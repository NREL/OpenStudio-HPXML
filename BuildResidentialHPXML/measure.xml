<?xml version="1.0"?>
<measure>
  <schema_version>3.0</schema_version>
  <name>build_residential_hpxml</name>
  <uid>a13a8983-2b01-4930-8af2-42030b6e4233</uid>
<<<<<<< HEAD
  <version_id>daaa57f8-2514-4f2b-9e09-949d04f99399</version_id>
  <version_modified>20230112T233016Z</version_modified>
=======
  <version_id>24954a47-2f30-4ccf-90df-dc9f66506304</version_id>
  <version_modified>20230120T165035Z</version_modified>
>>>>>>> db7f1897
  <xml_checksum>2C38F48B</xml_checksum>
  <class_name>BuildResidentialHPXML</class_name>
  <display_name>HPXML Builder</display_name>
  <description>Builds a residential HPXML file.</description>
  <modeler_description>Note: OS-HPXML default values can be found in the OS-HPXML documentation or can be seen by using the 'apply_defaults' argument.</modeler_description>
  <arguments>
    <argument>
      <name>hpxml_path</name>
      <display_name>HPXML File Path</display_name>
      <description>Absolute/relative path of the HPXML file.</description>
      <type>String</type>
      <required>true</required>
      <model_dependent>false</model_dependent>
    </argument>
    <argument>
      <name>software_info_program_used</name>
      <display_name>Software Info: Program Used</display_name>
      <description>The name of the software program used.</description>
      <type>String</type>
      <required>false</required>
      <model_dependent>false</model_dependent>
    </argument>
    <argument>
      <name>software_info_program_version</name>
      <display_name>Software Info: Program Version</display_name>
      <description>The version of the software program used.</description>
      <type>String</type>
      <required>false</required>
      <model_dependent>false</model_dependent>
    </argument>
    <argument>
      <name>occupancy_calculation_type</name>
      <display_name>Occupancy Calculation Type</display_name>
      <description>The type of occupancy calculation type. If 'asset' is chosen, various end uses (e.g., clothes washer) are calculated using number of bedrooms and/or conditioned floor area. If 'operational' is chosen, end uses based on number of bedrooms are adjusted for the number of occupants. If not provided, the OS-HPXML default is used.</description>
      <type>Choice</type>
      <required>false</required>
      <model_dependent>false</model_dependent>
      <choices>
        <choice>
          <value>asset</value>
          <display_name>asset</display_name>
        </choice>
        <choice>
          <value>operational</value>
          <display_name>operational</display_name>
        </choice>
      </choices>
    </argument>
    <argument>
      <name>schedules_filepaths</name>
      <display_name>Schedules: CSV File Paths</display_name>
      <description>Absolute/relative paths of csv files containing user-specified detailed schedules. If multiple files, use a comma-separated list.</description>
      <type>String</type>
      <required>false</required>
      <model_dependent>false</model_dependent>
    </argument>
    <argument>
      <name>schedules_vacancy_period</name>
      <display_name>Schedules: Vacancy Period</display_name>
      <description>Specifies the vacancy period. Enter a date like "Dec 15 - Jan 15".</description>
      <type>String</type>
      <required>false</required>
      <model_dependent>false</model_dependent>
    </argument>
    <argument>
      <name>schedules_power_outage_period</name>
      <display_name>Schedules: Power Outage Period</display_name>
      <description>Specifies the power outage period. Enter a date like "Dec 15 - Jan 15". Optionally, can enter hour of the day like "Dec 15 2 - Jan 15 20" (hours can be 0 through 23).</description>
      <type>String</type>
      <required>false</required>
      <model_dependent>false</model_dependent>
    </argument>
    <argument>
      <name>schedules_power_outage_window_natvent_availability</name>
      <display_name>Schedules: Power Outage Period Window Natural Ventilation Availability</display_name>
      <description>Whether natural ventilation is available during the outage period (i.e., always available or always unavailable).</description>
      <type>Boolean</type>
      <required>false</required>
      <model_dependent>false</model_dependent>
      <choices>
        <choice>
          <value>true</value>
          <display_name>true</display_name>
        </choice>
        <choice>
          <value>false</value>
          <display_name>false</display_name>
        </choice>
      </choices>
    </argument>
    <argument>
      <name>simulation_control_timestep</name>
      <display_name>Simulation Control: Timestep</display_name>
      <description>Value must be a divisor of 60. If not provided, the OS-HPXML default is used.</description>
      <type>Integer</type>
      <units>min</units>
      <required>false</required>
      <model_dependent>false</model_dependent>
    </argument>
    <argument>
      <name>simulation_control_run_period</name>
      <display_name>Simulation Control: Run Period</display_name>
      <description>Enter a date like "Jan 1 - Dec 31". If not provided, the OS-HPXML default is used.</description>
      <type>String</type>
      <required>false</required>
      <model_dependent>false</model_dependent>
    </argument>
    <argument>
      <name>simulation_control_run_period_calendar_year</name>
      <display_name>Simulation Control: Run Period Calendar Year</display_name>
      <description>This numeric field should contain the calendar year that determines the start day of week. If you are running simulations using AMY weather files, the value entered for calendar year will not be used; it will be overridden by the actual year found in the AMY weather file. If not provided, the OS-HPXML default is used.</description>
      <type>Integer</type>
      <units>year</units>
      <required>false</required>
      <model_dependent>false</model_dependent>
    </argument>
    <argument>
      <name>simulation_control_daylight_saving_enabled</name>
      <display_name>Simulation Control: Daylight Saving Enabled</display_name>
      <description>Whether to use daylight saving. If not provided, the OS-HPXML default is used.</description>
      <type>Boolean</type>
      <required>false</required>
      <model_dependent>false</model_dependent>
      <choices>
        <choice>
          <value>true</value>
          <display_name>true</display_name>
        </choice>
        <choice>
          <value>false</value>
          <display_name>false</display_name>
        </choice>
      </choices>
    </argument>
    <argument>
      <name>simulation_control_daylight_saving_period</name>
      <display_name>Simulation Control: Daylight Saving Period</display_name>
      <description>Enter a date like "Mar 15 - Dec 15". If not provided, the OS-HPXML default is used.</description>
      <type>String</type>
      <required>false</required>
      <model_dependent>false</model_dependent>
    </argument>
    <argument>
      <name>simulation_control_temperature_capacitance_multiplier</name>
      <display_name>Simulation Control: Temperature Capacitance Multiplier</display_name>
      <description>Affects the transient calculation of indoor air temperatures. If not provided, the OS-HPXML default is used.</description>
      <type>String</type>
      <required>false</required>
      <model_dependent>false</model_dependent>
    </argument>
    <argument>
      <name>site_type</name>
      <display_name>Site: Type</display_name>
      <description>The type of site. If not provided, the OS-HPXML default is used.</description>
      <type>Choice</type>
      <required>false</required>
      <model_dependent>false</model_dependent>
      <choices>
        <choice>
          <value>suburban</value>
          <display_name>suburban</display_name>
        </choice>
        <choice>
          <value>urban</value>
          <display_name>urban</display_name>
        </choice>
        <choice>
          <value>rural</value>
          <display_name>rural</display_name>
        </choice>
      </choices>
    </argument>
    <argument>
      <name>site_shielding_of_home</name>
      <display_name>Site: Shielding of Home</display_name>
      <description>Presence of nearby buildings, trees, obstructions for infiltration model. If not provided, the OS-HPXML default is used.</description>
      <type>Choice</type>
      <required>false</required>
      <model_dependent>false</model_dependent>
      <choices>
        <choice>
          <value>exposed</value>
          <display_name>exposed</display_name>
        </choice>
        <choice>
          <value>normal</value>
          <display_name>normal</display_name>
        </choice>
        <choice>
          <value>well-shielded</value>
          <display_name>well-shielded</display_name>
        </choice>
      </choices>
    </argument>
    <argument>
      <name>site_ground_conductivity</name>
      <display_name>Site: Ground Conductivity</display_name>
      <description>Conductivity of the ground soil. If not provided, the OS-HPXML default is used.</description>
      <type>Double</type>
      <units>Btu/hr-ft-F</units>
      <required>false</required>
      <model_dependent>false</model_dependent>
    </argument>
    <argument>
      <name>site_zip_code</name>
      <display_name>Site: Zip Code</display_name>
      <description>Zip code of the home address.</description>
      <type>String</type>
      <required>false</required>
      <model_dependent>false</model_dependent>
    </argument>
    <argument>
      <name>site_iecc_zone</name>
      <display_name>Site: IECC Zone</display_name>
      <description>IECC zone of the home address.</description>
      <type>Choice</type>
      <required>false</required>
      <model_dependent>false</model_dependent>
      <choices>
        <choice>
          <value>1A</value>
          <display_name>1A</display_name>
        </choice>
        <choice>
          <value>1B</value>
          <display_name>1B</display_name>
        </choice>
        <choice>
          <value>1C</value>
          <display_name>1C</display_name>
        </choice>
        <choice>
          <value>2A</value>
          <display_name>2A</display_name>
        </choice>
        <choice>
          <value>2B</value>
          <display_name>2B</display_name>
        </choice>
        <choice>
          <value>2C</value>
          <display_name>2C</display_name>
        </choice>
        <choice>
          <value>3A</value>
          <display_name>3A</display_name>
        </choice>
        <choice>
          <value>3B</value>
          <display_name>3B</display_name>
        </choice>
        <choice>
          <value>3C</value>
          <display_name>3C</display_name>
        </choice>
        <choice>
          <value>4A</value>
          <display_name>4A</display_name>
        </choice>
        <choice>
          <value>4B</value>
          <display_name>4B</display_name>
        </choice>
        <choice>
          <value>4C</value>
          <display_name>4C</display_name>
        </choice>
        <choice>
          <value>5A</value>
          <display_name>5A</display_name>
        </choice>
        <choice>
          <value>5B</value>
          <display_name>5B</display_name>
        </choice>
        <choice>
          <value>5C</value>
          <display_name>5C</display_name>
        </choice>
        <choice>
          <value>6A</value>
          <display_name>6A</display_name>
        </choice>
        <choice>
          <value>6B</value>
          <display_name>6B</display_name>
        </choice>
        <choice>
          <value>6C</value>
          <display_name>6C</display_name>
        </choice>
        <choice>
          <value>7</value>
          <display_name>7</display_name>
        </choice>
        <choice>
          <value>8</value>
          <display_name>8</display_name>
        </choice>
      </choices>
    </argument>
    <argument>
      <name>site_state_code</name>
      <display_name>Site: State Code</display_name>
      <description>State code of the home address.</description>
      <type>Choice</type>
      <required>false</required>
      <model_dependent>false</model_dependent>
      <choices>
        <choice>
          <value>AK</value>
          <display_name>AK</display_name>
        </choice>
        <choice>
          <value>AL</value>
          <display_name>AL</display_name>
        </choice>
        <choice>
          <value>AR</value>
          <display_name>AR</display_name>
        </choice>
        <choice>
          <value>AZ</value>
          <display_name>AZ</display_name>
        </choice>
        <choice>
          <value>CA</value>
          <display_name>CA</display_name>
        </choice>
        <choice>
          <value>CO</value>
          <display_name>CO</display_name>
        </choice>
        <choice>
          <value>CT</value>
          <display_name>CT</display_name>
        </choice>
        <choice>
          <value>DC</value>
          <display_name>DC</display_name>
        </choice>
        <choice>
          <value>DE</value>
          <display_name>DE</display_name>
        </choice>
        <choice>
          <value>FL</value>
          <display_name>FL</display_name>
        </choice>
        <choice>
          <value>GA</value>
          <display_name>GA</display_name>
        </choice>
        <choice>
          <value>HI</value>
          <display_name>HI</display_name>
        </choice>
        <choice>
          <value>IA</value>
          <display_name>IA</display_name>
        </choice>
        <choice>
          <value>ID</value>
          <display_name>ID</display_name>
        </choice>
        <choice>
          <value>IL</value>
          <display_name>IL</display_name>
        </choice>
        <choice>
          <value>IN</value>
          <display_name>IN</display_name>
        </choice>
        <choice>
          <value>KS</value>
          <display_name>KS</display_name>
        </choice>
        <choice>
          <value>KY</value>
          <display_name>KY</display_name>
        </choice>
        <choice>
          <value>LA</value>
          <display_name>LA</display_name>
        </choice>
        <choice>
          <value>MA</value>
          <display_name>MA</display_name>
        </choice>
        <choice>
          <value>MD</value>
          <display_name>MD</display_name>
        </choice>
        <choice>
          <value>ME</value>
          <display_name>ME</display_name>
        </choice>
        <choice>
          <value>MI</value>
          <display_name>MI</display_name>
        </choice>
        <choice>
          <value>MN</value>
          <display_name>MN</display_name>
        </choice>
        <choice>
          <value>MO</value>
          <display_name>MO</display_name>
        </choice>
        <choice>
          <value>MS</value>
          <display_name>MS</display_name>
        </choice>
        <choice>
          <value>MT</value>
          <display_name>MT</display_name>
        </choice>
        <choice>
          <value>NC</value>
          <display_name>NC</display_name>
        </choice>
        <choice>
          <value>ND</value>
          <display_name>ND</display_name>
        </choice>
        <choice>
          <value>NE</value>
          <display_name>NE</display_name>
        </choice>
        <choice>
          <value>NH</value>
          <display_name>NH</display_name>
        </choice>
        <choice>
          <value>NJ</value>
          <display_name>NJ</display_name>
        </choice>
        <choice>
          <value>NM</value>
          <display_name>NM</display_name>
        </choice>
        <choice>
          <value>NV</value>
          <display_name>NV</display_name>
        </choice>
        <choice>
          <value>NY</value>
          <display_name>NY</display_name>
        </choice>
        <choice>
          <value>OH</value>
          <display_name>OH</display_name>
        </choice>
        <choice>
          <value>OK</value>
          <display_name>OK</display_name>
        </choice>
        <choice>
          <value>OR</value>
          <display_name>OR</display_name>
        </choice>
        <choice>
          <value>PA</value>
          <display_name>PA</display_name>
        </choice>
        <choice>
          <value>RI</value>
          <display_name>RI</display_name>
        </choice>
        <choice>
          <value>SC</value>
          <display_name>SC</display_name>
        </choice>
        <choice>
          <value>SD</value>
          <display_name>SD</display_name>
        </choice>
        <choice>
          <value>TN</value>
          <display_name>TN</display_name>
        </choice>
        <choice>
          <value>TX</value>
          <display_name>TX</display_name>
        </choice>
        <choice>
          <value>UT</value>
          <display_name>UT</display_name>
        </choice>
        <choice>
          <value>VA</value>
          <display_name>VA</display_name>
        </choice>
        <choice>
          <value>VT</value>
          <display_name>VT</display_name>
        </choice>
        <choice>
          <value>WA</value>
          <display_name>WA</display_name>
        </choice>
        <choice>
          <value>WI</value>
          <display_name>WI</display_name>
        </choice>
        <choice>
          <value>WV</value>
          <display_name>WV</display_name>
        </choice>
        <choice>
          <value>WY</value>
          <display_name>WY</display_name>
        </choice>
      </choices>
    </argument>
    <argument>
      <name>site_time_zone_utc_offset</name>
      <display_name>Site: Time Zone UTC Offset</display_name>
      <description>Time zone UTC offset of the home address. Must be between -12 and 14.</description>
      <type>Double</type>
      <units>hr</units>
      <required>false</required>
      <model_dependent>false</model_dependent>
    </argument>
    <argument>
      <name>weather_station_epw_filepath</name>
      <display_name>Weather Station: EnergyPlus Weather (EPW) Filepath</display_name>
      <description>Path of the EPW file.</description>
      <type>String</type>
      <required>true</required>
      <model_dependent>false</model_dependent>
      <default_value>USA_CO_Denver.Intl.AP.725650_TMY3.epw</default_value>
    </argument>
    <argument>
      <name>year_built</name>
      <display_name>Building Construction: Year Built</display_name>
      <description>The year the building was built.</description>
      <type>Integer</type>
      <required>false</required>
      <model_dependent>false</model_dependent>
    </argument>
    <argument>
      <name>geometry_unit_type</name>
      <display_name>Geometry: Unit Type</display_name>
      <description>The type of dwelling unit. Use single-family attached for a dwelling unit with 1 or more stories, attached units to one or both sides, and no units above/below. Use apartment unit for a dwelling unit with 1 story, attached units to one, two, or three sides, and units above and/or below.</description>
      <type>Choice</type>
      <required>true</required>
      <model_dependent>false</model_dependent>
      <default_value>single-family detached</default_value>
      <choices>
        <choice>
          <value>single-family detached</value>
          <display_name>single-family detached</display_name>
        </choice>
        <choice>
          <value>single-family attached</value>
          <display_name>single-family attached</display_name>
        </choice>
        <choice>
          <value>apartment unit</value>
          <display_name>apartment unit</display_name>
        </choice>
      </choices>
    </argument>
    <argument>
      <name>geometry_unit_left_wall_is_adiabatic</name>
      <display_name>Geometry: Unit Left Wall Is Adiabatic</display_name>
      <description>Presence of an adiabatic left wall.</description>
      <type>Boolean</type>
      <required>true</required>
      <model_dependent>false</model_dependent>
      <default_value>false</default_value>
      <choices>
        <choice>
          <value>true</value>
          <display_name>true</display_name>
        </choice>
        <choice>
          <value>false</value>
          <display_name>false</display_name>
        </choice>
      </choices>
    </argument>
    <argument>
      <name>geometry_unit_right_wall_is_adiabatic</name>
      <display_name>Geometry: Unit Right Wall Is Adiabatic</display_name>
      <description>Presence of an adiabatic right wall.</description>
      <type>Boolean</type>
      <required>true</required>
      <model_dependent>false</model_dependent>
      <default_value>false</default_value>
      <choices>
        <choice>
          <value>true</value>
          <display_name>true</display_name>
        </choice>
        <choice>
          <value>false</value>
          <display_name>false</display_name>
        </choice>
      </choices>
    </argument>
    <argument>
      <name>geometry_unit_front_wall_is_adiabatic</name>
      <display_name>Geometry: Unit Front Wall Is Adiabatic</display_name>
      <description>Presence of an adiabatic front wall, for example, the unit is adjacent to a conditioned corridor.</description>
      <type>Boolean</type>
      <required>true</required>
      <model_dependent>false</model_dependent>
      <default_value>false</default_value>
      <choices>
        <choice>
          <value>true</value>
          <display_name>true</display_name>
        </choice>
        <choice>
          <value>false</value>
          <display_name>false</display_name>
        </choice>
      </choices>
    </argument>
    <argument>
      <name>geometry_unit_back_wall_is_adiabatic</name>
      <display_name>Geometry: Unit Back Wall Is Adiabatic</display_name>
      <description>Presence of an adiabatic back wall.</description>
      <type>Boolean</type>
      <required>true</required>
      <model_dependent>false</model_dependent>
      <default_value>false</default_value>
      <choices>
        <choice>
          <value>true</value>
          <display_name>true</display_name>
        </choice>
        <choice>
          <value>false</value>
          <display_name>false</display_name>
        </choice>
      </choices>
    </argument>
    <argument>
      <name>geometry_unit_num_floors_above_grade</name>
      <display_name>Geometry: Unit Number of Floors Above Grade</display_name>
      <description>The number of floors above grade in the unit. Attic type ConditionedAttic is included. Assumed to be 1 for apartment units.</description>
      <type>Integer</type>
      <units>#</units>
      <required>true</required>
      <model_dependent>false</model_dependent>
      <default_value>2</default_value>
    </argument>
    <argument>
      <name>geometry_unit_cfa</name>
      <display_name>Geometry: Unit Conditioned Floor Area</display_name>
      <description>The total floor area of the unit's conditioned space (including any conditioned basement floor area).</description>
      <type>Double</type>
      <units>ft^2</units>
      <required>true</required>
      <model_dependent>false</model_dependent>
      <default_value>2000</default_value>
    </argument>
    <argument>
      <name>geometry_unit_aspect_ratio</name>
      <display_name>Geometry: Unit Aspect Ratio</display_name>
      <description>The ratio of front/back wall length to left/right wall length for the unit, excluding any protruding garage wall area.</description>
      <type>Double</type>
      <units>Frac</units>
      <required>true</required>
      <model_dependent>false</model_dependent>
      <default_value>2</default_value>
    </argument>
    <argument>
      <name>geometry_unit_orientation</name>
      <display_name>Geometry: Unit Orientation</display_name>
      <description>The unit's orientation is measured clockwise from north (e.g., North=0, East=90, South=180, West=270).</description>
      <type>Double</type>
      <units>degrees</units>
      <required>true</required>
      <model_dependent>false</model_dependent>
      <default_value>180</default_value>
    </argument>
    <argument>
      <name>geometry_unit_num_bedrooms</name>
      <display_name>Geometry: Unit Number of Bedrooms</display_name>
      <description>The number of bedrooms in the unit. Used to determine the energy usage of appliances and plug loads, hot water usage, etc.</description>
      <type>Integer</type>
      <units>#</units>
      <required>true</required>
      <model_dependent>false</model_dependent>
      <default_value>3</default_value>
    </argument>
    <argument>
      <name>geometry_unit_num_bathrooms</name>
      <display_name>Geometry: Unit Number of Bathrooms</display_name>
      <description>The number of bathrooms in the unit. If not provided, the OS-HPXML default is used.</description>
      <type>Integer</type>
      <units>#</units>
      <required>false</required>
      <model_dependent>false</model_dependent>
    </argument>
    <argument>
      <name>geometry_unit_num_occupants</name>
      <display_name>Geometry: Unit Number of Occupants</display_name>
      <description>The number of occupants in the unit. If not provided, the OS-HPXML default is used. Required if Occupancy Calculation Type is 'operational'.</description>
      <type>Double</type>
      <units>#</units>
      <required>false</required>
      <model_dependent>false</model_dependent>
    </argument>
    <argument>
      <name>geometry_building_num_units</name>
      <display_name>Geometry: Building Number of Units</display_name>
      <description>The number of units in the building. Required for single-family attached and apartment units.</description>
      <type>Integer</type>
      <units>#</units>
      <required>false</required>
      <model_dependent>false</model_dependent>
    </argument>
    <argument>
      <name>geometry_average_ceiling_height</name>
      <display_name>Geometry: Average Ceiling Height</display_name>
      <description>Average distance from the floor to the ceiling.</description>
      <type>Double</type>
      <units>ft</units>
      <required>true</required>
      <model_dependent>false</model_dependent>
      <default_value>8</default_value>
    </argument>
    <argument>
      <name>geometry_garage_width</name>
      <display_name>Geometry: Garage Width</display_name>
      <description>The width of the garage. Enter zero for no garage. Only applies to single-family detached units.</description>
      <type>Double</type>
      <units>ft</units>
      <required>true</required>
      <model_dependent>false</model_dependent>
      <default_value>0</default_value>
    </argument>
    <argument>
      <name>geometry_garage_depth</name>
      <display_name>Geometry: Garage Depth</display_name>
      <description>The depth of the garage. Only applies to single-family detached units.</description>
      <type>Double</type>
      <units>ft</units>
      <required>true</required>
      <model_dependent>false</model_dependent>
      <default_value>20</default_value>
    </argument>
    <argument>
      <name>geometry_garage_protrusion</name>
      <display_name>Geometry: Garage Protrusion</display_name>
      <description>The fraction of the garage that is protruding from the living space. Only applies to single-family detached units.</description>
      <type>Double</type>
      <units>Frac</units>
      <required>true</required>
      <model_dependent>false</model_dependent>
      <default_value>0</default_value>
    </argument>
    <argument>
      <name>geometry_garage_position</name>
      <display_name>Geometry: Garage Position</display_name>
      <description>The position of the garage. Only applies to single-family detached units.</description>
      <type>Choice</type>
      <required>true</required>
      <model_dependent>false</model_dependent>
      <default_value>Right</default_value>
      <choices>
        <choice>
          <value>Right</value>
          <display_name>Right</display_name>
        </choice>
        <choice>
          <value>Left</value>
          <display_name>Left</display_name>
        </choice>
      </choices>
    </argument>
    <argument>
      <name>geometry_foundation_type</name>
      <display_name>Geometry: Foundation Type</display_name>
      <description>The foundation type of the building. Foundation types ConditionedBasement and ConditionedCrawlspace are not allowed for apartment units.</description>
      <type>Choice</type>
      <required>true</required>
      <model_dependent>false</model_dependent>
      <default_value>SlabOnGrade</default_value>
      <choices>
        <choice>
          <value>SlabOnGrade</value>
          <display_name>SlabOnGrade</display_name>
        </choice>
        <choice>
          <value>VentedCrawlspace</value>
          <display_name>VentedCrawlspace</display_name>
        </choice>
        <choice>
          <value>UnventedCrawlspace</value>
          <display_name>UnventedCrawlspace</display_name>
        </choice>
        <choice>
          <value>ConditionedCrawlspace</value>
          <display_name>ConditionedCrawlspace</display_name>
        </choice>
        <choice>
          <value>UnconditionedBasement</value>
          <display_name>UnconditionedBasement</display_name>
        </choice>
        <choice>
          <value>ConditionedBasement</value>
          <display_name>ConditionedBasement</display_name>
        </choice>
        <choice>
          <value>Ambient</value>
          <display_name>Ambient</display_name>
        </choice>
        <choice>
          <value>AboveApartment</value>
          <display_name>AboveApartment</display_name>
        </choice>
      </choices>
    </argument>
    <argument>
      <name>geometry_foundation_height</name>
      <display_name>Geometry: Foundation Height</display_name>
      <description>The height of the foundation (e.g., 3ft for crawlspace, 8ft for basement). Only applies to basements/crawlspaces.</description>
      <type>Double</type>
      <units>ft</units>
      <required>true</required>
      <model_dependent>false</model_dependent>
      <default_value>0</default_value>
    </argument>
    <argument>
      <name>geometry_foundation_height_above_grade</name>
      <display_name>Geometry: Foundation Height Above Grade</display_name>
      <description>The depth above grade of the foundation wall. Only applies to basements/crawlspaces.</description>
      <type>Double</type>
      <units>ft</units>
      <required>true</required>
      <model_dependent>false</model_dependent>
      <default_value>0</default_value>
    </argument>
    <argument>
      <name>geometry_rim_joist_height</name>
      <display_name>Geometry: Rim Joist Height</display_name>
      <description>The height of the rim joists. Only applies to basements/crawlspaces.</description>
      <type>Double</type>
      <units>in</units>
      <required>false</required>
      <model_dependent>false</model_dependent>
    </argument>
    <argument>
      <name>geometry_attic_type</name>
      <display_name>Geometry: Attic Type</display_name>
      <description>The attic type of the building. Attic type ConditionedAttic is not allowed for apartment units.</description>
      <type>Choice</type>
      <required>true</required>
      <model_dependent>false</model_dependent>
      <default_value>VentedAttic</default_value>
      <choices>
        <choice>
          <value>FlatRoof</value>
          <display_name>FlatRoof</display_name>
        </choice>
        <choice>
          <value>VentedAttic</value>
          <display_name>VentedAttic</display_name>
        </choice>
        <choice>
          <value>UnventedAttic</value>
          <display_name>UnventedAttic</display_name>
        </choice>
        <choice>
          <value>ConditionedAttic</value>
          <display_name>ConditionedAttic</display_name>
        </choice>
        <choice>
          <value>BelowApartment</value>
          <display_name>BelowApartment</display_name>
        </choice>
      </choices>
    </argument>
    <argument>
      <name>geometry_roof_type</name>
      <display_name>Geometry: Roof Type</display_name>
      <description>The roof type of the building. Ignored if the building has a flat roof.</description>
      <type>Choice</type>
      <required>true</required>
      <model_dependent>false</model_dependent>
      <default_value>gable</default_value>
      <choices>
        <choice>
          <value>gable</value>
          <display_name>gable</display_name>
        </choice>
        <choice>
          <value>hip</value>
          <display_name>hip</display_name>
        </choice>
      </choices>
    </argument>
    <argument>
      <name>geometry_roof_pitch</name>
      <display_name>Geometry: Roof Pitch</display_name>
      <description>The roof pitch of the attic. Ignored if the building has a flat roof.</description>
      <type>Choice</type>
      <required>true</required>
      <model_dependent>false</model_dependent>
      <default_value>6:12</default_value>
      <choices>
        <choice>
          <value>1:12</value>
          <display_name>1:12</display_name>
        </choice>
        <choice>
          <value>2:12</value>
          <display_name>2:12</display_name>
        </choice>
        <choice>
          <value>3:12</value>
          <display_name>3:12</display_name>
        </choice>
        <choice>
          <value>4:12</value>
          <display_name>4:12</display_name>
        </choice>
        <choice>
          <value>5:12</value>
          <display_name>5:12</display_name>
        </choice>
        <choice>
          <value>6:12</value>
          <display_name>6:12</display_name>
        </choice>
        <choice>
          <value>7:12</value>
          <display_name>7:12</display_name>
        </choice>
        <choice>
          <value>8:12</value>
          <display_name>8:12</display_name>
        </choice>
        <choice>
          <value>9:12</value>
          <display_name>9:12</display_name>
        </choice>
        <choice>
          <value>10:12</value>
          <display_name>10:12</display_name>
        </choice>
        <choice>
          <value>11:12</value>
          <display_name>11:12</display_name>
        </choice>
        <choice>
          <value>12:12</value>
          <display_name>12:12</display_name>
        </choice>
      </choices>
    </argument>
    <argument>
      <name>geometry_eaves_depth</name>
      <display_name>Geometry: Eaves Depth</display_name>
      <description>The eaves depth of the roof.</description>
      <type>Double</type>
      <units>ft</units>
      <required>true</required>
      <model_dependent>false</model_dependent>
      <default_value>2</default_value>
    </argument>
    <argument>
      <name>geometry_has_flue_or_chimney</name>
      <display_name>Geometry: Has Flue or Chimney</display_name>
      <description>Presence of flue or chimney for infiltration model. If not provided, the OS-HPXML default is used.</description>
      <type>Boolean</type>
      <required>false</required>
      <model_dependent>false</model_dependent>
      <choices>
        <choice>
          <value>true</value>
          <display_name>true</display_name>
        </choice>
        <choice>
          <value>false</value>
          <display_name>false</display_name>
        </choice>
      </choices>
    </argument>
    <argument>
      <name>neighbor_front_distance</name>
      <display_name>Neighbor: Front Distance</display_name>
      <description>The distance between the unit and the neighboring building to the front (not including eaves). A value of zero indicates no neighbors. Used for shading.</description>
      <type>Double</type>
      <units>ft</units>
      <required>true</required>
      <model_dependent>false</model_dependent>
      <default_value>0</default_value>
    </argument>
    <argument>
      <name>neighbor_back_distance</name>
      <display_name>Neighbor: Back Distance</display_name>
      <description>The distance between the unit and the neighboring building to the back (not including eaves). A value of zero indicates no neighbors. Used for shading.</description>
      <type>Double</type>
      <units>ft</units>
      <required>true</required>
      <model_dependent>false</model_dependent>
      <default_value>0</default_value>
    </argument>
    <argument>
      <name>neighbor_left_distance</name>
      <display_name>Neighbor: Left Distance</display_name>
      <description>The distance between the unit and the neighboring building to the left (not including eaves). A value of zero indicates no neighbors. Used for shading.</description>
      <type>Double</type>
      <units>ft</units>
      <required>true</required>
      <model_dependent>false</model_dependent>
      <default_value>10</default_value>
    </argument>
    <argument>
      <name>neighbor_right_distance</name>
      <display_name>Neighbor: Right Distance</display_name>
      <description>The distance between the unit and the neighboring building to the right (not including eaves). A value of zero indicates no neighbors. Used for shading.</description>
      <type>Double</type>
      <units>ft</units>
      <required>true</required>
      <model_dependent>false</model_dependent>
      <default_value>10</default_value>
    </argument>
    <argument>
      <name>neighbor_front_height</name>
      <display_name>Neighbor: Front Height</display_name>
      <description>The height of the neighboring building to the front. If not provided, the OS-HPXML default is used.</description>
      <type>Double</type>
      <units>ft</units>
      <required>false</required>
      <model_dependent>false</model_dependent>
    </argument>
    <argument>
      <name>neighbor_back_height</name>
      <display_name>Neighbor: Back Height</display_name>
      <description>The height of the neighboring building to the back. If not provided, the OS-HPXML default is used.</description>
      <type>Double</type>
      <units>ft</units>
      <required>false</required>
      <model_dependent>false</model_dependent>
    </argument>
    <argument>
      <name>neighbor_left_height</name>
      <display_name>Neighbor: Left Height</display_name>
      <description>The height of the neighboring building to the left. If not provided, the OS-HPXML default is used.</description>
      <type>Double</type>
      <units>ft</units>
      <required>false</required>
      <model_dependent>false</model_dependent>
    </argument>
    <argument>
      <name>neighbor_right_height</name>
      <display_name>Neighbor: Right Height</display_name>
      <description>The height of the neighboring building to the right. If not provided, the OS-HPXML default is used.</description>
      <type>Double</type>
      <units>ft</units>
      <required>false</required>
      <model_dependent>false</model_dependent>
    </argument>
    <argument>
      <name>floor_over_foundation_assembly_r</name>
      <display_name>Floor: Over Foundation Assembly R-value</display_name>
      <description>Assembly R-value for the floor over the foundation. Ignored if the building has a slab-on-grade foundation.</description>
      <type>Double</type>
      <units>h-ft^2-R/Btu</units>
      <required>true</required>
      <model_dependent>false</model_dependent>
      <default_value>28.1</default_value>
    </argument>
    <argument>
      <name>floor_over_garage_assembly_r</name>
      <display_name>Floor: Over Garage Assembly R-value</display_name>
      <description>Assembly R-value for the floor over the garage. Ignored unless the building has a garage under conditioned space.</description>
      <type>Double</type>
      <units>h-ft^2-R/Btu</units>
      <required>true</required>
      <model_dependent>false</model_dependent>
      <default_value>28.1</default_value>
    </argument>
    <argument>
      <name>floor_type</name>
      <display_name>Floor: Type</display_name>
      <description>The type of floors.</description>
      <type>Choice</type>
      <required>true</required>
      <model_dependent>false</model_dependent>
      <default_value>WoodFrame</default_value>
      <choices>
        <choice>
          <value>WoodFrame</value>
          <display_name>WoodFrame</display_name>
        </choice>
        <choice>
          <value>StructuralInsulatedPanel</value>
          <display_name>StructuralInsulatedPanel</display_name>
        </choice>
        <choice>
          <value>SolidConcrete</value>
          <display_name>SolidConcrete</display_name>
        </choice>
        <choice>
          <value>SteelFrame</value>
          <display_name>SteelFrame</display_name>
        </choice>
      </choices>
    </argument>
    <argument>
      <name>foundation_wall_type</name>
      <display_name>Foundation Wall: Type</display_name>
      <description>The material type of the foundation wall. If not provided, the OS-HPXML default is used.</description>
      <type>Choice</type>
      <required>false</required>
      <model_dependent>false</model_dependent>
      <choices>
        <choice>
          <value>solid concrete</value>
          <display_name>solid concrete</display_name>
        </choice>
        <choice>
          <value>concrete block</value>
          <display_name>concrete block</display_name>
        </choice>
        <choice>
          <value>concrete block foam core</value>
          <display_name>concrete block foam core</display_name>
        </choice>
        <choice>
          <value>concrete block perlite core</value>
          <display_name>concrete block perlite core</display_name>
        </choice>
        <choice>
          <value>concrete block vermiculite core</value>
          <display_name>concrete block vermiculite core</display_name>
        </choice>
        <choice>
          <value>concrete block solid core</value>
          <display_name>concrete block solid core</display_name>
        </choice>
        <choice>
          <value>double brick</value>
          <display_name>double brick</display_name>
        </choice>
        <choice>
          <value>wood</value>
          <display_name>wood</display_name>
        </choice>
      </choices>
    </argument>
    <argument>
      <name>foundation_wall_thickness</name>
      <display_name>Foundation Wall: Thickness</display_name>
      <description>The thickness of the foundation wall. If not provided, the OS-HPXML default is used.</description>
      <type>Double</type>
      <units>in</units>
      <required>false</required>
      <model_dependent>false</model_dependent>
    </argument>
    <argument>
      <name>foundation_wall_insulation_r</name>
      <display_name>Foundation Wall: Insulation Nominal R-value</display_name>
      <description>Nominal R-value for the foundation wall insulation. Only applies to basements/crawlspaces.</description>
      <type>Double</type>
      <units>h-ft^2-R/Btu</units>
      <required>true</required>
      <model_dependent>false</model_dependent>
      <default_value>0</default_value>
    </argument>
    <argument>
      <name>foundation_wall_insulation_location</name>
      <display_name>Foundation Wall: Insulation Location</display_name>
      <description>Whether the insulation is on the interior or exterior of the foundation wall. Only applies to basements/crawlspaces.</description>
      <type>Choice</type>
      <units>ft</units>
      <required>false</required>
      <model_dependent>false</model_dependent>
      <default_value>exterior</default_value>
      <choices>
        <choice>
          <value>interior</value>
          <display_name>interior</display_name>
        </choice>
        <choice>
          <value>exterior</value>
          <display_name>exterior</display_name>
        </choice>
      </choices>
    </argument>
    <argument>
      <name>foundation_wall_insulation_distance_to_top</name>
      <display_name>Foundation Wall: Insulation Distance To Top</display_name>
      <description>The distance from the top of the foundation wall to the top of the foundation wall insulation. Only applies to basements/crawlspaces. If not provided, the OS-HPXML default is used.</description>
      <type>Double</type>
      <units>ft</units>
      <required>false</required>
      <model_dependent>false</model_dependent>
    </argument>
    <argument>
      <name>foundation_wall_insulation_distance_to_bottom</name>
      <display_name>Foundation Wall: Insulation Distance To Bottom</display_name>
      <description>The distance from the top of the foundation wall to the bottom of the foundation wall insulation. Only applies to basements/crawlspaces. If not provided, the OS-HPXML default is used.</description>
      <type>Double</type>
      <units>ft</units>
      <required>false</required>
      <model_dependent>false</model_dependent>
    </argument>
    <argument>
      <name>foundation_wall_assembly_r</name>
      <display_name>Foundation Wall: Assembly R-value</display_name>
      <description>Assembly R-value for the foundation walls. Only applies to basements/crawlspaces. If provided, overrides the previous foundation wall insulation inputs. If not provided, it is ignored.</description>
      <type>Double</type>
      <units>h-ft^2-R/Btu</units>
      <required>false</required>
      <model_dependent>false</model_dependent>
    </argument>
    <argument>
      <name>rim_joist_assembly_r</name>
      <display_name>Rim Joist: Assembly R-value</display_name>
      <description>Assembly R-value for the rim joists. Only applies to basements/crawlspaces. Required if a rim joist height is provided.</description>
      <type>Double</type>
      <units>h-ft^2-R/Btu</units>
      <required>false</required>
      <model_dependent>false</model_dependent>
    </argument>
    <argument>
      <name>slab_perimeter_insulation_r</name>
      <display_name>Slab: Perimeter Insulation Nominal R-value</display_name>
      <description>Nominal R-value of the vertical slab perimeter insulation. Applies to slab-on-grade foundations and basement/crawlspace floors.</description>
      <type>Double</type>
      <units>h-ft^2-R/Btu</units>
      <required>true</required>
      <model_dependent>false</model_dependent>
      <default_value>0</default_value>
    </argument>
    <argument>
      <name>slab_perimeter_depth</name>
      <display_name>Slab: Perimeter Insulation Depth</display_name>
      <description>Depth from grade to bottom of vertical slab perimeter insulation. Applies to slab-on-grade foundations and basement/crawlspace floors.</description>
      <type>Double</type>
      <units>ft</units>
      <required>true</required>
      <model_dependent>false</model_dependent>
      <default_value>0</default_value>
    </argument>
    <argument>
      <name>slab_under_insulation_r</name>
      <display_name>Slab: Under Slab Insulation Nominal R-value</display_name>
      <description>Nominal R-value of the horizontal under slab insulation. Applies to slab-on-grade foundations and basement/crawlspace floors.</description>
      <type>Double</type>
      <units>h-ft^2-R/Btu</units>
      <required>true</required>
      <model_dependent>false</model_dependent>
      <default_value>0</default_value>
    </argument>
    <argument>
      <name>slab_under_width</name>
      <display_name>Slab: Under Slab Insulation Width</display_name>
      <description>Width from slab edge inward of horizontal under-slab insulation. Enter 999 to specify that the under slab insulation spans the entire slab. Applies to slab-on-grade foundations and basement/crawlspace floors.</description>
      <type>Double</type>
      <units>ft</units>
      <required>true</required>
      <model_dependent>false</model_dependent>
      <default_value>0</default_value>
    </argument>
    <argument>
      <name>slab_thickness</name>
      <display_name>Slab: Thickness</display_name>
      <description>The thickness of the slab. Zero can be entered if there is a dirt floor instead of a slab. If not provided, the OS-HPXML default is used.</description>
      <type>Double</type>
      <units>in</units>
      <required>false</required>
      <model_dependent>false</model_dependent>
    </argument>
    <argument>
      <name>slab_carpet_fraction</name>
      <display_name>Slab: Carpet Fraction</display_name>
      <description>Fraction of the slab floor area that is carpeted. If not provided, the OS-HPXML default is used.</description>
      <type>Double</type>
      <units>Frac</units>
      <required>false</required>
      <model_dependent>false</model_dependent>
    </argument>
    <argument>
      <name>slab_carpet_r</name>
      <display_name>Slab: Carpet R-value</display_name>
      <description>R-value of the slab carpet. If not provided, the OS-HPXML default is used.</description>
      <type>Double</type>
      <units>h-ft^2-R/Btu</units>
      <required>false</required>
      <model_dependent>false</model_dependent>
    </argument>
    <argument>
      <name>ceiling_assembly_r</name>
      <display_name>Ceiling: Assembly R-value</display_name>
      <description>Assembly R-value for the ceiling (attic floor).</description>
      <type>Double</type>
      <units>h-ft^2-R/Btu</units>
      <required>true</required>
      <model_dependent>false</model_dependent>
      <default_value>31.6</default_value>
    </argument>
    <argument>
      <name>roof_material_type</name>
      <display_name>Roof: Material Type</display_name>
      <description>The material type of the roof. If not provided, the OS-HPXML default is used.</description>
      <type>Choice</type>
      <required>false</required>
      <model_dependent>false</model_dependent>
      <choices>
        <choice>
          <value>asphalt or fiberglass shingles</value>
          <display_name>asphalt or fiberglass shingles</display_name>
        </choice>
        <choice>
          <value>concrete</value>
          <display_name>concrete</display_name>
        </choice>
        <choice>
          <value>cool roof</value>
          <display_name>cool roof</display_name>
        </choice>
        <choice>
          <value>slate or tile shingles</value>
          <display_name>slate or tile shingles</display_name>
        </choice>
        <choice>
          <value>expanded polystyrene sheathing</value>
          <display_name>expanded polystyrene sheathing</display_name>
        </choice>
        <choice>
          <value>metal surfacing</value>
          <display_name>metal surfacing</display_name>
        </choice>
        <choice>
          <value>plastic/rubber/synthetic sheeting</value>
          <display_name>plastic/rubber/synthetic sheeting</display_name>
        </choice>
        <choice>
          <value>shingles</value>
          <display_name>shingles</display_name>
        </choice>
        <choice>
          <value>wood shingles or shakes</value>
          <display_name>wood shingles or shakes</display_name>
        </choice>
      </choices>
    </argument>
    <argument>
      <name>roof_color</name>
      <display_name>Roof: Color</display_name>
      <description>The color of the roof. If not provided, the OS-HPXML default is used.</description>
      <type>Choice</type>
      <required>false</required>
      <model_dependent>false</model_dependent>
      <choices>
        <choice>
          <value>dark</value>
          <display_name>dark</display_name>
        </choice>
        <choice>
          <value>light</value>
          <display_name>light</display_name>
        </choice>
        <choice>
          <value>medium</value>
          <display_name>medium</display_name>
        </choice>
        <choice>
          <value>medium dark</value>
          <display_name>medium dark</display_name>
        </choice>
        <choice>
          <value>reflective</value>
          <display_name>reflective</display_name>
        </choice>
      </choices>
    </argument>
    <argument>
      <name>roof_assembly_r</name>
      <display_name>Roof: Assembly R-value</display_name>
      <description>Assembly R-value of the roof.</description>
      <type>Double</type>
      <units>h-ft^2-R/Btu</units>
      <required>true</required>
      <model_dependent>false</model_dependent>
      <default_value>2.3</default_value>
    </argument>
    <argument>
      <name>roof_radiant_barrier</name>
      <display_name>Roof: Has Radiant Barrier</display_name>
      <description>Presence of a radiant barrier in the attic.</description>
      <type>Boolean</type>
      <required>true</required>
      <model_dependent>false</model_dependent>
      <default_value>false</default_value>
      <choices>
        <choice>
          <value>true</value>
          <display_name>true</display_name>
        </choice>
        <choice>
          <value>false</value>
          <display_name>false</display_name>
        </choice>
      </choices>
    </argument>
    <argument>
      <name>roof_radiant_barrier_grade</name>
      <display_name>Roof: Radiant Barrier Grade</display_name>
      <description>The grade of the radiant barrier, if it exists.</description>
      <type>Choice</type>
      <required>true</required>
      <model_dependent>false</model_dependent>
      <default_value>1</default_value>
      <choices>
        <choice>
          <value>1</value>
          <display_name>1</display_name>
        </choice>
        <choice>
          <value>2</value>
          <display_name>2</display_name>
        </choice>
        <choice>
          <value>3</value>
          <display_name>3</display_name>
        </choice>
      </choices>
    </argument>
    <argument>
      <name>wall_type</name>
      <display_name>Wall: Type</display_name>
      <description>The type of walls.</description>
      <type>Choice</type>
      <required>true</required>
      <model_dependent>false</model_dependent>
      <default_value>WoodStud</default_value>
      <choices>
        <choice>
          <value>WoodStud</value>
          <display_name>WoodStud</display_name>
        </choice>
        <choice>
          <value>ConcreteMasonryUnit</value>
          <display_name>ConcreteMasonryUnit</display_name>
        </choice>
        <choice>
          <value>DoubleWoodStud</value>
          <display_name>DoubleWoodStud</display_name>
        </choice>
        <choice>
          <value>InsulatedConcreteForms</value>
          <display_name>InsulatedConcreteForms</display_name>
        </choice>
        <choice>
          <value>LogWall</value>
          <display_name>LogWall</display_name>
        </choice>
        <choice>
          <value>StructuralInsulatedPanel</value>
          <display_name>StructuralInsulatedPanel</display_name>
        </choice>
        <choice>
          <value>SolidConcrete</value>
          <display_name>SolidConcrete</display_name>
        </choice>
        <choice>
          <value>SteelFrame</value>
          <display_name>SteelFrame</display_name>
        </choice>
        <choice>
          <value>Stone</value>
          <display_name>Stone</display_name>
        </choice>
        <choice>
          <value>StrawBale</value>
          <display_name>StrawBale</display_name>
        </choice>
        <choice>
          <value>StructuralBrick</value>
          <display_name>StructuralBrick</display_name>
        </choice>
      </choices>
    </argument>
    <argument>
      <name>wall_siding_type</name>
      <display_name>Wall: Siding Type</display_name>
      <description>The siding type of the walls. Also applies to rim joists. If not provided, the OS-HPXML default is used.</description>
      <type>Choice</type>
      <required>false</required>
      <model_dependent>false</model_dependent>
      <choices>
        <choice>
          <value>aluminum siding</value>
          <display_name>aluminum siding</display_name>
        </choice>
        <choice>
          <value>asbestos siding</value>
          <display_name>asbestos siding</display_name>
        </choice>
        <choice>
          <value>brick veneer</value>
          <display_name>brick veneer</display_name>
        </choice>
        <choice>
          <value>composite shingle siding</value>
          <display_name>composite shingle siding</display_name>
        </choice>
        <choice>
          <value>fiber cement siding</value>
          <display_name>fiber cement siding</display_name>
        </choice>
        <choice>
          <value>masonite siding</value>
          <display_name>masonite siding</display_name>
        </choice>
        <choice>
          <value>none</value>
          <display_name>none</display_name>
        </choice>
        <choice>
          <value>stucco</value>
          <display_name>stucco</display_name>
        </choice>
        <choice>
          <value>synthetic stucco</value>
          <display_name>synthetic stucco</display_name>
        </choice>
        <choice>
          <value>vinyl siding</value>
          <display_name>vinyl siding</display_name>
        </choice>
        <choice>
          <value>wood siding</value>
          <display_name>wood siding</display_name>
        </choice>
      </choices>
    </argument>
    <argument>
      <name>wall_color</name>
      <display_name>Wall: Color</display_name>
      <description>The color of the walls. Also applies to rim joists. If not provided, the OS-HPXML default is used.</description>
      <type>Choice</type>
      <required>false</required>
      <model_dependent>false</model_dependent>
      <choices>
        <choice>
          <value>dark</value>
          <display_name>dark</display_name>
        </choice>
        <choice>
          <value>light</value>
          <display_name>light</display_name>
        </choice>
        <choice>
          <value>medium</value>
          <display_name>medium</display_name>
        </choice>
        <choice>
          <value>medium dark</value>
          <display_name>medium dark</display_name>
        </choice>
        <choice>
          <value>reflective</value>
          <display_name>reflective</display_name>
        </choice>
      </choices>
    </argument>
    <argument>
      <name>wall_assembly_r</name>
      <display_name>Wall: Assembly R-value</display_name>
      <description>Assembly R-value of the walls.</description>
      <type>Double</type>
      <units>h-ft^2-R/Btu</units>
      <required>true</required>
      <model_dependent>false</model_dependent>
      <default_value>11.9</default_value>
    </argument>
    <argument>
      <name>window_front_wwr</name>
      <display_name>Windows: Front Window-to-Wall Ratio</display_name>
      <description>The ratio of window area to wall area for the unit's front facade. Enter 0 if specifying Front Window Area instead.</description>
      <type>Double</type>
      <units>Frac</units>
      <required>true</required>
      <model_dependent>false</model_dependent>
      <default_value>0.18</default_value>
    </argument>
    <argument>
      <name>window_back_wwr</name>
      <display_name>Windows: Back Window-to-Wall Ratio</display_name>
      <description>The ratio of window area to wall area for the unit's back facade. Enter 0 if specifying Back Window Area instead.</description>
      <type>Double</type>
      <units>Frac</units>
      <required>true</required>
      <model_dependent>false</model_dependent>
      <default_value>0.18</default_value>
    </argument>
    <argument>
      <name>window_left_wwr</name>
      <display_name>Windows: Left Window-to-Wall Ratio</display_name>
      <description>The ratio of window area to wall area for the unit's left facade (when viewed from the front). Enter 0 if specifying Left Window Area instead.</description>
      <type>Double</type>
      <units>Frac</units>
      <required>true</required>
      <model_dependent>false</model_dependent>
      <default_value>0.18</default_value>
    </argument>
    <argument>
      <name>window_right_wwr</name>
      <display_name>Windows: Right Window-to-Wall Ratio</display_name>
      <description>The ratio of window area to wall area for the unit's right facade (when viewed from the front). Enter 0 if specifying Right Window Area instead.</description>
      <type>Double</type>
      <units>Frac</units>
      <required>true</required>
      <model_dependent>false</model_dependent>
      <default_value>0.18</default_value>
    </argument>
    <argument>
      <name>window_area_front</name>
      <display_name>Windows: Front Window Area</display_name>
      <description>The amount of window area on the unit's front facade. Enter 0 if specifying Front Window-to-Wall Ratio instead.</description>
      <type>Double</type>
      <units>ft^2</units>
      <required>true</required>
      <model_dependent>false</model_dependent>
      <default_value>0</default_value>
    </argument>
    <argument>
      <name>window_area_back</name>
      <display_name>Windows: Back Window Area</display_name>
      <description>The amount of window area on the unit's back facade. Enter 0 if specifying Back Window-to-Wall Ratio instead.</description>
      <type>Double</type>
      <units>ft^2</units>
      <required>true</required>
      <model_dependent>false</model_dependent>
      <default_value>0</default_value>
    </argument>
    <argument>
      <name>window_area_left</name>
      <display_name>Windows: Left Window Area</display_name>
      <description>The amount of window area on the unit's left facade (when viewed from the front). Enter 0 if specifying Left Window-to-Wall Ratio instead.</description>
      <type>Double</type>
      <units>ft^2</units>
      <required>true</required>
      <model_dependent>false</model_dependent>
      <default_value>0</default_value>
    </argument>
    <argument>
      <name>window_area_right</name>
      <display_name>Windows: Right Window Area</display_name>
      <description>The amount of window area on the unit's right facade (when viewed from the front). Enter 0 if specifying Right Window-to-Wall Ratio instead.</description>
      <type>Double</type>
      <units>ft^2</units>
      <required>true</required>
      <model_dependent>false</model_dependent>
      <default_value>0</default_value>
    </argument>
    <argument>
      <name>window_aspect_ratio</name>
      <display_name>Windows: Aspect Ratio</display_name>
      <description>Ratio of window height to width.</description>
      <type>Double</type>
      <units>Frac</units>
      <required>true</required>
      <model_dependent>false</model_dependent>
      <default_value>1.333</default_value>
    </argument>
    <argument>
      <name>window_fraction_operable</name>
      <display_name>Windows: Fraction Operable</display_name>
      <description>Fraction of windows that are operable. If not provided, the OS-HPXML default is used.</description>
      <type>Double</type>
      <units>Frac</units>
      <required>false</required>
      <model_dependent>false</model_dependent>
    </argument>
    <argument>
      <name>window_natvent_availability</name>
      <display_name>Windows: Natural Ventilation Availability</display_name>
      <description>For operable windows, the number of days/week that windows can be opened by occupants for natural ventilation. If not provided, the OS-HPXML default is used.</description>
      <type>Integer</type>
      <units>Days/week</units>
      <required>false</required>
      <model_dependent>false</model_dependent>
    </argument>
    <argument>
      <name>window_ufactor</name>
      <display_name>Windows: U-Factor</display_name>
      <description>Full-assembly NFRC U-factor.</description>
      <type>Double</type>
      <units>Btu/hr-ft^2-R</units>
      <required>true</required>
      <model_dependent>false</model_dependent>
      <default_value>0.37</default_value>
    </argument>
    <argument>
      <name>window_shgc</name>
      <display_name>Windows: SHGC</display_name>
      <description>Full-assembly NFRC solar heat gain coefficient.</description>
      <type>Double</type>
      <required>true</required>
      <model_dependent>false</model_dependent>
      <default_value>0.3</default_value>
    </argument>
    <argument>
      <name>window_interior_shading_winter</name>
      <display_name>Windows: Winter Interior Shading</display_name>
      <description>Interior shading multiplier for the heating season. 1.0 indicates no reduction in solar gain, 0.85 indicates 15% reduction, etc. If not provided, the OS-HPXML default is used.</description>
      <type>Double</type>
      <units>Frac</units>
      <required>false</required>
      <model_dependent>false</model_dependent>
    </argument>
    <argument>
      <name>window_interior_shading_summer</name>
      <display_name>Windows: Summer Interior Shading</display_name>
      <description>Interior shading multiplier for the cooling season. 1.0 indicates no reduction in solar gain, 0.85 indicates 15% reduction, etc. If not provided, the OS-HPXML default is used.</description>
      <type>Double</type>
      <units>Frac</units>
      <required>false</required>
      <model_dependent>false</model_dependent>
    </argument>
    <argument>
      <name>window_exterior_shading_winter</name>
      <display_name>Windows: Winter Exterior Shading</display_name>
      <description>Exterior shading multiplier for the heating season. 1.0 indicates no reduction in solar gain, 0.85 indicates 15% reduction, etc. If not provided, the OS-HPXML default is used.</description>
      <type>Double</type>
      <units>Frac</units>
      <required>false</required>
      <model_dependent>false</model_dependent>
    </argument>
    <argument>
      <name>window_exterior_shading_summer</name>
      <display_name>Windows: Summer Exterior Shading</display_name>
      <description>Exterior shading multiplier for the cooling season. 1.0 indicates no reduction in solar gain, 0.85 indicates 15% reduction, etc. If not provided, the OS-HPXML default is used.</description>
      <type>Double</type>
      <units>Frac</units>
      <required>false</required>
      <model_dependent>false</model_dependent>
    </argument>
    <argument>
      <name>window_storm_type</name>
      <display_name>Windows: Storm Type</display_name>
      <description>The type of storm, if present. If not provided, assumes there is no storm.</description>
      <type>Choice</type>
      <required>false</required>
      <model_dependent>false</model_dependent>
      <choices>
        <choice>
          <value>clear</value>
          <display_name>clear</display_name>
        </choice>
        <choice>
          <value>low-e</value>
          <display_name>low-e</display_name>
        </choice>
      </choices>
    </argument>
    <argument>
      <name>overhangs_front_depth</name>
      <display_name>Overhangs: Front Depth</display_name>
      <description>The depth of overhangs for windows for the front facade.</description>
      <type>Double</type>
      <units>ft</units>
      <required>true</required>
      <model_dependent>false</model_dependent>
      <default_value>0</default_value>
    </argument>
    <argument>
      <name>overhangs_front_distance_to_top_of_window</name>
      <display_name>Overhangs: Front Distance to Top of Window</display_name>
      <description>The overhangs distance to the top of window for the front facade.</description>
      <type>Double</type>
      <units>ft</units>
      <required>true</required>
      <model_dependent>false</model_dependent>
      <default_value>0</default_value>
    </argument>
    <argument>
      <name>overhangs_front_distance_to_bottom_of_window</name>
      <display_name>Overhangs: Front Distance to Bottom of Window</display_name>
      <description>The overhangs distance to the bottom of window for the front facade.</description>
      <type>Double</type>
      <units>ft</units>
      <required>true</required>
      <model_dependent>false</model_dependent>
      <default_value>4</default_value>
    </argument>
    <argument>
      <name>overhangs_back_depth</name>
      <display_name>Overhangs: Back Depth</display_name>
      <description>The depth of overhangs for windows for the back facade.</description>
      <type>Double</type>
      <units>ft</units>
      <required>true</required>
      <model_dependent>false</model_dependent>
      <default_value>0</default_value>
    </argument>
    <argument>
      <name>overhangs_back_distance_to_top_of_window</name>
      <display_name>Overhangs: Back Distance to Top of Window</display_name>
      <description>The overhangs distance to the top of window for the back facade.</description>
      <type>Double</type>
      <units>ft</units>
      <required>true</required>
      <model_dependent>false</model_dependent>
      <default_value>0</default_value>
    </argument>
    <argument>
      <name>overhangs_back_distance_to_bottom_of_window</name>
      <display_name>Overhangs: Back Distance to Bottom of Window</display_name>
      <description>The overhangs distance to the bottom of window for the back facade.</description>
      <type>Double</type>
      <units>ft</units>
      <required>true</required>
      <model_dependent>false</model_dependent>
      <default_value>4</default_value>
    </argument>
    <argument>
      <name>overhangs_left_depth</name>
      <display_name>Overhangs: Left Depth</display_name>
      <description>The depth of overhangs for windows for the left facade.</description>
      <type>Double</type>
      <units>ft</units>
      <required>true</required>
      <model_dependent>false</model_dependent>
      <default_value>0</default_value>
    </argument>
    <argument>
      <name>overhangs_left_distance_to_top_of_window</name>
      <display_name>Overhangs: Left Distance to Top of Window</display_name>
      <description>The overhangs distance to the top of window for the left facade.</description>
      <type>Double</type>
      <units>ft</units>
      <required>true</required>
      <model_dependent>false</model_dependent>
      <default_value>0</default_value>
    </argument>
    <argument>
      <name>overhangs_left_distance_to_bottom_of_window</name>
      <display_name>Overhangs: Left Distance to Bottom of Window</display_name>
      <description>The overhangs distance to the bottom of window for the left facade.</description>
      <type>Double</type>
      <units>ft</units>
      <required>true</required>
      <model_dependent>false</model_dependent>
      <default_value>4</default_value>
    </argument>
    <argument>
      <name>overhangs_right_depth</name>
      <display_name>Overhangs: Right Depth</display_name>
      <description>The depth of overhangs for windows for the right facade.</description>
      <type>Double</type>
      <units>ft</units>
      <required>true</required>
      <model_dependent>false</model_dependent>
      <default_value>0</default_value>
    </argument>
    <argument>
      <name>overhangs_right_distance_to_top_of_window</name>
      <display_name>Overhangs: Right Distance to Top of Window</display_name>
      <description>The overhangs distance to the top of window for the right facade.</description>
      <type>Double</type>
      <units>ft</units>
      <required>true</required>
      <model_dependent>false</model_dependent>
      <default_value>0</default_value>
    </argument>
    <argument>
      <name>overhangs_right_distance_to_bottom_of_window</name>
      <display_name>Overhangs: Right Distance to Bottom of Window</display_name>
      <description>The overhangs distance to the bottom of window for the right facade.</description>
      <type>Double</type>
      <units>ft</units>
      <required>true</required>
      <model_dependent>false</model_dependent>
      <default_value>4</default_value>
    </argument>
    <argument>
      <name>skylight_area_front</name>
      <display_name>Skylights: Front Roof Area</display_name>
      <description>The amount of skylight area on the unit's front conditioned roof facade.</description>
      <type>Double</type>
      <units>ft^2</units>
      <required>true</required>
      <model_dependent>false</model_dependent>
      <default_value>0</default_value>
    </argument>
    <argument>
      <name>skylight_area_back</name>
      <display_name>Skylights: Back Roof Area</display_name>
      <description>The amount of skylight area on the unit's back conditioned roof facade.</description>
      <type>Double</type>
      <units>ft^2</units>
      <required>true</required>
      <model_dependent>false</model_dependent>
      <default_value>0</default_value>
    </argument>
    <argument>
      <name>skylight_area_left</name>
      <display_name>Skylights: Left Roof Area</display_name>
      <description>The amount of skylight area on the unit's left conditioned roof facade (when viewed from the front).</description>
      <type>Double</type>
      <units>ft^2</units>
      <required>true</required>
      <model_dependent>false</model_dependent>
      <default_value>0</default_value>
    </argument>
    <argument>
      <name>skylight_area_right</name>
      <display_name>Skylights: Right Roof Area</display_name>
      <description>The amount of skylight area on the unit's right conditioned roof facade (when viewed from the front).</description>
      <type>Double</type>
      <units>ft^2</units>
      <required>true</required>
      <model_dependent>false</model_dependent>
      <default_value>0</default_value>
    </argument>
    <argument>
      <name>skylight_ufactor</name>
      <display_name>Skylights: U-Factor</display_name>
      <description>Full-assembly NFRC U-factor.</description>
      <type>Double</type>
      <units>Btu/hr-ft^2-R</units>
      <required>true</required>
      <model_dependent>false</model_dependent>
      <default_value>0.33</default_value>
    </argument>
    <argument>
      <name>skylight_shgc</name>
      <display_name>Skylights: SHGC</display_name>
      <description>Full-assembly NFRC solar heat gain coefficient.</description>
      <type>Double</type>
      <required>true</required>
      <model_dependent>false</model_dependent>
      <default_value>0.45</default_value>
    </argument>
    <argument>
      <name>skylight_storm_type</name>
      <display_name>Skylights: Storm Type</display_name>
      <description>The type of storm, if present. If not provided, assumes there is no storm.</description>
      <type>Choice</type>
      <required>false</required>
      <model_dependent>false</model_dependent>
      <choices>
        <choice>
          <value>clear</value>
          <display_name>clear</display_name>
        </choice>
        <choice>
          <value>low-e</value>
          <display_name>low-e</display_name>
        </choice>
      </choices>
    </argument>
    <argument>
      <name>door_area</name>
      <display_name>Doors: Area</display_name>
      <description>The area of the opaque door(s).</description>
      <type>Double</type>
      <units>ft^2</units>
      <required>true</required>
      <model_dependent>false</model_dependent>
      <default_value>20</default_value>
    </argument>
    <argument>
      <name>door_rvalue</name>
      <display_name>Doors: R-value</display_name>
      <description>R-value of the opaque door(s).</description>
      <type>Double</type>
      <units>h-ft^2-R/Btu</units>
      <required>true</required>
      <model_dependent>false</model_dependent>
      <default_value>4.4</default_value>
    </argument>
    <argument>
      <name>air_leakage_units</name>
      <display_name>Air Leakage: Units</display_name>
      <description>The unit of measure for the air leakage.</description>
      <type>Choice</type>
      <required>true</required>
      <model_dependent>false</model_dependent>
      <default_value>ACH</default_value>
      <choices>
        <choice>
          <value>ACH</value>
          <display_name>ACH</display_name>
        </choice>
        <choice>
          <value>CFM</value>
          <display_name>CFM</display_name>
        </choice>
        <choice>
          <value>ACHnatural</value>
          <display_name>ACHnatural</display_name>
        </choice>
      </choices>
    </argument>
    <argument>
      <name>air_leakage_house_pressure</name>
      <display_name>Air Leakage: House Pressure</display_name>
      <description>The house pressure relative to outside. Required when units are ACH or CFM.</description>
      <type>Double</type>
      <units>Pa</units>
      <required>true</required>
      <model_dependent>false</model_dependent>
      <default_value>50</default_value>
    </argument>
    <argument>
      <name>air_leakage_value</name>
      <display_name>Air Leakage: Value</display_name>
      <description>Air exchange rate value.</description>
      <type>Double</type>
      <required>true</required>
      <model_dependent>false</model_dependent>
      <default_value>3</default_value>
    </argument>
    <argument>
      <name>heating_system_type</name>
      <display_name>Heating System: Type</display_name>
      <description>The type of heating system. Use 'none' if there is no heating system or if there is a heat pump serving a heating load.</description>
      <type>Choice</type>
      <required>true</required>
      <model_dependent>false</model_dependent>
      <default_value>Furnace</default_value>
      <choices>
        <choice>
          <value>none</value>
          <display_name>none</display_name>
        </choice>
        <choice>
          <value>Furnace</value>
          <display_name>Furnace</display_name>
        </choice>
        <choice>
          <value>WallFurnace</value>
          <display_name>WallFurnace</display_name>
        </choice>
        <choice>
          <value>FloorFurnace</value>
          <display_name>FloorFurnace</display_name>
        </choice>
        <choice>
          <value>Boiler</value>
          <display_name>Boiler</display_name>
        </choice>
        <choice>
          <value>ElectricResistance</value>
          <display_name>ElectricResistance</display_name>
        </choice>
        <choice>
          <value>Stove</value>
          <display_name>Stove</display_name>
        </choice>
        <choice>
          <value>PortableHeater</value>
          <display_name>PortableHeater</display_name>
        </choice>
        <choice>
          <value>Fireplace</value>
          <display_name>Fireplace</display_name>
        </choice>
        <choice>
          <value>FixedHeater</value>
          <display_name>FixedHeater</display_name>
        </choice>
        <choice>
          <value>Shared Boiler w/ Baseboard</value>
          <display_name>Shared Boiler w/ Baseboard</display_name>
        </choice>
        <choice>
          <value>Shared Boiler w/ Ductless Fan Coil</value>
          <display_name>Shared Boiler w/ Ductless Fan Coil</display_name>
        </choice>
      </choices>
    </argument>
    <argument>
      <name>heating_system_fuel</name>
      <display_name>Heating System: Fuel Type</display_name>
      <description>The fuel type of the heating system. Ignored for ElectricResistance.</description>
      <type>Choice</type>
      <required>true</required>
      <model_dependent>false</model_dependent>
      <default_value>natural gas</default_value>
      <choices>
        <choice>
          <value>electricity</value>
          <display_name>electricity</display_name>
        </choice>
        <choice>
          <value>natural gas</value>
          <display_name>natural gas</display_name>
        </choice>
        <choice>
          <value>fuel oil</value>
          <display_name>fuel oil</display_name>
        </choice>
        <choice>
          <value>propane</value>
          <display_name>propane</display_name>
        </choice>
        <choice>
          <value>wood</value>
          <display_name>wood</display_name>
        </choice>
        <choice>
          <value>wood pellets</value>
          <display_name>wood pellets</display_name>
        </choice>
        <choice>
          <value>coal</value>
          <display_name>coal</display_name>
        </choice>
      </choices>
    </argument>
    <argument>
      <name>heating_system_heating_efficiency</name>
      <display_name>Heating System: Rated AFUE or Percent</display_name>
      <description>The rated heating efficiency value of the heating system.</description>
      <type>Double</type>
      <units>Frac</units>
      <required>true</required>
      <model_dependent>false</model_dependent>
      <default_value>0.78</default_value>
    </argument>
    <argument>
      <name>heating_system_heating_capacity</name>
      <display_name>Heating System: Heating Capacity</display_name>
      <description>The output heating capacity of the heating system. If not provided, the OS-HPXML autosized default is used.</description>
      <type>Double</type>
      <units>Btu/hr</units>
      <required>false</required>
      <model_dependent>false</model_dependent>
    </argument>
    <argument>
      <name>heating_system_fraction_heat_load_served</name>
      <display_name>Heating System: Fraction Heat Load Served</display_name>
      <description>The heating load served by the heating system.</description>
      <type>Double</type>
      <units>Frac</units>
      <required>true</required>
      <model_dependent>false</model_dependent>
      <default_value>1</default_value>
    </argument>
    <argument>
      <name>heating_system_airflow_defect_ratio</name>
      <display_name>Heating System: Airflow Defect Ratio</display_name>
      <description>The airflow defect ratio, defined as (InstalledAirflow - DesignAirflow) / DesignAirflow, of the heating system per ANSI/RESNET/ACCA Standard 310. A value of zero means no airflow defect. Applies only to Furnace. If not provided, assumes no defect.</description>
      <type>Double</type>
      <units>Frac</units>
      <required>false</required>
      <model_dependent>false</model_dependent>
    </argument>
    <argument>
      <name>cooling_system_type</name>
      <display_name>Cooling System: Type</display_name>
      <description>The type of cooling system. Use 'none' if there is no cooling system or if there is a heat pump serving a cooling load.</description>
      <type>Choice</type>
      <required>true</required>
      <model_dependent>false</model_dependent>
      <default_value>central air conditioner</default_value>
      <choices>
        <choice>
          <value>none</value>
          <display_name>none</display_name>
        </choice>
        <choice>
          <value>central air conditioner</value>
          <display_name>central air conditioner</display_name>
        </choice>
        <choice>
          <value>room air conditioner</value>
          <display_name>room air conditioner</display_name>
        </choice>
        <choice>
          <value>evaporative cooler</value>
          <display_name>evaporative cooler</display_name>
        </choice>
        <choice>
          <value>mini-split</value>
          <display_name>mini-split</display_name>
        </choice>
        <choice>
          <value>packaged terminal air conditioner</value>
          <display_name>packaged terminal air conditioner</display_name>
        </choice>
      </choices>
    </argument>
    <argument>
      <name>cooling_system_cooling_efficiency_type</name>
      <display_name>Cooling System: Efficiency Type</display_name>
      <description>The efficiency type of the cooling system. System types central air conditioner and mini-split use SEER or SEER2. System types room air conditioner and packaged terminal air conditioner use EER or CEER. Ignored for system type evaporative cooler.</description>
      <type>Choice</type>
      <required>true</required>
      <model_dependent>false</model_dependent>
      <default_value>SEER</default_value>
      <choices>
        <choice>
          <value>SEER</value>
          <display_name>SEER</display_name>
        </choice>
        <choice>
          <value>SEER2</value>
          <display_name>SEER2</display_name>
        </choice>
        <choice>
          <value>EER</value>
          <display_name>EER</display_name>
        </choice>
        <choice>
          <value>CEER</value>
          <display_name>CEER</display_name>
        </choice>
      </choices>
    </argument>
    <argument>
      <name>cooling_system_cooling_efficiency</name>
      <display_name>Cooling System: Efficiency</display_name>
      <description>The rated efficiency value of the cooling system. Ignored for evaporative cooler.</description>
      <type>Double</type>
      <required>true</required>
      <model_dependent>false</model_dependent>
      <default_value>13</default_value>
    </argument>
    <argument>
      <name>cooling_system_cooling_compressor_type</name>
      <display_name>Cooling System: Cooling Compressor Type</display_name>
      <description>The compressor type of the cooling system. Only applies to central air conditioner. If not provided, the OS-HPXML default is used.</description>
      <type>Choice</type>
      <required>false</required>
      <model_dependent>false</model_dependent>
      <choices>
        <choice>
          <value>single stage</value>
          <display_name>single stage</display_name>
        </choice>
        <choice>
          <value>two stage</value>
          <display_name>two stage</display_name>
        </choice>
        <choice>
          <value>variable speed</value>
          <display_name>variable speed</display_name>
        </choice>
      </choices>
    </argument>
    <argument>
      <name>cooling_system_cooling_sensible_heat_fraction</name>
      <display_name>Cooling System: Cooling Sensible Heat Fraction</display_name>
      <description>The sensible heat fraction of the cooling system. Ignored for evaporative cooler. If not provided, the OS-HPXML default is used.</description>
      <type>Double</type>
      <units>Frac</units>
      <required>false</required>
      <model_dependent>false</model_dependent>
    </argument>
    <argument>
      <name>cooling_system_cooling_capacity</name>
      <display_name>Cooling System: Cooling Capacity</display_name>
      <description>The output cooling capacity of the cooling system. If not provided, the OS-HPXML autosized default is used.</description>
      <type>Double</type>
      <units>Btu/hr</units>
      <required>false</required>
      <model_dependent>false</model_dependent>
    </argument>
    <argument>
      <name>cooling_system_fraction_cool_load_served</name>
      <display_name>Cooling System: Fraction Cool Load Served</display_name>
      <description>The cooling load served by the cooling system.</description>
      <type>Double</type>
      <units>Frac</units>
      <required>true</required>
      <model_dependent>false</model_dependent>
      <default_value>1</default_value>
    </argument>
    <argument>
      <name>cooling_system_is_ducted</name>
      <display_name>Cooling System: Is Ducted</display_name>
      <description>Whether the cooling system is ducted or not. Only used for mini-split and evaporative cooler. It's assumed that central air conditioner is ducted, and room air conditioner and packaged terminal air conditioner are not ducted.</description>
      <type>Boolean</type>
      <required>true</required>
      <model_dependent>false</model_dependent>
      <default_value>false</default_value>
      <choices>
        <choice>
          <value>true</value>
          <display_name>true</display_name>
        </choice>
        <choice>
          <value>false</value>
          <display_name>false</display_name>
        </choice>
      </choices>
    </argument>
    <argument>
      <name>cooling_system_airflow_defect_ratio</name>
      <display_name>Cooling System: Airflow Defect Ratio</display_name>
      <description>The airflow defect ratio, defined as (InstalledAirflow - DesignAirflow) / DesignAirflow, of the cooling system per ANSI/RESNET/ACCA Standard 310. A value of zero means no airflow defect. Applies only to central air conditioner and ducted mini-split. If not provided, assumes no defect.</description>
      <type>Double</type>
      <units>Frac</units>
      <required>false</required>
      <model_dependent>false</model_dependent>
    </argument>
    <argument>
      <name>cooling_system_charge_defect_ratio</name>
      <display_name>Cooling System: Charge Defect Ratio</display_name>
      <description>The refrigerant charge defect ratio, defined as (InstalledCharge - DesignCharge) / DesignCharge, of the cooling system per ANSI/RESNET/ACCA Standard 310. A value of zero means no refrigerant charge defect. Applies only to central air conditioner and mini-split. If not provided, assumes no defect.</description>
      <type>Double</type>
      <units>Frac</units>
      <required>false</required>
      <model_dependent>false</model_dependent>
    </argument>
    <argument>
      <name>cooling_system_integrated_heating_system_fuel</name>
      <display_name>Cooling System: Integrated Heating System Fuel Type</display_name>
      <description>The fuel type of the heating system integrated into cooling system. Only used for packaged terminal air conditioner and room air conditioner.</description>
      <type>Choice</type>
      <required>false</required>
      <model_dependent>false</model_dependent>
      <choices>
        <choice>
          <value>electricity</value>
          <display_name>electricity</display_name>
        </choice>
        <choice>
          <value>natural gas</value>
          <display_name>natural gas</display_name>
        </choice>
        <choice>
          <value>fuel oil</value>
          <display_name>fuel oil</display_name>
        </choice>
        <choice>
          <value>propane</value>
          <display_name>propane</display_name>
        </choice>
        <choice>
          <value>wood</value>
          <display_name>wood</display_name>
        </choice>
        <choice>
          <value>wood pellets</value>
          <display_name>wood pellets</display_name>
        </choice>
        <choice>
          <value>coal</value>
          <display_name>coal</display_name>
        </choice>
      </choices>
    </argument>
    <argument>
      <name>cooling_system_integrated_heating_system_efficiency_percent</name>
      <display_name>Cooling System: Integrated Heating System Efficiency</display_name>
      <description>The rated heating efficiency value of the heating system integrated into cooling system. Only used for packaged terminal air conditioner and room air conditioner.</description>
      <type>Double</type>
      <units>Frac</units>
      <required>false</required>
      <model_dependent>false</model_dependent>
    </argument>
    <argument>
      <name>cooling_system_integrated_heating_system_capacity</name>
      <display_name>Cooling System: Integrated Heating System Heating Capacity</display_name>
      <description>The output heating capacity of the heating system integrated into cooling system. If not provided, the OS-HPXML autosized default is used. Only used for packaged terminal air conditioner and room air conditioner.</description>
      <type>Double</type>
      <units>Btu/hr</units>
      <required>false</required>
      <model_dependent>false</model_dependent>
    </argument>
    <argument>
      <name>cooling_system_integrated_heating_system_fraction_heat_load_served</name>
      <display_name>Cooling System: Integrated Heating System Fraction Heat Load Served</display_name>
      <description>The heating load served by the heating system integrated into cooling system. Only used for packaged terminal air conditioner and room air conditioner.</description>
      <type>Double</type>
      <units>Frac</units>
      <required>false</required>
      <model_dependent>false</model_dependent>
    </argument>
    <argument>
      <name>heat_pump_type</name>
      <display_name>Heat Pump: Type</display_name>
      <description>The type of heat pump. Use 'none' if there is no heat pump.</description>
      <type>Choice</type>
      <required>true</required>
      <model_dependent>false</model_dependent>
      <default_value>none</default_value>
      <choices>
        <choice>
          <value>none</value>
          <display_name>none</display_name>
        </choice>
        <choice>
          <value>air-to-air</value>
          <display_name>air-to-air</display_name>
        </choice>
        <choice>
          <value>mini-split</value>
          <display_name>mini-split</display_name>
        </choice>
        <choice>
          <value>ground-to-air</value>
          <display_name>ground-to-air</display_name>
        </choice>
        <choice>
          <value>packaged terminal heat pump</value>
          <display_name>packaged terminal heat pump</display_name>
        </choice>
        <choice>
          <value>room air conditioner with reverse cycle</value>
          <display_name>room air conditioner with reverse cycle</display_name>
        </choice>
      </choices>
    </argument>
    <argument>
      <name>heat_pump_heating_efficiency_type</name>
      <display_name>Heat Pump: Heating Efficiency Type</display_name>
      <description>The heating efficiency type of heat pump. System types air-to-air and mini-split use HSPF or HSPF2. System types ground-to-air, packaged terminal heat pump and room air conditioner with reverse cycle use COP.</description>
      <type>Choice</type>
      <required>true</required>
      <model_dependent>false</model_dependent>
      <default_value>HSPF</default_value>
      <choices>
        <choice>
          <value>HSPF</value>
          <display_name>HSPF</display_name>
        </choice>
        <choice>
          <value>HSPF2</value>
          <display_name>HSPF2</display_name>
        </choice>
        <choice>
          <value>COP</value>
          <display_name>COP</display_name>
        </choice>
      </choices>
    </argument>
    <argument>
      <name>heat_pump_heating_efficiency</name>
      <display_name>Heat Pump: Heating Efficiency</display_name>
      <description>The rated heating efficiency value of the heat pump.</description>
      <type>Double</type>
      <required>true</required>
      <model_dependent>false</model_dependent>
      <default_value>7.7</default_value>
    </argument>
    <argument>
      <name>heat_pump_cooling_efficiency_type</name>
      <display_name>Heat Pump: Cooling Efficiency Type</display_name>
      <description>The cooling efficiency type of heat pump. System types air-to-air and mini-split use SEER or SEER2. System types ground-to-air, packaged terminal heat pump and room air conditioner with reverse cycle use EER.</description>
      <type>Choice</type>
      <required>true</required>
      <model_dependent>false</model_dependent>
      <default_value>SEER</default_value>
      <choices>
        <choice>
          <value>SEER</value>
          <display_name>SEER</display_name>
        </choice>
        <choice>
          <value>SEER2</value>
          <display_name>SEER2</display_name>
        </choice>
        <choice>
          <value>EER</value>
          <display_name>EER</display_name>
        </choice>
        <choice>
          <value>CEER</value>
          <display_name>CEER</display_name>
        </choice>
      </choices>
    </argument>
    <argument>
      <name>heat_pump_cooling_efficiency</name>
      <display_name>Heat Pump: Cooling Efficiency</display_name>
      <description>The rated cooling efficiency value of the heat pump.</description>
      <type>Double</type>
      <required>true</required>
      <model_dependent>false</model_dependent>
      <default_value>13</default_value>
    </argument>
    <argument>
      <name>heat_pump_cooling_compressor_type</name>
      <display_name>Heat Pump: Cooling Compressor Type</display_name>
      <description>The compressor type of the heat pump. Only applies to air-to-air. If not provided, the OS-HPXML default is used.</description>
      <type>Choice</type>
      <required>false</required>
      <model_dependent>false</model_dependent>
      <choices>
        <choice>
          <value>single stage</value>
          <display_name>single stage</display_name>
        </choice>
        <choice>
          <value>two stage</value>
          <display_name>two stage</display_name>
        </choice>
        <choice>
          <value>variable speed</value>
          <display_name>variable speed</display_name>
        </choice>
      </choices>
    </argument>
    <argument>
      <name>heat_pump_cooling_sensible_heat_fraction</name>
      <display_name>Heat Pump: Cooling Sensible Heat Fraction</display_name>
      <description>The sensible heat fraction of the heat pump. If not provided, the OS-HPXML default is used.</description>
      <type>Double</type>
      <units>Frac</units>
      <required>false</required>
      <model_dependent>false</model_dependent>
    </argument>
    <argument>
      <name>heat_pump_heating_capacity</name>
      <display_name>Heat Pump: Heating Capacity</display_name>
      <description>The output heating capacity of the heat pump. If not provided, the OS-HPXML autosized default is used.</description>
      <type>Double</type>
      <units>Btu/hr</units>
      <required>false</required>
      <model_dependent>false</model_dependent>
    </argument>
    <argument>
      <name>heat_pump_heating_capacity_17_f</name>
      <display_name>Heat Pump: Heating Capacity 17F</display_name>
      <description>The output heating capacity of the heat pump at 17F. Only applies to air-to-air and mini-split. If not provided, the OS-HPXML default is used.</description>
      <type>Double</type>
      <units>Btu/hr</units>
      <required>false</required>
      <model_dependent>false</model_dependent>
    </argument>
    <argument>
      <name>heat_pump_cooling_capacity</name>
      <display_name>Heat Pump: Cooling Capacity</display_name>
      <description>The output cooling capacity of the heat pump. If not provided, the OS-HPXML autosized default is used.</description>
      <type>Double</type>
      <units>Btu/hr</units>
      <required>false</required>
      <model_dependent>false</model_dependent>
    </argument>
    <argument>
      <name>heat_pump_fraction_heat_load_served</name>
      <display_name>Heat Pump: Fraction Heat Load Served</display_name>
      <description>The heating load served by the heat pump.</description>
      <type>Double</type>
      <units>Frac</units>
      <required>true</required>
      <model_dependent>false</model_dependent>
      <default_value>1</default_value>
    </argument>
    <argument>
      <name>heat_pump_fraction_cool_load_served</name>
      <display_name>Heat Pump: Fraction Cool Load Served</display_name>
      <description>The cooling load served by the heat pump.</description>
      <type>Double</type>
      <units>Frac</units>
      <required>true</required>
      <model_dependent>false</model_dependent>
      <default_value>1</default_value>
    </argument>
    <argument>
      <name>heat_pump_backup_type</name>
      <display_name>Heat Pump: Backup Type</display_name>
      <description>The backup type of the heat pump. If 'integrated', represents e.g. built-in electric strip heat or dual-fuel integrated furnace. If 'separate', represents e.g. electric baseboard or boiler based on the Heating System 2 specified below. Use 'none' if there is no backup heating.</description>
      <type>Choice</type>
      <required>true</required>
      <model_dependent>false</model_dependent>
      <default_value>integrated</default_value>
      <choices>
        <choice>
          <value>none</value>
          <display_name>none</display_name>
        </choice>
        <choice>
          <value>integrated</value>
          <display_name>integrated</display_name>
        </choice>
        <choice>
          <value>separate</value>
          <display_name>separate</display_name>
        </choice>
      </choices>
    </argument>
    <argument>
      <name>heat_pump_backup_fuel</name>
      <display_name>Heat Pump: Backup Fuel Type</display_name>
      <description>The backup fuel type of the heat pump. Only applies if Backup Type is 'integrated'.</description>
      <type>Choice</type>
      <required>true</required>
      <model_dependent>false</model_dependent>
      <default_value>electricity</default_value>
      <choices>
        <choice>
          <value>electricity</value>
          <display_name>electricity</display_name>
        </choice>
        <choice>
          <value>natural gas</value>
          <display_name>natural gas</display_name>
        </choice>
        <choice>
          <value>fuel oil</value>
          <display_name>fuel oil</display_name>
        </choice>
        <choice>
          <value>propane</value>
          <display_name>propane</display_name>
        </choice>
      </choices>
    </argument>
    <argument>
      <name>heat_pump_backup_heating_efficiency</name>
      <display_name>Heat Pump: Backup Rated Efficiency</display_name>
      <description>The backup rated efficiency value of the heat pump. Percent for electricity fuel type. AFUE otherwise. Only applies if Backup Type is 'integrated'.</description>
      <type>Double</type>
      <required>true</required>
      <model_dependent>false</model_dependent>
      <default_value>1</default_value>
    </argument>
    <argument>
      <name>heat_pump_backup_heating_capacity</name>
      <display_name>Heat Pump: Backup Heating Capacity</display_name>
      <description>The backup output heating capacity of the heat pump. If not provided, the OS-HPXML autosized default is used. Only applies if Backup Type is 'integrated'.</description>
      <type>Double</type>
      <units>Btu/hr</units>
      <required>false</required>
      <model_dependent>false</model_dependent>
    </argument>
    <argument>
      <name>heat_pump_backup_heating_switchover_temp</name>
      <display_name>Heat Pump: Backup Heating Switchover Temperature</display_name>
      <description>The temperature at which the heat pump stops operating and the backup heating system starts running. Only applies to air-to-air and mini-split. If not provided, backup heating will operate as needed when heat pump capacity is insufficient. Applies if Backup Type is either 'integrated' or 'separate'. Both Switchover Temperature and Lockout Temperature cannot be specified.</description>
      <type>Double</type>
      <units>deg-F</units>
      <required>false</required>
      <model_dependent>false</model_dependent>
    </argument>
    <argument>
      <name>heat_pump_backup_heating_lockout_temp</name>
      <display_name>Heat Pump: Backup Heating Lockout Temperature</display_name>
      <description>The temperature above which the backup system is disabled in order to prevent backup heating operation during, e.g., a thermostat heating setback recovery event. If not provided, backup heating will operate as needed when heat pump capacity is insufficient. Only applies if Backup Type is 'integrated'. Both Switchover Temperature and Lockout Temperature cannot be specified.</description>
      <type>Double</type>
      <units>deg-F</units>
      <required>false</required>
      <model_dependent>false</model_dependent>
    </argument>
    <argument>
      <name>heat_pump_sizing_methodology</name>
      <display_name>Heat Pump: Sizing Methodology</display_name>
      <description>The auto-sizing methodology to use when the heat pump capacity is not provided. If not provided, the OS-HPXML default is used.</description>
      <type>Choice</type>
      <required>false</required>
      <model_dependent>false</model_dependent>
      <choices>
        <choice>
          <value>ACCA</value>
          <display_name>ACCA</display_name>
        </choice>
        <choice>
          <value>HERS</value>
          <display_name>HERS</display_name>
        </choice>
        <choice>
          <value>MaxLoad</value>
          <display_name>MaxLoad</display_name>
        </choice>
      </choices>
    </argument>
    <argument>
      <name>heat_pump_is_ducted</name>
      <display_name>Heat Pump: Is Ducted</display_name>
      <description>Whether the heat pump is ducted or not. Only used for mini-split. It's assumed that air-to-air and ground-to-air are ducted. If not provided, assumes not ducted.</description>
      <type>Boolean</type>
      <required>false</required>
      <model_dependent>false</model_dependent>
      <choices>
        <choice>
          <value>true</value>
          <display_name>true</display_name>
        </choice>
        <choice>
          <value>false</value>
          <display_name>false</display_name>
        </choice>
      </choices>
    </argument>
    <argument>
      <name>heat_pump_airflow_defect_ratio</name>
      <display_name>Heat Pump: Airflow Defect Ratio</display_name>
      <description>The airflow defect ratio, defined as (InstalledAirflow - DesignAirflow) / DesignAirflow, of the heat pump per ANSI/RESNET/ACCA Standard 310. A value of zero means no airflow defect. Applies only to air-to-air, ducted mini-split, and ground-to-air. If not provided, assumes no defect.</description>
      <type>Double</type>
      <units>Frac</units>
      <required>false</required>
      <model_dependent>false</model_dependent>
    </argument>
    <argument>
      <name>heat_pump_charge_defect_ratio</name>
      <display_name>Heat Pump: Charge Defect Ratio</display_name>
      <description>The refrigerant charge defect ratio, defined as (InstalledCharge - DesignCharge) / DesignCharge, of the heat pump per ANSI/RESNET/ACCA Standard 310. A value of zero means no refrigerant charge defect. Applies to all heat pump types. If not provided, assumes no defect.</description>
      <type>Double</type>
      <units>Frac</units>
      <required>false</required>
      <model_dependent>false</model_dependent>
    </argument>
    <argument>
      <name>heating_system_2_type</name>
      <display_name>Heating System 2: Type</display_name>
      <description>The type of the second heating system.</description>
      <type>Choice</type>
      <required>true</required>
      <model_dependent>false</model_dependent>
      <default_value>none</default_value>
      <choices>
        <choice>
          <value>none</value>
          <display_name>none</display_name>
        </choice>
        <choice>
          <value>WallFurnace</value>
          <display_name>WallFurnace</display_name>
        </choice>
        <choice>
          <value>FloorFurnace</value>
          <display_name>FloorFurnace</display_name>
        </choice>
        <choice>
          <value>Boiler</value>
          <display_name>Boiler</display_name>
        </choice>
        <choice>
          <value>ElectricResistance</value>
          <display_name>ElectricResistance</display_name>
        </choice>
        <choice>
          <value>Stove</value>
          <display_name>Stove</display_name>
        </choice>
        <choice>
          <value>PortableHeater</value>
          <display_name>PortableHeater</display_name>
        </choice>
        <choice>
          <value>Fireplace</value>
          <display_name>Fireplace</display_name>
        </choice>
      </choices>
    </argument>
    <argument>
      <name>heating_system_2_fuel</name>
      <display_name>Heating System 2: Fuel Type</display_name>
      <description>The fuel type of the second heating system. Ignored for ElectricResistance.</description>
      <type>Choice</type>
      <required>true</required>
      <model_dependent>false</model_dependent>
      <default_value>electricity</default_value>
      <choices>
        <choice>
          <value>electricity</value>
          <display_name>electricity</display_name>
        </choice>
        <choice>
          <value>natural gas</value>
          <display_name>natural gas</display_name>
        </choice>
        <choice>
          <value>fuel oil</value>
          <display_name>fuel oil</display_name>
        </choice>
        <choice>
          <value>propane</value>
          <display_name>propane</display_name>
        </choice>
        <choice>
          <value>wood</value>
          <display_name>wood</display_name>
        </choice>
        <choice>
          <value>wood pellets</value>
          <display_name>wood pellets</display_name>
        </choice>
        <choice>
          <value>coal</value>
          <display_name>coal</display_name>
        </choice>
      </choices>
    </argument>
    <argument>
      <name>heating_system_2_heating_efficiency</name>
      <display_name>Heating System 2: Rated AFUE or Percent</display_name>
      <description>The rated heating efficiency value of the second heating system.</description>
      <type>Double</type>
      <units>Frac</units>
      <required>true</required>
      <model_dependent>false</model_dependent>
      <default_value>1</default_value>
    </argument>
    <argument>
      <name>heating_system_2_heating_capacity</name>
      <display_name>Heating System 2: Heating Capacity</display_name>
      <description>The output heating capacity of the second heating system. If not provided, the OS-HPXML autosized default is used.</description>
      <type>Double</type>
      <units>Btu/hr</units>
      <required>false</required>
      <model_dependent>false</model_dependent>
    </argument>
    <argument>
      <name>heating_system_2_fraction_heat_load_served</name>
      <display_name>Heating System 2: Fraction Heat Load Served</display_name>
      <description>The heat load served fraction of the second heating system. Ignored if this heating system serves as a backup system for a heat pump.</description>
      <type>Double</type>
      <units>Frac</units>
      <required>true</required>
      <model_dependent>false</model_dependent>
      <default_value>0.25</default_value>
    </argument>
    <argument>
      <name>hvac_control_heating_weekday_setpoint</name>
      <display_name>HVAC Control: Heating Weekday Setpoint Schedule</display_name>
      <description>Specify the constant or 24-hour comma-separated weekday heating setpoint schedule. Required unless a detailed CSV schedule is provided.</description>
      <type>String</type>
      <units>deg-F</units>
      <required>false</required>
      <model_dependent>false</model_dependent>
    </argument>
    <argument>
      <name>hvac_control_heating_weekend_setpoint</name>
      <display_name>HVAC Control: Heating Weekend Setpoint Schedule</display_name>
      <description>Specify the constant or 24-hour comma-separated weekend heating setpoint schedule. Required unless a detailed CSV schedule is provided.</description>
      <type>String</type>
      <units>deg-F</units>
      <required>false</required>
      <model_dependent>false</model_dependent>
    </argument>
    <argument>
      <name>hvac_control_cooling_weekday_setpoint</name>
      <display_name>HVAC Control: Cooling Weekday Setpoint Schedule</display_name>
      <description>Specify the constant or 24-hour comma-separated weekday cooling setpoint schedule. Required unless a detailed CSV schedule is provided.</description>
      <type>String</type>
      <units>deg-F</units>
      <required>false</required>
      <model_dependent>false</model_dependent>
    </argument>
    <argument>
      <name>hvac_control_cooling_weekend_setpoint</name>
      <display_name>HVAC Control: Cooling Weekend Setpoint Schedule</display_name>
      <description>Specify the constant or 24-hour comma-separated weekend cooling setpoint schedule. Required unless a detailed CSV schedule is provided.</description>
      <type>String</type>
      <units>deg-F</units>
      <required>false</required>
      <model_dependent>false</model_dependent>
    </argument>
    <argument>
      <name>hvac_control_heating_season_period</name>
      <display_name>HVAC Control: Heating Season Period</display_name>
      <description>Enter a date like 'Nov 1 - Jun 30'. If not provided, the OS-HPXML default is used. Can also provide 'BuildingAmerica' to use automatic seasons from the Building America House Simulation Protocols.</description>
      <type>String</type>
      <required>false</required>
      <model_dependent>false</model_dependent>
    </argument>
    <argument>
      <name>hvac_control_cooling_season_period</name>
      <display_name>HVAC Control: Cooling Season Period</display_name>
      <description>Enter a date like 'Jun 1 - Oct 31'. If not provided, the OS-HPXML default is used. Can also provide 'BuildingAmerica' to use automatic seasons from the Building America House Simulation Protocols.</description>
      <type>String</type>
      <required>false</required>
      <model_dependent>false</model_dependent>
    </argument>
    <argument>
      <name>ducts_leakage_units</name>
      <display_name>Ducts: Leakage Units</display_name>
      <description>The leakage units of the ducts.</description>
      <type>Choice</type>
      <required>true</required>
      <model_dependent>false</model_dependent>
      <default_value>Percent</default_value>
      <choices>
        <choice>
          <value>CFM25</value>
          <display_name>CFM25</display_name>
        </choice>
        <choice>
          <value>CFM50</value>
          <display_name>CFM50</display_name>
        </choice>
        <choice>
          <value>Percent</value>
          <display_name>Percent</display_name>
        </choice>
      </choices>
    </argument>
    <argument>
      <name>ducts_supply_leakage_to_outside_value</name>
      <display_name>Ducts: Supply Leakage to Outside Value</display_name>
      <description>The leakage value to outside for the supply ducts.</description>
      <type>Double</type>
      <required>true</required>
      <model_dependent>false</model_dependent>
      <default_value>0.1</default_value>
    </argument>
    <argument>
      <name>ducts_return_leakage_to_outside_value</name>
      <display_name>Ducts: Return Leakage to Outside Value</display_name>
      <description>The leakage value to outside for the return ducts.</description>
      <type>Double</type>
      <required>true</required>
      <model_dependent>false</model_dependent>
      <default_value>0.1</default_value>
    </argument>
    <argument>
      <name>ducts_supply_location</name>
      <display_name>Ducts: Supply Location</display_name>
      <description>The location of the supply ducts. If not provided, the OS-HPXML default is used.</description>
      <type>Choice</type>
      <required>false</required>
      <model_dependent>false</model_dependent>
      <choices>
        <choice>
          <value>living space</value>
          <display_name>living space</display_name>
        </choice>
        <choice>
          <value>basement - conditioned</value>
          <display_name>basement - conditioned</display_name>
        </choice>
        <choice>
          <value>basement - unconditioned</value>
          <display_name>basement - unconditioned</display_name>
        </choice>
        <choice>
          <value>crawlspace - vented</value>
          <display_name>crawlspace - vented</display_name>
        </choice>
        <choice>
          <value>crawlspace - unvented</value>
          <display_name>crawlspace - unvented</display_name>
        </choice>
        <choice>
          <value>crawlspace - conditioned</value>
          <display_name>crawlspace - conditioned</display_name>
        </choice>
        <choice>
          <value>attic - vented</value>
          <display_name>attic - vented</display_name>
        </choice>
        <choice>
          <value>attic - unvented</value>
          <display_name>attic - unvented</display_name>
        </choice>
        <choice>
          <value>garage</value>
          <display_name>garage</display_name>
        </choice>
        <choice>
          <value>exterior wall</value>
          <display_name>exterior wall</display_name>
        </choice>
        <choice>
          <value>under slab</value>
          <display_name>under slab</display_name>
        </choice>
        <choice>
          <value>roof deck</value>
          <display_name>roof deck</display_name>
        </choice>
        <choice>
          <value>outside</value>
          <display_name>outside</display_name>
        </choice>
        <choice>
          <value>other housing unit</value>
          <display_name>other housing unit</display_name>
        </choice>
        <choice>
          <value>other heated space</value>
          <display_name>other heated space</display_name>
        </choice>
        <choice>
          <value>other multifamily buffer space</value>
          <display_name>other multifamily buffer space</display_name>
        </choice>
        <choice>
          <value>other non-freezing space</value>
          <display_name>other non-freezing space</display_name>
        </choice>
      </choices>
    </argument>
    <argument>
      <name>ducts_supply_insulation_r</name>
      <display_name>Ducts: Supply Insulation R-Value</display_name>
      <description>The insulation r-value of the supply ducts excluding air films.</description>
      <type>Double</type>
      <units>h-ft^2-R/Btu</units>
      <required>true</required>
      <model_dependent>false</model_dependent>
      <default_value>0</default_value>
    </argument>
    <argument>
      <name>ducts_supply_surface_area</name>
      <display_name>Ducts: Supply Surface Area</display_name>
      <description>The surface area of the supply ducts. If not provided, the OS-HPXML default is used.</description>
      <type>Double</type>
      <units>ft^2</units>
      <required>false</required>
      <model_dependent>false</model_dependent>
    </argument>
    <argument>
      <name>ducts_return_location</name>
      <display_name>Ducts: Return Location</display_name>
      <description>The location of the return ducts. If not provided, the OS-HPXML default is used.</description>
      <type>Choice</type>
      <required>false</required>
      <model_dependent>false</model_dependent>
      <choices>
        <choice>
          <value>living space</value>
          <display_name>living space</display_name>
        </choice>
        <choice>
          <value>basement - conditioned</value>
          <display_name>basement - conditioned</display_name>
        </choice>
        <choice>
          <value>basement - unconditioned</value>
          <display_name>basement - unconditioned</display_name>
        </choice>
        <choice>
          <value>crawlspace - vented</value>
          <display_name>crawlspace - vented</display_name>
        </choice>
        <choice>
          <value>crawlspace - unvented</value>
          <display_name>crawlspace - unvented</display_name>
        </choice>
        <choice>
          <value>crawlspace - conditioned</value>
          <display_name>crawlspace - conditioned</display_name>
        </choice>
        <choice>
          <value>attic - vented</value>
          <display_name>attic - vented</display_name>
        </choice>
        <choice>
          <value>attic - unvented</value>
          <display_name>attic - unvented</display_name>
        </choice>
        <choice>
          <value>garage</value>
          <display_name>garage</display_name>
        </choice>
        <choice>
          <value>exterior wall</value>
          <display_name>exterior wall</display_name>
        </choice>
        <choice>
          <value>under slab</value>
          <display_name>under slab</display_name>
        </choice>
        <choice>
          <value>roof deck</value>
          <display_name>roof deck</display_name>
        </choice>
        <choice>
          <value>outside</value>
          <display_name>outside</display_name>
        </choice>
        <choice>
          <value>other housing unit</value>
          <display_name>other housing unit</display_name>
        </choice>
        <choice>
          <value>other heated space</value>
          <display_name>other heated space</display_name>
        </choice>
        <choice>
          <value>other multifamily buffer space</value>
          <display_name>other multifamily buffer space</display_name>
        </choice>
        <choice>
          <value>other non-freezing space</value>
          <display_name>other non-freezing space</display_name>
        </choice>
      </choices>
    </argument>
    <argument>
      <name>ducts_return_insulation_r</name>
      <display_name>Ducts: Return Insulation R-Value</display_name>
      <description>The insulation r-value of the return ducts excluding air films.</description>
      <type>Double</type>
      <units>h-ft^2-R/Btu</units>
      <required>true</required>
      <model_dependent>false</model_dependent>
      <default_value>0</default_value>
    </argument>
    <argument>
      <name>ducts_return_surface_area</name>
      <display_name>Ducts: Return Surface Area</display_name>
      <description>The surface area of the return ducts. If not provided, the OS-HPXML default is used.</description>
      <type>Double</type>
      <units>ft^2</units>
      <required>false</required>
      <model_dependent>false</model_dependent>
    </argument>
    <argument>
      <name>ducts_number_of_return_registers</name>
      <display_name>Ducts: Number of Return Registers</display_name>
      <description>The number of return registers of the ducts. Only used to calculate default return duct surface area. If not provided, the OS-HPXML default is used.</description>
      <type>Integer</type>
      <units>#</units>
      <required>false</required>
      <model_dependent>false</model_dependent>
    </argument>
    <argument>
      <name>mech_vent_fan_type</name>
      <display_name>Mechanical Ventilation: Fan Type</display_name>
      <description>The type of the mechanical ventilation. Use 'none' if there is no mechanical ventilation system.</description>
      <type>Choice</type>
      <required>true</required>
      <model_dependent>false</model_dependent>
      <default_value>none</default_value>
      <choices>
        <choice>
          <value>none</value>
          <display_name>none</display_name>
        </choice>
        <choice>
          <value>exhaust only</value>
          <display_name>exhaust only</display_name>
        </choice>
        <choice>
          <value>supply only</value>
          <display_name>supply only</display_name>
        </choice>
        <choice>
          <value>energy recovery ventilator</value>
          <display_name>energy recovery ventilator</display_name>
        </choice>
        <choice>
          <value>heat recovery ventilator</value>
          <display_name>heat recovery ventilator</display_name>
        </choice>
        <choice>
          <value>balanced</value>
          <display_name>balanced</display_name>
        </choice>
        <choice>
          <value>central fan integrated supply</value>
          <display_name>central fan integrated supply</display_name>
        </choice>
      </choices>
    </argument>
    <argument>
      <name>mech_vent_flow_rate</name>
      <display_name>Mechanical Ventilation: Flow Rate</display_name>
      <description>The flow rate of the mechanical ventilation. If not provided, the OS-HPXML default is used.</description>
      <type>Double</type>
      <units>CFM</units>
      <required>false</required>
      <model_dependent>false</model_dependent>
    </argument>
    <argument>
      <name>mech_vent_hours_in_operation</name>
      <display_name>Mechanical Ventilation: Hours In Operation</display_name>
      <description>The hours in operation of the mechanical ventilation. If not provided, the OS-HPXML default is used.</description>
      <type>Double</type>
      <units>hrs/day</units>
      <required>false</required>
      <model_dependent>false</model_dependent>
    </argument>
    <argument>
      <name>mech_vent_recovery_efficiency_type</name>
      <display_name>Mechanical Ventilation: Total Recovery Efficiency Type</display_name>
      <description>The total recovery efficiency type of the mechanical ventilation.</description>
      <type>Choice</type>
      <required>true</required>
      <model_dependent>false</model_dependent>
      <default_value>Unadjusted</default_value>
      <choices>
        <choice>
          <value>Unadjusted</value>
          <display_name>Unadjusted</display_name>
        </choice>
        <choice>
          <value>Adjusted</value>
          <display_name>Adjusted</display_name>
        </choice>
      </choices>
    </argument>
    <argument>
      <name>mech_vent_total_recovery_efficiency</name>
      <display_name>Mechanical Ventilation: Total Recovery Efficiency</display_name>
      <description>The Unadjusted or Adjusted total recovery efficiency of the mechanical ventilation. Applies to energy recovery ventilator.</description>
      <type>Double</type>
      <units>Frac</units>
      <required>true</required>
      <model_dependent>false</model_dependent>
      <default_value>0.48</default_value>
    </argument>
    <argument>
      <name>mech_vent_sensible_recovery_efficiency</name>
      <display_name>Mechanical Ventilation: Sensible Recovery Efficiency</display_name>
      <description>The Unadjusted or Adjusted sensible recovery efficiency of the mechanical ventilation. Applies to energy recovery ventilator and heat recovery ventilator.</description>
      <type>Double</type>
      <units>Frac</units>
      <required>true</required>
      <model_dependent>false</model_dependent>
      <default_value>0.72</default_value>
    </argument>
    <argument>
      <name>mech_vent_fan_power</name>
      <display_name>Mechanical Ventilation: Fan Power</display_name>
      <description>The fan power of the mechanical ventilation. If not provided, the OS-HPXML default is used.</description>
      <type>Double</type>
      <units>W</units>
      <required>false</required>
      <model_dependent>false</model_dependent>
    </argument>
    <argument>
      <name>mech_vent_num_units_served</name>
      <display_name>Mechanical Ventilation: Number of Units Served</display_name>
      <description>Number of dwelling units served by the mechanical ventilation system. Must be 1 if single-family detached. Used to apportion flow rate and fan power to the unit.</description>
      <type>Integer</type>
      <units>#</units>
      <required>true</required>
      <model_dependent>false</model_dependent>
      <default_value>1</default_value>
    </argument>
    <argument>
      <name>mech_vent_shared_frac_recirculation</name>
      <display_name>Shared Mechanical Ventilation: Fraction Recirculation</display_name>
      <description>Fraction of the total supply air that is recirculated, with the remainder assumed to be outdoor air. The value must be 0 for exhaust only systems. Required for a shared mechanical ventilation system.</description>
      <type>Double</type>
      <units>Frac</units>
      <required>false</required>
      <model_dependent>false</model_dependent>
    </argument>
    <argument>
      <name>mech_vent_shared_preheating_fuel</name>
      <display_name>Shared Mechanical Ventilation: Preheating Fuel</display_name>
      <description>Fuel type of the preconditioning heating equipment. Only used for a shared mechanical ventilation system. If not provided, assumes no preheating.</description>
      <type>Choice</type>
      <required>false</required>
      <model_dependent>false</model_dependent>
      <choices>
        <choice>
          <value>electricity</value>
          <display_name>electricity</display_name>
        </choice>
        <choice>
          <value>natural gas</value>
          <display_name>natural gas</display_name>
        </choice>
        <choice>
          <value>fuel oil</value>
          <display_name>fuel oil</display_name>
        </choice>
        <choice>
          <value>propane</value>
          <display_name>propane</display_name>
        </choice>
        <choice>
          <value>wood</value>
          <display_name>wood</display_name>
        </choice>
        <choice>
          <value>wood pellets</value>
          <display_name>wood pellets</display_name>
        </choice>
        <choice>
          <value>coal</value>
          <display_name>coal</display_name>
        </choice>
      </choices>
    </argument>
    <argument>
      <name>mech_vent_shared_preheating_efficiency</name>
      <display_name>Shared Mechanical Ventilation: Preheating Efficiency</display_name>
      <description>Efficiency of the preconditioning heating equipment. Only used for a shared mechanical ventilation system. If not provided, assumes no preheating.</description>
      <type>Double</type>
      <units>COP</units>
      <required>false</required>
      <model_dependent>false</model_dependent>
    </argument>
    <argument>
      <name>mech_vent_shared_preheating_fraction_heat_load_served</name>
      <display_name>Shared Mechanical Ventilation: Preheating Fraction Ventilation Heat Load Served</display_name>
      <description>Fraction of heating load introduced by the shared ventilation system that is met by the preconditioning heating equipment. If not provided, assumes no preheating.</description>
      <type>Double</type>
      <units>Frac</units>
      <required>false</required>
      <model_dependent>false</model_dependent>
    </argument>
    <argument>
      <name>mech_vent_shared_precooling_fuel</name>
      <display_name>Shared Mechanical Ventilation: Precooling Fuel</display_name>
      <description>Fuel type of the preconditioning cooling equipment. Only used for a shared mechanical ventilation system. If not provided, assumes no precooling.</description>
      <type>Choice</type>
      <required>false</required>
      <model_dependent>false</model_dependent>
      <choices>
        <choice>
          <value>electricity</value>
          <display_name>electricity</display_name>
        </choice>
      </choices>
    </argument>
    <argument>
      <name>mech_vent_shared_precooling_efficiency</name>
      <display_name>Shared Mechanical Ventilation: Precooling Efficiency</display_name>
      <description>Efficiency of the preconditioning cooling equipment. Only used for a shared mechanical ventilation system. If not provided, assumes no precooling.</description>
      <type>Double</type>
      <units>COP</units>
      <required>false</required>
      <model_dependent>false</model_dependent>
    </argument>
    <argument>
      <name>mech_vent_shared_precooling_fraction_cool_load_served</name>
      <display_name>Shared Mechanical Ventilation: Precooling Fraction Ventilation Cool Load Served</display_name>
      <description>Fraction of cooling load introduced by the shared ventilation system that is met by the preconditioning cooling equipment. If not provided, assumes no precooling.</description>
      <type>Double</type>
      <units>Frac</units>
      <required>false</required>
      <model_dependent>false</model_dependent>
    </argument>
    <argument>
      <name>mech_vent_2_fan_type</name>
      <display_name>Mechanical Ventilation 2: Fan Type</display_name>
      <description>The type of the second mechanical ventilation. Use 'none' if there is no second mechanical ventilation system.</description>
      <type>Choice</type>
      <required>true</required>
      <model_dependent>false</model_dependent>
      <default_value>none</default_value>
      <choices>
        <choice>
          <value>none</value>
          <display_name>none</display_name>
        </choice>
        <choice>
          <value>exhaust only</value>
          <display_name>exhaust only</display_name>
        </choice>
        <choice>
          <value>supply only</value>
          <display_name>supply only</display_name>
        </choice>
        <choice>
          <value>energy recovery ventilator</value>
          <display_name>energy recovery ventilator</display_name>
        </choice>
        <choice>
          <value>heat recovery ventilator</value>
          <display_name>heat recovery ventilator</display_name>
        </choice>
        <choice>
          <value>balanced</value>
          <display_name>balanced</display_name>
        </choice>
      </choices>
    </argument>
    <argument>
      <name>mech_vent_2_flow_rate</name>
      <display_name>Mechanical Ventilation 2: Flow Rate</display_name>
      <description>The flow rate of the second mechanical ventilation.</description>
      <type>Double</type>
      <units>CFM</units>
      <required>true</required>
      <model_dependent>false</model_dependent>
      <default_value>110</default_value>
    </argument>
    <argument>
      <name>mech_vent_2_hours_in_operation</name>
      <display_name>Mechanical Ventilation 2: Hours In Operation</display_name>
      <description>The hours in operation of the second mechanical ventilation.</description>
      <type>Double</type>
      <units>hrs/day</units>
      <required>true</required>
      <model_dependent>false</model_dependent>
      <default_value>24</default_value>
    </argument>
    <argument>
      <name>mech_vent_2_recovery_efficiency_type</name>
      <display_name>Mechanical Ventilation 2: Total Recovery Efficiency Type</display_name>
      <description>The total recovery efficiency type of the second mechanical ventilation.</description>
      <type>Choice</type>
      <required>true</required>
      <model_dependent>false</model_dependent>
      <default_value>Unadjusted</default_value>
      <choices>
        <choice>
          <value>Unadjusted</value>
          <display_name>Unadjusted</display_name>
        </choice>
        <choice>
          <value>Adjusted</value>
          <display_name>Adjusted</display_name>
        </choice>
      </choices>
    </argument>
    <argument>
      <name>mech_vent_2_total_recovery_efficiency</name>
      <display_name>Mechanical Ventilation 2: Total Recovery Efficiency</display_name>
      <description>The Unadjusted or Adjusted total recovery efficiency of the second mechanical ventilation. Applies to energy recovery ventilator.</description>
      <type>Double</type>
      <units>Frac</units>
      <required>true</required>
      <model_dependent>false</model_dependent>
      <default_value>0.48</default_value>
    </argument>
    <argument>
      <name>mech_vent_2_sensible_recovery_efficiency</name>
      <display_name>Mechanical Ventilation 2: Sensible Recovery Efficiency</display_name>
      <description>The Unadjusted or Adjusted sensible recovery efficiency of the second mechanical ventilation. Applies to energy recovery ventilator and heat recovery ventilator.</description>
      <type>Double</type>
      <units>Frac</units>
      <required>true</required>
      <model_dependent>false</model_dependent>
      <default_value>0.72</default_value>
    </argument>
    <argument>
      <name>mech_vent_2_fan_power</name>
      <display_name>Mechanical Ventilation 2: Fan Power</display_name>
      <description>The fan power of the second mechanical ventilation.</description>
      <type>Double</type>
      <units>W</units>
      <required>true</required>
      <model_dependent>false</model_dependent>
      <default_value>30</default_value>
    </argument>
    <argument>
      <name>kitchen_fans_quantity</name>
      <display_name>Kitchen Fans: Quantity</display_name>
      <description>The quantity of the kitchen fans. If not provided, the OS-HPXML default is used.</description>
      <type>Integer</type>
      <units>#</units>
      <required>false</required>
      <model_dependent>false</model_dependent>
    </argument>
    <argument>
      <name>kitchen_fans_flow_rate</name>
      <display_name>Kitchen Fans: Flow Rate</display_name>
      <description>The flow rate of the kitchen fan. If not provided, the OS-HPXML default is used.</description>
      <type>Double</type>
      <units>CFM</units>
      <required>false</required>
      <model_dependent>false</model_dependent>
    </argument>
    <argument>
      <name>kitchen_fans_hours_in_operation</name>
      <display_name>Kitchen Fans: Hours In Operation</display_name>
      <description>The hours in operation of the kitchen fan. If not provided, the OS-HPXML default is used.</description>
      <type>Double</type>
      <units>hrs/day</units>
      <required>false</required>
      <model_dependent>false</model_dependent>
    </argument>
    <argument>
      <name>kitchen_fans_power</name>
      <display_name>Kitchen Fans: Fan Power</display_name>
      <description>The fan power of the kitchen fan. If not provided, the OS-HPXML default is used.</description>
      <type>Double</type>
      <units>W</units>
      <required>false</required>
      <model_dependent>false</model_dependent>
    </argument>
    <argument>
      <name>kitchen_fans_start_hour</name>
      <display_name>Kitchen Fans: Start Hour</display_name>
      <description>The start hour of the kitchen fan. If not provided, the OS-HPXML default is used.</description>
      <type>Integer</type>
      <units>hr</units>
      <required>false</required>
      <model_dependent>false</model_dependent>
    </argument>
    <argument>
      <name>bathroom_fans_quantity</name>
      <display_name>Bathroom Fans: Quantity</display_name>
      <description>The quantity of the bathroom fans. If not provided, the OS-HPXML default is used.</description>
      <type>Integer</type>
      <units>#</units>
      <required>false</required>
      <model_dependent>false</model_dependent>
    </argument>
    <argument>
      <name>bathroom_fans_flow_rate</name>
      <display_name>Bathroom Fans: Flow Rate</display_name>
      <description>The flow rate of the bathroom fans. If not provided, the OS-HPXML default is used.</description>
      <type>Double</type>
      <units>CFM</units>
      <required>false</required>
      <model_dependent>false</model_dependent>
    </argument>
    <argument>
      <name>bathroom_fans_hours_in_operation</name>
      <display_name>Bathroom Fans: Hours In Operation</display_name>
      <description>The hours in operation of the bathroom fans. If not provided, the OS-HPXML default is used.</description>
      <type>Double</type>
      <units>hrs/day</units>
      <required>false</required>
      <model_dependent>false</model_dependent>
    </argument>
    <argument>
      <name>bathroom_fans_power</name>
      <display_name>Bathroom Fans: Fan Power</display_name>
      <description>The fan power of the bathroom fans. If not provided, the OS-HPXML default is used.</description>
      <type>Double</type>
      <units>W</units>
      <required>false</required>
      <model_dependent>false</model_dependent>
    </argument>
    <argument>
      <name>bathroom_fans_start_hour</name>
      <display_name>Bathroom Fans: Start Hour</display_name>
      <description>The start hour of the bathroom fans. If not provided, the OS-HPXML default is used.</description>
      <type>Integer</type>
      <units>hr</units>
      <required>false</required>
      <model_dependent>false</model_dependent>
    </argument>
    <argument>
      <name>whole_house_fan_present</name>
      <display_name>Whole House Fan: Present</display_name>
      <description>Whether there is a whole house fan.</description>
      <type>Boolean</type>
      <required>true</required>
      <model_dependent>false</model_dependent>
      <default_value>false</default_value>
      <choices>
        <choice>
          <value>true</value>
          <display_name>true</display_name>
        </choice>
        <choice>
          <value>false</value>
          <display_name>false</display_name>
        </choice>
      </choices>
    </argument>
    <argument>
      <name>whole_house_fan_flow_rate</name>
      <display_name>Whole House Fan: Flow Rate</display_name>
      <description>The flow rate of the whole house fan. If not provided, the OS-HPXML default is used.</description>
      <type>Double</type>
      <units>CFM</units>
      <required>false</required>
      <model_dependent>false</model_dependent>
    </argument>
    <argument>
      <name>whole_house_fan_power</name>
      <display_name>Whole House Fan: Fan Power</display_name>
      <description>The fan power of the whole house fan. If not provided, the OS-HPXML default is used.</description>
      <type>Double</type>
      <units>W</units>
      <required>false</required>
      <model_dependent>false</model_dependent>
    </argument>
    <argument>
      <name>water_heater_type</name>
      <display_name>Water Heater: Type</display_name>
      <description>The type of water heater. Use 'none' if there is no water heater.</description>
      <type>Choice</type>
      <required>true</required>
      <model_dependent>false</model_dependent>
      <default_value>storage water heater</default_value>
      <choices>
        <choice>
          <value>none</value>
          <display_name>none</display_name>
        </choice>
        <choice>
          <value>storage water heater</value>
          <display_name>storage water heater</display_name>
        </choice>
        <choice>
          <value>instantaneous water heater</value>
          <display_name>instantaneous water heater</display_name>
        </choice>
        <choice>
          <value>heat pump water heater</value>
          <display_name>heat pump water heater</display_name>
        </choice>
        <choice>
          <value>space-heating boiler with storage tank</value>
          <display_name>space-heating boiler with storage tank</display_name>
        </choice>
        <choice>
          <value>space-heating boiler with tankless coil</value>
          <display_name>space-heating boiler with tankless coil</display_name>
        </choice>
      </choices>
    </argument>
    <argument>
      <name>water_heater_fuel_type</name>
      <display_name>Water Heater: Fuel Type</display_name>
      <description>The fuel type of water heater. Ignored for heat pump water heater.</description>
      <type>Choice</type>
      <required>true</required>
      <model_dependent>false</model_dependent>
      <default_value>natural gas</default_value>
      <choices>
        <choice>
          <value>electricity</value>
          <display_name>electricity</display_name>
        </choice>
        <choice>
          <value>natural gas</value>
          <display_name>natural gas</display_name>
        </choice>
        <choice>
          <value>fuel oil</value>
          <display_name>fuel oil</display_name>
        </choice>
        <choice>
          <value>propane</value>
          <display_name>propane</display_name>
        </choice>
        <choice>
          <value>wood</value>
          <display_name>wood</display_name>
        </choice>
        <choice>
          <value>coal</value>
          <display_name>coal</display_name>
        </choice>
      </choices>
    </argument>
    <argument>
      <name>water_heater_location</name>
      <display_name>Water Heater: Location</display_name>
      <description>The location of water heater. If not provided, the OS-HPXML default is used.</description>
      <type>Choice</type>
      <required>false</required>
      <model_dependent>false</model_dependent>
      <choices>
        <choice>
          <value>living space</value>
          <display_name>living space</display_name>
        </choice>
        <choice>
          <value>basement - conditioned</value>
          <display_name>basement - conditioned</display_name>
        </choice>
        <choice>
          <value>basement - unconditioned</value>
          <display_name>basement - unconditioned</display_name>
        </choice>
        <choice>
          <value>garage</value>
          <display_name>garage</display_name>
        </choice>
        <choice>
          <value>attic - vented</value>
          <display_name>attic - vented</display_name>
        </choice>
        <choice>
          <value>attic - unvented</value>
          <display_name>attic - unvented</display_name>
        </choice>
        <choice>
          <value>crawlspace - vented</value>
          <display_name>crawlspace - vented</display_name>
        </choice>
        <choice>
          <value>crawlspace - unvented</value>
          <display_name>crawlspace - unvented</display_name>
        </choice>
        <choice>
          <value>crawlspace - conditioned</value>
          <display_name>crawlspace - conditioned</display_name>
        </choice>
        <choice>
          <value>other exterior</value>
          <display_name>other exterior</display_name>
        </choice>
        <choice>
          <value>other housing unit</value>
          <display_name>other housing unit</display_name>
        </choice>
        <choice>
          <value>other heated space</value>
          <display_name>other heated space</display_name>
        </choice>
        <choice>
          <value>other multifamily buffer space</value>
          <display_name>other multifamily buffer space</display_name>
        </choice>
        <choice>
          <value>other non-freezing space</value>
          <display_name>other non-freezing space</display_name>
        </choice>
      </choices>
    </argument>
    <argument>
      <name>water_heater_tank_volume</name>
      <display_name>Water Heater: Tank Volume</display_name>
      <description>Nominal volume of water heater tank. Only applies to storage water heater, heat pump water heater, and space-heating boiler with storage tank. If not provided, the OS-HPXML default is used.</description>
      <type>Double</type>
      <units>gal</units>
      <required>false</required>
      <model_dependent>false</model_dependent>
    </argument>
    <argument>
      <name>water_heater_efficiency_type</name>
      <display_name>Water Heater: Efficiency Type</display_name>
      <description>The efficiency type of water heater. Does not apply to space-heating boilers.</description>
      <type>Choice</type>
      <required>true</required>
      <model_dependent>false</model_dependent>
      <default_value>EnergyFactor</default_value>
      <choices>
        <choice>
          <value>EnergyFactor</value>
          <display_name>EnergyFactor</display_name>
        </choice>
        <choice>
          <value>UniformEnergyFactor</value>
          <display_name>UniformEnergyFactor</display_name>
        </choice>
      </choices>
    </argument>
    <argument>
      <name>water_heater_efficiency</name>
      <display_name>Water Heater: Efficiency</display_name>
      <description>Rated Energy Factor or Uniform Energy Factor. Does not apply to space-heating boilers.</description>
      <type>Double</type>
      <required>true</required>
      <model_dependent>false</model_dependent>
      <default_value>0.67</default_value>
    </argument>
    <argument>
      <name>water_heater_usage_bin</name>
      <display_name>Water Heater: Usage Bin</display_name>
      <description>The usage of the water heater. Only applies if Efficiency Type is UniformEnergyFactor and Type is not instantaneous water heater. Does not apply to space-heating boilers. If not provided, the OS-HPXML default is used.</description>
      <type>Choice</type>
      <required>false</required>
      <model_dependent>false</model_dependent>
      <choices>
        <choice>
          <value>very small</value>
          <display_name>very small</display_name>
        </choice>
        <choice>
          <value>low</value>
          <display_name>low</display_name>
        </choice>
        <choice>
          <value>medium</value>
          <display_name>medium</display_name>
        </choice>
        <choice>
          <value>high</value>
          <display_name>high</display_name>
        </choice>
      </choices>
    </argument>
    <argument>
      <name>water_heater_recovery_efficiency</name>
      <display_name>Water Heater: Recovery Efficiency</display_name>
      <description>Ratio of energy delivered to water heater to the energy content of the fuel consumed by the water heater. Only used for non-electric storage water heaters. If not provided, the OS-HPXML default is used.</description>
      <type>Double</type>
      <units>Frac</units>
      <required>false</required>
      <model_dependent>false</model_dependent>
    </argument>
    <argument>
      <name>water_heater_heating_capacity</name>
      <display_name>Water Heater: Heating Capacity</display_name>
      <description>Heating capacity. Only applies to storage water heater. If not provided, the OS-HPXML default is used.</description>
      <type>Double</type>
      <units>Btu/hr</units>
      <required>false</required>
      <model_dependent>false</model_dependent>
    </argument>
    <argument>
      <name>water_heater_standby_loss</name>
      <display_name>Water Heater: Standby Loss</display_name>
      <description>The standby loss of water heater. Only applies to space-heating boilers. If not provided, the OS-HPXML default is used.</description>
      <type>Double</type>
      <units>deg-F/hr</units>
      <required>false</required>
      <model_dependent>false</model_dependent>
    </argument>
    <argument>
      <name>water_heater_jacket_rvalue</name>
      <display_name>Water Heater: Jacket R-value</display_name>
      <description>The jacket R-value of water heater. Doesn't apply to instantaneous water heater or space-heating boiler with tankless coil. If not provided, defaults to no jacket insulation.</description>
      <type>Double</type>
      <units>h-ft^2-R/Btu</units>
      <required>false</required>
      <model_dependent>false</model_dependent>
    </argument>
    <argument>
      <name>water_heater_setpoint_temperature</name>
      <display_name>Water Heater: Setpoint Temperature</display_name>
      <description>The setpoint temperature of water heater. If not provided, the OS-HPXML default is used.</description>
      <type>Double</type>
      <units>deg-F</units>
      <required>false</required>
      <model_dependent>false</model_dependent>
    </argument>
    <argument>
      <name>water_heater_num_units_served</name>
      <display_name>Water Heater: Number of Units Served</display_name>
      <description>Number of dwelling units served (directly or indirectly) by the water heater. Must be 1 if single-family detached. Used to apportion water heater tank losses to the unit.</description>
      <type>Integer</type>
      <units>#</units>
      <required>true</required>
      <model_dependent>false</model_dependent>
      <default_value>1</default_value>
    </argument>
    <argument>
      <name>water_heater_uses_desuperheater</name>
      <display_name>Water Heater: Uses Desuperheater</display_name>
      <description>Requires that the dwelling unit has a air-to-air, mini-split, or ground-to-air heat pump or a central air conditioner or mini-split air conditioner. If not provided, assumes no desuperheater.</description>
      <type>Boolean</type>
      <required>false</required>
      <model_dependent>false</model_dependent>
      <choices>
        <choice>
          <value>true</value>
          <display_name>true</display_name>
        </choice>
        <choice>
          <value>false</value>
          <display_name>false</display_name>
        </choice>
      </choices>
    </argument>
    <argument>
      <name>water_heater_tank_model_type</name>
      <display_name>Water Heater: Tank Type</display_name>
      <description>Type of tank model to use. The 'stratified' tank generally provide more accurate results, but may significantly increase run time. Applies only to storage water heater. If not provided, the OS-HPXML default is used.</description>
      <type>Choice</type>
      <required>false</required>
      <model_dependent>false</model_dependent>
      <choices>
        <choice>
          <value>mixed</value>
          <display_name>mixed</display_name>
        </choice>
        <choice>
          <value>stratified</value>
          <display_name>stratified</display_name>
        </choice>
      </choices>
    </argument>
    <argument>
      <name>water_heater_operating_mode</name>
      <display_name>Water Heater: Operating Mode</display_name>
      <description>The water heater operating mode. The 'heat pump only' option only uses the heat pump, while 'standard' allows the backup electric resistance to come on in high demand situations. This is ignored if a scheduled operating mode type is selected. Applies only to heat pump water heater. If not provided, the OS-HPXML default is used.</description>
      <type>Choice</type>
      <required>false</required>
      <model_dependent>false</model_dependent>
      <choices>
        <choice>
          <value>standard</value>
          <display_name>standard</display_name>
        </choice>
        <choice>
          <value>heat pump only</value>
          <display_name>heat pump only</display_name>
        </choice>
      </choices>
    </argument>
    <argument>
      <name>hot_water_distribution_system_type</name>
      <display_name>Hot Water Distribution: System Type</display_name>
      <description>The type of the hot water distribution system.</description>
      <type>Choice</type>
      <required>true</required>
      <model_dependent>false</model_dependent>
      <default_value>Standard</default_value>
      <choices>
        <choice>
          <value>Standard</value>
          <display_name>Standard</display_name>
        </choice>
        <choice>
          <value>Recirculation</value>
          <display_name>Recirculation</display_name>
        </choice>
      </choices>
    </argument>
    <argument>
      <name>hot_water_distribution_standard_piping_length</name>
      <display_name>Hot Water Distribution: Standard Piping Length</display_name>
      <description>If the distribution system is Standard, the length of the piping. If not provided, the OS-HPXML default is used.</description>
      <type>Double</type>
      <units>ft</units>
      <required>false</required>
      <model_dependent>false</model_dependent>
    </argument>
    <argument>
      <name>hot_water_distribution_recirc_control_type</name>
      <display_name>Hot Water Distribution: Recirculation Control Type</display_name>
      <description>If the distribution system is Recirculation, the type of hot water recirculation control, if any.</description>
      <type>Choice</type>
      <required>true</required>
      <model_dependent>false</model_dependent>
      <default_value>no control</default_value>
      <choices>
        <choice>
          <value>no control</value>
          <display_name>no control</display_name>
        </choice>
        <choice>
          <value>timer</value>
          <display_name>timer</display_name>
        </choice>
        <choice>
          <value>temperature</value>
          <display_name>temperature</display_name>
        </choice>
        <choice>
          <value>presence sensor demand control</value>
          <display_name>presence sensor demand control</display_name>
        </choice>
        <choice>
          <value>manual demand control</value>
          <display_name>manual demand control</display_name>
        </choice>
      </choices>
    </argument>
    <argument>
      <name>hot_water_distribution_recirc_piping_length</name>
      <display_name>Hot Water Distribution: Recirculation Piping Length</display_name>
      <description>If the distribution system is Recirculation, the length of the recirculation piping. If not provided, the OS-HPXML default is used.</description>
      <type>Double</type>
      <units>ft</units>
      <required>false</required>
      <model_dependent>false</model_dependent>
    </argument>
    <argument>
      <name>hot_water_distribution_recirc_branch_piping_length</name>
      <display_name>Hot Water Distribution: Recirculation Branch Piping Length</display_name>
      <description>If the distribution system is Recirculation, the length of the recirculation branch piping. If not provided, the OS-HPXML default is used.</description>
      <type>Double</type>
      <units>ft</units>
      <required>false</required>
      <model_dependent>false</model_dependent>
    </argument>
    <argument>
      <name>hot_water_distribution_recirc_pump_power</name>
      <display_name>Hot Water Distribution: Recirculation Pump Power</display_name>
      <description>If the distribution system is Recirculation, the recirculation pump power. If not provided, the OS-HPXML default is used.</description>
      <type>Double</type>
      <units>W</units>
      <required>false</required>
      <model_dependent>false</model_dependent>
    </argument>
    <argument>
      <name>hot_water_distribution_pipe_r</name>
      <display_name>Hot Water Distribution: Pipe Insulation Nominal R-Value</display_name>
      <description>Nominal R-value of the pipe insulation. If not provided, the OS-HPXML default is used.</description>
      <type>Double</type>
      <units>h-ft^2-R/Btu</units>
      <required>false</required>
      <model_dependent>false</model_dependent>
    </argument>
    <argument>
      <name>dwhr_facilities_connected</name>
      <display_name>Drain Water Heat Recovery: Facilities Connected</display_name>
      <description>Which facilities are connected for the drain water heat recovery. Use 'none' if there is no drain water heat recovery system.</description>
      <type>Choice</type>
      <required>true</required>
      <model_dependent>false</model_dependent>
      <default_value>none</default_value>
      <choices>
        <choice>
          <value>none</value>
          <display_name>none</display_name>
        </choice>
        <choice>
          <value>one</value>
          <display_name>one</display_name>
        </choice>
        <choice>
          <value>all</value>
          <display_name>all</display_name>
        </choice>
      </choices>
    </argument>
    <argument>
      <name>dwhr_equal_flow</name>
      <display_name>Drain Water Heat Recovery: Equal Flow</display_name>
      <description>Whether the drain water heat recovery has equal flow.</description>
      <type>Boolean</type>
      <required>true</required>
      <model_dependent>false</model_dependent>
      <default_value>true</default_value>
      <choices>
        <choice>
          <value>true</value>
          <display_name>true</display_name>
        </choice>
        <choice>
          <value>false</value>
          <display_name>false</display_name>
        </choice>
      </choices>
    </argument>
    <argument>
      <name>dwhr_efficiency</name>
      <display_name>Drain Water Heat Recovery: Efficiency</display_name>
      <description>The efficiency of the drain water heat recovery.</description>
      <type>Double</type>
      <units>Frac</units>
      <required>true</required>
      <model_dependent>false</model_dependent>
      <default_value>0.55</default_value>
    </argument>
    <argument>
      <name>water_fixtures_shower_low_flow</name>
      <display_name>Hot Water Fixtures: Is Shower Low Flow</display_name>
      <description>Whether the shower fixture is low flow.</description>
      <type>Boolean</type>
      <required>true</required>
      <model_dependent>false</model_dependent>
      <default_value>false</default_value>
      <choices>
        <choice>
          <value>true</value>
          <display_name>true</display_name>
        </choice>
        <choice>
          <value>false</value>
          <display_name>false</display_name>
        </choice>
      </choices>
    </argument>
    <argument>
      <name>water_fixtures_sink_low_flow</name>
      <display_name>Hot Water Fixtures: Is Sink Low Flow</display_name>
      <description>Whether the sink fixture is low flow.</description>
      <type>Boolean</type>
      <required>true</required>
      <model_dependent>false</model_dependent>
      <default_value>false</default_value>
      <choices>
        <choice>
          <value>true</value>
          <display_name>true</display_name>
        </choice>
        <choice>
          <value>false</value>
          <display_name>false</display_name>
        </choice>
      </choices>
    </argument>
    <argument>
      <name>water_fixtures_usage_multiplier</name>
      <display_name>Hot Water Fixtures: Usage Multiplier</display_name>
      <description>Multiplier on the hot water usage that can reflect, e.g., high/low usage occupants. If not provided, the OS-HPXML default is used.</description>
      <type>Double</type>
      <required>false</required>
      <model_dependent>false</model_dependent>
    </argument>
    <argument>
      <name>solar_thermal_system_type</name>
      <display_name>Solar Thermal: System Type</display_name>
      <description>The type of solar thermal system. Use 'none' if there is no solar thermal system.</description>
      <type>Choice</type>
      <required>true</required>
      <model_dependent>false</model_dependent>
      <default_value>none</default_value>
      <choices>
        <choice>
          <value>none</value>
          <display_name>none</display_name>
        </choice>
        <choice>
          <value>hot water</value>
          <display_name>hot water</display_name>
        </choice>
      </choices>
    </argument>
    <argument>
      <name>solar_thermal_collector_area</name>
      <display_name>Solar Thermal: Collector Area</display_name>
      <description>The collector area of the solar thermal system.</description>
      <type>Double</type>
      <units>ft^2</units>
      <required>true</required>
      <model_dependent>false</model_dependent>
      <default_value>40</default_value>
    </argument>
    <argument>
      <name>solar_thermal_collector_loop_type</name>
      <display_name>Solar Thermal: Collector Loop Type</display_name>
      <description>The collector loop type of the solar thermal system.</description>
      <type>Choice</type>
      <required>true</required>
      <model_dependent>false</model_dependent>
      <default_value>liquid direct</default_value>
      <choices>
        <choice>
          <value>liquid direct</value>
          <display_name>liquid direct</display_name>
        </choice>
        <choice>
          <value>liquid indirect</value>
          <display_name>liquid indirect</display_name>
        </choice>
        <choice>
          <value>passive thermosyphon</value>
          <display_name>passive thermosyphon</display_name>
        </choice>
      </choices>
    </argument>
    <argument>
      <name>solar_thermal_collector_type</name>
      <display_name>Solar Thermal: Collector Type</display_name>
      <description>The collector type of the solar thermal system.</description>
      <type>Choice</type>
      <required>true</required>
      <model_dependent>false</model_dependent>
      <default_value>evacuated tube</default_value>
      <choices>
        <choice>
          <value>evacuated tube</value>
          <display_name>evacuated tube</display_name>
        </choice>
        <choice>
          <value>single glazing black</value>
          <display_name>single glazing black</display_name>
        </choice>
        <choice>
          <value>double glazing black</value>
          <display_name>double glazing black</display_name>
        </choice>
        <choice>
          <value>integrated collector storage</value>
          <display_name>integrated collector storage</display_name>
        </choice>
      </choices>
    </argument>
    <argument>
      <name>solar_thermal_collector_azimuth</name>
      <display_name>Solar Thermal: Collector Azimuth</display_name>
      <description>The collector azimuth of the solar thermal system. Azimuth is measured clockwise from north (e.g., North=0, East=90, South=180, West=270).</description>
      <type>Double</type>
      <units>degrees</units>
      <required>true</required>
      <model_dependent>false</model_dependent>
      <default_value>180</default_value>
    </argument>
    <argument>
      <name>solar_thermal_collector_tilt</name>
      <display_name>Solar Thermal: Collector Tilt</display_name>
      <description>The collector tilt of the solar thermal system. Can also enter, e.g., RoofPitch, RoofPitch+20, Latitude, Latitude-15, etc.</description>
      <type>String</type>
      <units>degrees</units>
      <required>true</required>
      <model_dependent>false</model_dependent>
      <default_value>RoofPitch</default_value>
    </argument>
    <argument>
      <name>solar_thermal_collector_rated_optical_efficiency</name>
      <display_name>Solar Thermal: Collector Rated Optical Efficiency</display_name>
      <description>The collector rated optical efficiency of the solar thermal system.</description>
      <type>Double</type>
      <units>Frac</units>
      <required>true</required>
      <model_dependent>false</model_dependent>
      <default_value>0.5</default_value>
    </argument>
    <argument>
      <name>solar_thermal_collector_rated_thermal_losses</name>
      <display_name>Solar Thermal: Collector Rated Thermal Losses</display_name>
      <description>The collector rated thermal losses of the solar thermal system.</description>
      <type>Double</type>
      <units>Btu/hr-ft^2-R</units>
      <required>true</required>
      <model_dependent>false</model_dependent>
      <default_value>0.2799</default_value>
    </argument>
    <argument>
      <name>solar_thermal_storage_volume</name>
      <display_name>Solar Thermal: Storage Volume</display_name>
      <description>The storage volume of the solar thermal system. If not provided, the OS-HPXML default is used.</description>
      <type>Double</type>
      <units>gal</units>
      <required>false</required>
      <model_dependent>false</model_dependent>
    </argument>
    <argument>
      <name>solar_thermal_solar_fraction</name>
      <display_name>Solar Thermal: Solar Fraction</display_name>
      <description>The solar fraction of the solar thermal system. If provided, overrides all other solar thermal inputs.</description>
      <type>Double</type>
      <units>Frac</units>
      <required>true</required>
      <model_dependent>false</model_dependent>
      <default_value>0</default_value>
    </argument>
    <argument>
      <name>pv_system_present</name>
      <display_name>PV System: Present</display_name>
      <description>Whether there is a PV system present.</description>
      <type>Boolean</type>
      <required>true</required>
      <model_dependent>false</model_dependent>
      <default_value>false</default_value>
      <choices>
        <choice>
          <value>true</value>
          <display_name>true</display_name>
        </choice>
        <choice>
          <value>false</value>
          <display_name>false</display_name>
        </choice>
      </choices>
    </argument>
    <argument>
      <name>pv_system_module_type</name>
      <display_name>PV System: Module Type</display_name>
      <description>Module type of the PV system. If not provided, the OS-HPXML default is used.</description>
      <type>Choice</type>
      <required>false</required>
      <model_dependent>false</model_dependent>
      <choices>
        <choice>
          <value>standard</value>
          <display_name>standard</display_name>
        </choice>
        <choice>
          <value>premium</value>
          <display_name>premium</display_name>
        </choice>
        <choice>
          <value>thin film</value>
          <display_name>thin film</display_name>
        </choice>
      </choices>
    </argument>
    <argument>
      <name>pv_system_location</name>
      <display_name>PV System: Location</display_name>
      <description>Location of the PV system. If not provided, the OS-HPXML default is used.</description>
      <type>Choice</type>
      <required>false</required>
      <model_dependent>false</model_dependent>
      <choices>
        <choice>
          <value>roof</value>
          <display_name>roof</display_name>
        </choice>
        <choice>
          <value>ground</value>
          <display_name>ground</display_name>
        </choice>
      </choices>
    </argument>
    <argument>
      <name>pv_system_tracking</name>
      <display_name>PV System: Tracking</display_name>
      <description>Type of tracking for the PV system. If not provided, the OS-HPXML default is used.</description>
      <type>Choice</type>
      <required>false</required>
      <model_dependent>false</model_dependent>
      <choices>
        <choice>
          <value>fixed</value>
          <display_name>fixed</display_name>
        </choice>
        <choice>
          <value>1-axis</value>
          <display_name>1-axis</display_name>
        </choice>
        <choice>
          <value>1-axis backtracked</value>
          <display_name>1-axis backtracked</display_name>
        </choice>
        <choice>
          <value>2-axis</value>
          <display_name>2-axis</display_name>
        </choice>
      </choices>
    </argument>
    <argument>
      <name>pv_system_array_azimuth</name>
      <display_name>PV System: Array Azimuth</display_name>
      <description>Array azimuth of the PV system. Azimuth is measured clockwise from north (e.g., North=0, East=90, South=180, West=270).</description>
      <type>Double</type>
      <units>degrees</units>
      <required>true</required>
      <model_dependent>false</model_dependent>
      <default_value>180</default_value>
    </argument>
    <argument>
      <name>pv_system_array_tilt</name>
      <display_name>PV System: Array Tilt</display_name>
      <description>Array tilt of the PV system. Can also enter, e.g., RoofPitch, RoofPitch+20, Latitude, Latitude-15, etc.</description>
      <type>String</type>
      <units>degrees</units>
      <required>true</required>
      <model_dependent>false</model_dependent>
      <default_value>RoofPitch</default_value>
    </argument>
    <argument>
      <name>pv_system_max_power_output</name>
      <display_name>PV System: Maximum Power Output</display_name>
      <description>Maximum power output of the PV system. For a shared system, this is the total building maximum power output.</description>
      <type>Double</type>
      <units>W</units>
      <required>true</required>
      <model_dependent>false</model_dependent>
      <default_value>4000</default_value>
    </argument>
    <argument>
      <name>pv_system_inverter_efficiency</name>
      <display_name>PV System: Inverter Efficiency</display_name>
      <description>Inverter efficiency of the PV system. If there are two PV systems, this will apply to both. If not provided, the OS-HPXML default is used.</description>
      <type>Double</type>
      <units>Frac</units>
      <required>false</required>
      <model_dependent>false</model_dependent>
    </argument>
    <argument>
      <name>pv_system_system_losses_fraction</name>
      <display_name>PV System: System Losses Fraction</display_name>
      <description>System losses fraction of the PV system. If there are two PV systems, this will apply to both. If not provided, the OS-HPXML default is used.</description>
      <type>Double</type>
      <units>Frac</units>
      <required>false</required>
      <model_dependent>false</model_dependent>
    </argument>
    <argument>
      <name>pv_system_num_bedrooms_served</name>
      <display_name>PV System: Number of Bedrooms Served</display_name>
      <description>Number of bedrooms served by PV system. Required if single-family attached or apartment unit. Used to apportion PV generation to the unit of a SFA/MF building. If there are two PV systems, this will apply to both.</description>
      <type>Integer</type>
      <units>#</units>
      <required>false</required>
      <model_dependent>false</model_dependent>
    </argument>
    <argument>
      <name>pv_system_2_present</name>
      <display_name>PV System 2: Present</display_name>
      <description>Whether there is a second PV system present.</description>
      <type>Boolean</type>
      <required>true</required>
      <model_dependent>false</model_dependent>
      <default_value>false</default_value>
      <choices>
        <choice>
          <value>true</value>
          <display_name>true</display_name>
        </choice>
        <choice>
          <value>false</value>
          <display_name>false</display_name>
        </choice>
      </choices>
    </argument>
    <argument>
      <name>pv_system_2_module_type</name>
      <display_name>PV System 2: Module Type</display_name>
      <description>Module type of the second PV system. If not provided, the OS-HPXML default is used.</description>
      <type>Choice</type>
      <required>false</required>
      <model_dependent>false</model_dependent>
      <choices>
        <choice>
          <value>standard</value>
          <display_name>standard</display_name>
        </choice>
        <choice>
          <value>premium</value>
          <display_name>premium</display_name>
        </choice>
        <choice>
          <value>thin film</value>
          <display_name>thin film</display_name>
        </choice>
      </choices>
    </argument>
    <argument>
      <name>pv_system_2_location</name>
      <display_name>PV System 2: Location</display_name>
      <description>Location of the second PV system. If not provided, the OS-HPXML default is used.</description>
      <type>Choice</type>
      <required>false</required>
      <model_dependent>false</model_dependent>
      <choices>
        <choice>
          <value>roof</value>
          <display_name>roof</display_name>
        </choice>
        <choice>
          <value>ground</value>
          <display_name>ground</display_name>
        </choice>
      </choices>
    </argument>
    <argument>
      <name>pv_system_2_tracking</name>
      <display_name>PV System 2: Tracking</display_name>
      <description>Type of tracking for the second PV system. If not provided, the OS-HPXML default is used.</description>
      <type>Choice</type>
      <required>false</required>
      <model_dependent>false</model_dependent>
      <choices>
        <choice>
          <value>fixed</value>
          <display_name>fixed</display_name>
        </choice>
        <choice>
          <value>1-axis</value>
          <display_name>1-axis</display_name>
        </choice>
        <choice>
          <value>1-axis backtracked</value>
          <display_name>1-axis backtracked</display_name>
        </choice>
        <choice>
          <value>2-axis</value>
          <display_name>2-axis</display_name>
        </choice>
      </choices>
    </argument>
    <argument>
      <name>pv_system_2_array_azimuth</name>
      <display_name>PV System 2: Array Azimuth</display_name>
      <description>Array azimuth of the second PV system. Azimuth is measured clockwise from north (e.g., North=0, East=90, South=180, West=270).</description>
      <type>Double</type>
      <units>degrees</units>
      <required>true</required>
      <model_dependent>false</model_dependent>
      <default_value>180</default_value>
    </argument>
    <argument>
      <name>pv_system_2_array_tilt</name>
      <display_name>PV System 2: Array Tilt</display_name>
      <description>Array tilt of the second PV system. Can also enter, e.g., RoofPitch, RoofPitch+20, Latitude, Latitude-15, etc.</description>
      <type>String</type>
      <units>degrees</units>
      <required>true</required>
      <model_dependent>false</model_dependent>
      <default_value>RoofPitch</default_value>
    </argument>
    <argument>
      <name>pv_system_2_max_power_output</name>
      <display_name>PV System 2: Maximum Power Output</display_name>
      <description>Maximum power output of the second PV system. For a shared system, this is the total building maximum power output.</description>
      <type>Double</type>
      <units>W</units>
      <required>true</required>
      <model_dependent>false</model_dependent>
      <default_value>4000</default_value>
    </argument>
    <argument>
      <name>battery_present</name>
      <display_name>Battery: Present</display_name>
      <description>Whether there is a lithium ion battery present.</description>
      <type>Boolean</type>
      <required>true</required>
      <model_dependent>false</model_dependent>
      <default_value>false</default_value>
      <choices>
        <choice>
          <value>true</value>
          <display_name>true</display_name>
        </choice>
        <choice>
          <value>false</value>
          <display_name>false</display_name>
        </choice>
      </choices>
    </argument>
    <argument>
      <name>battery_location</name>
      <display_name>Battery: Location</display_name>
      <description>The space type for the lithium ion battery location. If not provided, the OS-HPXML default is used.</description>
      <type>Choice</type>
      <required>false</required>
      <model_dependent>false</model_dependent>
      <choices>
        <choice>
          <value>living space</value>
          <display_name>living space</display_name>
        </choice>
        <choice>
          <value>basement - conditioned</value>
          <display_name>basement - conditioned</display_name>
        </choice>
        <choice>
          <value>basement - unconditioned</value>
          <display_name>basement - unconditioned</display_name>
        </choice>
        <choice>
          <value>crawlspace - vented</value>
          <display_name>crawlspace - vented</display_name>
        </choice>
        <choice>
          <value>crawlspace - unvented</value>
          <display_name>crawlspace - unvented</display_name>
        </choice>
        <choice>
          <value>crawlspace - conditioned</value>
          <display_name>crawlspace - conditioned</display_name>
        </choice>
        <choice>
          <value>attic - vented</value>
          <display_name>attic - vented</display_name>
        </choice>
        <choice>
          <value>attic - unvented</value>
          <display_name>attic - unvented</display_name>
        </choice>
        <choice>
          <value>garage</value>
          <display_name>garage</display_name>
        </choice>
        <choice>
          <value>outside</value>
          <display_name>outside</display_name>
        </choice>
      </choices>
    </argument>
    <argument>
      <name>battery_power</name>
      <display_name>Battery: Rated Power Output</display_name>
      <description>The rated power output of the lithium ion battery. If not provided, the OS-HPXML default is used.</description>
      <type>Double</type>
      <units>W</units>
      <required>false</required>
      <model_dependent>false</model_dependent>
    </argument>
    <argument>
      <name>battery_capacity</name>
      <display_name>Battery: Nominal Capacity</display_name>
      <description>The nominal capacity of the lithium ion battery. If not provided, the OS-HPXML default is used.</description>
      <type>Double</type>
      <units>kWh</units>
      <required>false</required>
      <model_dependent>false</model_dependent>
    </argument>
    <argument>
      <name>battery_usable_capacity</name>
      <display_name>Battery: Usable Capacity</display_name>
      <description>The usable capacity of the lithium ion battery. If not provided, the OS-HPXML default is used.</description>
      <type>Double</type>
      <units>kWh</units>
      <required>false</required>
      <model_dependent>false</model_dependent>
    </argument>
    <argument>
      <name>battery_round_trip_efficiency</name>
      <display_name>Battery: Round Trip Efficiency</display_name>
      <description>The round trip efficiency of the lithium ion battery. If not provided, the OS-HPXML default is used.</description>
      <type>Double</type>
      <units>Frac</units>
      <required>false</required>
      <model_dependent>false</model_dependent>
    </argument>
    <argument>
      <name>lighting_present</name>
      <display_name>Lighting: Present</display_name>
      <description>Whether there is lighting energy use.</description>
      <type>Boolean</type>
      <required>true</required>
      <model_dependent>false</model_dependent>
      <default_value>true</default_value>
      <choices>
        <choice>
          <value>true</value>
          <display_name>true</display_name>
        </choice>
        <choice>
          <value>false</value>
          <display_name>false</display_name>
        </choice>
      </choices>
    </argument>
    <argument>
      <name>lighting_interior_fraction_cfl</name>
      <display_name>Lighting: Interior Fraction CFL</display_name>
      <description>Fraction of all lamps (interior) that are compact fluorescent. Lighting not specified as CFL, LFL, or LED is assumed to be incandescent.</description>
      <type>Double</type>
      <required>true</required>
      <model_dependent>false</model_dependent>
      <default_value>0.1</default_value>
    </argument>
    <argument>
      <name>lighting_interior_fraction_lfl</name>
      <display_name>Lighting: Interior Fraction LFL</display_name>
      <description>Fraction of all lamps (interior) that are linear fluorescent. Lighting not specified as CFL, LFL, or LED is assumed to be incandescent.</description>
      <type>Double</type>
      <required>true</required>
      <model_dependent>false</model_dependent>
      <default_value>0</default_value>
    </argument>
    <argument>
      <name>lighting_interior_fraction_led</name>
      <display_name>Lighting: Interior Fraction LED</display_name>
      <description>Fraction of all lamps (interior) that are light emitting diodes. Lighting not specified as CFL, LFL, or LED is assumed to be incandescent.</description>
      <type>Double</type>
      <required>true</required>
      <model_dependent>false</model_dependent>
      <default_value>0</default_value>
    </argument>
    <argument>
      <name>lighting_interior_usage_multiplier</name>
      <display_name>Lighting: Interior Usage Multiplier</display_name>
      <description>Multiplier on the lighting energy usage (interior) that can reflect, e.g., high/low usage occupants. If not provided, the OS-HPXML default is used.</description>
      <type>Double</type>
      <required>false</required>
      <model_dependent>false</model_dependent>
    </argument>
    <argument>
      <name>lighting_exterior_fraction_cfl</name>
      <display_name>Lighting: Exterior Fraction CFL</display_name>
      <description>Fraction of all lamps (exterior) that are compact fluorescent. Lighting not specified as CFL, LFL, or LED is assumed to be incandescent.</description>
      <type>Double</type>
      <required>true</required>
      <model_dependent>false</model_dependent>
      <default_value>0</default_value>
    </argument>
    <argument>
      <name>lighting_exterior_fraction_lfl</name>
      <display_name>Lighting: Exterior Fraction LFL</display_name>
      <description>Fraction of all lamps (exterior) that are linear fluorescent. Lighting not specified as CFL, LFL, or LED is assumed to be incandescent.</description>
      <type>Double</type>
      <required>true</required>
      <model_dependent>false</model_dependent>
      <default_value>0</default_value>
    </argument>
    <argument>
      <name>lighting_exterior_fraction_led</name>
      <display_name>Lighting: Exterior Fraction LED</display_name>
      <description>Fraction of all lamps (exterior) that are light emitting diodes. Lighting not specified as CFL, LFL, or LED is assumed to be incandescent.</description>
      <type>Double</type>
      <required>true</required>
      <model_dependent>false</model_dependent>
      <default_value>0</default_value>
    </argument>
    <argument>
      <name>lighting_exterior_usage_multiplier</name>
      <display_name>Lighting: Exterior Usage Multiplier</display_name>
      <description>Multiplier on the lighting energy usage (exterior) that can reflect, e.g., high/low usage occupants. If not provided, the OS-HPXML default is used.</description>
      <type>Double</type>
      <required>false</required>
      <model_dependent>false</model_dependent>
    </argument>
    <argument>
      <name>lighting_garage_fraction_cfl</name>
      <display_name>Lighting: Garage Fraction CFL</display_name>
      <description>Fraction of all lamps (garage) that are compact fluorescent. Lighting not specified as CFL, LFL, or LED is assumed to be incandescent.</description>
      <type>Double</type>
      <required>true</required>
      <model_dependent>false</model_dependent>
      <default_value>0</default_value>
    </argument>
    <argument>
      <name>lighting_garage_fraction_lfl</name>
      <display_name>Lighting: Garage Fraction LFL</display_name>
      <description>Fraction of all lamps (garage) that are linear fluorescent. Lighting not specified as CFL, LFL, or LED is assumed to be incandescent.</description>
      <type>Double</type>
      <required>true</required>
      <model_dependent>false</model_dependent>
      <default_value>0</default_value>
    </argument>
    <argument>
      <name>lighting_garage_fraction_led</name>
      <display_name>Lighting: Garage Fraction LED</display_name>
      <description>Fraction of all lamps (garage) that are light emitting diodes. Lighting not specified as CFL, LFL, or LED is assumed to be incandescent.</description>
      <type>Double</type>
      <required>true</required>
      <model_dependent>false</model_dependent>
      <default_value>0</default_value>
    </argument>
    <argument>
      <name>lighting_garage_usage_multiplier</name>
      <display_name>Lighting: Garage Usage Multiplier</display_name>
      <description>Multiplier on the lighting energy usage (garage) that can reflect, e.g., high/low usage occupants. If not provided, the OS-HPXML default is used.</description>
      <type>Double</type>
      <required>false</required>
      <model_dependent>false</model_dependent>
    </argument>
    <argument>
      <name>holiday_lighting_present</name>
      <display_name>Holiday Lighting: Present</display_name>
      <description>Whether there is holiday lighting.</description>
      <type>Boolean</type>
      <required>true</required>
      <model_dependent>false</model_dependent>
      <default_value>false</default_value>
      <choices>
        <choice>
          <value>true</value>
          <display_name>true</display_name>
        </choice>
        <choice>
          <value>false</value>
          <display_name>false</display_name>
        </choice>
      </choices>
    </argument>
    <argument>
      <name>holiday_lighting_daily_kwh</name>
      <display_name>Holiday Lighting: Daily Consumption</display_name>
      <description>The daily energy consumption for holiday lighting (exterior). If not provided, the OS-HPXML default is used.</description>
      <type>Double</type>
      <units>kWh/day</units>
      <required>false</required>
      <model_dependent>false</model_dependent>
    </argument>
    <argument>
      <name>holiday_lighting_period</name>
      <display_name>Holiday Lighting: Period</display_name>
      <description>Enter a date like "Nov 25 - Jan 5". If not provided, the OS-HPXML default is used.</description>
      <type>String</type>
      <required>false</required>
      <model_dependent>false</model_dependent>
    </argument>
    <argument>
      <name>dehumidifier_type</name>
      <display_name>Dehumidifier: Type</display_name>
      <description>The type of dehumidifier.</description>
      <type>Choice</type>
      <required>true</required>
      <model_dependent>false</model_dependent>
      <default_value>none</default_value>
      <choices>
        <choice>
          <value>none</value>
          <display_name>none</display_name>
        </choice>
        <choice>
          <value>portable</value>
          <display_name>portable</display_name>
        </choice>
        <choice>
          <value>whole-home</value>
          <display_name>whole-home</display_name>
        </choice>
      </choices>
    </argument>
    <argument>
      <name>dehumidifier_efficiency_type</name>
      <display_name>Dehumidifier: Efficiency Type</display_name>
      <description>The efficiency type of dehumidifier.</description>
      <type>Choice</type>
      <required>true</required>
      <model_dependent>false</model_dependent>
      <default_value>IntegratedEnergyFactor</default_value>
      <choices>
        <choice>
          <value>EnergyFactor</value>
          <display_name>EnergyFactor</display_name>
        </choice>
        <choice>
          <value>IntegratedEnergyFactor</value>
          <display_name>IntegratedEnergyFactor</display_name>
        </choice>
      </choices>
    </argument>
    <argument>
      <name>dehumidifier_efficiency</name>
      <display_name>Dehumidifier: Efficiency</display_name>
      <description>The efficiency of the dehumidifier.</description>
      <type>Double</type>
      <units>liters/kWh</units>
      <required>true</required>
      <model_dependent>false</model_dependent>
      <default_value>1.5</default_value>
    </argument>
    <argument>
      <name>dehumidifier_capacity</name>
      <display_name>Dehumidifier: Capacity</display_name>
      <description>The capacity (water removal rate) of the dehumidifier.</description>
      <type>Double</type>
      <units>pint/day</units>
      <required>true</required>
      <model_dependent>false</model_dependent>
      <default_value>40</default_value>
    </argument>
    <argument>
      <name>dehumidifier_rh_setpoint</name>
      <display_name>Dehumidifier: Relative Humidity Setpoint</display_name>
      <description>The relative humidity setpoint of the dehumidifier.</description>
      <type>Double</type>
      <units>Frac</units>
      <required>true</required>
      <model_dependent>false</model_dependent>
      <default_value>0.5</default_value>
    </argument>
    <argument>
      <name>dehumidifier_fraction_dehumidification_load_served</name>
      <display_name>Dehumidifier: Fraction Dehumidification Load Served</display_name>
      <description>The dehumidification load served fraction of the dehumidifier.</description>
      <type>Double</type>
      <units>Frac</units>
      <required>true</required>
      <model_dependent>false</model_dependent>
      <default_value>1</default_value>
    </argument>
    <argument>
      <name>clothes_washer_present</name>
      <display_name>Clothes Washer: Present</display_name>
      <description>Whether there is a clothes washer present.</description>
      <type>Boolean</type>
      <required>true</required>
      <model_dependent>false</model_dependent>
      <default_value>true</default_value>
      <choices>
        <choice>
          <value>true</value>
          <display_name>true</display_name>
        </choice>
        <choice>
          <value>false</value>
          <display_name>false</display_name>
        </choice>
      </choices>
    </argument>
    <argument>
      <name>clothes_washer_location</name>
      <display_name>Clothes Washer: Location</display_name>
      <description>The space type for the clothes washer location. If not provided, the OS-HPXML default is used.</description>
      <type>Choice</type>
      <required>false</required>
      <model_dependent>false</model_dependent>
      <choices>
        <choice>
          <value>living space</value>
          <display_name>living space</display_name>
        </choice>
        <choice>
          <value>basement - conditioned</value>
          <display_name>basement - conditioned</display_name>
        </choice>
        <choice>
          <value>basement - unconditioned</value>
          <display_name>basement - unconditioned</display_name>
        </choice>
        <choice>
          <value>garage</value>
          <display_name>garage</display_name>
        </choice>
        <choice>
          <value>other housing unit</value>
          <display_name>other housing unit</display_name>
        </choice>
        <choice>
          <value>other heated space</value>
          <display_name>other heated space</display_name>
        </choice>
        <choice>
          <value>other multifamily buffer space</value>
          <display_name>other multifamily buffer space</display_name>
        </choice>
        <choice>
          <value>other non-freezing space</value>
          <display_name>other non-freezing space</display_name>
        </choice>
      </choices>
    </argument>
    <argument>
      <name>clothes_washer_efficiency_type</name>
      <display_name>Clothes Washer: Efficiency Type</display_name>
      <description>The efficiency type of the clothes washer.</description>
      <type>Choice</type>
      <required>true</required>
      <model_dependent>false</model_dependent>
      <default_value>IntegratedModifiedEnergyFactor</default_value>
      <choices>
        <choice>
          <value>ModifiedEnergyFactor</value>
          <display_name>ModifiedEnergyFactor</display_name>
        </choice>
        <choice>
          <value>IntegratedModifiedEnergyFactor</value>
          <display_name>IntegratedModifiedEnergyFactor</display_name>
        </choice>
      </choices>
    </argument>
    <argument>
      <name>clothes_washer_efficiency</name>
      <display_name>Clothes Washer: Efficiency</display_name>
      <description>The efficiency of the clothes washer. If not provided, the OS-HPXML default is used.</description>
      <type>Double</type>
      <units>ft^3/kWh-cyc</units>
      <required>false</required>
      <model_dependent>false</model_dependent>
    </argument>
    <argument>
      <name>clothes_washer_rated_annual_kwh</name>
      <display_name>Clothes Washer: Rated Annual Consumption</display_name>
      <description>The annual energy consumed by the clothes washer, as rated, obtained from the EnergyGuide label. This includes both the appliance electricity consumption and the energy required for water heating. If not provided, the OS-HPXML default is used.</description>
      <type>Double</type>
      <units>kWh/yr</units>
      <required>false</required>
      <model_dependent>false</model_dependent>
    </argument>
    <argument>
      <name>clothes_washer_label_electric_rate</name>
      <display_name>Clothes Washer: Label Electric Rate</display_name>
      <description>The annual energy consumed by the clothes washer, as rated, obtained from the EnergyGuide label. This includes both the appliance electricity consumption and the energy required for water heating. If not provided, the OS-HPXML default is used.</description>
      <type>Double</type>
      <units>$/kWh</units>
      <required>false</required>
      <model_dependent>false</model_dependent>
    </argument>
    <argument>
      <name>clothes_washer_label_gas_rate</name>
      <display_name>Clothes Washer: Label Gas Rate</display_name>
      <description>The annual energy consumed by the clothes washer, as rated, obtained from the EnergyGuide label. This includes both the appliance electricity consumption and the energy required for water heating. If not provided, the OS-HPXML default is used.</description>
      <type>Double</type>
      <units>$/therm</units>
      <required>false</required>
      <model_dependent>false</model_dependent>
    </argument>
    <argument>
      <name>clothes_washer_label_annual_gas_cost</name>
      <display_name>Clothes Washer: Label Annual Cost with Gas DHW</display_name>
      <description>The annual cost of using the system under test conditions. Input is obtained from the EnergyGuide label. If not provided, the OS-HPXML default is used.</description>
      <type>Double</type>
      <units>$</units>
      <required>false</required>
      <model_dependent>false</model_dependent>
    </argument>
    <argument>
      <name>clothes_washer_label_usage</name>
      <display_name>Clothes Washer: Label Usage</display_name>
      <description>The clothes washer loads per week. If not provided, the OS-HPXML default is used.</description>
      <type>Double</type>
      <units>cyc/wk</units>
      <required>false</required>
      <model_dependent>false</model_dependent>
    </argument>
    <argument>
      <name>clothes_washer_capacity</name>
      <display_name>Clothes Washer: Drum Volume</display_name>
      <description>Volume of the washer drum. Obtained from the EnergyStar website or the manufacturer's literature. If not provided, the OS-HPXML default is used.</description>
      <type>Double</type>
      <units>ft^3</units>
      <required>false</required>
      <model_dependent>false</model_dependent>
    </argument>
    <argument>
      <name>clothes_washer_usage_multiplier</name>
      <display_name>Clothes Washer: Usage Multiplier</display_name>
      <description>Multiplier on the clothes washer energy and hot water usage that can reflect, e.g., high/low usage occupants. If not provided, the OS-HPXML default is used.</description>
      <type>Double</type>
      <required>false</required>
      <model_dependent>false</model_dependent>
    </argument>
    <argument>
      <name>clothes_dryer_present</name>
      <display_name>Clothes Dryer: Present</display_name>
      <description>Whether there is a clothes dryer present.</description>
      <type>Boolean</type>
      <required>true</required>
      <model_dependent>false</model_dependent>
      <default_value>true</default_value>
      <choices>
        <choice>
          <value>true</value>
          <display_name>true</display_name>
        </choice>
        <choice>
          <value>false</value>
          <display_name>false</display_name>
        </choice>
      </choices>
    </argument>
    <argument>
      <name>clothes_dryer_location</name>
      <display_name>Clothes Dryer: Location</display_name>
      <description>The space type for the clothes dryer location. If not provided, the OS-HPXML default is used.</description>
      <type>Choice</type>
      <required>false</required>
      <model_dependent>false</model_dependent>
      <choices>
        <choice>
          <value>living space</value>
          <display_name>living space</display_name>
        </choice>
        <choice>
          <value>basement - conditioned</value>
          <display_name>basement - conditioned</display_name>
        </choice>
        <choice>
          <value>basement - unconditioned</value>
          <display_name>basement - unconditioned</display_name>
        </choice>
        <choice>
          <value>garage</value>
          <display_name>garage</display_name>
        </choice>
        <choice>
          <value>other housing unit</value>
          <display_name>other housing unit</display_name>
        </choice>
        <choice>
          <value>other heated space</value>
          <display_name>other heated space</display_name>
        </choice>
        <choice>
          <value>other multifamily buffer space</value>
          <display_name>other multifamily buffer space</display_name>
        </choice>
        <choice>
          <value>other non-freezing space</value>
          <display_name>other non-freezing space</display_name>
        </choice>
      </choices>
    </argument>
    <argument>
      <name>clothes_dryer_fuel_type</name>
      <display_name>Clothes Dryer: Fuel Type</display_name>
      <description>Type of fuel used by the clothes dryer.</description>
      <type>Choice</type>
      <required>true</required>
      <model_dependent>false</model_dependent>
      <default_value>natural gas</default_value>
      <choices>
        <choice>
          <value>electricity</value>
          <display_name>electricity</display_name>
        </choice>
        <choice>
          <value>natural gas</value>
          <display_name>natural gas</display_name>
        </choice>
        <choice>
          <value>fuel oil</value>
          <display_name>fuel oil</display_name>
        </choice>
        <choice>
          <value>propane</value>
          <display_name>propane</display_name>
        </choice>
        <choice>
          <value>wood</value>
          <display_name>wood</display_name>
        </choice>
        <choice>
          <value>coal</value>
          <display_name>coal</display_name>
        </choice>
      </choices>
    </argument>
    <argument>
      <name>clothes_dryer_efficiency_type</name>
      <display_name>Clothes Dryer: Efficiency Type</display_name>
      <description>The efficiency type of the clothes dryer.</description>
      <type>Choice</type>
      <required>true</required>
      <model_dependent>false</model_dependent>
      <default_value>CombinedEnergyFactor</default_value>
      <choices>
        <choice>
          <value>EnergyFactor</value>
          <display_name>EnergyFactor</display_name>
        </choice>
        <choice>
          <value>CombinedEnergyFactor</value>
          <display_name>CombinedEnergyFactor</display_name>
        </choice>
      </choices>
    </argument>
    <argument>
      <name>clothes_dryer_efficiency</name>
      <display_name>Clothes Dryer: Efficiency</display_name>
      <description>The efficiency of the clothes dryer. If not provided, the OS-HPXML default is used.</description>
      <type>Double</type>
      <units>lb/kWh</units>
      <required>false</required>
      <model_dependent>false</model_dependent>
    </argument>
    <argument>
      <name>clothes_dryer_vented_flow_rate</name>
      <display_name>Clothes Dryer: Vented Flow Rate</display_name>
      <description>The exhaust flow rate of the vented clothes dryer. If not provided, the OS-HPXML default is used.</description>
      <type>Double</type>
      <units>CFM</units>
      <required>false</required>
      <model_dependent>false</model_dependent>
    </argument>
    <argument>
      <name>clothes_dryer_usage_multiplier</name>
      <display_name>Clothes Dryer: Usage Multiplier</display_name>
      <description>Multiplier on the clothes dryer energy usage that can reflect, e.g., high/low usage occupants. If not provided, the OS-HPXML default is used.</description>
      <type>Double</type>
      <required>false</required>
      <model_dependent>false</model_dependent>
    </argument>
    <argument>
      <name>dishwasher_present</name>
      <display_name>Dishwasher: Present</display_name>
      <description>Whether there is a dishwasher present.</description>
      <type>Boolean</type>
      <required>true</required>
      <model_dependent>false</model_dependent>
      <default_value>true</default_value>
      <choices>
        <choice>
          <value>true</value>
          <display_name>true</display_name>
        </choice>
        <choice>
          <value>false</value>
          <display_name>false</display_name>
        </choice>
      </choices>
    </argument>
    <argument>
      <name>dishwasher_location</name>
      <display_name>Dishwasher: Location</display_name>
      <description>The space type for the dishwasher location. If not provided, the OS-HPXML default is used.</description>
      <type>Choice</type>
      <required>false</required>
      <model_dependent>false</model_dependent>
      <choices>
        <choice>
          <value>living space</value>
          <display_name>living space</display_name>
        </choice>
        <choice>
          <value>basement - conditioned</value>
          <display_name>basement - conditioned</display_name>
        </choice>
        <choice>
          <value>basement - unconditioned</value>
          <display_name>basement - unconditioned</display_name>
        </choice>
        <choice>
          <value>garage</value>
          <display_name>garage</display_name>
        </choice>
        <choice>
          <value>other housing unit</value>
          <display_name>other housing unit</display_name>
        </choice>
        <choice>
          <value>other heated space</value>
          <display_name>other heated space</display_name>
        </choice>
        <choice>
          <value>other multifamily buffer space</value>
          <display_name>other multifamily buffer space</display_name>
        </choice>
        <choice>
          <value>other non-freezing space</value>
          <display_name>other non-freezing space</display_name>
        </choice>
      </choices>
    </argument>
    <argument>
      <name>dishwasher_efficiency_type</name>
      <display_name>Dishwasher: Efficiency Type</display_name>
      <description>The efficiency type of dishwasher.</description>
      <type>Choice</type>
      <required>true</required>
      <model_dependent>false</model_dependent>
      <default_value>RatedAnnualkWh</default_value>
      <choices>
        <choice>
          <value>RatedAnnualkWh</value>
          <display_name>RatedAnnualkWh</display_name>
        </choice>
        <choice>
          <value>EnergyFactor</value>
          <display_name>EnergyFactor</display_name>
        </choice>
      </choices>
    </argument>
    <argument>
      <name>dishwasher_efficiency</name>
      <display_name>Dishwasher: Efficiency</display_name>
      <description>The efficiency of the dishwasher. If not provided, the OS-HPXML default is used.</description>
      <type>Double</type>
      <units>RatedAnnualkWh or EnergyFactor</units>
      <required>false</required>
      <model_dependent>false</model_dependent>
    </argument>
    <argument>
      <name>dishwasher_label_electric_rate</name>
      <display_name>Dishwasher: Label Electric Rate</display_name>
      <description>The label electric rate of the dishwasher. If not provided, the OS-HPXML default is used.</description>
      <type>Double</type>
      <units>$/kWh</units>
      <required>false</required>
      <model_dependent>false</model_dependent>
    </argument>
    <argument>
      <name>dishwasher_label_gas_rate</name>
      <display_name>Dishwasher: Label Gas Rate</display_name>
      <description>The label gas rate of the dishwasher. If not provided, the OS-HPXML default is used.</description>
      <type>Double</type>
      <units>$/therm</units>
      <required>false</required>
      <model_dependent>false</model_dependent>
    </argument>
    <argument>
      <name>dishwasher_label_annual_gas_cost</name>
      <display_name>Dishwasher: Label Annual Gas Cost</display_name>
      <description>The label annual gas cost of the dishwasher. If not provided, the OS-HPXML default is used.</description>
      <type>Double</type>
      <units>$</units>
      <required>false</required>
      <model_dependent>false</model_dependent>
    </argument>
    <argument>
      <name>dishwasher_label_usage</name>
      <display_name>Dishwasher: Label Usage</display_name>
      <description>The dishwasher loads per week. If not provided, the OS-HPXML default is used.</description>
      <type>Double</type>
      <units>cyc/wk</units>
      <required>false</required>
      <model_dependent>false</model_dependent>
    </argument>
    <argument>
      <name>dishwasher_place_setting_capacity</name>
      <display_name>Dishwasher: Number of Place Settings</display_name>
      <description>The number of place settings for the unit. Data obtained from manufacturer's literature. If not provided, the OS-HPXML default is used.</description>
      <type>Integer</type>
      <units>#</units>
      <required>false</required>
      <model_dependent>false</model_dependent>
    </argument>
    <argument>
      <name>dishwasher_usage_multiplier</name>
      <display_name>Dishwasher: Usage Multiplier</display_name>
      <description>Multiplier on the dishwasher energy usage that can reflect, e.g., high/low usage occupants. If not provided, the OS-HPXML default is used.</description>
      <type>Double</type>
      <required>false</required>
      <model_dependent>false</model_dependent>
    </argument>
    <argument>
      <name>refrigerator_present</name>
      <display_name>Refrigerator: Present</display_name>
      <description>Whether there is a refrigerator present.</description>
      <type>Boolean</type>
      <required>true</required>
      <model_dependent>false</model_dependent>
      <default_value>true</default_value>
      <choices>
        <choice>
          <value>true</value>
          <display_name>true</display_name>
        </choice>
        <choice>
          <value>false</value>
          <display_name>false</display_name>
        </choice>
      </choices>
    </argument>
    <argument>
      <name>refrigerator_location</name>
      <display_name>Refrigerator: Location</display_name>
      <description>The space type for the refrigerator location. If not provided, the OS-HPXML default is used.</description>
      <type>Choice</type>
      <required>false</required>
      <model_dependent>false</model_dependent>
      <choices>
        <choice>
          <value>living space</value>
          <display_name>living space</display_name>
        </choice>
        <choice>
          <value>basement - conditioned</value>
          <display_name>basement - conditioned</display_name>
        </choice>
        <choice>
          <value>basement - unconditioned</value>
          <display_name>basement - unconditioned</display_name>
        </choice>
        <choice>
          <value>garage</value>
          <display_name>garage</display_name>
        </choice>
        <choice>
          <value>other housing unit</value>
          <display_name>other housing unit</display_name>
        </choice>
        <choice>
          <value>other heated space</value>
          <display_name>other heated space</display_name>
        </choice>
        <choice>
          <value>other multifamily buffer space</value>
          <display_name>other multifamily buffer space</display_name>
        </choice>
        <choice>
          <value>other non-freezing space</value>
          <display_name>other non-freezing space</display_name>
        </choice>
      </choices>
    </argument>
    <argument>
      <name>refrigerator_rated_annual_kwh</name>
      <display_name>Refrigerator: Rated Annual Consumption</display_name>
      <description>The EnergyGuide rated annual energy consumption for a refrigerator. If not provided, the OS-HPXML default is used.</description>
      <type>Double</type>
      <units>kWh/yr</units>
      <required>false</required>
      <model_dependent>false</model_dependent>
    </argument>
    <argument>
      <name>refrigerator_usage_multiplier</name>
      <display_name>Refrigerator: Usage Multiplier</display_name>
      <description>Multiplier on the refrigerator energy usage that can reflect, e.g., high/low usage occupants. If not provided, the OS-HPXML default is used.</description>
      <type>Double</type>
      <required>false</required>
      <model_dependent>false</model_dependent>
    </argument>
    <argument>
      <name>extra_refrigerator_present</name>
      <display_name>Extra Refrigerator: Present</display_name>
      <description>Whether there is an extra refrigerator present.</description>
      <type>Boolean</type>
      <required>true</required>
      <model_dependent>false</model_dependent>
      <default_value>false</default_value>
      <choices>
        <choice>
          <value>true</value>
          <display_name>true</display_name>
        </choice>
        <choice>
          <value>false</value>
          <display_name>false</display_name>
        </choice>
      </choices>
    </argument>
    <argument>
      <name>extra_refrigerator_location</name>
      <display_name>Extra Refrigerator: Location</display_name>
      <description>The space type for the extra refrigerator location. If not provided, the OS-HPXML default is used.</description>
      <type>Choice</type>
      <required>false</required>
      <model_dependent>false</model_dependent>
      <choices>
        <choice>
          <value>living space</value>
          <display_name>living space</display_name>
        </choice>
        <choice>
          <value>basement - conditioned</value>
          <display_name>basement - conditioned</display_name>
        </choice>
        <choice>
          <value>basement - unconditioned</value>
          <display_name>basement - unconditioned</display_name>
        </choice>
        <choice>
          <value>garage</value>
          <display_name>garage</display_name>
        </choice>
        <choice>
          <value>other housing unit</value>
          <display_name>other housing unit</display_name>
        </choice>
        <choice>
          <value>other heated space</value>
          <display_name>other heated space</display_name>
        </choice>
        <choice>
          <value>other multifamily buffer space</value>
          <display_name>other multifamily buffer space</display_name>
        </choice>
        <choice>
          <value>other non-freezing space</value>
          <display_name>other non-freezing space</display_name>
        </choice>
      </choices>
    </argument>
    <argument>
      <name>extra_refrigerator_rated_annual_kwh</name>
      <display_name>Extra Refrigerator: Rated Annual Consumption</display_name>
      <description>The EnergyGuide rated annual energy consumption for an extra rrefrigerator. If not provided, the OS-HPXML default is used.</description>
      <type>Double</type>
      <units>kWh/yr</units>
      <required>false</required>
      <model_dependent>false</model_dependent>
    </argument>
    <argument>
      <name>extra_refrigerator_usage_multiplier</name>
      <display_name>Extra Refrigerator: Usage Multiplier</display_name>
      <description>Multiplier on the extra refrigerator energy usage that can reflect, e.g., high/low usage occupants. If not provided, the OS-HPXML default is used.</description>
      <type>Double</type>
      <required>false</required>
      <model_dependent>false</model_dependent>
    </argument>
    <argument>
      <name>freezer_present</name>
      <display_name>Freezer: Present</display_name>
      <description>Whether there is a freezer present.</description>
      <type>Boolean</type>
      <required>true</required>
      <model_dependent>false</model_dependent>
      <default_value>false</default_value>
      <choices>
        <choice>
          <value>true</value>
          <display_name>true</display_name>
        </choice>
        <choice>
          <value>false</value>
          <display_name>false</display_name>
        </choice>
      </choices>
    </argument>
    <argument>
      <name>freezer_location</name>
      <display_name>Freezer: Location</display_name>
      <description>The space type for the freezer location. If not provided, the OS-HPXML default is used.</description>
      <type>Choice</type>
      <required>false</required>
      <model_dependent>false</model_dependent>
      <choices>
        <choice>
          <value>living space</value>
          <display_name>living space</display_name>
        </choice>
        <choice>
          <value>basement - conditioned</value>
          <display_name>basement - conditioned</display_name>
        </choice>
        <choice>
          <value>basement - unconditioned</value>
          <display_name>basement - unconditioned</display_name>
        </choice>
        <choice>
          <value>garage</value>
          <display_name>garage</display_name>
        </choice>
        <choice>
          <value>other housing unit</value>
          <display_name>other housing unit</display_name>
        </choice>
        <choice>
          <value>other heated space</value>
          <display_name>other heated space</display_name>
        </choice>
        <choice>
          <value>other multifamily buffer space</value>
          <display_name>other multifamily buffer space</display_name>
        </choice>
        <choice>
          <value>other non-freezing space</value>
          <display_name>other non-freezing space</display_name>
        </choice>
      </choices>
    </argument>
    <argument>
      <name>freezer_rated_annual_kwh</name>
      <display_name>Freezer: Rated Annual Consumption</display_name>
      <description>The EnergyGuide rated annual energy consumption for a freezer. If not provided, the OS-HPXML default is used.</description>
      <type>Double</type>
      <units>kWh/yr</units>
      <required>false</required>
      <model_dependent>false</model_dependent>
    </argument>
    <argument>
      <name>freezer_usage_multiplier</name>
      <display_name>Freezer: Usage Multiplier</display_name>
      <description>Multiplier on the freezer energy usage that can reflect, e.g., high/low usage occupants. If not provided, the OS-HPXML default is used.</description>
      <type>Double</type>
      <required>false</required>
      <model_dependent>false</model_dependent>
    </argument>
    <argument>
      <name>cooking_range_oven_present</name>
      <display_name>Cooking Range/Oven: Present</display_name>
      <description>Whether there is a cooking range/oven present.</description>
      <type>Boolean</type>
      <required>true</required>
      <model_dependent>false</model_dependent>
      <default_value>true</default_value>
      <choices>
        <choice>
          <value>true</value>
          <display_name>true</display_name>
        </choice>
        <choice>
          <value>false</value>
          <display_name>false</display_name>
        </choice>
      </choices>
    </argument>
    <argument>
      <name>cooking_range_oven_location</name>
      <display_name>Cooking Range/Oven: Location</display_name>
      <description>The space type for the cooking range/oven location. If not provided, the OS-HPXML default is used.</description>
      <type>Choice</type>
      <required>false</required>
      <model_dependent>false</model_dependent>
      <choices>
        <choice>
          <value>living space</value>
          <display_name>living space</display_name>
        </choice>
        <choice>
          <value>basement - conditioned</value>
          <display_name>basement - conditioned</display_name>
        </choice>
        <choice>
          <value>basement - unconditioned</value>
          <display_name>basement - unconditioned</display_name>
        </choice>
        <choice>
          <value>garage</value>
          <display_name>garage</display_name>
        </choice>
        <choice>
          <value>other housing unit</value>
          <display_name>other housing unit</display_name>
        </choice>
        <choice>
          <value>other heated space</value>
          <display_name>other heated space</display_name>
        </choice>
        <choice>
          <value>other multifamily buffer space</value>
          <display_name>other multifamily buffer space</display_name>
        </choice>
        <choice>
          <value>other non-freezing space</value>
          <display_name>other non-freezing space</display_name>
        </choice>
      </choices>
    </argument>
    <argument>
      <name>cooking_range_oven_fuel_type</name>
      <display_name>Cooking Range/Oven: Fuel Type</display_name>
      <description>Type of fuel used by the cooking range/oven.</description>
      <type>Choice</type>
      <required>true</required>
      <model_dependent>false</model_dependent>
      <default_value>natural gas</default_value>
      <choices>
        <choice>
          <value>electricity</value>
          <display_name>electricity</display_name>
        </choice>
        <choice>
          <value>natural gas</value>
          <display_name>natural gas</display_name>
        </choice>
        <choice>
          <value>fuel oil</value>
          <display_name>fuel oil</display_name>
        </choice>
        <choice>
          <value>propane</value>
          <display_name>propane</display_name>
        </choice>
        <choice>
          <value>wood</value>
          <display_name>wood</display_name>
        </choice>
        <choice>
          <value>coal</value>
          <display_name>coal</display_name>
        </choice>
      </choices>
    </argument>
    <argument>
      <name>cooking_range_oven_is_induction</name>
      <display_name>Cooking Range/Oven: Is Induction</display_name>
      <description>Whether the cooking range is induction. If not provided, the OS-HPXML default is used.</description>
      <type>Boolean</type>
      <required>false</required>
      <model_dependent>false</model_dependent>
      <choices>
        <choice>
          <value>true</value>
          <display_name>true</display_name>
        </choice>
        <choice>
          <value>false</value>
          <display_name>false</display_name>
        </choice>
      </choices>
    </argument>
    <argument>
      <name>cooking_range_oven_is_convection</name>
      <display_name>Cooking Range/Oven: Is Convection</display_name>
      <description>Whether the oven is convection. If not provided, the OS-HPXML default is used.</description>
      <type>Boolean</type>
      <required>false</required>
      <model_dependent>false</model_dependent>
      <choices>
        <choice>
          <value>true</value>
          <display_name>true</display_name>
        </choice>
        <choice>
          <value>false</value>
          <display_name>false</display_name>
        </choice>
      </choices>
    </argument>
    <argument>
      <name>cooking_range_oven_usage_multiplier</name>
      <display_name>Cooking Range/Oven: Usage Multiplier</display_name>
      <description>Multiplier on the cooking range/oven energy usage that can reflect, e.g., high/low usage occupants. If not provided, the OS-HPXML default is used.</description>
      <type>Double</type>
      <required>false</required>
      <model_dependent>false</model_dependent>
    </argument>
    <argument>
      <name>ceiling_fan_present</name>
      <display_name>Ceiling Fan: Present</display_name>
      <description>Whether there are any ceiling fans.</description>
      <type>Boolean</type>
      <required>true</required>
      <model_dependent>false</model_dependent>
      <default_value>true</default_value>
      <choices>
        <choice>
          <value>true</value>
          <display_name>true</display_name>
        </choice>
        <choice>
          <value>false</value>
          <display_name>false</display_name>
        </choice>
      </choices>
    </argument>
    <argument>
      <name>ceiling_fan_efficiency</name>
      <display_name>Ceiling Fan: Efficiency</display_name>
      <description>The efficiency rating of the ceiling fan(s) at medium speed. If not provided, the OS-HPXML default is used.</description>
      <type>Double</type>
      <units>CFM/W</units>
      <required>false</required>
      <model_dependent>false</model_dependent>
    </argument>
    <argument>
      <name>ceiling_fan_quantity</name>
      <display_name>Ceiling Fan: Quantity</display_name>
      <description>Total number of ceiling fans. If not provided, the OS-HPXML default is used.</description>
      <type>Integer</type>
      <units>#</units>
      <required>false</required>
      <model_dependent>false</model_dependent>
    </argument>
    <argument>
      <name>ceiling_fan_cooling_setpoint_temp_offset</name>
      <display_name>Ceiling Fan: Cooling Setpoint Temperature Offset</display_name>
      <description>The setpoint temperature offset during cooling season for the ceiling fan(s). Only applies if ceiling fan quantity is greater than zero. If not provided, the OS-HPXML default is used.</description>
      <type>Double</type>
      <units>deg-F</units>
      <required>false</required>
      <model_dependent>false</model_dependent>
    </argument>
    <argument>
      <name>misc_plug_loads_television_present</name>
      <display_name>Misc Plug Loads: Television Present</display_name>
      <description>Whether there are televisions.</description>
      <type>Boolean</type>
      <required>true</required>
      <model_dependent>false</model_dependent>
      <default_value>true</default_value>
      <choices>
        <choice>
          <value>true</value>
          <display_name>true</display_name>
        </choice>
        <choice>
          <value>false</value>
          <display_name>false</display_name>
        </choice>
      </choices>
    </argument>
    <argument>
      <name>misc_plug_loads_television_annual_kwh</name>
      <display_name>Misc Plug Loads: Television Annual kWh</display_name>
      <description>The annual energy consumption of the television plug loads. If not provided, the OS-HPXML default is used.</description>
      <type>Double</type>
      <units>kWh/yr</units>
      <required>false</required>
      <model_dependent>false</model_dependent>
    </argument>
    <argument>
      <name>misc_plug_loads_television_usage_multiplier</name>
      <display_name>Misc Plug Loads: Television Usage Multiplier</display_name>
      <description>Multiplier on the television energy usage that can reflect, e.g., high/low usage occupants. If not provided, the OS-HPXML default is used.</description>
      <type>Double</type>
      <required>false</required>
      <model_dependent>false</model_dependent>
    </argument>
    <argument>
      <name>misc_plug_loads_other_annual_kwh</name>
      <display_name>Misc Plug Loads: Other Annual kWh</display_name>
      <description>The annual energy consumption of the other residual plug loads. If not provided, the OS-HPXML default is used.</description>
      <type>Double</type>
      <units>kWh/yr</units>
      <required>false</required>
      <model_dependent>false</model_dependent>
    </argument>
    <argument>
      <name>misc_plug_loads_other_frac_sensible</name>
      <display_name>Misc Plug Loads: Other Sensible Fraction</display_name>
      <description>Fraction of other residual plug loads' internal gains that are sensible. If not provided, the OS-HPXML default is used.</description>
      <type>Double</type>
      <units>Frac</units>
      <required>false</required>
      <model_dependent>false</model_dependent>
    </argument>
    <argument>
      <name>misc_plug_loads_other_frac_latent</name>
      <display_name>Misc Plug Loads: Other Latent Fraction</display_name>
      <description>Fraction of other residual plug loads' internal gains that are latent. If not provided, the OS-HPXML default is used.</description>
      <type>Double</type>
      <units>Frac</units>
      <required>false</required>
      <model_dependent>false</model_dependent>
    </argument>
    <argument>
      <name>misc_plug_loads_other_usage_multiplier</name>
      <display_name>Misc Plug Loads: Other Usage Multiplier</display_name>
      <description>Multiplier on the other energy usage that can reflect, e.g., high/low usage occupants. If not provided, the OS-HPXML default is used.</description>
      <type>Double</type>
      <required>false</required>
      <model_dependent>false</model_dependent>
    </argument>
    <argument>
      <name>misc_plug_loads_well_pump_present</name>
      <display_name>Misc Plug Loads: Well Pump Present</display_name>
      <description>Whether there is a well pump.</description>
      <type>Boolean</type>
      <required>true</required>
      <model_dependent>false</model_dependent>
      <default_value>false</default_value>
      <choices>
        <choice>
          <value>true</value>
          <display_name>true</display_name>
        </choice>
        <choice>
          <value>false</value>
          <display_name>false</display_name>
        </choice>
      </choices>
    </argument>
    <argument>
      <name>misc_plug_loads_well_pump_annual_kwh</name>
      <display_name>Misc Plug Loads: Well Pump Annual kWh</display_name>
      <description>The annual energy consumption of the well pump plug loads. If not provided, the OS-HPXML default is used.</description>
      <type>Double</type>
      <units>kWh/yr</units>
      <required>false</required>
      <model_dependent>false</model_dependent>
    </argument>
    <argument>
      <name>misc_plug_loads_well_pump_usage_multiplier</name>
      <display_name>Misc Plug Loads: Well Pump Usage Multiplier</display_name>
      <description>Multiplier on the well pump energy usage that can reflect, e.g., high/low usage occupants. If not provided, the OS-HPXML default is used.</description>
      <type>Double</type>
      <required>false</required>
      <model_dependent>false</model_dependent>
    </argument>
    <argument>
      <name>misc_plug_loads_vehicle_present</name>
      <display_name>Misc Plug Loads: Vehicle Present</display_name>
      <description>Whether there is an electric vehicle.</description>
      <type>Boolean</type>
      <required>true</required>
      <model_dependent>false</model_dependent>
      <default_value>false</default_value>
      <choices>
        <choice>
          <value>true</value>
          <display_name>true</display_name>
        </choice>
        <choice>
          <value>false</value>
          <display_name>false</display_name>
        </choice>
      </choices>
    </argument>
    <argument>
      <name>misc_plug_loads_vehicle_annual_kwh</name>
      <display_name>Misc Plug Loads: Vehicle Annual kWh</display_name>
      <description>The annual energy consumption of the electric vehicle plug loads. If not provided, the OS-HPXML default is used.</description>
      <type>Double</type>
      <units>kWh/yr</units>
      <required>false</required>
      <model_dependent>false</model_dependent>
    </argument>
    <argument>
      <name>misc_plug_loads_vehicle_usage_multiplier</name>
      <display_name>Misc Plug Loads: Vehicle Usage Multiplier</display_name>
      <description>Multiplier on the electric vehicle energy usage that can reflect, e.g., high/low usage occupants. If not provided, the OS-HPXML default is used.</description>
      <type>Double</type>
      <required>false</required>
      <model_dependent>false</model_dependent>
    </argument>
    <argument>
      <name>misc_fuel_loads_grill_present</name>
      <display_name>Misc Fuel Loads: Grill Present</display_name>
      <description>Whether there is a fuel loads grill.</description>
      <type>Boolean</type>
      <required>true</required>
      <model_dependent>false</model_dependent>
      <default_value>false</default_value>
      <choices>
        <choice>
          <value>true</value>
          <display_name>true</display_name>
        </choice>
        <choice>
          <value>false</value>
          <display_name>false</display_name>
        </choice>
      </choices>
    </argument>
    <argument>
      <name>misc_fuel_loads_grill_fuel_type</name>
      <display_name>Misc Fuel Loads: Grill Fuel Type</display_name>
      <description>The fuel type of the fuel loads grill.</description>
      <type>Choice</type>
      <required>true</required>
      <model_dependent>false</model_dependent>
      <default_value>natural gas</default_value>
      <choices>
        <choice>
          <value>natural gas</value>
          <display_name>natural gas</display_name>
        </choice>
        <choice>
          <value>fuel oil</value>
          <display_name>fuel oil</display_name>
        </choice>
        <choice>
          <value>propane</value>
          <display_name>propane</display_name>
        </choice>
        <choice>
          <value>wood</value>
          <display_name>wood</display_name>
        </choice>
        <choice>
          <value>wood pellets</value>
          <display_name>wood pellets</display_name>
        </choice>
      </choices>
    </argument>
    <argument>
      <name>misc_fuel_loads_grill_annual_therm</name>
      <display_name>Misc Fuel Loads: Grill Annual therm</display_name>
      <description>The annual energy consumption of the fuel loads grill. If not provided, the OS-HPXML default is used.</description>
      <type>Double</type>
      <units>therm/yr</units>
      <required>false</required>
      <model_dependent>false</model_dependent>
    </argument>
    <argument>
      <name>misc_fuel_loads_grill_usage_multiplier</name>
      <display_name>Misc Fuel Loads: Grill Usage Multiplier</display_name>
      <description>Multiplier on the fuel loads grill energy usage that can reflect, e.g., high/low usage occupants. If not provided, the OS-HPXML default is used.</description>
      <type>Double</type>
      <required>false</required>
      <model_dependent>false</model_dependent>
    </argument>
    <argument>
      <name>misc_fuel_loads_lighting_present</name>
      <display_name>Misc Fuel Loads: Lighting Present</display_name>
      <description>Whether there is fuel loads lighting.</description>
      <type>Boolean</type>
      <required>true</required>
      <model_dependent>false</model_dependent>
      <default_value>false</default_value>
      <choices>
        <choice>
          <value>true</value>
          <display_name>true</display_name>
        </choice>
        <choice>
          <value>false</value>
          <display_name>false</display_name>
        </choice>
      </choices>
    </argument>
    <argument>
      <name>misc_fuel_loads_lighting_fuel_type</name>
      <display_name>Misc Fuel Loads: Lighting Fuel Type</display_name>
      <description>The fuel type of the fuel loads lighting.</description>
      <type>Choice</type>
      <required>true</required>
      <model_dependent>false</model_dependent>
      <default_value>natural gas</default_value>
      <choices>
        <choice>
          <value>natural gas</value>
          <display_name>natural gas</display_name>
        </choice>
        <choice>
          <value>fuel oil</value>
          <display_name>fuel oil</display_name>
        </choice>
        <choice>
          <value>propane</value>
          <display_name>propane</display_name>
        </choice>
        <choice>
          <value>wood</value>
          <display_name>wood</display_name>
        </choice>
        <choice>
          <value>wood pellets</value>
          <display_name>wood pellets</display_name>
        </choice>
      </choices>
    </argument>
    <argument>
      <name>misc_fuel_loads_lighting_annual_therm</name>
      <display_name>Misc Fuel Loads: Lighting Annual therm</display_name>
      <description>The annual energy consumption of the fuel loads lighting. If not provided, the OS-HPXML default is used.</description>
      <type>Double</type>
      <units>therm/yr</units>
      <required>false</required>
      <model_dependent>false</model_dependent>
    </argument>
    <argument>
      <name>misc_fuel_loads_lighting_usage_multiplier</name>
      <display_name>Misc Fuel Loads: Lighting Usage Multiplier</display_name>
      <description>Multiplier on the fuel loads lighting energy usage that can reflect, e.g., high/low usage occupants. If not provided, the OS-HPXML default is used.</description>
      <type>Double</type>
      <required>false</required>
      <model_dependent>false</model_dependent>
    </argument>
    <argument>
      <name>misc_fuel_loads_fireplace_present</name>
      <display_name>Misc Fuel Loads: Fireplace Present</display_name>
      <description>Whether there is fuel loads fireplace.</description>
      <type>Boolean</type>
      <required>true</required>
      <model_dependent>false</model_dependent>
      <default_value>false</default_value>
      <choices>
        <choice>
          <value>true</value>
          <display_name>true</display_name>
        </choice>
        <choice>
          <value>false</value>
          <display_name>false</display_name>
        </choice>
      </choices>
    </argument>
    <argument>
      <name>misc_fuel_loads_fireplace_fuel_type</name>
      <display_name>Misc Fuel Loads: Fireplace Fuel Type</display_name>
      <description>The fuel type of the fuel loads fireplace.</description>
      <type>Choice</type>
      <required>true</required>
      <model_dependent>false</model_dependent>
      <default_value>natural gas</default_value>
      <choices>
        <choice>
          <value>natural gas</value>
          <display_name>natural gas</display_name>
        </choice>
        <choice>
          <value>fuel oil</value>
          <display_name>fuel oil</display_name>
        </choice>
        <choice>
          <value>propane</value>
          <display_name>propane</display_name>
        </choice>
        <choice>
          <value>wood</value>
          <display_name>wood</display_name>
        </choice>
        <choice>
          <value>wood pellets</value>
          <display_name>wood pellets</display_name>
        </choice>
      </choices>
    </argument>
    <argument>
      <name>misc_fuel_loads_fireplace_annual_therm</name>
      <display_name>Misc Fuel Loads: Fireplace Annual therm</display_name>
      <description>The annual energy consumption of the fuel loads fireplace. If not provided, the OS-HPXML default is used.</description>
      <type>Double</type>
      <units>therm/yr</units>
      <required>false</required>
      <model_dependent>false</model_dependent>
    </argument>
    <argument>
      <name>misc_fuel_loads_fireplace_frac_sensible</name>
      <display_name>Misc Fuel Loads: Fireplace Sensible Fraction</display_name>
      <description>Fraction of fireplace residual fuel loads' internal gains that are sensible. If not provided, the OS-HPXML default is used.</description>
      <type>Double</type>
      <units>Frac</units>
      <required>false</required>
      <model_dependent>false</model_dependent>
    </argument>
    <argument>
      <name>misc_fuel_loads_fireplace_frac_latent</name>
      <display_name>Misc Fuel Loads: Fireplace Latent Fraction</display_name>
      <description>Fraction of fireplace residual fuel loads' internal gains that are latent. If not provided, the OS-HPXML default is used.</description>
      <type>Double</type>
      <units>Frac</units>
      <required>false</required>
      <model_dependent>false</model_dependent>
    </argument>
    <argument>
      <name>misc_fuel_loads_fireplace_usage_multiplier</name>
      <display_name>Misc Fuel Loads: Fireplace Usage Multiplier</display_name>
      <description>Multiplier on the fuel loads fireplace energy usage that can reflect, e.g., high/low usage occupants. If not provided, the OS-HPXML default is used.</description>
      <type>Double</type>
      <required>false</required>
      <model_dependent>false</model_dependent>
    </argument>
    <argument>
      <name>pool_present</name>
      <display_name>Pool: Present</display_name>
      <description>Whether there is a pool.</description>
      <type>Boolean</type>
      <required>true</required>
      <model_dependent>false</model_dependent>
      <default_value>false</default_value>
      <choices>
        <choice>
          <value>true</value>
          <display_name>true</display_name>
        </choice>
        <choice>
          <value>false</value>
          <display_name>false</display_name>
        </choice>
      </choices>
    </argument>
    <argument>
      <name>pool_pump_annual_kwh</name>
      <display_name>Pool: Pump Annual kWh</display_name>
      <description>The annual energy consumption of the pool pump. If not provided, the OS-HPXML default is used.</description>
      <type>Double</type>
      <units>kWh/yr</units>
      <required>false</required>
      <model_dependent>false</model_dependent>
    </argument>
    <argument>
      <name>pool_pump_usage_multiplier</name>
      <display_name>Pool: Pump Usage Multiplier</display_name>
      <description>Multiplier on the pool pump energy usage that can reflect, e.g., high/low usage occupants. If not provided, the OS-HPXML default is used.</description>
      <type>Double</type>
      <required>false</required>
      <model_dependent>false</model_dependent>
    </argument>
    <argument>
      <name>pool_heater_type</name>
      <display_name>Pool: Heater Type</display_name>
      <description>The type of pool heater. Use 'none' if there is no pool heater.</description>
      <type>Choice</type>
      <required>true</required>
      <model_dependent>false</model_dependent>
      <default_value>none</default_value>
      <choices>
        <choice>
          <value>none</value>
          <display_name>none</display_name>
        </choice>
        <choice>
          <value>electric resistance</value>
          <display_name>electric resistance</display_name>
        </choice>
        <choice>
          <value>gas fired</value>
          <display_name>gas fired</display_name>
        </choice>
        <choice>
          <value>heat pump</value>
          <display_name>heat pump</display_name>
        </choice>
      </choices>
    </argument>
    <argument>
      <name>pool_heater_annual_kwh</name>
      <display_name>Pool: Heater Annual kWh</display_name>
      <description>The annual energy consumption of the electric resistance pool heater. If not provided, the OS-HPXML default is used.</description>
      <type>Double</type>
      <units>kWh/yr</units>
      <required>false</required>
      <model_dependent>false</model_dependent>
    </argument>
    <argument>
      <name>pool_heater_annual_therm</name>
      <display_name>Pool: Heater Annual therm</display_name>
      <description>The annual energy consumption of the gas fired pool heater. If not provided, the OS-HPXML default is used.</description>
      <type>Double</type>
      <units>therm/yr</units>
      <required>false</required>
      <model_dependent>false</model_dependent>
    </argument>
    <argument>
      <name>pool_heater_usage_multiplier</name>
      <display_name>Pool: Heater Usage Multiplier</display_name>
      <description>Multiplier on the pool heater energy usage that can reflect, e.g., high/low usage occupants. If not provided, the OS-HPXML default is used.</description>
      <type>Double</type>
      <required>false</required>
      <model_dependent>false</model_dependent>
    </argument>
    <argument>
      <name>hot_tub_present</name>
      <display_name>Hot Tub: Present</display_name>
      <description>Whether there is a hot tub.</description>
      <type>Boolean</type>
      <required>true</required>
      <model_dependent>false</model_dependent>
      <default_value>false</default_value>
      <choices>
        <choice>
          <value>true</value>
          <display_name>true</display_name>
        </choice>
        <choice>
          <value>false</value>
          <display_name>false</display_name>
        </choice>
      </choices>
    </argument>
    <argument>
      <name>hot_tub_pump_annual_kwh</name>
      <display_name>Hot Tub: Pump Annual kWh</display_name>
      <description>The annual energy consumption of the hot tub pump. If not provided, the OS-HPXML default is used.</description>
      <type>Double</type>
      <units>kWh/yr</units>
      <required>false</required>
      <model_dependent>false</model_dependent>
    </argument>
    <argument>
      <name>hot_tub_pump_usage_multiplier</name>
      <display_name>Hot Tub: Pump Usage Multiplier</display_name>
      <description>Multiplier on the hot tub pump energy usage that can reflect, e.g., high/low usage occupants. If not provided, the OS-HPXML default is used.</description>
      <type>Double</type>
      <required>false</required>
      <model_dependent>false</model_dependent>
    </argument>
    <argument>
      <name>hot_tub_heater_type</name>
      <display_name>Hot Tub: Heater Type</display_name>
      <description>The type of hot tub heater. Use 'none' if there is no hot tub heater.</description>
      <type>Choice</type>
      <required>true</required>
      <model_dependent>false</model_dependent>
      <default_value>none</default_value>
      <choices>
        <choice>
          <value>none</value>
          <display_name>none</display_name>
        </choice>
        <choice>
          <value>electric resistance</value>
          <display_name>electric resistance</display_name>
        </choice>
        <choice>
          <value>gas fired</value>
          <display_name>gas fired</display_name>
        </choice>
        <choice>
          <value>heat pump</value>
          <display_name>heat pump</display_name>
        </choice>
      </choices>
    </argument>
    <argument>
      <name>hot_tub_heater_annual_kwh</name>
      <display_name>Hot Tub: Heater Annual kWh</display_name>
      <description>The annual energy consumption of the electric resistance hot tub heater. If not provided, the OS-HPXML default is used.</description>
      <type>Double</type>
      <units>kWh/yr</units>
      <required>false</required>
      <model_dependent>false</model_dependent>
    </argument>
    <argument>
      <name>hot_tub_heater_annual_therm</name>
      <display_name>Hot Tub: Heater Annual therm</display_name>
      <description>The annual energy consumption of the gas fired hot tub heater. If not provided, the OS-HPXML default is used.</description>
      <type>Double</type>
      <units>therm/yr</units>
      <required>false</required>
      <model_dependent>false</model_dependent>
    </argument>
    <argument>
      <name>hot_tub_heater_usage_multiplier</name>
      <display_name>Hot Tub: Heater Usage Multiplier</display_name>
      <description>Multiplier on the hot tub heater energy usage that can reflect, e.g., high/low usage occupants. If not provided, the OS-HPXML default is used.</description>
      <type>Double</type>
      <required>false</required>
      <model_dependent>false</model_dependent>
    </argument>
    <argument>
      <name>emissions_scenario_names</name>
      <display_name>Emissions: Scenario Names</display_name>
      <description>Names of emissions scenarios. If multiple scenarios, use a comma-separated list. If not provided, no emissions scenarios are calculated.</description>
      <type>String</type>
      <required>false</required>
      <model_dependent>false</model_dependent>
    </argument>
    <argument>
      <name>emissions_types</name>
      <display_name>Emissions: Types</display_name>
      <description>Types of emissions (e.g., CO2e, NOx, etc.). If multiple scenarios, use a comma-separated list.</description>
      <type>String</type>
      <required>false</required>
      <model_dependent>false</model_dependent>
    </argument>
    <argument>
      <name>emissions_electricity_units</name>
      <display_name>Emissions: Electricity Units</display_name>
      <description>Electricity emissions factors units. If multiple scenarios, use a comma-separated list. Only lb/MWh and kg/MWh are allowed.</description>
      <type>String</type>
      <required>false</required>
      <model_dependent>false</model_dependent>
    </argument>
    <argument>
      <name>emissions_electricity_values_or_filepaths</name>
      <display_name>Emissions: Electricity Values or File Paths</display_name>
      <description>Electricity emissions factors values, specified as either an annual factor or an absolute/relative path to a file with hourly factors. If multiple scenarios, use a comma-separated list.</description>
      <type>String</type>
      <required>false</required>
      <model_dependent>false</model_dependent>
    </argument>
    <argument>
      <name>emissions_electricity_number_of_header_rows</name>
      <display_name>Emissions: Electricity Files Number of Header Rows</display_name>
      <description>The number of header rows in the electricity emissions factor file. Only applies when an electricity filepath is used. If multiple scenarios, use a comma-separated list.</description>
      <type>String</type>
      <required>false</required>
      <model_dependent>false</model_dependent>
    </argument>
    <argument>
      <name>emissions_electricity_column_numbers</name>
      <display_name>Emissions: Electricity Files Column Numbers</display_name>
      <description>The column number in the electricity emissions factor file. Only applies when an electricity filepath is used. If multiple scenarios, use a comma-separated list.</description>
      <type>String</type>
      <required>false</required>
      <model_dependent>false</model_dependent>
    </argument>
    <argument>
      <name>emissions_fossil_fuel_units</name>
      <display_name>Emissions: Fossil Fuel Units</display_name>
      <description>Fossil fuel emissions factors units. If multiple scenarios, use a comma-separated list. Only lb/MBtu and kg/MBtu are allowed.</description>
      <type>String</type>
      <required>false</required>
      <model_dependent>false</model_dependent>
    </argument>
    <argument>
      <name>emissions_natural_gas_values</name>
      <display_name>Emissions: Natural Gas Values</display_name>
      <description>Natural gas emissions factors values, specified as an annual factor. If multiple scenarios, use a comma-separated list.</description>
      <type>String</type>
      <required>false</required>
      <model_dependent>false</model_dependent>
    </argument>
    <argument>
      <name>emissions_propane_values</name>
      <display_name>Emissions: Propane Values</display_name>
      <description>Propane emissions factors values, specified as an annual factor. If multiple scenarios, use a comma-separated list.</description>
      <type>String</type>
      <required>false</required>
      <model_dependent>false</model_dependent>
    </argument>
    <argument>
      <name>emissions_fuel_oil_values</name>
      <display_name>Emissions: Fuel Oil Values</display_name>
      <description>Fuel oil emissions factors values, specified as an annual factor. If multiple scenarios, use a comma-separated list.</description>
      <type>String</type>
      <required>false</required>
      <model_dependent>false</model_dependent>
    </argument>
    <argument>
      <name>emissions_coal_values</name>
      <display_name>Emissions: Coal Values</display_name>
      <description>Coal emissions factors values, specified as an annual factor. If multiple scenarios, use a comma-separated list.</description>
      <type>String</type>
      <required>false</required>
      <model_dependent>false</model_dependent>
    </argument>
    <argument>
      <name>emissions_wood_values</name>
      <display_name>Emissions: Wood Values</display_name>
      <description>Wood emissions factors values, specified as an annual factor. If multiple scenarios, use a comma-separated list.</description>
      <type>String</type>
      <required>false</required>
      <model_dependent>false</model_dependent>
    </argument>
    <argument>
      <name>emissions_wood_pellets_values</name>
      <display_name>Emissions: Wood Pellets Values</display_name>
      <description>Wood pellets emissions factors values, specified as an annual factor. If multiple scenarios, use a comma-separated list.</description>
      <type>String</type>
      <required>false</required>
      <model_dependent>false</model_dependent>
    </argument>
    <argument>
      <name>utility_bill_scenario_names</name>
      <display_name>Utility Bills: Scenario Names</display_name>
      <description>Names of utility bill scenarios. If multiple scenarios, use a comma-separated list. If not provided, no utility bills scenarios are calculated.</description>
      <type>String</type>
      <required>false</required>
      <model_dependent>false</model_dependent>
    </argument>
    <argument>
      <name>utility_bill_electricity_filepaths</name>
      <display_name>Utility Bills: Electricity File Paths</display_name>
      <description>Electricity tariff file specified as an absolute/relative path to a file with utility rate structure information. Tariff file must be formatted to OpenEI API version 7. If multiple scenarios, use a comma-separated list.</description>
      <type>String</type>
      <required>false</required>
      <model_dependent>false</model_dependent>
    </argument>
    <argument>
      <name>utility_bill_electricity_fixed_charges</name>
      <display_name>Utility Bills: Electricity Fixed Charges</display_name>
      <description>Electricity utility bill monthly fixed charges. If multiple scenarios, use a comma-separated list.</description>
      <type>String</type>
      <required>false</required>
      <model_dependent>false</model_dependent>
    </argument>
    <argument>
      <name>utility_bill_natural_gas_fixed_charges</name>
      <display_name>Utility Bills: Natural Gas Fixed Charges</display_name>
      <description>Natural gas utility bill monthly fixed charges. If multiple scenarios, use a comma-separated list.</description>
      <type>String</type>
      <required>false</required>
      <model_dependent>false</model_dependent>
    </argument>
    <argument>
      <name>utility_bill_propane_fixed_charges</name>
      <display_name>Utility Bills: Propane Fixed Charges</display_name>
      <description>Propane utility bill monthly fixed charges. If multiple scenarios, use a comma-separated list.</description>
      <type>String</type>
      <required>false</required>
      <model_dependent>false</model_dependent>
    </argument>
    <argument>
      <name>utility_bill_fuel_oil_fixed_charges</name>
      <display_name>Utility Bills: Fuel Oil Fixed Charges</display_name>
      <description>Fuel oil utility bill monthly fixed charges. If multiple scenarios, use a comma-separated list.</description>
      <type>String</type>
      <required>false</required>
      <model_dependent>false</model_dependent>
    </argument>
    <argument>
      <name>utility_bill_coal_fixed_charges</name>
      <display_name>Utility Bills: Coal Fixed Charges</display_name>
      <description>Coal utility bill monthly fixed charges. If multiple scenarios, use a comma-separated list.</description>
      <type>String</type>
      <required>false</required>
      <model_dependent>false</model_dependent>
    </argument>
    <argument>
      <name>utility_bill_wood_fixed_charges</name>
      <display_name>Utility Bills: Wood Fixed Charges</display_name>
      <description>Wood utility bill monthly fixed charges. If multiple scenarios, use a comma-separated list.</description>
      <type>String</type>
      <required>false</required>
      <model_dependent>false</model_dependent>
    </argument>
    <argument>
      <name>utility_bill_wood_pellets_fixed_charges</name>
      <display_name>Utility Bills: Wood Pellets Fixed Charges</display_name>
      <description>Wood pellets utility bill monthly fixed charges. If multiple scenarios, use a comma-separated list.</description>
      <type>String</type>
      <required>false</required>
      <model_dependent>false</model_dependent>
    </argument>
    <argument>
      <name>utility_bill_electricity_marginal_rates</name>
      <display_name>Utility Bills: Electricity Marginal Rates</display_name>
      <description>Electricity utility bill marginal rates. If multiple scenarios, use a comma-separated list.</description>
      <type>String</type>
      <required>false</required>
      <model_dependent>false</model_dependent>
    </argument>
    <argument>
      <name>utility_bill_natural_gas_marginal_rates</name>
      <display_name>Utility Bills: Natural Gas Marginal Rates</display_name>
      <description>Natural gas utility bill marginal rates. If multiple scenarios, use a comma-separated list.</description>
      <type>String</type>
      <required>false</required>
      <model_dependent>false</model_dependent>
    </argument>
    <argument>
      <name>utility_bill_propane_marginal_rates</name>
      <display_name>Utility Bills: Propane Marginal Rates</display_name>
      <description>Propane utility bill marginal rates. If multiple scenarios, use a comma-separated list.</description>
      <type>String</type>
      <required>false</required>
      <model_dependent>false</model_dependent>
    </argument>
    <argument>
      <name>utility_bill_fuel_oil_marginal_rates</name>
      <display_name>Utility Bills: Fuel Oil Marginal Rates</display_name>
      <description>Fuel oil utility bill marginal rates. If multiple scenarios, use a comma-separated list.</description>
      <type>String</type>
      <required>false</required>
      <model_dependent>false</model_dependent>
    </argument>
    <argument>
      <name>utility_bill_coal_marginal_rates</name>
      <display_name>Utility Bills: Coal Marginal Rates</display_name>
      <description>Coal utility bill marginal rates. If multiple scenarios, use a comma-separated list.</description>
      <type>String</type>
      <required>false</required>
      <model_dependent>false</model_dependent>
    </argument>
    <argument>
      <name>utility_bill_wood_marginal_rates</name>
      <display_name>Utility Bills: Wood Marginal Rates</display_name>
      <description>Wood utility bill marginal rates. If multiple scenarios, use a comma-separated list.</description>
      <type>String</type>
      <required>false</required>
      <model_dependent>false</model_dependent>
    </argument>
    <argument>
      <name>utility_bill_wood_pellets_marginal_rates</name>
      <display_name>Utility Bills: Wood Pellets Marginal Rates</display_name>
      <description>Wood pellets utility bill marginal rates. If multiple scenarios, use a comma-separated list.</description>
      <type>String</type>
      <required>false</required>
      <model_dependent>false</model_dependent>
    </argument>
    <argument>
      <name>utility_bill_pv_compensation_types</name>
      <display_name>Utility Bills: PV Compensation Types</display_name>
      <description>Utility bill PV compensation types. If multiple scenarios, use a comma-separated list.</description>
      <type>String</type>
      <required>false</required>
      <model_dependent>false</model_dependent>
    </argument>
    <argument>
      <name>utility_bill_pv_net_metering_annual_excess_sellback_rate_types</name>
      <display_name>Utility Bills: PV Net Metering Annual Excess Sellback Rate Types</display_name>
      <description>Utility bill PV net metering annual excess sellback rate types. Only applies if the PV compensation type is 'NetMetering'. If multiple scenarios, use a comma-separated list.</description>
      <type>String</type>
      <required>false</required>
      <model_dependent>false</model_dependent>
    </argument>
    <argument>
      <name>utility_bill_pv_net_metering_annual_excess_sellback_rates</name>
      <display_name>Utility Bills: PV Net Metering Annual Excess Sellback Rates</display_name>
      <description>Utility bill PV net metering annual excess sellback rates. Only applies if the PV compensation type is 'NetMetering' and the PV annual excess sellback rate type is 'User-Specified'. If multiple scenarios, use a comma-separated list.</description>
      <type>String</type>
      <required>false</required>
      <model_dependent>false</model_dependent>
    </argument>
    <argument>
      <name>utility_bill_pv_feed_in_tariff_rates</name>
      <display_name>Utility Bills: PV Feed-In Tariff Rates</display_name>
      <description>Utility bill PV annual full/gross feed-in tariff rates. Only applies if the PV compensation type is 'FeedInTariff'. If multiple scenarios, use a comma-separated list.</description>
      <type>String</type>
      <required>false</required>
      <model_dependent>false</model_dependent>
    </argument>
    <argument>
      <name>utility_bill_pv_monthly_grid_connection_fee_units</name>
      <display_name>Utility Bills: PV Monthly Grid Connection Fee Units</display_name>
      <description>Utility bill PV monthly grid connection fee units. If multiple scenarios, use a comma-separated list.</description>
      <type>String</type>
      <required>false</required>
      <model_dependent>false</model_dependent>
    </argument>
    <argument>
      <name>utility_bill_pv_monthly_grid_connection_fees</name>
      <display_name>Utility Bills: PV Monthly Grid Connection Fees</display_name>
      <description>Utility bill PV monthly grid connection fees. If multiple scenarios, use a comma-separated list.</description>
      <type>String</type>
      <required>false</required>
      <model_dependent>false</model_dependent>
    </argument>
    <argument>
      <name>additional_properties</name>
      <display_name>Additional Properties</display_name>
      <description>Additional properties specified as key-value pairs (i.e., key=value). If multiple additional properties, use a |-separated list. For example, 'LowIncome=false|Remodeled|Description=2-story home in Denver'. These properties will be stored in the HPXML file under /HPXML/SoftwareInfo/extension/AdditionalProperties.</description>
      <type>String</type>
      <required>false</required>
      <model_dependent>false</model_dependent>
    </argument>
    <argument>
      <name>apply_defaults</name>
      <display_name>Apply Default Values?</display_name>
      <description>If true, applies OS-HPXML default values to the HPXML output file.</description>
      <type>Boolean</type>
      <required>false</required>
      <model_dependent>false</model_dependent>
      <default_value>false</default_value>
      <choices>
        <choice>
          <value>true</value>
          <display_name>true</display_name>
        </choice>
        <choice>
          <value>false</value>
          <display_name>false</display_name>
        </choice>
      </choices>
    </argument>
    <argument>
      <name>apply_validation</name>
      <display_name>Apply Validation?</display_name>
      <description>If true, validates the HPXML output file. Set to false for faster performance. Note that validation is not needed if the HPXML file will be validated downstream (e.g., via the HPXMLtoOpenStudio measure).</description>
      <type>Boolean</type>
      <required>false</required>
      <model_dependent>false</model_dependent>
      <default_value>false</default_value>
      <choices>
        <choice>
          <value>true</value>
          <display_name>true</display_name>
        </choice>
        <choice>
          <value>false</value>
          <display_name>false</display_name>
        </choice>
      </choices>
    </argument>
  </arguments>
  <outputs />
  <provenances />
  <tags>
    <tag>Whole Building.Space Types</tag>
  </tags>
  <attributes>
    <attribute>
      <name>Measure Type</name>
      <value>ModelMeasure</value>
      <datatype>string</datatype>
    </attribute>
  </attributes>
  <files>
    <file>
      <filename>geometry.rb</filename>
      <filetype>rb</filetype>
      <usage_type>resource</usage_type>
      <checksum>D9E75C2E</checksum>
    </file>
    <file>
      <filename>build_residential_hpxml_test.rb</filename>
      <filetype>rb</filetype>
      <usage_type>test</usage_type>
      <checksum>B16976B9</checksum>
    </file>
    <file>
      <version>
        <software_program>OpenStudio</software_program>
        <identifier>2.9.0</identifier>
        <min_compatible>2.9.0</min_compatible>
      </version>
      <filename>measure.rb</filename>
      <filetype>rb</filetype>
      <usage_type>script</usage_type>
<<<<<<< HEAD
      <checksum>CEB053A6</checksum>
=======
      <checksum>5359190C</checksum>
>>>>>>> db7f1897
    </file>
  </files>
</measure><|MERGE_RESOLUTION|>--- conflicted
+++ resolved
@@ -3,13 +3,8 @@
   <schema_version>3.0</schema_version>
   <name>build_residential_hpxml</name>
   <uid>a13a8983-2b01-4930-8af2-42030b6e4233</uid>
-<<<<<<< HEAD
-  <version_id>daaa57f8-2514-4f2b-9e09-949d04f99399</version_id>
-  <version_modified>20230112T233016Z</version_modified>
-=======
-  <version_id>24954a47-2f30-4ccf-90df-dc9f66506304</version_id>
-  <version_modified>20230120T165035Z</version_modified>
->>>>>>> db7f1897
+  <version_id>ba340471-9954-4838-a13f-559f7389bb94</version_id>
+  <version_modified>20230120T232318Z</version_modified>
   <xml_checksum>2C38F48B</xml_checksum>
   <class_name>BuildResidentialHPXML</class_name>
   <display_name>HPXML Builder</display_name>
@@ -6561,11 +6556,7 @@
       <filename>measure.rb</filename>
       <filetype>rb</filetype>
       <usage_type>script</usage_type>
-<<<<<<< HEAD
-      <checksum>CEB053A6</checksum>
-=======
-      <checksum>5359190C</checksum>
->>>>>>> db7f1897
+      <checksum>558F4E29</checksum>
     </file>
   </files>
 </measure>