--- conflicted
+++ resolved
@@ -3,13 +3,8 @@
   <schema_version>3.1</schema_version>
   <name>build_residential_hpxml</name>
   <uid>a13a8983-2b01-4930-8af2-42030b6e4233</uid>
-<<<<<<< HEAD
-  <version_id>ce5bdcd6-6dd5-4350-abfd-496c47dbcc10</version_id>
-  <version_modified>2024-12-31T00:29:35Z</version_modified>
-=======
-  <version_id>9020722b-d574-4332-96a0-10d947d437fc</version_id>
-  <version_modified>2025-01-02T23:48:53Z</version_modified>
->>>>>>> 2efcd6b5
+  <version_id>01f63092-2c4d-43e2-8114-ab91e961c0de</version_id>
+  <version_modified>2025-01-05T20:26:12Z</version_modified>
   <xml_checksum>2C38F48B</xml_checksum>
   <class_name>BuildResidentialHPXML</class_name>
   <display_name>HPXML Builder</display_name>
@@ -7667,11 +7662,7 @@
       <filename>measure.rb</filename>
       <filetype>rb</filetype>
       <usage_type>script</usage_type>
-<<<<<<< HEAD
-      <checksum>F04A1EE0</checksum>
-=======
-      <checksum>DF604C07</checksum>
->>>>>>> 2efcd6b5
+      <checksum>B2691DB2</checksum>
     </file>
     <file>
       <filename>constants.rb</filename>
