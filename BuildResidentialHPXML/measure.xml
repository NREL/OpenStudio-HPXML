<?xml version="1.0"?>
<measure>
  <schema_version>3.1</schema_version>
  <name>build_residential_hpxml</name>
  <uid>a13a8983-2b01-4930-8af2-42030b6e4233</uid>
<<<<<<< HEAD
  <version_id>2e426af0-37b3-400f-8082-50e748a07bae</version_id>
  <version_modified>2025-06-03T22:36:22Z</version_modified>
=======
  <version_id>43367ce5-4182-4061-a0d7-ee33e2941bca</version_id>
  <version_modified>2025-06-20T19:54:18Z</version_modified>
>>>>>>> a484a734
  <xml_checksum>2C38F48B</xml_checksum>
  <class_name>BuildResidentialHPXML</class_name>
  <display_name>HPXML Builder</display_name>
  <description>Builds a residential HPXML file.</description>
  <modeler_description>The measure handles geometry by 1) translating high-level geometry inputs (conditioned floor area, number of stories, etc.) to 3D closed-form geometry in an OpenStudio model and then 2) mapping the OpenStudio surfaces to HPXML surfaces (using surface type, boundary condition, area, orientation, etc.). Like surfaces are collapsed into a single surface with aggregate surface area. Note: OS-HPXML default values can be found in the documentation or can be seen by using the 'apply_defaults' argument.</modeler_description>
  <arguments>
    <argument>
      <name>hpxml_path</name>
      <display_name>HPXML File Path</display_name>
      <description>Absolute/relative path of the HPXML file.</description>
      <type>String</type>
      <required>true</required>
      <model_dependent>false</model_dependent>
    </argument>
    <argument>
      <name>existing_hpxml_path</name>
      <display_name>Existing HPXML File Path</display_name>
      <description>Absolute/relative path of the existing HPXML file. If not provided, a new HPXML file with one Building element is created. If provided, a new Building element will be appended to this HPXML file (e.g., to create a multifamily HPXML file describing multiple dwelling units).</description>
      <type>String</type>
      <required>false</required>
      <model_dependent>false</model_dependent>
    </argument>
    <argument>
      <name>whole_sfa_or_mf_building_sim</name>
      <display_name>Whole SFA/MF Building Simulation?</display_name>
      <description>If the HPXML file represents a single family-attached/multifamily building with multiple dwelling units defined, specifies whether to run the HPXML file as a single whole building model.</description>
      <type>Boolean</type>
      <required>false</required>
      <model_dependent>false</model_dependent>
      <choices>
        <choice>
          <value>true</value>
          <display_name>true</display_name>
        </choice>
        <choice>
          <value>false</value>
          <display_name>false</display_name>
        </choice>
      </choices>
    </argument>
    <argument>
      <name>software_info_program_used</name>
      <display_name>Software Info: Program Used</display_name>
      <description>The name of the software program used.</description>
      <type>String</type>
      <required>false</required>
      <model_dependent>false</model_dependent>
    </argument>
    <argument>
      <name>software_info_program_version</name>
      <display_name>Software Info: Program Version</display_name>
      <description>The version of the software program used.</description>
      <type>String</type>
      <required>false</required>
      <model_dependent>false</model_dependent>
    </argument>
    <argument>
      <name>schedules_filepaths</name>
      <display_name>Schedules: CSV File Paths</display_name>
      <description>Absolute/relative paths of csv files containing user-specified detailed schedules. If multiple files, use a comma-separated list.</description>
      <type>String</type>
      <required>false</required>
      <model_dependent>false</model_dependent>
    </argument>
    <argument>
      <name>schedules_unavailable_period_types</name>
      <display_name>Schedules: Unavailable Period Types</display_name>
      <description>Specifies the unavailable period types. Possible types are column names defined in unavailable_periods.csv: Vacancy, Power Outage, No Space Heating, No Space Cooling. If multiple periods, use a comma-separated list.</description>
      <type>String</type>
      <required>false</required>
      <model_dependent>false</model_dependent>
    </argument>
    <argument>
      <name>schedules_unavailable_period_dates</name>
      <display_name>Schedules: Unavailable Period Dates</display_name>
      <description>Specifies the unavailable period date ranges. Enter a date range like "Dec 15 - Jan 15". Optionally, can enter hour of the day like "Dec 15 2 - Jan 15 20" (start hour can be 0 through 23 and end hour can be 1 through 24). If multiple periods, use a comma-separated list.</description>
      <type>String</type>
      <required>false</required>
      <model_dependent>false</model_dependent>
    </argument>
    <argument>
      <name>schedules_unavailable_period_window_natvent_availabilities</name>
      <display_name>Schedules: Unavailable Period Window Natural Ventilation Availabilities</display_name>
      <description>The availability of the natural ventilation schedule during unavailable periods. Valid choices are: regular schedule, always available, always unavailable. If multiple periods, use a comma-separated list. If not provided, the OS-HPXML default (see &lt;a href='https://openstudio-hpxml.readthedocs.io/en/v1.10.0/workflow_inputs.html#hpxml-unavailable-periods'&gt;HPXML Unavailable Periods&lt;/a&gt;) is used.</description>
      <type>String</type>
      <required>false</required>
      <model_dependent>false</model_dependent>
    </argument>
    <argument>
      <name>simulation_control_timestep</name>
      <display_name>Simulation Control: Timestep</display_name>
      <description>Value must be a divisor of 60. If not provided, the OS-HPXML default (see &lt;a href='https://openstudio-hpxml.readthedocs.io/en/v1.10.0/workflow_inputs.html#hpxml-simulation-control'&gt;HPXML Simulation Control&lt;/a&gt;) is used.</description>
      <type>Integer</type>
      <units>min</units>
      <required>false</required>
      <model_dependent>false</model_dependent>
    </argument>
    <argument>
      <name>simulation_control_run_period</name>
      <display_name>Simulation Control: Run Period</display_name>
      <description>Enter a date range like 'Jan 1 - Dec 31'. If not provided, the OS-HPXML default (see &lt;a href='https://openstudio-hpxml.readthedocs.io/en/v1.10.0/workflow_inputs.html#hpxml-simulation-control'&gt;HPXML Simulation Control&lt;/a&gt;) is used.</description>
      <type>String</type>
      <required>false</required>
      <model_dependent>false</model_dependent>
    </argument>
    <argument>
      <name>simulation_control_run_period_calendar_year</name>
      <display_name>Simulation Control: Run Period Calendar Year</display_name>
      <description>This numeric field should contain the calendar year that determines the start day of week. If you are running simulations using AMY weather files, the value entered for calendar year will not be used; it will be overridden by the actual year found in the AMY weather file. If not provided, the OS-HPXML default (see &lt;a href='https://openstudio-hpxml.readthedocs.io/en/v1.10.0/workflow_inputs.html#hpxml-simulation-control'&gt;HPXML Simulation Control&lt;/a&gt;) is used.</description>
      <type>Integer</type>
      <units>year</units>
      <required>false</required>
      <model_dependent>false</model_dependent>
    </argument>
    <argument>
      <name>simulation_control_daylight_saving_enabled</name>
      <display_name>Simulation Control: Daylight Saving Enabled</display_name>
      <description>Whether to use daylight saving. If not provided, the OS-HPXML default (see &lt;a href='https://openstudio-hpxml.readthedocs.io/en/v1.10.0/workflow_inputs.html#hpxml-building-site'&gt;HPXML Building Site&lt;/a&gt;) is used.</description>
      <type>Boolean</type>
      <required>false</required>
      <model_dependent>false</model_dependent>
      <choices>
        <choice>
          <value>true</value>
          <display_name>true</display_name>
        </choice>
        <choice>
          <value>false</value>
          <display_name>false</display_name>
        </choice>
      </choices>
    </argument>
    <argument>
      <name>simulation_control_daylight_saving_period</name>
      <display_name>Simulation Control: Daylight Saving Period</display_name>
      <description>Enter a date range like 'Mar 15 - Dec 15'. If not provided, the OS-HPXML default (see &lt;a href='https://openstudio-hpxml.readthedocs.io/en/v1.10.0/workflow_inputs.html#hpxml-building-site'&gt;HPXML Building Site&lt;/a&gt;) is used.</description>
      <type>String</type>
      <required>false</required>
      <model_dependent>false</model_dependent>
    </argument>
    <argument>
      <name>simulation_control_temperature_capacitance_multiplier</name>
      <display_name>Simulation Control: Temperature Capacitance Multiplier</display_name>
      <description>Affects the transient calculation of indoor air temperatures. If not provided, the OS-HPXML default (see &lt;a href='https://openstudio-hpxml.readthedocs.io/en/v1.10.0/workflow_inputs.html#hpxml-simulation-control'&gt;HPXML Simulation Control&lt;/a&gt;) is used.</description>
      <type>Double</type>
      <required>false</required>
      <model_dependent>false</model_dependent>
    </argument>
    <argument>
      <name>simulation_control_defrost_model_type</name>
      <display_name>Simulation Control: Defrost Model Type</display_name>
      <description>Research feature to select the type of defrost model. Use standard for default E+ defrost setting. Use advanced for an improved model that better accounts for load and energy use during defrost; using advanced may impact simulation runtime. If not provided, the OS-HPXML default (see &lt;a href='https://openstudio-hpxml.readthedocs.io/en/v1.10.0/workflow_inputs.html#hpxml-simulation-control'&gt;HPXML Simulation Control&lt;/a&gt;) is used.</description>
      <type>Choice</type>
      <required>false</required>
      <model_dependent>false</model_dependent>
      <choices>
        <choice>
          <value>standard</value>
          <display_name>standard</display_name>
        </choice>
        <choice>
          <value>advanced</value>
          <display_name>advanced</display_name>
        </choice>
      </choices>
    </argument>
    <argument>
      <name>simulation_control_ground_to_air_heat_pump_model_type</name>
      <display_name>Simulation Control: Ground-to-Air Heat Pump Model Type</display_name>
      <description>Research feature to select the type of ground-to-air heat pump model. Use standard for standard ground-to-air heat pump modeling. Use experimental for an improved model that better accounts for coil staging. If not provided, the OS-HPXML default (see &lt;a href='https://openstudio-hpxml.readthedocs.io/en/v1.10.0/workflow_inputs.html#hpxml-simulation-control'&gt;HPXML Simulation Control&lt;/a&gt;) is used.</description>
      <type>Choice</type>
      <required>false</required>
      <model_dependent>false</model_dependent>
      <choices>
        <choice>
          <value>standard</value>
          <display_name>standard</display_name>
        </choice>
        <choice>
          <value>experimental</value>
          <display_name>experimental</display_name>
        </choice>
      </choices>
    </argument>
    <argument>
      <name>simulation_control_onoff_thermostat_deadband</name>
      <display_name>Simulation Control: HVAC On-Off Thermostat Deadband</display_name>
      <description>Research feature to model on-off thermostat deadband and start-up degradation for single or two speed AC/ASHP systems, and realistic time-based staging for two speed AC/ASHP systems. Currently only supported with 1 min timestep.</description>
      <type>Double</type>
      <units>deg-F</units>
      <required>false</required>
      <model_dependent>false</model_dependent>
    </argument>
    <argument>
      <name>simulation_control_heat_pump_backup_heating_capacity_increment</name>
      <display_name>Simulation Control: Heat Pump Backup Heating Capacity Increment</display_name>
      <description>Research feature to model capacity increment of multi-stage heat pump backup systems with time-based staging. Only applies to air-source heat pumps where Backup Type is 'integrated' and Backup Fuel Type is 'electricity'. Currently only supported with 1 min timestep.</description>
      <type>Double</type>
      <units>Btu/hr</units>
      <required>false</required>
      <model_dependent>false</model_dependent>
    </argument>
    <argument>
      <name>site_type</name>
      <display_name>Site: Type</display_name>
      <description>The type of site. If not provided, the OS-HPXML default (see &lt;a href='https://openstudio-hpxml.readthedocs.io/en/v1.10.0/workflow_inputs.html#hpxml-site'&gt;HPXML Site&lt;/a&gt;) is used.</description>
      <type>Choice</type>
      <required>false</required>
      <model_dependent>false</model_dependent>
      <choices>
        <choice>
          <value>suburban</value>
          <display_name>suburban</display_name>
        </choice>
        <choice>
          <value>urban</value>
          <display_name>urban</display_name>
        </choice>
        <choice>
          <value>rural</value>
          <display_name>rural</display_name>
        </choice>
      </choices>
    </argument>
    <argument>
      <name>site_shielding_of_home</name>
      <display_name>Site: Shielding of Home</display_name>
      <description>Presence of nearby buildings, trees, obstructions for infiltration model. If not provided, the OS-HPXML default (see &lt;a href='https://openstudio-hpxml.readthedocs.io/en/v1.10.0/workflow_inputs.html#hpxml-site'&gt;HPXML Site&lt;/a&gt;) is used.</description>
      <type>Choice</type>
      <required>false</required>
      <model_dependent>false</model_dependent>
      <choices>
        <choice>
          <value>exposed</value>
          <display_name>exposed</display_name>
        </choice>
        <choice>
          <value>normal</value>
          <display_name>normal</display_name>
        </choice>
        <choice>
          <value>well-shielded</value>
          <display_name>well-shielded</display_name>
        </choice>
      </choices>
    </argument>
    <argument>
      <name>site_soil_and_moisture_type</name>
      <display_name>Site: Soil and Moisture Type</display_name>
      <description>Type of soil and moisture. This is used to inform ground conductivity and diffusivity. If not provided, the OS-HPXML default (see &lt;a href='https://openstudio-hpxml.readthedocs.io/en/v1.10.0/workflow_inputs.html#hpxml-site'&gt;HPXML Site&lt;/a&gt;) is used.</description>
      <type>Choice</type>
      <required>false</required>
      <model_dependent>false</model_dependent>
      <choices>
        <choice>
          <value>clay, dry</value>
          <display_name>clay, dry</display_name>
        </choice>
        <choice>
          <value>clay, mixed</value>
          <display_name>clay, mixed</display_name>
        </choice>
        <choice>
          <value>clay, wet</value>
          <display_name>clay, wet</display_name>
        </choice>
        <choice>
          <value>gravel, dry</value>
          <display_name>gravel, dry</display_name>
        </choice>
        <choice>
          <value>gravel, mixed</value>
          <display_name>gravel, mixed</display_name>
        </choice>
        <choice>
          <value>gravel, wet</value>
          <display_name>gravel, wet</display_name>
        </choice>
        <choice>
          <value>loam, dry</value>
          <display_name>loam, dry</display_name>
        </choice>
        <choice>
          <value>loam, mixed</value>
          <display_name>loam, mixed</display_name>
        </choice>
        <choice>
          <value>loam, wet</value>
          <display_name>loam, wet</display_name>
        </choice>
        <choice>
          <value>sand, dry</value>
          <display_name>sand, dry</display_name>
        </choice>
        <choice>
          <value>sand, mixed</value>
          <display_name>sand, mixed</display_name>
        </choice>
        <choice>
          <value>sand, wet</value>
          <display_name>sand, wet</display_name>
        </choice>
        <choice>
          <value>silt, dry</value>
          <display_name>silt, dry</display_name>
        </choice>
        <choice>
          <value>silt, mixed</value>
          <display_name>silt, mixed</display_name>
        </choice>
        <choice>
          <value>silt, wet</value>
          <display_name>silt, wet</display_name>
        </choice>
        <choice>
          <value>unknown, dry</value>
          <display_name>unknown, dry</display_name>
        </choice>
        <choice>
          <value>unknown, mixed</value>
          <display_name>unknown, mixed</display_name>
        </choice>
        <choice>
          <value>unknown, wet</value>
          <display_name>unknown, wet</display_name>
        </choice>
      </choices>
    </argument>
    <argument>
      <name>site_ground_conductivity</name>
      <display_name>Site: Ground Conductivity</display_name>
      <description>Conductivity of the ground soil. If provided, overrides the previous site and moisture type input.</description>
      <type>Double</type>
      <units>Btu/hr-ft-F</units>
      <required>false</required>
      <model_dependent>false</model_dependent>
    </argument>
    <argument>
      <name>site_ground_diffusivity</name>
      <display_name>Site: Ground Diffusivity</display_name>
      <description>Diffusivity of the ground soil. If provided, overrides the previous site and moisture type input.</description>
      <type>Double</type>
      <units>ft^2/hr</units>
      <required>false</required>
      <model_dependent>false</model_dependent>
    </argument>
    <argument>
      <name>site_iecc_zone</name>
      <display_name>Site: IECC Zone</display_name>
      <description>IECC zone of the home address.</description>
      <type>Choice</type>
      <required>false</required>
      <model_dependent>false</model_dependent>
      <choices>
        <choice>
          <value>1A</value>
          <display_name>1A</display_name>
        </choice>
        <choice>
          <value>1B</value>
          <display_name>1B</display_name>
        </choice>
        <choice>
          <value>1C</value>
          <display_name>1C</display_name>
        </choice>
        <choice>
          <value>2A</value>
          <display_name>2A</display_name>
        </choice>
        <choice>
          <value>2B</value>
          <display_name>2B</display_name>
        </choice>
        <choice>
          <value>2C</value>
          <display_name>2C</display_name>
        </choice>
        <choice>
          <value>3A</value>
          <display_name>3A</display_name>
        </choice>
        <choice>
          <value>3B</value>
          <display_name>3B</display_name>
        </choice>
        <choice>
          <value>3C</value>
          <display_name>3C</display_name>
        </choice>
        <choice>
          <value>4A</value>
          <display_name>4A</display_name>
        </choice>
        <choice>
          <value>4B</value>
          <display_name>4B</display_name>
        </choice>
        <choice>
          <value>4C</value>
          <display_name>4C</display_name>
        </choice>
        <choice>
          <value>5A</value>
          <display_name>5A</display_name>
        </choice>
        <choice>
          <value>5B</value>
          <display_name>5B</display_name>
        </choice>
        <choice>
          <value>5C</value>
          <display_name>5C</display_name>
        </choice>
        <choice>
          <value>6A</value>
          <display_name>6A</display_name>
        </choice>
        <choice>
          <value>6B</value>
          <display_name>6B</display_name>
        </choice>
        <choice>
          <value>6C</value>
          <display_name>6C</display_name>
        </choice>
        <choice>
          <value>7</value>
          <display_name>7</display_name>
        </choice>
        <choice>
          <value>8</value>
          <display_name>8</display_name>
        </choice>
      </choices>
    </argument>
    <argument>
      <name>site_city</name>
      <display_name>Site: City</display_name>
      <description>City/municipality of the home address.</description>
      <type>String</type>
      <required>false</required>
      <model_dependent>false</model_dependent>
    </argument>
    <argument>
      <name>site_state_code</name>
      <display_name>Site: State Code</display_name>
      <description>State code of the home address. If not provided, the OS-HPXML default (see &lt;a href='https://openstudio-hpxml.readthedocs.io/en/v1.10.0/workflow_inputs.html#hpxml-site'&gt;HPXML Site&lt;/a&gt;) is used.</description>
      <type>Choice</type>
      <required>false</required>
      <model_dependent>false</model_dependent>
      <choices>
        <choice>
          <value>AK</value>
          <display_name>AK</display_name>
        </choice>
        <choice>
          <value>AL</value>
          <display_name>AL</display_name>
        </choice>
        <choice>
          <value>AR</value>
          <display_name>AR</display_name>
        </choice>
        <choice>
          <value>AZ</value>
          <display_name>AZ</display_name>
        </choice>
        <choice>
          <value>CA</value>
          <display_name>CA</display_name>
        </choice>
        <choice>
          <value>CO</value>
          <display_name>CO</display_name>
        </choice>
        <choice>
          <value>CT</value>
          <display_name>CT</display_name>
        </choice>
        <choice>
          <value>DC</value>
          <display_name>DC</display_name>
        </choice>
        <choice>
          <value>DE</value>
          <display_name>DE</display_name>
        </choice>
        <choice>
          <value>FL</value>
          <display_name>FL</display_name>
        </choice>
        <choice>
          <value>GA</value>
          <display_name>GA</display_name>
        </choice>
        <choice>
          <value>HI</value>
          <display_name>HI</display_name>
        </choice>
        <choice>
          <value>IA</value>
          <display_name>IA</display_name>
        </choice>
        <choice>
          <value>ID</value>
          <display_name>ID</display_name>
        </choice>
        <choice>
          <value>IL</value>
          <display_name>IL</display_name>
        </choice>
        <choice>
          <value>IN</value>
          <display_name>IN</display_name>
        </choice>
        <choice>
          <value>KS</value>
          <display_name>KS</display_name>
        </choice>
        <choice>
          <value>KY</value>
          <display_name>KY</display_name>
        </choice>
        <choice>
          <value>LA</value>
          <display_name>LA</display_name>
        </choice>
        <choice>
          <value>MA</value>
          <display_name>MA</display_name>
        </choice>
        <choice>
          <value>MD</value>
          <display_name>MD</display_name>
        </choice>
        <choice>
          <value>ME</value>
          <display_name>ME</display_name>
        </choice>
        <choice>
          <value>MI</value>
          <display_name>MI</display_name>
        </choice>
        <choice>
          <value>MN</value>
          <display_name>MN</display_name>
        </choice>
        <choice>
          <value>MO</value>
          <display_name>MO</display_name>
        </choice>
        <choice>
          <value>MS</value>
          <display_name>MS</display_name>
        </choice>
        <choice>
          <value>MT</value>
          <display_name>MT</display_name>
        </choice>
        <choice>
          <value>NC</value>
          <display_name>NC</display_name>
        </choice>
        <choice>
          <value>ND</value>
          <display_name>ND</display_name>
        </choice>
        <choice>
          <value>NE</value>
          <display_name>NE</display_name>
        </choice>
        <choice>
          <value>NH</value>
          <display_name>NH</display_name>
        </choice>
        <choice>
          <value>NJ</value>
          <display_name>NJ</display_name>
        </choice>
        <choice>
          <value>NM</value>
          <display_name>NM</display_name>
        </choice>
        <choice>
          <value>NV</value>
          <display_name>NV</display_name>
        </choice>
        <choice>
          <value>NY</value>
          <display_name>NY</display_name>
        </choice>
        <choice>
          <value>OH</value>
          <display_name>OH</display_name>
        </choice>
        <choice>
          <value>OK</value>
          <display_name>OK</display_name>
        </choice>
        <choice>
          <value>OR</value>
          <display_name>OR</display_name>
        </choice>
        <choice>
          <value>PA</value>
          <display_name>PA</display_name>
        </choice>
        <choice>
          <value>RI</value>
          <display_name>RI</display_name>
        </choice>
        <choice>
          <value>SC</value>
          <display_name>SC</display_name>
        </choice>
        <choice>
          <value>SD</value>
          <display_name>SD</display_name>
        </choice>
        <choice>
          <value>TN</value>
          <display_name>TN</display_name>
        </choice>
        <choice>
          <value>TX</value>
          <display_name>TX</display_name>
        </choice>
        <choice>
          <value>UT</value>
          <display_name>UT</display_name>
        </choice>
        <choice>
          <value>VA</value>
          <display_name>VA</display_name>
        </choice>
        <choice>
          <value>VT</value>
          <display_name>VT</display_name>
        </choice>
        <choice>
          <value>WA</value>
          <display_name>WA</display_name>
        </choice>
        <choice>
          <value>WI</value>
          <display_name>WI</display_name>
        </choice>
        <choice>
          <value>WV</value>
          <display_name>WV</display_name>
        </choice>
        <choice>
          <value>WY</value>
          <display_name>WY</display_name>
        </choice>
      </choices>
    </argument>
    <argument>
      <name>site_zip_code</name>
      <display_name>Site: Zip Code</display_name>
      <description>Zip code of the home address. Either this or the Weather Station: EnergyPlus Weather (EPW) Filepath input below must be provided.</description>
      <type>String</type>
      <required>false</required>
      <model_dependent>false</model_dependent>
    </argument>
    <argument>
      <name>site_time_zone_utc_offset</name>
      <display_name>Site: Time Zone UTC Offset</display_name>
      <description>Time zone UTC offset of the home address. Must be between -12 and 14. If not provided, the OS-HPXML default (see &lt;a href='https://openstudio-hpxml.readthedocs.io/en/v1.10.0/workflow_inputs.html#hpxml-site'&gt;HPXML Site&lt;/a&gt;) is used.</description>
      <type>Double</type>
      <units>hr</units>
      <required>false</required>
      <model_dependent>false</model_dependent>
    </argument>
    <argument>
      <name>site_elevation</name>
      <display_name>Site: Elevation</display_name>
      <description>Elevation of the home address. If not provided, the OS-HPXML default (see &lt;a href='https://openstudio-hpxml.readthedocs.io/en/v1.10.0/workflow_inputs.html#hpxml-site'&gt;HPXML Site&lt;/a&gt;) is used.</description>
      <type>Double</type>
      <units>ft</units>
      <required>false</required>
      <model_dependent>false</model_dependent>
    </argument>
    <argument>
      <name>site_latitude</name>
      <display_name>Site: Latitude</display_name>
      <description>Latitude of the home address. Must be between -90 and 90. Use negative values for southern hemisphere. If not provided, the OS-HPXML default (see &lt;a href='https://openstudio-hpxml.readthedocs.io/en/v1.10.0/workflow_inputs.html#hpxml-site'&gt;HPXML Site&lt;/a&gt;) is used.</description>
      <type>Double</type>
      <units>deg</units>
      <required>false</required>
      <model_dependent>false</model_dependent>
    </argument>
    <argument>
      <name>site_longitude</name>
      <display_name>Site: Longitude</display_name>
      <description>Longitude of the home address. Must be between -180 and 180. Use negative values for the western hemisphere. If not provided, the OS-HPXML default (see &lt;a href='https://openstudio-hpxml.readthedocs.io/en/v1.10.0/workflow_inputs.html#hpxml-site'&gt;HPXML Site&lt;/a&gt;) is used.</description>
      <type>Double</type>
      <units>deg</units>
      <required>false</required>
      <model_dependent>false</model_dependent>
    </argument>
    <argument>
      <name>weather_station_epw_filepath</name>
      <display_name>Weather Station: EnergyPlus Weather (EPW) Filepath</display_name>
      <description>Path of the EPW file. Either this or the Site: Zip Code input above must be provided.</description>
      <type>String</type>
      <required>false</required>
      <model_dependent>false</model_dependent>
    </argument>
    <argument>
      <name>year_built</name>
      <display_name>Building Construction: Year Built</display_name>
      <description>The year the building was built.</description>
      <type>Integer</type>
      <required>false</required>
      <model_dependent>false</model_dependent>
    </argument>
    <argument>
      <name>unit_multiplier</name>
      <display_name>Building Construction: Unit Multiplier</display_name>
      <description>The number of similar dwelling units. EnergyPlus simulation results will be multiplied this value. If not provided, defaults to 1.</description>
      <type>Integer</type>
      <required>false</required>
      <model_dependent>false</model_dependent>
    </argument>
    <argument>
      <name>geometry_unit_type</name>
      <display_name>Geometry: Unit Type</display_name>
      <description>The type of dwelling unit. Use single-family attached for a dwelling unit with 1 or more stories, attached units to one or both sides, and no units above/below. Use apartment unit for a dwelling unit with 1 story, attached units to one, two, or three sides, and units above and/or below.</description>
      <type>Choice</type>
      <required>true</required>
      <model_dependent>false</model_dependent>
      <default_value>single-family detached</default_value>
      <choices>
        <choice>
          <value>single-family detached</value>
          <display_name>single-family detached</display_name>
        </choice>
        <choice>
          <value>single-family attached</value>
          <display_name>single-family attached</display_name>
        </choice>
        <choice>
          <value>apartment unit</value>
          <display_name>apartment unit</display_name>
        </choice>
        <choice>
          <value>manufactured home</value>
          <display_name>manufactured home</display_name>
        </choice>
      </choices>
    </argument>
    <argument>
      <name>geometry_unit_left_wall_is_adiabatic</name>
      <display_name>Geometry: Unit Left Wall Is Adiabatic</display_name>
      <description>Presence of an adiabatic left wall.</description>
      <type>Boolean</type>
      <required>false</required>
      <model_dependent>false</model_dependent>
      <default_value>false</default_value>
      <choices>
        <choice>
          <value>true</value>
          <display_name>true</display_name>
        </choice>
        <choice>
          <value>false</value>
          <display_name>false</display_name>
        </choice>
      </choices>
    </argument>
    <argument>
      <name>geometry_unit_right_wall_is_adiabatic</name>
      <display_name>Geometry: Unit Right Wall Is Adiabatic</display_name>
      <description>Presence of an adiabatic right wall.</description>
      <type>Boolean</type>
      <required>false</required>
      <model_dependent>false</model_dependent>
      <default_value>false</default_value>
      <choices>
        <choice>
          <value>true</value>
          <display_name>true</display_name>
        </choice>
        <choice>
          <value>false</value>
          <display_name>false</display_name>
        </choice>
      </choices>
    </argument>
    <argument>
      <name>geometry_unit_front_wall_is_adiabatic</name>
      <display_name>Geometry: Unit Front Wall Is Adiabatic</display_name>
      <description>Presence of an adiabatic front wall, for example, the unit is adjacent to a conditioned corridor.</description>
      <type>Boolean</type>
      <required>false</required>
      <model_dependent>false</model_dependent>
      <default_value>false</default_value>
      <choices>
        <choice>
          <value>true</value>
          <display_name>true</display_name>
        </choice>
        <choice>
          <value>false</value>
          <display_name>false</display_name>
        </choice>
      </choices>
    </argument>
    <argument>
      <name>geometry_unit_back_wall_is_adiabatic</name>
      <display_name>Geometry: Unit Back Wall Is Adiabatic</display_name>
      <description>Presence of an adiabatic back wall.</description>
      <type>Boolean</type>
      <required>false</required>
      <model_dependent>false</model_dependent>
      <default_value>false</default_value>
      <choices>
        <choice>
          <value>true</value>
          <display_name>true</display_name>
        </choice>
        <choice>
          <value>false</value>
          <display_name>false</display_name>
        </choice>
      </choices>
    </argument>
    <argument>
      <name>geometry_unit_num_floors_above_grade</name>
      <display_name>Geometry: Unit Number of Floors Above Grade</display_name>
      <description>The number of floors above grade in the unit. Attic type ConditionedAttic is included. Assumed to be 1 for apartment units.</description>
      <type>Integer</type>
      <units>#</units>
      <required>true</required>
      <model_dependent>false</model_dependent>
      <default_value>2</default_value>
    </argument>
    <argument>
      <name>geometry_unit_cfa</name>
      <display_name>Geometry: Unit Conditioned Floor Area</display_name>
      <description>The total floor area of the unit's conditioned space (including any conditioned basement floor area).</description>
      <type>Double</type>
      <units>ft^2</units>
      <required>true</required>
      <model_dependent>false</model_dependent>
      <default_value>2000</default_value>
    </argument>
    <argument>
      <name>geometry_unit_aspect_ratio</name>
      <display_name>Geometry: Unit Aspect Ratio</display_name>
      <description>The ratio of front/back wall length to left/right wall length for the unit, excluding any protruding garage wall area.</description>
      <type>Double</type>
      <units>Frac</units>
      <required>true</required>
      <model_dependent>false</model_dependent>
      <default_value>2</default_value>
    </argument>
    <argument>
      <name>geometry_unit_orientation</name>
      <display_name>Geometry: Unit Orientation</display_name>
      <description>The unit's orientation is measured clockwise from north (e.g., North=0, East=90, South=180, West=270).</description>
      <type>Double</type>
      <units>degrees</units>
      <required>true</required>
      <model_dependent>false</model_dependent>
      <default_value>180</default_value>
    </argument>
    <argument>
      <name>geometry_unit_num_bedrooms</name>
      <display_name>Geometry: Unit Number of Bedrooms</display_name>
      <description>The number of bedrooms in the unit.</description>
      <type>Integer</type>
      <units>#</units>
      <required>true</required>
      <model_dependent>false</model_dependent>
      <default_value>3</default_value>
    </argument>
    <argument>
      <name>geometry_unit_num_bathrooms</name>
      <display_name>Geometry: Unit Number of Bathrooms</display_name>
      <description>The number of bathrooms in the unit. If not provided, the OS-HPXML default (see &lt;a href='https://openstudio-hpxml.readthedocs.io/en/v1.10.0/workflow_inputs.html#hpxml-building-construction'&gt;HPXML Building Construction&lt;/a&gt;) is used.</description>
      <type>Integer</type>
      <units>#</units>
      <required>false</required>
      <model_dependent>false</model_dependent>
    </argument>
    <argument>
      <name>geometry_unit_num_occupants</name>
      <display_name>Geometry: Unit Number of Occupants</display_name>
      <description>The number of occupants in the unit. If not provided, an *asset* calculation is performed assuming standard occupancy, in which various end use defaults (e.g., plug loads, appliances, and hot water usage) are calculated based on Number of Bedrooms and Conditioned Floor Area per ANSI/RESNET/ICC 301. If provided, an *operational* calculation is instead performed in which the end use defaults to reflect real-world data (where possible).</description>
      <type>Double</type>
      <units>#</units>
      <required>false</required>
      <model_dependent>false</model_dependent>
    </argument>
    <argument>
      <name>geometry_building_num_units</name>
      <display_name>Geometry: Building Number of Units</display_name>
      <description>The number of units in the building. Required for single-family attached and apartment units.</description>
      <type>Integer</type>
      <units>#</units>
      <required>false</required>
      <model_dependent>false</model_dependent>
    </argument>
    <argument>
      <name>geometry_average_ceiling_height</name>
      <display_name>Geometry: Average Ceiling Height</display_name>
      <description>Average distance from the floor to the ceiling.</description>
      <type>Double</type>
      <units>ft</units>
      <required>true</required>
      <model_dependent>false</model_dependent>
      <default_value>8</default_value>
    </argument>
    <argument>
      <name>geometry_unit_height_above_grade</name>
      <display_name>Geometry: Unit Height Above Grade</display_name>
      <description>Describes the above-grade height of apartment units on upper floors or homes above ambient or belly-and-wing foundations. It is defined as the height of the lowest conditioned floor above grade and is used to calculate the wind speed for the infiltration model. If not provided, the OS-HPXML default (see &lt;a href='https://openstudio-hpxml.readthedocs.io/en/v1.10.0/workflow_inputs.html#hpxml-building-construction'&gt;HPXML Building Construction&lt;/a&gt;) is used.</description>
      <type>Double</type>
      <units>ft</units>
      <required>false</required>
      <model_dependent>false</model_dependent>
    </argument>
    <argument>
      <name>geometry_garage_width</name>
      <display_name>Geometry: Garage Width</display_name>
      <description>The width of the garage. Enter zero for no garage. Only applies to single-family detached units.</description>
      <type>Double</type>
      <units>ft</units>
      <required>true</required>
      <model_dependent>false</model_dependent>
      <default_value>0</default_value>
    </argument>
    <argument>
      <name>geometry_garage_depth</name>
      <display_name>Geometry: Garage Depth</display_name>
      <description>The depth of the garage. Only applies to single-family detached units.</description>
      <type>Double</type>
      <units>ft</units>
      <required>true</required>
      <model_dependent>false</model_dependent>
      <default_value>20</default_value>
    </argument>
    <argument>
      <name>geometry_garage_protrusion</name>
      <display_name>Geometry: Garage Protrusion</display_name>
      <description>The fraction of the garage that is protruding from the conditioned space. Only applies to single-family detached units.</description>
      <type>Double</type>
      <units>Frac</units>
      <required>true</required>
      <model_dependent>false</model_dependent>
      <default_value>0</default_value>
    </argument>
    <argument>
      <name>geometry_garage_position</name>
      <display_name>Geometry: Garage Position</display_name>
      <description>The position of the garage. Only applies to single-family detached units.</description>
      <type>Choice</type>
      <required>true</required>
      <model_dependent>false</model_dependent>
      <default_value>Right</default_value>
      <choices>
        <choice>
          <value>Right</value>
          <display_name>Right</display_name>
        </choice>
        <choice>
          <value>Left</value>
          <display_name>Left</display_name>
        </choice>
      </choices>
    </argument>
    <argument>
      <name>geometry_foundation_type</name>
      <display_name>Geometry: Foundation Type</display_name>
      <description>The foundation type of the building. Foundation types ConditionedBasement and ConditionedCrawlspace are not allowed for apartment units.</description>
      <type>Choice</type>
      <required>true</required>
      <model_dependent>false</model_dependent>
      <default_value>SlabOnGrade</default_value>
      <choices>
        <choice>
          <value>SlabOnGrade</value>
          <display_name>SlabOnGrade</display_name>
        </choice>
        <choice>
          <value>VentedCrawlspace</value>
          <display_name>VentedCrawlspace</display_name>
        </choice>
        <choice>
          <value>UnventedCrawlspace</value>
          <display_name>UnventedCrawlspace</display_name>
        </choice>
        <choice>
          <value>ConditionedCrawlspace</value>
          <display_name>ConditionedCrawlspace</display_name>
        </choice>
        <choice>
          <value>UnconditionedBasement</value>
          <display_name>UnconditionedBasement</display_name>
        </choice>
        <choice>
          <value>ConditionedBasement</value>
          <display_name>ConditionedBasement</display_name>
        </choice>
        <choice>
          <value>Ambient</value>
          <display_name>Ambient</display_name>
        </choice>
        <choice>
          <value>AboveApartment</value>
          <display_name>AboveApartment</display_name>
        </choice>
        <choice>
          <value>BellyAndWingWithSkirt</value>
          <display_name>BellyAndWingWithSkirt</display_name>
        </choice>
        <choice>
          <value>BellyAndWingNoSkirt</value>
          <display_name>BellyAndWingNoSkirt</display_name>
        </choice>
      </choices>
    </argument>
    <argument>
      <name>geometry_foundation_height</name>
      <display_name>Geometry: Foundation Height</display_name>
      <description>The height of the foundation (e.g., 3ft for crawlspace, 8ft for basement). Only applies to basements/crawlspaces.</description>
      <type>Double</type>
      <units>ft</units>
      <required>true</required>
      <model_dependent>false</model_dependent>
      <default_value>0</default_value>
    </argument>
    <argument>
      <name>geometry_foundation_height_above_grade</name>
      <display_name>Geometry: Foundation Height Above Grade</display_name>
      <description>The depth above grade of the foundation wall. Only applies to basements/crawlspaces.</description>
      <type>Double</type>
      <units>ft</units>
      <required>true</required>
      <model_dependent>false</model_dependent>
      <default_value>0</default_value>
    </argument>
    <argument>
      <name>geometry_rim_joist_height</name>
      <display_name>Geometry: Rim Joist Height</display_name>
      <description>The height of the rim joists. Only applies to basements/crawlspaces.</description>
      <type>Double</type>
      <units>in</units>
      <required>false</required>
      <model_dependent>false</model_dependent>
    </argument>
    <argument>
      <name>geometry_attic_type</name>
      <display_name>Geometry: Attic Type</display_name>
      <description>The attic type of the building. Attic type ConditionedAttic is not allowed for apartment units.</description>
      <type>Choice</type>
      <required>true</required>
      <model_dependent>false</model_dependent>
      <default_value>VentedAttic</default_value>
      <choices>
        <choice>
          <value>FlatRoof</value>
          <display_name>FlatRoof</display_name>
        </choice>
        <choice>
          <value>VentedAttic</value>
          <display_name>VentedAttic</display_name>
        </choice>
        <choice>
          <value>UnventedAttic</value>
          <display_name>UnventedAttic</display_name>
        </choice>
        <choice>
          <value>ConditionedAttic</value>
          <display_name>ConditionedAttic</display_name>
        </choice>
        <choice>
          <value>BelowApartment</value>
          <display_name>BelowApartment</display_name>
        </choice>
      </choices>
    </argument>
    <argument>
      <name>geometry_roof_type</name>
      <display_name>Geometry: Roof Type</display_name>
      <description>The roof type of the building. Ignored if the building has a flat roof.</description>
      <type>Choice</type>
      <required>true</required>
      <model_dependent>false</model_dependent>
      <default_value>gable</default_value>
      <choices>
        <choice>
          <value>gable</value>
          <display_name>gable</display_name>
        </choice>
        <choice>
          <value>hip</value>
          <display_name>hip</display_name>
        </choice>
      </choices>
    </argument>
    <argument>
      <name>geometry_roof_pitch</name>
      <display_name>Geometry: Roof Pitch</display_name>
      <description>The roof pitch of the attic. Ignored if the building has a flat roof.</description>
      <type>Choice</type>
      <required>true</required>
      <model_dependent>false</model_dependent>
      <default_value>6:12</default_value>
      <choices>
        <choice>
          <value>1:12</value>
          <display_name>1:12</display_name>
        </choice>
        <choice>
          <value>2:12</value>
          <display_name>2:12</display_name>
        </choice>
        <choice>
          <value>3:12</value>
          <display_name>3:12</display_name>
        </choice>
        <choice>
          <value>4:12</value>
          <display_name>4:12</display_name>
        </choice>
        <choice>
          <value>5:12</value>
          <display_name>5:12</display_name>
        </choice>
        <choice>
          <value>6:12</value>
          <display_name>6:12</display_name>
        </choice>
        <choice>
          <value>7:12</value>
          <display_name>7:12</display_name>
        </choice>
        <choice>
          <value>8:12</value>
          <display_name>8:12</display_name>
        </choice>
        <choice>
          <value>9:12</value>
          <display_name>9:12</display_name>
        </choice>
        <choice>
          <value>10:12</value>
          <display_name>10:12</display_name>
        </choice>
        <choice>
          <value>11:12</value>
          <display_name>11:12</display_name>
        </choice>
        <choice>
          <value>12:12</value>
          <display_name>12:12</display_name>
        </choice>
      </choices>
    </argument>
    <argument>
      <name>geometry_eaves_depth</name>
      <display_name>Geometry: Eaves Depth</display_name>
      <description>The eaves depth of the roof.</description>
      <type>Double</type>
      <units>ft</units>
      <required>true</required>
      <model_dependent>false</model_dependent>
      <default_value>2</default_value>
    </argument>
    <argument>
      <name>neighbor_front_distance</name>
      <display_name>Neighbor: Front Distance</display_name>
      <description>The distance between the unit and the neighboring building to the front (not including eaves). A value of zero indicates no neighbors. Used for shading.</description>
      <type>Double</type>
      <units>ft</units>
      <required>true</required>
      <model_dependent>false</model_dependent>
      <default_value>0</default_value>
    </argument>
    <argument>
      <name>neighbor_back_distance</name>
      <display_name>Neighbor: Back Distance</display_name>
      <description>The distance between the unit and the neighboring building to the back (not including eaves). A value of zero indicates no neighbors. Used for shading.</description>
      <type>Double</type>
      <units>ft</units>
      <required>true</required>
      <model_dependent>false</model_dependent>
      <default_value>0</default_value>
    </argument>
    <argument>
      <name>neighbor_left_distance</name>
      <display_name>Neighbor: Left Distance</display_name>
      <description>The distance between the unit and the neighboring building to the left (not including eaves). A value of zero indicates no neighbors. Used for shading.</description>
      <type>Double</type>
      <units>ft</units>
      <required>true</required>
      <model_dependent>false</model_dependent>
      <default_value>10</default_value>
    </argument>
    <argument>
      <name>neighbor_right_distance</name>
      <display_name>Neighbor: Right Distance</display_name>
      <description>The distance between the unit and the neighboring building to the right (not including eaves). A value of zero indicates no neighbors. Used for shading.</description>
      <type>Double</type>
      <units>ft</units>
      <required>true</required>
      <model_dependent>false</model_dependent>
      <default_value>10</default_value>
    </argument>
    <argument>
      <name>neighbor_front_height</name>
      <display_name>Neighbor: Front Height</display_name>
      <description>The height of the neighboring building to the front. If not provided, the OS-HPXML default (see &lt;a href='https://openstudio-hpxml.readthedocs.io/en/v1.10.0/workflow_inputs.html#hpxml-neighbor-buildings'&gt;HPXML Neighbor Building&lt;/a&gt;) is used.</description>
      <type>Double</type>
      <units>ft</units>
      <required>false</required>
      <model_dependent>false</model_dependent>
    </argument>
    <argument>
      <name>neighbor_back_height</name>
      <display_name>Neighbor: Back Height</display_name>
      <description>The height of the neighboring building to the back. If not provided, the OS-HPXML default (see &lt;a href='https://openstudio-hpxml.readthedocs.io/en/v1.10.0/workflow_inputs.html#hpxml-neighbor-buildings'&gt;HPXML Neighbor Building&lt;/a&gt;) is used.</description>
      <type>Double</type>
      <units>ft</units>
      <required>false</required>
      <model_dependent>false</model_dependent>
    </argument>
    <argument>
      <name>neighbor_left_height</name>
      <display_name>Neighbor: Left Height</display_name>
      <description>The height of the neighboring building to the left. If not provided, the OS-HPXML default (see &lt;a href='https://openstudio-hpxml.readthedocs.io/en/v1.10.0/workflow_inputs.html#hpxml-neighbor-buildings'&gt;HPXML Neighbor Building&lt;/a&gt;) is used.</description>
      <type>Double</type>
      <units>ft</units>
      <required>false</required>
      <model_dependent>false</model_dependent>
    </argument>
    <argument>
      <name>neighbor_right_height</name>
      <display_name>Neighbor: Right Height</display_name>
      <description>The height of the neighboring building to the right. If not provided, the OS-HPXML default (see &lt;a href='https://openstudio-hpxml.readthedocs.io/en/v1.10.0/workflow_inputs.html#hpxml-neighbor-buildings'&gt;HPXML Neighbor Building&lt;/a&gt;) is used.</description>
      <type>Double</type>
      <units>ft</units>
      <required>false</required>
      <model_dependent>false</model_dependent>
    </argument>
    <argument>
      <name>floor_over_foundation_assembly_r</name>
      <display_name>Floor: Over Foundation Assembly R-value</display_name>
      <description>Assembly R-value for the floor over the foundation. Ignored if the building has a slab-on-grade foundation.</description>
      <type>Double</type>
      <units>h-ft^2-R/Btu</units>
      <required>true</required>
      <model_dependent>false</model_dependent>
      <default_value>28.1</default_value>
    </argument>
    <argument>
      <name>floor_over_garage_assembly_r</name>
      <display_name>Floor: Over Garage Assembly R-value</display_name>
      <description>Assembly R-value for the floor over the garage. Ignored unless the building has a garage under conditioned space.</description>
      <type>Double</type>
      <units>h-ft^2-R/Btu</units>
      <required>true</required>
      <model_dependent>false</model_dependent>
      <default_value>28.1</default_value>
    </argument>
    <argument>
      <name>floor_type</name>
      <display_name>Floor: Type</display_name>
      <description>The type of floors.</description>
      <type>Choice</type>
      <required>true</required>
      <model_dependent>false</model_dependent>
      <default_value>WoodFrame</default_value>
      <choices>
        <choice>
          <value>WoodFrame</value>
          <display_name>WoodFrame</display_name>
        </choice>
        <choice>
          <value>StructuralInsulatedPanel</value>
          <display_name>StructuralInsulatedPanel</display_name>
        </choice>
        <choice>
          <value>SolidConcrete</value>
          <display_name>SolidConcrete</display_name>
        </choice>
        <choice>
          <value>SteelFrame</value>
          <display_name>SteelFrame</display_name>
        </choice>
      </choices>
    </argument>
    <argument>
      <name>foundation_wall_type</name>
      <display_name>Foundation Wall: Type</display_name>
      <description>The material type of the foundation wall. If not provided, the OS-HPXML default (see &lt;a href='https://openstudio-hpxml.readthedocs.io/en/v1.10.0/workflow_inputs.html#hpxml-foundation-walls'&gt;HPXML Foundation Walls&lt;/a&gt;) is used.</description>
      <type>Choice</type>
      <required>false</required>
      <model_dependent>false</model_dependent>
      <choices>
        <choice>
          <value>solid concrete</value>
          <display_name>solid concrete</display_name>
        </choice>
        <choice>
          <value>concrete block</value>
          <display_name>concrete block</display_name>
        </choice>
        <choice>
          <value>concrete block foam core</value>
          <display_name>concrete block foam core</display_name>
        </choice>
        <choice>
          <value>concrete block perlite core</value>
          <display_name>concrete block perlite core</display_name>
        </choice>
        <choice>
          <value>concrete block vermiculite core</value>
          <display_name>concrete block vermiculite core</display_name>
        </choice>
        <choice>
          <value>concrete block solid core</value>
          <display_name>concrete block solid core</display_name>
        </choice>
        <choice>
          <value>double brick</value>
          <display_name>double brick</display_name>
        </choice>
        <choice>
          <value>wood</value>
          <display_name>wood</display_name>
        </choice>
      </choices>
    </argument>
    <argument>
      <name>foundation_wall_thickness</name>
      <display_name>Foundation Wall: Thickness</display_name>
      <description>The thickness of the foundation wall. If not provided, the OS-HPXML default (see &lt;a href='https://openstudio-hpxml.readthedocs.io/en/v1.10.0/workflow_inputs.html#hpxml-foundation-walls'&gt;HPXML Foundation Walls&lt;/a&gt;) is used.</description>
      <type>Double</type>
      <units>in</units>
      <required>false</required>
      <model_dependent>false</model_dependent>
    </argument>
    <argument>
      <name>foundation_wall_insulation_r</name>
      <display_name>Foundation Wall: Insulation Nominal R-value</display_name>
      <description>Nominal R-value for the foundation wall insulation. Only applies to basements/crawlspaces.</description>
      <type>Double</type>
      <units>h-ft^2-R/Btu</units>
      <required>true</required>
      <model_dependent>false</model_dependent>
      <default_value>0</default_value>
    </argument>
    <argument>
      <name>foundation_wall_insulation_location</name>
      <display_name>Foundation Wall: Insulation Location</display_name>
      <description>Whether the insulation is on the interior or exterior of the foundation wall. Only applies to basements/crawlspaces.</description>
      <type>Choice</type>
      <units>ft</units>
      <required>false</required>
      <model_dependent>false</model_dependent>
      <default_value>exterior</default_value>
      <choices>
        <choice>
          <value>interior</value>
          <display_name>interior</display_name>
        </choice>
        <choice>
          <value>exterior</value>
          <display_name>exterior</display_name>
        </choice>
      </choices>
    </argument>
    <argument>
      <name>foundation_wall_insulation_distance_to_top</name>
      <display_name>Foundation Wall: Insulation Distance To Top</display_name>
      <description>The distance from the top of the foundation wall to the top of the foundation wall insulation. Only applies to basements/crawlspaces. If not provided, the OS-HPXML default (see &lt;a href='https://openstudio-hpxml.readthedocs.io/en/v1.10.0/workflow_inputs.html#hpxml-foundation-walls'&gt;HPXML Foundation Walls&lt;/a&gt;) is used.</description>
      <type>Double</type>
      <units>ft</units>
      <required>false</required>
      <model_dependent>false</model_dependent>
    </argument>
    <argument>
      <name>foundation_wall_insulation_distance_to_bottom</name>
      <display_name>Foundation Wall: Insulation Distance To Bottom</display_name>
      <description>The distance from the top of the foundation wall to the bottom of the foundation wall insulation. Only applies to basements/crawlspaces. If not provided, the OS-HPXML default (see &lt;a href='https://openstudio-hpxml.readthedocs.io/en/v1.10.0/workflow_inputs.html#hpxml-foundation-walls'&gt;HPXML Foundation Walls&lt;/a&gt;) is used.</description>
      <type>Double</type>
      <units>ft</units>
      <required>false</required>
      <model_dependent>false</model_dependent>
    </argument>
    <argument>
      <name>foundation_wall_assembly_r</name>
      <display_name>Foundation Wall: Assembly R-value</display_name>
      <description>Assembly R-value for the foundation walls. Only applies to basements/crawlspaces. If provided, overrides the previous foundation wall insulation inputs. If not provided, it is ignored.</description>
      <type>Double</type>
      <units>h-ft^2-R/Btu</units>
      <required>false</required>
      <model_dependent>false</model_dependent>
    </argument>
    <argument>
      <name>rim_joist_assembly_r</name>
      <display_name>Rim Joist: Assembly R-value</display_name>
      <description>Assembly R-value for the rim joists. Only applies to basements/crawlspaces. Required if a rim joist height is provided.</description>
      <type>Double</type>
      <units>h-ft^2-R/Btu</units>
      <required>false</required>
      <model_dependent>false</model_dependent>
    </argument>
    <argument>
      <name>slab_perimeter_insulation_r</name>
      <display_name>Slab: Perimeter Insulation Nominal R-value</display_name>
      <description>Nominal R-value of the vertical slab perimeter insulation. Applies to slab-on-grade foundations and basement/crawlspace floors.</description>
      <type>Double</type>
      <units>h-ft^2-R/Btu</units>
      <required>true</required>
      <model_dependent>false</model_dependent>
      <default_value>0</default_value>
    </argument>
    <argument>
      <name>slab_perimeter_insulation_depth</name>
      <display_name>Slab: Perimeter Insulation Depth</display_name>
      <description>Depth from grade to bottom of vertical slab perimeter insulation. Applies to slab-on-grade foundations and basement/crawlspace floors.</description>
      <type>Double</type>
      <units>ft</units>
      <required>true</required>
      <model_dependent>false</model_dependent>
      <default_value>0</default_value>
    </argument>
    <argument>
      <name>slab_exterior_horizontal_insulation_r</name>
      <display_name>Slab: Exterior Horizontal Insulation Nominal R-value</display_name>
      <description>Nominal R-value of the slab exterior horizontal insulation. Applies to slab-on-grade foundations and basement/crawlspace floors.</description>
      <type>Double</type>
      <units>h-ft^2-R/Btu</units>
      <required>false</required>
      <model_dependent>false</model_dependent>
    </argument>
    <argument>
      <name>slab_exterior_horizontal_insulation_width</name>
      <display_name>Slab: Exterior Horizontal Insulation Width</display_name>
      <description>Width of the slab exterior horizontal insulation measured from the exterior surface of the vertical slab perimeter insulation. Applies to slab-on-grade foundations and basement/crawlspace floors.</description>
      <type>Double</type>
      <units>ft</units>
      <required>false</required>
      <model_dependent>false</model_dependent>
    </argument>
    <argument>
      <name>slab_exterior_horizontal_insulation_depth_below_grade</name>
      <display_name>Slab: Exterior Horizontal Insulation Depth Below Grade</display_name>
      <description>Depth of the slab exterior horizontal insulation measured from the top surface of the slab exterior horizontal insulation. Applies to slab-on-grade foundations and basement/crawlspace floors.</description>
      <type>Double</type>
      <units>ft</units>
      <required>false</required>
      <model_dependent>false</model_dependent>
    </argument>
    <argument>
      <name>slab_under_insulation_r</name>
      <display_name>Slab: Under Slab Insulation Nominal R-value</display_name>
      <description>Nominal R-value of the horizontal under slab insulation. Applies to slab-on-grade foundations and basement/crawlspace floors.</description>
      <type>Double</type>
      <units>h-ft^2-R/Btu</units>
      <required>true</required>
      <model_dependent>false</model_dependent>
      <default_value>0</default_value>
    </argument>
    <argument>
      <name>slab_under_insulation_width</name>
      <display_name>Slab: Under Slab Insulation Width</display_name>
      <description>Width from slab edge inward of horizontal under-slab insulation. Enter 999 to specify that the under slab insulation spans the entire slab. Applies to slab-on-grade foundations and basement/crawlspace floors.</description>
      <type>Double</type>
      <units>ft</units>
      <required>true</required>
      <model_dependent>false</model_dependent>
      <default_value>0</default_value>
    </argument>
    <argument>
      <name>slab_thickness</name>
      <display_name>Slab: Thickness</display_name>
      <description>The thickness of the slab. Zero can be entered if there is a dirt floor instead of a slab. If not provided, the OS-HPXML default (see &lt;a href='https://openstudio-hpxml.readthedocs.io/en/v1.10.0/workflow_inputs.html#hpxml-slabs'&gt;HPXML Slabs&lt;/a&gt;) is used.</description>
      <type>Double</type>
      <units>in</units>
      <required>false</required>
      <model_dependent>false</model_dependent>
    </argument>
    <argument>
      <name>slab_carpet_fraction</name>
      <display_name>Slab: Carpet Fraction</display_name>
      <description>Fraction of the slab floor area that is carpeted. If not provided, the OS-HPXML default (see &lt;a href='https://openstudio-hpxml.readthedocs.io/en/v1.10.0/workflow_inputs.html#hpxml-slabs'&gt;HPXML Slabs&lt;/a&gt;) is used.</description>
      <type>Double</type>
      <units>Frac</units>
      <required>false</required>
      <model_dependent>false</model_dependent>
    </argument>
    <argument>
      <name>slab_carpet_r</name>
      <display_name>Slab: Carpet R-value</display_name>
      <description>R-value of the slab carpet. If not provided, the OS-HPXML default (see &lt;a href='https://openstudio-hpxml.readthedocs.io/en/v1.10.0/workflow_inputs.html#hpxml-slabs'&gt;HPXML Slabs&lt;/a&gt;) is used.</description>
      <type>Double</type>
      <units>h-ft^2-R/Btu</units>
      <required>false</required>
      <model_dependent>false</model_dependent>
    </argument>
    <argument>
      <name>ceiling_assembly_r</name>
      <display_name>Ceiling: Assembly R-value</display_name>
      <description>Assembly R-value for the ceiling (attic floor).</description>
      <type>Double</type>
      <units>h-ft^2-R/Btu</units>
      <required>true</required>
      <model_dependent>false</model_dependent>
      <default_value>31.6</default_value>
    </argument>
    <argument>
      <name>roof_material_type</name>
      <display_name>Roof: Material Type</display_name>
      <description>The material type of the roof. If not provided, the OS-HPXML default (see &lt;a href='https://openstudio-hpxml.readthedocs.io/en/v1.10.0/workflow_inputs.html#hpxml-roofs'&gt;HPXML Roofs&lt;/a&gt;) is used.</description>
      <type>Choice</type>
      <required>false</required>
      <model_dependent>false</model_dependent>
      <choices>
        <choice>
          <value>asphalt or fiberglass shingles</value>
          <display_name>asphalt or fiberglass shingles</display_name>
        </choice>
        <choice>
          <value>concrete</value>
          <display_name>concrete</display_name>
        </choice>
        <choice>
          <value>cool roof</value>
          <display_name>cool roof</display_name>
        </choice>
        <choice>
          <value>slate or tile shingles</value>
          <display_name>slate or tile shingles</display_name>
        </choice>
        <choice>
          <value>expanded polystyrene sheathing</value>
          <display_name>expanded polystyrene sheathing</display_name>
        </choice>
        <choice>
          <value>metal surfacing</value>
          <display_name>metal surfacing</display_name>
        </choice>
        <choice>
          <value>plastic/rubber/synthetic sheeting</value>
          <display_name>plastic/rubber/synthetic sheeting</display_name>
        </choice>
        <choice>
          <value>shingles</value>
          <display_name>shingles</display_name>
        </choice>
        <choice>
          <value>wood shingles or shakes</value>
          <display_name>wood shingles or shakes</display_name>
        </choice>
      </choices>
    </argument>
    <argument>
      <name>roof_color</name>
      <display_name>Roof: Color</display_name>
      <description>The color of the roof. If not provided, the OS-HPXML default (see &lt;a href='https://openstudio-hpxml.readthedocs.io/en/v1.10.0/workflow_inputs.html#hpxml-roofs'&gt;HPXML Roofs&lt;/a&gt;) is used.</description>
      <type>Choice</type>
      <required>false</required>
      <model_dependent>false</model_dependent>
      <choices>
        <choice>
          <value>dark</value>
          <display_name>dark</display_name>
        </choice>
        <choice>
          <value>light</value>
          <display_name>light</display_name>
        </choice>
        <choice>
          <value>medium</value>
          <display_name>medium</display_name>
        </choice>
        <choice>
          <value>medium dark</value>
          <display_name>medium dark</display_name>
        </choice>
        <choice>
          <value>reflective</value>
          <display_name>reflective</display_name>
        </choice>
      </choices>
    </argument>
    <argument>
      <name>roof_assembly_r</name>
      <display_name>Roof: Assembly R-value</display_name>
      <description>Assembly R-value of the roof.</description>
      <type>Double</type>
      <units>h-ft^2-R/Btu</units>
      <required>true</required>
      <model_dependent>false</model_dependent>
      <default_value>2.3</default_value>
    </argument>
    <argument>
      <name>radiant_barrier_attic_location</name>
      <display_name>Attic: Radiant Barrier Location</display_name>
      <description>The location of the radiant barrier in the attic.</description>
      <type>Choice</type>
      <required>false</required>
      <model_dependent>false</model_dependent>
      <choices>
        <choice>
          <value>none</value>
          <display_name>none</display_name>
        </choice>
        <choice>
          <value>Attic roof only</value>
          <display_name>Attic roof only</display_name>
        </choice>
        <choice>
          <value>Attic roof and gable walls</value>
          <display_name>Attic roof and gable walls</display_name>
        </choice>
        <choice>
          <value>Attic floor</value>
          <display_name>Attic floor</display_name>
        </choice>
      </choices>
    </argument>
    <argument>
      <name>radiant_barrier_grade</name>
      <display_name>Attic: Radiant Barrier Grade</display_name>
      <description>The grade of the radiant barrier in the attic. If not provided, the OS-HPXML default (see &lt;a href='https://openstudio-hpxml.readthedocs.io/en/v1.10.0/workflow_inputs.html#hpxml-roofs'&gt;HPXML Roofs&lt;/a&gt;) is used.</description>
      <type>Choice</type>
      <required>false</required>
      <model_dependent>false</model_dependent>
      <choices>
        <choice>
          <value>1</value>
          <display_name>1</display_name>
        </choice>
        <choice>
          <value>2</value>
          <display_name>2</display_name>
        </choice>
        <choice>
          <value>3</value>
          <display_name>3</display_name>
        </choice>
      </choices>
    </argument>
    <argument>
      <name>wall_type</name>
      <display_name>Wall: Type</display_name>
      <description>The type of walls.</description>
      <type>Choice</type>
      <required>true</required>
      <model_dependent>false</model_dependent>
      <default_value>WoodStud</default_value>
      <choices>
        <choice>
          <value>WoodStud</value>
          <display_name>WoodStud</display_name>
        </choice>
        <choice>
          <value>ConcreteMasonryUnit</value>
          <display_name>ConcreteMasonryUnit</display_name>
        </choice>
        <choice>
          <value>DoubleWoodStud</value>
          <display_name>DoubleWoodStud</display_name>
        </choice>
        <choice>
          <value>InsulatedConcreteForms</value>
          <display_name>InsulatedConcreteForms</display_name>
        </choice>
        <choice>
          <value>LogWall</value>
          <display_name>LogWall</display_name>
        </choice>
        <choice>
          <value>StructuralInsulatedPanel</value>
          <display_name>StructuralInsulatedPanel</display_name>
        </choice>
        <choice>
          <value>SolidConcrete</value>
          <display_name>SolidConcrete</display_name>
        </choice>
        <choice>
          <value>SteelFrame</value>
          <display_name>SteelFrame</display_name>
        </choice>
        <choice>
          <value>Stone</value>
          <display_name>Stone</display_name>
        </choice>
        <choice>
          <value>StrawBale</value>
          <display_name>StrawBale</display_name>
        </choice>
        <choice>
          <value>StructuralBrick</value>
          <display_name>StructuralBrick</display_name>
        </choice>
      </choices>
    </argument>
    <argument>
      <name>wall_siding_type</name>
      <display_name>Wall: Siding Type</display_name>
      <description>The siding type of the walls. Also applies to rim joists. If not provided, the OS-HPXML default (see &lt;a href='https://openstudio-hpxml.readthedocs.io/en/v1.10.0/workflow_inputs.html#hpxml-walls'&gt;HPXML Walls&lt;/a&gt;) is used.</description>
      <type>Choice</type>
      <required>false</required>
      <model_dependent>false</model_dependent>
      <choices>
        <choice>
          <value>aluminum siding</value>
          <display_name>aluminum siding</display_name>
        </choice>
        <choice>
          <value>asbestos siding</value>
          <display_name>asbestos siding</display_name>
        </choice>
        <choice>
          <value>brick veneer</value>
          <display_name>brick veneer</display_name>
        </choice>
        <choice>
          <value>composite shingle siding</value>
          <display_name>composite shingle siding</display_name>
        </choice>
        <choice>
          <value>fiber cement siding</value>
          <display_name>fiber cement siding</display_name>
        </choice>
        <choice>
          <value>masonite siding</value>
          <display_name>masonite siding</display_name>
        </choice>
        <choice>
          <value>none</value>
          <display_name>none</display_name>
        </choice>
        <choice>
          <value>stucco</value>
          <display_name>stucco</display_name>
        </choice>
        <choice>
          <value>synthetic stucco</value>
          <display_name>synthetic stucco</display_name>
        </choice>
        <choice>
          <value>vinyl siding</value>
          <display_name>vinyl siding</display_name>
        </choice>
        <choice>
          <value>wood siding</value>
          <display_name>wood siding</display_name>
        </choice>
      </choices>
    </argument>
    <argument>
      <name>wall_color</name>
      <display_name>Wall: Color</display_name>
      <description>The color of the walls. Also applies to rim joists. If not provided, the OS-HPXML default (see &lt;a href='https://openstudio-hpxml.readthedocs.io/en/v1.10.0/workflow_inputs.html#hpxml-walls'&gt;HPXML Walls&lt;/a&gt;) is used.</description>
      <type>Choice</type>
      <required>false</required>
      <model_dependent>false</model_dependent>
      <choices>
        <choice>
          <value>dark</value>
          <display_name>dark</display_name>
        </choice>
        <choice>
          <value>light</value>
          <display_name>light</display_name>
        </choice>
        <choice>
          <value>medium</value>
          <display_name>medium</display_name>
        </choice>
        <choice>
          <value>medium dark</value>
          <display_name>medium dark</display_name>
        </choice>
        <choice>
          <value>reflective</value>
          <display_name>reflective</display_name>
        </choice>
      </choices>
    </argument>
    <argument>
      <name>wall_assembly_r</name>
      <display_name>Wall: Assembly R-value</display_name>
      <description>Assembly R-value of the walls.</description>
      <type>Double</type>
      <units>h-ft^2-R/Btu</units>
      <required>true</required>
      <model_dependent>false</model_dependent>
      <default_value>11.9</default_value>
    </argument>
    <argument>
      <name>window_front_wwr</name>
      <display_name>Windows: Front Window-to-Wall Ratio</display_name>
      <description>The ratio of window area to wall area for the unit's front facade. Enter 0 if specifying Front Window Area instead. If the front wall is adiabatic, the value will be ignored.</description>
      <type>Double</type>
      <units>Frac</units>
      <required>true</required>
      <model_dependent>false</model_dependent>
      <default_value>0.18</default_value>
    </argument>
    <argument>
      <name>window_back_wwr</name>
      <display_name>Windows: Back Window-to-Wall Ratio</display_name>
      <description>The ratio of window area to wall area for the unit's back facade. Enter 0 if specifying Back Window Area instead. If the back wall is adiabatic, the value will be ignored.</description>
      <type>Double</type>
      <units>Frac</units>
      <required>true</required>
      <model_dependent>false</model_dependent>
      <default_value>0.18</default_value>
    </argument>
    <argument>
      <name>window_left_wwr</name>
      <display_name>Windows: Left Window-to-Wall Ratio</display_name>
      <description>The ratio of window area to wall area for the unit's left facade (when viewed from the front). Enter 0 if specifying Left Window Area instead. If the left wall is adiabatic, the value will be ignored.</description>
      <type>Double</type>
      <units>Frac</units>
      <required>true</required>
      <model_dependent>false</model_dependent>
      <default_value>0.18</default_value>
    </argument>
    <argument>
      <name>window_right_wwr</name>
      <display_name>Windows: Right Window-to-Wall Ratio</display_name>
      <description>The ratio of window area to wall area for the unit's right facade (when viewed from the front). Enter 0 if specifying Right Window Area instead. If the right wall is adiabatic, the value will be ignored.</description>
      <type>Double</type>
      <units>Frac</units>
      <required>true</required>
      <model_dependent>false</model_dependent>
      <default_value>0.18</default_value>
    </argument>
    <argument>
      <name>window_area_front</name>
      <display_name>Windows: Front Window Area</display_name>
      <description>The amount of window area on the unit's front facade. Enter 0 if specifying Front Window-to-Wall Ratio instead. If the front wall is adiabatic, the value will be ignored.</description>
      <type>Double</type>
      <units>ft^2</units>
      <required>true</required>
      <model_dependent>false</model_dependent>
      <default_value>0</default_value>
    </argument>
    <argument>
      <name>window_area_back</name>
      <display_name>Windows: Back Window Area</display_name>
      <description>The amount of window area on the unit's back facade. Enter 0 if specifying Back Window-to-Wall Ratio instead. If the back wall is adiabatic, the value will be ignored.</description>
      <type>Double</type>
      <units>ft^2</units>
      <required>true</required>
      <model_dependent>false</model_dependent>
      <default_value>0</default_value>
    </argument>
    <argument>
      <name>window_area_left</name>
      <display_name>Windows: Left Window Area</display_name>
      <description>The amount of window area on the unit's left facade (when viewed from the front). Enter 0 if specifying Left Window-to-Wall Ratio instead. If the left wall is adiabatic, the value will be ignored.</description>
      <type>Double</type>
      <units>ft^2</units>
      <required>true</required>
      <model_dependent>false</model_dependent>
      <default_value>0</default_value>
    </argument>
    <argument>
      <name>window_area_right</name>
      <display_name>Windows: Right Window Area</display_name>
      <description>The amount of window area on the unit's right facade (when viewed from the front). Enter 0 if specifying Right Window-to-Wall Ratio instead. If the right wall is adiabatic, the value will be ignored.</description>
      <type>Double</type>
      <units>ft^2</units>
      <required>true</required>
      <model_dependent>false</model_dependent>
      <default_value>0</default_value>
    </argument>
    <argument>
      <name>window_aspect_ratio</name>
      <display_name>Windows: Aspect Ratio</display_name>
      <description>Ratio of window height to width.</description>
      <type>Double</type>
      <units>Frac</units>
      <required>true</required>
      <model_dependent>false</model_dependent>
      <default_value>1.333</default_value>
    </argument>
    <argument>
      <name>window_fraction_operable</name>
      <display_name>Windows: Fraction Operable</display_name>
      <description>Fraction of windows that are operable. If not provided, the OS-HPXML default (see &lt;a href='https://openstudio-hpxml.readthedocs.io/en/v1.10.0/workflow_inputs.html#hpxml-windows'&gt;HPXML Windows&lt;/a&gt;) is used.</description>
      <type>Double</type>
      <units>Frac</units>
      <required>false</required>
      <model_dependent>false</model_dependent>
    </argument>
    <argument>
      <name>window_natvent_availability</name>
      <display_name>Windows: Natural Ventilation Availability</display_name>
      <description>For operable windows, the number of days/week that windows can be opened by occupants for natural ventilation. If not provided, the OS-HPXML default (see &lt;a href='https://openstudio-hpxml.readthedocs.io/en/v1.10.0/workflow_inputs.html#hpxml-windows'&gt;HPXML Windows&lt;/a&gt;) is used.</description>
      <type>Integer</type>
      <units>Days/week</units>
      <required>false</required>
      <model_dependent>false</model_dependent>
    </argument>
    <argument>
      <name>window_ufactor</name>
      <display_name>Windows: U-Factor</display_name>
      <description>Full-assembly NFRC U-factor.</description>
      <type>Double</type>
      <units>Btu/hr-ft^2-R</units>
      <required>true</required>
      <model_dependent>false</model_dependent>
      <default_value>0.37</default_value>
    </argument>
    <argument>
      <name>window_shgc</name>
      <display_name>Windows: SHGC</display_name>
      <description>Full-assembly NFRC solar heat gain coefficient.</description>
      <type>Double</type>
      <required>true</required>
      <model_dependent>false</model_dependent>
      <default_value>0.3</default_value>
    </argument>
    <argument>
      <name>window_interior_shading_type</name>
      <display_name>Windows: Interior Shading Type</display_name>
      <description>Type of window interior shading. Summer/winter shading coefficients can be provided below instead. If neither is provided, the OS-HPXML default (see &lt;a href='https://openstudio-hpxml.readthedocs.io/en/v1.10.0/workflow_inputs.html#hpxml-interior-shading'&gt;HPXML Interior Shading&lt;/a&gt;) is used.</description>
      <type>Choice</type>
      <required>false</required>
      <model_dependent>false</model_dependent>
      <choices>
        <choice>
          <value>light curtains</value>
          <display_name>light curtains</display_name>
        </choice>
        <choice>
          <value>light shades</value>
          <display_name>light shades</display_name>
        </choice>
        <choice>
          <value>light blinds</value>
          <display_name>light blinds</display_name>
        </choice>
        <choice>
          <value>medium curtains</value>
          <display_name>medium curtains</display_name>
        </choice>
        <choice>
          <value>medium shades</value>
          <display_name>medium shades</display_name>
        </choice>
        <choice>
          <value>medium blinds</value>
          <display_name>medium blinds</display_name>
        </choice>
        <choice>
          <value>dark curtains</value>
          <display_name>dark curtains</display_name>
        </choice>
        <choice>
          <value>dark shades</value>
          <display_name>dark shades</display_name>
        </choice>
        <choice>
          <value>dark blinds</value>
          <display_name>dark blinds</display_name>
        </choice>
        <choice>
          <value>none</value>
          <display_name>none</display_name>
        </choice>
      </choices>
    </argument>
    <argument>
      <name>window_interior_shading_winter</name>
      <display_name>Windows: Winter Interior Shading Coefficient</display_name>
      <description>Interior shading coefficient for the winter season, which if provided overrides the shading type input. 1.0 indicates no reduction in solar gain, 0.85 indicates 15% reduction, etc. If not provided, the OS-HPXML default (see &lt;a href='https://openstudio-hpxml.readthedocs.io/en/v1.10.0/workflow_inputs.html#hpxml-interior-shading'&gt;HPXML Interior Shading&lt;/a&gt;) is used.</description>
      <type>Double</type>
      <units>Frac</units>
      <required>false</required>
      <model_dependent>false</model_dependent>
    </argument>
    <argument>
      <name>window_interior_shading_summer</name>
      <display_name>Windows: Summer Interior Shading Coefficient</display_name>
      <description>Interior shading coefficient for the summer season, which if provided overrides the shading type input. 1.0 indicates no reduction in solar gain, 0.85 indicates 15% reduction, etc. If not provided, the OS-HPXML default (see &lt;a href='https://openstudio-hpxml.readthedocs.io/en/v1.10.0/workflow_inputs.html#hpxml-interior-shading'&gt;HPXML Interior Shading&lt;/a&gt;) is used.</description>
      <type>Double</type>
      <units>Frac</units>
      <required>false</required>
      <model_dependent>false</model_dependent>
    </argument>
    <argument>
      <name>window_exterior_shading_type</name>
      <display_name>Windows: Exterior Shading Type</display_name>
      <description>Type of window exterior shading. Summer/winter shading coefficients can be provided below instead. If neither is provided, the OS-HPXML default (see &lt;a href='https://openstudio-hpxml.readthedocs.io/en/v1.10.0/workflow_inputs.html#hpxml-exterior-shading'&gt;HPXML Exterior Shading&lt;/a&gt;) is used.</description>
      <type>Choice</type>
      <required>false</required>
      <model_dependent>false</model_dependent>
      <choices>
        <choice>
          <value>solar film</value>
          <display_name>solar film</display_name>
        </choice>
        <choice>
          <value>solar screens</value>
          <display_name>solar screens</display_name>
        </choice>
        <choice>
          <value>none</value>
          <display_name>none</display_name>
        </choice>
      </choices>
    </argument>
    <argument>
      <name>window_exterior_shading_winter</name>
      <display_name>Windows: Winter Exterior Shading Coefficient</display_name>
      <description>Exterior shading coefficient for the winter season, which if provided overrides the shading type input. 1.0 indicates no reduction in solar gain, 0.85 indicates 15% reduction, etc. If not provided, the OS-HPXML default (see &lt;a href='https://openstudio-hpxml.readthedocs.io/en/v1.10.0/workflow_inputs.html#hpxml-exterior-shading'&gt;HPXML Exterior Shading&lt;/a&gt;) is used.</description>
      <type>Double</type>
      <units>Frac</units>
      <required>false</required>
      <model_dependent>false</model_dependent>
    </argument>
    <argument>
      <name>window_exterior_shading_summer</name>
      <display_name>Windows: Summer Exterior Shading Coefficient</display_name>
      <description>Exterior shading coefficient for the summer season, which if provided overrides the shading type input. 1.0 indicates no reduction in solar gain, 0.85 indicates 15% reduction, etc. If not provided, the OS-HPXML default (see &lt;a href='https://openstudio-hpxml.readthedocs.io/en/v1.10.0/workflow_inputs.html#hpxml-exterior-shading'&gt;HPXML Exterior Shading&lt;/a&gt;) is used.</description>
      <type>Double</type>
      <units>Frac</units>
      <required>false</required>
      <model_dependent>false</model_dependent>
    </argument>
    <argument>
      <name>window_shading_summer_season</name>
      <display_name>Windows: Shading Summer Season</display_name>
      <description>Enter a date range like 'May 1 - Sep 30'. Defines the summer season for purposes of shading coefficients; the rest of the year is assumed to be winter. If not provided, the OS-HPXML default (see &lt;a href='https://openstudio-hpxml.readthedocs.io/en/v1.10.0/workflow_inputs.html#hpxml-windows'&gt;HPXML Windows&lt;/a&gt;) is used.</description>
      <type>String</type>
      <required>false</required>
      <model_dependent>false</model_dependent>
    </argument>
    <argument>
      <name>window_insect_screens</name>
      <display_name>Windows: Insect Screens</display_name>
      <description>The type of insect screens, if present. If not provided, assumes there are no insect screens.</description>
      <type>Choice</type>
      <required>false</required>
      <model_dependent>false</model_dependent>
      <choices>
        <choice>
          <value>none</value>
          <display_name>none</display_name>
        </choice>
        <choice>
          <value>exterior</value>
          <display_name>exterior</display_name>
        </choice>
        <choice>
          <value>interior</value>
          <display_name>interior</display_name>
        </choice>
      </choices>
    </argument>
    <argument>
      <name>window_storm_type</name>
      <display_name>Windows: Storm Type</display_name>
      <description>The type of storm, if present. If not provided, assumes there is no storm.</description>
      <type>Choice</type>
      <required>false</required>
      <model_dependent>false</model_dependent>
      <choices>
        <choice>
          <value>clear</value>
          <display_name>clear</display_name>
        </choice>
        <choice>
          <value>low-e</value>
          <display_name>low-e</display_name>
        </choice>
      </choices>
    </argument>
    <argument>
      <name>overhangs_front_depth</name>
      <display_name>Overhangs: Front Depth</display_name>
      <description>The depth of overhangs for windows for the front facade.</description>
      <type>Double</type>
      <units>ft</units>
      <required>true</required>
      <model_dependent>false</model_dependent>
      <default_value>0</default_value>
    </argument>
    <argument>
      <name>overhangs_front_distance_to_top_of_window</name>
      <display_name>Overhangs: Front Distance to Top of Window</display_name>
      <description>The overhangs distance to the top of window for the front facade.</description>
      <type>Double</type>
      <units>ft</units>
      <required>true</required>
      <model_dependent>false</model_dependent>
      <default_value>0</default_value>
    </argument>
    <argument>
      <name>overhangs_front_distance_to_bottom_of_window</name>
      <display_name>Overhangs: Front Distance to Bottom of Window</display_name>
      <description>The overhangs distance to the bottom of window for the front facade.</description>
      <type>Double</type>
      <units>ft</units>
      <required>true</required>
      <model_dependent>false</model_dependent>
      <default_value>4</default_value>
    </argument>
    <argument>
      <name>overhangs_back_depth</name>
      <display_name>Overhangs: Back Depth</display_name>
      <description>The depth of overhangs for windows for the back facade.</description>
      <type>Double</type>
      <units>ft</units>
      <required>true</required>
      <model_dependent>false</model_dependent>
      <default_value>0</default_value>
    </argument>
    <argument>
      <name>overhangs_back_distance_to_top_of_window</name>
      <display_name>Overhangs: Back Distance to Top of Window</display_name>
      <description>The overhangs distance to the top of window for the back facade.</description>
      <type>Double</type>
      <units>ft</units>
      <required>true</required>
      <model_dependent>false</model_dependent>
      <default_value>0</default_value>
    </argument>
    <argument>
      <name>overhangs_back_distance_to_bottom_of_window</name>
      <display_name>Overhangs: Back Distance to Bottom of Window</display_name>
      <description>The overhangs distance to the bottom of window for the back facade.</description>
      <type>Double</type>
      <units>ft</units>
      <required>true</required>
      <model_dependent>false</model_dependent>
      <default_value>4</default_value>
    </argument>
    <argument>
      <name>overhangs_left_depth</name>
      <display_name>Overhangs: Left Depth</display_name>
      <description>The depth of overhangs for windows for the left facade.</description>
      <type>Double</type>
      <units>ft</units>
      <required>true</required>
      <model_dependent>false</model_dependent>
      <default_value>0</default_value>
    </argument>
    <argument>
      <name>overhangs_left_distance_to_top_of_window</name>
      <display_name>Overhangs: Left Distance to Top of Window</display_name>
      <description>The overhangs distance to the top of window for the left facade.</description>
      <type>Double</type>
      <units>ft</units>
      <required>true</required>
      <model_dependent>false</model_dependent>
      <default_value>0</default_value>
    </argument>
    <argument>
      <name>overhangs_left_distance_to_bottom_of_window</name>
      <display_name>Overhangs: Left Distance to Bottom of Window</display_name>
      <description>The overhangs distance to the bottom of window for the left facade.</description>
      <type>Double</type>
      <units>ft</units>
      <required>true</required>
      <model_dependent>false</model_dependent>
      <default_value>4</default_value>
    </argument>
    <argument>
      <name>overhangs_right_depth</name>
      <display_name>Overhangs: Right Depth</display_name>
      <description>The depth of overhangs for windows for the right facade.</description>
      <type>Double</type>
      <units>ft</units>
      <required>true</required>
      <model_dependent>false</model_dependent>
      <default_value>0</default_value>
    </argument>
    <argument>
      <name>overhangs_right_distance_to_top_of_window</name>
      <display_name>Overhangs: Right Distance to Top of Window</display_name>
      <description>The overhangs distance to the top of window for the right facade.</description>
      <type>Double</type>
      <units>ft</units>
      <required>true</required>
      <model_dependent>false</model_dependent>
      <default_value>0</default_value>
    </argument>
    <argument>
      <name>overhangs_right_distance_to_bottom_of_window</name>
      <display_name>Overhangs: Right Distance to Bottom of Window</display_name>
      <description>The overhangs distance to the bottom of window for the right facade.</description>
      <type>Double</type>
      <units>ft</units>
      <required>true</required>
      <model_dependent>false</model_dependent>
      <default_value>4</default_value>
    </argument>
    <argument>
      <name>skylight_area_front</name>
      <display_name>Skylights: Front Roof Area</display_name>
      <description>The amount of skylight area on the unit's front conditioned roof facade.</description>
      <type>Double</type>
      <units>ft^2</units>
      <required>true</required>
      <model_dependent>false</model_dependent>
      <default_value>0</default_value>
    </argument>
    <argument>
      <name>skylight_area_back</name>
      <display_name>Skylights: Back Roof Area</display_name>
      <description>The amount of skylight area on the unit's back conditioned roof facade.</description>
      <type>Double</type>
      <units>ft^2</units>
      <required>true</required>
      <model_dependent>false</model_dependent>
      <default_value>0</default_value>
    </argument>
    <argument>
      <name>skylight_area_left</name>
      <display_name>Skylights: Left Roof Area</display_name>
      <description>The amount of skylight area on the unit's left conditioned roof facade (when viewed from the front).</description>
      <type>Double</type>
      <units>ft^2</units>
      <required>true</required>
      <model_dependent>false</model_dependent>
      <default_value>0</default_value>
    </argument>
    <argument>
      <name>skylight_area_right</name>
      <display_name>Skylights: Right Roof Area</display_name>
      <description>The amount of skylight area on the unit's right conditioned roof facade (when viewed from the front).</description>
      <type>Double</type>
      <units>ft^2</units>
      <required>true</required>
      <model_dependent>false</model_dependent>
      <default_value>0</default_value>
    </argument>
    <argument>
      <name>skylight_ufactor</name>
      <display_name>Skylights: U-Factor</display_name>
      <description>Full-assembly NFRC U-factor.</description>
      <type>Double</type>
      <units>Btu/hr-ft^2-R</units>
      <required>true</required>
      <model_dependent>false</model_dependent>
      <default_value>0.33</default_value>
    </argument>
    <argument>
      <name>skylight_shgc</name>
      <display_name>Skylights: SHGC</display_name>
      <description>Full-assembly NFRC solar heat gain coefficient.</description>
      <type>Double</type>
      <required>true</required>
      <model_dependent>false</model_dependent>
      <default_value>0.45</default_value>
    </argument>
    <argument>
      <name>skylight_storm_type</name>
      <display_name>Skylights: Storm Type</display_name>
      <description>The type of storm, if present. If not provided, assumes there is no storm.</description>
      <type>Choice</type>
      <required>false</required>
      <model_dependent>false</model_dependent>
      <choices>
        <choice>
          <value>clear</value>
          <display_name>clear</display_name>
        </choice>
        <choice>
          <value>low-e</value>
          <display_name>low-e</display_name>
        </choice>
      </choices>
    </argument>
    <argument>
      <name>door_area</name>
      <display_name>Doors: Area</display_name>
      <description>The area of the opaque door(s).</description>
      <type>Double</type>
      <units>ft^2</units>
      <required>true</required>
      <model_dependent>false</model_dependent>
      <default_value>20</default_value>
    </argument>
    <argument>
      <name>door_rvalue</name>
      <display_name>Doors: R-value</display_name>
      <description>R-value of the opaque door(s).</description>
      <type>Double</type>
      <units>h-ft^2-R/Btu</units>
      <required>true</required>
      <model_dependent>false</model_dependent>
      <default_value>4.4</default_value>
    </argument>
    <argument>
      <name>air_leakage_leakiness_description</name>
      <display_name>Air Leakage: Leakiness Description</display_name>
      <description>Qualitative description of infiltration. If provided, the Year Built of the home is required. Either provide this input or provide a numeric air leakage value below.</description>
      <type>Choice</type>
      <required>false</required>
      <model_dependent>false</model_dependent>
      <default_value>average</default_value>
      <choices>
        <choice>
          <value>very tight</value>
          <display_name>very tight</display_name>
        </choice>
        <choice>
          <value>tight</value>
          <display_name>tight</display_name>
        </choice>
        <choice>
          <value>average</value>
          <display_name>average</display_name>
        </choice>
        <choice>
          <value>leaky</value>
          <display_name>leaky</display_name>
        </choice>
        <choice>
          <value>very leaky</value>
          <display_name>very leaky</display_name>
        </choice>
      </choices>
    </argument>
    <argument>
      <name>air_leakage_units</name>
      <display_name>Air Leakage: Units</display_name>
      <description>The unit of measure for the air leakage if providing a numeric air leakage value.</description>
      <type>Choice</type>
      <required>false</required>
      <model_dependent>false</model_dependent>
      <choices>
        <choice>
          <value>ACH</value>
          <display_name>ACH</display_name>
        </choice>
        <choice>
          <value>CFM</value>
          <display_name>CFM</display_name>
        </choice>
        <choice>
          <value>ACHnatural</value>
          <display_name>ACHnatural</display_name>
        </choice>
        <choice>
          <value>CFMnatural</value>
          <display_name>CFMnatural</display_name>
        </choice>
        <choice>
          <value>EffectiveLeakageArea</value>
          <display_name>EffectiveLeakageArea</display_name>
        </choice>
      </choices>
    </argument>
    <argument>
      <name>air_leakage_house_pressure</name>
      <display_name>Air Leakage: House Pressure</display_name>
      <description>The house pressure relative to outside if providing a numeric air leakage value. Required when units are ACH or CFM.</description>
      <type>Double</type>
      <units>Pa</units>
      <required>false</required>
      <model_dependent>false</model_dependent>
    </argument>
    <argument>
      <name>air_leakage_value</name>
      <display_name>Air Leakage: Value</display_name>
      <description>Numeric air leakage value. For 'EffectiveLeakageArea', provide value in sq. in. If provided, overrides Leakiness Description input.</description>
      <type>Double</type>
      <required>false</required>
      <model_dependent>false</model_dependent>
    </argument>
    <argument>
      <name>air_leakage_type</name>
      <display_name>Air Leakage: Type</display_name>
      <description>Type of air leakage if providing a numeric air leakage value. If 'unit total', represents the total infiltration to the unit as measured by a compartmentalization test, in which case the air leakage value will be adjusted by the ratio of exterior envelope surface area to total envelope surface area. Otherwise, if 'unit exterior only', represents the infiltration to the unit from outside only as measured by a guarded test. Required when unit type is single-family attached or apartment unit.</description>
      <type>Choice</type>
      <required>false</required>
      <model_dependent>false</model_dependent>
      <choices>
        <choice>
          <value>unit total</value>
          <display_name>unit total</display_name>
        </choice>
        <choice>
          <value>unit exterior only</value>
          <display_name>unit exterior only</display_name>
        </choice>
      </choices>
    </argument>
    <argument>
      <name>air_leakage_has_flue_or_chimney_in_conditioned_space</name>
      <display_name>Air Leakage: Has Flue or Chimney in Conditioned Space</display_name>
      <description>Presence of flue or chimney with combustion air from conditioned space; used for infiltration model. If not provided, the OS-HPXML default (see &lt;a href='https://openstudio-hpxml.readthedocs.io/en/v1.10.0/workflow_inputs.html#flue-or-chimney'&gt;Flue or Chimney&lt;/a&gt;) is used.</description>
      <type>Boolean</type>
      <required>false</required>
      <model_dependent>false</model_dependent>
      <choices>
        <choice>
          <value>true</value>
          <display_name>true</display_name>
        </choice>
        <choice>
          <value>false</value>
          <display_name>false</display_name>
        </choice>
      </choices>
    </argument>
    <argument>
      <name>heating_system_type</name>
      <display_name>Heating System: Type</display_name>
      <description>The type of heating system. Use 'none' if there is no heating system or if there is a heat pump serving a heating load.</description>
      <type>Choice</type>
      <required>true</required>
      <model_dependent>false</model_dependent>
      <default_value>Furnace</default_value>
      <choices>
        <choice>
          <value>none</value>
          <display_name>none</display_name>
        </choice>
        <choice>
          <value>Furnace</value>
          <display_name>Furnace</display_name>
        </choice>
        <choice>
          <value>WallFurnace</value>
          <display_name>WallFurnace</display_name>
        </choice>
        <choice>
          <value>FloorFurnace</value>
          <display_name>FloorFurnace</display_name>
        </choice>
        <choice>
          <value>Boiler</value>
          <display_name>Boiler</display_name>
        </choice>
        <choice>
          <value>ElectricResistance</value>
          <display_name>ElectricResistance</display_name>
        </choice>
        <choice>
          <value>Stove</value>
          <display_name>Stove</display_name>
        </choice>
        <choice>
          <value>SpaceHeater</value>
          <display_name>SpaceHeater</display_name>
        </choice>
        <choice>
          <value>Fireplace</value>
          <display_name>Fireplace</display_name>
        </choice>
        <choice>
          <value>Shared Boiler w/ Baseboard</value>
          <display_name>Shared Boiler w/ Baseboard</display_name>
        </choice>
        <choice>
          <value>Shared Boiler w/ Ductless Fan Coil</value>
          <display_name>Shared Boiler w/ Ductless Fan Coil</display_name>
        </choice>
      </choices>
    </argument>
    <argument>
      <name>heating_system_fuel</name>
      <display_name>Heating System: Fuel Type</display_name>
      <description>The fuel type of the heating system. Ignored for ElectricResistance.</description>
      <type>Choice</type>
      <required>true</required>
      <model_dependent>false</model_dependent>
      <default_value>natural gas</default_value>
      <choices>
        <choice>
          <value>electricity</value>
          <display_name>electricity</display_name>
        </choice>
        <choice>
          <value>natural gas</value>
          <display_name>natural gas</display_name>
        </choice>
        <choice>
          <value>fuel oil</value>
          <display_name>fuel oil</display_name>
        </choice>
        <choice>
          <value>propane</value>
          <display_name>propane</display_name>
        </choice>
        <choice>
          <value>wood</value>
          <display_name>wood</display_name>
        </choice>
        <choice>
          <value>wood pellets</value>
          <display_name>wood pellets</display_name>
        </choice>
        <choice>
          <value>coal</value>
          <display_name>coal</display_name>
        </choice>
      </choices>
    </argument>
    <argument>
      <name>heating_system_heating_efficiency</name>
      <display_name>Heating System: Rated AFUE or Percent</display_name>
      <description>The rated heating efficiency value of the heating system.</description>
      <type>Double</type>
      <units>Frac</units>
      <required>true</required>
      <model_dependent>false</model_dependent>
      <default_value>0.78</default_value>
    </argument>
    <argument>
      <name>heating_system_heating_capacity</name>
      <display_name>Heating System: Heating Capacity</display_name>
      <description>The output heating capacity of the heating system. If not provided, the OS-HPXML autosized default (see &lt;a href='https://openstudio-hpxml.readthedocs.io/en/v1.10.0/workflow_inputs.html#hpxml-heating-systems'&gt;HPXML Heating Systems&lt;/a&gt;) is used.</description>
      <type>Double</type>
      <units>Btu/hr</units>
      <required>false</required>
      <model_dependent>false</model_dependent>
    </argument>
    <argument>
      <name>heating_system_heating_autosizing_factor</name>
      <display_name>Heating System: Heating Autosizing Factor</display_name>
      <description>The capacity scaling factor applied to the auto-sizing methodology. If not provided, 1.0 is used.</description>
      <type>Double</type>
      <required>false</required>
      <model_dependent>false</model_dependent>
    </argument>
    <argument>
      <name>heating_system_heating_autosizing_limit</name>
      <display_name>Heating System: Heating Autosizing Limit</display_name>
      <description>The maximum capacity limit applied to the auto-sizing methodology. If not provided, no limit is used.</description>
      <type>Double</type>
      <units>Btu/hr</units>
      <required>false</required>
      <model_dependent>false</model_dependent>
    </argument>
    <argument>
      <name>heating_system_fraction_heat_load_served</name>
      <display_name>Heating System: Fraction Heat Load Served</display_name>
      <description>The heating load served by the heating system.</description>
      <type>Double</type>
      <units>Frac</units>
      <required>true</required>
      <model_dependent>false</model_dependent>
      <default_value>1</default_value>
    </argument>
    <argument>
      <name>heating_system_pilot_light</name>
      <display_name>Heating System: Pilot Light</display_name>
      <description>The fuel usage of the pilot light. Applies only to Furnace, WallFurnace, FloorFurnace, Stove, Boiler, and Fireplace with non-electric fuel type. If not provided, assumes no pilot light.</description>
      <type>Double</type>
      <units>Btuh</units>
      <required>false</required>
      <model_dependent>false</model_dependent>
    </argument>
    <argument>
      <name>heating_system_airflow_defect_ratio</name>
      <display_name>Heating System: Airflow Defect Ratio</display_name>
      <description>The airflow defect ratio, defined as (InstalledAirflow - DesignAirflow) / DesignAirflow, of the heating system per ANSI/RESNET/ACCA Standard 310. A value of zero means no airflow defect. Applies only to Furnace. If not provided, assumes no defect.</description>
      <type>Double</type>
      <units>Frac</units>
      <required>false</required>
      <model_dependent>false</model_dependent>
    </argument>
    <argument>
      <name>cooling_system_type</name>
      <display_name>Cooling System: Type</display_name>
      <description>The type of cooling system. Use 'none' if there is no cooling system or if there is a heat pump serving a cooling load.</description>
      <type>Choice</type>
      <required>true</required>
      <model_dependent>false</model_dependent>
      <default_value>central air conditioner</default_value>
      <choices>
        <choice>
          <value>none</value>
          <display_name>none</display_name>
        </choice>
        <choice>
          <value>central air conditioner</value>
          <display_name>central air conditioner</display_name>
        </choice>
        <choice>
          <value>room air conditioner</value>
          <display_name>room air conditioner</display_name>
        </choice>
        <choice>
          <value>evaporative cooler</value>
          <display_name>evaporative cooler</display_name>
        </choice>
        <choice>
          <value>mini-split</value>
          <display_name>mini-split</display_name>
        </choice>
        <choice>
          <value>packaged terminal air conditioner</value>
          <display_name>packaged terminal air conditioner</display_name>
        </choice>
      </choices>
    </argument>
    <argument>
      <name>cooling_system_compressor_type</name>
      <display_name>Cooling System: Cooling Compressor Type</display_name>
      <description>The compressor type of the cooling system. Required for central air conditioner and mini-split.</description>
      <type>Choice</type>
      <required>false</required>
      <model_dependent>false</model_dependent>
      <choices>
        <choice>
          <value>single stage</value>
          <display_name>single stage</display_name>
        </choice>
        <choice>
          <value>two stage</value>
          <display_name>two stage</display_name>
        </choice>
        <choice>
          <value>variable speed</value>
          <display_name>variable speed</display_name>
        </choice>
      </choices>
    </argument>
    <argument>
      <name>cooling_system_cooling_efficiency_type</name>
      <display_name>Cooling System: Efficiency Type</display_name>
      <description>The efficiency type of the cooling system. System types central air conditioner and mini-split use SEER or SEER2. System types room air conditioner and packaged terminal air conditioner use EER or CEER. Ignored for system type evaporative cooler.</description>
      <type>Choice</type>
      <required>true</required>
      <model_dependent>false</model_dependent>
      <default_value>SEER</default_value>
      <choices>
        <choice>
          <value>SEER</value>
          <display_name>SEER</display_name>
        </choice>
        <choice>
          <value>SEER2</value>
          <display_name>SEER2</display_name>
        </choice>
        <choice>
          <value>EER</value>
          <display_name>EER</display_name>
        </choice>
        <choice>
          <value>CEER</value>
          <display_name>CEER</display_name>
        </choice>
      </choices>
    </argument>
    <argument>
      <name>cooling_system_cooling_efficiency</name>
      <display_name>Cooling System: Efficiency</display_name>
      <description>The rated efficiency value of the cooling system. Ignored for evaporative cooler.</description>
      <type>Double</type>
      <required>true</required>
      <model_dependent>false</model_dependent>
      <default_value>13</default_value>
    </argument>
    <argument>
      <name>cooling_system_cooling_capacity</name>
      <display_name>Cooling System: Cooling Capacity</display_name>
      <description>The output cooling capacity of the cooling system. If not provided, the OS-HPXML autosized default (see &lt;a href='https://openstudio-hpxml.readthedocs.io/en/v1.10.0/workflow_inputs.html#central-air-conditioner'&gt;Central Air Conditioner&lt;/a&gt;, &lt;a href='https://openstudio-hpxml.readthedocs.io/en/v1.10.0/workflow_inputs.html#room-air-conditioner'&gt;Room Air Conditioner&lt;/a&gt;, &lt;a href='https://openstudio-hpxml.readthedocs.io/en/v1.10.0/workflow_inputs.html#packaged-terminal-air-conditioner'&gt;Packaged Terminal Air Conditioner&lt;/a&gt;, &lt;a href='https://openstudio-hpxml.readthedocs.io/en/v1.10.0/workflow_inputs.html#evaporative-cooler'&gt;Evaporative Cooler&lt;/a&gt;, &lt;a href='https://openstudio-hpxml.readthedocs.io/en/v1.10.0/workflow_inputs.html#mini-split-air-conditioner'&gt;Mini-Split Air Conditioner&lt;/a&gt;) is used.</description>
      <type>Double</type>
      <units>Btu/hr</units>
      <required>false</required>
      <model_dependent>false</model_dependent>
    </argument>
    <argument>
      <name>cooling_system_cooling_autosizing_factor</name>
      <display_name>Cooling System: Cooling Autosizing Factor</display_name>
      <description>The capacity scaling factor applied to the auto-sizing methodology. If not provided, 1.0 is used.</description>
      <type>Double</type>
      <required>false</required>
      <model_dependent>false</model_dependent>
    </argument>
    <argument>
      <name>cooling_system_cooling_autosizing_limit</name>
      <display_name>Cooling System: Cooling Autosizing Limit</display_name>
      <description>The maximum capacity limit applied to the auto-sizing methodology. If not provided, no limit is used.</description>
      <type>Double</type>
      <units>Btu/hr</units>
      <required>false</required>
      <model_dependent>false</model_dependent>
    </argument>
    <argument>
      <name>cooling_system_fraction_cool_load_served</name>
      <display_name>Cooling System: Fraction Cool Load Served</display_name>
      <description>The cooling load served by the cooling system.</description>
      <type>Double</type>
      <units>Frac</units>
      <required>true</required>
      <model_dependent>false</model_dependent>
      <default_value>1</default_value>
    </argument>
    <argument>
      <name>cooling_system_is_ducted</name>
      <display_name>Cooling System: Is Ducted</display_name>
      <description>Whether the cooling system is ducted or not. Only used for mini-split and evaporative cooler. It's assumed that central air conditioner is ducted, and room air conditioner and packaged terminal air conditioner are not ducted.</description>
      <type>Boolean</type>
      <required>false</required>
      <model_dependent>false</model_dependent>
      <default_value>false</default_value>
      <choices>
        <choice>
          <value>true</value>
          <display_name>true</display_name>
        </choice>
        <choice>
          <value>false</value>
          <display_name>false</display_name>
        </choice>
      </choices>
    </argument>
    <argument>
      <name>cooling_system_airflow_defect_ratio</name>
      <display_name>Cooling System: Airflow Defect Ratio</display_name>
      <description>The airflow defect ratio, defined as (InstalledAirflow - DesignAirflow) / DesignAirflow, of the cooling system per ANSI/RESNET/ACCA Standard 310. A value of zero means no airflow defect. Applies only to central air conditioner and ducted mini-split. If not provided, assumes no defect.</description>
      <type>Double</type>
      <units>Frac</units>
      <required>false</required>
      <model_dependent>false</model_dependent>
    </argument>
    <argument>
      <name>cooling_system_charge_defect_ratio</name>
      <display_name>Cooling System: Charge Defect Ratio</display_name>
      <description>The refrigerant charge defect ratio, defined as (InstalledCharge - DesignCharge) / DesignCharge, of the cooling system per ANSI/RESNET/ACCA Standard 310. A value of zero means no refrigerant charge defect. Applies only to central air conditioner and mini-split. If not provided, assumes no defect.</description>
      <type>Double</type>
      <units>Frac</units>
      <required>false</required>
      <model_dependent>false</model_dependent>
    </argument>
    <argument>
      <name>cooling_system_crankcase_heater_watts</name>
      <display_name>Cooling System: Crankcase Heater Power Watts</display_name>
      <description>Cooling system crankcase heater power consumption in Watts. Applies only to central air conditioner, room air conditioner, packaged terminal air conditioner and mini-split. If not provided, the OS-HPXML default (see &lt;a href='https://openstudio-hpxml.readthedocs.io/en/v1.10.0/workflow_inputs.html#central-air-conditioner'&gt;Central Air Conditioner&lt;/a&gt;, &lt;a href='https://openstudio-hpxml.readthedocs.io/en/v1.10.0/workflow_inputs.html#room-air-conditioner'&gt;Room Air Conditioner&lt;/a&gt;, &lt;a href='https://openstudio-hpxml.readthedocs.io/en/v1.10.0/workflow_inputs.html#packaged-terminal-air-conditioner'&gt;Packaged Terminal Air Conditioner&lt;/a&gt;, &lt;a href='https://openstudio-hpxml.readthedocs.io/en/v1.10.0/workflow_inputs.html#mini-split-air-conditioner'&gt;Mini-Split Air Conditioner&lt;/a&gt;) is used.</description>
      <type>Double</type>
      <units>W</units>
      <required>false</required>
      <model_dependent>false</model_dependent>
    </argument>
    <argument>
      <name>cooling_system_integrated_heating_system_fuel</name>
      <display_name>Cooling System: Integrated Heating System Fuel Type</display_name>
      <description>The fuel type of the heating system integrated into cooling system. Only used for packaged terminal air conditioner and room air conditioner.</description>
      <type>Choice</type>
      <required>false</required>
      <model_dependent>false</model_dependent>
      <choices>
        <choice>
          <value>electricity</value>
          <display_name>electricity</display_name>
        </choice>
        <choice>
          <value>natural gas</value>
          <display_name>natural gas</display_name>
        </choice>
        <choice>
          <value>fuel oil</value>
          <display_name>fuel oil</display_name>
        </choice>
        <choice>
          <value>propane</value>
          <display_name>propane</display_name>
        </choice>
        <choice>
          <value>wood</value>
          <display_name>wood</display_name>
        </choice>
        <choice>
          <value>wood pellets</value>
          <display_name>wood pellets</display_name>
        </choice>
        <choice>
          <value>coal</value>
          <display_name>coal</display_name>
        </choice>
      </choices>
    </argument>
    <argument>
      <name>cooling_system_integrated_heating_system_efficiency_percent</name>
      <display_name>Cooling System: Integrated Heating System Efficiency</display_name>
      <description>The rated heating efficiency value of the heating system integrated into cooling system. Only used for packaged terminal air conditioner and room air conditioner.</description>
      <type>Double</type>
      <units>Frac</units>
      <required>false</required>
      <model_dependent>false</model_dependent>
    </argument>
    <argument>
      <name>cooling_system_integrated_heating_system_capacity</name>
      <display_name>Cooling System: Integrated Heating System Heating Capacity</display_name>
      <description>The output heating capacity of the heating system integrated into cooling system. If not provided, the OS-HPXML autosized default (see &lt;a href='https://openstudio-hpxml.readthedocs.io/en/v1.10.0/workflow_inputs.html#room-air-conditioner'&gt;Room Air Conditioner&lt;/a&gt;, &lt;a href='https://openstudio-hpxml.readthedocs.io/en/v1.10.0/workflow_inputs.html#packaged-terminal-air-conditioner'&gt;Packaged Terminal Air Conditioner&lt;/a&gt;) is used. Only used for room air conditioner and packaged terminal air conditioner.</description>
      <type>Double</type>
      <units>Btu/hr</units>
      <required>false</required>
      <model_dependent>false</model_dependent>
    </argument>
    <argument>
      <name>cooling_system_integrated_heating_system_fraction_heat_load_served</name>
      <display_name>Cooling System: Integrated Heating System Fraction Heat Load Served</display_name>
      <description>The heating load served by the heating system integrated into cooling system. Only used for packaged terminal air conditioner and room air conditioner.</description>
      <type>Double</type>
      <units>Frac</units>
      <required>false</required>
      <model_dependent>false</model_dependent>
    </argument>
    <argument>
      <name>heat_pump_type</name>
      <display_name>Heat Pump: Type</display_name>
      <description>The type of heat pump. Use 'none' if there is no heat pump.</description>
      <type>Choice</type>
      <required>true</required>
      <model_dependent>false</model_dependent>
      <default_value>none</default_value>
      <choices>
        <choice>
          <value>none</value>
          <display_name>none</display_name>
        </choice>
        <choice>
          <value>air-to-air</value>
          <display_name>air-to-air</display_name>
        </choice>
        <choice>
          <value>mini-split</value>
          <display_name>mini-split</display_name>
        </choice>
        <choice>
          <value>ground-to-air</value>
          <display_name>ground-to-air</display_name>
        </choice>
        <choice>
          <value>packaged terminal heat pump</value>
          <display_name>packaged terminal heat pump</display_name>
        </choice>
        <choice>
          <value>room air conditioner with reverse cycle</value>
          <display_name>room air conditioner with reverse cycle</display_name>
        </choice>
      </choices>
    </argument>
    <argument>
      <name>heat_pump_compressor_type</name>
      <display_name>Heat Pump: Cooling Compressor Type</display_name>
      <description>The compressor type of the heat pump. Required for air-to-air, mini-split and ground-to-air.</description>
      <type>Choice</type>
      <required>false</required>
      <model_dependent>false</model_dependent>
      <choices>
        <choice>
          <value>single stage</value>
          <display_name>single stage</display_name>
        </choice>
        <choice>
          <value>two stage</value>
          <display_name>two stage</display_name>
        </choice>
        <choice>
          <value>variable speed</value>
          <display_name>variable speed</display_name>
        </choice>
      </choices>
    </argument>
    <argument>
      <name>heat_pump_heating_efficiency_type</name>
      <display_name>Heat Pump: Heating Efficiency Type</display_name>
      <description>The heating efficiency type of heat pump. System types air-to-air and mini-split use HSPF or HSPF2. System types ground-to-air, packaged terminal heat pump and room air conditioner with reverse cycle use COP.</description>
      <type>Choice</type>
      <required>true</required>
      <model_dependent>false</model_dependent>
      <default_value>HSPF</default_value>
      <choices>
        <choice>
          <value>HSPF</value>
          <display_name>HSPF</display_name>
        </choice>
        <choice>
          <value>HSPF2</value>
          <display_name>HSPF2</display_name>
        </choice>
        <choice>
          <value>COP</value>
          <display_name>COP</display_name>
        </choice>
      </choices>
    </argument>
    <argument>
      <name>heat_pump_heating_efficiency</name>
      <display_name>Heat Pump: Heating Efficiency</display_name>
      <description>The rated heating efficiency value of the heat pump.</description>
      <type>Double</type>
      <required>true</required>
      <model_dependent>false</model_dependent>
      <default_value>7.7</default_value>
    </argument>
    <argument>
      <name>heat_pump_cooling_efficiency_type</name>
      <display_name>Heat Pump: Cooling Efficiency Type</display_name>
      <description>The cooling efficiency type of heat pump. System types air-to-air and mini-split use SEER or SEER2. System types ground-to-air, packaged terminal heat pump and room air conditioner with reverse cycle use EER.</description>
      <type>Choice</type>
      <required>true</required>
      <model_dependent>false</model_dependent>
      <default_value>SEER</default_value>
      <choices>
        <choice>
          <value>SEER</value>
          <display_name>SEER</display_name>
        </choice>
        <choice>
          <value>SEER2</value>
          <display_name>SEER2</display_name>
        </choice>
        <choice>
          <value>EER</value>
          <display_name>EER</display_name>
        </choice>
        <choice>
          <value>CEER</value>
          <display_name>CEER</display_name>
        </choice>
      </choices>
    </argument>
    <argument>
      <name>heat_pump_cooling_efficiency</name>
      <display_name>Heat Pump: Cooling Efficiency</display_name>
      <description>The rated cooling efficiency value of the heat pump.</description>
      <type>Double</type>
      <required>true</required>
      <model_dependent>false</model_dependent>
      <default_value>13</default_value>
    </argument>
    <argument>
      <name>heat_pump_heating_capacity</name>
      <display_name>Heat Pump: Heating Capacity</display_name>
      <description>The output heating capacity of the heat pump. If not provided, the OS-HPXML autosized default (see &lt;a href='https://openstudio-hpxml.readthedocs.io/en/v1.10.0/workflow_inputs.html#air-to-air-heat-pump'&gt;Air-to-Air Heat Pump&lt;/a&gt;, &lt;a href='https://openstudio-hpxml.readthedocs.io/en/v1.10.0/workflow_inputs.html#mini-split-heat-pump'&gt;Mini-Split Heat Pump&lt;/a&gt;, &lt;a href='https://openstudio-hpxml.readthedocs.io/en/v1.10.0/workflow_inputs.html#packaged-terminal-heat-pump'&gt;Packaged Terminal Heat Pump&lt;/a&gt;, &lt;a href='https://openstudio-hpxml.readthedocs.io/en/v1.10.0/workflow_inputs.html#room-air-conditioner-w-reverse-cycle'&gt;Room Air Conditioner w/ Reverse Cycle&lt;/a&gt;, &lt;a href='https://openstudio-hpxml.readthedocs.io/en/v1.10.0/workflow_inputs.html#ground-to-air-heat-pump'&gt;Ground-to-Air Heat Pump&lt;/a&gt;) is used.</description>
      <type>Double</type>
      <units>Btu/hr</units>
      <required>false</required>
      <model_dependent>false</model_dependent>
    </argument>
    <argument>
      <name>heat_pump_heating_autosizing_factor</name>
      <display_name>Heat Pump: Heating Autosizing Factor</display_name>
      <description>The capacity scaling factor applied to the auto-sizing methodology. If not provided, 1.0 is used.</description>
      <type>Double</type>
      <required>false</required>
      <model_dependent>false</model_dependent>
    </argument>
    <argument>
      <name>heat_pump_heating_autosizing_limit</name>
      <display_name>Heat Pump: Heating Autosizing Limit</display_name>
      <description>The maximum capacity limit applied to the auto-sizing methodology. If not provided, no limit is used.</description>
      <type>Double</type>
      <units>Btu/hr</units>
      <required>false</required>
      <model_dependent>false</model_dependent>
    </argument>
    <argument>
      <name>heat_pump_heating_capacity_fraction_17_f</name>
      <display_name>Heat Pump: Heating Capacity Fraction at 17F</display_name>
      <description>The output heating capacity of the heat pump at 17F divided by the above nominal heating capacity at 47F. Applies to all heat pump types except ground-to-air. If not provided, the OS-HPXML default (see &lt;a href='https://openstudio-hpxml.readthedocs.io/en/v1.10.0/workflow_inputs.html#air-to-air-heat-pump'&gt;Air-to-Air Heat Pump&lt;/a&gt;, &lt;a href='https://openstudio-hpxml.readthedocs.io/en/v1.10.0/workflow_inputs.html#mini-split-heat-pump'&gt;Mini-Split Heat Pump&lt;/a&gt;, &lt;a href='https://openstudio-hpxml.readthedocs.io/en/v1.10.0/workflow_inputs.html#packaged-terminal-heat-pump'&gt;Packaged Terminal Heat Pump&lt;/a&gt;, &lt;a href='https://openstudio-hpxml.readthedocs.io/en/v1.10.0/workflow_inputs.html#room-air-conditioner-w-reverse-cycle'&gt;Room Air Conditioner w/ Reverse Cycle&lt;/a&gt;) is used.</description>
      <type>Double</type>
      <units>Frac</units>
      <required>false</required>
      <model_dependent>false</model_dependent>
    </argument>
    <argument>
      <name>heat_pump_cooling_capacity</name>
      <display_name>Heat Pump: Cooling Capacity</display_name>
      <description>The output cooling capacity of the heat pump. If not provided, the OS-HPXML autosized default (see &lt;a href='https://openstudio-hpxml.readthedocs.io/en/v1.10.0/workflow_inputs.html#air-to-air-heat-pump'&gt;Air-to-Air Heat Pump&lt;/a&gt;, &lt;a href='https://openstudio-hpxml.readthedocs.io/en/v1.10.0/workflow_inputs.html#mini-split-heat-pump'&gt;Mini-Split Heat Pump&lt;/a&gt;, &lt;a href='https://openstudio-hpxml.readthedocs.io/en/v1.10.0/workflow_inputs.html#packaged-terminal-heat-pump'&gt;Packaged Terminal Heat Pump&lt;/a&gt;, &lt;a href='https://openstudio-hpxml.readthedocs.io/en/v1.10.0/workflow_inputs.html#room-air-conditioner-w-reverse-cycle'&gt;Room Air Conditioner w/ Reverse Cycle&lt;/a&gt;, &lt;a href='https://openstudio-hpxml.readthedocs.io/en/v1.10.0/workflow_inputs.html#ground-to-air-heat-pump'&gt;Ground-to-Air Heat Pump&lt;/a&gt;) is used.</description>
      <type>Double</type>
      <units>Btu/hr</units>
      <required>false</required>
      <model_dependent>false</model_dependent>
    </argument>
    <argument>
      <name>heat_pump_cooling_autosizing_factor</name>
      <display_name>Heat Pump: Cooling Autosizing Factor</display_name>
      <description>The capacity scaling factor applied to the auto-sizing methodology. If not provided, 1.0 is used.</description>
      <type>Double</type>
      <required>false</required>
      <model_dependent>false</model_dependent>
    </argument>
    <argument>
      <name>heat_pump_cooling_autosizing_limit</name>
      <display_name>Heat Pump: Cooling Autosizing Limit</display_name>
      <description>The maximum capacity limit applied to the auto-sizing methodology. If not provided, no limit is used.</description>
      <type>Double</type>
      <units>Btu/hr</units>
      <required>false</required>
      <model_dependent>false</model_dependent>
    </argument>
    <argument>
      <name>heat_pump_fraction_heat_load_served</name>
      <display_name>Heat Pump: Fraction Heat Load Served</display_name>
      <description>The heating load served by the heat pump.</description>
      <type>Double</type>
      <units>Frac</units>
      <required>true</required>
      <model_dependent>false</model_dependent>
      <default_value>1</default_value>
    </argument>
    <argument>
      <name>heat_pump_fraction_cool_load_served</name>
      <display_name>Heat Pump: Fraction Cool Load Served</display_name>
      <description>The cooling load served by the heat pump.</description>
      <type>Double</type>
      <units>Frac</units>
      <required>true</required>
      <model_dependent>false</model_dependent>
      <default_value>1</default_value>
    </argument>
    <argument>
      <name>heat_pump_compressor_lockout_temp</name>
      <display_name>Heat Pump: Compressor Lockout Temperature</display_name>
      <description>The temperature below which the heat pump compressor is disabled. If both this and Backup Heating Lockout Temperature are provided and use the same value, it essentially defines a switchover temperature (for, e.g., a dual-fuel heat pump). Applies to all heat pump types other than ground-to-air. If not provided, the OS-HPXML default (see &lt;a href='https://openstudio-hpxml.readthedocs.io/en/v1.10.0/workflow_inputs.html#air-to-air-heat-pump'&gt;Air-to-Air Heat Pump&lt;/a&gt;, &lt;a href='https://openstudio-hpxml.readthedocs.io/en/v1.10.0/workflow_inputs.html#mini-split-heat-pump'&gt;Mini-Split Heat Pump&lt;/a&gt;, &lt;a href='https://openstudio-hpxml.readthedocs.io/en/v1.10.0/workflow_inputs.html#packaged-terminal-heat-pump'&gt;Packaged Terminal Heat Pump&lt;/a&gt;, &lt;a href='https://openstudio-hpxml.readthedocs.io/en/v1.10.0/workflow_inputs.html#room-air-conditioner-w-reverse-cycle'&gt;Room Air Conditioner w/ Reverse Cycle&lt;/a&gt;) is used.</description>
      <type>Double</type>
      <units>F</units>
      <required>false</required>
      <model_dependent>false</model_dependent>
    </argument>
    <argument>
      <name>heat_pump_backup_type</name>
      <display_name>Heat Pump: Backup Type</display_name>
      <description>The backup type of the heat pump. If 'integrated', represents e.g. built-in electric strip heat or dual-fuel integrated furnace. If 'separate', represents e.g. electric baseboard or boiler based on the Heating System 2 specified below. Use 'none' if there is no backup heating.</description>
      <type>Choice</type>
      <required>true</required>
      <model_dependent>false</model_dependent>
      <default_value>integrated</default_value>
      <choices>
        <choice>
          <value>none</value>
          <display_name>none</display_name>
        </choice>
        <choice>
          <value>integrated</value>
          <display_name>integrated</display_name>
        </choice>
        <choice>
          <value>separate</value>
          <display_name>separate</display_name>
        </choice>
      </choices>
    </argument>
    <argument>
      <name>heat_pump_backup_heating_autosizing_factor</name>
      <display_name>Heat Pump: Backup Heating Autosizing Factor</display_name>
      <description>The capacity scaling factor applied to the auto-sizing methodology if Backup Type is 'integrated'. If not provided, 1.0 is used. If Backup Type is 'separate', use Heating System 2: Heating Autosizing Factor.</description>
      <type>Double</type>
      <required>false</required>
      <model_dependent>false</model_dependent>
    </argument>
    <argument>
      <name>heat_pump_backup_heating_autosizing_limit</name>
      <display_name>Heat Pump: Backup Heating Autosizing Limit</display_name>
      <description>The maximum capacity limit applied to the auto-sizing methodology if Backup Type is 'integrated'. If not provided, no limit is used. If Backup Type is 'separate', use Heating System 2: Heating Autosizing Limit.</description>
      <type>Double</type>
      <units>Btu/hr</units>
      <required>false</required>
      <model_dependent>false</model_dependent>
    </argument>
    <argument>
      <name>heat_pump_backup_fuel</name>
      <display_name>Heat Pump: Backup Fuel Type</display_name>
      <description>The backup fuel type of the heat pump. Only applies if Backup Type is 'integrated'.</description>
      <type>Choice</type>
      <required>true</required>
      <model_dependent>false</model_dependent>
      <default_value>electricity</default_value>
      <choices>
        <choice>
          <value>electricity</value>
          <display_name>electricity</display_name>
        </choice>
        <choice>
          <value>natural gas</value>
          <display_name>natural gas</display_name>
        </choice>
        <choice>
          <value>fuel oil</value>
          <display_name>fuel oil</display_name>
        </choice>
        <choice>
          <value>propane</value>
          <display_name>propane</display_name>
        </choice>
      </choices>
    </argument>
    <argument>
      <name>heat_pump_backup_heating_efficiency</name>
      <display_name>Heat Pump: Backup Rated Efficiency</display_name>
      <description>The backup rated efficiency value of the heat pump. Percent for electricity fuel type. AFUE otherwise. Only applies if Backup Type is 'integrated'.</description>
      <type>Double</type>
      <required>true</required>
      <model_dependent>false</model_dependent>
      <default_value>1</default_value>
    </argument>
    <argument>
      <name>heat_pump_backup_heating_capacity</name>
      <display_name>Heat Pump: Backup Heating Capacity</display_name>
      <description>The backup output heating capacity of the heat pump. If not provided, the OS-HPXML autosized default (see &lt;a href='https://openstudio-hpxml.readthedocs.io/en/v1.10.0/workflow_inputs.html#backup'&gt;Backup&lt;/a&gt;) is used. Only applies if Backup Type is 'integrated'.</description>
      <type>Double</type>
      <units>Btu/hr</units>
      <required>false</required>
      <model_dependent>false</model_dependent>
    </argument>
    <argument>
      <name>heat_pump_backup_heating_lockout_temp</name>
      <display_name>Heat Pump: Backup Heating Lockout Temperature</display_name>
      <description>The temperature above which the heat pump backup system is disabled. If both this and Compressor Lockout Temperature are provided and use the same value, it essentially defines a switchover temperature (for, e.g., a dual-fuel heat pump). Applies for both Backup Type of 'integrated' and 'separate'. If not provided, the OS-HPXML default (see &lt;a href='https://openstudio-hpxml.readthedocs.io/en/v1.10.0/workflow_inputs.html#backup'&gt;Backup&lt;/a&gt;) is used.</description>
      <type>Double</type>
      <units>F</units>
      <required>false</required>
      <model_dependent>false</model_dependent>
    </argument>
    <argument>
      <name>heat_pump_sizing_methodology</name>
      <display_name>Heat Pump: Sizing Methodology</display_name>
      <description>The auto-sizing methodology to use when the heat pump capacity is not provided. If not provided, the OS-HPXML default (see &lt;a href='https://openstudio-hpxml.readthedocs.io/en/v1.10.0/workflow_inputs.html#hpxml-hvac-sizing-control'&gt;HPXML HVAC Sizing Control&lt;/a&gt;) is used.</description>
      <type>Choice</type>
      <required>false</required>
      <model_dependent>false</model_dependent>
      <choices>
        <choice>
          <value>ACCA</value>
          <display_name>ACCA</display_name>
        </choice>
        <choice>
          <value>HERS</value>
          <display_name>HERS</display_name>
        </choice>
        <choice>
          <value>MaxLoad</value>
          <display_name>MaxLoad</display_name>
        </choice>
      </choices>
    </argument>
    <argument>
      <name>heat_pump_backup_sizing_methodology</name>
      <display_name>Heat Pump: Backup Sizing Methodology</display_name>
      <description>The auto-sizing methodology to use when the heat pump backup capacity is not provided. If not provided, the OS-HPXML default (see &lt;a href='https://openstudio-hpxml.readthedocs.io/en/v1.10.0/workflow_inputs.html#hpxml-hvac-sizing-control'&gt;HPXML HVAC Sizing Control&lt;/a&gt;) is used.</description>
      <type>Choice</type>
      <required>false</required>
      <model_dependent>false</model_dependent>
      <choices>
        <choice>
          <value>emergency</value>
          <display_name>emergency</display_name>
        </choice>
        <choice>
          <value>supplemental</value>
          <display_name>supplemental</display_name>
        </choice>
      </choices>
    </argument>
    <argument>
      <name>heat_pump_is_ducted</name>
      <display_name>Heat Pump: Is Ducted</display_name>
      <description>Whether the heat pump is ducted or not. Only used for mini-split. It's assumed that air-to-air and ground-to-air are ducted, and packaged terminal heat pump and room air conditioner with reverse cycle are not ducted. If not provided, assumes not ducted.</description>
      <type>Boolean</type>
      <required>false</required>
      <model_dependent>false</model_dependent>
      <choices>
        <choice>
          <value>true</value>
          <display_name>true</display_name>
        </choice>
        <choice>
          <value>false</value>
          <display_name>false</display_name>
        </choice>
      </choices>
    </argument>
    <argument>
      <name>heat_pump_airflow_defect_ratio</name>
      <display_name>Heat Pump: Airflow Defect Ratio</display_name>
      <description>The airflow defect ratio, defined as (InstalledAirflow - DesignAirflow) / DesignAirflow, of the heat pump per ANSI/RESNET/ACCA Standard 310. A value of zero means no airflow defect. Applies only to air-to-air, ducted mini-split, and ground-to-air. If not provided, assumes no defect.</description>
      <type>Double</type>
      <units>Frac</units>
      <required>false</required>
      <model_dependent>false</model_dependent>
    </argument>
    <argument>
      <name>heat_pump_charge_defect_ratio</name>
      <display_name>Heat Pump: Charge Defect Ratio</display_name>
      <description>The refrigerant charge defect ratio, defined as (InstalledCharge - DesignCharge) / DesignCharge, of the heat pump per ANSI/RESNET/ACCA Standard 310. A value of zero means no refrigerant charge defect. Applies to all heat pump types. If not provided, assumes no defect.</description>
      <type>Double</type>
      <units>Frac</units>
      <required>false</required>
      <model_dependent>false</model_dependent>
    </argument>
    <argument>
      <name>heat_pump_crankcase_heater_watts</name>
      <display_name>Heat Pump: Crankcase Heater Power Watts</display_name>
      <description>Heat Pump crankcase heater power consumption in Watts. Applies only to air-to-air, mini-split, packaged terminal heat pump and room air conditioner with reverse cycle. If not provided, the OS-HPXML default (see &lt;a href='https://openstudio-hpxml.readthedocs.io/en/v1.10.0/workflow_inputs.html#air-to-air-heat-pump'&gt;Air-to-Air Heat Pump&lt;/a&gt;, &lt;a href='https://openstudio-hpxml.readthedocs.io/en/v1.10.0/workflow_inputs.html#mini-split-heat-pump'&gt;Mini-Split Heat Pump&lt;/a&gt;, &lt;a href='https://openstudio-hpxml.readthedocs.io/en/v1.10.0/workflow_inputs.html#packaged-terminal-heat-pump'&gt;Packaged Terminal Heat Pump&lt;/a&gt;, &lt;a href='https://openstudio-hpxml.readthedocs.io/en/v1.10.0/workflow_inputs.html#room-air-conditioner-w-reverse-cycle'&gt;Room Air Conditioner w/ Reverse Cycle&lt;/a&gt;) is used.</description>
      <type>Double</type>
      <units>W</units>
      <required>false</required>
      <model_dependent>false</model_dependent>
    </argument>
    <argument>
      <name>heat_pump_pan_heater_watts</name>
      <display_name>Heat Pump: Pan Heater Power Watts</display_name>
      <description>Heat Pump pan heater power consumption in Watts. Applies only to air-to-air and mini-split. If not provided, the OS-HPXML default (see &lt;a href='https://openstudio-hpxml.readthedocs.io/en/v1.10.0/workflow_inputs.html#air-to-air-heat-pump'&gt;Air-to-Air Heat Pump&lt;/a&gt;, &lt;a href='https://openstudio-hpxml.readthedocs.io/en/v1.10.0/workflow_inputs.html#mini-split-heat-pump'&gt;Mini-Split Heat Pump&lt;/a&gt;) is used.</description>
      <type>Double</type>
      <units>W</units>
      <required>false</required>
      <model_dependent>false</model_dependent>
    </argument>
    <argument>
      <name>heat_pump_pan_heater_control_type</name>
      <display_name>Heat Pump: Pan Heater Control Type</display_name>
      <description>Heat pump pan heater control type. If 'continuous', operates continuously when outdoor temperature is below 32F. If 'defrost mode', operates only during defrost mode when outdoor temperature is below 32F. Applies only to air-to-air and mini-split. If not provided, the OS-HPXML default (see &lt;a href='https://openstudio-hpxml.readthedocs.io/en/v1.10.0/workflow_inputs.html#air-to-air-heat-pump'&gt;Air-to-Air Heat Pump&lt;/a&gt;, &lt;a href='https://openstudio-hpxml.readthedocs.io/en/v1.10.0/workflow_inputs.html#mini-split-heat-pump'&gt;Mini-Split Heat Pump&lt;/a&gt;) is used.</description>
      <type>Choice</type>
      <required>false</required>
      <model_dependent>false</model_dependent>
      <choices>
        <choice>
          <value>continuous</value>
          <display_name>continuous</display_name>
        </choice>
        <choice>
          <value>defrost mode</value>
          <display_name>defrost mode</display_name>
        </choice>
      </choices>
    </argument>
    <argument>
      <name>hvac_perf_data_capacity_type</name>
      <display_name>HVAC Detailed Performance Data: Capacity Type</display_name>
      <description>Type of capacity values for detailed performance data if available. Applies only to air-source HVAC systems (central and mini-split air conditioners, air-to-air and mini-split heat pumps).</description>
      <type>Choice</type>
      <units>Absolute capacities</units>
      <required>false</required>
      <model_dependent>false</model_dependent>
      <choices>
        <choice>
          <value>Absolute capacities</value>
          <display_name>Absolute capacities</display_name>
        </choice>
        <choice>
          <value>Normalized capacity fractions</value>
          <display_name>Normalized capacity fractions</display_name>
        </choice>
      </choices>
    </argument>
    <argument>
      <name>hvac_perf_data_heating_outdoor_temperatures</name>
      <display_name>HVAC Detailed Performance Data: Heating Outdoor Temperatures</display_name>
      <description>Outdoor temperatures of heating detailed performance data if available. Applies only to air-source HVAC systems (air-to-air and mini-split heat pumps). Only certain outdoor temperatures are allowed, see the OS-HPXML documentation (&lt;a href='https://openstudio-hpxml.readthedocs.io/en/v1.10.0/workflow_inputs.html#detailed-heating-performance-data'&gt;Detailed Heating Performance Data&lt;/a&gt;).</description>
      <type>String</type>
      <units>F</units>
      <required>false</required>
      <model_dependent>false</model_dependent>
    </argument>
    <argument>
      <name>hvac_perf_data_heating_min_speed_capacities</name>
      <display_name>HVAC Detailed Performance Data: Heating Minimum Speed Capacities</display_name>
      <description>Minimum speed capacities of heating detailed performance data if available, corresponding to the above outdoor temperatures. Applies only to two stage and variable speed air-source HVAC systems (air-to-air and mini-split heat pumps). Not all values are required, see the OS-HPXML documentation (&lt;a href='https://openstudio-hpxml.readthedocs.io/en/v1.10.0/workflow_inputs.html#detailed-heating-performance-data'&gt;Detailed Heating Performance Data&lt;/a&gt;).</description>
      <type>String</type>
      <units>Btu/hr or Frac</units>
      <required>false</required>
      <model_dependent>false</model_dependent>
    </argument>
    <argument>
      <name>hvac_perf_data_heating_nom_speed_capacities</name>
      <display_name>HVAC Detailed Performance Data: Heating Nominal Speed Capacities</display_name>
      <description>Nominal speed capacities of heating detailed performance data if available, corresponding to the above outdoor temperatures. Applies only to air-source HVAC systems (air-to-air and mini-split heat pumps). Not all values are required, see the OS-HPXML documentation (&lt;a href='https://openstudio-hpxml.readthedocs.io/en/v1.10.0/workflow_inputs.html#detailed-heating-performance-data'&gt;Detailed Heating Performance Data&lt;/a&gt;).</description>
      <type>String</type>
      <units>Btu/hr or Frac</units>
      <required>false</required>
      <model_dependent>false</model_dependent>
    </argument>
    <argument>
      <name>hvac_perf_data_heating_max_speed_capacities</name>
      <display_name>HVAC Detailed Performance Data: Heating Maximum Speed Capacities</display_name>
      <description>Maximum speed capacities of heating detailed performance data if available, corresponding to the above outdoor temperatures. Applies only to variable speed air-source HVAC systems (air-to-air and mini-split heat pumps). Not all values are required, see the OS-HPXML documentation (&lt;a href='https://openstudio-hpxml.readthedocs.io/en/v1.10.0/workflow_inputs.html#detailed-heating-performance-data'&gt;Detailed Heating Performance Data&lt;/a&gt;).</description>
      <type>String</type>
      <units>Btu/hr or Frac</units>
      <required>false</required>
      <model_dependent>false</model_dependent>
    </argument>
    <argument>
      <name>hvac_perf_data_heating_min_speed_cops</name>
      <display_name>HVAC Detailed Performance Data: Heating Minimum Speed COPs</display_name>
      <description>Minimum speed efficiency COP values of heating detailed performance data if available, corresponding to the above outdoor temperatures. Applies only to two stage and variable speed air-source HVAC systems (air-to-air and mini-split heat pumps). Not all values are required, see the OS-HPXML documentation (&lt;a href='https://openstudio-hpxml.readthedocs.io/en/v1.10.0/workflow_inputs.html#detailed-heating-performance-data'&gt;Detailed Heating Performance Data&lt;/a&gt;).</description>
      <type>String</type>
      <units>W/W</units>
      <required>false</required>
      <model_dependent>false</model_dependent>
    </argument>
    <argument>
      <name>hvac_perf_data_heating_nom_speed_cops</name>
      <display_name>HVAC Detailed Performance Data: Heating Nominal Speed COPs</display_name>
      <description>Nominal speed efficiency COP values of heating detailed performance data if available, corresponding to the above outdoor temperatures. Applies only to air-source HVAC systems (air-to-air and mini-split heat pumps). Not all values are required, see the OS-HPXML documentation (&lt;a href='https://openstudio-hpxml.readthedocs.io/en/v1.10.0/workflow_inputs.html#detailed-heating-performance-data'&gt;Detailed Heating Performance Data&lt;/a&gt;).</description>
      <type>String</type>
      <units>W/W</units>
      <required>false</required>
      <model_dependent>false</model_dependent>
    </argument>
    <argument>
      <name>hvac_perf_data_heating_max_speed_cops</name>
      <display_name>HVAC Detailed Performance Data: Heating Maximum Speed COPs</display_name>
      <description>Maximum speed efficiency COP values of heating detailed performance data if available, corresponding to the above outdoor temperatures. Applies only to variable speed air-source HVAC systems (air-to-air and mini-split heat pumps). Not all values are required, see the OS-HPXML documentation (&lt;a href='https://openstudio-hpxml.readthedocs.io/en/v1.10.0/workflow_inputs.html#detailed-heating-performance-data'&gt;Detailed Heating Performance Data&lt;/a&gt;).</description>
      <type>String</type>
      <units>W/W</units>
      <required>false</required>
      <model_dependent>false</model_dependent>
    </argument>
    <argument>
      <name>hvac_perf_data_cooling_outdoor_temperatures</name>
      <display_name>HVAC Detailed Performance Data: Cooling Outdoor Temperatures</display_name>
      <description>Outdoor temperatures of cooling detailed performance data if available. Applies only to variable-speed air-source HVAC systems (central and mini-split air conditioners, air-to-air and mini-split heat pumps). Only certain outdoor temperatures are allowed, see the OS-HPXML documentation (&lt;a href='https://openstudio-hpxml.readthedocs.io/en/v1.10.0/workflow_inputs.html#detailed-cooling-performance-data'&gt;Detailed Cooling Performance Data&lt;/a&gt;).</description>
      <type>String</type>
      <units>F</units>
      <required>false</required>
      <model_dependent>false</model_dependent>
    </argument>
    <argument>
      <name>hvac_perf_data_cooling_min_speed_capacities</name>
      <display_name>HVAC Detailed Performance Data: Cooling Minimum Speed Capacities</display_name>
      <description>Minimum speed capacities of cooling detailed performance data if available, corresponding to the above outdoor temperatures. Applies only to two stage and variable speed air-source HVAC systems (central and mini-split air conditioners, air-to-air and mini-split heat pumps). Not all values are required, see the OS-HPXML documentation (&lt;a href='https://openstudio-hpxml.readthedocs.io/en/v1.10.0/workflow_inputs.html#detailed-cooling-performance-data'&gt;Detailed Cooling Performance Data&lt;/a&gt;).</description>
      <type>String</type>
      <units>Btu/hr or Frac</units>
      <required>false</required>
      <model_dependent>false</model_dependent>
    </argument>
    <argument>
      <name>hvac_perf_data_cooling_nom_speed_capacities</name>
      <display_name>HVAC Detailed Performance Data: Cooling Nominal Speed Capacities</display_name>
      <description>Nominal speed capacities of cooling detailed performance data if available, corresponding to the above outdoor temperatures. Applies only to air-source HVAC systems (central and mini-split air conditioners, air-to-air and mini-split heat pumps). Not all values are required, see the OS-HPXML documentation (&lt;a href='https://openstudio-hpxml.readthedocs.io/en/v1.10.0/workflow_inputs.html#detailed-cooling-performance-data'&gt;Detailed Cooling Performance Data&lt;/a&gt;).</description>
      <type>String</type>
      <units>Btu/hr or Frac</units>
      <required>false</required>
      <model_dependent>false</model_dependent>
    </argument>
    <argument>
      <name>hvac_perf_data_cooling_max_speed_capacities</name>
      <display_name>HVAC Detailed Performance Data: Cooling Maximum Speed Capacities</display_name>
      <description>Maximum speed capacities of cooling detailed performance data if available, corresponding to the above outdoor temperatures. Applies only to variable speed air-source HVAC systems (central and mini-split air conditioners, air-to-air and mini-split heat pumps). Not all values are required, see the OS-HPXML documentation (&lt;a href='https://openstudio-hpxml.readthedocs.io/en/v1.10.0/workflow_inputs.html#detailed-cooling-performance-data'&gt;Detailed Cooling Performance Data&lt;/a&gt;).</description>
      <type>String</type>
      <units>Btu/hr or Frac</units>
      <required>false</required>
      <model_dependent>false</model_dependent>
    </argument>
    <argument>
      <name>hvac_perf_data_cooling_min_speed_cops</name>
      <display_name>HVAC Detailed Performance Data: Cooling Minimum Speed COPs</display_name>
      <description>Minimum speed efficiency COP values of cooling detailed performance data if available, corresponding to the above outdoor temperatures. Applies only to two stage and variable speed air-source HVAC systems (central and mini-split air conditioners, air-to-air and mini-split heat pumps). Not all values are required, see the OS-HPXML documentation (&lt;a href='https://openstudio-hpxml.readthedocs.io/en/v1.10.0/workflow_inputs.html#detailed-cooling-performance-data'&gt;Detailed Cooling Performance Data&lt;/a&gt;).</description>
      <type>String</type>
      <units>W/W</units>
      <required>false</required>
      <model_dependent>false</model_dependent>
    </argument>
    <argument>
      <name>hvac_perf_data_cooling_nom_speed_cops</name>
      <display_name>HVAC Detailed Performance Data: Cooling Nominal Speed COPs</display_name>
      <description>Nominal speed efficiency COP values of cooling detailed performance data if available, corresponding to the above outdoor temperatures. Applies only to air-source HVAC systems (central and mini-split air conditioners, air-to-air and mini-split heat pumps). Not all values are required, see the OS-HPXML documentation (&lt;a href='https://openstudio-hpxml.readthedocs.io/en/v1.10.0/workflow_inputs.html#detailed-cooling-performance-data'&gt;Detailed Cooling Performance Data&lt;/a&gt;).</description>
      <type>String</type>
      <units>W/W</units>
      <required>false</required>
      <model_dependent>false</model_dependent>
    </argument>
    <argument>
      <name>hvac_perf_data_cooling_max_speed_cops</name>
      <display_name>HVAC Detailed Performance Data: Cooling Maximum Speed COPs</display_name>
      <description>Maximum speed efficiency COP values of cooling detailed performance data if available, corresponding to the above outdoor temperatures. Applies only to variable speed air-source HVAC systems (central and mini-split air conditioners, air-to-air and mini-split heat pumps). Not all values are required, see the OS-HPXML documentation (&lt;a href='https://openstudio-hpxml.readthedocs.io/en/v1.10.0/workflow_inputs.html#detailed-cooling-performance-data'&gt;Detailed Cooling Performance Data&lt;/a&gt;).</description>
      <type>String</type>
      <units>W/W</units>
      <required>false</required>
      <model_dependent>false</model_dependent>
    </argument>
    <argument>
      <name>geothermal_loop_configuration</name>
      <display_name>Geothermal Loop: Configuration</display_name>
      <description>Configuration of the geothermal loop. Only applies to ground-to-air heat pump type. If not provided, the OS-HPXML default (see &lt;a href='https://openstudio-hpxml.readthedocs.io/en/v1.10.0/workflow_inputs.html#ground-to-air-heat-pump'&gt;Ground-to-Air Heat Pump&lt;/a&gt;) is used.</description>
      <type>Choice</type>
      <required>false</required>
      <model_dependent>false</model_dependent>
      <choices>
        <choice>
          <value>none</value>
          <display_name>none</display_name>
        </choice>
        <choice>
          <value>vertical</value>
          <display_name>vertical</display_name>
        </choice>
      </choices>
    </argument>
    <argument>
      <name>geothermal_loop_borefield_configuration</name>
      <display_name>Geothermal Loop: Borefield Configuration</display_name>
      <description>Borefield configuration of the geothermal loop. Only applies to ground-to-air heat pump type. If not provided, the OS-HPXML default (see &lt;a href='https://openstudio-hpxml.readthedocs.io/en/v1.10.0/workflow_inputs.html#hpxml-geothermal-loops'&gt;HPXML Geothermal Loops&lt;/a&gt;) is used.</description>
      <type>Choice</type>
      <required>false</required>
      <model_dependent>false</model_dependent>
      <choices>
        <choice>
          <value>Rectangle</value>
          <display_name>Rectangle</display_name>
        </choice>
        <choice>
          <value>Open Rectangle</value>
          <display_name>Open Rectangle</display_name>
        </choice>
        <choice>
          <value>C</value>
          <display_name>C</display_name>
        </choice>
        <choice>
          <value>L</value>
          <display_name>L</display_name>
        </choice>
        <choice>
          <value>U</value>
          <display_name>U</display_name>
        </choice>
        <choice>
          <value>Lopsided U</value>
          <display_name>Lopsided U</display_name>
        </choice>
      </choices>
    </argument>
    <argument>
      <name>geothermal_loop_loop_flow</name>
      <display_name>Geothermal Loop: Loop Flow</display_name>
      <description>Water flow rate through the geothermal loop. Only applies to ground-to-air heat pump type. If not provided, the OS-HPXML autosized default (see &lt;a href='https://openstudio-hpxml.readthedocs.io/en/v1.10.0/workflow_inputs.html#hpxml-geothermal-loops'&gt;HPXML Geothermal Loops&lt;/a&gt;) is used.</description>
      <type>Double</type>
      <units>gpm</units>
      <required>false</required>
      <model_dependent>false</model_dependent>
    </argument>
    <argument>
      <name>geothermal_loop_boreholes_count</name>
      <display_name>Geothermal Loop: Boreholes Count</display_name>
      <description>Number of boreholes. Only applies to ground-to-air heat pump type. If not provided, the OS-HPXML autosized default (see &lt;a href='https://openstudio-hpxml.readthedocs.io/en/v1.10.0/workflow_inputs.html#hpxml-geothermal-loops'&gt;HPXML Geothermal Loops&lt;/a&gt;) is used.</description>
      <type>Integer</type>
      <units>#</units>
      <required>false</required>
      <model_dependent>false</model_dependent>
    </argument>
    <argument>
      <name>geothermal_loop_boreholes_length</name>
      <display_name>Geothermal Loop: Boreholes Length</display_name>
      <description>Average length of each borehole (vertical). Only applies to ground-to-air heat pump type. If not provided, the OS-HPXML autosized default (see &lt;a href='https://openstudio-hpxml.readthedocs.io/en/v1.10.0/workflow_inputs.html#hpxml-geothermal-loops'&gt;HPXML Geothermal Loops&lt;/a&gt;) is used.</description>
      <type>Double</type>
      <units>ft</units>
      <required>false</required>
      <model_dependent>false</model_dependent>
    </argument>
    <argument>
      <name>geothermal_loop_boreholes_spacing</name>
      <display_name>Geothermal Loop: Boreholes Spacing</display_name>
      <description>Distance between bores. Only applies to ground-to-air heat pump type. If not provided, the OS-HPXML default (see &lt;a href='https://openstudio-hpxml.readthedocs.io/en/v1.10.0/workflow_inputs.html#hpxml-geothermal-loops'&gt;HPXML Geothermal Loops&lt;/a&gt;) is used.</description>
      <type>Double</type>
      <units>ft</units>
      <required>false</required>
      <model_dependent>false</model_dependent>
    </argument>
    <argument>
      <name>geothermal_loop_boreholes_diameter</name>
      <display_name>Geothermal Loop: Boreholes Diameter</display_name>
      <description>Diameter of bores. Only applies to ground-to-air heat pump type. If not provided, the OS-HPXML default (see &lt;a href='https://openstudio-hpxml.readthedocs.io/en/v1.10.0/workflow_inputs.html#hpxml-geothermal-loops'&gt;HPXML Geothermal Loops&lt;/a&gt;) is used.</description>
      <type>Double</type>
      <units>in</units>
      <required>false</required>
      <model_dependent>false</model_dependent>
    </argument>
    <argument>
      <name>geothermal_loop_grout_type</name>
      <display_name>Geothermal Loop: Grout Type</display_name>
      <description>Grout type of the geothermal loop. Only applies to ground-to-air heat pump type. If not provided, the OS-HPXML default (see &lt;a href='https://openstudio-hpxml.readthedocs.io/en/v1.10.0/workflow_inputs.html#hpxml-geothermal-loops'&gt;HPXML Geothermal Loops&lt;/a&gt;) is used.</description>
      <type>Choice</type>
      <required>false</required>
      <model_dependent>false</model_dependent>
      <choices>
        <choice>
          <value>standard</value>
          <display_name>standard</display_name>
        </choice>
        <choice>
          <value>thermally enhanced</value>
          <display_name>thermally enhanced</display_name>
        </choice>
      </choices>
    </argument>
    <argument>
      <name>geothermal_loop_pipe_type</name>
      <display_name>Geothermal Loop: Pipe Type</display_name>
      <description>Pipe type of the geothermal loop. Only applies to ground-to-air heat pump type. If not provided, the OS-HPXML default (see &lt;a href='https://openstudio-hpxml.readthedocs.io/en/v1.10.0/workflow_inputs.html#hpxml-geothermal-loops'&gt;HPXML Geothermal Loops&lt;/a&gt;) is used.</description>
      <type>Choice</type>
      <required>false</required>
      <model_dependent>false</model_dependent>
      <choices>
        <choice>
          <value>standard</value>
          <display_name>standard</display_name>
        </choice>
        <choice>
          <value>thermally enhanced</value>
          <display_name>thermally enhanced</display_name>
        </choice>
      </choices>
    </argument>
    <argument>
      <name>geothermal_loop_pipe_diameter</name>
      <display_name>Geothermal Loop: Pipe Diameter</display_name>
      <description>Pipe diameter of the geothermal loop. Only applies to ground-to-air heat pump type. If not provided, the OS-HPXML default (see &lt;a href='https://openstudio-hpxml.readthedocs.io/en/v1.10.0/workflow_inputs.html#hpxml-geothermal-loops'&gt;HPXML Geothermal Loops&lt;/a&gt;) is used.</description>
      <type>Choice</type>
      <units>in</units>
      <required>false</required>
      <model_dependent>false</model_dependent>
      <choices>
        <choice>
          <value>3/4" pipe</value>
          <display_name>3/4" pipe</display_name>
        </choice>
        <choice>
          <value>1" pipe</value>
          <display_name>1" pipe</display_name>
        </choice>
        <choice>
          <value>1-1/4" pipe</value>
          <display_name>1-1/4" pipe</display_name>
        </choice>
      </choices>
    </argument>
    <argument>
      <name>heating_system_2_type</name>
      <display_name>Heating System 2: Type</display_name>
      <description>The type of the second heating system. If a heat pump is specified and the backup type is 'separate', this heating system represents 'separate' backup heating. For ducted heat pumps where the backup heating system is a 'Furnace', the backup would typically be characterized as 'integrated' in that the furnace and heat pump share the same distribution system and blower fan; a 'Furnace' as 'separate' backup to a ducted heat pump is not supported.</description>
      <type>Choice</type>
      <required>true</required>
      <model_dependent>false</model_dependent>
      <default_value>none</default_value>
      <choices>
        <choice>
          <value>none</value>
          <display_name>none</display_name>
        </choice>
        <choice>
          <value>Furnace</value>
          <display_name>Furnace</display_name>
        </choice>
        <choice>
          <value>WallFurnace</value>
          <display_name>WallFurnace</display_name>
        </choice>
        <choice>
          <value>FloorFurnace</value>
          <display_name>FloorFurnace</display_name>
        </choice>
        <choice>
          <value>Boiler</value>
          <display_name>Boiler</display_name>
        </choice>
        <choice>
          <value>ElectricResistance</value>
          <display_name>ElectricResistance</display_name>
        </choice>
        <choice>
          <value>Stove</value>
          <display_name>Stove</display_name>
        </choice>
        <choice>
          <value>SpaceHeater</value>
          <display_name>SpaceHeater</display_name>
        </choice>
        <choice>
          <value>Fireplace</value>
          <display_name>Fireplace</display_name>
        </choice>
      </choices>
    </argument>
    <argument>
      <name>heating_system_2_fuel</name>
      <display_name>Heating System 2: Fuel Type</display_name>
      <description>The fuel type of the second heating system. Ignored for ElectricResistance.</description>
      <type>Choice</type>
      <required>true</required>
      <model_dependent>false</model_dependent>
      <default_value>electricity</default_value>
      <choices>
        <choice>
          <value>electricity</value>
          <display_name>electricity</display_name>
        </choice>
        <choice>
          <value>natural gas</value>
          <display_name>natural gas</display_name>
        </choice>
        <choice>
          <value>fuel oil</value>
          <display_name>fuel oil</display_name>
        </choice>
        <choice>
          <value>propane</value>
          <display_name>propane</display_name>
        </choice>
        <choice>
          <value>wood</value>
          <display_name>wood</display_name>
        </choice>
        <choice>
          <value>wood pellets</value>
          <display_name>wood pellets</display_name>
        </choice>
        <choice>
          <value>coal</value>
          <display_name>coal</display_name>
        </choice>
      </choices>
    </argument>
    <argument>
      <name>heating_system_2_heating_efficiency</name>
      <display_name>Heating System 2: Rated AFUE or Percent</display_name>
      <description>The rated heating efficiency value of the second heating system.</description>
      <type>Double</type>
      <units>Frac</units>
      <required>true</required>
      <model_dependent>false</model_dependent>
      <default_value>1</default_value>
    </argument>
    <argument>
      <name>heating_system_2_heating_capacity</name>
      <display_name>Heating System 2: Heating Capacity</display_name>
      <description>The output heating capacity of the second heating system. If not provided, the OS-HPXML autosized default (see &lt;a href='https://openstudio-hpxml.readthedocs.io/en/v1.10.0/workflow_inputs.html#hpxml-heating-systems'&gt;HPXML Heating Systems&lt;/a&gt;) is used.</description>
      <type>Double</type>
      <units>Btu/hr</units>
      <required>false</required>
      <model_dependent>false</model_dependent>
    </argument>
    <argument>
      <name>heating_system_2_heating_autosizing_factor</name>
      <display_name>Heating System 2: Heating Autosizing Factor</display_name>
      <description>The capacity scaling factor applied to the auto-sizing methodology. If not provided, 1.0 is used.</description>
      <type>Double</type>
      <required>false</required>
      <model_dependent>false</model_dependent>
    </argument>
    <argument>
      <name>heating_system_2_heating_autosizing_limit</name>
      <display_name>Heating System 2: Heating Autosizing Limit</display_name>
      <description>The maximum capacity limit applied to the auto-sizing methodology. If not provided, no limit is used.</description>
      <type>Double</type>
      <units>Btu/hr</units>
      <required>false</required>
      <model_dependent>false</model_dependent>
    </argument>
    <argument>
      <name>heating_system_2_fraction_heat_load_served</name>
      <display_name>Heating System 2: Fraction Heat Load Served</display_name>
      <description>The heat load served fraction of the second heating system. Ignored if this heating system serves as a backup system for a heat pump.</description>
      <type>Double</type>
      <units>Frac</units>
      <required>true</required>
      <model_dependent>false</model_dependent>
      <default_value>0.25</default_value>
    </argument>
    <argument>
      <name>hvac_control_heating_weekday_setpoint</name>
      <display_name>HVAC Control: Heating Weekday Setpoint Schedule</display_name>
      <description>Specify the constant or 24-hour comma-separated weekday heating setpoint schedule. Required unless a detailed CSV schedule is provided.</description>
      <type>String</type>
      <units>F</units>
      <required>false</required>
      <model_dependent>false</model_dependent>
    </argument>
    <argument>
      <name>hvac_control_heating_weekend_setpoint</name>
      <display_name>HVAC Control: Heating Weekend Setpoint Schedule</display_name>
      <description>Specify the constant or 24-hour comma-separated weekend heating setpoint schedule. Required unless a detailed CSV schedule is provided.</description>
      <type>String</type>
      <units>F</units>
      <required>false</required>
      <model_dependent>false</model_dependent>
    </argument>
    <argument>
      <name>hvac_control_cooling_weekday_setpoint</name>
      <display_name>HVAC Control: Cooling Weekday Setpoint Schedule</display_name>
      <description>Specify the constant or 24-hour comma-separated weekday cooling setpoint schedule. Required unless a detailed CSV schedule is provided.</description>
      <type>String</type>
      <units>F</units>
      <required>false</required>
      <model_dependent>false</model_dependent>
    </argument>
    <argument>
      <name>hvac_control_cooling_weekend_setpoint</name>
      <display_name>HVAC Control: Cooling Weekend Setpoint Schedule</display_name>
      <description>Specify the constant or 24-hour comma-separated weekend cooling setpoint schedule. Required unless a detailed CSV schedule is provided.</description>
      <type>String</type>
      <units>F</units>
      <required>false</required>
      <model_dependent>false</model_dependent>
    </argument>
    <argument>
      <name>hvac_control_heating_season_period</name>
      <display_name>HVAC Control: Heating Season Period</display_name>
      <description>Enter a date range like 'Nov 1 - Jun 30'. If not provided, the OS-HPXML default (see &lt;a href='https://openstudio-hpxml.readthedocs.io/en/v1.10.0/workflow_inputs.html#hpxml-hvac-control'&gt;HPXML HVAC Control&lt;/a&gt;) is used. Can also provide 'BuildingAmerica' to use automatic seasons from the Building America House Simulation Protocols.</description>
      <type>String</type>
      <required>false</required>
      <model_dependent>false</model_dependent>
    </argument>
    <argument>
      <name>hvac_control_cooling_season_period</name>
      <display_name>HVAC Control: Cooling Season Period</display_name>
      <description>Enter a date range like 'Jun 1 - Oct 31'. If not provided, the OS-HPXML default (see &lt;a href='https://openstudio-hpxml.readthedocs.io/en/v1.10.0/workflow_inputs.html#hpxml-hvac-control'&gt;HPXML HVAC Control&lt;/a&gt;) is used. Can also provide 'BuildingAmerica' to use automatic seasons from the Building America House Simulation Protocols.</description>
      <type>String</type>
      <required>false</required>
      <model_dependent>false</model_dependent>
    </argument>
    <argument>
      <name>hvac_blower_fan_watts_per_cfm</name>
      <display_name>HVAC Blower: Fan Efficiency</display_name>
      <description>The blower fan efficiency at maximum fan speed. Applies only to split (not packaged) systems (i.e., applies to ducted systems as well as ductless mini-split systems). If not provided, the OS-HPXML default (see &lt;a href='https://openstudio-hpxml.readthedocs.io/en/v1.10.0/workflow_inputs.html#hpxml-heating-systems'&gt;HPXML Heating Systems&lt;/a&gt;, &lt;a href='https://openstudio-hpxml.readthedocs.io/en/v1.10.0/workflow_inputs.html#hpxml-cooling-systems'&gt;HPXML Cooling Systems&lt;/a&gt;, &lt;a href='https://openstudio-hpxml.readthedocs.io/en/v1.10.0/workflow_inputs.html#hpxml-heat-pumps'&gt;HPXML Heat Pumps&lt;/a&gt;) is used.</description>
      <type>Double</type>
      <units>W/CFM</units>
      <required>false</required>
      <model_dependent>false</model_dependent>
    </argument>
    <argument>
      <name>ducts_leakage_units</name>
      <display_name>Ducts: Leakage Units</display_name>
      <description>The leakage units of the ducts.</description>
      <type>Choice</type>
      <required>true</required>
      <model_dependent>false</model_dependent>
      <default_value>Percent</default_value>
      <choices>
        <choice>
          <value>CFM25</value>
          <display_name>CFM25</display_name>
        </choice>
        <choice>
          <value>CFM50</value>
          <display_name>CFM50</display_name>
        </choice>
        <choice>
          <value>Percent</value>
          <display_name>Percent</display_name>
        </choice>
      </choices>
    </argument>
    <argument>
      <name>ducts_supply_leakage_to_outside_value</name>
      <display_name>Ducts: Supply Leakage to Outside Value</display_name>
      <description>The leakage value to outside for the supply ducts.</description>
      <type>Double</type>
      <required>true</required>
      <model_dependent>false</model_dependent>
      <default_value>0.1</default_value>
    </argument>
    <argument>
      <name>ducts_supply_location</name>
      <display_name>Ducts: Supply Location</display_name>
      <description>The location of the supply ducts. If not provided, the OS-HPXML default (see &lt;a href='https://openstudio-hpxml.readthedocs.io/en/v1.10.0/workflow_inputs.html#air-distribution'&gt;Air Distribution&lt;/a&gt;) is used.</description>
      <type>Choice</type>
      <required>false</required>
      <model_dependent>false</model_dependent>
      <choices>
        <choice>
          <value>conditioned space</value>
          <display_name>conditioned space</display_name>
        </choice>
        <choice>
          <value>basement - conditioned</value>
          <display_name>basement - conditioned</display_name>
        </choice>
        <choice>
          <value>basement - unconditioned</value>
          <display_name>basement - unconditioned</display_name>
        </choice>
        <choice>
          <value>crawlspace</value>
          <display_name>crawlspace</display_name>
        </choice>
        <choice>
          <value>crawlspace - vented</value>
          <display_name>crawlspace - vented</display_name>
        </choice>
        <choice>
          <value>crawlspace - unvented</value>
          <display_name>crawlspace - unvented</display_name>
        </choice>
        <choice>
          <value>crawlspace - conditioned</value>
          <display_name>crawlspace - conditioned</display_name>
        </choice>
        <choice>
          <value>attic</value>
          <display_name>attic</display_name>
        </choice>
        <choice>
          <value>attic - vented</value>
          <display_name>attic - vented</display_name>
        </choice>
        <choice>
          <value>attic - unvented</value>
          <display_name>attic - unvented</display_name>
        </choice>
        <choice>
          <value>garage</value>
          <display_name>garage</display_name>
        </choice>
        <choice>
          <value>exterior wall</value>
          <display_name>exterior wall</display_name>
        </choice>
        <choice>
          <value>under slab</value>
          <display_name>under slab</display_name>
        </choice>
        <choice>
          <value>roof deck</value>
          <display_name>roof deck</display_name>
        </choice>
        <choice>
          <value>outside</value>
          <display_name>outside</display_name>
        </choice>
        <choice>
          <value>other housing unit</value>
          <display_name>other housing unit</display_name>
        </choice>
        <choice>
          <value>other heated space</value>
          <display_name>other heated space</display_name>
        </choice>
        <choice>
          <value>other multifamily buffer space</value>
          <display_name>other multifamily buffer space</display_name>
        </choice>
        <choice>
          <value>other non-freezing space</value>
          <display_name>other non-freezing space</display_name>
        </choice>
        <choice>
          <value>manufactured home belly</value>
          <display_name>manufactured home belly</display_name>
        </choice>
      </choices>
    </argument>
    <argument>
      <name>ducts_supply_insulation_r</name>
      <display_name>Ducts: Supply Insulation R-Value</display_name>
      <description>The nominal insulation r-value of the supply ducts excluding air films. Use 0 for uninsulated ducts.</description>
      <type>Double</type>
      <units>h-ft^2-R/Btu</units>
      <required>true</required>
      <model_dependent>false</model_dependent>
      <default_value>0</default_value>
    </argument>
    <argument>
      <name>ducts_supply_buried_insulation_level</name>
      <display_name>Ducts: Supply Buried Insulation Level</display_name>
      <description>Whether the supply ducts are buried in, e.g., attic loose-fill insulation. Partially buried ducts have insulation that does not cover the top of the ducts. Fully buried ducts have insulation that just covers the top of the ducts. Deeply buried ducts have insulation that continues above the top of the ducts.</description>
      <type>Choice</type>
      <required>false</required>
      <model_dependent>false</model_dependent>
      <choices>
        <choice>
          <value>not buried</value>
          <display_name>not buried</display_name>
        </choice>
        <choice>
          <value>partially buried</value>
          <display_name>partially buried</display_name>
        </choice>
        <choice>
          <value>fully buried</value>
          <display_name>fully buried</display_name>
        </choice>
        <choice>
          <value>deeply buried</value>
          <display_name>deeply buried</display_name>
        </choice>
      </choices>
    </argument>
    <argument>
      <name>ducts_supply_surface_area</name>
      <display_name>Ducts: Supply Surface Area</display_name>
      <description>The supply ducts surface area in the given location. If neither Surface Area nor Area Fraction provided, the OS-HPXML default (see &lt;a href='https://openstudio-hpxml.readthedocs.io/en/v1.10.0/workflow_inputs.html#air-distribution'&gt;Air Distribution&lt;/a&gt;) is used.</description>
      <type>Double</type>
      <units>ft^2</units>
      <required>false</required>
      <model_dependent>false</model_dependent>
    </argument>
    <argument>
      <name>ducts_supply_surface_area_fraction</name>
      <display_name>Ducts: Supply Area Fraction</display_name>
      <description>The fraction of supply ducts surface area in the given location. Only used if Surface Area is not provided. If the fraction is less than 1, the remaining duct area is assumed to be in conditioned space. If neither Surface Area nor Area Fraction provided, the OS-HPXML default (see &lt;a href='https://openstudio-hpxml.readthedocs.io/en/v1.10.0/workflow_inputs.html#air-distribution'&gt;Air Distribution&lt;/a&gt;) is used.</description>
      <type>Double</type>
      <units>frac</units>
      <required>false</required>
      <model_dependent>false</model_dependent>
    </argument>
    <argument>
      <name>ducts_supply_fraction_rectangular</name>
      <display_name>Ducts: Supply Fraction Rectangular</display_name>
      <description>The fraction of supply ducts that are rectangular (as opposed to round); this affects the duct effective R-value used for modeling. If not provided, the OS-HPXML default (see &lt;a href='https://openstudio-hpxml.readthedocs.io/en/v1.10.0/workflow_inputs.html#air-distribution'&gt;Air Distribution&lt;/a&gt;) is used.</description>
      <type>Double</type>
      <units>frac</units>
      <required>false</required>
      <model_dependent>false</model_dependent>
    </argument>
    <argument>
      <name>ducts_return_leakage_to_outside_value</name>
      <display_name>Ducts: Return Leakage to Outside Value</display_name>
      <description>The leakage value to outside for the return ducts.</description>
      <type>Double</type>
      <required>true</required>
      <model_dependent>false</model_dependent>
      <default_value>0.1</default_value>
    </argument>
    <argument>
      <name>ducts_return_location</name>
      <display_name>Ducts: Return Location</display_name>
      <description>The location of the return ducts. If not provided, the OS-HPXML default (see &lt;a href='https://openstudio-hpxml.readthedocs.io/en/v1.10.0/workflow_inputs.html#air-distribution'&gt;Air Distribution&lt;/a&gt;) is used.</description>
      <type>Choice</type>
      <required>false</required>
      <model_dependent>false</model_dependent>
      <choices>
        <choice>
          <value>conditioned space</value>
          <display_name>conditioned space</display_name>
        </choice>
        <choice>
          <value>basement - conditioned</value>
          <display_name>basement - conditioned</display_name>
        </choice>
        <choice>
          <value>basement - unconditioned</value>
          <display_name>basement - unconditioned</display_name>
        </choice>
        <choice>
          <value>crawlspace</value>
          <display_name>crawlspace</display_name>
        </choice>
        <choice>
          <value>crawlspace - vented</value>
          <display_name>crawlspace - vented</display_name>
        </choice>
        <choice>
          <value>crawlspace - unvented</value>
          <display_name>crawlspace - unvented</display_name>
        </choice>
        <choice>
          <value>crawlspace - conditioned</value>
          <display_name>crawlspace - conditioned</display_name>
        </choice>
        <choice>
          <value>attic</value>
          <display_name>attic</display_name>
        </choice>
        <choice>
          <value>attic - vented</value>
          <display_name>attic - vented</display_name>
        </choice>
        <choice>
          <value>attic - unvented</value>
          <display_name>attic - unvented</display_name>
        </choice>
        <choice>
          <value>garage</value>
          <display_name>garage</display_name>
        </choice>
        <choice>
          <value>exterior wall</value>
          <display_name>exterior wall</display_name>
        </choice>
        <choice>
          <value>under slab</value>
          <display_name>under slab</display_name>
        </choice>
        <choice>
          <value>roof deck</value>
          <display_name>roof deck</display_name>
        </choice>
        <choice>
          <value>outside</value>
          <display_name>outside</display_name>
        </choice>
        <choice>
          <value>other housing unit</value>
          <display_name>other housing unit</display_name>
        </choice>
        <choice>
          <value>other heated space</value>
          <display_name>other heated space</display_name>
        </choice>
        <choice>
          <value>other multifamily buffer space</value>
          <display_name>other multifamily buffer space</display_name>
        </choice>
        <choice>
          <value>other non-freezing space</value>
          <display_name>other non-freezing space</display_name>
        </choice>
        <choice>
          <value>manufactured home belly</value>
          <display_name>manufactured home belly</display_name>
        </choice>
      </choices>
    </argument>
    <argument>
      <name>ducts_return_insulation_r</name>
      <display_name>Ducts: Return Insulation R-Value</display_name>
      <description>The nominal insulation r-value of the return ducts excluding air films. Use 0 for uninsulated ducts.</description>
      <type>Double</type>
      <units>h-ft^2-R/Btu</units>
      <required>true</required>
      <model_dependent>false</model_dependent>
      <default_value>0</default_value>
    </argument>
    <argument>
      <name>ducts_return_buried_insulation_level</name>
      <display_name>Ducts: Return Buried Insulation Level</display_name>
      <description>Whether the return ducts are buried in, e.g., attic loose-fill insulation. Partially buried ducts have insulation that does not cover the top of the ducts. Fully buried ducts have insulation that just covers the top of the ducts. Deeply buried ducts have insulation that continues above the top of the ducts.</description>
      <type>Choice</type>
      <required>false</required>
      <model_dependent>false</model_dependent>
      <choices>
        <choice>
          <value>not buried</value>
          <display_name>not buried</display_name>
        </choice>
        <choice>
          <value>partially buried</value>
          <display_name>partially buried</display_name>
        </choice>
        <choice>
          <value>fully buried</value>
          <display_name>fully buried</display_name>
        </choice>
        <choice>
          <value>deeply buried</value>
          <display_name>deeply buried</display_name>
        </choice>
      </choices>
    </argument>
    <argument>
      <name>ducts_return_surface_area</name>
      <display_name>Ducts: Return Surface Area</display_name>
      <description>The return ducts surface area in the given location. If neither Surface Area nor Area Fraction provided, the OS-HPXML default (see &lt;a href='https://openstudio-hpxml.readthedocs.io/en/v1.10.0/workflow_inputs.html#air-distribution'&gt;Air Distribution&lt;/a&gt;) is used.</description>
      <type>Double</type>
      <units>ft^2</units>
      <required>false</required>
      <model_dependent>false</model_dependent>
    </argument>
    <argument>
      <name>ducts_return_surface_area_fraction</name>
      <display_name>Ducts: Return Area Fraction</display_name>
      <description>The fraction of return ducts surface area in the given location. Only used if Surface Area is not provided. If the fraction is less than 1, the remaining duct area is assumed to be in conditioned space. If neither Surface Area nor Area Fraction provided, the OS-HPXML default (see &lt;a href='https://openstudio-hpxml.readthedocs.io/en/v1.10.0/workflow_inputs.html#air-distribution'&gt;Air Distribution&lt;/a&gt;) is used.</description>
      <type>Double</type>
      <units>frac</units>
      <required>false</required>
      <model_dependent>false</model_dependent>
    </argument>
    <argument>
      <name>ducts_number_of_return_registers</name>
      <display_name>Ducts: Number of Return Registers</display_name>
      <description>The number of return registers of the ducts. Only used to calculate default return duct surface area. If not provided, the OS-HPXML default (see &lt;a href='https://openstudio-hpxml.readthedocs.io/en/v1.10.0/workflow_inputs.html#air-distribution'&gt;Air Distribution&lt;/a&gt;) is used.</description>
      <type>Integer</type>
      <units>#</units>
      <required>false</required>
      <model_dependent>false</model_dependent>
    </argument>
    <argument>
      <name>ducts_return_fraction_rectangular</name>
      <display_name>Ducts: Return Fraction Rectangular</display_name>
      <description>The fraction of return ducts that are rectangular (as opposed to round); this affects the duct effective R-value used for modeling. If not provided, the OS-HPXML default (see &lt;a href='https://openstudio-hpxml.readthedocs.io/en/v1.10.0/workflow_inputs.html#air-distribution'&gt;Air Distribution&lt;/a&gt;) is used.</description>
      <type>Double</type>
      <units>frac</units>
      <required>false</required>
      <model_dependent>false</model_dependent>
    </argument>
    <argument>
      <name>mech_vent_fan_type</name>
      <display_name>Mechanical Ventilation: Fan Type</display_name>
      <description>The type of the mechanical ventilation. Use 'none' if there is no mechanical ventilation system.</description>
      <type>Choice</type>
      <required>true</required>
      <model_dependent>false</model_dependent>
      <default_value>none</default_value>
      <choices>
        <choice>
          <value>none</value>
          <display_name>none</display_name>
        </choice>
        <choice>
          <value>exhaust only</value>
          <display_name>exhaust only</display_name>
        </choice>
        <choice>
          <value>supply only</value>
          <display_name>supply only</display_name>
        </choice>
        <choice>
          <value>energy recovery ventilator</value>
          <display_name>energy recovery ventilator</display_name>
        </choice>
        <choice>
          <value>heat recovery ventilator</value>
          <display_name>heat recovery ventilator</display_name>
        </choice>
        <choice>
          <value>balanced</value>
          <display_name>balanced</display_name>
        </choice>
        <choice>
          <value>central fan integrated supply</value>
          <display_name>central fan integrated supply</display_name>
        </choice>
      </choices>
    </argument>
    <argument>
      <name>mech_vent_flow_rate</name>
      <display_name>Mechanical Ventilation: Flow Rate</display_name>
      <description>The flow rate of the mechanical ventilation. If not provided, the OS-HPXML default (see &lt;a href='https://openstudio-hpxml.readthedocs.io/en/v1.10.0/workflow_inputs.html#hpxml-mechanical-ventilation-fans'&gt;HPXML Mechanical Ventilation Fans&lt;/a&gt;) is used.</description>
      <type>Double</type>
      <units>CFM</units>
      <required>false</required>
      <model_dependent>false</model_dependent>
    </argument>
    <argument>
      <name>mech_vent_hours_in_operation</name>
      <display_name>Mechanical Ventilation: Hours In Operation</display_name>
      <description>The hours in operation of the mechanical ventilation. If not provided, the OS-HPXML default (see &lt;a href='https://openstudio-hpxml.readthedocs.io/en/v1.10.0/workflow_inputs.html#hpxml-mechanical-ventilation-fans'&gt;HPXML Mechanical Ventilation Fans&lt;/a&gt;) is used.</description>
      <type>Double</type>
      <units>hrs/day</units>
      <required>false</required>
      <model_dependent>false</model_dependent>
    </argument>
    <argument>
      <name>mech_vent_recovery_efficiency_type</name>
      <display_name>Mechanical Ventilation: Total Recovery Efficiency Type</display_name>
      <description>The total recovery efficiency type of the mechanical ventilation.</description>
      <type>Choice</type>
      <required>true</required>
      <model_dependent>false</model_dependent>
      <default_value>Unadjusted</default_value>
      <choices>
        <choice>
          <value>Unadjusted</value>
          <display_name>Unadjusted</display_name>
        </choice>
        <choice>
          <value>Adjusted</value>
          <display_name>Adjusted</display_name>
        </choice>
      </choices>
    </argument>
    <argument>
      <name>mech_vent_total_recovery_efficiency</name>
      <display_name>Mechanical Ventilation: Total Recovery Efficiency</display_name>
      <description>The Unadjusted or Adjusted total recovery efficiency of the mechanical ventilation. Applies to energy recovery ventilator.</description>
      <type>Double</type>
      <units>Frac</units>
      <required>true</required>
      <model_dependent>false</model_dependent>
      <default_value>0.48</default_value>
    </argument>
    <argument>
      <name>mech_vent_sensible_recovery_efficiency</name>
      <display_name>Mechanical Ventilation: Sensible Recovery Efficiency</display_name>
      <description>The Unadjusted or Adjusted sensible recovery efficiency of the mechanical ventilation. Applies to energy recovery ventilator and heat recovery ventilator.</description>
      <type>Double</type>
      <units>Frac</units>
      <required>true</required>
      <model_dependent>false</model_dependent>
      <default_value>0.72</default_value>
    </argument>
    <argument>
      <name>mech_vent_fan_power</name>
      <display_name>Mechanical Ventilation: Fan Power</display_name>
      <description>The fan power of the mechanical ventilation. If not provided, the OS-HPXML default (see &lt;a href='https://openstudio-hpxml.readthedocs.io/en/v1.10.0/workflow_inputs.html#hpxml-mechanical-ventilation-fans'&gt;HPXML Mechanical Ventilation Fans&lt;/a&gt;) is used.</description>
      <type>Double</type>
      <units>W</units>
      <required>false</required>
      <model_dependent>false</model_dependent>
    </argument>
    <argument>
      <name>mech_vent_num_units_served</name>
      <display_name>Mechanical Ventilation: Number of Units Served</display_name>
      <description>Number of dwelling units served by the mechanical ventilation system. Must be 1 if single-family detached. Used to apportion flow rate and fan power to the unit.</description>
      <type>Integer</type>
      <units>#</units>
      <required>true</required>
      <model_dependent>false</model_dependent>
      <default_value>1</default_value>
    </argument>
    <argument>
      <name>mech_vent_shared_frac_recirculation</name>
      <display_name>Shared Mechanical Ventilation: Fraction Recirculation</display_name>
      <description>Fraction of the total supply air that is recirculated, with the remainder assumed to be outdoor air. The value must be 0 for exhaust only systems. Required for a shared mechanical ventilation system.</description>
      <type>Double</type>
      <units>Frac</units>
      <required>false</required>
      <model_dependent>false</model_dependent>
    </argument>
    <argument>
      <name>mech_vent_shared_preheating_fuel</name>
      <display_name>Shared Mechanical Ventilation: Preheating Fuel</display_name>
      <description>Fuel type of the preconditioning heating equipment. Only used for a shared mechanical ventilation system. If not provided, assumes no preheating.</description>
      <type>Choice</type>
      <required>false</required>
      <model_dependent>false</model_dependent>
      <choices>
        <choice>
          <value>electricity</value>
          <display_name>electricity</display_name>
        </choice>
        <choice>
          <value>natural gas</value>
          <display_name>natural gas</display_name>
        </choice>
        <choice>
          <value>fuel oil</value>
          <display_name>fuel oil</display_name>
        </choice>
        <choice>
          <value>propane</value>
          <display_name>propane</display_name>
        </choice>
        <choice>
          <value>wood</value>
          <display_name>wood</display_name>
        </choice>
        <choice>
          <value>wood pellets</value>
          <display_name>wood pellets</display_name>
        </choice>
        <choice>
          <value>coal</value>
          <display_name>coal</display_name>
        </choice>
      </choices>
    </argument>
    <argument>
      <name>mech_vent_shared_preheating_efficiency</name>
      <display_name>Shared Mechanical Ventilation: Preheating Efficiency</display_name>
      <description>Efficiency of the preconditioning heating equipment. Only used for a shared mechanical ventilation system. If not provided, assumes no preheating.</description>
      <type>Double</type>
      <units>COP</units>
      <required>false</required>
      <model_dependent>false</model_dependent>
    </argument>
    <argument>
      <name>mech_vent_shared_preheating_fraction_heat_load_served</name>
      <display_name>Shared Mechanical Ventilation: Preheating Fraction Ventilation Heat Load Served</display_name>
      <description>Fraction of heating load introduced by the shared ventilation system that is met by the preconditioning heating equipment. If not provided, assumes no preheating.</description>
      <type>Double</type>
      <units>Frac</units>
      <required>false</required>
      <model_dependent>false</model_dependent>
    </argument>
    <argument>
      <name>mech_vent_shared_precooling_fuel</name>
      <display_name>Shared Mechanical Ventilation: Precooling Fuel</display_name>
      <description>Fuel type of the preconditioning cooling equipment. Only used for a shared mechanical ventilation system. If not provided, assumes no precooling.</description>
      <type>Choice</type>
      <required>false</required>
      <model_dependent>false</model_dependent>
      <choices>
        <choice>
          <value>electricity</value>
          <display_name>electricity</display_name>
        </choice>
      </choices>
    </argument>
    <argument>
      <name>mech_vent_shared_precooling_efficiency</name>
      <display_name>Shared Mechanical Ventilation: Precooling Efficiency</display_name>
      <description>Efficiency of the preconditioning cooling equipment. Only used for a shared mechanical ventilation system. If not provided, assumes no precooling.</description>
      <type>Double</type>
      <units>COP</units>
      <required>false</required>
      <model_dependent>false</model_dependent>
    </argument>
    <argument>
      <name>mech_vent_shared_precooling_fraction_cool_load_served</name>
      <display_name>Shared Mechanical Ventilation: Precooling Fraction Ventilation Cool Load Served</display_name>
      <description>Fraction of cooling load introduced by the shared ventilation system that is met by the preconditioning cooling equipment. If not provided, assumes no precooling.</description>
      <type>Double</type>
      <units>Frac</units>
      <required>false</required>
      <model_dependent>false</model_dependent>
    </argument>
    <argument>
      <name>mech_vent_2_fan_type</name>
      <display_name>Mechanical Ventilation 2: Fan Type</display_name>
      <description>The type of the second mechanical ventilation. Use 'none' if there is no second mechanical ventilation system.</description>
      <type>Choice</type>
      <required>true</required>
      <model_dependent>false</model_dependent>
      <default_value>none</default_value>
      <choices>
        <choice>
          <value>none</value>
          <display_name>none</display_name>
        </choice>
        <choice>
          <value>exhaust only</value>
          <display_name>exhaust only</display_name>
        </choice>
        <choice>
          <value>supply only</value>
          <display_name>supply only</display_name>
        </choice>
        <choice>
          <value>energy recovery ventilator</value>
          <display_name>energy recovery ventilator</display_name>
        </choice>
        <choice>
          <value>heat recovery ventilator</value>
          <display_name>heat recovery ventilator</display_name>
        </choice>
        <choice>
          <value>balanced</value>
          <display_name>balanced</display_name>
        </choice>
      </choices>
    </argument>
    <argument>
      <name>mech_vent_2_flow_rate</name>
      <display_name>Mechanical Ventilation 2: Flow Rate</display_name>
      <description>The flow rate of the second mechanical ventilation.</description>
      <type>Double</type>
      <units>CFM</units>
      <required>true</required>
      <model_dependent>false</model_dependent>
      <default_value>110</default_value>
    </argument>
    <argument>
      <name>mech_vent_2_hours_in_operation</name>
      <display_name>Mechanical Ventilation 2: Hours In Operation</display_name>
      <description>The hours in operation of the second mechanical ventilation.</description>
      <type>Double</type>
      <units>hrs/day</units>
      <required>true</required>
      <model_dependent>false</model_dependent>
      <default_value>24</default_value>
    </argument>
    <argument>
      <name>mech_vent_2_recovery_efficiency_type</name>
      <display_name>Mechanical Ventilation 2: Total Recovery Efficiency Type</display_name>
      <description>The total recovery efficiency type of the second mechanical ventilation.</description>
      <type>Choice</type>
      <required>true</required>
      <model_dependent>false</model_dependent>
      <default_value>Unadjusted</default_value>
      <choices>
        <choice>
          <value>Unadjusted</value>
          <display_name>Unadjusted</display_name>
        </choice>
        <choice>
          <value>Adjusted</value>
          <display_name>Adjusted</display_name>
        </choice>
      </choices>
    </argument>
    <argument>
      <name>mech_vent_2_total_recovery_efficiency</name>
      <display_name>Mechanical Ventilation 2: Total Recovery Efficiency</display_name>
      <description>The Unadjusted or Adjusted total recovery efficiency of the second mechanical ventilation. Applies to energy recovery ventilator.</description>
      <type>Double</type>
      <units>Frac</units>
      <required>true</required>
      <model_dependent>false</model_dependent>
      <default_value>0.48</default_value>
    </argument>
    <argument>
      <name>mech_vent_2_sensible_recovery_efficiency</name>
      <display_name>Mechanical Ventilation 2: Sensible Recovery Efficiency</display_name>
      <description>The Unadjusted or Adjusted sensible recovery efficiency of the second mechanical ventilation. Applies to energy recovery ventilator and heat recovery ventilator.</description>
      <type>Double</type>
      <units>Frac</units>
      <required>true</required>
      <model_dependent>false</model_dependent>
      <default_value>0.72</default_value>
    </argument>
    <argument>
      <name>mech_vent_2_fan_power</name>
      <display_name>Mechanical Ventilation 2: Fan Power</display_name>
      <description>The fan power of the second mechanical ventilation.</description>
      <type>Double</type>
      <units>W</units>
      <required>true</required>
      <model_dependent>false</model_dependent>
      <default_value>30</default_value>
    </argument>
    <argument>
      <name>kitchen_fans_quantity</name>
      <display_name>Kitchen Fans: Quantity</display_name>
      <description>The quantity of the kitchen fans. If not provided, the OS-HPXML default (see &lt;a href='https://openstudio-hpxml.readthedocs.io/en/v1.10.0/workflow_inputs.html#hpxml-local-ventilation-fans'&gt;HPXML Local Ventilation Fans&lt;/a&gt;) is used.</description>
      <type>Integer</type>
      <units>#</units>
      <required>false</required>
      <model_dependent>false</model_dependent>
    </argument>
    <argument>
      <name>kitchen_fans_flow_rate</name>
      <display_name>Kitchen Fans: Flow Rate</display_name>
      <description>The flow rate of the kitchen fan. If not provided, the OS-HPXML default (see &lt;a href='https://openstudio-hpxml.readthedocs.io/en/v1.10.0/workflow_inputs.html#hpxml-local-ventilation-fans'&gt;HPXML Local Ventilation Fans&lt;/a&gt;) is used.</description>
      <type>Double</type>
      <units>CFM</units>
      <required>false</required>
      <model_dependent>false</model_dependent>
    </argument>
    <argument>
      <name>kitchen_fans_hours_in_operation</name>
      <display_name>Kitchen Fans: Hours In Operation</display_name>
      <description>The hours in operation of the kitchen fan. If not provided, the OS-HPXML default (see &lt;a href='https://openstudio-hpxml.readthedocs.io/en/v1.10.0/workflow_inputs.html#hpxml-local-ventilation-fans'&gt;HPXML Local Ventilation Fans&lt;/a&gt;) is used.</description>
      <type>Double</type>
      <units>hrs/day</units>
      <required>false</required>
      <model_dependent>false</model_dependent>
    </argument>
    <argument>
      <name>kitchen_fans_power</name>
      <display_name>Kitchen Fans: Fan Power</display_name>
      <description>The fan power of the kitchen fan. If not provided, the OS-HPXML default (see &lt;a href='https://openstudio-hpxml.readthedocs.io/en/v1.10.0/workflow_inputs.html#hpxml-local-ventilation-fans'&gt;HPXML Local Ventilation Fans&lt;/a&gt;) is used.</description>
      <type>Double</type>
      <units>W</units>
      <required>false</required>
      <model_dependent>false</model_dependent>
    </argument>
    <argument>
      <name>kitchen_fans_start_hour</name>
      <display_name>Kitchen Fans: Start Hour</display_name>
      <description>The start hour of the kitchen fan. If not provided, the OS-HPXML default (see &lt;a href='https://openstudio-hpxml.readthedocs.io/en/v1.10.0/workflow_inputs.html#hpxml-local-ventilation-fans'&gt;HPXML Local Ventilation Fans&lt;/a&gt;) is used.</description>
      <type>Integer</type>
      <units>hr</units>
      <required>false</required>
      <model_dependent>false</model_dependent>
    </argument>
    <argument>
      <name>bathroom_fans_quantity</name>
      <display_name>Bathroom Fans: Quantity</display_name>
      <description>The quantity of the bathroom fans. If not provided, the OS-HPXML default (see &lt;a href='https://openstudio-hpxml.readthedocs.io/en/v1.10.0/workflow_inputs.html#hpxml-local-ventilation-fans'&gt;HPXML Local Ventilation Fans&lt;/a&gt;) is used.</description>
      <type>Integer</type>
      <units>#</units>
      <required>false</required>
      <model_dependent>false</model_dependent>
    </argument>
    <argument>
      <name>bathroom_fans_flow_rate</name>
      <display_name>Bathroom Fans: Flow Rate</display_name>
      <description>The flow rate of the bathroom fans. If not provided, the OS-HPXML default (see &lt;a href='https://openstudio-hpxml.readthedocs.io/en/v1.10.0/workflow_inputs.html#hpxml-local-ventilation-fans'&gt;HPXML Local Ventilation Fans&lt;/a&gt;) is used.</description>
      <type>Double</type>
      <units>CFM</units>
      <required>false</required>
      <model_dependent>false</model_dependent>
    </argument>
    <argument>
      <name>bathroom_fans_hours_in_operation</name>
      <display_name>Bathroom Fans: Hours In Operation</display_name>
      <description>The hours in operation of the bathroom fans. If not provided, the OS-HPXML default (see &lt;a href='https://openstudio-hpxml.readthedocs.io/en/v1.10.0/workflow_inputs.html#hpxml-local-ventilation-fans'&gt;HPXML Local Ventilation Fans&lt;/a&gt;) is used.</description>
      <type>Double</type>
      <units>hrs/day</units>
      <required>false</required>
      <model_dependent>false</model_dependent>
    </argument>
    <argument>
      <name>bathroom_fans_power</name>
      <display_name>Bathroom Fans: Fan Power</display_name>
      <description>The fan power of the bathroom fans. If not provided, the OS-HPXML default (see &lt;a href='https://openstudio-hpxml.readthedocs.io/en/v1.10.0/workflow_inputs.html#hpxml-local-ventilation-fans'&gt;HPXML Local Ventilation Fans&lt;/a&gt;) is used.</description>
      <type>Double</type>
      <units>W</units>
      <required>false</required>
      <model_dependent>false</model_dependent>
    </argument>
    <argument>
      <name>bathroom_fans_start_hour</name>
      <display_name>Bathroom Fans: Start Hour</display_name>
      <description>The start hour of the bathroom fans. If not provided, the OS-HPXML default (see &lt;a href='https://openstudio-hpxml.readthedocs.io/en/v1.10.0/workflow_inputs.html#hpxml-local-ventilation-fans'&gt;HPXML Local Ventilation Fans&lt;/a&gt;) is used.</description>
      <type>Integer</type>
      <units>hr</units>
      <required>false</required>
      <model_dependent>false</model_dependent>
    </argument>
    <argument>
      <name>whole_house_fan_present</name>
      <display_name>Whole House Fan: Present</display_name>
      <description>Whether there is a whole house fan.</description>
      <type>Boolean</type>
      <required>true</required>
      <model_dependent>false</model_dependent>
      <default_value>false</default_value>
      <choices>
        <choice>
          <value>true</value>
          <display_name>true</display_name>
        </choice>
        <choice>
          <value>false</value>
          <display_name>false</display_name>
        </choice>
      </choices>
    </argument>
    <argument>
      <name>whole_house_fan_flow_rate</name>
      <display_name>Whole House Fan: Flow Rate</display_name>
      <description>The flow rate of the whole house fan. If not provided, the OS-HPXML default (see &lt;a href='https://openstudio-hpxml.readthedocs.io/en/v1.10.0/workflow_inputs.html#hpxml-whole-house-fans'&gt;HPXML Whole House Fans&lt;/a&gt;) is used.</description>
      <type>Double</type>
      <units>CFM</units>
      <required>false</required>
      <model_dependent>false</model_dependent>
    </argument>
    <argument>
      <name>whole_house_fan_power</name>
      <display_name>Whole House Fan: Fan Power</display_name>
      <description>The fan power of the whole house fan. If not provided, the OS-HPXML default (see &lt;a href='https://openstudio-hpxml.readthedocs.io/en/v1.10.0/workflow_inputs.html#hpxml-whole-house-fans'&gt;HPXML Whole House Fans&lt;/a&gt;) is used.</description>
      <type>Double</type>
      <units>W</units>
      <required>false</required>
      <model_dependent>false</model_dependent>
    </argument>
    <argument>
      <name>water_heater_type</name>
      <display_name>Water Heater: Type</display_name>
      <description>The type of water heater. Use 'none' if there is no water heater.</description>
      <type>Choice</type>
      <required>true</required>
      <model_dependent>false</model_dependent>
      <default_value>storage water heater</default_value>
      <choices>
        <choice>
          <value>none</value>
          <display_name>none</display_name>
        </choice>
        <choice>
          <value>storage water heater</value>
          <display_name>storage water heater</display_name>
        </choice>
        <choice>
          <value>instantaneous water heater</value>
          <display_name>instantaneous water heater</display_name>
        </choice>
        <choice>
          <value>heat pump water heater</value>
          <display_name>heat pump water heater</display_name>
        </choice>
        <choice>
          <value>space-heating boiler with storage tank</value>
          <display_name>space-heating boiler with storage tank</display_name>
        </choice>
        <choice>
          <value>space-heating boiler with tankless coil</value>
          <display_name>space-heating boiler with tankless coil</display_name>
        </choice>
      </choices>
    </argument>
    <argument>
      <name>water_heater_fuel_type</name>
      <display_name>Water Heater: Fuel Type</display_name>
      <description>The fuel type of water heater. Ignored for heat pump water heater.</description>
      <type>Choice</type>
      <required>true</required>
      <model_dependent>false</model_dependent>
      <default_value>natural gas</default_value>
      <choices>
        <choice>
          <value>electricity</value>
          <display_name>electricity</display_name>
        </choice>
        <choice>
          <value>natural gas</value>
          <display_name>natural gas</display_name>
        </choice>
        <choice>
          <value>fuel oil</value>
          <display_name>fuel oil</display_name>
        </choice>
        <choice>
          <value>propane</value>
          <display_name>propane</display_name>
        </choice>
        <choice>
          <value>wood</value>
          <display_name>wood</display_name>
        </choice>
        <choice>
          <value>coal</value>
          <display_name>coal</display_name>
        </choice>
      </choices>
    </argument>
    <argument>
      <name>water_heater_location</name>
      <display_name>Water Heater: Location</display_name>
      <description>The location of water heater. If not provided, the OS-HPXML default (see &lt;a href='https://openstudio-hpxml.readthedocs.io/en/v1.10.0/workflow_inputs.html#hpxml-water-heating-systems'&gt;HPXML Water Heating Systems&lt;/a&gt;) is used.</description>
      <type>Choice</type>
      <required>false</required>
      <model_dependent>false</model_dependent>
      <choices>
        <choice>
          <value>conditioned space</value>
          <display_name>conditioned space</display_name>
        </choice>
        <choice>
          <value>basement - conditioned</value>
          <display_name>basement - conditioned</display_name>
        </choice>
        <choice>
          <value>basement - unconditioned</value>
          <display_name>basement - unconditioned</display_name>
        </choice>
        <choice>
          <value>garage</value>
          <display_name>garage</display_name>
        </choice>
        <choice>
          <value>attic</value>
          <display_name>attic</display_name>
        </choice>
        <choice>
          <value>attic - vented</value>
          <display_name>attic - vented</display_name>
        </choice>
        <choice>
          <value>attic - unvented</value>
          <display_name>attic - unvented</display_name>
        </choice>
        <choice>
          <value>crawlspace</value>
          <display_name>crawlspace</display_name>
        </choice>
        <choice>
          <value>crawlspace - vented</value>
          <display_name>crawlspace - vented</display_name>
        </choice>
        <choice>
          <value>crawlspace - unvented</value>
          <display_name>crawlspace - unvented</display_name>
        </choice>
        <choice>
          <value>crawlspace - conditioned</value>
          <display_name>crawlspace - conditioned</display_name>
        </choice>
        <choice>
          <value>other exterior</value>
          <display_name>other exterior</display_name>
        </choice>
        <choice>
          <value>other housing unit</value>
          <display_name>other housing unit</display_name>
        </choice>
        <choice>
          <value>other heated space</value>
          <display_name>other heated space</display_name>
        </choice>
        <choice>
          <value>other multifamily buffer space</value>
          <display_name>other multifamily buffer space</display_name>
        </choice>
        <choice>
          <value>other non-freezing space</value>
          <display_name>other non-freezing space</display_name>
        </choice>
      </choices>
    </argument>
    <argument>
      <name>water_heater_tank_volume</name>
      <display_name>Water Heater: Tank Volume</display_name>
      <description>Nominal volume of water heater tank. If not provided, the OS-HPXML default (see &lt;a href='https://openstudio-hpxml.readthedocs.io/en/v1.10.0/workflow_inputs.html#conventional-storage'&gt;Conventional Storage&lt;/a&gt;, &lt;a href='https://openstudio-hpxml.readthedocs.io/en/v1.10.0/workflow_inputs.html#heat-pump'&gt;Heat Pump&lt;/a&gt;, &lt;a href='https://openstudio-hpxml.readthedocs.io/en/v1.10.0/workflow_inputs.html#combi-boiler-w-storage'&gt;Combi Boiler w/ Storage&lt;/a&gt;) is used.</description>
      <type>Double</type>
      <units>gal</units>
      <required>false</required>
      <model_dependent>false</model_dependent>
    </argument>
    <argument>
      <name>water_heater_efficiency_type</name>
      <display_name>Water Heater: Efficiency Type</display_name>
      <description>The efficiency type of water heater. Does not apply to space-heating boilers.</description>
      <type>Choice</type>
      <required>true</required>
      <model_dependent>false</model_dependent>
      <default_value>EnergyFactor</default_value>
      <choices>
        <choice>
          <value>EnergyFactor</value>
          <display_name>EnergyFactor</display_name>
        </choice>
        <choice>
          <value>UniformEnergyFactor</value>
          <display_name>UniformEnergyFactor</display_name>
        </choice>
      </choices>
    </argument>
    <argument>
      <name>water_heater_efficiency</name>
      <display_name>Water Heater: Efficiency</display_name>
      <description>Rated Energy Factor or Uniform Energy Factor. Does not apply to space-heating boilers.</description>
      <type>Double</type>
      <required>true</required>
      <model_dependent>false</model_dependent>
      <default_value>0.67</default_value>
    </argument>
    <argument>
      <name>water_heater_usage_bin</name>
      <display_name>Water Heater: Usage Bin</display_name>
      <description>The usage of the water heater. Only applies if Efficiency Type is UniformEnergyFactor and Type is not instantaneous water heater. Does not apply to space-heating boilers. If not provided, the OS-HPXML default (see &lt;a href='https://openstudio-hpxml.readthedocs.io/en/v1.10.0/workflow_inputs.html#conventional-storage'&gt;Conventional Storage&lt;/a&gt;, &lt;a href='https://openstudio-hpxml.readthedocs.io/en/v1.10.0/workflow_inputs.html#heat-pump'&gt;Heat Pump&lt;/a&gt;) is used.</description>
      <type>Choice</type>
      <required>false</required>
      <model_dependent>false</model_dependent>
      <choices>
        <choice>
          <value>very small</value>
          <display_name>very small</display_name>
        </choice>
        <choice>
          <value>low</value>
          <display_name>low</display_name>
        </choice>
        <choice>
          <value>medium</value>
          <display_name>medium</display_name>
        </choice>
        <choice>
          <value>high</value>
          <display_name>high</display_name>
        </choice>
      </choices>
    </argument>
    <argument>
      <name>water_heater_recovery_efficiency</name>
      <display_name>Water Heater: Recovery Efficiency</display_name>
      <description>Ratio of energy delivered to water heater to the energy content of the fuel consumed by the water heater. Only used for non-electric storage water heaters. If not provided, the OS-HPXML default (see &lt;a href='https://openstudio-hpxml.readthedocs.io/en/v1.10.0/workflow_inputs.html#conventional-storage'&gt;Conventional Storage&lt;/a&gt;) is used.</description>
      <type>Double</type>
      <units>Frac</units>
      <required>false</required>
      <model_dependent>false</model_dependent>
    </argument>
    <argument>
      <name>water_heater_heating_capacity</name>
      <display_name>Water Heater: Heating Capacity</display_name>
      <description>Heating capacity. Only applies to storage water heater and heat pump water heater (compressor). If not provided, the OS-HPXML default (see &lt;a href='https://openstudio-hpxml.readthedocs.io/en/v1.10.0/workflow_inputs.html#conventional-storage'&gt;Conventional Storage&lt;/a&gt;, &lt;a href='https://openstudio-hpxml.readthedocs.io/en/v1.10.0/workflow_inputs.html#heat-pump'&gt;Heat Pump&lt;/a&gt;) is used.</description>
      <type>Double</type>
      <units>Btu/hr</units>
      <required>false</required>
      <model_dependent>false</model_dependent>
    </argument>
    <argument>
      <name>water_heater_backup_heating_capacity</name>
      <display_name>Water Heater: Backup Heating Capacity</display_name>
      <description>Backup heating capacity for a heat pump water heater. If not provided, the OS-HPXML default (see &lt;a href='https://openstudio-hpxml.readthedocs.io/en/v1.10.0/workflow_inputs.html#heat-pump'&gt;Heat Pump&lt;/a&gt;) is used.</description>
      <type>Double</type>
      <units>Btu/hr</units>
      <required>false</required>
      <model_dependent>false</model_dependent>
    </argument>
    <argument>
      <name>water_heater_standby_loss</name>
      <display_name>Water Heater: Standby Loss</display_name>
      <description>The standby loss of water heater. Only applies to space-heating boilers. If not provided, the OS-HPXML default (see &lt;a href='https://openstudio-hpxml.readthedocs.io/en/v1.10.0/workflow_inputs.html#combi-boiler-w-storage'&gt;Combi Boiler w/ Storage&lt;/a&gt;) is used.</description>
      <type>Double</type>
      <units>F/hr</units>
      <required>false</required>
      <model_dependent>false</model_dependent>
    </argument>
    <argument>
      <name>water_heater_jacket_rvalue</name>
      <display_name>Water Heater: Jacket R-value</display_name>
      <description>The jacket R-value of water heater. Doesn't apply to instantaneous water heater or space-heating boiler with tankless coil. If not provided, defaults to no jacket insulation.</description>
      <type>Double</type>
      <units>h-ft^2-R/Btu</units>
      <required>false</required>
      <model_dependent>false</model_dependent>
    </argument>
    <argument>
      <name>water_heater_setpoint_temperature</name>
      <display_name>Water Heater: Setpoint Temperature</display_name>
      <description>The setpoint temperature of water heater. If not provided, the OS-HPXML default (see &lt;a href='https://openstudio-hpxml.readthedocs.io/en/v1.10.0/workflow_inputs.html#hpxml-water-heating-systems'&gt;HPXML Water Heating Systems&lt;/a&gt;) is used.</description>
      <type>Double</type>
      <units>F</units>
      <required>false</required>
      <model_dependent>false</model_dependent>
    </argument>
    <argument>
      <name>water_heater_num_bedrooms_served</name>
      <display_name>Water Heater: Number of Bedrooms Served</display_name>
      <description>Number of bedrooms served (directly or indirectly) by the water heater. Only needed if single-family attached or apartment unit and it is a shared water heater serving multiple dwelling units. Used to apportion water heater tank losses to the unit.</description>
      <type>Integer</type>
      <units>#</units>
      <required>false</required>
      <model_dependent>false</model_dependent>
    </argument>
    <argument>
      <name>water_heater_uses_desuperheater</name>
      <display_name>Water Heater: Uses Desuperheater</display_name>
      <description>Requires that the dwelling unit has a air-to-air, mini-split, or ground-to-air heat pump or a central air conditioner or mini-split air conditioner. If not provided, assumes no desuperheater.</description>
      <type>Boolean</type>
      <required>false</required>
      <model_dependent>false</model_dependent>
      <choices>
        <choice>
          <value>true</value>
          <display_name>true</display_name>
        </choice>
        <choice>
          <value>false</value>
          <display_name>false</display_name>
        </choice>
      </choices>
    </argument>
    <argument>
      <name>water_heater_tank_model_type</name>
      <display_name>Water Heater: Tank Type</display_name>
      <description>Type of tank model to use. The 'stratified' tank generally provide more accurate results, but may significantly increase run time. Applies only to storage water heater. If not provided, the OS-HPXML default (see &lt;a href='https://openstudio-hpxml.readthedocs.io/en/v1.10.0/workflow_inputs.html#conventional-storage'&gt;Conventional Storage&lt;/a&gt;) is used.</description>
      <type>Choice</type>
      <required>false</required>
      <model_dependent>false</model_dependent>
      <choices>
        <choice>
          <value>mixed</value>
          <display_name>mixed</display_name>
        </choice>
        <choice>
          <value>stratified</value>
          <display_name>stratified</display_name>
        </choice>
      </choices>
    </argument>
    <argument>
      <name>water_heater_operating_mode</name>
      <display_name>Water Heater: Operating Mode</display_name>
      <description>The water heater operating mode. The 'heat pump only' option only uses the heat pump, while 'hybrid/auto' allows the backup electric resistance to come on in high demand situations. This is ignored if a scheduled operating mode type is selected. Applies only to heat pump water heater. If not provided, the OS-HPXML default (see &lt;a href='https://openstudio-hpxml.readthedocs.io/en/v1.10.0/workflow_inputs.html#heat-pump'&gt;Heat Pump&lt;/a&gt;) is used.</description>
      <type>Choice</type>
      <required>false</required>
      <model_dependent>false</model_dependent>
      <choices>
        <choice>
          <value>hybrid/auto</value>
          <display_name>hybrid/auto</display_name>
        </choice>
        <choice>
          <value>heat pump only</value>
          <display_name>heat pump only</display_name>
        </choice>
      </choices>
    </argument>
    <argument>
      <name>hot_water_distribution_system_type</name>
      <display_name>Hot Water Distribution: System Type</display_name>
      <description>The type of the hot water distribution system.</description>
      <type>Choice</type>
      <required>true</required>
      <model_dependent>false</model_dependent>
      <default_value>Standard</default_value>
      <choices>
        <choice>
          <value>Standard</value>
          <display_name>Standard</display_name>
        </choice>
        <choice>
          <value>Recirculation</value>
          <display_name>Recirculation</display_name>
        </choice>
      </choices>
    </argument>
    <argument>
      <name>hot_water_distribution_standard_piping_length</name>
      <display_name>Hot Water Distribution: Standard Piping Length</display_name>
      <description>If the distribution system is Standard, the length of the piping. If not provided, the OS-HPXML default (see &lt;a href='https://openstudio-hpxml.readthedocs.io/en/v1.10.0/workflow_inputs.html#standard'&gt;Standard&lt;/a&gt;) is used.</description>
      <type>Double</type>
      <units>ft</units>
      <required>false</required>
      <model_dependent>false</model_dependent>
    </argument>
    <argument>
      <name>hot_water_distribution_recirc_control_type</name>
      <display_name>Hot Water Distribution: Recirculation Control Type</display_name>
      <description>If the distribution system is Recirculation, the type of hot water recirculation control, if any.</description>
      <type>Choice</type>
      <required>false</required>
      <model_dependent>false</model_dependent>
      <default_value>no control</default_value>
      <choices>
        <choice>
          <value>no control</value>
          <display_name>no control</display_name>
        </choice>
        <choice>
          <value>timer</value>
          <display_name>timer</display_name>
        </choice>
        <choice>
          <value>temperature</value>
          <display_name>temperature</display_name>
        </choice>
        <choice>
          <value>presence sensor demand control</value>
          <display_name>presence sensor demand control</display_name>
        </choice>
        <choice>
          <value>manual demand control</value>
          <display_name>manual demand control</display_name>
        </choice>
      </choices>
    </argument>
    <argument>
      <name>hot_water_distribution_recirc_piping_length</name>
      <display_name>Hot Water Distribution: Recirculation Piping Length</display_name>
      <description>If the distribution system is Recirculation, the length of the recirculation piping. If not provided, the OS-HPXML default (see &lt;a href='https://openstudio-hpxml.readthedocs.io/en/v1.10.0/workflow_inputs.html#recirculation-in-unit'&gt;Recirculation (In-Unit)&lt;/a&gt;) is used.</description>
      <type>Double</type>
      <units>ft</units>
      <required>false</required>
      <model_dependent>false</model_dependent>
    </argument>
    <argument>
      <name>hot_water_distribution_recirc_branch_piping_length</name>
      <display_name>Hot Water Distribution: Recirculation Branch Piping Length</display_name>
      <description>If the distribution system is Recirculation, the length of the recirculation branch piping. If not provided, the OS-HPXML default (see &lt;a href='https://openstudio-hpxml.readthedocs.io/en/v1.10.0/workflow_inputs.html#recirculation-in-unit'&gt;Recirculation (In-Unit)&lt;/a&gt;) is used.</description>
      <type>Double</type>
      <units>ft</units>
      <required>false</required>
      <model_dependent>false</model_dependent>
    </argument>
    <argument>
      <name>hot_water_distribution_recirc_pump_power</name>
      <display_name>Hot Water Distribution: Recirculation Pump Power</display_name>
      <description>If the distribution system is Recirculation, the recirculation pump power. If not provided, the OS-HPXML default (see &lt;a href='https://openstudio-hpxml.readthedocs.io/en/v1.10.0/workflow_inputs.html#recirculation-in-unit'&gt;Recirculation (In-Unit)&lt;/a&gt;) is used.</description>
      <type>Double</type>
      <units>W</units>
      <required>false</required>
      <model_dependent>false</model_dependent>
    </argument>
    <argument>
      <name>hot_water_distribution_pipe_r</name>
      <display_name>Hot Water Distribution: Pipe Insulation Nominal R-Value</display_name>
      <description>Nominal R-value of the pipe insulation. If not provided, the OS-HPXML default (see &lt;a href='https://openstudio-hpxml.readthedocs.io/en/v1.10.0/workflow_inputs.html#hpxml-hot-water-distribution'&gt;HPXML Hot Water Distribution&lt;/a&gt;) is used.</description>
      <type>Double</type>
      <units>h-ft^2-R/Btu</units>
      <required>false</required>
      <model_dependent>false</model_dependent>
    </argument>
    <argument>
      <name>dwhr_facilities_connected</name>
      <display_name>Drain Water Heat Recovery: Facilities Connected</display_name>
      <description>Which facilities are connected for the drain water heat recovery. Use 'none' if there is no drain water heat recovery system.</description>
      <type>Choice</type>
      <required>true</required>
      <model_dependent>false</model_dependent>
      <default_value>none</default_value>
      <choices>
        <choice>
          <value>none</value>
          <display_name>none</display_name>
        </choice>
        <choice>
          <value>one</value>
          <display_name>one</display_name>
        </choice>
        <choice>
          <value>all</value>
          <display_name>all</display_name>
        </choice>
      </choices>
    </argument>
    <argument>
      <name>dwhr_equal_flow</name>
      <display_name>Drain Water Heat Recovery: Equal Flow</display_name>
      <description>Whether the drain water heat recovery has equal flow.</description>
      <type>Boolean</type>
      <required>false</required>
      <model_dependent>false</model_dependent>
      <default_value>true</default_value>
      <choices>
        <choice>
          <value>true</value>
          <display_name>true</display_name>
        </choice>
        <choice>
          <value>false</value>
          <display_name>false</display_name>
        </choice>
      </choices>
    </argument>
    <argument>
      <name>dwhr_efficiency</name>
      <display_name>Drain Water Heat Recovery: Efficiency</display_name>
      <description>The efficiency of the drain water heat recovery.</description>
      <type>Double</type>
      <units>Frac</units>
      <required>false</required>
      <model_dependent>false</model_dependent>
      <default_value>0.55</default_value>
    </argument>
    <argument>
      <name>water_fixtures_shower_low_flow</name>
      <display_name>Hot Water Fixtures: Is Shower Low Flow</display_name>
      <description>Whether the shower fixture is low flow.</description>
      <type>Boolean</type>
      <required>true</required>
      <model_dependent>false</model_dependent>
      <default_value>false</default_value>
      <choices>
        <choice>
          <value>true</value>
          <display_name>true</display_name>
        </choice>
        <choice>
          <value>false</value>
          <display_name>false</display_name>
        </choice>
      </choices>
    </argument>
    <argument>
      <name>water_fixtures_sink_low_flow</name>
      <display_name>Hot Water Fixtures: Is Sink Low Flow</display_name>
      <description>Whether the sink fixture is low flow.</description>
      <type>Boolean</type>
      <required>true</required>
      <model_dependent>false</model_dependent>
      <default_value>false</default_value>
      <choices>
        <choice>
          <value>true</value>
          <display_name>true</display_name>
        </choice>
        <choice>
          <value>false</value>
          <display_name>false</display_name>
        </choice>
      </choices>
    </argument>
    <argument>
      <name>water_fixtures_usage_multiplier</name>
      <display_name>Hot Water Fixtures: Usage Multiplier</display_name>
      <description>Multiplier on the hot water usage that can reflect, e.g., high/low usage occupants. If not provided, the OS-HPXML default (see &lt;a href='https://openstudio-hpxml.readthedocs.io/en/v1.10.0/workflow_inputs.html#hpxml-water-fixtures'&gt;HPXML Water Fixtures&lt;/a&gt;) is used.</description>
      <type>Double</type>
      <required>false</required>
      <model_dependent>false</model_dependent>
    </argument>
    <argument>
      <name>general_water_use_usage_multiplier</name>
      <display_name>General Water Use: Usage Multiplier</display_name>
      <description>Multiplier on internal gains from general water use (floor mopping, shower evaporation, water films on showers, tubs &amp; sinks surfaces, plant watering, etc.) that can reflect, e.g., high/low usage occupants. If not provided, the OS-HPXML default (see &lt;a href='https://openstudio-hpxml.readthedocs.io/en/v1.10.0/workflow_inputs.html#hpxml-building-occupancy'&gt;HPXML Building Occupancy&lt;/a&gt;) is used.</description>
      <type>Double</type>
      <required>false</required>
      <model_dependent>false</model_dependent>
    </argument>
    <argument>
      <name>solar_thermal_system_type</name>
      <display_name>Solar Thermal: System Type</display_name>
      <description>The type of solar thermal system. Use 'none' if there is no solar thermal system.</description>
      <type>Choice</type>
      <required>true</required>
      <model_dependent>false</model_dependent>
      <default_value>none</default_value>
      <choices>
        <choice>
          <value>none</value>
          <display_name>none</display_name>
        </choice>
        <choice>
          <value>hot water</value>
          <display_name>hot water</display_name>
        </choice>
      </choices>
    </argument>
    <argument>
      <name>solar_thermal_collector_area</name>
      <display_name>Solar Thermal: Collector Area</display_name>
      <description>The collector area of the solar thermal system.</description>
      <type>Double</type>
      <units>ft^2</units>
      <required>true</required>
      <model_dependent>false</model_dependent>
      <default_value>40</default_value>
    </argument>
    <argument>
      <name>solar_thermal_collector_loop_type</name>
      <display_name>Solar Thermal: Collector Loop Type</display_name>
      <description>The collector loop type of the solar thermal system.</description>
      <type>Choice</type>
      <required>true</required>
      <model_dependent>false</model_dependent>
      <default_value>liquid direct</default_value>
      <choices>
        <choice>
          <value>liquid direct</value>
          <display_name>liquid direct</display_name>
        </choice>
        <choice>
          <value>liquid indirect</value>
          <display_name>liquid indirect</display_name>
        </choice>
        <choice>
          <value>passive thermosyphon</value>
          <display_name>passive thermosyphon</display_name>
        </choice>
      </choices>
    </argument>
    <argument>
      <name>solar_thermal_collector_type</name>
      <display_name>Solar Thermal: Collector Type</display_name>
      <description>The collector type of the solar thermal system.</description>
      <type>Choice</type>
      <required>true</required>
      <model_dependent>false</model_dependent>
      <default_value>evacuated tube</default_value>
      <choices>
        <choice>
          <value>evacuated tube</value>
          <display_name>evacuated tube</display_name>
        </choice>
        <choice>
          <value>single glazing black</value>
          <display_name>single glazing black</display_name>
        </choice>
        <choice>
          <value>double glazing black</value>
          <display_name>double glazing black</display_name>
        </choice>
        <choice>
          <value>integrated collector storage</value>
          <display_name>integrated collector storage</display_name>
        </choice>
      </choices>
    </argument>
    <argument>
      <name>solar_thermal_collector_azimuth</name>
      <display_name>Solar Thermal: Collector Azimuth</display_name>
      <description>The collector azimuth of the solar thermal system. Azimuth is measured clockwise from north (e.g., North=0, East=90, South=180, West=270).</description>
      <type>Double</type>
      <units>degrees</units>
      <required>true</required>
      <model_dependent>false</model_dependent>
      <default_value>180</default_value>
    </argument>
    <argument>
      <name>solar_thermal_collector_tilt</name>
      <display_name>Solar Thermal: Collector Tilt</display_name>
      <description>The collector tilt of the solar thermal system. Can also enter, e.g., RoofPitch, RoofPitch+20, Latitude, Latitude-15, etc.</description>
      <type>String</type>
      <units>degrees</units>
      <required>true</required>
      <model_dependent>false</model_dependent>
      <default_value>RoofPitch</default_value>
    </argument>
    <argument>
      <name>solar_thermal_collector_rated_optical_efficiency</name>
      <display_name>Solar Thermal: Collector Rated Optical Efficiency</display_name>
      <description>The collector rated optical efficiency of the solar thermal system.</description>
      <type>Double</type>
      <units>Frac</units>
      <required>true</required>
      <model_dependent>false</model_dependent>
      <default_value>0.5</default_value>
    </argument>
    <argument>
      <name>solar_thermal_collector_rated_thermal_losses</name>
      <display_name>Solar Thermal: Collector Rated Thermal Losses</display_name>
      <description>The collector rated thermal losses of the solar thermal system.</description>
      <type>Double</type>
      <units>Btu/hr-ft^2-R</units>
      <required>true</required>
      <model_dependent>false</model_dependent>
      <default_value>0.2799</default_value>
    </argument>
    <argument>
      <name>solar_thermal_storage_volume</name>
      <display_name>Solar Thermal: Storage Volume</display_name>
      <description>The storage volume of the solar thermal system. If not provided, the OS-HPXML default (see &lt;a href='https://openstudio-hpxml.readthedocs.io/en/v1.10.0/workflow_inputs.html#detailed-inputs'&gt;Detailed Inputs&lt;/a&gt;) is used.</description>
      <type>Double</type>
      <units>gal</units>
      <required>false</required>
      <model_dependent>false</model_dependent>
    </argument>
    <argument>
      <name>solar_thermal_solar_fraction</name>
      <display_name>Solar Thermal: Solar Fraction</display_name>
      <description>The solar fraction of the solar thermal system. If provided, overrides all other solar thermal inputs.</description>
      <type>Double</type>
      <units>Frac</units>
      <required>true</required>
      <model_dependent>false</model_dependent>
      <default_value>0</default_value>
    </argument>
    <argument>
      <name>pv_system_present</name>
      <display_name>PV System: Present</display_name>
      <description>Whether there is a PV system present.</description>
      <type>Boolean</type>
      <required>true</required>
      <model_dependent>false</model_dependent>
      <default_value>false</default_value>
      <choices>
        <choice>
          <value>true</value>
          <display_name>true</display_name>
        </choice>
        <choice>
          <value>false</value>
          <display_name>false</display_name>
        </choice>
      </choices>
    </argument>
    <argument>
      <name>pv_system_module_type</name>
      <display_name>PV System: Module Type</display_name>
      <description>Module type of the PV system. If not provided, the OS-HPXML default (see &lt;a href='https://openstudio-hpxml.readthedocs.io/en/v1.10.0/workflow_inputs.html#hpxml-photovoltaics'&gt;HPXML Photovoltaics&lt;/a&gt;) is used.</description>
      <type>Choice</type>
      <required>false</required>
      <model_dependent>false</model_dependent>
      <choices>
        <choice>
          <value>standard</value>
          <display_name>standard</display_name>
        </choice>
        <choice>
          <value>premium</value>
          <display_name>premium</display_name>
        </choice>
        <choice>
          <value>thin film</value>
          <display_name>thin film</display_name>
        </choice>
      </choices>
    </argument>
    <argument>
      <name>pv_system_location</name>
      <display_name>PV System: Location</display_name>
      <description>Location of the PV system. If not provided, the OS-HPXML default (see &lt;a href='https://openstudio-hpxml.readthedocs.io/en/v1.10.0/workflow_inputs.html#hpxml-photovoltaics'&gt;HPXML Photovoltaics&lt;/a&gt;) is used.</description>
      <type>Choice</type>
      <required>false</required>
      <model_dependent>false</model_dependent>
      <choices>
        <choice>
          <value>roof</value>
          <display_name>roof</display_name>
        </choice>
        <choice>
          <value>ground</value>
          <display_name>ground</display_name>
        </choice>
      </choices>
    </argument>
    <argument>
      <name>pv_system_tracking</name>
      <display_name>PV System: Tracking</display_name>
      <description>Type of tracking for the PV system. If not provided, the OS-HPXML default (see &lt;a href='https://openstudio-hpxml.readthedocs.io/en/v1.10.0/workflow_inputs.html#hpxml-photovoltaics'&gt;HPXML Photovoltaics&lt;/a&gt;) is used.</description>
      <type>Choice</type>
      <required>false</required>
      <model_dependent>false</model_dependent>
      <choices>
        <choice>
          <value>fixed</value>
          <display_name>fixed</display_name>
        </choice>
        <choice>
          <value>1-axis</value>
          <display_name>1-axis</display_name>
        </choice>
        <choice>
          <value>1-axis backtracked</value>
          <display_name>1-axis backtracked</display_name>
        </choice>
        <choice>
          <value>2-axis</value>
          <display_name>2-axis</display_name>
        </choice>
      </choices>
    </argument>
    <argument>
      <name>pv_system_array_azimuth</name>
      <display_name>PV System: Array Azimuth</display_name>
      <description>Array azimuth of the PV system. Azimuth is measured clockwise from north (e.g., North=0, East=90, South=180, West=270).</description>
      <type>Double</type>
      <units>degrees</units>
      <required>true</required>
      <model_dependent>false</model_dependent>
      <default_value>180</default_value>
    </argument>
    <argument>
      <name>pv_system_array_tilt</name>
      <display_name>PV System: Array Tilt</display_name>
      <description>Array tilt of the PV system. Can also enter, e.g., RoofPitch, RoofPitch+20, Latitude, Latitude-15, etc.</description>
      <type>String</type>
      <units>degrees</units>
      <required>true</required>
      <model_dependent>false</model_dependent>
      <default_value>RoofPitch</default_value>
    </argument>
    <argument>
      <name>pv_system_max_power_output</name>
      <display_name>PV System: Maximum Power Output</display_name>
      <description>Maximum power output of the PV system. For a shared system, this is the total building maximum power output.</description>
      <type>Double</type>
      <units>W</units>
      <required>true</required>
      <model_dependent>false</model_dependent>
      <default_value>4000</default_value>
    </argument>
    <argument>
      <name>pv_system_inverter_efficiency</name>
      <display_name>PV System: Inverter Efficiency</display_name>
      <description>Inverter efficiency of the PV system. If there are two PV systems, this will apply to both. If not provided, the OS-HPXML default (see &lt;a href='https://openstudio-hpxml.readthedocs.io/en/v1.10.0/workflow_inputs.html#hpxml-photovoltaics'&gt;HPXML Photovoltaics&lt;/a&gt;) is used.</description>
      <type>Double</type>
      <units>Frac</units>
      <required>false</required>
      <model_dependent>false</model_dependent>
    </argument>
    <argument>
      <name>pv_system_system_losses_fraction</name>
      <display_name>PV System: System Losses Fraction</display_name>
      <description>System losses fraction of the PV system. If there are two PV systems, this will apply to both. If not provided, the OS-HPXML default (see &lt;a href='https://openstudio-hpxml.readthedocs.io/en/v1.10.0/workflow_inputs.html#hpxml-photovoltaics'&gt;HPXML Photovoltaics&lt;/a&gt;) is used.</description>
      <type>Double</type>
      <units>Frac</units>
      <required>false</required>
      <model_dependent>false</model_dependent>
    </argument>
    <argument>
      <name>pv_system_num_bedrooms_served</name>
      <display_name>PV System: Number of Bedrooms Served</display_name>
      <description>Number of bedrooms served by PV system. Only needed if single-family attached or apartment unit and it is a shared PV system serving multiple dwelling units. Used to apportion PV generation to the unit of a SFA/MF building. If there are two PV systems, this will apply to both.</description>
      <type>Integer</type>
      <units>#</units>
      <required>false</required>
      <model_dependent>false</model_dependent>
    </argument>
    <argument>
      <name>pv_system_2_present</name>
      <display_name>PV System 2: Present</display_name>
      <description>Whether there is a second PV system present.</description>
      <type>Boolean</type>
      <required>true</required>
      <model_dependent>false</model_dependent>
      <default_value>false</default_value>
      <choices>
        <choice>
          <value>true</value>
          <display_name>true</display_name>
        </choice>
        <choice>
          <value>false</value>
          <display_name>false</display_name>
        </choice>
      </choices>
    </argument>
    <argument>
      <name>pv_system_2_module_type</name>
      <display_name>PV System 2: Module Type</display_name>
      <description>Module type of the second PV system. If not provided, the OS-HPXML default (see &lt;a href='https://openstudio-hpxml.readthedocs.io/en/v1.10.0/workflow_inputs.html#hpxml-photovoltaics'&gt;HPXML Photovoltaics&lt;/a&gt;) is used.</description>
      <type>Choice</type>
      <required>false</required>
      <model_dependent>false</model_dependent>
      <choices>
        <choice>
          <value>standard</value>
          <display_name>standard</display_name>
        </choice>
        <choice>
          <value>premium</value>
          <display_name>premium</display_name>
        </choice>
        <choice>
          <value>thin film</value>
          <display_name>thin film</display_name>
        </choice>
      </choices>
    </argument>
    <argument>
      <name>pv_system_2_location</name>
      <display_name>PV System 2: Location</display_name>
      <description>Location of the second PV system. If not provided, the OS-HPXML default (see &lt;a href='https://openstudio-hpxml.readthedocs.io/en/v1.10.0/workflow_inputs.html#hpxml-photovoltaics'&gt;HPXML Photovoltaics&lt;/a&gt;) is used.</description>
      <type>Choice</type>
      <required>false</required>
      <model_dependent>false</model_dependent>
      <choices>
        <choice>
          <value>roof</value>
          <display_name>roof</display_name>
        </choice>
        <choice>
          <value>ground</value>
          <display_name>ground</display_name>
        </choice>
      </choices>
    </argument>
    <argument>
      <name>pv_system_2_tracking</name>
      <display_name>PV System 2: Tracking</display_name>
      <description>Type of tracking for the second PV system. If not provided, the OS-HPXML default (see &lt;a href='https://openstudio-hpxml.readthedocs.io/en/v1.10.0/workflow_inputs.html#hpxml-photovoltaics'&gt;HPXML Photovoltaics&lt;/a&gt;) is used.</description>
      <type>Choice</type>
      <required>false</required>
      <model_dependent>false</model_dependent>
      <choices>
        <choice>
          <value>fixed</value>
          <display_name>fixed</display_name>
        </choice>
        <choice>
          <value>1-axis</value>
          <display_name>1-axis</display_name>
        </choice>
        <choice>
          <value>1-axis backtracked</value>
          <display_name>1-axis backtracked</display_name>
        </choice>
        <choice>
          <value>2-axis</value>
          <display_name>2-axis</display_name>
        </choice>
      </choices>
    </argument>
    <argument>
      <name>pv_system_2_array_azimuth</name>
      <display_name>PV System 2: Array Azimuth</display_name>
      <description>Array azimuth of the second PV system. Azimuth is measured clockwise from north (e.g., North=0, East=90, South=180, West=270).</description>
      <type>Double</type>
      <units>degrees</units>
      <required>true</required>
      <model_dependent>false</model_dependent>
      <default_value>180</default_value>
    </argument>
    <argument>
      <name>pv_system_2_array_tilt</name>
      <display_name>PV System 2: Array Tilt</display_name>
      <description>Array tilt of the second PV system. Can also enter, e.g., RoofPitch, RoofPitch+20, Latitude, Latitude-15, etc.</description>
      <type>String</type>
      <units>degrees</units>
      <required>true</required>
      <model_dependent>false</model_dependent>
      <default_value>RoofPitch</default_value>
    </argument>
    <argument>
      <name>pv_system_2_max_power_output</name>
      <display_name>PV System 2: Maximum Power Output</display_name>
      <description>Maximum power output of the second PV system. For a shared system, this is the total building maximum power output.</description>
      <type>Double</type>
      <units>W</units>
      <required>true</required>
      <model_dependent>false</model_dependent>
      <default_value>4000</default_value>
    </argument>
    <argument>
      <name>electric_panel_service_feeders_load_calculation_types</name>
      <display_name>Electric Panel: Service/Feeders Load Calculation Types</display_name>
      <description>Types of electric panel service/feeder load calculations. These calculations are experimental research features. Possible types are: 2023 Existing Dwelling Load-Based, 2023 Existing Dwelling Meter-Based. If multiple types, use a comma-separated list. If not provided, no electric panel loads are calculated.</description>
      <type>String</type>
      <required>false</required>
      <model_dependent>false</model_dependent>
    </argument>
    <argument>
      <name>electric_panel_baseline_peak_power</name>
      <display_name>Electric Panel: Baseline Peak Power</display_name>
      <description>Specifies the baseline peak power. Used for 2023 Existing Dwelling Meter-Based. If not provided, assumed to be zero.</description>
      <type>Double</type>
      <units>W</units>
      <required>false</required>
      <model_dependent>false</model_dependent>
    </argument>
    <argument>
      <name>electric_panel_service_voltage</name>
      <display_name>Electric Panel: Service Voltage</display_name>
      <description>The service voltage of the electric panel. If not provided, the OS-HPXML default (see &lt;a href='https://openstudio-hpxml.readthedocs.io/en/v1.10.0/workflow_inputs.html#hpxml-electric-panels'&gt;HPXML Electric Panels&lt;/a&gt;) is used.</description>
      <type>Choice</type>
      <units>V</units>
      <required>false</required>
      <model_dependent>false</model_dependent>
      <choices>
        <choice>
          <value>120</value>
          <display_name>120</display_name>
        </choice>
        <choice>
          <value>240</value>
          <display_name>240</display_name>
        </choice>
      </choices>
    </argument>
    <argument>
      <name>electric_panel_service_max_current_rating</name>
      <display_name>Electric Panel: Service Max Current Rating</display_name>
      <description>The service max current rating of the electric panel. If not provided, the OS-HPXML default (see &lt;a href='https://openstudio-hpxml.readthedocs.io/en/v1.10.0/workflow_inputs.html#hpxml-electric-panels'&gt;HPXML Electric Panels&lt;/a&gt;) is used.</description>
      <type>Double</type>
      <units>A</units>
      <required>false</required>
      <model_dependent>false</model_dependent>
    </argument>
    <argument>
      <name>electric_panel_breaker_spaces_headroom</name>
      <display_name>Electric Panel: Breaker Spaces Headroom</display_name>
      <description>The unoccupied number of breaker spaces on the electric panel. If not provided, the OS-HPXML default (see &lt;a href='https://openstudio-hpxml.readthedocs.io/en/v1.10.0/workflow_inputs.html#hpxml-electric-panels'&gt;HPXML Electric Panels&lt;/a&gt;) is used.</description>
      <type>Integer</type>
      <units>#</units>
      <required>false</required>
      <model_dependent>false</model_dependent>
    </argument>
    <argument>
      <name>electric_panel_breaker_spaces_rated_total</name>
      <display_name>Electric Panel: Breaker Spaces Rated Total</display_name>
      <description>The rated total number of breaker spaces on the electric panel. If not provided, the OS-HPXML default (see &lt;a href='https://openstudio-hpxml.readthedocs.io/en/v1.10.0/workflow_inputs.html#hpxml-electric-panels'&gt;HPXML Electric Panels&lt;/a&gt;) is used.</description>
      <type>Integer</type>
      <units>#</units>
      <required>false</required>
      <model_dependent>false</model_dependent>
    </argument>
    <argument>
      <name>electric_panel_load_heating_system_power_rating</name>
      <display_name>Electric Panel: Heating System Power Rating</display_name>
      <description>Specifies the panel load heating system power rating. If not provided, the OS-HPXML default (see &lt;a href='https://openstudio-hpxml.readthedocs.io/en/v1.10.0/workflow_inputs.html#service-feeders'&gt;Service Feeders&lt;/a&gt;) is used.</description>
      <type>Double</type>
      <units>W</units>
      <required>false</required>
      <model_dependent>false</model_dependent>
    </argument>
    <argument>
      <name>electric_panel_load_heating_system_new_load</name>
      <display_name>Electric Panel: Heating System New Load</display_name>
      <description>Whether the heating system is a new panel load addition to an existing service panel. If not provided, the OS-HPXML default (see &lt;a href='https://openstudio-hpxml.readthedocs.io/en/v1.10.0/workflow_inputs.html#service-feeders'&gt;Service Feeders&lt;/a&gt;) is used.</description>
      <type>Boolean</type>
      <required>false</required>
      <model_dependent>false</model_dependent>
      <choices>
        <choice>
          <value>true</value>
          <display_name>true</display_name>
        </choice>
        <choice>
          <value>false</value>
          <display_name>false</display_name>
        </choice>
      </choices>
    </argument>
    <argument>
      <name>electric_panel_load_cooling_system_power_rating</name>
      <display_name>Electric Panel: Cooling System Power Rating</display_name>
      <description>Specifies the panel load cooling system power rating. If not provided, the OS-HPXML default (see &lt;a href='https://openstudio-hpxml.readthedocs.io/en/v1.10.0/workflow_inputs.html#service-feeders'&gt;Service Feeders&lt;/a&gt;) is used.</description>
      <type>Double</type>
      <units>W</units>
      <required>false</required>
      <model_dependent>false</model_dependent>
    </argument>
    <argument>
      <name>electric_panel_load_cooling_system_new_load</name>
      <display_name>Electric Panel: Cooling System New Load</display_name>
      <description>Whether the cooling system is a new panel load addition to an existing service panel. If not provided, the OS-HPXML default (see &lt;a href='https://openstudio-hpxml.readthedocs.io/en/v1.10.0/workflow_inputs.html#service-feeders'&gt;Service Feeders&lt;/a&gt;) is used.</description>
      <type>Boolean</type>
      <required>false</required>
      <model_dependent>false</model_dependent>
      <choices>
        <choice>
          <value>true</value>
          <display_name>true</display_name>
        </choice>
        <choice>
          <value>false</value>
          <display_name>false</display_name>
        </choice>
      </choices>
    </argument>
    <argument>
      <name>electric_panel_load_heat_pump_power_rating</name>
      <display_name>Electric Panel: Heat Pump Power Rating</display_name>
      <description>Specifies the panel load heat pump power rating. If not provided, the OS-HPXML default (see &lt;a href='https://openstudio-hpxml.readthedocs.io/en/v1.10.0/workflow_inputs.html#service-feeders'&gt;Service Feeders&lt;/a&gt;) is used.</description>
      <type>Double</type>
      <units>W</units>
      <required>false</required>
      <model_dependent>false</model_dependent>
    </argument>
    <argument>
      <name>electric_panel_load_heat_pump_new_load</name>
      <display_name>Electric Panel: Heat Pump New Load</display_name>
      <description>Whether the heat pump is a new panel load addition to an existing service panel. If not provided, the OS-HPXML default (see &lt;a href='https://openstudio-hpxml.readthedocs.io/en/v1.10.0/workflow_inputs.html#service-feeders'&gt;Service Feeders&lt;/a&gt;) is used.</description>
      <type>Boolean</type>
      <required>false</required>
      <model_dependent>false</model_dependent>
      <choices>
        <choice>
          <value>true</value>
          <display_name>true</display_name>
        </choice>
        <choice>
          <value>false</value>
          <display_name>false</display_name>
        </choice>
      </choices>
    </argument>
    <argument>
      <name>electric_panel_load_heating_system_2_power_rating</name>
      <display_name>Electric Panel: Heating System 2 Power Rating</display_name>
      <description>Specifies the panel load second heating system power rating. If not provided, the OS-HPXML default (see &lt;a href='https://openstudio-hpxml.readthedocs.io/en/v1.10.0/workflow_inputs.html#service-feeders'&gt;Service Feeders&lt;/a&gt;) is used.</description>
      <type>Double</type>
      <units>W</units>
      <required>false</required>
      <model_dependent>false</model_dependent>
    </argument>
    <argument>
      <name>electric_panel_load_heating_system_2_new_load</name>
      <display_name>Electric Panel: Heating System 2 New Load</display_name>
      <description>Whether the second heating system is a new panel load addition to an existing service panel. If not provided, the OS-HPXML default (see &lt;a href='https://openstudio-hpxml.readthedocs.io/en/v1.10.0/workflow_inputs.html#service-feeders'&gt;Service Feeders&lt;/a&gt;) is used.</description>
      <type>Boolean</type>
      <required>false</required>
      <model_dependent>false</model_dependent>
      <choices>
        <choice>
          <value>true</value>
          <display_name>true</display_name>
        </choice>
        <choice>
          <value>false</value>
          <display_name>false</display_name>
        </choice>
      </choices>
    </argument>
    <argument>
      <name>electric_panel_load_mech_vent_power_rating</name>
      <display_name>Electric Panel: Mechanical Ventilation Power Rating</display_name>
      <description>Specifies the panel load mechanical ventilation power rating. If not provided, the OS-HPXML default (see &lt;a href='https://openstudio-hpxml.readthedocs.io/en/v1.10.0/workflow_inputs.html#service-feeders'&gt;Service Feeders&lt;/a&gt;) is used.</description>
      <type>Double</type>
      <units>W</units>
      <required>false</required>
      <model_dependent>false</model_dependent>
    </argument>
    <argument>
      <name>electric_panel_load_mech_vent_fan_new_load</name>
      <display_name>Electric Panel: Mechanical Ventilation New Load</display_name>
      <description>Whether the mechanical ventilation is a new panel load addition to an existing service panel. If not provided, the OS-HPXML default (see &lt;a href='https://openstudio-hpxml.readthedocs.io/en/v1.10.0/workflow_inputs.html#service-feeders'&gt;Service Feeders&lt;/a&gt;) is used.</description>
      <type>Boolean</type>
      <required>false</required>
      <model_dependent>false</model_dependent>
      <choices>
        <choice>
          <value>true</value>
          <display_name>true</display_name>
        </choice>
        <choice>
          <value>false</value>
          <display_name>false</display_name>
        </choice>
      </choices>
    </argument>
    <argument>
      <name>electric_panel_load_mech_vent_2_power_rating</name>
      <display_name>Electric Panel: Mechanical Ventilation 2 Power Rating</display_name>
      <description>Specifies the panel load second mechanical ventilation power rating. If not provided, the OS-HPXML default (see &lt;a href='https://openstudio-hpxml.readthedocs.io/en/v1.10.0/workflow_inputs.html#service-feeders'&gt;Service Feeders&lt;/a&gt;) is used.</description>
      <type>Double</type>
      <units>W</units>
      <required>false</required>
      <model_dependent>false</model_dependent>
    </argument>
    <argument>
      <name>electric_panel_load_mech_vent_2_new_load</name>
      <display_name>Electric Panel: Mechanical Ventilation 2 New Load</display_name>
      <description>Whether the second mechanical ventilation is a new panel load addition to an existing service panel. If not provided, the OS-HPXML default (see &lt;a href='https://openstudio-hpxml.readthedocs.io/en/v1.10.0/workflow_inputs.html#service-feeders'&gt;Service Feeders&lt;/a&gt;) is used.</description>
      <type>Boolean</type>
      <required>false</required>
      <model_dependent>false</model_dependent>
      <choices>
        <choice>
          <value>true</value>
          <display_name>true</display_name>
        </choice>
        <choice>
          <value>false</value>
          <display_name>false</display_name>
        </choice>
      </choices>
    </argument>
    <argument>
      <name>electric_panel_load_whole_house_fan_power_rating</name>
      <display_name>Electric Panel: Whole House Fan Power Rating</display_name>
      <description>Specifies the panel load whole house fan power rating. If not provided, the OS-HPXML default (see &lt;a href='https://openstudio-hpxml.readthedocs.io/en/v1.10.0/workflow_inputs.html#service-feeders'&gt;Service Feeders&lt;/a&gt;) is used.</description>
      <type>Double</type>
      <units>W</units>
      <required>false</required>
      <model_dependent>false</model_dependent>
    </argument>
    <argument>
      <name>electric_panel_load_whole_house_fan_new_load</name>
      <display_name>Electric Panel: Whole House Fan New Load</display_name>
      <description>Whether the whole house fan is a new panel load addition to an existing service panel. If not provided, the OS-HPXML default (see &lt;a href='https://openstudio-hpxml.readthedocs.io/en/v1.10.0/workflow_inputs.html#service-feeders'&gt;Service Feeders&lt;/a&gt;) is used.</description>
      <type>Boolean</type>
      <required>false</required>
      <model_dependent>false</model_dependent>
      <choices>
        <choice>
          <value>true</value>
          <display_name>true</display_name>
        </choice>
        <choice>
          <value>false</value>
          <display_name>false</display_name>
        </choice>
      </choices>
    </argument>
    <argument>
      <name>electric_panel_load_kitchen_fans_power_rating</name>
      <display_name>Electric Panel: Kitchen Fans Power Rating</display_name>
      <description>Specifies the panel load kitchen fans power rating. If not provided, the OS-HPXML default (see &lt;a href='https://openstudio-hpxml.readthedocs.io/en/v1.10.0/workflow_inputs.html#service-feeders'&gt;Service Feeders&lt;/a&gt;) is used.</description>
      <type>Double</type>
      <units>W</units>
      <required>false</required>
      <model_dependent>false</model_dependent>
    </argument>
    <argument>
      <name>electric_panel_load_kitchen_fans_new_load</name>
      <display_name>Electric Panel: Kitchen Fans New Load</display_name>
      <description>Whether the kitchen fans is a new panel load addition to an existing service panel. If not provided, the OS-HPXML default (see &lt;a href='https://openstudio-hpxml.readthedocs.io/en/v1.10.0/workflow_inputs.html#service-feeders'&gt;Service Feeders&lt;/a&gt;) is used.</description>
      <type>Boolean</type>
      <required>false</required>
      <model_dependent>false</model_dependent>
      <choices>
        <choice>
          <value>true</value>
          <display_name>true</display_name>
        </choice>
        <choice>
          <value>false</value>
          <display_name>false</display_name>
        </choice>
      </choices>
    </argument>
    <argument>
      <name>electric_panel_load_bathroom_fans_power_rating</name>
      <display_name>Electric Panel: Bathroom Fans Power Rating</display_name>
      <description>Specifies the panel load bathroom fans power rating. If not provided, the OS-HPXML default (see &lt;a href='https://openstudio-hpxml.readthedocs.io/en/v1.10.0/workflow_inputs.html#service-feeders'&gt;Service Feeders&lt;/a&gt;) is used.</description>
      <type>Double</type>
      <units>W</units>
      <required>false</required>
      <model_dependent>false</model_dependent>
    </argument>
    <argument>
      <name>electric_panel_load_bathroom_fans_new_load</name>
      <display_name>Electric Panel: Bathroom Fans New Load</display_name>
      <description>Whether the bathroom fans is a new panel load addition to an existing service panel. If not provided, the OS-HPXML default (see &lt;a href='https://openstudio-hpxml.readthedocs.io/en/v1.10.0/workflow_inputs.html#service-feeders'&gt;Service Feeders&lt;/a&gt;) is used.</description>
      <type>Boolean</type>
      <required>false</required>
      <model_dependent>false</model_dependent>
      <choices>
        <choice>
          <value>true</value>
          <display_name>true</display_name>
        </choice>
        <choice>
          <value>false</value>
          <display_name>false</display_name>
        </choice>
      </choices>
    </argument>
    <argument>
      <name>electric_panel_load_electric_water_heater_power_rating</name>
      <display_name>Electric Panel: Electric Water Heater Power Rating</display_name>
      <description>Specifies the panel load water heater power rating. Only applies to electric water heater. If not provided, the OS-HPXML default (see &lt;a href='https://openstudio-hpxml.readthedocs.io/en/v1.10.0/workflow_inputs.html#service-feeders'&gt;Service Feeders&lt;/a&gt;) is used.</description>
      <type>Double</type>
      <units>W</units>
      <required>false</required>
      <model_dependent>false</model_dependent>
    </argument>
    <argument>
      <name>electric_panel_load_electric_water_heater_voltage</name>
      <display_name>Electric Panel: Electric Water Heater Voltage</display_name>
      <description>Specifies the panel load water heater voltage. Only applies to electric water heater. If not provided, the OS-HPXML default (see &lt;a href='https://openstudio-hpxml.readthedocs.io/en/v1.10.0/workflow_inputs.html#service-feeders'&gt;Service Feeders&lt;/a&gt;) is used.</description>
      <type>Choice</type>
      <units>V</units>
      <required>false</required>
      <model_dependent>false</model_dependent>
      <choices>
        <choice>
          <value>120</value>
          <display_name>120</display_name>
        </choice>
        <choice>
          <value>240</value>
          <display_name>240</display_name>
        </choice>
      </choices>
    </argument>
    <argument>
      <name>electric_panel_load_electric_water_heater_new_load</name>
      <display_name>Electric Panel: Electric Water Heater New Load</display_name>
      <description>Whether the water heater is a new panel load addition to an existing service panel. Only applies to electric water heater. If not provided, the OS-HPXML default (see &lt;a href='https://openstudio-hpxml.readthedocs.io/en/v1.10.0/workflow_inputs.html#service-feeders'&gt;Service Feeders&lt;/a&gt;) is used.</description>
      <type>Boolean</type>
      <required>false</required>
      <model_dependent>false</model_dependent>
      <choices>
        <choice>
          <value>true</value>
          <display_name>true</display_name>
        </choice>
        <choice>
          <value>false</value>
          <display_name>false</display_name>
        </choice>
      </choices>
    </argument>
    <argument>
      <name>electric_panel_load_electric_clothes_dryer_power_rating</name>
      <display_name>Electric Panel: Electric Clothes Dryer Power Rating</display_name>
      <description>Specifies the panel load clothes dryer power rating. Only applies to electric clothes dryer. If not provided, the OS-HPXML default (see &lt;a href='https://openstudio-hpxml.readthedocs.io/en/v1.10.0/workflow_inputs.html#service-feeders'&gt;Service Feeders&lt;/a&gt;) is used.</description>
      <type>Double</type>
      <units>W</units>
      <required>false</required>
      <model_dependent>false</model_dependent>
    </argument>
    <argument>
      <name>electric_panel_load_electric_clothes_dryer_voltage</name>
      <display_name>Electric Panel: Electric Clothes Dryer Voltage</display_name>
      <description>Specifies the panel load clothes dryer voltage. Only applies to electric clothes dryer. If not provided, the OS-HPXML default (see &lt;a href='https://openstudio-hpxml.readthedocs.io/en/v1.10.0/workflow_inputs.html#service-feeders'&gt;Service Feeders&lt;/a&gt;) is used.</description>
      <type>Choice</type>
      <units>V</units>
      <required>false</required>
      <model_dependent>false</model_dependent>
      <choices>
        <choice>
          <value>120</value>
          <display_name>120</display_name>
        </choice>
        <choice>
          <value>240</value>
          <display_name>240</display_name>
        </choice>
      </choices>
    </argument>
    <argument>
      <name>electric_panel_load_electric_clothes_dryer_new_load</name>
      <display_name>Electric Panel: Electric Clothes Dryer New Load</display_name>
      <description>Whether the clothes dryer is a new panel load addition to an existing service panel. Only applies to electric clothes dryer. If not provided, the OS-HPXML default (see &lt;a href='https://openstudio-hpxml.readthedocs.io/en/v1.10.0/workflow_inputs.html#service-feeders'&gt;Service Feeders&lt;/a&gt;) is used.</description>
      <type>Boolean</type>
      <required>false</required>
      <model_dependent>false</model_dependent>
      <choices>
        <choice>
          <value>true</value>
          <display_name>true</display_name>
        </choice>
        <choice>
          <value>false</value>
          <display_name>false</display_name>
        </choice>
      </choices>
    </argument>
    <argument>
      <name>electric_panel_load_dishwasher_power_rating</name>
      <display_name>Electric Panel: Dishwasher Power Rating</display_name>
      <description>Specifies the panel load dishwasher power rating. If not provided, the OS-HPXML default (see &lt;a href='https://openstudio-hpxml.readthedocs.io/en/v1.10.0/workflow_inputs.html#service-feeders'&gt;Service Feeders&lt;/a&gt;) is used.</description>
      <type>Double</type>
      <units>W</units>
      <required>false</required>
      <model_dependent>false</model_dependent>
    </argument>
    <argument>
      <name>electric_panel_load_dishwasher_new_load</name>
      <display_name>Electric Panel: Dishwasher New Load</display_name>
      <description>Whether the dishwasher is a new panel load addition to an existing service panel. If not provided, the OS-HPXML default (see &lt;a href='https://openstudio-hpxml.readthedocs.io/en/v1.10.0/workflow_inputs.html#service-feeders'&gt;Service Feeders&lt;/a&gt;) is used.</description>
      <type>Boolean</type>
      <required>false</required>
      <model_dependent>false</model_dependent>
      <choices>
        <choice>
          <value>true</value>
          <display_name>true</display_name>
        </choice>
        <choice>
          <value>false</value>
          <display_name>false</display_name>
        </choice>
      </choices>
    </argument>
    <argument>
      <name>electric_panel_load_electric_cooking_range_power_rating</name>
      <display_name>Electric Panel: Electric Cooking Range/Oven Power Rating</display_name>
      <description>Specifies the panel load cooking range/oven power rating. Only applies to electric cooking range/oven. If not provided, the OS-HPXML default (see &lt;a href='https://openstudio-hpxml.readthedocs.io/en/v1.10.0/workflow_inputs.html#service-feeders'&gt;Service Feeders&lt;/a&gt;) is used.</description>
      <type>Double</type>
      <units>W</units>
      <required>false</required>
      <model_dependent>false</model_dependent>
    </argument>
    <argument>
      <name>electric_panel_load_electric_cooking_range_voltage</name>
      <display_name>Electric Panel: Electric Cooking Range/Oven Voltage</display_name>
      <description>Specifies the panel load cooking range/oven voltage. Only applies to electric cooking range/oven. If not provided, the OS-HPXML default (see &lt;a href='https://openstudio-hpxml.readthedocs.io/en/v1.10.0/workflow_inputs.html#service-feeders'&gt;Service Feeders&lt;/a&gt;) is used.</description>
      <type>Choice</type>
      <units>V</units>
      <required>false</required>
      <model_dependent>false</model_dependent>
      <choices>
        <choice>
          <value>120</value>
          <display_name>120</display_name>
        </choice>
        <choice>
          <value>240</value>
          <display_name>240</display_name>
        </choice>
      </choices>
    </argument>
    <argument>
      <name>electric_panel_load_electric_cooking_range_new_load</name>
      <display_name>Electric Panel: Electric Cooking Range/Oven New Load</display_name>
      <description>Whether the cooking range is a new panel load addition to an existing service panel. Only applies to electric cooking range/oven. If not provided, the OS-HPXML default (see &lt;a href='https://openstudio-hpxml.readthedocs.io/en/v1.10.0/workflow_inputs.html#service-feeders'&gt;Service Feeders&lt;/a&gt;) is used.</description>
      <type>Boolean</type>
      <required>false</required>
      <model_dependent>false</model_dependent>
      <choices>
        <choice>
          <value>true</value>
          <display_name>true</display_name>
        </choice>
        <choice>
          <value>false</value>
          <display_name>false</display_name>
        </choice>
      </choices>
    </argument>
    <argument>
      <name>electric_panel_load_misc_plug_loads_well_pump_power_rating</name>
      <display_name>Electric Panel: Misc Plug Loads Well Pump Power Rating</display_name>
      <description>Specifies the panel load well pump power rating. If not provided, the OS-HPXML default (see &lt;a href='https://openstudio-hpxml.readthedocs.io/en/v1.10.0/workflow_inputs.html#service-feeders'&gt;Service Feeders&lt;/a&gt;) is used.</description>
      <type>Double</type>
      <units>W</units>
      <required>false</required>
      <model_dependent>false</model_dependent>
    </argument>
    <argument>
      <name>electric_panel_load_misc_plug_loads_well_pump_new_load</name>
      <display_name>Electric Panel: Misc Plug Loads Well Pump New Load</display_name>
      <description>Whether the well pump is a new panel load addition to an existing service panel. If not provided, the OS-HPXML default (see &lt;a href='https://openstudio-hpxml.readthedocs.io/en/v1.10.0/workflow_inputs.html#service-feeders'&gt;Service Feeders&lt;/a&gt;) is used.</description>
      <type>Boolean</type>
      <required>false</required>
      <model_dependent>false</model_dependent>
      <choices>
        <choice>
          <value>true</value>
          <display_name>true</display_name>
        </choice>
        <choice>
          <value>false</value>
          <display_name>false</display_name>
        </choice>
      </choices>
    </argument>
    <argument>
      <name>electric_panel_load_misc_plug_loads_vehicle_power_rating</name>
      <display_name>Electric Panel: Misc Plug Loads Vehicle Power Rating</display_name>
      <description>Specifies the panel load electric vehicle power rating. If not provided, the OS-HPXML default (see &lt;a href='https://openstudio-hpxml.readthedocs.io/en/v1.10.0/workflow_inputs.html#service-feeders'&gt;Service Feeders&lt;/a&gt;) is used.</description>
      <type>Double</type>
      <units>W</units>
      <required>false</required>
      <model_dependent>false</model_dependent>
    </argument>
    <argument>
      <name>electric_panel_load_misc_plug_loads_vehicle_voltage</name>
      <display_name>Electric Panel: Misc Plug Loads Vehicle Voltage</display_name>
      <description>Specifies the panel load electric vehicle voltage. If not provided, the OS-HPXML default (see &lt;a href='https://openstudio-hpxml.readthedocs.io/en/v1.10.0/workflow_inputs.html#service-feeders'&gt;Service Feeders&lt;/a&gt;) is used.</description>
      <type>Choice</type>
      <units>V</units>
      <required>false</required>
      <model_dependent>false</model_dependent>
      <choices>
        <choice>
          <value>120</value>
          <display_name>120</display_name>
        </choice>
        <choice>
          <value>240</value>
          <display_name>240</display_name>
        </choice>
      </choices>
    </argument>
    <argument>
      <name>electric_panel_load_misc_plug_loads_vehicle_new_load</name>
      <display_name>Electric Panel: Misc Plug Loads Vehicle New Load</display_name>
      <description>Whether the electric vehicle is a new panel load addition to an existing service panel. If not provided, the OS-HPXML default (see &lt;a href='https://openstudio-hpxml.readthedocs.io/en/v1.10.0/workflow_inputs.html#service-feeders'&gt;Service Feeders&lt;/a&gt;) is used.</description>
      <type>Boolean</type>
      <required>false</required>
      <model_dependent>false</model_dependent>
      <choices>
        <choice>
          <value>true</value>
          <display_name>true</display_name>
        </choice>
        <choice>
          <value>false</value>
          <display_name>false</display_name>
        </choice>
      </choices>
    </argument>
    <argument>
      <name>electric_panel_load_pool_pump_power_rating</name>
      <display_name>Electric Panel: Pool Pump Power Rating</display_name>
      <description>Specifies the panel load pool pump power rating. If not provided, the OS-HPXML default (see &lt;a href='https://openstudio-hpxml.readthedocs.io/en/v1.10.0/workflow_inputs.html#service-feeders'&gt;Service Feeders&lt;/a&gt;) is used.</description>
      <type>Double</type>
      <units>W</units>
      <required>false</required>
      <model_dependent>false</model_dependent>
    </argument>
    <argument>
      <name>electric_panel_load_pool_pump_new_load</name>
      <display_name>Electric Panel: Pool Pump New Load</display_name>
      <description>Whether the pool pump is a new panel load addition to an existing service panel. If not provided, the OS-HPXML default (see &lt;a href='https://openstudio-hpxml.readthedocs.io/en/v1.10.0/workflow_inputs.html#service-feeders'&gt;Service Feeders&lt;/a&gt;) is used.</description>
      <type>Boolean</type>
      <required>false</required>
      <model_dependent>false</model_dependent>
      <choices>
        <choice>
          <value>true</value>
          <display_name>true</display_name>
        </choice>
        <choice>
          <value>false</value>
          <display_name>false</display_name>
        </choice>
      </choices>
    </argument>
    <argument>
      <name>electric_panel_load_electric_pool_heater_power_rating</name>
      <display_name>Electric Panel: Electric Pool Heater Power Rating</display_name>
      <description>Specifies the panel load pool heater power rating. Only applies to electric pool heater. If not provided, the OS-HPXML default (see &lt;a href='https://openstudio-hpxml.readthedocs.io/en/v1.10.0/workflow_inputs.html#service-feeders'&gt;Service Feeders&lt;/a&gt;) is used.</description>
      <type>Double</type>
      <units>W</units>
      <required>false</required>
      <model_dependent>false</model_dependent>
    </argument>
    <argument>
      <name>electric_panel_load_electric_pool_heater_new_load</name>
      <display_name>Electric Panel: Electric Pool Heater New Load</display_name>
      <description>Whether the pool heater is a new panel load addition to an existing service panel. Only applies to electric pool heater. If not provided, the OS-HPXML default (see &lt;a href='https://openstudio-hpxml.readthedocs.io/en/v1.10.0/workflow_inputs.html#service-feeders'&gt;Service Feeders&lt;/a&gt;) is used.</description>
      <type>Boolean</type>
      <required>false</required>
      <model_dependent>false</model_dependent>
      <choices>
        <choice>
          <value>true</value>
          <display_name>true</display_name>
        </choice>
        <choice>
          <value>false</value>
          <display_name>false</display_name>
        </choice>
      </choices>
    </argument>
    <argument>
      <name>electric_panel_load_permanent_spa_pump_power_rating</name>
      <display_name>Electric Panel: Permanent Spa Pump Power Rating</display_name>
      <description>Specifies the panel load permanent spa pump power rating. If not provided, the OS-HPXML default (see &lt;a href='https://openstudio-hpxml.readthedocs.io/en/v1.10.0/workflow_inputs.html#service-feeders'&gt;Service Feeders&lt;/a&gt;) is used.</description>
      <type>Double</type>
      <units>W</units>
      <required>false</required>
      <model_dependent>false</model_dependent>
    </argument>
    <argument>
      <name>electric_panel_load_permanent_spa_pump_new_load</name>
      <display_name>Electric Panel: Permanent Spa Pump New Load</display_name>
      <description>Whether the spa pump is a new panel load addition to an existing service panel. If not provided, the OS-HPXML default (see &lt;a href='https://openstudio-hpxml.readthedocs.io/en/v1.10.0/workflow_inputs.html#service-feeders'&gt;Service Feeders&lt;/a&gt;) is used.</description>
      <type>Boolean</type>
      <required>false</required>
      <model_dependent>false</model_dependent>
      <choices>
        <choice>
          <value>true</value>
          <display_name>true</display_name>
        </choice>
        <choice>
          <value>false</value>
          <display_name>false</display_name>
        </choice>
      </choices>
    </argument>
    <argument>
      <name>electric_panel_load_electric_permanent_spa_heater_power_rating</name>
      <display_name>Electric Panel: Electric Permanent Spa Heater Power Rating</display_name>
      <description>Specifies the panel load permanent spa heater power rating. Only applies to electric permanent spa heater. If not provided, the OS-HPXML default (see &lt;a href='https://openstudio-hpxml.readthedocs.io/en/v1.10.0/workflow_inputs.html#service-feeders'&gt;Service Feeders&lt;/a&gt;) is used.</description>
      <type>Double</type>
      <units>W</units>
      <required>false</required>
      <model_dependent>false</model_dependent>
    </argument>
    <argument>
      <name>electric_panel_load_electric_permanent_spa_heater_new_load</name>
      <display_name>Electric Panel: Electric Permanent Spa Heater New Load</display_name>
      <description>Whether the spa heater is a new panel load addition to an existing service panel. Only applies to electric permanent spa heater. If not provided, the OS-HPXML default (see &lt;a href='https://openstudio-hpxml.readthedocs.io/en/v1.10.0/workflow_inputs.html#service-feeders'&gt;Service Feeders&lt;/a&gt;) is used.</description>
      <type>Boolean</type>
      <required>false</required>
      <model_dependent>false</model_dependent>
      <choices>
        <choice>
          <value>true</value>
          <display_name>true</display_name>
        </choice>
        <choice>
          <value>false</value>
          <display_name>false</display_name>
        </choice>
      </choices>
    </argument>
    <argument>
      <name>electric_panel_load_other_power_rating</name>
      <display_name>Electric Panel: Other Power Rating</display_name>
      <description>Specifies the panel load other power rating. This represents the total of all other electric loads that are fastened in place, permanently connected, or located on a specific circuit. For example, garbage disposal, built-in microwave. If not provided, the OS-HPXML default (see &lt;a href='https://openstudio-hpxml.readthedocs.io/en/v1.10.0/workflow_inputs.html#service-feeders'&gt;Service Feeders&lt;/a&gt;) is used.</description>
      <type>Double</type>
      <units>W</units>
      <required>false</required>
      <model_dependent>false</model_dependent>
    </argument>
    <argument>
      <name>electric_panel_load_other_new_load</name>
      <display_name>Electric Panel: Other New Load</display_name>
      <description>Whether the other load is a new panel load addition to an existing service panel. If not provided, the OS-HPXML default (see &lt;a href='https://openstudio-hpxml.readthedocs.io/en/v1.10.0/workflow_inputs.html#service-feeders'&gt;Service Feeders&lt;/a&gt;) is used.</description>
      <type>Boolean</type>
      <required>false</required>
      <model_dependent>false</model_dependent>
      <choices>
        <choice>
          <value>true</value>
          <display_name>true</display_name>
        </choice>
        <choice>
          <value>false</value>
          <display_name>false</display_name>
        </choice>
      </choices>
    </argument>
    <argument>
      <name>battery_present</name>
      <display_name>Battery: Present</display_name>
      <description>Whether there is a lithium ion battery present.</description>
      <type>Boolean</type>
      <required>true</required>
      <model_dependent>false</model_dependent>
      <default_value>false</default_value>
      <choices>
        <choice>
          <value>true</value>
          <display_name>true</display_name>
        </choice>
        <choice>
          <value>false</value>
          <display_name>false</display_name>
        </choice>
      </choices>
    </argument>
    <argument>
      <name>battery_location</name>
      <display_name>Battery: Location</display_name>
      <description>The space type for the lithium ion battery location. If not provided, the OS-HPXML default (see &lt;a href='https://openstudio-hpxml.readthedocs.io/en/v1.10.0/workflow_inputs.html#hpxml-batteries'&gt;HPXML Batteries&lt;/a&gt;) is used.</description>
      <type>Choice</type>
      <required>false</required>
      <model_dependent>false</model_dependent>
      <choices>
        <choice>
          <value>conditioned space</value>
          <display_name>conditioned space</display_name>
        </choice>
        <choice>
          <value>basement - conditioned</value>
          <display_name>basement - conditioned</display_name>
        </choice>
        <choice>
          <value>basement - unconditioned</value>
          <display_name>basement - unconditioned</display_name>
        </choice>
        <choice>
          <value>crawlspace</value>
          <display_name>crawlspace</display_name>
        </choice>
        <choice>
          <value>crawlspace - vented</value>
          <display_name>crawlspace - vented</display_name>
        </choice>
        <choice>
          <value>crawlspace - unvented</value>
          <display_name>crawlspace - unvented</display_name>
        </choice>
        <choice>
          <value>crawlspace - conditioned</value>
          <display_name>crawlspace - conditioned</display_name>
        </choice>
        <choice>
          <value>attic</value>
          <display_name>attic</display_name>
        </choice>
        <choice>
          <value>attic - vented</value>
          <display_name>attic - vented</display_name>
        </choice>
        <choice>
          <value>attic - unvented</value>
          <display_name>attic - unvented</display_name>
        </choice>
        <choice>
          <value>garage</value>
          <display_name>garage</display_name>
        </choice>
        <choice>
          <value>outside</value>
          <display_name>outside</display_name>
        </choice>
      </choices>
    </argument>
    <argument>
      <name>battery_power</name>
      <display_name>Battery: Rated Power Output</display_name>
      <description>The rated power output of the lithium ion battery. If not provided, the OS-HPXML default (see &lt;a href='https://openstudio-hpxml.readthedocs.io/en/v1.10.0/workflow_inputs.html#hpxml-batteries'&gt;HPXML Batteries&lt;/a&gt;) is used.</description>
      <type>Double</type>
      <units>W</units>
      <required>false</required>
      <model_dependent>false</model_dependent>
    </argument>
    <argument>
      <name>battery_capacity</name>
      <display_name>Battery: Nominal Capacity</display_name>
      <description>The nominal capacity of the lithium ion battery. If not provided, the OS-HPXML default (see &lt;a href='https://openstudio-hpxml.readthedocs.io/en/v1.10.0/workflow_inputs.html#hpxml-batteries'&gt;HPXML Batteries&lt;/a&gt;) is used.</description>
      <type>Double</type>
      <units>kWh</units>
      <required>false</required>
      <model_dependent>false</model_dependent>
    </argument>
    <argument>
      <name>battery_usable_capacity</name>
      <display_name>Battery: Usable Capacity</display_name>
      <description>The usable capacity of the lithium ion battery. If not provided, the OS-HPXML default (see &lt;a href='https://openstudio-hpxml.readthedocs.io/en/v1.10.0/workflow_inputs.html#hpxml-batteries'&gt;HPXML Batteries&lt;/a&gt;) is used.</description>
      <type>Double</type>
      <units>kWh</units>
      <required>false</required>
      <model_dependent>false</model_dependent>
    </argument>
    <argument>
      <name>battery_round_trip_efficiency</name>
      <display_name>Battery: Round Trip Efficiency</display_name>
      <description>The round trip efficiency of the lithium ion battery. If not provided, the OS-HPXML default (see &lt;a href='https://openstudio-hpxml.readthedocs.io/en/v1.10.0/workflow_inputs.html#hpxml-batteries'&gt;HPXML Batteries&lt;/a&gt;) is used.</description>
      <type>Double</type>
      <units>Frac</units>
      <required>false</required>
      <model_dependent>false</model_dependent>
    </argument>
    <argument>
      <name>battery_num_bedrooms_served</name>
      <display_name>Battery: Number of Bedrooms Served</display_name>
      <description>Number of bedrooms served by the lithium ion battery. Only needed if single-family attached or apartment unit and it is a shared battery serving multiple dwelling units. Used to apportion battery charging/discharging to the unit of a SFA/MF building.</description>
      <type>Integer</type>
      <units>#</units>
      <required>false</required>
      <model_dependent>false</model_dependent>
    </argument>
    <argument>
      <name>vehicle_type</name>
      <display_name>Vehicle: Type</display_name>
      <description>The type of vehicle present at the home.</description>
      <type>String</type>
      <required>false</required>
      <model_dependent>false</model_dependent>
      <default_value>none</default_value>
    </argument>
    <argument>
      <name>vehicle_battery_capacity</name>
      <display_name>Vehicle: EV Battery Nominal Battery Capacity</display_name>
      <description>The nominal capacity of the vehicle battery, only applies to electric vehicles. If not provided, the OS-HPXML default (see &lt;a href='https://openstudio-hpxml.readthedocs.io/en/v1.10.0/workflow_inputs.html#hpxml-vehicles'&gt;HPXML Vehicles&lt;/a&gt;) is used.</description>
      <type>Double</type>
      <units>kWh</units>
      <required>false</required>
      <model_dependent>false</model_dependent>
    </argument>
    <argument>
      <name>vehicle_battery_usable_capacity</name>
      <display_name>Vehicle: EV Battery Usable Capacity</display_name>
      <description>The usable capacity of the vehicle battery, only applies to electric vehicles. If not provided, the OS-HPXML default (see &lt;a href='https://openstudio-hpxml.readthedocs.io/en/v1.10.0/workflow_inputs.html#hpxml-vehicles'&gt;HPXML Vehicles&lt;/a&gt;) is used.</description>
      <type>Double</type>
      <units>kWh</units>
      <required>false</required>
      <model_dependent>false</model_dependent>
    </argument>
    <argument>
      <name>vehicle_fuel_economy_units</name>
      <display_name>Vehicle: Combined Fuel Economy Units</display_name>
      <description>The combined fuel economy units of the vehicle. Only 'kWh/mile', 'mile/kWh', or 'mpge' are allow for electric vehicles. If not provided, the OS-HPXML default (see &lt;a href='https://openstudio-hpxml.readthedocs.io/en/v1.10.0/workflow_inputs.html#hpxml-vehicles'&gt;HPXML Vehicles&lt;/a&gt;) is used.</description>
      <type>Choice</type>
      <required>false</required>
      <model_dependent>false</model_dependent>
      <choices>
        <choice>
          <value>kWh/mile</value>
          <display_name>kWh/mile</display_name>
        </choice>
        <choice>
          <value>mile/kWh</value>
          <display_name>mile/kWh</display_name>
        </choice>
        <choice>
          <value>mpge</value>
          <display_name>mpge</display_name>
        </choice>
        <choice>
          <value>mpg</value>
          <display_name>mpg</display_name>
        </choice>
      </choices>
    </argument>
    <argument>
      <name>vehicle_fuel_economy_combined</name>
      <display_name>Vehicle: Combined Fuel Economy</display_name>
      <description>The combined fuel economy of the vehicle. If not provided, the OS-HPXML default (see &lt;a href='https://openstudio-hpxml.readthedocs.io/en/v1.10.0/workflow_inputs.html#hpxml-vehicles'&gt;HPXML Vehicles&lt;/a&gt;) is used.</description>
      <type>Double</type>
      <required>false</required>
      <model_dependent>false</model_dependent>
    </argument>
    <argument>
      <name>vehicle_miles_driven_per_year</name>
      <display_name>Vehicle: Miles Driven Per Year</display_name>
      <description>The annual miles the vehicle is driven. If not provided, the OS-HPXML default (see &lt;a href='https://openstudio-hpxml.readthedocs.io/en/v1.10.0/workflow_inputs.html#hpxml-vehicles'&gt;HPXML Vehicles&lt;/a&gt;) is used.</description>
      <type>Double</type>
      <units>miles</units>
      <required>false</required>
      <model_dependent>false</model_dependent>
    </argument>
    <argument>
      <name>vehicle_hours_driven_per_week</name>
      <display_name>Vehicle: Hours Driven Per Week</display_name>
      <description>The weekly hours the vehicle is driven. If not provided, the OS-HPXML default (see &lt;a href='https://openstudio-hpxml.readthedocs.io/en/v1.10.0/workflow_inputs.html#hpxml-vehicles'&gt;HPXML Vehicles&lt;/a&gt;) is used.</description>
      <type>Double</type>
      <units>hours</units>
      <required>false</required>
      <model_dependent>false</model_dependent>
    </argument>
    <argument>
      <name>vehicle_fraction_charged_home</name>
      <display_name>Vehicle: Fraction Charged at Home</display_name>
      <description>The fraction of charging energy provided by the at-home charger to the vehicle, only applies to electric vehicles. If not provided, the OS-HPXML default (see &lt;a href='https://openstudio-hpxml.readthedocs.io/en/v1.10.0/workflow_inputs.html#hpxml-vehicles'&gt;HPXML Vehicles&lt;/a&gt;) is used.</description>
      <type>Double</type>
      <required>false</required>
      <model_dependent>false</model_dependent>
    </argument>
    <argument>
      <name>ev_charger_present</name>
      <display_name>Electric Vehicle Charger: Present</display_name>
      <description>Whether there is an electric vehicle charger present.</description>
      <type>Boolean</type>
      <required>false</required>
      <model_dependent>false</model_dependent>
      <default_value>false</default_value>
      <choices>
        <choice>
          <value>true</value>
          <display_name>true</display_name>
        </choice>
        <choice>
          <value>false</value>
          <display_name>false</display_name>
        </choice>
      </choices>
    </argument>
    <argument>
      <name>ev_charger_level</name>
      <display_name>Electric Vehicle Charger: Charging Level</display_name>
      <description>The charging level of the EV charger. If not provided, the OS-HPXML default (see &lt;a href='https://openstudio-hpxml.readthedocs.io/en/v1.10.0/workflow_inputs.html#hpxml-electric-vehicle-chargers'&gt;HPXML Electric Vehicle Chargers&lt;/a&gt;) is used.</description>
      <type>Choice</type>
      <required>false</required>
      <model_dependent>false</model_dependent>
      <choices>
        <choice>
          <value>1</value>
          <display_name>1</display_name>
        </choice>
        <choice>
          <value>2</value>
          <display_name>2</display_name>
        </choice>
        <choice>
          <value>3</value>
          <display_name>3</display_name>
        </choice>
      </choices>
    </argument>
    <argument>
      <name>ev_charger_power</name>
      <display_name>Electric Vehicle Charger: Rated Charging Power</display_name>
      <description>The rated power output of the EV charger. If not provided, the OS-HPXML default (see &lt;a href='https://openstudio-hpxml.readthedocs.io/en/v1.10.0/workflow_inputs.html#hpxml-electric-vehicle-chargers'&gt;HPXML Electric Vehicle Chargers&lt;/a&gt;) is used.</description>
      <type>Double</type>
      <units>W</units>
      <required>false</required>
      <model_dependent>false</model_dependent>
    </argument>
    <argument>
      <name>lighting_present</name>
      <display_name>Lighting: Present</display_name>
      <description>Whether there is lighting energy use.</description>
      <type>Boolean</type>
      <required>true</required>
      <model_dependent>false</model_dependent>
      <default_value>true</default_value>
      <choices>
        <choice>
          <value>true</value>
          <display_name>true</display_name>
        </choice>
        <choice>
          <value>false</value>
          <display_name>false</display_name>
        </choice>
      </choices>
    </argument>
    <argument>
      <name>lighting_interior_fraction_cfl</name>
      <display_name>Lighting: Interior Fraction CFL</display_name>
      <description>Fraction of all lamps (interior) that are compact fluorescent. Lighting not specified as CFL, LFL, or LED is assumed to be incandescent.</description>
      <type>Double</type>
      <required>true</required>
      <model_dependent>false</model_dependent>
      <default_value>0.1</default_value>
    </argument>
    <argument>
      <name>lighting_interior_fraction_lfl</name>
      <display_name>Lighting: Interior Fraction LFL</display_name>
      <description>Fraction of all lamps (interior) that are linear fluorescent. Lighting not specified as CFL, LFL, or LED is assumed to be incandescent.</description>
      <type>Double</type>
      <required>true</required>
      <model_dependent>false</model_dependent>
      <default_value>0</default_value>
    </argument>
    <argument>
      <name>lighting_interior_fraction_led</name>
      <display_name>Lighting: Interior Fraction LED</display_name>
      <description>Fraction of all lamps (interior) that are light emitting diodes. Lighting not specified as CFL, LFL, or LED is assumed to be incandescent.</description>
      <type>Double</type>
      <required>true</required>
      <model_dependent>false</model_dependent>
      <default_value>0</default_value>
    </argument>
    <argument>
      <name>lighting_interior_usage_multiplier</name>
      <display_name>Lighting: Interior Usage Multiplier</display_name>
      <description>Multiplier on the lighting energy usage (interior) that can reflect, e.g., high/low usage occupants. If not provided, the OS-HPXML default (see &lt;a href='https://openstudio-hpxml.readthedocs.io/en/v1.10.0/workflow_inputs.html#hpxml-lighting'&gt;HPXML Lighting&lt;/a&gt;) is used.</description>
      <type>Double</type>
      <required>false</required>
      <model_dependent>false</model_dependent>
    </argument>
    <argument>
      <name>lighting_exterior_fraction_cfl</name>
      <display_name>Lighting: Exterior Fraction CFL</display_name>
      <description>Fraction of all lamps (exterior) that are compact fluorescent. Lighting not specified as CFL, LFL, or LED is assumed to be incandescent.</description>
      <type>Double</type>
      <required>true</required>
      <model_dependent>false</model_dependent>
      <default_value>0</default_value>
    </argument>
    <argument>
      <name>lighting_exterior_fraction_lfl</name>
      <display_name>Lighting: Exterior Fraction LFL</display_name>
      <description>Fraction of all lamps (exterior) that are linear fluorescent. Lighting not specified as CFL, LFL, or LED is assumed to be incandescent.</description>
      <type>Double</type>
      <required>true</required>
      <model_dependent>false</model_dependent>
      <default_value>0</default_value>
    </argument>
    <argument>
      <name>lighting_exterior_fraction_led</name>
      <display_name>Lighting: Exterior Fraction LED</display_name>
      <description>Fraction of all lamps (exterior) that are light emitting diodes. Lighting not specified as CFL, LFL, or LED is assumed to be incandescent.</description>
      <type>Double</type>
      <required>true</required>
      <model_dependent>false</model_dependent>
      <default_value>0</default_value>
    </argument>
    <argument>
      <name>lighting_exterior_usage_multiplier</name>
      <display_name>Lighting: Exterior Usage Multiplier</display_name>
      <description>Multiplier on the lighting energy usage (exterior) that can reflect, e.g., high/low usage occupants. If not provided, the OS-HPXML default (see &lt;a href='https://openstudio-hpxml.readthedocs.io/en/v1.10.0/workflow_inputs.html#hpxml-lighting'&gt;HPXML Lighting&lt;/a&gt;) is used.</description>
      <type>Double</type>
      <required>false</required>
      <model_dependent>false</model_dependent>
    </argument>
    <argument>
      <name>lighting_garage_fraction_cfl</name>
      <display_name>Lighting: Garage Fraction CFL</display_name>
      <description>Fraction of all lamps (garage) that are compact fluorescent. Lighting not specified as CFL, LFL, or LED is assumed to be incandescent.</description>
      <type>Double</type>
      <required>true</required>
      <model_dependent>false</model_dependent>
      <default_value>0</default_value>
    </argument>
    <argument>
      <name>lighting_garage_fraction_lfl</name>
      <display_name>Lighting: Garage Fraction LFL</display_name>
      <description>Fraction of all lamps (garage) that are linear fluorescent. Lighting not specified as CFL, LFL, or LED is assumed to be incandescent.</description>
      <type>Double</type>
      <required>true</required>
      <model_dependent>false</model_dependent>
      <default_value>0</default_value>
    </argument>
    <argument>
      <name>lighting_garage_fraction_led</name>
      <display_name>Lighting: Garage Fraction LED</display_name>
      <description>Fraction of all lamps (garage) that are light emitting diodes. Lighting not specified as CFL, LFL, or LED is assumed to be incandescent.</description>
      <type>Double</type>
      <required>true</required>
      <model_dependent>false</model_dependent>
      <default_value>0</default_value>
    </argument>
    <argument>
      <name>lighting_garage_usage_multiplier</name>
      <display_name>Lighting: Garage Usage Multiplier</display_name>
      <description>Multiplier on the lighting energy usage (garage) that can reflect, e.g., high/low usage occupants. If not provided, the OS-HPXML default (see &lt;a href='https://openstudio-hpxml.readthedocs.io/en/v1.10.0/workflow_inputs.html#hpxml-lighting'&gt;HPXML Lighting&lt;/a&gt;) is used.</description>
      <type>Double</type>
      <required>false</required>
      <model_dependent>false</model_dependent>
    </argument>
    <argument>
      <name>holiday_lighting_present</name>
      <display_name>Holiday Lighting: Present</display_name>
      <description>Whether there is holiday lighting.</description>
      <type>Boolean</type>
      <required>true</required>
      <model_dependent>false</model_dependent>
      <default_value>false</default_value>
      <choices>
        <choice>
          <value>true</value>
          <display_name>true</display_name>
        </choice>
        <choice>
          <value>false</value>
          <display_name>false</display_name>
        </choice>
      </choices>
    </argument>
    <argument>
      <name>holiday_lighting_daily_kwh</name>
      <display_name>Holiday Lighting: Daily Consumption</display_name>
      <description>The daily energy consumption for holiday lighting (exterior). If not provided, the OS-HPXML default (see &lt;a href='https://openstudio-hpxml.readthedocs.io/en/v1.10.0/workflow_inputs.html#hpxml-lighting'&gt;HPXML Lighting&lt;/a&gt;) is used.</description>
      <type>Double</type>
      <units>kWh/day</units>
      <required>false</required>
      <model_dependent>false</model_dependent>
    </argument>
    <argument>
      <name>holiday_lighting_period</name>
      <display_name>Holiday Lighting: Period</display_name>
      <description>Enter a date range like 'Nov 25 - Jan 5'. If not provided, the OS-HPXML default (see &lt;a href='https://openstudio-hpxml.readthedocs.io/en/v1.10.0/workflow_inputs.html#hpxml-lighting'&gt;HPXML Lighting&lt;/a&gt;) is used.</description>
      <type>String</type>
      <required>false</required>
      <model_dependent>false</model_dependent>
    </argument>
    <argument>
      <name>dehumidifier_type</name>
      <display_name>Dehumidifier: Type</display_name>
      <description>The type of dehumidifier.</description>
      <type>Choice</type>
      <required>true</required>
      <model_dependent>false</model_dependent>
      <default_value>none</default_value>
      <choices>
        <choice>
          <value>none</value>
          <display_name>none</display_name>
        </choice>
        <choice>
          <value>portable</value>
          <display_name>portable</display_name>
        </choice>
        <choice>
          <value>whole-home</value>
          <display_name>whole-home</display_name>
        </choice>
      </choices>
    </argument>
    <argument>
      <name>dehumidifier_efficiency_type</name>
      <display_name>Dehumidifier: Efficiency Type</display_name>
      <description>The efficiency type of dehumidifier.</description>
      <type>Choice</type>
      <required>true</required>
      <model_dependent>false</model_dependent>
      <default_value>IntegratedEnergyFactor</default_value>
      <choices>
        <choice>
          <value>EnergyFactor</value>
          <display_name>EnergyFactor</display_name>
        </choice>
        <choice>
          <value>IntegratedEnergyFactor</value>
          <display_name>IntegratedEnergyFactor</display_name>
        </choice>
      </choices>
    </argument>
    <argument>
      <name>dehumidifier_efficiency</name>
      <display_name>Dehumidifier: Efficiency</display_name>
      <description>The efficiency of the dehumidifier.</description>
      <type>Double</type>
      <units>liters/kWh</units>
      <required>true</required>
      <model_dependent>false</model_dependent>
      <default_value>1.5</default_value>
    </argument>
    <argument>
      <name>dehumidifier_capacity</name>
      <display_name>Dehumidifier: Capacity</display_name>
      <description>The capacity (water removal rate) of the dehumidifier.</description>
      <type>Double</type>
      <units>pint/day</units>
      <required>true</required>
      <model_dependent>false</model_dependent>
      <default_value>40</default_value>
    </argument>
    <argument>
      <name>dehumidifier_rh_setpoint</name>
      <display_name>Dehumidifier: Relative Humidity Setpoint</display_name>
      <description>The relative humidity setpoint of the dehumidifier.</description>
      <type>Double</type>
      <units>Frac</units>
      <required>true</required>
      <model_dependent>false</model_dependent>
      <default_value>0.5</default_value>
    </argument>
    <argument>
      <name>dehumidifier_fraction_dehumidification_load_served</name>
      <display_name>Dehumidifier: Fraction Dehumidification Load Served</display_name>
      <description>The dehumidification load served fraction of the dehumidifier.</description>
      <type>Double</type>
      <units>Frac</units>
      <required>true</required>
      <model_dependent>false</model_dependent>
      <default_value>1</default_value>
    </argument>
    <argument>
      <name>clothes_washer_present</name>
      <display_name>Clothes Washer: Present</display_name>
      <description>Whether there is a clothes washer present.</description>
      <type>Boolean</type>
      <required>true</required>
      <model_dependent>false</model_dependent>
      <default_value>true</default_value>
      <choices>
        <choice>
          <value>true</value>
          <display_name>true</display_name>
        </choice>
        <choice>
          <value>false</value>
          <display_name>false</display_name>
        </choice>
      </choices>
    </argument>
    <argument>
      <name>clothes_washer_location</name>
      <display_name>Clothes Washer: Location</display_name>
      <description>The space type for the clothes washer location. If not provided, the OS-HPXML default (see &lt;a href='https://openstudio-hpxml.readthedocs.io/en/v1.10.0/workflow_inputs.html#hpxml-clothes-washer'&gt;HPXML Clothes Washer&lt;/a&gt;) is used.</description>
      <type>Choice</type>
      <required>false</required>
      <model_dependent>false</model_dependent>
      <choices>
        <choice>
          <value>conditioned space</value>
          <display_name>conditioned space</display_name>
        </choice>
        <choice>
          <value>basement - conditioned</value>
          <display_name>basement - conditioned</display_name>
        </choice>
        <choice>
          <value>basement - unconditioned</value>
          <display_name>basement - unconditioned</display_name>
        </choice>
        <choice>
          <value>garage</value>
          <display_name>garage</display_name>
        </choice>
        <choice>
          <value>other housing unit</value>
          <display_name>other housing unit</display_name>
        </choice>
        <choice>
          <value>other heated space</value>
          <display_name>other heated space</display_name>
        </choice>
        <choice>
          <value>other multifamily buffer space</value>
          <display_name>other multifamily buffer space</display_name>
        </choice>
        <choice>
          <value>other non-freezing space</value>
          <display_name>other non-freezing space</display_name>
        </choice>
      </choices>
    </argument>
    <argument>
      <name>clothes_washer_efficiency_type</name>
      <display_name>Clothes Washer: Efficiency Type</display_name>
      <description>The efficiency type of the clothes washer.</description>
      <type>Choice</type>
      <required>true</required>
      <model_dependent>false</model_dependent>
      <default_value>IntegratedModifiedEnergyFactor</default_value>
      <choices>
        <choice>
          <value>ModifiedEnergyFactor</value>
          <display_name>ModifiedEnergyFactor</display_name>
        </choice>
        <choice>
          <value>IntegratedModifiedEnergyFactor</value>
          <display_name>IntegratedModifiedEnergyFactor</display_name>
        </choice>
      </choices>
    </argument>
    <argument>
      <name>clothes_washer_efficiency</name>
      <display_name>Clothes Washer: Efficiency</display_name>
      <description>The efficiency of the clothes washer. If not provided, the OS-HPXML default (see &lt;a href='https://openstudio-hpxml.readthedocs.io/en/v1.10.0/workflow_inputs.html#hpxml-clothes-washer'&gt;HPXML Clothes Washer&lt;/a&gt;) is used.</description>
      <type>Double</type>
      <units>ft^3/kWh-cyc</units>
      <required>false</required>
      <model_dependent>false</model_dependent>
    </argument>
    <argument>
      <name>clothes_washer_rated_annual_kwh</name>
      <display_name>Clothes Washer: Rated Annual Consumption</display_name>
      <description>The annual energy consumed by the clothes washer, as rated, obtained from the EnergyGuide label. This includes both the appliance electricity consumption and the energy required for water heating. If not provided, the OS-HPXML default (see &lt;a href='https://openstudio-hpxml.readthedocs.io/en/v1.10.0/workflow_inputs.html#hpxml-clothes-washer'&gt;HPXML Clothes Washer&lt;/a&gt;) is used.</description>
      <type>Double</type>
      <units>kWh/yr</units>
      <required>false</required>
      <model_dependent>false</model_dependent>
    </argument>
    <argument>
      <name>clothes_washer_label_electric_rate</name>
      <display_name>Clothes Washer: Label Electric Rate</display_name>
      <description>The annual energy consumed by the clothes washer, as rated, obtained from the EnergyGuide label. This includes both the appliance electricity consumption and the energy required for water heating. If not provided, the OS-HPXML default (see &lt;a href='https://openstudio-hpxml.readthedocs.io/en/v1.10.0/workflow_inputs.html#hpxml-clothes-washer'&gt;HPXML Clothes Washer&lt;/a&gt;) is used.</description>
      <type>Double</type>
      <units>$/kWh</units>
      <required>false</required>
      <model_dependent>false</model_dependent>
    </argument>
    <argument>
      <name>clothes_washer_label_gas_rate</name>
      <display_name>Clothes Washer: Label Gas Rate</display_name>
      <description>The annual energy consumed by the clothes washer, as rated, obtained from the EnergyGuide label. This includes both the appliance electricity consumption and the energy required for water heating. If not provided, the OS-HPXML default (see &lt;a href='https://openstudio-hpxml.readthedocs.io/en/v1.10.0/workflow_inputs.html#hpxml-clothes-washer'&gt;HPXML Clothes Washer&lt;/a&gt;) is used.</description>
      <type>Double</type>
      <units>$/therm</units>
      <required>false</required>
      <model_dependent>false</model_dependent>
    </argument>
    <argument>
      <name>clothes_washer_label_annual_gas_cost</name>
      <display_name>Clothes Washer: Label Annual Cost with Gas DHW</display_name>
      <description>The annual cost of using the system under test conditions. Input is obtained from the EnergyGuide label. If not provided, the OS-HPXML default (see &lt;a href='https://openstudio-hpxml.readthedocs.io/en/v1.10.0/workflow_inputs.html#hpxml-clothes-washer'&gt;HPXML Clothes Washer&lt;/a&gt;) is used.</description>
      <type>Double</type>
      <units>$</units>
      <required>false</required>
      <model_dependent>false</model_dependent>
    </argument>
    <argument>
      <name>clothes_washer_label_usage</name>
      <display_name>Clothes Washer: Label Usage</display_name>
      <description>The clothes washer loads per week. If not provided, the OS-HPXML default (see &lt;a href='https://openstudio-hpxml.readthedocs.io/en/v1.10.0/workflow_inputs.html#hpxml-clothes-washer'&gt;HPXML Clothes Washer&lt;/a&gt;) is used.</description>
      <type>Double</type>
      <units>cyc/wk</units>
      <required>false</required>
      <model_dependent>false</model_dependent>
    </argument>
    <argument>
      <name>clothes_washer_capacity</name>
      <display_name>Clothes Washer: Drum Volume</display_name>
      <description>Volume of the washer drum. Obtained from the EnergyStar website or the manufacturer's literature. If not provided, the OS-HPXML default (see &lt;a href='https://openstudio-hpxml.readthedocs.io/en/v1.10.0/workflow_inputs.html#hpxml-clothes-washer'&gt;HPXML Clothes Washer&lt;/a&gt;) is used.</description>
      <type>Double</type>
      <units>ft^3</units>
      <required>false</required>
      <model_dependent>false</model_dependent>
    </argument>
    <argument>
      <name>clothes_washer_usage_multiplier</name>
      <display_name>Clothes Washer: Usage Multiplier</display_name>
      <description>Multiplier on the clothes washer energy and hot water usage that can reflect, e.g., high/low usage occupants. If not provided, the OS-HPXML default (see &lt;a href='https://openstudio-hpxml.readthedocs.io/en/v1.10.0/workflow_inputs.html#hpxml-clothes-washer'&gt;HPXML Clothes Washer&lt;/a&gt;) is used.</description>
      <type>Double</type>
      <required>false</required>
      <model_dependent>false</model_dependent>
    </argument>
    <argument>
      <name>clothes_dryer_present</name>
      <display_name>Clothes Dryer: Present</display_name>
      <description>Whether there is a clothes dryer present.</description>
      <type>Boolean</type>
      <required>true</required>
      <model_dependent>false</model_dependent>
      <default_value>true</default_value>
      <choices>
        <choice>
          <value>true</value>
          <display_name>true</display_name>
        </choice>
        <choice>
          <value>false</value>
          <display_name>false</display_name>
        </choice>
      </choices>
    </argument>
    <argument>
      <name>clothes_dryer_location</name>
      <display_name>Clothes Dryer: Location</display_name>
      <description>The space type for the clothes dryer location. If not provided, the OS-HPXML default (see &lt;a href='https://openstudio-hpxml.readthedocs.io/en/v1.10.0/workflow_inputs.html#hpxml-clothes-dryer'&gt;HPXML Clothes Dryer&lt;/a&gt;) is used.</description>
      <type>Choice</type>
      <required>false</required>
      <model_dependent>false</model_dependent>
      <choices>
        <choice>
          <value>conditioned space</value>
          <display_name>conditioned space</display_name>
        </choice>
        <choice>
          <value>basement - conditioned</value>
          <display_name>basement - conditioned</display_name>
        </choice>
        <choice>
          <value>basement - unconditioned</value>
          <display_name>basement - unconditioned</display_name>
        </choice>
        <choice>
          <value>garage</value>
          <display_name>garage</display_name>
        </choice>
        <choice>
          <value>other housing unit</value>
          <display_name>other housing unit</display_name>
        </choice>
        <choice>
          <value>other heated space</value>
          <display_name>other heated space</display_name>
        </choice>
        <choice>
          <value>other multifamily buffer space</value>
          <display_name>other multifamily buffer space</display_name>
        </choice>
        <choice>
          <value>other non-freezing space</value>
          <display_name>other non-freezing space</display_name>
        </choice>
      </choices>
    </argument>
    <argument>
      <name>clothes_dryer_fuel_type</name>
      <display_name>Clothes Dryer: Fuel Type</display_name>
      <description>Type of fuel used by the clothes dryer.</description>
      <type>Choice</type>
      <required>true</required>
      <model_dependent>false</model_dependent>
      <default_value>natural gas</default_value>
      <choices>
        <choice>
          <value>electricity</value>
          <display_name>electricity</display_name>
        </choice>
        <choice>
          <value>natural gas</value>
          <display_name>natural gas</display_name>
        </choice>
        <choice>
          <value>fuel oil</value>
          <display_name>fuel oil</display_name>
        </choice>
        <choice>
          <value>propane</value>
          <display_name>propane</display_name>
        </choice>
        <choice>
          <value>wood</value>
          <display_name>wood</display_name>
        </choice>
        <choice>
          <value>coal</value>
          <display_name>coal</display_name>
        </choice>
      </choices>
    </argument>
    <argument>
      <name>clothes_dryer_drying_method</name>
      <display_name>Clothes Dryer: Drying Method</display_name>
      <description>The method of drying used by the clothes dryer. If not provided, the OS-HPXML default (see &lt;a href='https://openstudio-hpxml.readthedocs.io/en/v1.10.0/workflow_inputs.html#hpxml-clothes-dryer'&gt;HPXML Clothes Dryer&lt;/a&gt;) is used.</description>
      <type>Choice</type>
      <required>false</required>
      <model_dependent>false</model_dependent>
      <choices>
        <choice>
          <value>conventional</value>
          <display_name>conventional</display_name>
        </choice>
        <choice>
          <value>condensing</value>
          <display_name>condensing</display_name>
        </choice>
        <choice>
          <value>heat pump</value>
          <display_name>heat pump</display_name>
        </choice>
        <choice>
          <value>other</value>
          <display_name>other</display_name>
        </choice>
      </choices>
    </argument>
    <argument>
      <name>clothes_dryer_efficiency_type</name>
      <display_name>Clothes Dryer: Efficiency Type</display_name>
      <description>The efficiency type of the clothes dryer.</description>
      <type>Choice</type>
      <required>true</required>
      <model_dependent>false</model_dependent>
      <default_value>CombinedEnergyFactor</default_value>
      <choices>
        <choice>
          <value>EnergyFactor</value>
          <display_name>EnergyFactor</display_name>
        </choice>
        <choice>
          <value>CombinedEnergyFactor</value>
          <display_name>CombinedEnergyFactor</display_name>
        </choice>
      </choices>
    </argument>
    <argument>
      <name>clothes_dryer_efficiency</name>
      <display_name>Clothes Dryer: Efficiency</display_name>
      <description>The efficiency of the clothes dryer. If not provided, the OS-HPXML default (see &lt;a href='https://openstudio-hpxml.readthedocs.io/en/v1.10.0/workflow_inputs.html#hpxml-clothes-dryer'&gt;HPXML Clothes Dryer&lt;/a&gt;) is used.</description>
      <type>Double</type>
      <units>lb/kWh</units>
      <required>false</required>
      <model_dependent>false</model_dependent>
    </argument>
    <argument>
      <name>clothes_dryer_usage_multiplier</name>
      <display_name>Clothes Dryer: Usage Multiplier</display_name>
      <description>Multiplier on the clothes dryer energy usage that can reflect, e.g., high/low usage occupants. If not provided, the OS-HPXML default (see &lt;a href='https://openstudio-hpxml.readthedocs.io/en/v1.10.0/workflow_inputs.html#hpxml-clothes-dryer'&gt;HPXML Clothes Dryer&lt;/a&gt;) is used.</description>
      <type>Double</type>
      <required>false</required>
      <model_dependent>false</model_dependent>
    </argument>
    <argument>
      <name>dishwasher_present</name>
      <display_name>Dishwasher: Present</display_name>
      <description>Whether there is a dishwasher present.</description>
      <type>Boolean</type>
      <required>true</required>
      <model_dependent>false</model_dependent>
      <default_value>true</default_value>
      <choices>
        <choice>
          <value>true</value>
          <display_name>true</display_name>
        </choice>
        <choice>
          <value>false</value>
          <display_name>false</display_name>
        </choice>
      </choices>
    </argument>
    <argument>
      <name>dishwasher_location</name>
      <display_name>Dishwasher: Location</display_name>
      <description>The space type for the dishwasher location. If not provided, the OS-HPXML default (see &lt;a href='https://openstudio-hpxml.readthedocs.io/en/v1.10.0/workflow_inputs.html#hpxml-dishwasher'&gt;HPXML Dishwasher&lt;/a&gt;) is used.</description>
      <type>Choice</type>
      <required>false</required>
      <model_dependent>false</model_dependent>
      <choices>
        <choice>
          <value>conditioned space</value>
          <display_name>conditioned space</display_name>
        </choice>
        <choice>
          <value>basement - conditioned</value>
          <display_name>basement - conditioned</display_name>
        </choice>
        <choice>
          <value>basement - unconditioned</value>
          <display_name>basement - unconditioned</display_name>
        </choice>
        <choice>
          <value>garage</value>
          <display_name>garage</display_name>
        </choice>
        <choice>
          <value>other housing unit</value>
          <display_name>other housing unit</display_name>
        </choice>
        <choice>
          <value>other heated space</value>
          <display_name>other heated space</display_name>
        </choice>
        <choice>
          <value>other multifamily buffer space</value>
          <display_name>other multifamily buffer space</display_name>
        </choice>
        <choice>
          <value>other non-freezing space</value>
          <display_name>other non-freezing space</display_name>
        </choice>
      </choices>
    </argument>
    <argument>
      <name>dishwasher_efficiency_type</name>
      <display_name>Dishwasher: Efficiency Type</display_name>
      <description>The efficiency type of dishwasher.</description>
      <type>Choice</type>
      <required>true</required>
      <model_dependent>false</model_dependent>
      <default_value>RatedAnnualkWh</default_value>
      <choices>
        <choice>
          <value>RatedAnnualkWh</value>
          <display_name>RatedAnnualkWh</display_name>
        </choice>
        <choice>
          <value>EnergyFactor</value>
          <display_name>EnergyFactor</display_name>
        </choice>
      </choices>
    </argument>
    <argument>
      <name>dishwasher_efficiency</name>
      <display_name>Dishwasher: Efficiency</display_name>
      <description>The efficiency of the dishwasher. If not provided, the OS-HPXML default (see &lt;a href='https://openstudio-hpxml.readthedocs.io/en/v1.10.0/workflow_inputs.html#hpxml-dishwasher'&gt;HPXML Dishwasher&lt;/a&gt;) is used.</description>
      <type>Double</type>
      <units>RatedAnnualkWh or EnergyFactor</units>
      <required>false</required>
      <model_dependent>false</model_dependent>
    </argument>
    <argument>
      <name>dishwasher_label_electric_rate</name>
      <display_name>Dishwasher: Label Electric Rate</display_name>
      <description>The label electric rate of the dishwasher. If not provided, the OS-HPXML default (see &lt;a href='https://openstudio-hpxml.readthedocs.io/en/v1.10.0/workflow_inputs.html#hpxml-dishwasher'&gt;HPXML Dishwasher&lt;/a&gt;) is used.</description>
      <type>Double</type>
      <units>$/kWh</units>
      <required>false</required>
      <model_dependent>false</model_dependent>
    </argument>
    <argument>
      <name>dishwasher_label_gas_rate</name>
      <display_name>Dishwasher: Label Gas Rate</display_name>
      <description>The label gas rate of the dishwasher. If not provided, the OS-HPXML default (see &lt;a href='https://openstudio-hpxml.readthedocs.io/en/v1.10.0/workflow_inputs.html#hpxml-dishwasher'&gt;HPXML Dishwasher&lt;/a&gt;) is used.</description>
      <type>Double</type>
      <units>$/therm</units>
      <required>false</required>
      <model_dependent>false</model_dependent>
    </argument>
    <argument>
      <name>dishwasher_label_annual_gas_cost</name>
      <display_name>Dishwasher: Label Annual Gas Cost</display_name>
      <description>The label annual gas cost of the dishwasher. If not provided, the OS-HPXML default (see &lt;a href='https://openstudio-hpxml.readthedocs.io/en/v1.10.0/workflow_inputs.html#hpxml-dishwasher'&gt;HPXML Dishwasher&lt;/a&gt;) is used.</description>
      <type>Double</type>
      <units>$</units>
      <required>false</required>
      <model_dependent>false</model_dependent>
    </argument>
    <argument>
      <name>dishwasher_label_usage</name>
      <display_name>Dishwasher: Label Usage</display_name>
      <description>The dishwasher loads per week. If not provided, the OS-HPXML default (see &lt;a href='https://openstudio-hpxml.readthedocs.io/en/v1.10.0/workflow_inputs.html#hpxml-dishwasher'&gt;HPXML Dishwasher&lt;/a&gt;) is used.</description>
      <type>Double</type>
      <units>cyc/wk</units>
      <required>false</required>
      <model_dependent>false</model_dependent>
    </argument>
    <argument>
      <name>dishwasher_place_setting_capacity</name>
      <display_name>Dishwasher: Number of Place Settings</display_name>
      <description>The number of place settings for the unit. Data obtained from manufacturer's literature. If not provided, the OS-HPXML default (see &lt;a href='https://openstudio-hpxml.readthedocs.io/en/v1.10.0/workflow_inputs.html#hpxml-dishwasher'&gt;HPXML Dishwasher&lt;/a&gt;) is used.</description>
      <type>Integer</type>
      <units>#</units>
      <required>false</required>
      <model_dependent>false</model_dependent>
    </argument>
    <argument>
      <name>dishwasher_usage_multiplier</name>
      <display_name>Dishwasher: Usage Multiplier</display_name>
      <description>Multiplier on the dishwasher energy usage that can reflect, e.g., high/low usage occupants. If not provided, the OS-HPXML default (see &lt;a href='https://openstudio-hpxml.readthedocs.io/en/v1.10.0/workflow_inputs.html#hpxml-dishwasher'&gt;HPXML Dishwasher&lt;/a&gt;) is used.</description>
      <type>Double</type>
      <required>false</required>
      <model_dependent>false</model_dependent>
    </argument>
    <argument>
      <name>refrigerator_present</name>
      <display_name>Refrigerator: Present</display_name>
      <description>Whether there is a refrigerator present.</description>
      <type>Boolean</type>
      <required>true</required>
      <model_dependent>false</model_dependent>
      <default_value>true</default_value>
      <choices>
        <choice>
          <value>true</value>
          <display_name>true</display_name>
        </choice>
        <choice>
          <value>false</value>
          <display_name>false</display_name>
        </choice>
      </choices>
    </argument>
    <argument>
      <name>refrigerator_location</name>
      <display_name>Refrigerator: Location</display_name>
      <description>The space type for the refrigerator location. If not provided, the OS-HPXML default (see &lt;a href='https://openstudio-hpxml.readthedocs.io/en/v1.10.0/workflow_inputs.html#hpxml-refrigerators'&gt;HPXML Refrigerators&lt;/a&gt;) is used.</description>
      <type>Choice</type>
      <required>false</required>
      <model_dependent>false</model_dependent>
      <choices>
        <choice>
          <value>conditioned space</value>
          <display_name>conditioned space</display_name>
        </choice>
        <choice>
          <value>basement - conditioned</value>
          <display_name>basement - conditioned</display_name>
        </choice>
        <choice>
          <value>basement - unconditioned</value>
          <display_name>basement - unconditioned</display_name>
        </choice>
        <choice>
          <value>garage</value>
          <display_name>garage</display_name>
        </choice>
        <choice>
          <value>other housing unit</value>
          <display_name>other housing unit</display_name>
        </choice>
        <choice>
          <value>other heated space</value>
          <display_name>other heated space</display_name>
        </choice>
        <choice>
          <value>other multifamily buffer space</value>
          <display_name>other multifamily buffer space</display_name>
        </choice>
        <choice>
          <value>other non-freezing space</value>
          <display_name>other non-freezing space</display_name>
        </choice>
      </choices>
    </argument>
    <argument>
      <name>refrigerator_rated_annual_kwh</name>
      <display_name>Refrigerator: Rated Annual Consumption</display_name>
      <description>The EnergyGuide rated annual energy consumption for a refrigerator. If not provided, the OS-HPXML default (see &lt;a href='https://openstudio-hpxml.readthedocs.io/en/v1.10.0/workflow_inputs.html#hpxml-refrigerators'&gt;HPXML Refrigerators&lt;/a&gt;) is used.</description>
      <type>Double</type>
      <units>kWh/yr</units>
      <required>false</required>
      <model_dependent>false</model_dependent>
    </argument>
    <argument>
      <name>refrigerator_usage_multiplier</name>
      <display_name>Refrigerator: Usage Multiplier</display_name>
      <description>Multiplier on the refrigerator energy usage that can reflect, e.g., high/low usage occupants. If not provided, the OS-HPXML default (see &lt;a href='https://openstudio-hpxml.readthedocs.io/en/v1.10.0/workflow_inputs.html#hpxml-refrigerators'&gt;HPXML Refrigerators&lt;/a&gt;) is used.</description>
      <type>Double</type>
      <required>false</required>
      <model_dependent>false</model_dependent>
    </argument>
    <argument>
      <name>extra_refrigerator_present</name>
      <display_name>Extra Refrigerator: Present</display_name>
      <description>Whether there is an extra refrigerator present.</description>
      <type>Boolean</type>
      <required>true</required>
      <model_dependent>false</model_dependent>
      <default_value>false</default_value>
      <choices>
        <choice>
          <value>true</value>
          <display_name>true</display_name>
        </choice>
        <choice>
          <value>false</value>
          <display_name>false</display_name>
        </choice>
      </choices>
    </argument>
    <argument>
      <name>extra_refrigerator_location</name>
      <display_name>Extra Refrigerator: Location</display_name>
      <description>The space type for the extra refrigerator location. If not provided, the OS-HPXML default (see &lt;a href='https://openstudio-hpxml.readthedocs.io/en/v1.10.0/workflow_inputs.html#hpxml-refrigerators'&gt;HPXML Refrigerators&lt;/a&gt;) is used.</description>
      <type>Choice</type>
      <required>false</required>
      <model_dependent>false</model_dependent>
      <choices>
        <choice>
          <value>conditioned space</value>
          <display_name>conditioned space</display_name>
        </choice>
        <choice>
          <value>basement - conditioned</value>
          <display_name>basement - conditioned</display_name>
        </choice>
        <choice>
          <value>basement - unconditioned</value>
          <display_name>basement - unconditioned</display_name>
        </choice>
        <choice>
          <value>garage</value>
          <display_name>garage</display_name>
        </choice>
        <choice>
          <value>other housing unit</value>
          <display_name>other housing unit</display_name>
        </choice>
        <choice>
          <value>other heated space</value>
          <display_name>other heated space</display_name>
        </choice>
        <choice>
          <value>other multifamily buffer space</value>
          <display_name>other multifamily buffer space</display_name>
        </choice>
        <choice>
          <value>other non-freezing space</value>
          <display_name>other non-freezing space</display_name>
        </choice>
      </choices>
    </argument>
    <argument>
      <name>extra_refrigerator_rated_annual_kwh</name>
      <display_name>Extra Refrigerator: Rated Annual Consumption</display_name>
      <description>The EnergyGuide rated annual energy consumption for an extra refrigerator. If not provided, the OS-HPXML default (see &lt;a href='https://openstudio-hpxml.readthedocs.io/en/v1.10.0/workflow_inputs.html#hpxml-refrigerators'&gt;HPXML Refrigerators&lt;/a&gt;) is used.</description>
      <type>Double</type>
      <units>kWh/yr</units>
      <required>false</required>
      <model_dependent>false</model_dependent>
    </argument>
    <argument>
      <name>extra_refrigerator_usage_multiplier</name>
      <display_name>Extra Refrigerator: Usage Multiplier</display_name>
      <description>Multiplier on the extra refrigerator energy usage that can reflect, e.g., high/low usage occupants. If not provided, the OS-HPXML default (see &lt;a href='https://openstudio-hpxml.readthedocs.io/en/v1.10.0/workflow_inputs.html#hpxml-refrigerators'&gt;HPXML Refrigerators&lt;/a&gt;) is used.</description>
      <type>Double</type>
      <required>false</required>
      <model_dependent>false</model_dependent>
    </argument>
    <argument>
      <name>freezer_present</name>
      <display_name>Freezer: Present</display_name>
      <description>Whether there is a freezer present.</description>
      <type>Boolean</type>
      <required>true</required>
      <model_dependent>false</model_dependent>
      <default_value>false</default_value>
      <choices>
        <choice>
          <value>true</value>
          <display_name>true</display_name>
        </choice>
        <choice>
          <value>false</value>
          <display_name>false</display_name>
        </choice>
      </choices>
    </argument>
    <argument>
      <name>freezer_location</name>
      <display_name>Freezer: Location</display_name>
      <description>The space type for the freezer location. If not provided, the OS-HPXML default (see &lt;a href='https://openstudio-hpxml.readthedocs.io/en/v1.10.0/workflow_inputs.html#hpxml-freezers'&gt;HPXML Freezers&lt;/a&gt;) is used.</description>
      <type>Choice</type>
      <required>false</required>
      <model_dependent>false</model_dependent>
      <choices>
        <choice>
          <value>conditioned space</value>
          <display_name>conditioned space</display_name>
        </choice>
        <choice>
          <value>basement - conditioned</value>
          <display_name>basement - conditioned</display_name>
        </choice>
        <choice>
          <value>basement - unconditioned</value>
          <display_name>basement - unconditioned</display_name>
        </choice>
        <choice>
          <value>garage</value>
          <display_name>garage</display_name>
        </choice>
        <choice>
          <value>other housing unit</value>
          <display_name>other housing unit</display_name>
        </choice>
        <choice>
          <value>other heated space</value>
          <display_name>other heated space</display_name>
        </choice>
        <choice>
          <value>other multifamily buffer space</value>
          <display_name>other multifamily buffer space</display_name>
        </choice>
        <choice>
          <value>other non-freezing space</value>
          <display_name>other non-freezing space</display_name>
        </choice>
      </choices>
    </argument>
    <argument>
      <name>freezer_rated_annual_kwh</name>
      <display_name>Freezer: Rated Annual Consumption</display_name>
      <description>The EnergyGuide rated annual energy consumption for a freezer. If not provided, the OS-HPXML default (see &lt;a href='https://openstudio-hpxml.readthedocs.io/en/v1.10.0/workflow_inputs.html#hpxml-freezers'&gt;HPXML Freezers&lt;/a&gt;) is used.</description>
      <type>Double</type>
      <units>kWh/yr</units>
      <required>false</required>
      <model_dependent>false</model_dependent>
    </argument>
    <argument>
      <name>freezer_usage_multiplier</name>
      <display_name>Freezer: Usage Multiplier</display_name>
      <description>Multiplier on the freezer energy usage that can reflect, e.g., high/low usage occupants. If not provided, the OS-HPXML default (see &lt;a href='https://openstudio-hpxml.readthedocs.io/en/v1.10.0/workflow_inputs.html#hpxml-freezers'&gt;HPXML Freezers&lt;/a&gt;) is used.</description>
      <type>Double</type>
      <required>false</required>
      <model_dependent>false</model_dependent>
    </argument>
    <argument>
      <name>cooking_range_oven_present</name>
      <display_name>Cooking Range/Oven: Present</display_name>
      <description>Whether there is a cooking range/oven present.</description>
      <type>Boolean</type>
      <required>true</required>
      <model_dependent>false</model_dependent>
      <default_value>true</default_value>
      <choices>
        <choice>
          <value>true</value>
          <display_name>true</display_name>
        </choice>
        <choice>
          <value>false</value>
          <display_name>false</display_name>
        </choice>
      </choices>
    </argument>
    <argument>
      <name>cooking_range_oven_location</name>
      <display_name>Cooking Range/Oven: Location</display_name>
      <description>The space type for the cooking range/oven location. If not provided, the OS-HPXML default (see &lt;a href='https://openstudio-hpxml.readthedocs.io/en/v1.10.0/workflow_inputs.html#hpxml-cooking-range-oven'&gt;HPXML Cooking Range/Oven&lt;/a&gt;) is used.</description>
      <type>Choice</type>
      <required>false</required>
      <model_dependent>false</model_dependent>
      <choices>
        <choice>
          <value>conditioned space</value>
          <display_name>conditioned space</display_name>
        </choice>
        <choice>
          <value>basement - conditioned</value>
          <display_name>basement - conditioned</display_name>
        </choice>
        <choice>
          <value>basement - unconditioned</value>
          <display_name>basement - unconditioned</display_name>
        </choice>
        <choice>
          <value>garage</value>
          <display_name>garage</display_name>
        </choice>
        <choice>
          <value>other housing unit</value>
          <display_name>other housing unit</display_name>
        </choice>
        <choice>
          <value>other heated space</value>
          <display_name>other heated space</display_name>
        </choice>
        <choice>
          <value>other multifamily buffer space</value>
          <display_name>other multifamily buffer space</display_name>
        </choice>
        <choice>
          <value>other non-freezing space</value>
          <display_name>other non-freezing space</display_name>
        </choice>
      </choices>
    </argument>
    <argument>
      <name>cooking_range_oven_fuel_type</name>
      <display_name>Cooking Range/Oven: Fuel Type</display_name>
      <description>Type of fuel used by the cooking range/oven.</description>
      <type>Choice</type>
      <required>true</required>
      <model_dependent>false</model_dependent>
      <default_value>natural gas</default_value>
      <choices>
        <choice>
          <value>electricity</value>
          <display_name>electricity</display_name>
        </choice>
        <choice>
          <value>natural gas</value>
          <display_name>natural gas</display_name>
        </choice>
        <choice>
          <value>fuel oil</value>
          <display_name>fuel oil</display_name>
        </choice>
        <choice>
          <value>propane</value>
          <display_name>propane</display_name>
        </choice>
        <choice>
          <value>wood</value>
          <display_name>wood</display_name>
        </choice>
        <choice>
          <value>coal</value>
          <display_name>coal</display_name>
        </choice>
      </choices>
    </argument>
    <argument>
      <name>cooking_range_oven_is_induction</name>
      <display_name>Cooking Range/Oven: Is Induction</display_name>
      <description>Whether the cooking range is induction. If not provided, the OS-HPXML default (see &lt;a href='https://openstudio-hpxml.readthedocs.io/en/v1.10.0/workflow_inputs.html#hpxml-cooking-range-oven'&gt;HPXML Cooking Range/Oven&lt;/a&gt;) is used.</description>
      <type>Boolean</type>
      <required>false</required>
      <model_dependent>false</model_dependent>
      <choices>
        <choice>
          <value>true</value>
          <display_name>true</display_name>
        </choice>
        <choice>
          <value>false</value>
          <display_name>false</display_name>
        </choice>
      </choices>
    </argument>
    <argument>
      <name>cooking_range_oven_is_convection</name>
      <display_name>Cooking Range/Oven: Is Convection</display_name>
      <description>Whether the oven is convection. If not provided, the OS-HPXML default (see &lt;a href='https://openstudio-hpxml.readthedocs.io/en/v1.10.0/workflow_inputs.html#hpxml-cooking-range-oven'&gt;HPXML Cooking Range/Oven&lt;/a&gt;) is used.</description>
      <type>Boolean</type>
      <required>false</required>
      <model_dependent>false</model_dependent>
      <choices>
        <choice>
          <value>true</value>
          <display_name>true</display_name>
        </choice>
        <choice>
          <value>false</value>
          <display_name>false</display_name>
        </choice>
      </choices>
    </argument>
    <argument>
      <name>cooking_range_oven_usage_multiplier</name>
      <display_name>Cooking Range/Oven: Usage Multiplier</display_name>
      <description>Multiplier on the cooking range/oven energy usage that can reflect, e.g., high/low usage occupants. If not provided, the OS-HPXML default (see &lt;a href='https://openstudio-hpxml.readthedocs.io/en/v1.10.0/workflow_inputs.html#hpxml-cooking-range-oven'&gt;HPXML Cooking Range/Oven&lt;/a&gt;) is used.</description>
      <type>Double</type>
      <required>false</required>
      <model_dependent>false</model_dependent>
    </argument>
    <argument>
      <name>ceiling_fan_present</name>
      <display_name>Ceiling Fan: Present</display_name>
      <description>Whether there are any ceiling fans.</description>
      <type>Boolean</type>
      <required>true</required>
      <model_dependent>false</model_dependent>
      <default_value>true</default_value>
      <choices>
        <choice>
          <value>true</value>
          <display_name>true</display_name>
        </choice>
        <choice>
          <value>false</value>
          <display_name>false</display_name>
        </choice>
      </choices>
    </argument>
    <argument>
      <name>ceiling_fan_label_energy_use</name>
      <display_name>Ceiling Fan: Label Energy Use</display_name>
      <description>The label average energy use of the ceiling fan(s). If neither Efficiency nor Label Energy Use provided, the OS-HPXML default (see &lt;a href='https://openstudio-hpxml.readthedocs.io/en/v1.10.0/workflow_inputs.html#hpxml-ceiling-fans'&gt;HPXML Ceiling Fans&lt;/a&gt;) is used.</description>
      <type>Double</type>
      <units>W</units>
      <required>false</required>
      <model_dependent>false</model_dependent>
    </argument>
    <argument>
      <name>ceiling_fan_efficiency</name>
      <display_name>Ceiling Fan: Efficiency</display_name>
      <description>The efficiency rating of the ceiling fan(s) at medium speed. Only used if Label Energy Use not provided. If neither Efficiency nor Label Energy Use provided, the OS-HPXML default (see &lt;a href='https://openstudio-hpxml.readthedocs.io/en/v1.10.0/workflow_inputs.html#hpxml-ceiling-fans'&gt;HPXML Ceiling Fans&lt;/a&gt;) is used.</description>
      <type>Double</type>
      <units>CFM/W</units>
      <required>false</required>
      <model_dependent>false</model_dependent>
    </argument>
    <argument>
      <name>ceiling_fan_quantity</name>
      <display_name>Ceiling Fan: Quantity</display_name>
      <description>Total number of ceiling fans. If not provided, the OS-HPXML default (see &lt;a href='https://openstudio-hpxml.readthedocs.io/en/v1.10.0/workflow_inputs.html#hpxml-ceiling-fans'&gt;HPXML Ceiling Fans&lt;/a&gt;) is used.</description>
      <type>Integer</type>
      <units>#</units>
      <required>false</required>
      <model_dependent>false</model_dependent>
    </argument>
    <argument>
      <name>ceiling_fan_cooling_setpoint_temp_offset</name>
      <display_name>Ceiling Fan: Cooling Setpoint Temperature Offset</display_name>
      <description>The cooling setpoint temperature offset during months when the ceiling fans are operating. Only applies if ceiling fan quantity is greater than zero. If not provided, the OS-HPXML default (see &lt;a href='https://openstudio-hpxml.readthedocs.io/en/v1.10.0/workflow_inputs.html#hpxml-ceiling-fans'&gt;HPXML Ceiling Fans&lt;/a&gt;) is used.</description>
      <type>Double</type>
      <units>F</units>
      <required>false</required>
      <model_dependent>false</model_dependent>
    </argument>
    <argument>
      <name>misc_plug_loads_television_present</name>
      <display_name>Misc Plug Loads: Television Present</display_name>
      <description>Whether there are televisions.</description>
      <type>Boolean</type>
      <required>true</required>
      <model_dependent>false</model_dependent>
      <default_value>true</default_value>
      <choices>
        <choice>
          <value>true</value>
          <display_name>true</display_name>
        </choice>
        <choice>
          <value>false</value>
          <display_name>false</display_name>
        </choice>
      </choices>
    </argument>
    <argument>
      <name>misc_plug_loads_television_annual_kwh</name>
      <display_name>Misc Plug Loads: Television Annual kWh</display_name>
      <description>The annual energy consumption of the television plug loads. If not provided, the OS-HPXML default (see &lt;a href='https://openstudio-hpxml.readthedocs.io/en/v1.10.0/workflow_inputs.html#hpxml-plug-loads'&gt;HPXML Plug Loads&lt;/a&gt;) is used.</description>
      <type>Double</type>
      <units>kWh/yr</units>
      <required>false</required>
      <model_dependent>false</model_dependent>
    </argument>
    <argument>
      <name>misc_plug_loads_television_usage_multiplier</name>
      <display_name>Misc Plug Loads: Television Usage Multiplier</display_name>
      <description>Multiplier on the television energy usage that can reflect, e.g., high/low usage occupants. If not provided, the OS-HPXML default (see &lt;a href='https://openstudio-hpxml.readthedocs.io/en/v1.10.0/workflow_inputs.html#hpxml-plug-loads'&gt;HPXML Plug Loads&lt;/a&gt;) is used.</description>
      <type>Double</type>
      <required>false</required>
      <model_dependent>false</model_dependent>
    </argument>
    <argument>
      <name>misc_plug_loads_other_annual_kwh</name>
      <display_name>Misc Plug Loads: Other Annual kWh</display_name>
      <description>The annual energy consumption of the other residual plug loads. If not provided, the OS-HPXML default (see &lt;a href='https://openstudio-hpxml.readthedocs.io/en/v1.10.0/workflow_inputs.html#hpxml-plug-loads'&gt;HPXML Plug Loads&lt;/a&gt;) is used.</description>
      <type>Double</type>
      <units>kWh/yr</units>
      <required>false</required>
      <model_dependent>false</model_dependent>
    </argument>
    <argument>
      <name>misc_plug_loads_other_frac_sensible</name>
      <display_name>Misc Plug Loads: Other Sensible Fraction</display_name>
      <description>Fraction of other residual plug loads' internal gains that are sensible. If not provided, the OS-HPXML default (see &lt;a href='https://openstudio-hpxml.readthedocs.io/en/v1.10.0/workflow_inputs.html#hpxml-plug-loads'&gt;HPXML Plug Loads&lt;/a&gt;) is used.</description>
      <type>Double</type>
      <units>Frac</units>
      <required>false</required>
      <model_dependent>false</model_dependent>
    </argument>
    <argument>
      <name>misc_plug_loads_other_frac_latent</name>
      <display_name>Misc Plug Loads: Other Latent Fraction</display_name>
      <description>Fraction of other residual plug loads' internal gains that are latent. If not provided, the OS-HPXML default (see &lt;a href='https://openstudio-hpxml.readthedocs.io/en/v1.10.0/workflow_inputs.html#hpxml-plug-loads'&gt;HPXML Plug Loads&lt;/a&gt;) is used.</description>
      <type>Double</type>
      <units>Frac</units>
      <required>false</required>
      <model_dependent>false</model_dependent>
    </argument>
    <argument>
      <name>misc_plug_loads_other_usage_multiplier</name>
      <display_name>Misc Plug Loads: Other Usage Multiplier</display_name>
      <description>Multiplier on the other energy usage that can reflect, e.g., high/low usage occupants. If not provided, the OS-HPXML default (see &lt;a href='https://openstudio-hpxml.readthedocs.io/en/v1.10.0/workflow_inputs.html#hpxml-plug-loads'&gt;HPXML Plug Loads&lt;/a&gt;) is used.</description>
      <type>Double</type>
      <required>false</required>
      <model_dependent>false</model_dependent>
    </argument>
    <argument>
      <name>misc_plug_loads_well_pump_present</name>
      <display_name>Misc Plug Loads: Well Pump Present</display_name>
      <description>Whether there is a well pump.</description>
      <type>Boolean</type>
      <required>true</required>
      <model_dependent>false</model_dependent>
      <default_value>false</default_value>
      <choices>
        <choice>
          <value>true</value>
          <display_name>true</display_name>
        </choice>
        <choice>
          <value>false</value>
          <display_name>false</display_name>
        </choice>
      </choices>
    </argument>
    <argument>
      <name>misc_plug_loads_well_pump_annual_kwh</name>
      <display_name>Misc Plug Loads: Well Pump Annual kWh</display_name>
      <description>The annual energy consumption of the well pump plug loads. If not provided, the OS-HPXML default (see &lt;a href='https://openstudio-hpxml.readthedocs.io/en/v1.10.0/workflow_inputs.html#hpxml-plug-loads'&gt;HPXML Plug Loads&lt;/a&gt;) is used.</description>
      <type>Double</type>
      <units>kWh/yr</units>
      <required>false</required>
      <model_dependent>false</model_dependent>
    </argument>
    <argument>
      <name>misc_plug_loads_well_pump_usage_multiplier</name>
      <display_name>Misc Plug Loads: Well Pump Usage Multiplier</display_name>
      <description>Multiplier on the well pump energy usage that can reflect, e.g., high/low usage occupants. If not provided, the OS-HPXML default (see &lt;a href='https://openstudio-hpxml.readthedocs.io/en/v1.10.0/workflow_inputs.html#hpxml-plug-loads'&gt;HPXML Plug Loads&lt;/a&gt;) is used.</description>
      <type>Double</type>
      <required>false</required>
      <model_dependent>false</model_dependent>
    </argument>
    <argument>
      <name>misc_plug_loads_vehicle_present</name>
      <display_name>Misc Plug Loads: Vehicle Present</display_name>
      <description>Whether there is an electric vehicle.</description>
      <type>Boolean</type>
      <required>true</required>
      <model_dependent>false</model_dependent>
      <default_value>false</default_value>
      <choices>
        <choice>
          <value>true</value>
          <display_name>true</display_name>
        </choice>
        <choice>
          <value>false</value>
          <display_name>false</display_name>
        </choice>
      </choices>
    </argument>
    <argument>
      <name>misc_plug_loads_vehicle_annual_kwh</name>
      <display_name>Misc Plug Loads: Vehicle Annual kWh</display_name>
      <description>The annual energy consumption of the electric vehicle plug loads. If not provided, the OS-HPXML default (see &lt;a href='https://openstudio-hpxml.readthedocs.io/en/v1.10.0/workflow_inputs.html#hpxml-plug-loads'&gt;HPXML Plug Loads&lt;/a&gt;) is used.</description>
      <type>Double</type>
      <units>kWh/yr</units>
      <required>false</required>
      <model_dependent>false</model_dependent>
    </argument>
    <argument>
      <name>misc_plug_loads_vehicle_usage_multiplier</name>
      <display_name>Misc Plug Loads: Vehicle Usage Multiplier</display_name>
      <description>Multiplier on the electric vehicle energy usage that can reflect, e.g., high/low usage occupants. If not provided, the OS-HPXML default (see &lt;a href='https://openstudio-hpxml.readthedocs.io/en/v1.10.0/workflow_inputs.html#hpxml-plug-loads'&gt;HPXML Plug Loads&lt;/a&gt;) is used.</description>
      <type>Double</type>
      <required>false</required>
      <model_dependent>false</model_dependent>
    </argument>
    <argument>
      <name>misc_fuel_loads_grill_present</name>
      <display_name>Misc Fuel Loads: Grill Present</display_name>
      <description>Whether there is a fuel loads grill.</description>
      <type>Boolean</type>
      <required>true</required>
      <model_dependent>false</model_dependent>
      <default_value>false</default_value>
      <choices>
        <choice>
          <value>true</value>
          <display_name>true</display_name>
        </choice>
        <choice>
          <value>false</value>
          <display_name>false</display_name>
        </choice>
      </choices>
    </argument>
    <argument>
      <name>misc_fuel_loads_grill_fuel_type</name>
      <display_name>Misc Fuel Loads: Grill Fuel Type</display_name>
      <description>The fuel type of the fuel loads grill.</description>
      <type>Choice</type>
      <required>true</required>
      <model_dependent>false</model_dependent>
      <default_value>natural gas</default_value>
      <choices>
        <choice>
          <value>natural gas</value>
          <display_name>natural gas</display_name>
        </choice>
        <choice>
          <value>fuel oil</value>
          <display_name>fuel oil</display_name>
        </choice>
        <choice>
          <value>propane</value>
          <display_name>propane</display_name>
        </choice>
        <choice>
          <value>wood</value>
          <display_name>wood</display_name>
        </choice>
        <choice>
          <value>wood pellets</value>
          <display_name>wood pellets</display_name>
        </choice>
      </choices>
    </argument>
    <argument>
      <name>misc_fuel_loads_grill_annual_therm</name>
      <display_name>Misc Fuel Loads: Grill Annual therm</display_name>
      <description>The annual energy consumption of the fuel loads grill. If not provided, the OS-HPXML default (see &lt;a href='https://openstudio-hpxml.readthedocs.io/en/v1.10.0/workflow_inputs.html#hpxml-fuel-loads'&gt;HPXML Fuel Loads&lt;/a&gt;) is used.</description>
      <type>Double</type>
      <units>therm/yr</units>
      <required>false</required>
      <model_dependent>false</model_dependent>
    </argument>
    <argument>
      <name>misc_fuel_loads_grill_usage_multiplier</name>
      <display_name>Misc Fuel Loads: Grill Usage Multiplier</display_name>
      <description>Multiplier on the fuel loads grill energy usage that can reflect, e.g., high/low usage occupants. If not provided, the OS-HPXML default (see &lt;a href='https://openstudio-hpxml.readthedocs.io/en/v1.10.0/workflow_inputs.html#hpxml-fuel-loads'&gt;HPXML Fuel Loads&lt;/a&gt;) is used.</description>
      <type>Double</type>
      <required>false</required>
      <model_dependent>false</model_dependent>
    </argument>
    <argument>
      <name>misc_fuel_loads_lighting_present</name>
      <display_name>Misc Fuel Loads: Lighting Present</display_name>
      <description>Whether there is fuel loads lighting.</description>
      <type>Boolean</type>
      <required>true</required>
      <model_dependent>false</model_dependent>
      <default_value>false</default_value>
      <choices>
        <choice>
          <value>true</value>
          <display_name>true</display_name>
        </choice>
        <choice>
          <value>false</value>
          <display_name>false</display_name>
        </choice>
      </choices>
    </argument>
    <argument>
      <name>misc_fuel_loads_lighting_fuel_type</name>
      <display_name>Misc Fuel Loads: Lighting Fuel Type</display_name>
      <description>The fuel type of the fuel loads lighting.</description>
      <type>Choice</type>
      <required>true</required>
      <model_dependent>false</model_dependent>
      <default_value>natural gas</default_value>
      <choices>
        <choice>
          <value>natural gas</value>
          <display_name>natural gas</display_name>
        </choice>
        <choice>
          <value>fuel oil</value>
          <display_name>fuel oil</display_name>
        </choice>
        <choice>
          <value>propane</value>
          <display_name>propane</display_name>
        </choice>
        <choice>
          <value>wood</value>
          <display_name>wood</display_name>
        </choice>
        <choice>
          <value>wood pellets</value>
          <display_name>wood pellets</display_name>
        </choice>
      </choices>
    </argument>
    <argument>
      <name>misc_fuel_loads_lighting_annual_therm</name>
      <display_name>Misc Fuel Loads: Lighting Annual therm</display_name>
      <description>The annual energy consumption of the fuel loads lighting. If not provided, the OS-HPXML default (see &lt;a href='https://openstudio-hpxml.readthedocs.io/en/v1.10.0/workflow_inputs.html#hpxml-fuel-loads'&gt;HPXML Fuel Loads&lt;/a&gt;)is used.</description>
      <type>Double</type>
      <units>therm/yr</units>
      <required>false</required>
      <model_dependent>false</model_dependent>
    </argument>
    <argument>
      <name>misc_fuel_loads_lighting_usage_multiplier</name>
      <display_name>Misc Fuel Loads: Lighting Usage Multiplier</display_name>
      <description>Multiplier on the fuel loads lighting energy usage that can reflect, e.g., high/low usage occupants. If not provided, the OS-HPXML default (see &lt;a href='https://openstudio-hpxml.readthedocs.io/en/v1.10.0/workflow_inputs.html#hpxml-fuel-loads'&gt;HPXML Fuel Loads&lt;/a&gt;) is used.</description>
      <type>Double</type>
      <required>false</required>
      <model_dependent>false</model_dependent>
    </argument>
    <argument>
      <name>misc_fuel_loads_fireplace_present</name>
      <display_name>Misc Fuel Loads: Fireplace Present</display_name>
      <description>Whether there is fuel loads fireplace.</description>
      <type>Boolean</type>
      <required>true</required>
      <model_dependent>false</model_dependent>
      <default_value>false</default_value>
      <choices>
        <choice>
          <value>true</value>
          <display_name>true</display_name>
        </choice>
        <choice>
          <value>false</value>
          <display_name>false</display_name>
        </choice>
      </choices>
    </argument>
    <argument>
      <name>misc_fuel_loads_fireplace_fuel_type</name>
      <display_name>Misc Fuel Loads: Fireplace Fuel Type</display_name>
      <description>The fuel type of the fuel loads fireplace.</description>
      <type>Choice</type>
      <required>true</required>
      <model_dependent>false</model_dependent>
      <default_value>natural gas</default_value>
      <choices>
        <choice>
          <value>natural gas</value>
          <display_name>natural gas</display_name>
        </choice>
        <choice>
          <value>fuel oil</value>
          <display_name>fuel oil</display_name>
        </choice>
        <choice>
          <value>propane</value>
          <display_name>propane</display_name>
        </choice>
        <choice>
          <value>wood</value>
          <display_name>wood</display_name>
        </choice>
        <choice>
          <value>wood pellets</value>
          <display_name>wood pellets</display_name>
        </choice>
      </choices>
    </argument>
    <argument>
      <name>misc_fuel_loads_fireplace_annual_therm</name>
      <display_name>Misc Fuel Loads: Fireplace Annual therm</display_name>
      <description>The annual energy consumption of the fuel loads fireplace. If not provided, the OS-HPXML default (see &lt;a href='https://openstudio-hpxml.readthedocs.io/en/v1.10.0/workflow_inputs.html#hpxml-fuel-loads'&gt;HPXML Fuel Loads&lt;/a&gt;) is used.</description>
      <type>Double</type>
      <units>therm/yr</units>
      <required>false</required>
      <model_dependent>false</model_dependent>
    </argument>
    <argument>
      <name>misc_fuel_loads_fireplace_frac_sensible</name>
      <display_name>Misc Fuel Loads: Fireplace Sensible Fraction</display_name>
      <description>Fraction of fireplace residual fuel loads' internal gains that are sensible. If not provided, the OS-HPXML default (see &lt;a href='https://openstudio-hpxml.readthedocs.io/en/v1.10.0/workflow_inputs.html#hpxml-fuel-loads'&gt;HPXML Fuel Loads&lt;/a&gt;) is used.</description>
      <type>Double</type>
      <units>Frac</units>
      <required>false</required>
      <model_dependent>false</model_dependent>
    </argument>
    <argument>
      <name>misc_fuel_loads_fireplace_frac_latent</name>
      <display_name>Misc Fuel Loads: Fireplace Latent Fraction</display_name>
      <description>Fraction of fireplace residual fuel loads' internal gains that are latent. If not provided, the OS-HPXML default (see &lt;a href='https://openstudio-hpxml.readthedocs.io/en/v1.10.0/workflow_inputs.html#hpxml-fuel-loads'&gt;HPXML Fuel Loads&lt;/a&gt;) is used.</description>
      <type>Double</type>
      <units>Frac</units>
      <required>false</required>
      <model_dependent>false</model_dependent>
    </argument>
    <argument>
      <name>misc_fuel_loads_fireplace_usage_multiplier</name>
      <display_name>Misc Fuel Loads: Fireplace Usage Multiplier</display_name>
      <description>Multiplier on the fuel loads fireplace energy usage that can reflect, e.g., high/low usage occupants. If not provided, the OS-HPXML default (see &lt;a href='https://openstudio-hpxml.readthedocs.io/en/v1.10.0/workflow_inputs.html#hpxml-fuel-loads'&gt;HPXML Fuel Loads&lt;/a&gt;) is used.</description>
      <type>Double</type>
      <required>false</required>
      <model_dependent>false</model_dependent>
    </argument>
    <argument>
      <name>pool_present</name>
      <display_name>Pool: Present</display_name>
      <description>Whether there is a pool.</description>
      <type>Boolean</type>
      <required>true</required>
      <model_dependent>false</model_dependent>
      <default_value>false</default_value>
      <choices>
        <choice>
          <value>true</value>
          <display_name>true</display_name>
        </choice>
        <choice>
          <value>false</value>
          <display_name>false</display_name>
        </choice>
      </choices>
    </argument>
    <argument>
      <name>pool_pump_annual_kwh</name>
      <display_name>Pool: Pump Annual kWh</display_name>
      <description>The annual energy consumption of the pool pump. If not provided, the OS-HPXML default (see &lt;a href='https://openstudio-hpxml.readthedocs.io/en/v1.10.0/workflow_inputs.html#pool-pump'&gt;Pool Pump&lt;/a&gt;) is used.</description>
      <type>Double</type>
      <units>kWh/yr</units>
      <required>false</required>
      <model_dependent>false</model_dependent>
    </argument>
    <argument>
      <name>pool_pump_usage_multiplier</name>
      <display_name>Pool: Pump Usage Multiplier</display_name>
      <description>Multiplier on the pool pump energy usage that can reflect, e.g., high/low usage occupants. If not provided, the OS-HPXML default (see &lt;a href='https://openstudio-hpxml.readthedocs.io/en/v1.10.0/workflow_inputs.html#pool-pump'&gt;Pool Pump&lt;/a&gt;) is used.</description>
      <type>Double</type>
      <required>false</required>
      <model_dependent>false</model_dependent>
    </argument>
    <argument>
      <name>pool_heater_type</name>
      <display_name>Pool: Heater Type</display_name>
      <description>The type of pool heater. Use 'none' if there is no pool heater.</description>
      <type>Choice</type>
      <required>true</required>
      <model_dependent>false</model_dependent>
      <default_value>none</default_value>
      <choices>
        <choice>
          <value>none</value>
          <display_name>none</display_name>
        </choice>
        <choice>
          <value>electric resistance</value>
          <display_name>electric resistance</display_name>
        </choice>
        <choice>
          <value>gas fired</value>
          <display_name>gas fired</display_name>
        </choice>
        <choice>
          <value>heat pump</value>
          <display_name>heat pump</display_name>
        </choice>
      </choices>
    </argument>
    <argument>
      <name>pool_heater_annual_kwh</name>
      <display_name>Pool: Heater Annual kWh</display_name>
      <description>The annual energy consumption of the electric resistance pool heater. If not provided, the OS-HPXML default (see &lt;a href='https://openstudio-hpxml.readthedocs.io/en/v1.10.0/workflow_inputs.html#pool-heater'&gt;Pool Heater&lt;/a&gt;) is used.</description>
      <type>Double</type>
      <units>kWh/yr</units>
      <required>false</required>
      <model_dependent>false</model_dependent>
    </argument>
    <argument>
      <name>pool_heater_annual_therm</name>
      <display_name>Pool: Heater Annual therm</display_name>
      <description>The annual energy consumption of the gas fired pool heater. If not provided, the OS-HPXML default (see &lt;a href='https://openstudio-hpxml.readthedocs.io/en/v1.10.0/workflow_inputs.html#pool-heater'&gt;Pool Heater&lt;/a&gt;) is used.</description>
      <type>Double</type>
      <units>therm/yr</units>
      <required>false</required>
      <model_dependent>false</model_dependent>
    </argument>
    <argument>
      <name>pool_heater_usage_multiplier</name>
      <display_name>Pool: Heater Usage Multiplier</display_name>
      <description>Multiplier on the pool heater energy usage that can reflect, e.g., high/low usage occupants. If not provided, the OS-HPXML default (see &lt;a href='https://openstudio-hpxml.readthedocs.io/en/v1.10.0/workflow_inputs.html#pool-heater'&gt;Pool Heater&lt;/a&gt;) is used.</description>
      <type>Double</type>
      <required>false</required>
      <model_dependent>false</model_dependent>
    </argument>
    <argument>
      <name>permanent_spa_present</name>
      <display_name>Permanent Spa: Present</display_name>
      <description>Whether there is a permanent spa.</description>
      <type>Boolean</type>
      <required>true</required>
      <model_dependent>false</model_dependent>
      <default_value>false</default_value>
      <choices>
        <choice>
          <value>true</value>
          <display_name>true</display_name>
        </choice>
        <choice>
          <value>false</value>
          <display_name>false</display_name>
        </choice>
      </choices>
    </argument>
    <argument>
      <name>permanent_spa_pump_annual_kwh</name>
      <display_name>Permanent Spa: Pump Annual kWh</display_name>
      <description>The annual energy consumption of the permanent spa pump. If not provided, the OS-HPXML default (see &lt;a href='https://openstudio-hpxml.readthedocs.io/en/v1.10.0/workflow_inputs.html#permanent-spa-pump'&gt;Permanent Spa Pump&lt;/a&gt;) is used.</description>
      <type>Double</type>
      <units>kWh/yr</units>
      <required>false</required>
      <model_dependent>false</model_dependent>
    </argument>
    <argument>
      <name>permanent_spa_pump_usage_multiplier</name>
      <display_name>Permanent Spa: Pump Usage Multiplier</display_name>
      <description>Multiplier on the permanent spa pump energy usage that can reflect, e.g., high/low usage occupants. If not provided, the OS-HPXML default (see &lt;a href='https://openstudio-hpxml.readthedocs.io/en/v1.10.0/workflow_inputs.html#permanent-spa-pump'&gt;Permanent Spa Pump&lt;/a&gt;) is used.</description>
      <type>Double</type>
      <required>false</required>
      <model_dependent>false</model_dependent>
    </argument>
    <argument>
      <name>permanent_spa_heater_type</name>
      <display_name>Permanent Spa: Heater Type</display_name>
      <description>The type of permanent spa heater. Use 'none' if there is no permanent spa heater.</description>
      <type>Choice</type>
      <required>true</required>
      <model_dependent>false</model_dependent>
      <default_value>none</default_value>
      <choices>
        <choice>
          <value>none</value>
          <display_name>none</display_name>
        </choice>
        <choice>
          <value>electric resistance</value>
          <display_name>electric resistance</display_name>
        </choice>
        <choice>
          <value>gas fired</value>
          <display_name>gas fired</display_name>
        </choice>
        <choice>
          <value>heat pump</value>
          <display_name>heat pump</display_name>
        </choice>
      </choices>
    </argument>
    <argument>
      <name>permanent_spa_heater_annual_kwh</name>
      <display_name>Permanent Spa: Heater Annual kWh</display_name>
      <description>The annual energy consumption of the electric resistance permanent spa heater. If not provided, the OS-HPXML default (see &lt;a href='https://openstudio-hpxml.readthedocs.io/en/v1.10.0/workflow_inputs.html#permanent-spa-heater'&gt;Permanent Spa Heater&lt;/a&gt;) is used.</description>
      <type>Double</type>
      <units>kWh/yr</units>
      <required>false</required>
      <model_dependent>false</model_dependent>
    </argument>
    <argument>
      <name>permanent_spa_heater_annual_therm</name>
      <display_name>Permanent Spa: Heater Annual therm</display_name>
      <description>The annual energy consumption of the gas fired permanent spa heater. If not provided, the OS-HPXML default (see &lt;a href='https://openstudio-hpxml.readthedocs.io/en/v1.10.0/workflow_inputs.html#permanent-spa-heater'&gt;Permanent Spa Heater&lt;/a&gt;) is used.</description>
      <type>Double</type>
      <units>therm/yr</units>
      <required>false</required>
      <model_dependent>false</model_dependent>
    </argument>
    <argument>
      <name>permanent_spa_heater_usage_multiplier</name>
      <display_name>Permanent Spa: Heater Usage Multiplier</display_name>
      <description>Multiplier on the permanent spa heater energy usage that can reflect, e.g., high/low usage occupants. If not provided, the OS-HPXML default (see &lt;a href='https://openstudio-hpxml.readthedocs.io/en/v1.10.0/workflow_inputs.html#permanent-spa-heater'&gt;Permanent Spa Heater&lt;/a&gt;) is used.</description>
      <type>Double</type>
      <required>false</required>
      <model_dependent>false</model_dependent>
    </argument>
    <argument>
      <name>emissions_scenario_names</name>
      <display_name>Emissions: Scenario Names</display_name>
      <description>Names of emissions scenarios. If multiple scenarios, use a comma-separated list. If not provided, no emissions scenarios are calculated.</description>
      <type>String</type>
      <required>false</required>
      <model_dependent>false</model_dependent>
    </argument>
    <argument>
      <name>emissions_types</name>
      <display_name>Emissions: Types</display_name>
      <description>Types of emissions (e.g., CO2e, NOx, etc.). If multiple scenarios, use a comma-separated list.</description>
      <type>String</type>
      <required>false</required>
      <model_dependent>false</model_dependent>
    </argument>
    <argument>
      <name>emissions_electricity_units</name>
      <display_name>Emissions: Electricity Units</display_name>
      <description>Electricity emissions factors units. If multiple scenarios, use a comma-separated list. Only lb/MWh and kg/MWh are allowed.</description>
      <type>String</type>
      <required>false</required>
      <model_dependent>false</model_dependent>
    </argument>
    <argument>
      <name>emissions_electricity_values_or_filepaths</name>
      <display_name>Emissions: Electricity Values or File Paths</display_name>
      <description>Electricity emissions factors values, specified as either an annual factor or an absolute/relative path to a file with hourly factors. If multiple scenarios, use a comma-separated list.</description>
      <type>String</type>
      <required>false</required>
      <model_dependent>false</model_dependent>
    </argument>
    <argument>
      <name>emissions_electricity_number_of_header_rows</name>
      <display_name>Emissions: Electricity Files Number of Header Rows</display_name>
      <description>The number of header rows in the electricity emissions factor file. Only applies when an electricity filepath is used. If multiple scenarios, use a comma-separated list.</description>
      <type>String</type>
      <required>false</required>
      <model_dependent>false</model_dependent>
    </argument>
    <argument>
      <name>emissions_electricity_column_numbers</name>
      <display_name>Emissions: Electricity Files Column Numbers</display_name>
      <description>The column number in the electricity emissions factor file. Only applies when an electricity filepath is used. If multiple scenarios, use a comma-separated list.</description>
      <type>String</type>
      <required>false</required>
      <model_dependent>false</model_dependent>
    </argument>
    <argument>
      <name>emissions_fossil_fuel_units</name>
      <display_name>Emissions: Fossil Fuel Units</display_name>
      <description>Fossil fuel emissions factors units. If multiple scenarios, use a comma-separated list. Only lb/MBtu and kg/MBtu are allowed.</description>
      <type>String</type>
      <required>false</required>
      <model_dependent>false</model_dependent>
    </argument>
    <argument>
      <name>emissions_natural_gas_values</name>
      <display_name>Emissions: Natural Gas Values</display_name>
      <description>Natural gas emissions factors values, specified as an annual factor. If multiple scenarios, use a comma-separated list.</description>
      <type>String</type>
      <required>false</required>
      <model_dependent>false</model_dependent>
    </argument>
    <argument>
      <name>emissions_propane_values</name>
      <display_name>Emissions: Propane Values</display_name>
      <description>Propane emissions factors values, specified as an annual factor. If multiple scenarios, use a comma-separated list.</description>
      <type>String</type>
      <required>false</required>
      <model_dependent>false</model_dependent>
    </argument>
    <argument>
      <name>emissions_fuel_oil_values</name>
      <display_name>Emissions: Fuel Oil Values</display_name>
      <description>Fuel oil emissions factors values, specified as an annual factor. If multiple scenarios, use a comma-separated list.</description>
      <type>String</type>
      <required>false</required>
      <model_dependent>false</model_dependent>
    </argument>
    <argument>
      <name>emissions_coal_values</name>
      <display_name>Emissions: Coal Values</display_name>
      <description>Coal emissions factors values, specified as an annual factor. If multiple scenarios, use a comma-separated list.</description>
      <type>String</type>
      <required>false</required>
      <model_dependent>false</model_dependent>
    </argument>
    <argument>
      <name>emissions_wood_values</name>
      <display_name>Emissions: Wood Values</display_name>
      <description>Wood emissions factors values, specified as an annual factor. If multiple scenarios, use a comma-separated list.</description>
      <type>String</type>
      <required>false</required>
      <model_dependent>false</model_dependent>
    </argument>
    <argument>
      <name>emissions_wood_pellets_values</name>
      <display_name>Emissions: Wood Pellets Values</display_name>
      <description>Wood pellets emissions factors values, specified as an annual factor. If multiple scenarios, use a comma-separated list.</description>
      <type>String</type>
      <required>false</required>
      <model_dependent>false</model_dependent>
    </argument>
    <argument>
      <name>utility_bill_scenario_names</name>
      <display_name>Utility Bills: Scenario Names</display_name>
      <description>Names of utility bill scenarios. If multiple scenarios, use a comma-separated list. If not provided, no utility bills scenarios are calculated.</description>
      <type>String</type>
      <required>false</required>
      <model_dependent>false</model_dependent>
    </argument>
    <argument>
      <name>utility_bill_electricity_filepaths</name>
      <display_name>Utility Bills: Electricity File Paths</display_name>
      <description>Electricity tariff file specified as an absolute/relative path to a file with utility rate structure information. Tariff file must be formatted to OpenEI API version 7. If multiple scenarios, use a comma-separated list.</description>
      <type>String</type>
      <required>false</required>
      <model_dependent>false</model_dependent>
    </argument>
    <argument>
      <name>utility_bill_electricity_fixed_charges</name>
      <display_name>Utility Bills: Electricity Fixed Charges</display_name>
      <description>Electricity utility bill monthly fixed charges. If multiple scenarios, use a comma-separated list.</description>
      <type>String</type>
      <required>false</required>
      <model_dependent>false</model_dependent>
    </argument>
    <argument>
      <name>utility_bill_natural_gas_fixed_charges</name>
      <display_name>Utility Bills: Natural Gas Fixed Charges</display_name>
      <description>Natural gas utility bill monthly fixed charges. If multiple scenarios, use a comma-separated list.</description>
      <type>String</type>
      <required>false</required>
      <model_dependent>false</model_dependent>
    </argument>
    <argument>
      <name>utility_bill_propane_fixed_charges</name>
      <display_name>Utility Bills: Propane Fixed Charges</display_name>
      <description>Propane utility bill monthly fixed charges. If multiple scenarios, use a comma-separated list.</description>
      <type>String</type>
      <required>false</required>
      <model_dependent>false</model_dependent>
    </argument>
    <argument>
      <name>utility_bill_fuel_oil_fixed_charges</name>
      <display_name>Utility Bills: Fuel Oil Fixed Charges</display_name>
      <description>Fuel oil utility bill monthly fixed charges. If multiple scenarios, use a comma-separated list.</description>
      <type>String</type>
      <required>false</required>
      <model_dependent>false</model_dependent>
    </argument>
    <argument>
      <name>utility_bill_coal_fixed_charges</name>
      <display_name>Utility Bills: Coal Fixed Charges</display_name>
      <description>Coal utility bill monthly fixed charges. If multiple scenarios, use a comma-separated list.</description>
      <type>String</type>
      <required>false</required>
      <model_dependent>false</model_dependent>
    </argument>
    <argument>
      <name>utility_bill_wood_fixed_charges</name>
      <display_name>Utility Bills: Wood Fixed Charges</display_name>
      <description>Wood utility bill monthly fixed charges. If multiple scenarios, use a comma-separated list.</description>
      <type>String</type>
      <required>false</required>
      <model_dependent>false</model_dependent>
    </argument>
    <argument>
      <name>utility_bill_wood_pellets_fixed_charges</name>
      <display_name>Utility Bills: Wood Pellets Fixed Charges</display_name>
      <description>Wood pellets utility bill monthly fixed charges. If multiple scenarios, use a comma-separated list.</description>
      <type>String</type>
      <required>false</required>
      <model_dependent>false</model_dependent>
    </argument>
    <argument>
      <name>utility_bill_electricity_marginal_rates</name>
      <display_name>Utility Bills: Electricity Marginal Rates</display_name>
      <description>Electricity utility bill marginal rates. If multiple scenarios, use a comma-separated list.</description>
      <type>String</type>
      <required>false</required>
      <model_dependent>false</model_dependent>
    </argument>
    <argument>
      <name>utility_bill_natural_gas_marginal_rates</name>
      <display_name>Utility Bills: Natural Gas Marginal Rates</display_name>
      <description>Natural gas utility bill marginal rates. If multiple scenarios, use a comma-separated list.</description>
      <type>String</type>
      <required>false</required>
      <model_dependent>false</model_dependent>
    </argument>
    <argument>
      <name>utility_bill_propane_marginal_rates</name>
      <display_name>Utility Bills: Propane Marginal Rates</display_name>
      <description>Propane utility bill marginal rates. If multiple scenarios, use a comma-separated list.</description>
      <type>String</type>
      <required>false</required>
      <model_dependent>false</model_dependent>
    </argument>
    <argument>
      <name>utility_bill_fuel_oil_marginal_rates</name>
      <display_name>Utility Bills: Fuel Oil Marginal Rates</display_name>
      <description>Fuel oil utility bill marginal rates. If multiple scenarios, use a comma-separated list.</description>
      <type>String</type>
      <required>false</required>
      <model_dependent>false</model_dependent>
    </argument>
    <argument>
      <name>utility_bill_coal_marginal_rates</name>
      <display_name>Utility Bills: Coal Marginal Rates</display_name>
      <description>Coal utility bill marginal rates. If multiple scenarios, use a comma-separated list.</description>
      <type>String</type>
      <required>false</required>
      <model_dependent>false</model_dependent>
    </argument>
    <argument>
      <name>utility_bill_wood_marginal_rates</name>
      <display_name>Utility Bills: Wood Marginal Rates</display_name>
      <description>Wood utility bill marginal rates. If multiple scenarios, use a comma-separated list.</description>
      <type>String</type>
      <required>false</required>
      <model_dependent>false</model_dependent>
    </argument>
    <argument>
      <name>utility_bill_wood_pellets_marginal_rates</name>
      <display_name>Utility Bills: Wood Pellets Marginal Rates</display_name>
      <description>Wood pellets utility bill marginal rates. If multiple scenarios, use a comma-separated list.</description>
      <type>String</type>
      <required>false</required>
      <model_dependent>false</model_dependent>
    </argument>
    <argument>
      <name>utility_bill_pv_compensation_types</name>
      <display_name>Utility Bills: PV Compensation Types</display_name>
      <description>Utility bill PV compensation types. If multiple scenarios, use a comma-separated list.</description>
      <type>String</type>
      <required>false</required>
      <model_dependent>false</model_dependent>
    </argument>
    <argument>
      <name>utility_bill_pv_net_metering_annual_excess_sellback_rate_types</name>
      <display_name>Utility Bills: PV Net Metering Annual Excess Sellback Rate Types</display_name>
      <description>Utility bill PV net metering annual excess sellback rate types. Only applies if the PV compensation type is 'NetMetering'. If multiple scenarios, use a comma-separated list.</description>
      <type>String</type>
      <required>false</required>
      <model_dependent>false</model_dependent>
    </argument>
    <argument>
      <name>utility_bill_pv_net_metering_annual_excess_sellback_rates</name>
      <display_name>Utility Bills: PV Net Metering Annual Excess Sellback Rates</display_name>
      <description>Utility bill PV net metering annual excess sellback rates. Only applies if the PV compensation type is 'NetMetering' and the PV annual excess sellback rate type is 'User-Specified'. If multiple scenarios, use a comma-separated list.</description>
      <type>String</type>
      <required>false</required>
      <model_dependent>false</model_dependent>
    </argument>
    <argument>
      <name>utility_bill_pv_feed_in_tariff_rates</name>
      <display_name>Utility Bills: PV Feed-In Tariff Rates</display_name>
      <description>Utility bill PV annual full/gross feed-in tariff rates. Only applies if the PV compensation type is 'FeedInTariff'. If multiple scenarios, use a comma-separated list.</description>
      <type>String</type>
      <required>false</required>
      <model_dependent>false</model_dependent>
    </argument>
    <argument>
      <name>utility_bill_pv_monthly_grid_connection_fee_units</name>
      <display_name>Utility Bills: PV Monthly Grid Connection Fee Units</display_name>
      <description>Utility bill PV monthly grid connection fee units. If multiple scenarios, use a comma-separated list.</description>
      <type>String</type>
      <required>false</required>
      <model_dependent>false</model_dependent>
    </argument>
    <argument>
      <name>utility_bill_pv_monthly_grid_connection_fees</name>
      <display_name>Utility Bills: PV Monthly Grid Connection Fees</display_name>
      <description>Utility bill PV monthly grid connection fees. If multiple scenarios, use a comma-separated list.</description>
      <type>String</type>
      <required>false</required>
      <model_dependent>false</model_dependent>
    </argument>
    <argument>
      <name>additional_properties</name>
      <display_name>Additional Properties</display_name>
      <description>Additional properties specified as key-value pairs (i.e., key=value). If multiple additional properties, use a |-separated list. For example, 'LowIncome=false|Remodeled|Description=2-story home in Denver'. These properties will be stored in the HPXML file under /HPXML/SoftwareInfo/extension/AdditionalProperties.</description>
      <type>String</type>
      <required>false</required>
      <model_dependent>false</model_dependent>
    </argument>
    <argument>
      <name>combine_like_surfaces</name>
      <display_name>Combine like surfaces?</display_name>
      <description>If true, combines like surfaces to simplify the HPXML file generated.</description>
      <type>Boolean</type>
      <required>false</required>
      <model_dependent>false</model_dependent>
      <default_value>false</default_value>
      <choices>
        <choice>
          <value>true</value>
          <display_name>true</display_name>
        </choice>
        <choice>
          <value>false</value>
          <display_name>false</display_name>
        </choice>
      </choices>
    </argument>
    <argument>
      <name>apply_defaults</name>
      <display_name>Apply Default Values?</display_name>
      <description>If true, applies OS-HPXML default values to the HPXML output file. Setting to true will also force validation of the HPXML output file before applying OS-HPXML default values.</description>
      <type>Boolean</type>
      <required>false</required>
      <model_dependent>false</model_dependent>
      <default_value>false</default_value>
      <choices>
        <choice>
          <value>true</value>
          <display_name>true</display_name>
        </choice>
        <choice>
          <value>false</value>
          <display_name>false</display_name>
        </choice>
      </choices>
    </argument>
    <argument>
      <name>apply_validation</name>
      <display_name>Apply Validation?</display_name>
      <description>If true, validates the HPXML output file. Set to false for faster performance. Note that validation is not needed if the HPXML file will be validated downstream (e.g., via the HPXMLtoOpenStudio measure).</description>
      <type>Boolean</type>
      <required>false</required>
      <model_dependent>false</model_dependent>
      <default_value>false</default_value>
      <choices>
        <choice>
          <value>true</value>
          <display_name>true</display_name>
        </choice>
        <choice>
          <value>false</value>
          <display_name>false</display_name>
        </choice>
      </choices>
    </argument>
  </arguments>
  <outputs />
  <provenances />
  <tags>
    <tag>Whole Building.Space Types</tag>
  </tags>
  <attributes>
    <attribute>
      <name>Measure Type</name>
      <value>ModelMeasure</value>
      <datatype>string</datatype>
    </attribute>
  </attributes>
  <files>
    <file>
      <filename>README.md</filename>
      <filetype>md</filetype>
      <usage_type>readme</usage_type>
<<<<<<< HEAD
      <checksum>2DCA6709</checksum>
=======
      <checksum>154A3ECA</checksum>
>>>>>>> a484a734
    </file>
    <file>
      <filename>README.md.erb</filename>
      <filetype>erb</filetype>
      <usage_type>readmeerb</usage_type>
      <checksum>513F28E9</checksum>
    </file>
    <file>
      <version>
        <software_program>OpenStudio</software_program>
        <identifier>2.9.0</identifier>
        <min_compatible>2.9.0</min_compatible>
      </version>
      <filename>measure.rb</filename>
      <filetype>rb</filetype>
      <usage_type>script</usage_type>
<<<<<<< HEAD
      <checksum>50C508EE</checksum>
=======
      <checksum>9BE05EFC</checksum>
>>>>>>> a484a734
    </file>
    <file>
      <filename>constants.rb</filename>
      <filetype>rb</filetype>
      <usage_type>resource</usage_type>
      <checksum>079FF429</checksum>
    </file>
    <file>
      <filename>geometry.rb</filename>
      <filetype>rb</filetype>
      <usage_type>resource</usage_type>
      <checksum>D8A38780</checksum>
    </file>
    <file>
      <filename>version.txt</filename>
      <filetype>txt</filetype>
      <usage_type>resource</usage_type>
      <checksum>6D7D7910</checksum>
    </file>
    <file>
      <filename>test_build_residential_hpxml.rb</filename>
      <filetype>rb</filetype>
      <usage_type>test</usage_type>
<<<<<<< HEAD
      <checksum>C93CBD32</checksum>
=======
      <checksum>DDE809E2</checksum>
>>>>>>> a484a734
    </file>
  </files>
</measure><|MERGE_RESOLUTION|>--- conflicted
+++ resolved
@@ -3,13 +3,8 @@
   <schema_version>3.1</schema_version>
   <name>build_residential_hpxml</name>
   <uid>a13a8983-2b01-4930-8af2-42030b6e4233</uid>
-<<<<<<< HEAD
-  <version_id>2e426af0-37b3-400f-8082-50e748a07bae</version_id>
-  <version_modified>2025-06-03T22:36:22Z</version_modified>
-=======
-  <version_id>43367ce5-4182-4061-a0d7-ee33e2941bca</version_id>
-  <version_modified>2025-06-20T19:54:18Z</version_modified>
->>>>>>> a484a734
+  <version_id>279afc7d-b00c-47fa-bd5e-a77364a682bb</version_id>
+  <version_modified>2025-06-24T16:24:47Z</version_modified>
   <xml_checksum>2C38F48B</xml_checksum>
   <class_name>BuildResidentialHPXML</class_name>
   <display_name>HPXML Builder</display_name>
@@ -8419,11 +8414,7 @@
       <filename>README.md</filename>
       <filetype>md</filetype>
       <usage_type>readme</usage_type>
-<<<<<<< HEAD
-      <checksum>2DCA6709</checksum>
-=======
-      <checksum>154A3ECA</checksum>
->>>>>>> a484a734
+      <checksum>2699B7D9</checksum>
     </file>
     <file>
       <filename>README.md.erb</filename>
@@ -8440,11 +8431,7 @@
       <filename>measure.rb</filename>
       <filetype>rb</filetype>
       <usage_type>script</usage_type>
-<<<<<<< HEAD
-      <checksum>50C508EE</checksum>
-=======
-      <checksum>9BE05EFC</checksum>
->>>>>>> a484a734
+      <checksum>67BB8DD5</checksum>
     </file>
     <file>
       <filename>constants.rb</filename>
@@ -8468,11 +8455,7 @@
       <filename>test_build_residential_hpxml.rb</filename>
       <filetype>rb</filetype>
       <usage_type>test</usage_type>
-<<<<<<< HEAD
-      <checksum>C93CBD32</checksum>
-=======
-      <checksum>DDE809E2</checksum>
->>>>>>> a484a734
+      <checksum>1AB5834A</checksum>
     </file>
   </files>
 </measure>