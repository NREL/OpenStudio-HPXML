<?xml version="1.0"?>
<measure>
  <schema_version>3.1</schema_version>
  <name>build_residential_hpxml</name>
  <uid>a13a8983-2b01-4930-8af2-42030b6e4233</uid>
<<<<<<< HEAD
  <version_id>e73520e9-0ba0-40e1-8699-5c6b1695d7cd</version_id>
  <version_modified>2025-03-04T16:25:28Z</version_modified>
=======
  <version_id>c701f876-5cab-4b5a-bf7b-93360b54feff</version_id>
  <version_modified>2025-01-16T17:55:56Z</version_modified>
>>>>>>> b5ad242a
  <xml_checksum>2C38F48B</xml_checksum>
  <class_name>BuildResidentialHPXML</class_name>
  <display_name>HPXML Builder</display_name>
  <description>Builds a residential HPXML file.</description>
  <modeler_description>The measure handles geometry by 1) translating high-level geometry inputs (conditioned floor area, number of stories, etc.) to 3D closed-form geometry in an OpenStudio model and then 2) mapping the OpenStudio surfaces to HPXML surfaces (using surface type, boundary condition, area, orientation, etc.). Like surfaces are collapsed into a single surface with aggregate surface area. Note: OS-HPXML default values can be found in the documentation or can be seen by using the 'apply_defaults' argument.</modeler_description>
  <arguments>
    <argument>
      <name>hpxml_path</name>
      <display_name>HPXML File Path</display_name>
      <description>Absolute/relative path of the HPXML file.</description>
      <type>String</type>
      <required>true</required>
      <model_dependent>false</model_dependent>
    </argument>
    <argument>
      <name>existing_hpxml_path</name>
      <display_name>Existing HPXML File Path</display_name>
      <description>Absolute/relative path of the existing HPXML file. If not provided, a new HPXML file with one Building element is created. If provided, a new Building element will be appended to this HPXML file (e.g., to create a multifamily HPXML file describing multiple dwelling units).</description>
      <type>String</type>
      <required>false</required>
      <model_dependent>false</model_dependent>
    </argument>
    <argument>
      <name>whole_sfa_or_mf_building_sim</name>
      <display_name>Whole SFA/MF Building Simulation?</display_name>
      <description>If the HPXML file represents a single family-attached/multifamily building with multiple dwelling units defined, specifies whether to run the HPXML file as a single whole building model.</description>
      <type>Boolean</type>
      <required>false</required>
      <model_dependent>false</model_dependent>
      <choices>
        <choice>
          <value>true</value>
          <display_name>true</display_name>
        </choice>
        <choice>
          <value>false</value>
          <display_name>false</display_name>
        </choice>
      </choices>
    </argument>
    <argument>
      <name>software_info_program_used</name>
      <display_name>Software Info: Program Used</display_name>
      <description>The name of the software program used.</description>
      <type>String</type>
      <required>false</required>
      <model_dependent>false</model_dependent>
    </argument>
    <argument>
      <name>software_info_program_version</name>
      <display_name>Software Info: Program Version</display_name>
      <description>The version of the software program used.</description>
      <type>String</type>
      <required>false</required>
      <model_dependent>false</model_dependent>
    </argument>
    <argument>
      <name>schedules_filepaths</name>
      <display_name>Schedules: CSV File Paths</display_name>
      <description>Absolute/relative paths of csv files containing user-specified detailed schedules. If multiple files, use a comma-separated list.</description>
      <type>String</type>
      <required>false</required>
      <model_dependent>false</model_dependent>
    </argument>
    <argument>
      <name>schedules_unavailable_period_types</name>
      <display_name>Schedules: Unavailable Period Types</display_name>
      <description>Specifies the unavailable period types. Possible types are column names defined in unavailable_periods.csv: Vacancy, Power Outage, No Space Heating, No Space Cooling. If multiple periods, use a comma-separated list.</description>
      <type>String</type>
      <required>false</required>
      <model_dependent>false</model_dependent>
    </argument>
    <argument>
      <name>schedules_unavailable_period_dates</name>
      <display_name>Schedules: Unavailable Period Dates</display_name>
      <description>Specifies the unavailable period date ranges. Enter a date range like "Dec 15 - Jan 15". Optionally, can enter hour of the day like "Dec 15 2 - Jan 15 20" (start hour can be 0 through 23 and end hour can be 1 through 24). If multiple periods, use a comma-separated list.</description>
      <type>String</type>
      <required>false</required>
      <model_dependent>false</model_dependent>
    </argument>
    <argument>
      <name>schedules_unavailable_period_window_natvent_availabilities</name>
      <display_name>Schedules: Unavailable Period Window Natural Ventilation Availabilities</display_name>
      <description>The availability of the natural ventilation schedule during unavailable periods. Valid choices are: regular schedule, always available, always unavailable. If multiple periods, use a comma-separated list. If not provided, the OS-HPXML default (see &lt;a href='https://openstudio-hpxml.readthedocs.io/en/v1.10.0/workflow_inputs.html#hpxml-unavailable-periods'&gt;HPXML Unavailable Periods&lt;/a&gt;) is used.</description>
      <type>String</type>
      <required>false</required>
      <model_dependent>false</model_dependent>
    </argument>
    <argument>
      <name>simulation_control_timestep</name>
      <display_name>Simulation Control: Timestep</display_name>
      <description>Value must be a divisor of 60. If not provided, the OS-HPXML default (see &lt;a href='https://openstudio-hpxml.readthedocs.io/en/v1.10.0/workflow_inputs.html#hpxml-simulation-control'&gt;HPXML Simulation Control&lt;/a&gt;) is used.</description>
      <type>Integer</type>
      <units>min</units>
      <required>false</required>
      <model_dependent>false</model_dependent>
    </argument>
    <argument>
      <name>simulation_control_run_period</name>
      <display_name>Simulation Control: Run Period</display_name>
      <description>Enter a date range like 'Jan 1 - Dec 31'. If not provided, the OS-HPXML default (see &lt;a href='https://openstudio-hpxml.readthedocs.io/en/v1.10.0/workflow_inputs.html#hpxml-simulation-control'&gt;HPXML Simulation Control&lt;/a&gt;) is used.</description>
      <type>String</type>
      <required>false</required>
      <model_dependent>false</model_dependent>
    </argument>
    <argument>
      <name>simulation_control_run_period_calendar_year</name>
      <display_name>Simulation Control: Run Period Calendar Year</display_name>
      <description>This numeric field should contain the calendar year that determines the start day of week. If you are running simulations using AMY weather files, the value entered for calendar year will not be used; it will be overridden by the actual year found in the AMY weather file. If not provided, the OS-HPXML default (see &lt;a href='https://openstudio-hpxml.readthedocs.io/en/v1.10.0/workflow_inputs.html#hpxml-simulation-control'&gt;HPXML Simulation Control&lt;/a&gt;) is used.</description>
      <type>Integer</type>
      <units>year</units>
      <required>false</required>
      <model_dependent>false</model_dependent>
    </argument>
    <argument>
      <name>simulation_control_daylight_saving_enabled</name>
      <display_name>Simulation Control: Daylight Saving Enabled</display_name>
      <description>Whether to use daylight saving. If not provided, the OS-HPXML default (see &lt;a href='https://openstudio-hpxml.readthedocs.io/en/v1.10.0/workflow_inputs.html#hpxml-building-site'&gt;HPXML Building Site&lt;/a&gt;) is used.</description>
      <type>Boolean</type>
      <required>false</required>
      <model_dependent>false</model_dependent>
      <choices>
        <choice>
          <value>true</value>
          <display_name>true</display_name>
        </choice>
        <choice>
          <value>false</value>
          <display_name>false</display_name>
        </choice>
      </choices>
    </argument>
    <argument>
      <name>simulation_control_daylight_saving_period</name>
      <display_name>Simulation Control: Daylight Saving Period</display_name>
      <description>Enter a date range like 'Mar 15 - Dec 15'. If not provided, the OS-HPXML default (see &lt;a href='https://openstudio-hpxml.readthedocs.io/en/v1.10.0/workflow_inputs.html#hpxml-building-site'&gt;HPXML Building Site&lt;/a&gt;) is used.</description>
      <type>String</type>
      <required>false</required>
      <model_dependent>false</model_dependent>
    </argument>
    <argument>
      <name>simulation_control_temperature_capacitance_multiplier</name>
      <display_name>Simulation Control: Temperature Capacitance Multiplier</display_name>
      <description>Affects the transient calculation of indoor air temperatures. If not provided, the OS-HPXML default (see &lt;a href='https://openstudio-hpxml.readthedocs.io/en/v1.10.0/workflow_inputs.html#hpxml-simulation-control'&gt;HPXML Simulation Control&lt;/a&gt;) is used.</description>
      <type>Double</type>
      <required>false</required>
      <model_dependent>false</model_dependent>
    </argument>
    <argument>
      <name>simulation_control_defrost_model_type</name>
      <display_name>Simulation Control: Defrost Model Type</display_name>
      <description>Research feature to select the type of defrost model. Use standard for default E+ defrost setting. Use advanced for an improved model that better accounts for load and energy use during defrost; using advanced may impact simulation runtime. If not provided, the OS-HPXML default (see &lt;a href='https://openstudio-hpxml.readthedocs.io/en/v1.10.0/workflow_inputs.html#hpxml-simulation-control'&gt;HPXML Simulation Control&lt;/a&gt;) is used.</description>
      <type>Choice</type>
      <required>false</required>
      <model_dependent>false</model_dependent>
      <choices>
        <choice>
          <value>standard</value>
          <display_name>standard</display_name>
        </choice>
        <choice>
          <value>advanced</value>
          <display_name>advanced</display_name>
        </choice>
      </choices>
    </argument>
    <argument>
      <name>simulation_control_onoff_thermostat_deadband</name>
      <display_name>Simulation Control: HVAC On-Off Thermostat Deadband</display_name>
      <description>Research feature to model on-off thermostat deadband and start-up degradation for single or two speed AC/ASHP systems, and realistic time-based staging for two speed AC/ASHP systems. Currently only supported with 1 min timestep.</description>
      <type>Double</type>
      <units>deg-F</units>
      <required>false</required>
      <model_dependent>false</model_dependent>
    </argument>
    <argument>
      <name>simulation_control_heat_pump_backup_heating_capacity_increment</name>
      <display_name>Simulation Control: Heat Pump Backup Heating Capacity Increment</display_name>
      <description>Research feature to model capacity increment of multi-stage heat pump backup systems with time-based staging. Only applies to air-source heat pumps where Backup Type is 'integrated' and Backup Fuel Type is 'electricity'. Currently only supported with 1 min timestep.</description>
      <type>Double</type>
      <units>Btu/hr</units>
      <required>false</required>
      <model_dependent>false</model_dependent>
    </argument>
    <argument>
      <name>site_type</name>
      <display_name>Site: Type</display_name>
      <description>The type of site. If not provided, the OS-HPXML default (see &lt;a href='https://openstudio-hpxml.readthedocs.io/en/v1.10.0/workflow_inputs.html#hpxml-site'&gt;HPXML Site&lt;/a&gt;) is used.</description>
      <type>Choice</type>
      <required>false</required>
      <model_dependent>false</model_dependent>
      <choices>
        <choice>
          <value>suburban</value>
          <display_name>suburban</display_name>
        </choice>
        <choice>
          <value>urban</value>
          <display_name>urban</display_name>
        </choice>
        <choice>
          <value>rural</value>
          <display_name>rural</display_name>
        </choice>
      </choices>
    </argument>
    <argument>
      <name>site_shielding_of_home</name>
      <display_name>Site: Shielding of Home</display_name>
      <description>Presence of nearby buildings, trees, obstructions for infiltration model. If not provided, the OS-HPXML default (see &lt;a href='https://openstudio-hpxml.readthedocs.io/en/v1.10.0/workflow_inputs.html#hpxml-site'&gt;HPXML Site&lt;/a&gt;) is used.</description>
      <type>Choice</type>
      <required>false</required>
      <model_dependent>false</model_dependent>
      <choices>
        <choice>
          <value>exposed</value>
          <display_name>exposed</display_name>
        </choice>
        <choice>
          <value>normal</value>
          <display_name>normal</display_name>
        </choice>
        <choice>
          <value>well-shielded</value>
          <display_name>well-shielded</display_name>
        </choice>
      </choices>
    </argument>
    <argument>
      <name>site_soil_and_moisture_type</name>
      <display_name>Site: Soil and Moisture Type</display_name>
      <description>Type of soil and moisture. This is used to inform ground conductivity and diffusivity. If not provided, the OS-HPXML default (see &lt;a href='https://openstudio-hpxml.readthedocs.io/en/v1.10.0/workflow_inputs.html#hpxml-site'&gt;HPXML Site&lt;/a&gt;) is used.</description>
      <type>Choice</type>
      <required>false</required>
      <model_dependent>false</model_dependent>
      <choices>
        <choice>
          <value>clay, dry</value>
          <display_name>clay, dry</display_name>
        </choice>
        <choice>
          <value>clay, mixed</value>
          <display_name>clay, mixed</display_name>
        </choice>
        <choice>
          <value>clay, wet</value>
          <display_name>clay, wet</display_name>
        </choice>
        <choice>
          <value>gravel, dry</value>
          <display_name>gravel, dry</display_name>
        </choice>
        <choice>
          <value>gravel, mixed</value>
          <display_name>gravel, mixed</display_name>
        </choice>
        <choice>
          <value>gravel, wet</value>
          <display_name>gravel, wet</display_name>
        </choice>
        <choice>
          <value>loam, dry</value>
          <display_name>loam, dry</display_name>
        </choice>
        <choice>
          <value>loam, mixed</value>
          <display_name>loam, mixed</display_name>
        </choice>
        <choice>
          <value>loam, wet</value>
          <display_name>loam, wet</display_name>
        </choice>
        <choice>
          <value>sand, dry</value>
          <display_name>sand, dry</display_name>
        </choice>
        <choice>
          <value>sand, mixed</value>
          <display_name>sand, mixed</display_name>
        </choice>
        <choice>
          <value>sand, wet</value>
          <display_name>sand, wet</display_name>
        </choice>
        <choice>
          <value>silt, dry</value>
          <display_name>silt, dry</display_name>
        </choice>
        <choice>
          <value>silt, mixed</value>
          <display_name>silt, mixed</display_name>
        </choice>
        <choice>
          <value>silt, wet</value>
          <display_name>silt, wet</display_name>
        </choice>
        <choice>
          <value>unknown, dry</value>
          <display_name>unknown, dry</display_name>
        </choice>
        <choice>
          <value>unknown, mixed</value>
          <display_name>unknown, mixed</display_name>
        </choice>
        <choice>
          <value>unknown, wet</value>
          <display_name>unknown, wet</display_name>
        </choice>
      </choices>
    </argument>
    <argument>
      <name>site_ground_conductivity</name>
      <display_name>Site: Ground Conductivity</display_name>
      <description>Conductivity of the ground soil. If provided, overrides the previous site and moisture type input.</description>
      <type>Double</type>
      <units>Btu/hr-ft-F</units>
      <required>false</required>
      <model_dependent>false</model_dependent>
    </argument>
    <argument>
      <name>site_ground_diffusivity</name>
      <display_name>Site: Ground Diffusivity</display_name>
      <description>Diffusivity of the ground soil. If provided, overrides the previous site and moisture type input.</description>
      <type>Double</type>
      <units>ft^2/hr</units>
      <required>false</required>
      <model_dependent>false</model_dependent>
    </argument>
    <argument>
      <name>site_iecc_zone</name>
      <display_name>Site: IECC Zone</display_name>
      <description>IECC zone of the home address.</description>
      <type>Choice</type>
      <required>false</required>
      <model_dependent>false</model_dependent>
      <choices>
        <choice>
          <value>1A</value>
          <display_name>1A</display_name>
        </choice>
        <choice>
          <value>1B</value>
          <display_name>1B</display_name>
        </choice>
        <choice>
          <value>1C</value>
          <display_name>1C</display_name>
        </choice>
        <choice>
          <value>2A</value>
          <display_name>2A</display_name>
        </choice>
        <choice>
          <value>2B</value>
          <display_name>2B</display_name>
        </choice>
        <choice>
          <value>2C</value>
          <display_name>2C</display_name>
        </choice>
        <choice>
          <value>3A</value>
          <display_name>3A</display_name>
        </choice>
        <choice>
          <value>3B</value>
          <display_name>3B</display_name>
        </choice>
        <choice>
          <value>3C</value>
          <display_name>3C</display_name>
        </choice>
        <choice>
          <value>4A</value>
          <display_name>4A</display_name>
        </choice>
        <choice>
          <value>4B</value>
          <display_name>4B</display_name>
        </choice>
        <choice>
          <value>4C</value>
          <display_name>4C</display_name>
        </choice>
        <choice>
          <value>5A</value>
          <display_name>5A</display_name>
        </choice>
        <choice>
          <value>5B</value>
          <display_name>5B</display_name>
        </choice>
        <choice>
          <value>5C</value>
          <display_name>5C</display_name>
        </choice>
        <choice>
          <value>6A</value>
          <display_name>6A</display_name>
        </choice>
        <choice>
          <value>6B</value>
          <display_name>6B</display_name>
        </choice>
        <choice>
          <value>6C</value>
          <display_name>6C</display_name>
        </choice>
        <choice>
          <value>7</value>
          <display_name>7</display_name>
        </choice>
        <choice>
          <value>8</value>
          <display_name>8</display_name>
        </choice>
      </choices>
    </argument>
    <argument>
      <name>site_city</name>
      <display_name>Site: City</display_name>
      <description>City/municipality of the home address.</description>
      <type>String</type>
      <required>false</required>
      <model_dependent>false</model_dependent>
    </argument>
    <argument>
      <name>site_state_code</name>
      <display_name>Site: State Code</display_name>
      <description>State code of the home address. If not provided, the OS-HPXML default (see &lt;a href='https://openstudio-hpxml.readthedocs.io/en/v1.10.0/workflow_inputs.html#hpxml-site'&gt;HPXML Site&lt;/a&gt;) is used.</description>
      <type>Choice</type>
      <required>false</required>
      <model_dependent>false</model_dependent>
      <choices>
        <choice>
          <value>AK</value>
          <display_name>AK</display_name>
        </choice>
        <choice>
          <value>AL</value>
          <display_name>AL</display_name>
        </choice>
        <choice>
          <value>AR</value>
          <display_name>AR</display_name>
        </choice>
        <choice>
          <value>AZ</value>
          <display_name>AZ</display_name>
        </choice>
        <choice>
          <value>CA</value>
          <display_name>CA</display_name>
        </choice>
        <choice>
          <value>CO</value>
          <display_name>CO</display_name>
        </choice>
        <choice>
          <value>CT</value>
          <display_name>CT</display_name>
        </choice>
        <choice>
          <value>DC</value>
          <display_name>DC</display_name>
        </choice>
        <choice>
          <value>DE</value>
          <display_name>DE</display_name>
        </choice>
        <choice>
          <value>FL</value>
          <display_name>FL</display_name>
        </choice>
        <choice>
          <value>GA</value>
          <display_name>GA</display_name>
        </choice>
        <choice>
          <value>HI</value>
          <display_name>HI</display_name>
        </choice>
        <choice>
          <value>IA</value>
          <display_name>IA</display_name>
        </choice>
        <choice>
          <value>ID</value>
          <display_name>ID</display_name>
        </choice>
        <choice>
          <value>IL</value>
          <display_name>IL</display_name>
        </choice>
        <choice>
          <value>IN</value>
          <display_name>IN</display_name>
        </choice>
        <choice>
          <value>KS</value>
          <display_name>KS</display_name>
        </choice>
        <choice>
          <value>KY</value>
          <display_name>KY</display_name>
        </choice>
        <choice>
          <value>LA</value>
          <display_name>LA</display_name>
        </choice>
        <choice>
          <value>MA</value>
          <display_name>MA</display_name>
        </choice>
        <choice>
          <value>MD</value>
          <display_name>MD</display_name>
        </choice>
        <choice>
          <value>ME</value>
          <display_name>ME</display_name>
        </choice>
        <choice>
          <value>MI</value>
          <display_name>MI</display_name>
        </choice>
        <choice>
          <value>MN</value>
          <display_name>MN</display_name>
        </choice>
        <choice>
          <value>MO</value>
          <display_name>MO</display_name>
        </choice>
        <choice>
          <value>MS</value>
          <display_name>MS</display_name>
        </choice>
        <choice>
          <value>MT</value>
          <display_name>MT</display_name>
        </choice>
        <choice>
          <value>NC</value>
          <display_name>NC</display_name>
        </choice>
        <choice>
          <value>ND</value>
          <display_name>ND</display_name>
        </choice>
        <choice>
          <value>NE</value>
          <display_name>NE</display_name>
        </choice>
        <choice>
          <value>NH</value>
          <display_name>NH</display_name>
        </choice>
        <choice>
          <value>NJ</value>
          <display_name>NJ</display_name>
        </choice>
        <choice>
          <value>NM</value>
          <display_name>NM</display_name>
        </choice>
        <choice>
          <value>NV</value>
          <display_name>NV</display_name>
        </choice>
        <choice>
          <value>NY</value>
          <display_name>NY</display_name>
        </choice>
        <choice>
          <value>OH</value>
          <display_name>OH</display_name>
        </choice>
        <choice>
          <value>OK</value>
          <display_name>OK</display_name>
        </choice>
        <choice>
          <value>OR</value>
          <display_name>OR</display_name>
        </choice>
        <choice>
          <value>PA</value>
          <display_name>PA</display_name>
        </choice>
        <choice>
          <value>RI</value>
          <display_name>RI</display_name>
        </choice>
        <choice>
          <value>SC</value>
          <display_name>SC</display_name>
        </choice>
        <choice>
          <value>SD</value>
          <display_name>SD</display_name>
        </choice>
        <choice>
          <value>TN</value>
          <display_name>TN</display_name>
        </choice>
        <choice>
          <value>TX</value>
          <display_name>TX</display_name>
        </choice>
        <choice>
          <value>UT</value>
          <display_name>UT</display_name>
        </choice>
        <choice>
          <value>VA</value>
          <display_name>VA</display_name>
        </choice>
        <choice>
          <value>VT</value>
          <display_name>VT</display_name>
        </choice>
        <choice>
          <value>WA</value>
          <display_name>WA</display_name>
        </choice>
        <choice>
          <value>WI</value>
          <display_name>WI</display_name>
        </choice>
        <choice>
          <value>WV</value>
          <display_name>WV</display_name>
        </choice>
        <choice>
          <value>WY</value>
          <display_name>WY</display_name>
        </choice>
      </choices>
    </argument>
    <argument>
      <name>site_zip_code</name>
      <display_name>Site: Zip Code</display_name>
      <description>Zip code of the home address. Either this or the Weather Station: EnergyPlus Weather (EPW) Filepath input below must be provided.</description>
      <type>String</type>
      <required>false</required>
      <model_dependent>false</model_dependent>
    </argument>
    <argument>
      <name>site_time_zone_utc_offset</name>
      <display_name>Site: Time Zone UTC Offset</display_name>
      <description>Time zone UTC offset of the home address. Must be between -12 and 14. If not provided, the OS-HPXML default (see &lt;a href='https://openstudio-hpxml.readthedocs.io/en/v1.10.0/workflow_inputs.html#hpxml-site'&gt;HPXML Site&lt;/a&gt;) is used.</description>
      <type>Double</type>
      <units>hr</units>
      <required>false</required>
      <model_dependent>false</model_dependent>
    </argument>
    <argument>
      <name>site_elevation</name>
      <display_name>Site: Elevation</display_name>
      <description>Elevation of the home address. If not provided, the OS-HPXML default (see &lt;a href='https://openstudio-hpxml.readthedocs.io/en/v1.10.0/workflow_inputs.html#hpxml-site'&gt;HPXML Site&lt;/a&gt;) is used.</description>
      <type>Double</type>
      <units>ft</units>
      <required>false</required>
      <model_dependent>false</model_dependent>
    </argument>
    <argument>
      <name>site_latitude</name>
      <display_name>Site: Latitude</display_name>
      <description>Latitude of the home address. Must be between -90 and 90. Use negative values for southern hemisphere. If not provided, the OS-HPXML default (see &lt;a href='https://openstudio-hpxml.readthedocs.io/en/v1.10.0/workflow_inputs.html#hpxml-site'&gt;HPXML Site&lt;/a&gt;) is used.</description>
      <type>Double</type>
      <units>deg</units>
      <required>false</required>
      <model_dependent>false</model_dependent>
    </argument>
    <argument>
      <name>site_longitude</name>
      <display_name>Site: Longitude</display_name>
      <description>Longitude of the home address. Must be between -180 and 180. Use negative values for the western hemisphere. If not provided, the OS-HPXML default (see &lt;a href='https://openstudio-hpxml.readthedocs.io/en/v1.10.0/workflow_inputs.html#hpxml-site'&gt;HPXML Site&lt;/a&gt;) is used.</description>
      <type>Double</type>
      <units>deg</units>
      <required>false</required>
      <model_dependent>false</model_dependent>
    </argument>
    <argument>
      <name>weather_station_epw_filepath</name>
      <display_name>Weather Station: EnergyPlus Weather (EPW) Filepath</display_name>
      <description>Path of the EPW file. Either this or the Site: Zip Code input above must be provided.</description>
      <type>String</type>
      <required>false</required>
      <model_dependent>false</model_dependent>
    </argument>
    <argument>
      <name>year_built</name>
      <display_name>Building Construction: Year Built</display_name>
      <description>The year the building was built.</description>
      <type>Integer</type>
      <required>false</required>
      <model_dependent>false</model_dependent>
    </argument>
    <argument>
      <name>unit_multiplier</name>
      <display_name>Building Construction: Unit Multiplier</display_name>
      <description>The number of similar dwelling units. EnergyPlus simulation results will be multiplied this value. If not provided, defaults to 1.</description>
      <type>Integer</type>
      <required>false</required>
      <model_dependent>false</model_dependent>
    </argument>
    <argument>
      <name>geometry_unit_type</name>
      <display_name>Geometry: Unit Type</display_name>
      <description>The type of dwelling unit. Use single-family attached for a dwelling unit with 1 or more stories, attached units to one or both sides, and no units above/below. Use apartment unit for a dwelling unit with 1 story, attached units to one, two, or three sides, and units above and/or below.</description>
      <type>Choice</type>
      <required>true</required>
      <model_dependent>false</model_dependent>
      <default_value>single-family detached</default_value>
      <choices>
        <choice>
          <value>single-family detached</value>
          <display_name>single-family detached</display_name>
        </choice>
        <choice>
          <value>single-family attached</value>
          <display_name>single-family attached</display_name>
        </choice>
        <choice>
          <value>apartment unit</value>
          <display_name>apartment unit</display_name>
        </choice>
        <choice>
          <value>manufactured home</value>
          <display_name>manufactured home</display_name>
        </choice>
      </choices>
    </argument>
    <argument>
      <name>geometry_unit_left_wall_is_adiabatic</name>
      <display_name>Geometry: Unit Left Wall Is Adiabatic</display_name>
      <description>Presence of an adiabatic left wall.</description>
      <type>Boolean</type>
      <required>false</required>
      <model_dependent>false</model_dependent>
      <default_value>false</default_value>
      <choices>
        <choice>
          <value>true</value>
          <display_name>true</display_name>
        </choice>
        <choice>
          <value>false</value>
          <display_name>false</display_name>
        </choice>
      </choices>
    </argument>
    <argument>
      <name>geometry_unit_right_wall_is_adiabatic</name>
      <display_name>Geometry: Unit Right Wall Is Adiabatic</display_name>
      <description>Presence of an adiabatic right wall.</description>
      <type>Boolean</type>
      <required>false</required>
      <model_dependent>false</model_dependent>
      <default_value>false</default_value>
      <choices>
        <choice>
          <value>true</value>
          <display_name>true</display_name>
        </choice>
        <choice>
          <value>false</value>
          <display_name>false</display_name>
        </choice>
      </choices>
    </argument>
    <argument>
      <name>geometry_unit_front_wall_is_adiabatic</name>
      <display_name>Geometry: Unit Front Wall Is Adiabatic</display_name>
      <description>Presence of an adiabatic front wall, for example, the unit is adjacent to a conditioned corridor.</description>
      <type>Boolean</type>
      <required>false</required>
      <model_dependent>false</model_dependent>
      <default_value>false</default_value>
      <choices>
        <choice>
          <value>true</value>
          <display_name>true</display_name>
        </choice>
        <choice>
          <value>false</value>
          <display_name>false</display_name>
        </choice>
      </choices>
    </argument>
    <argument>
      <name>geometry_unit_back_wall_is_adiabatic</name>
      <display_name>Geometry: Unit Back Wall Is Adiabatic</display_name>
      <description>Presence of an adiabatic back wall.</description>
      <type>Boolean</type>
      <required>false</required>
      <model_dependent>false</model_dependent>
      <default_value>false</default_value>
      <choices>
        <choice>
          <value>true</value>
          <display_name>true</display_name>
        </choice>
        <choice>
          <value>false</value>
          <display_name>false</display_name>
        </choice>
      </choices>
    </argument>
    <argument>
      <name>geometry_unit_num_floors_above_grade</name>
      <display_name>Geometry: Unit Number of Floors Above Grade</display_name>
      <description>The number of floors above grade in the unit. Attic type ConditionedAttic is included. Assumed to be 1 for apartment units.</description>
      <type>Integer</type>
      <units>#</units>
      <required>true</required>
      <model_dependent>false</model_dependent>
      <default_value>2</default_value>
    </argument>
    <argument>
      <name>geometry_unit_cfa</name>
      <display_name>Geometry: Unit Conditioned Floor Area</display_name>
      <description>The total floor area of the unit's conditioned space (including any conditioned basement floor area).</description>
      <type>Double</type>
      <units>ft^2</units>
      <required>true</required>
      <model_dependent>false</model_dependent>
      <default_value>2000</default_value>
    </argument>
    <argument>
      <name>geometry_unit_aspect_ratio</name>
      <display_name>Geometry: Unit Aspect Ratio</display_name>
      <description>The ratio of front/back wall length to left/right wall length for the unit, excluding any protruding garage wall area.</description>
      <type>Double</type>
      <units>Frac</units>
      <required>true</required>
      <model_dependent>false</model_dependent>
      <default_value>2</default_value>
    </argument>
    <argument>
      <name>geometry_unit_orientation</name>
      <display_name>Geometry: Unit Orientation</display_name>
      <description>The unit's orientation is measured clockwise from north (e.g., North=0, East=90, South=180, West=270).</description>
      <type>Double</type>
      <units>degrees</units>
      <required>true</required>
      <model_dependent>false</model_dependent>
      <default_value>180</default_value>
    </argument>
    <argument>
      <name>geometry_unit_num_bedrooms</name>
      <display_name>Geometry: Unit Number of Bedrooms</display_name>
      <description>The number of bedrooms in the unit.</description>
      <type>Integer</type>
      <units>#</units>
      <required>true</required>
      <model_dependent>false</model_dependent>
      <default_value>3</default_value>
    </argument>
    <argument>
      <name>geometry_unit_num_bathrooms</name>
      <display_name>Geometry: Unit Number of Bathrooms</display_name>
      <description>The number of bathrooms in the unit. If not provided, the OS-HPXML default (see &lt;a href='https://openstudio-hpxml.readthedocs.io/en/v1.10.0/workflow_inputs.html#hpxml-building-construction'&gt;HPXML Building Construction&lt;/a&gt;) is used.</description>
      <type>Integer</type>
      <units>#</units>
      <required>false</required>
      <model_dependent>false</model_dependent>
    </argument>
    <argument>
      <name>geometry_unit_num_occupants</name>
      <display_name>Geometry: Unit Number of Occupants</display_name>
      <description>The number of occupants in the unit. If not provided, an *asset* calculation is performed assuming standard occupancy, in which various end use defaults (e.g., plug loads, appliances, and hot water usage) are calculated based on Number of Bedrooms and Conditioned Floor Area per ANSI/RESNET/ICC 301. If provided, an *operational* calculation is instead performed in which the end use defaults to reflect real-world data (where possible).</description>
      <type>Double</type>
      <units>#</units>
      <required>false</required>
      <model_dependent>false</model_dependent>
    </argument>
    <argument>
      <name>geometry_building_num_units</name>
      <display_name>Geometry: Building Number of Units</display_name>
      <description>The number of units in the building. Required for single-family attached and apartment units.</description>
      <type>Integer</type>
      <units>#</units>
      <required>false</required>
      <model_dependent>false</model_dependent>
    </argument>
    <argument>
      <name>geometry_average_ceiling_height</name>
      <display_name>Geometry: Average Ceiling Height</display_name>
      <description>Average distance from the floor to the ceiling.</description>
      <type>Double</type>
      <units>ft</units>
      <required>true</required>
      <model_dependent>false</model_dependent>
      <default_value>8</default_value>
    </argument>
    <argument>
      <name>geometry_unit_height_above_grade</name>
      <display_name>Geometry: Unit Height Above Grade</display_name>
      <description>Describes the above-grade height of apartment units on upper floors or homes above ambient or belly-and-wing foundations. It is defined as the height of the lowest conditioned floor above grade and is used to calculate the wind speed for the infiltration model. If not provided, the OS-HPXML default (see &lt;a href='https://openstudio-hpxml.readthedocs.io/en/v1.10.0/workflow_inputs.html#hpxml-building-construction'&gt;HPXML Building Construction&lt;/a&gt;) is used.</description>
      <type>Double</type>
      <units>ft</units>
      <required>false</required>
      <model_dependent>false</model_dependent>
    </argument>
    <argument>
      <name>geometry_garage_width</name>
      <display_name>Geometry: Garage Width</display_name>
      <description>The width of the garage. Enter zero for no garage. Only applies to single-family detached units.</description>
      <type>Double</type>
      <units>ft</units>
      <required>true</required>
      <model_dependent>false</model_dependent>
      <default_value>0</default_value>
    </argument>
    <argument>
      <name>geometry_garage_depth</name>
      <display_name>Geometry: Garage Depth</display_name>
      <description>The depth of the garage. Only applies to single-family detached units.</description>
      <type>Double</type>
      <units>ft</units>
      <required>true</required>
      <model_dependent>false</model_dependent>
      <default_value>20</default_value>
    </argument>
    <argument>
      <name>geometry_garage_protrusion</name>
      <display_name>Geometry: Garage Protrusion</display_name>
      <description>The fraction of the garage that is protruding from the conditioned space. Only applies to single-family detached units.</description>
      <type>Double</type>
      <units>Frac</units>
      <required>true</required>
      <model_dependent>false</model_dependent>
      <default_value>0</default_value>
    </argument>
    <argument>
      <name>geometry_garage_position</name>
      <display_name>Geometry: Garage Position</display_name>
      <description>The position of the garage. Only applies to single-family detached units.</description>
      <type>Choice</type>
      <required>true</required>
      <model_dependent>false</model_dependent>
      <default_value>Right</default_value>
      <choices>
        <choice>
          <value>Right</value>
          <display_name>Right</display_name>
        </choice>
        <choice>
          <value>Left</value>
          <display_name>Left</display_name>
        </choice>
      </choices>
    </argument>
    <argument>
      <name>geometry_foundation_type</name>
      <display_name>Geometry: Foundation Type</display_name>
      <description>The foundation type of the building. Foundation types ConditionedBasement and ConditionedCrawlspace are not allowed for apartment units.</description>
      <type>Choice</type>
      <required>true</required>
      <model_dependent>false</model_dependent>
      <default_value>SlabOnGrade</default_value>
      <choices>
        <choice>
          <value>SlabOnGrade</value>
          <display_name>SlabOnGrade</display_name>
        </choice>
        <choice>
          <value>VentedCrawlspace</value>
          <display_name>VentedCrawlspace</display_name>
        </choice>
        <choice>
          <value>UnventedCrawlspace</value>
          <display_name>UnventedCrawlspace</display_name>
        </choice>
        <choice>
          <value>ConditionedCrawlspace</value>
          <display_name>ConditionedCrawlspace</display_name>
        </choice>
        <choice>
          <value>UnconditionedBasement</value>
          <display_name>UnconditionedBasement</display_name>
        </choice>
        <choice>
          <value>ConditionedBasement</value>
          <display_name>ConditionedBasement</display_name>
        </choice>
        <choice>
          <value>Ambient</value>
          <display_name>Ambient</display_name>
        </choice>
        <choice>
          <value>AboveApartment</value>
          <display_name>AboveApartment</display_name>
        </choice>
        <choice>
          <value>BellyAndWingWithSkirt</value>
          <display_name>BellyAndWingWithSkirt</display_name>
        </choice>
        <choice>
          <value>BellyAndWingNoSkirt</value>
          <display_name>BellyAndWingNoSkirt</display_name>
        </choice>
      </choices>
    </argument>
    <argument>
      <name>geometry_foundation_height</name>
      <display_name>Geometry: Foundation Height</display_name>
      <description>The height of the foundation (e.g., 3ft for crawlspace, 8ft for basement). Only applies to basements/crawlspaces.</description>
      <type>Double</type>
      <units>ft</units>
      <required>true</required>
      <model_dependent>false</model_dependent>
      <default_value>0</default_value>
    </argument>
    <argument>
      <name>geometry_foundation_height_above_grade</name>
      <display_name>Geometry: Foundation Height Above Grade</display_name>
      <description>The depth above grade of the foundation wall. Only applies to basements/crawlspaces.</description>
      <type>Double</type>
      <units>ft</units>
      <required>true</required>
      <model_dependent>false</model_dependent>
      <default_value>0</default_value>
    </argument>
    <argument>
      <name>geometry_rim_joist_height</name>
      <display_name>Geometry: Rim Joist Height</display_name>
      <description>The height of the rim joists. Only applies to basements/crawlspaces.</description>
      <type>Double</type>
      <units>in</units>
      <required>false</required>
      <model_dependent>false</model_dependent>
    </argument>
    <argument>
      <name>geometry_attic_type</name>
      <display_name>Geometry: Attic Type</display_name>
      <description>The attic type of the building. Attic type ConditionedAttic is not allowed for apartment units.</description>
      <type>Choice</type>
      <required>true</required>
      <model_dependent>false</model_dependent>
      <default_value>VentedAttic</default_value>
      <choices>
        <choice>
          <value>FlatRoof</value>
          <display_name>FlatRoof</display_name>
        </choice>
        <choice>
          <value>VentedAttic</value>
          <display_name>VentedAttic</display_name>
        </choice>
        <choice>
          <value>UnventedAttic</value>
          <display_name>UnventedAttic</display_name>
        </choice>
        <choice>
          <value>ConditionedAttic</value>
          <display_name>ConditionedAttic</display_name>
        </choice>
        <choice>
          <value>BelowApartment</value>
          <display_name>BelowApartment</display_name>
        </choice>
      </choices>
    </argument>
    <argument>
      <name>geometry_roof_type</name>
      <display_name>Geometry: Roof Type</display_name>
      <description>The roof type of the building. Ignored if the building has a flat roof.</description>
      <type>Choice</type>
      <required>true</required>
      <model_dependent>false</model_dependent>
      <default_value>gable</default_value>
      <choices>
        <choice>
          <value>gable</value>
          <display_name>gable</display_name>
        </choice>
        <choice>
          <value>hip</value>
          <display_name>hip</display_name>
        </choice>
      </choices>
    </argument>
    <argument>
      <name>geometry_roof_pitch</name>
      <display_name>Geometry: Roof Pitch</display_name>
      <description>The roof pitch of the attic. Ignored if the building has a flat roof.</description>
      <type>Choice</type>
      <required>true</required>
      <model_dependent>false</model_dependent>
      <default_value>6:12</default_value>
      <choices>
        <choice>
          <value>1:12</value>
          <display_name>1:12</display_name>
        </choice>
        <choice>
          <value>2:12</value>
          <display_name>2:12</display_name>
        </choice>
        <choice>
          <value>3:12</value>
          <display_name>3:12</display_name>
        </choice>
        <choice>
          <value>4:12</value>
          <display_name>4:12</display_name>
        </choice>
        <choice>
          <value>5:12</value>
          <display_name>5:12</display_name>
        </choice>
        <choice>
          <value>6:12</value>
          <display_name>6:12</display_name>
        </choice>
        <choice>
          <value>7:12</value>
          <display_name>7:12</display_name>
        </choice>
        <choice>
          <value>8:12</value>
          <display_name>8:12</display_name>
        </choice>
        <choice>
          <value>9:12</value>
          <display_name>9:12</display_name>
        </choice>
        <choice>
          <value>10:12</value>
          <display_name>10:12</display_name>
        </choice>
        <choice>
          <value>11:12</value>
          <display_name>11:12</display_name>
        </choice>
        <choice>
          <value>12:12</value>
          <display_name>12:12</display_name>
        </choice>
      </choices>
    </argument>
    <argument>
      <name>geometry_eaves_depth</name>
      <display_name>Geometry: Eaves Depth</display_name>
      <description>The eaves depth of the roof.</description>
      <type>Double</type>
      <units>ft</units>
      <required>true</required>
      <model_dependent>false</model_dependent>
      <default_value>2</default_value>
    </argument>
    <argument>
      <name>neighbor_front_distance</name>
      <display_name>Neighbor: Front Distance</display_name>
      <description>The distance between the unit and the neighboring building to the front (not including eaves). A value of zero indicates no neighbors. Used for shading.</description>
      <type>Double</type>
      <units>ft</units>
      <required>true</required>
      <model_dependent>false</model_dependent>
      <default_value>0</default_value>
    </argument>
    <argument>
      <name>neighbor_back_distance</name>
      <display_name>Neighbor: Back Distance</display_name>
      <description>The distance between the unit and the neighboring building to the back (not including eaves). A value of zero indicates no neighbors. Used for shading.</description>
      <type>Double</type>
      <units>ft</units>
      <required>true</required>
      <model_dependent>false</model_dependent>
      <default_value>0</default_value>
    </argument>
    <argument>
      <name>neighbor_left_distance</name>
      <display_name>Neighbor: Left Distance</display_name>
      <description>The distance between the unit and the neighboring building to the left (not including eaves). A value of zero indicates no neighbors. Used for shading.</description>
      <type>Double</type>
      <units>ft</units>
      <required>true</required>
      <model_dependent>false</model_dependent>
      <default_value>10</default_value>
    </argument>
    <argument>
      <name>neighbor_right_distance</name>
      <display_name>Neighbor: Right Distance</display_name>
      <description>The distance between the unit and the neighboring building to the right (not including eaves). A value of zero indicates no neighbors. Used for shading.</description>
      <type>Double</type>
      <units>ft</units>
      <required>true</required>
      <model_dependent>false</model_dependent>
      <default_value>10</default_value>
    </argument>
    <argument>
      <name>neighbor_front_height</name>
      <display_name>Neighbor: Front Height</display_name>
      <description>The height of the neighboring building to the front. If not provided, the OS-HPXML default (see &lt;a href='https://openstudio-hpxml.readthedocs.io/en/v1.10.0/workflow_inputs.html#hpxml-neighbor-buildings'&gt;HPXML Neighbor Building&lt;/a&gt;) is used.</description>
      <type>Double</type>
      <units>ft</units>
      <required>false</required>
      <model_dependent>false</model_dependent>
    </argument>
    <argument>
      <name>neighbor_back_height</name>
      <display_name>Neighbor: Back Height</display_name>
      <description>The height of the neighboring building to the back. If not provided, the OS-HPXML default (see &lt;a href='https://openstudio-hpxml.readthedocs.io/en/v1.10.0/workflow_inputs.html#hpxml-neighbor-buildings'&gt;HPXML Neighbor Building&lt;/a&gt;) is used.</description>
      <type>Double</type>
      <units>ft</units>
      <required>false</required>
      <model_dependent>false</model_dependent>
    </argument>
    <argument>
      <name>neighbor_left_height</name>
      <display_name>Neighbor: Left Height</display_name>
      <description>The height of the neighboring building to the left. If not provided, the OS-HPXML default (see &lt;a href='https://openstudio-hpxml.readthedocs.io/en/v1.10.0/workflow_inputs.html#hpxml-neighbor-buildings'&gt;HPXML Neighbor Building&lt;/a&gt;) is used.</description>
      <type>Double</type>
      <units>ft</units>
      <required>false</required>
      <model_dependent>false</model_dependent>
    </argument>
    <argument>
      <name>neighbor_right_height</name>
      <display_name>Neighbor: Right Height</display_name>
      <description>The height of the neighboring building to the right. If not provided, the OS-HPXML default (see &lt;a href='https://openstudio-hpxml.readthedocs.io/en/v1.10.0/workflow_inputs.html#hpxml-neighbor-buildings'&gt;HPXML Neighbor Building&lt;/a&gt;) is used.</description>
      <type>Double</type>
      <units>ft</units>
      <required>false</required>
      <model_dependent>false</model_dependent>
    </argument>
    <argument>
      <name>floor_over_foundation_assembly_r</name>
      <display_name>Floor: Over Foundation Assembly R-value</display_name>
      <description>Assembly R-value for the floor over the foundation. Ignored if the building has a slab-on-grade foundation.</description>
      <type>Double</type>
      <units>h-ft^2-R/Btu</units>
      <required>true</required>
      <model_dependent>false</model_dependent>
      <default_value>28.1</default_value>
    </argument>
    <argument>
      <name>floor_over_garage_assembly_r</name>
      <display_name>Floor: Over Garage Assembly R-value</display_name>
      <description>Assembly R-value for the floor over the garage. Ignored unless the building has a garage under conditioned space.</description>
      <type>Double</type>
      <units>h-ft^2-R/Btu</units>
      <required>true</required>
      <model_dependent>false</model_dependent>
      <default_value>28.1</default_value>
    </argument>
    <argument>
      <name>floor_type</name>
      <display_name>Floor: Type</display_name>
      <description>The type of floors.</description>
      <type>Choice</type>
      <required>true</required>
      <model_dependent>false</model_dependent>
      <default_value>WoodFrame</default_value>
      <choices>
        <choice>
          <value>WoodFrame</value>
          <display_name>WoodFrame</display_name>
        </choice>
        <choice>
          <value>StructuralInsulatedPanel</value>
          <display_name>StructuralInsulatedPanel</display_name>
        </choice>
        <choice>
          <value>SolidConcrete</value>
          <display_name>SolidConcrete</display_name>
        </choice>
        <choice>
          <value>SteelFrame</value>
          <display_name>SteelFrame</display_name>
        </choice>
      </choices>
    </argument>
    <argument>
      <name>foundation_wall_type</name>
      <display_name>Foundation Wall: Type</display_name>
      <description>The material type of the foundation wall. If not provided, the OS-HPXML default (see &lt;a href='https://openstudio-hpxml.readthedocs.io/en/v1.10.0/workflow_inputs.html#hpxml-foundation-walls'&gt;HPXML Foundation Walls&lt;/a&gt;) is used.</description>
      <type>Choice</type>
      <required>false</required>
      <model_dependent>false</model_dependent>
      <choices>
        <choice>
          <value>solid concrete</value>
          <display_name>solid concrete</display_name>
        </choice>
        <choice>
          <value>concrete block</value>
          <display_name>concrete block</display_name>
        </choice>
        <choice>
          <value>concrete block foam core</value>
          <display_name>concrete block foam core</display_name>
        </choice>
        <choice>
          <value>concrete block perlite core</value>
          <display_name>concrete block perlite core</display_name>
        </choice>
        <choice>
          <value>concrete block vermiculite core</value>
          <display_name>concrete block vermiculite core</display_name>
        </choice>
        <choice>
          <value>concrete block solid core</value>
          <display_name>concrete block solid core</display_name>
        </choice>
        <choice>
          <value>double brick</value>
          <display_name>double brick</display_name>
        </choice>
        <choice>
          <value>wood</value>
          <display_name>wood</display_name>
        </choice>
      </choices>
    </argument>
    <argument>
      <name>foundation_wall_thickness</name>
      <display_name>Foundation Wall: Thickness</display_name>
      <description>The thickness of the foundation wall. If not provided, the OS-HPXML default (see &lt;a href='https://openstudio-hpxml.readthedocs.io/en/v1.10.0/workflow_inputs.html#hpxml-foundation-walls'&gt;HPXML Foundation Walls&lt;/a&gt;) is used.</description>
      <type>Double</type>
      <units>in</units>
      <required>false</required>
      <model_dependent>false</model_dependent>
    </argument>
    <argument>
      <name>foundation_wall_insulation_r</name>
      <display_name>Foundation Wall: Insulation Nominal R-value</display_name>
      <description>Nominal R-value for the foundation wall insulation. Only applies to basements/crawlspaces.</description>
      <type>Double</type>
      <units>h-ft^2-R/Btu</units>
      <required>true</required>
      <model_dependent>false</model_dependent>
      <default_value>0</default_value>
    </argument>
    <argument>
      <name>foundation_wall_insulation_location</name>
      <display_name>Foundation Wall: Insulation Location</display_name>
      <description>Whether the insulation is on the interior or exterior of the foundation wall. Only applies to basements/crawlspaces.</description>
      <type>Choice</type>
      <units>ft</units>
      <required>false</required>
      <model_dependent>false</model_dependent>
      <default_value>exterior</default_value>
      <choices>
        <choice>
          <value>interior</value>
          <display_name>interior</display_name>
        </choice>
        <choice>
          <value>exterior</value>
          <display_name>exterior</display_name>
        </choice>
      </choices>
    </argument>
    <argument>
      <name>foundation_wall_insulation_distance_to_top</name>
      <display_name>Foundation Wall: Insulation Distance To Top</display_name>
      <description>The distance from the top of the foundation wall to the top of the foundation wall insulation. Only applies to basements/crawlspaces. If not provided, the OS-HPXML default (see &lt;a href='https://openstudio-hpxml.readthedocs.io/en/v1.10.0/workflow_inputs.html#hpxml-foundation-walls'&gt;HPXML Foundation Walls&lt;/a&gt;) is used.</description>
      <type>Double</type>
      <units>ft</units>
      <required>false</required>
      <model_dependent>false</model_dependent>
    </argument>
    <argument>
      <name>foundation_wall_insulation_distance_to_bottom</name>
      <display_name>Foundation Wall: Insulation Distance To Bottom</display_name>
      <description>The distance from the top of the foundation wall to the bottom of the foundation wall insulation. Only applies to basements/crawlspaces. If not provided, the OS-HPXML default (see &lt;a href='https://openstudio-hpxml.readthedocs.io/en/v1.10.0/workflow_inputs.html#hpxml-foundation-walls'&gt;HPXML Foundation Walls&lt;/a&gt;) is used.</description>
      <type>Double</type>
      <units>ft</units>
      <required>false</required>
      <model_dependent>false</model_dependent>
    </argument>
    <argument>
      <name>foundation_wall_assembly_r</name>
      <display_name>Foundation Wall: Assembly R-value</display_name>
      <description>Assembly R-value for the foundation walls. Only applies to basements/crawlspaces. If provided, overrides the previous foundation wall insulation inputs. If not provided, it is ignored.</description>
      <type>Double</type>
      <units>h-ft^2-R/Btu</units>
      <required>false</required>
      <model_dependent>false</model_dependent>
    </argument>
    <argument>
      <name>rim_joist_assembly_r</name>
      <display_name>Rim Joist: Assembly R-value</display_name>
      <description>Assembly R-value for the rim joists. Only applies to basements/crawlspaces. Required if a rim joist height is provided.</description>
      <type>Double</type>
      <units>h-ft^2-R/Btu</units>
      <required>false</required>
      <model_dependent>false</model_dependent>
    </argument>
    <argument>
      <name>slab_perimeter_insulation_r</name>
      <display_name>Slab: Perimeter Insulation Nominal R-value</display_name>
      <description>Nominal R-value of the vertical slab perimeter insulation. Applies to slab-on-grade foundations and basement/crawlspace floors.</description>
      <type>Double</type>
      <units>h-ft^2-R/Btu</units>
      <required>true</required>
      <model_dependent>false</model_dependent>
      <default_value>0</default_value>
    </argument>
    <argument>
      <name>slab_perimeter_insulation_depth</name>
      <display_name>Slab: Perimeter Insulation Depth</display_name>
      <description>Depth from grade to bottom of vertical slab perimeter insulation. Applies to slab-on-grade foundations and basement/crawlspace floors.</description>
      <type>Double</type>
      <units>ft</units>
      <required>true</required>
      <model_dependent>false</model_dependent>
      <default_value>0</default_value>
    </argument>
    <argument>
      <name>slab_exterior_horizontal_insulation_r</name>
      <display_name>Slab: Exterior Horizontal Insulation Nominal R-value</display_name>
      <description>Nominal R-value of the slab exterior horizontal insulation. Applies to slab-on-grade foundations and basement/crawlspace floors.</description>
      <type>Double</type>
      <units>h-ft^2-R/Btu</units>
      <required>false</required>
      <model_dependent>false</model_dependent>
    </argument>
    <argument>
      <name>slab_exterior_horizontal_insulation_width</name>
      <display_name>Slab: Exterior Horizontal Insulation Width</display_name>
      <description>Width of the slab exterior horizontal insulation measured from the exterior surface of the vertical slab perimeter insulation. Applies to slab-on-grade foundations and basement/crawlspace floors.</description>
      <type>Double</type>
      <units>ft</units>
      <required>false</required>
      <model_dependent>false</model_dependent>
    </argument>
    <argument>
      <name>slab_exterior_horizontal_insulation_depth_below_grade</name>
      <display_name>Slab: Exterior Horizontal Insulation Depth Below Grade</display_name>
      <description>Depth of the slab exterior horizontal insulation measured from the top surface of the slab exterior horizontal insulation. Applies to slab-on-grade foundations and basement/crawlspace floors.</description>
      <type>Double</type>
      <units>ft</units>
      <required>false</required>
      <model_dependent>false</model_dependent>
    </argument>
    <argument>
      <name>slab_under_insulation_r</name>
      <display_name>Slab: Under Slab Insulation Nominal R-value</display_name>
      <description>Nominal R-value of the horizontal under slab insulation. Applies to slab-on-grade foundations and basement/crawlspace floors.</description>
      <type>Double</type>
      <units>h-ft^2-R/Btu</units>
      <required>true</required>
      <model_dependent>false</model_dependent>
      <default_value>0</default_value>
    </argument>
    <argument>
      <name>slab_under_insulation_width</name>
      <display_name>Slab: Under Slab Insulation Width</display_name>
      <description>Width from slab edge inward of horizontal under-slab insulation. Enter 999 to specify that the under slab insulation spans the entire slab. Applies to slab-on-grade foundations and basement/crawlspace floors.</description>
      <type>Double</type>
      <units>ft</units>
      <required>true</required>
      <model_dependent>false</model_dependent>
      <default_value>0</default_value>
    </argument>
    <argument>
      <name>slab_thickness</name>
      <display_name>Slab: Thickness</display_name>
      <description>The thickness of the slab. Zero can be entered if there is a dirt floor instead of a slab. If not provided, the OS-HPXML default (see &lt;a href='https://openstudio-hpxml.readthedocs.io/en/v1.10.0/workflow_inputs.html#hpxml-slabs'&gt;HPXML Slabs&lt;/a&gt;) is used.</description>
      <type>Double</type>
      <units>in</units>
      <required>false</required>
      <model_dependent>false</model_dependent>
    </argument>
    <argument>
      <name>slab_carpet_fraction</name>
      <display_name>Slab: Carpet Fraction</display_name>
      <description>Fraction of the slab floor area that is carpeted. If not provided, the OS-HPXML default (see &lt;a href='https://openstudio-hpxml.readthedocs.io/en/v1.10.0/workflow_inputs.html#hpxml-slabs'&gt;HPXML Slabs&lt;/a&gt;) is used.</description>
      <type>Double</type>
      <units>Frac</units>
      <required>false</required>
      <model_dependent>false</model_dependent>
    </argument>
    <argument>
      <name>slab_carpet_r</name>
      <display_name>Slab: Carpet R-value</display_name>
      <description>R-value of the slab carpet. If not provided, the OS-HPXML default (see &lt;a href='https://openstudio-hpxml.readthedocs.io/en/v1.10.0/workflow_inputs.html#hpxml-slabs'&gt;HPXML Slabs&lt;/a&gt;) is used.</description>
      <type>Double</type>
      <units>h-ft^2-R/Btu</units>
      <required>false</required>
      <model_dependent>false</model_dependent>
    </argument>
    <argument>
      <name>ceiling_assembly_r</name>
      <display_name>Ceiling: Assembly R-value</display_name>
      <description>Assembly R-value for the ceiling (attic floor).</description>
      <type>Double</type>
      <units>h-ft^2-R/Btu</units>
      <required>true</required>
      <model_dependent>false</model_dependent>
      <default_value>31.6</default_value>
    </argument>
    <argument>
      <name>roof_material_type</name>
      <display_name>Roof: Material Type</display_name>
      <description>The material type of the roof. If not provided, the OS-HPXML default (see &lt;a href='https://openstudio-hpxml.readthedocs.io/en/v1.10.0/workflow_inputs.html#hpxml-roofs'&gt;HPXML Roofs&lt;/a&gt;) is used.</description>
      <type>Choice</type>
      <required>false</required>
      <model_dependent>false</model_dependent>
      <choices>
        <choice>
          <value>asphalt or fiberglass shingles</value>
          <display_name>asphalt or fiberglass shingles</display_name>
        </choice>
        <choice>
          <value>concrete</value>
          <display_name>concrete</display_name>
        </choice>
        <choice>
          <value>cool roof</value>
          <display_name>cool roof</display_name>
        </choice>
        <choice>
          <value>slate or tile shingles</value>
          <display_name>slate or tile shingles</display_name>
        </choice>
        <choice>
          <value>expanded polystyrene sheathing</value>
          <display_name>expanded polystyrene sheathing</display_name>
        </choice>
        <choice>
          <value>metal surfacing</value>
          <display_name>metal surfacing</display_name>
        </choice>
        <choice>
          <value>plastic/rubber/synthetic sheeting</value>
          <display_name>plastic/rubber/synthetic sheeting</display_name>
        </choice>
        <choice>
          <value>shingles</value>
          <display_name>shingles</display_name>
        </choice>
        <choice>
          <value>wood shingles or shakes</value>
          <display_name>wood shingles or shakes</display_name>
        </choice>
      </choices>
    </argument>
    <argument>
      <name>roof_color</name>
      <display_name>Roof: Color</display_name>
      <description>The color of the roof. If not provided, the OS-HPXML default (see &lt;a href='https://openstudio-hpxml.readthedocs.io/en/v1.10.0/workflow_inputs.html#hpxml-roofs'&gt;HPXML Roofs&lt;/a&gt;) is used.</description>
      <type>Choice</type>
      <required>false</required>
      <model_dependent>false</model_dependent>
      <choices>
        <choice>
          <value>dark</value>
          <display_name>dark</display_name>
        </choice>
        <choice>
          <value>light</value>
          <display_name>light</display_name>
        </choice>
        <choice>
          <value>medium</value>
          <display_name>medium</display_name>
        </choice>
        <choice>
          <value>medium dark</value>
          <display_name>medium dark</display_name>
        </choice>
        <choice>
          <value>reflective</value>
          <display_name>reflective</display_name>
        </choice>
      </choices>
    </argument>
    <argument>
      <name>roof_assembly_r</name>
      <display_name>Roof: Assembly R-value</display_name>
      <description>Assembly R-value of the roof.</description>
      <type>Double</type>
      <units>h-ft^2-R/Btu</units>
      <required>true</required>
      <model_dependent>false</model_dependent>
      <default_value>2.3</default_value>
    </argument>
    <argument>
      <name>radiant_barrier_attic_location</name>
      <display_name>Attic: Radiant Barrier Location</display_name>
      <description>The location of the radiant barrier in the attic.</description>
      <type>Choice</type>
      <required>false</required>
      <model_dependent>false</model_dependent>
      <choices>
        <choice>
          <value>none</value>
          <display_name>none</display_name>
        </choice>
        <choice>
          <value>Attic roof only</value>
          <display_name>Attic roof only</display_name>
        </choice>
        <choice>
          <value>Attic roof and gable walls</value>
          <display_name>Attic roof and gable walls</display_name>
        </choice>
        <choice>
          <value>Attic floor</value>
          <display_name>Attic floor</display_name>
        </choice>
      </choices>
    </argument>
    <argument>
      <name>radiant_barrier_grade</name>
      <display_name>Attic: Radiant Barrier Grade</display_name>
      <description>The grade of the radiant barrier in the attic. If not provided, the OS-HPXML default (see &lt;a href='https://openstudio-hpxml.readthedocs.io/en/v1.10.0/workflow_inputs.html#hpxml-roofs'&gt;HPXML Roofs&lt;/a&gt;) is used.</description>
      <type>Choice</type>
      <required>false</required>
      <model_dependent>false</model_dependent>
      <choices>
        <choice>
          <value>1</value>
          <display_name>1</display_name>
        </choice>
        <choice>
          <value>2</value>
          <display_name>2</display_name>
        </choice>
        <choice>
          <value>3</value>
          <display_name>3</display_name>
        </choice>
      </choices>
    </argument>
    <argument>
      <name>wall_type</name>
      <display_name>Wall: Type</display_name>
      <description>The type of walls.</description>
      <type>Choice</type>
      <required>true</required>
      <model_dependent>false</model_dependent>
      <default_value>WoodStud</default_value>
      <choices>
        <choice>
          <value>WoodStud</value>
          <display_name>WoodStud</display_name>
        </choice>
        <choice>
          <value>ConcreteMasonryUnit</value>
          <display_name>ConcreteMasonryUnit</display_name>
        </choice>
        <choice>
          <value>DoubleWoodStud</value>
          <display_name>DoubleWoodStud</display_name>
        </choice>
        <choice>
          <value>InsulatedConcreteForms</value>
          <display_name>InsulatedConcreteForms</display_name>
        </choice>
        <choice>
          <value>LogWall</value>
          <display_name>LogWall</display_name>
        </choice>
        <choice>
          <value>StructuralInsulatedPanel</value>
          <display_name>StructuralInsulatedPanel</display_name>
        </choice>
        <choice>
          <value>SolidConcrete</value>
          <display_name>SolidConcrete</display_name>
        </choice>
        <choice>
          <value>SteelFrame</value>
          <display_name>SteelFrame</display_name>
        </choice>
        <choice>
          <value>Stone</value>
          <display_name>Stone</display_name>
        </choice>
        <choice>
          <value>StrawBale</value>
          <display_name>StrawBale</display_name>
        </choice>
        <choice>
          <value>StructuralBrick</value>
          <display_name>StructuralBrick</display_name>
        </choice>
      </choices>
    </argument>
    <argument>
      <name>wall_siding_type</name>
      <display_name>Wall: Siding Type</display_name>
      <description>The siding type of the walls. Also applies to rim joists. If not provided, the OS-HPXML default (see &lt;a href='https://openstudio-hpxml.readthedocs.io/en/v1.10.0/workflow_inputs.html#hpxml-walls'&gt;HPXML Walls&lt;/a&gt;) is used.</description>
      <type>Choice</type>
      <required>false</required>
      <model_dependent>false</model_dependent>
      <choices>
        <choice>
          <value>aluminum siding</value>
          <display_name>aluminum siding</display_name>
        </choice>
        <choice>
          <value>asbestos siding</value>
          <display_name>asbestos siding</display_name>
        </choice>
        <choice>
          <value>brick veneer</value>
          <display_name>brick veneer</display_name>
        </choice>
        <choice>
          <value>composite shingle siding</value>
          <display_name>composite shingle siding</display_name>
        </choice>
        <choice>
          <value>fiber cement siding</value>
          <display_name>fiber cement siding</display_name>
        </choice>
        <choice>
          <value>masonite siding</value>
          <display_name>masonite siding</display_name>
        </choice>
        <choice>
          <value>none</value>
          <display_name>none</display_name>
        </choice>
        <choice>
          <value>stucco</value>
          <display_name>stucco</display_name>
        </choice>
        <choice>
          <value>synthetic stucco</value>
          <display_name>synthetic stucco</display_name>
        </choice>
        <choice>
          <value>vinyl siding</value>
          <display_name>vinyl siding</display_name>
        </choice>
        <choice>
          <value>wood siding</value>
          <display_name>wood siding</display_name>
        </choice>
      </choices>
    </argument>
    <argument>
      <name>wall_color</name>
      <display_name>Wall: Color</display_name>
      <description>The color of the walls. Also applies to rim joists. If not provided, the OS-HPXML default (see &lt;a href='https://openstudio-hpxml.readthedocs.io/en/v1.10.0/workflow_inputs.html#hpxml-walls'&gt;HPXML Walls&lt;/a&gt;) is used.</description>
      <type>Choice</type>
      <required>false</required>
      <model_dependent>false</model_dependent>
      <choices>
        <choice>
          <value>dark</value>
          <display_name>dark</display_name>
        </choice>
        <choice>
          <value>light</value>
          <display_name>light</display_name>
        </choice>
        <choice>
          <value>medium</value>
          <display_name>medium</display_name>
        </choice>
        <choice>
          <value>medium dark</value>
          <display_name>medium dark</display_name>
        </choice>
        <choice>
          <value>reflective</value>
          <display_name>reflective</display_name>
        </choice>
      </choices>
    </argument>
    <argument>
      <name>wall_assembly_r</name>
      <display_name>Wall: Assembly R-value</display_name>
      <description>Assembly R-value of the walls.</description>
      <type>Double</type>
      <units>h-ft^2-R/Btu</units>
      <required>true</required>
      <model_dependent>false</model_dependent>
      <default_value>11.9</default_value>
    </argument>
    <argument>
      <name>window_front_wwr</name>
      <display_name>Windows: Front Window-to-Wall Ratio</display_name>
      <description>The ratio of window area to wall area for the unit's front facade. Enter 0 if specifying Front Window Area instead. If the front wall is adiabatic, the value will be ignored.</description>
      <type>Double</type>
      <units>Frac</units>
      <required>true</required>
      <model_dependent>false</model_dependent>
      <default_value>0.18</default_value>
    </argument>
    <argument>
      <name>window_back_wwr</name>
      <display_name>Windows: Back Window-to-Wall Ratio</display_name>
      <description>The ratio of window area to wall area for the unit's back facade. Enter 0 if specifying Back Window Area instead. If the back wall is adiabatic, the value will be ignored.</description>
      <type>Double</type>
      <units>Frac</units>
      <required>true</required>
      <model_dependent>false</model_dependent>
      <default_value>0.18</default_value>
    </argument>
    <argument>
      <name>window_left_wwr</name>
      <display_name>Windows: Left Window-to-Wall Ratio</display_name>
      <description>The ratio of window area to wall area for the unit's left facade (when viewed from the front). Enter 0 if specifying Left Window Area instead. If the left wall is adiabatic, the value will be ignored.</description>
      <type>Double</type>
      <units>Frac</units>
      <required>true</required>
      <model_dependent>false</model_dependent>
      <default_value>0.18</default_value>
    </argument>
    <argument>
      <name>window_right_wwr</name>
      <display_name>Windows: Right Window-to-Wall Ratio</display_name>
      <description>The ratio of window area to wall area for the unit's right facade (when viewed from the front). Enter 0 if specifying Right Window Area instead. If the right wall is adiabatic, the value will be ignored.</description>
      <type>Double</type>
      <units>Frac</units>
      <required>true</required>
      <model_dependent>false</model_dependent>
      <default_value>0.18</default_value>
    </argument>
    <argument>
      <name>window_area_front</name>
      <display_name>Windows: Front Window Area</display_name>
      <description>The amount of window area on the unit's front facade. Enter 0 if specifying Front Window-to-Wall Ratio instead. If the front wall is adiabatic, the value will be ignored.</description>
      <type>Double</type>
      <units>ft^2</units>
      <required>true</required>
      <model_dependent>false</model_dependent>
      <default_value>0</default_value>
    </argument>
    <argument>
      <name>window_area_back</name>
      <display_name>Windows: Back Window Area</display_name>
      <description>The amount of window area on the unit's back facade. Enter 0 if specifying Back Window-to-Wall Ratio instead. If the back wall is adiabatic, the value will be ignored.</description>
      <type>Double</type>
      <units>ft^2</units>
      <required>true</required>
      <model_dependent>false</model_dependent>
      <default_value>0</default_value>
    </argument>
    <argument>
      <name>window_area_left</name>
      <display_name>Windows: Left Window Area</display_name>
      <description>The amount of window area on the unit's left facade (when viewed from the front). Enter 0 if specifying Left Window-to-Wall Ratio instead. If the left wall is adiabatic, the value will be ignored.</description>
      <type>Double</type>
      <units>ft^2</units>
      <required>true</required>
      <model_dependent>false</model_dependent>
      <default_value>0</default_value>
    </argument>
    <argument>
      <name>window_area_right</name>
      <display_name>Windows: Right Window Area</display_name>
      <description>The amount of window area on the unit's right facade (when viewed from the front). Enter 0 if specifying Right Window-to-Wall Ratio instead. If the right wall is adiabatic, the value will be ignored.</description>
      <type>Double</type>
      <units>ft^2</units>
      <required>true</required>
      <model_dependent>false</model_dependent>
      <default_value>0</default_value>
    </argument>
    <argument>
      <name>window_aspect_ratio</name>
      <display_name>Windows: Aspect Ratio</display_name>
      <description>Ratio of window height to width.</description>
      <type>Double</type>
      <units>Frac</units>
      <required>true</required>
      <model_dependent>false</model_dependent>
      <default_value>1.333</default_value>
    </argument>
    <argument>
      <name>window_fraction_operable</name>
      <display_name>Windows: Fraction Operable</display_name>
      <description>Fraction of windows that are operable. If not provided, the OS-HPXML default (see &lt;a href='https://openstudio-hpxml.readthedocs.io/en/v1.10.0/workflow_inputs.html#hpxml-windows'&gt;HPXML Windows&lt;/a&gt;) is used.</description>
      <type>Double</type>
      <units>Frac</units>
      <required>false</required>
      <model_dependent>false</model_dependent>
    </argument>
    <argument>
      <name>window_natvent_availability</name>
      <display_name>Windows: Natural Ventilation Availability</display_name>
      <description>For operable windows, the number of days/week that windows can be opened by occupants for natural ventilation. If not provided, the OS-HPXML default (see &lt;a href='https://openstudio-hpxml.readthedocs.io/en/v1.10.0/workflow_inputs.html#hpxml-windows'&gt;HPXML Windows&lt;/a&gt;) is used.</description>
      <type>Integer</type>
      <units>Days/week</units>
      <required>false</required>
      <model_dependent>false</model_dependent>
    </argument>
    <argument>
      <name>window_ufactor</name>
      <display_name>Windows: U-Factor</display_name>
      <description>Full-assembly NFRC U-factor.</description>
      <type>Double</type>
      <units>Btu/hr-ft^2-R</units>
      <required>true</required>
      <model_dependent>false</model_dependent>
      <default_value>0.37</default_value>
    </argument>
    <argument>
      <name>window_shgc</name>
      <display_name>Windows: SHGC</display_name>
      <description>Full-assembly NFRC solar heat gain coefficient.</description>
      <type>Double</type>
      <required>true</required>
      <model_dependent>false</model_dependent>
      <default_value>0.3</default_value>
    </argument>
    <argument>
      <name>window_interior_shading_type</name>
      <display_name>Windows: Interior Shading Type</display_name>
      <description>Type of window interior shading. Summer/winter shading coefficients can be provided below instead. If neither is provided, the OS-HPXML default (see &lt;a href='https://openstudio-hpxml.readthedocs.io/en/v1.10.0/workflow_inputs.html#hpxml-interior-shading'&gt;HPXML Interior Shading&lt;/a&gt;) is used.</description>
      <type>Choice</type>
      <required>false</required>
      <model_dependent>false</model_dependent>
      <choices>
        <choice>
          <value>light curtains</value>
          <display_name>light curtains</display_name>
        </choice>
        <choice>
          <value>light shades</value>
          <display_name>light shades</display_name>
        </choice>
        <choice>
          <value>light blinds</value>
          <display_name>light blinds</display_name>
        </choice>
        <choice>
          <value>medium curtains</value>
          <display_name>medium curtains</display_name>
        </choice>
        <choice>
          <value>medium shades</value>
          <display_name>medium shades</display_name>
        </choice>
        <choice>
          <value>medium blinds</value>
          <display_name>medium blinds</display_name>
        </choice>
        <choice>
          <value>dark curtains</value>
          <display_name>dark curtains</display_name>
        </choice>
        <choice>
          <value>dark shades</value>
          <display_name>dark shades</display_name>
        </choice>
        <choice>
          <value>dark blinds</value>
          <display_name>dark blinds</display_name>
        </choice>
        <choice>
          <value>none</value>
          <display_name>none</display_name>
        </choice>
      </choices>
    </argument>
    <argument>
      <name>window_interior_shading_winter</name>
      <display_name>Windows: Winter Interior Shading Coefficient</display_name>
      <description>Interior shading coefficient for the winter season, which if provided overrides the shading type input. 1.0 indicates no reduction in solar gain, 0.85 indicates 15% reduction, etc. If not provided, the OS-HPXML default (see &lt;a href='https://openstudio-hpxml.readthedocs.io/en/v1.10.0/workflow_inputs.html#hpxml-interior-shading'&gt;HPXML Interior Shading&lt;/a&gt;) is used.</description>
      <type>Double</type>
      <units>Frac</units>
      <required>false</required>
      <model_dependent>false</model_dependent>
    </argument>
    <argument>
      <name>window_interior_shading_summer</name>
      <display_name>Windows: Summer Interior Shading Coefficient</display_name>
      <description>Interior shading coefficient for the summer season, which if provided overrides the shading type input. 1.0 indicates no reduction in solar gain, 0.85 indicates 15% reduction, etc. If not provided, the OS-HPXML default (see &lt;a href='https://openstudio-hpxml.readthedocs.io/en/v1.10.0/workflow_inputs.html#hpxml-interior-shading'&gt;HPXML Interior Shading&lt;/a&gt;) is used.</description>
      <type>Double</type>
      <units>Frac</units>
      <required>false</required>
      <model_dependent>false</model_dependent>
    </argument>
    <argument>
      <name>window_exterior_shading_type</name>
      <display_name>Windows: Exterior Shading Type</display_name>
      <description>Type of window exterior shading. Summer/winter shading coefficients can be provided below instead. If neither is provided, the OS-HPXML default (see &lt;a href='https://openstudio-hpxml.readthedocs.io/en/v1.10.0/workflow_inputs.html#hpxml-exterior-shading'&gt;HPXML Exterior Shading&lt;/a&gt;) is used.</description>
      <type>Choice</type>
      <required>false</required>
      <model_dependent>false</model_dependent>
      <choices>
        <choice>
          <value>solar film</value>
          <display_name>solar film</display_name>
        </choice>
        <choice>
          <value>solar screens</value>
          <display_name>solar screens</display_name>
        </choice>
        <choice>
          <value>none</value>
          <display_name>none</display_name>
        </choice>
      </choices>
    </argument>
    <argument>
      <name>window_exterior_shading_winter</name>
      <display_name>Windows: Winter Exterior Shading Coefficient</display_name>
      <description>Exterior shading coefficient for the winter season, which if provided overrides the shading type input. 1.0 indicates no reduction in solar gain, 0.85 indicates 15% reduction, etc. If not provided, the OS-HPXML default (see &lt;a href='https://openstudio-hpxml.readthedocs.io/en/v1.10.0/workflow_inputs.html#hpxml-exterior-shading'&gt;HPXML Exterior Shading&lt;/a&gt;) is used.</description>
      <type>Double</type>
      <units>Frac</units>
      <required>false</required>
      <model_dependent>false</model_dependent>
    </argument>
    <argument>
      <name>window_exterior_shading_summer</name>
      <display_name>Windows: Summer Exterior Shading Coefficient</display_name>
      <description>Exterior shading coefficient for the summer season, which if provided overrides the shading type input. 1.0 indicates no reduction in solar gain, 0.85 indicates 15% reduction, etc. If not provided, the OS-HPXML default (see &lt;a href='https://openstudio-hpxml.readthedocs.io/en/v1.10.0/workflow_inputs.html#hpxml-exterior-shading'&gt;HPXML Exterior Shading&lt;/a&gt;) is used.</description>
      <type>Double</type>
      <units>Frac</units>
      <required>false</required>
      <model_dependent>false</model_dependent>
    </argument>
    <argument>
      <name>window_shading_summer_season</name>
      <display_name>Windows: Shading Summer Season</display_name>
      <description>Enter a date range like 'May 1 - Sep 30'. Defines the summer season for purposes of shading coefficients; the rest of the year is assumed to be winter. If not provided, the OS-HPXML default (see &lt;a href='https://openstudio-hpxml.readthedocs.io/en/v1.10.0/workflow_inputs.html#hpxml-windows'&gt;HPXML Windows&lt;/a&gt;) is used.</description>
      <type>String</type>
      <required>false</required>
      <model_dependent>false</model_dependent>
    </argument>
    <argument>
      <name>window_insect_screens</name>
      <display_name>Windows: Insect Screens</display_name>
      <description>The type of insect screens, if present. If not provided, assumes there are no insect screens.</description>
      <type>Choice</type>
      <required>false</required>
      <model_dependent>false</model_dependent>
      <choices>
        <choice>
          <value>none</value>
          <display_name>none</display_name>
        </choice>
        <choice>
          <value>exterior</value>
          <display_name>exterior</display_name>
        </choice>
        <choice>
          <value>interior</value>
          <display_name>interior</display_name>
        </choice>
      </choices>
    </argument>
    <argument>
      <name>window_storm_type</name>
      <display_name>Windows: Storm Type</display_name>
      <description>The type of storm, if present. If not provided, assumes there is no storm.</description>
      <type>Choice</type>
      <required>false</required>
      <model_dependent>false</model_dependent>
      <choices>
        <choice>
          <value>clear</value>
          <display_name>clear</display_name>
        </choice>
        <choice>
          <value>low-e</value>
          <display_name>low-e</display_name>
        </choice>
      </choices>
    </argument>
    <argument>
      <name>overhangs_front_depth</name>
      <display_name>Overhangs: Front Depth</display_name>
      <description>The depth of overhangs for windows for the front facade.</description>
      <type>Double</type>
      <units>ft</units>
      <required>true</required>
      <model_dependent>false</model_dependent>
      <default_value>0</default_value>
    </argument>
    <argument>
      <name>overhangs_front_distance_to_top_of_window</name>
      <display_name>Overhangs: Front Distance to Top of Window</display_name>
      <description>The overhangs distance to the top of window for the front facade.</description>
      <type>Double</type>
      <units>ft</units>
      <required>true</required>
      <model_dependent>false</model_dependent>
      <default_value>0</default_value>
    </argument>
    <argument>
      <name>overhangs_front_distance_to_bottom_of_window</name>
      <display_name>Overhangs: Front Distance to Bottom of Window</display_name>
      <description>The overhangs distance to the bottom of window for the front facade.</description>
      <type>Double</type>
      <units>ft</units>
      <required>true</required>
      <model_dependent>false</model_dependent>
      <default_value>4</default_value>
    </argument>
    <argument>
      <name>overhangs_back_depth</name>
      <display_name>Overhangs: Back Depth</display_name>
      <description>The depth of overhangs for windows for the back facade.</description>
      <type>Double</type>
      <units>ft</units>
      <required>true</required>
      <model_dependent>false</model_dependent>
      <default_value>0</default_value>
    </argument>
    <argument>
      <name>overhangs_back_distance_to_top_of_window</name>
      <display_name>Overhangs: Back Distance to Top of Window</display_name>
      <description>The overhangs distance to the top of window for the back facade.</description>
      <type>Double</type>
      <units>ft</units>
      <required>true</required>
      <model_dependent>false</model_dependent>
      <default_value>0</default_value>
    </argument>
    <argument>
      <name>overhangs_back_distance_to_bottom_of_window</name>
      <display_name>Overhangs: Back Distance to Bottom of Window</display_name>
      <description>The overhangs distance to the bottom of window for the back facade.</description>
      <type>Double</type>
      <units>ft</units>
      <required>true</required>
      <model_dependent>false</model_dependent>
      <default_value>4</default_value>
    </argument>
    <argument>
      <name>overhangs_left_depth</name>
      <display_name>Overhangs: Left Depth</display_name>
      <description>The depth of overhangs for windows for the left facade.</description>
      <type>Double</type>
      <units>ft</units>
      <required>true</required>
      <model_dependent>false</model_dependent>
      <default_value>0</default_value>
    </argument>
    <argument>
      <name>overhangs_left_distance_to_top_of_window</name>
      <display_name>Overhangs: Left Distance to Top of Window</display_name>
      <description>The overhangs distance to the top of window for the left facade.</description>
      <type>Double</type>
      <units>ft</units>
      <required>true</required>
      <model_dependent>false</model_dependent>
      <default_value>0</default_value>
    </argument>
    <argument>
      <name>overhangs_left_distance_to_bottom_of_window</name>
      <display_name>Overhangs: Left Distance to Bottom of Window</display_name>
      <description>The overhangs distance to the bottom of window for the left facade.</description>
      <type>Double</type>
      <units>ft</units>
      <required>true</required>
      <model_dependent>false</model_dependent>
      <default_value>4</default_value>
    </argument>
    <argument>
      <name>overhangs_right_depth</name>
      <display_name>Overhangs: Right Depth</display_name>
      <description>The depth of overhangs for windows for the right facade.</description>
      <type>Double</type>
      <units>ft</units>
      <required>true</required>
      <model_dependent>false</model_dependent>
      <default_value>0</default_value>
    </argument>
    <argument>
      <name>overhangs_right_distance_to_top_of_window</name>
      <display_name>Overhangs: Right Distance to Top of Window</display_name>
      <description>The overhangs distance to the top of window for the right facade.</description>
      <type>Double</type>
      <units>ft</units>
      <required>true</required>
      <model_dependent>false</model_dependent>
      <default_value>0</default_value>
    </argument>
    <argument>
      <name>overhangs_right_distance_to_bottom_of_window</name>
      <display_name>Overhangs: Right Distance to Bottom of Window</display_name>
      <description>The overhangs distance to the bottom of window for the right facade.</description>
      <type>Double</type>
      <units>ft</units>
      <required>true</required>
      <model_dependent>false</model_dependent>
      <default_value>4</default_value>
    </argument>
    <argument>
      <name>skylight_area_front</name>
      <display_name>Skylights: Front Roof Area</display_name>
      <description>The amount of skylight area on the unit's front conditioned roof facade.</description>
      <type>Double</type>
      <units>ft^2</units>
      <required>true</required>
      <model_dependent>false</model_dependent>
      <default_value>0</default_value>
    </argument>
    <argument>
      <name>skylight_area_back</name>
      <display_name>Skylights: Back Roof Area</display_name>
      <description>The amount of skylight area on the unit's back conditioned roof facade.</description>
      <type>Double</type>
      <units>ft^2</units>
      <required>true</required>
      <model_dependent>false</model_dependent>
      <default_value>0</default_value>
    </argument>
    <argument>
      <name>skylight_area_left</name>
      <display_name>Skylights: Left Roof Area</display_name>
      <description>The amount of skylight area on the unit's left conditioned roof facade (when viewed from the front).</description>
      <type>Double</type>
      <units>ft^2</units>
      <required>true</required>
      <model_dependent>false</model_dependent>
      <default_value>0</default_value>
    </argument>
    <argument>
      <name>skylight_area_right</name>
      <display_name>Skylights: Right Roof Area</display_name>
      <description>The amount of skylight area on the unit's right conditioned roof facade (when viewed from the front).</description>
      <type>Double</type>
      <units>ft^2</units>
      <required>true</required>
      <model_dependent>false</model_dependent>
      <default_value>0</default_value>
    </argument>
    <argument>
      <name>skylight_ufactor</name>
      <display_name>Skylights: U-Factor</display_name>
      <description>Full-assembly NFRC U-factor.</description>
      <type>Double</type>
      <units>Btu/hr-ft^2-R</units>
      <required>true</required>
      <model_dependent>false</model_dependent>
      <default_value>0.33</default_value>
    </argument>
    <argument>
      <name>skylight_shgc</name>
      <display_name>Skylights: SHGC</display_name>
      <description>Full-assembly NFRC solar heat gain coefficient.</description>
      <type>Double</type>
      <required>true</required>
      <model_dependent>false</model_dependent>
      <default_value>0.45</default_value>
    </argument>
    <argument>
      <name>skylight_storm_type</name>
      <display_name>Skylights: Storm Type</display_name>
      <description>The type of storm, if present. If not provided, assumes there is no storm.</description>
      <type>Choice</type>
      <required>false</required>
      <model_dependent>false</model_dependent>
      <choices>
        <choice>
          <value>clear</value>
          <display_name>clear</display_name>
        </choice>
        <choice>
          <value>low-e</value>
          <display_name>low-e</display_name>
        </choice>
      </choices>
    </argument>
    <argument>
      <name>door_area</name>
      <display_name>Doors: Area</display_name>
      <description>The area of the opaque door(s).</description>
      <type>Double</type>
      <units>ft^2</units>
      <required>true</required>
      <model_dependent>false</model_dependent>
      <default_value>20</default_value>
    </argument>
    <argument>
      <name>door_rvalue</name>
      <display_name>Doors: R-value</display_name>
      <description>R-value of the opaque door(s).</description>
      <type>Double</type>
      <units>h-ft^2-R/Btu</units>
      <required>true</required>
      <model_dependent>false</model_dependent>
      <default_value>4.4</default_value>
    </argument>
    <argument>
      <name>air_leakage_leakiness_description</name>
      <display_name>Air Leakage: Leakiness Description</display_name>
      <description>Qualitative description of infiltration. If provided, the Year Built of the home is required. Either provide this input or provide a numeric air leakage value below.</description>
      <type>Choice</type>
      <required>false</required>
      <model_dependent>false</model_dependent>
      <default_value>average</default_value>
      <choices>
        <choice>
          <value>very tight</value>
          <display_name>very tight</display_name>
        </choice>
        <choice>
          <value>tight</value>
          <display_name>tight</display_name>
        </choice>
        <choice>
          <value>average</value>
          <display_name>average</display_name>
        </choice>
        <choice>
          <value>leaky</value>
          <display_name>leaky</display_name>
        </choice>
        <choice>
          <value>very leaky</value>
          <display_name>very leaky</display_name>
        </choice>
      </choices>
    </argument>
    <argument>
      <name>air_leakage_units</name>
      <display_name>Air Leakage: Units</display_name>
      <description>The unit of measure for the air leakage if providing a numeric air leakage value.</description>
      <type>Choice</type>
      <required>false</required>
      <model_dependent>false</model_dependent>
      <choices>
        <choice>
          <value>ACH</value>
          <display_name>ACH</display_name>
        </choice>
        <choice>
          <value>CFM</value>
          <display_name>CFM</display_name>
        </choice>
        <choice>
          <value>ACHnatural</value>
          <display_name>ACHnatural</display_name>
        </choice>
        <choice>
          <value>CFMnatural</value>
          <display_name>CFMnatural</display_name>
        </choice>
        <choice>
          <value>EffectiveLeakageArea</value>
          <display_name>EffectiveLeakageArea</display_name>
        </choice>
      </choices>
    </argument>
    <argument>
      <name>air_leakage_house_pressure</name>
      <display_name>Air Leakage: House Pressure</display_name>
      <description>The house pressure relative to outside if providing a numeric air leakage value. Required when units are ACH or CFM.</description>
      <type>Double</type>
      <units>Pa</units>
      <required>false</required>
      <model_dependent>false</model_dependent>
    </argument>
    <argument>
      <name>air_leakage_value</name>
      <display_name>Air Leakage: Value</display_name>
      <description>Numeric air leakage value. For 'EffectiveLeakageArea', provide value in sq. in. If provided, overrides Leakiness Description input.</description>
      <type>Double</type>
      <required>false</required>
      <model_dependent>false</model_dependent>
    </argument>
    <argument>
      <name>air_leakage_type</name>
      <display_name>Air Leakage: Type</display_name>
      <description>Type of air leakage if providing a numeric air leakage value. If 'unit total', represents the total infiltration to the unit as measured by a compartmentalization test, in which case the air leakage value will be adjusted by the ratio of exterior envelope surface area to total envelope surface area. Otherwise, if 'unit exterior only', represents the infiltration to the unit from outside only as measured by a guarded test. Required when unit type is single-family attached or apartment unit.</description>
      <type>Choice</type>
      <required>false</required>
      <model_dependent>false</model_dependent>
      <choices>
        <choice>
          <value>unit total</value>
          <display_name>unit total</display_name>
        </choice>
        <choice>
          <value>unit exterior only</value>
          <display_name>unit exterior only</display_name>
        </choice>
      </choices>
    </argument>
    <argument>
      <name>air_leakage_has_flue_or_chimney_in_conditioned_space</name>
      <display_name>Air Leakage: Has Flue or Chimney in Conditioned Space</display_name>
      <description>Presence of flue or chimney with combustion air from conditioned space; used for infiltration model. If not provided, the OS-HPXML default (see &lt;a href='https://openstudio-hpxml.readthedocs.io/en/v1.10.0/workflow_inputs.html#flue-or-chimney'&gt;Flue or Chimney&lt;/a&gt;) is used.</description>
      <type>Boolean</type>
      <required>false</required>
      <model_dependent>false</model_dependent>
      <choices>
        <choice>
          <value>true</value>
          <display_name>true</display_name>
        </choice>
        <choice>
          <value>false</value>
          <display_name>false</display_name>
        </choice>
      </choices>
    </argument>
    <argument>
      <name>heating_system_type</name>
      <display_name>Heating System: Type</display_name>
      <description>The type of heating system. Use 'none' if there is no heating system or if there is a heat pump serving a heating load.</description>
      <type>Choice</type>
      <required>true</required>
      <model_dependent>false</model_dependent>
      <default_value>Furnace</default_value>
      <choices>
        <choice>
          <value>none</value>
          <display_name>none</display_name>
        </choice>
        <choice>
          <value>Furnace</value>
          <display_name>Furnace</display_name>
        </choice>
        <choice>
          <value>WallFurnace</value>
          <display_name>WallFurnace</display_name>
        </choice>
        <choice>
          <value>FloorFurnace</value>
          <display_name>FloorFurnace</display_name>
        </choice>
        <choice>
          <value>Boiler</value>
          <display_name>Boiler</display_name>
        </choice>
        <choice>
          <value>ElectricResistance</value>
          <display_name>ElectricResistance</display_name>
        </choice>
        <choice>
          <value>Stove</value>
          <display_name>Stove</display_name>
        </choice>
        <choice>
          <value>SpaceHeater</value>
          <display_name>SpaceHeater</display_name>
        </choice>
        <choice>
          <value>Fireplace</value>
          <display_name>Fireplace</display_name>
        </choice>
        <choice>
          <value>Shared Boiler w/ Baseboard</value>
          <display_name>Shared Boiler w/ Baseboard</display_name>
        </choice>
        <choice>
          <value>Shared Boiler w/ Ductless Fan Coil</value>
          <display_name>Shared Boiler w/ Ductless Fan Coil</display_name>
        </choice>
      </choices>
    </argument>
    <argument>
      <name>heating_system_fuel</name>
      <display_name>Heating System: Fuel Type</display_name>
      <description>The fuel type of the heating system. Ignored for ElectricResistance.</description>
      <type>Choice</type>
      <required>true</required>
      <model_dependent>false</model_dependent>
      <default_value>natural gas</default_value>
      <choices>
        <choice>
          <value>electricity</value>
          <display_name>electricity</display_name>
        </choice>
        <choice>
          <value>natural gas</value>
          <display_name>natural gas</display_name>
        </choice>
        <choice>
          <value>fuel oil</value>
          <display_name>fuel oil</display_name>
        </choice>
        <choice>
          <value>propane</value>
          <display_name>propane</display_name>
        </choice>
        <choice>
          <value>wood</value>
          <display_name>wood</display_name>
        </choice>
        <choice>
          <value>wood pellets</value>
          <display_name>wood pellets</display_name>
        </choice>
        <choice>
          <value>coal</value>
          <display_name>coal</display_name>
        </choice>
      </choices>
    </argument>
    <argument>
      <name>heating_system_heating_efficiency</name>
      <display_name>Heating System: Rated AFUE or Percent</display_name>
      <description>The rated heating efficiency value of the heating system.</description>
      <type>Double</type>
      <units>Frac</units>
      <required>true</required>
      <model_dependent>false</model_dependent>
      <default_value>0.78</default_value>
    </argument>
    <argument>
      <name>heating_system_heating_capacity</name>
      <display_name>Heating System: Heating Capacity</display_name>
      <description>The output heating capacity of the heating system. If not provided, the OS-HPXML autosized default (see &lt;a href='https://openstudio-hpxml.readthedocs.io/en/v1.10.0/workflow_inputs.html#hpxml-heating-systems'&gt;HPXML Heating Systems&lt;/a&gt;) is used.</description>
      <type>Double</type>
      <units>Btu/hr</units>
      <required>false</required>
      <model_dependent>false</model_dependent>
    </argument>
    <argument>
      <name>heating_system_heating_autosizing_factor</name>
      <display_name>Heating System: Heating Autosizing Factor</display_name>
      <description>The capacity scaling factor applied to the auto-sizing methodology. If not provided, 1.0 is used.</description>
      <type>Double</type>
      <required>false</required>
      <model_dependent>false</model_dependent>
    </argument>
    <argument>
      <name>heating_system_heating_autosizing_limit</name>
      <display_name>Heating System: Heating Autosizing Limit</display_name>
      <description>The maximum capacity limit applied to the auto-sizing methodology. If not provided, no limit is used.</description>
      <type>Double</type>
      <units>Btu/hr</units>
      <required>false</required>
      <model_dependent>false</model_dependent>
    </argument>
    <argument>
      <name>heating_system_fraction_heat_load_served</name>
      <display_name>Heating System: Fraction Heat Load Served</display_name>
      <description>The heating load served by the heating system.</description>
      <type>Double</type>
      <units>Frac</units>
      <required>true</required>
      <model_dependent>false</model_dependent>
      <default_value>1</default_value>
    </argument>
    <argument>
      <name>heating_system_pilot_light</name>
      <display_name>Heating System: Pilot Light</display_name>
      <description>The fuel usage of the pilot light. Applies only to Furnace, WallFurnace, FloorFurnace, Stove, Boiler, and Fireplace with non-electric fuel type. If not provided, assumes no pilot light.</description>
      <type>Double</type>
      <units>Btuh</units>
      <required>false</required>
      <model_dependent>false</model_dependent>
    </argument>
    <argument>
      <name>heating_system_airflow_defect_ratio</name>
      <display_name>Heating System: Airflow Defect Ratio</display_name>
      <description>The airflow defect ratio, defined as (InstalledAirflow - DesignAirflow) / DesignAirflow, of the heating system per ANSI/RESNET/ACCA Standard 310. A value of zero means no airflow defect. Applies only to Furnace. If not provided, assumes no defect.</description>
      <type>Double</type>
      <units>Frac</units>
      <required>false</required>
      <model_dependent>false</model_dependent>
    </argument>
    <argument>
      <name>cooling_system_type</name>
      <display_name>Cooling System: Type</display_name>
      <description>The type of cooling system. Use 'none' if there is no cooling system or if there is a heat pump serving a cooling load.</description>
      <type>Choice</type>
      <required>true</required>
      <model_dependent>false</model_dependent>
      <default_value>central air conditioner</default_value>
      <choices>
        <choice>
          <value>none</value>
          <display_name>none</display_name>
        </choice>
        <choice>
          <value>central air conditioner</value>
          <display_name>central air conditioner</display_name>
        </choice>
        <choice>
          <value>room air conditioner</value>
          <display_name>room air conditioner</display_name>
        </choice>
        <choice>
          <value>evaporative cooler</value>
          <display_name>evaporative cooler</display_name>
        </choice>
        <choice>
          <value>mini-split</value>
          <display_name>mini-split</display_name>
        </choice>
        <choice>
          <value>packaged terminal air conditioner</value>
          <display_name>packaged terminal air conditioner</display_name>
        </choice>
      </choices>
    </argument>
    <argument>
      <name>cooling_system_cooling_efficiency_type</name>
      <display_name>Cooling System: Efficiency Type</display_name>
      <description>The efficiency type of the cooling system. System types central air conditioner and mini-split use SEER or SEER2. System types room air conditioner and packaged terminal air conditioner use EER or CEER. Ignored for system type evaporative cooler.</description>
      <type>Choice</type>
      <required>true</required>
      <model_dependent>false</model_dependent>
      <default_value>SEER</default_value>
      <choices>
        <choice>
          <value>SEER</value>
          <display_name>SEER</display_name>
        </choice>
        <choice>
          <value>SEER2</value>
          <display_name>SEER2</display_name>
        </choice>
        <choice>
          <value>EER</value>
          <display_name>EER</display_name>
        </choice>
        <choice>
          <value>CEER</value>
          <display_name>CEER</display_name>
        </choice>
      </choices>
    </argument>
    <argument>
      <name>cooling_system_cooling_efficiency</name>
      <display_name>Cooling System: Efficiency</display_name>
      <description>The rated efficiency value of the cooling system. Ignored for evaporative cooler.</description>
      <type>Double</type>
      <required>true</required>
      <model_dependent>false</model_dependent>
      <default_value>13</default_value>
    </argument>
    <argument>
      <name>cooling_system_cooling_compressor_type</name>
      <display_name>Cooling System: Cooling Compressor Type</display_name>
      <description>The compressor type of the cooling system. Only applies to central air conditioner and mini-split. If not provided, the OS-HPXML default (see &lt;a href='https://openstudio-hpxml.readthedocs.io/en/v1.10.0/workflow_inputs.html#central-air-conditioner'&gt;Central Air Conditioner&lt;/a&gt;, &lt;a href='https://openstudio-hpxml.readthedocs.io/en/v1.10.0/workflow_inputs.html#mini-split-air-conditioner'&gt;Mini-Split Air Conditioner&lt;/a&gt;) is used.</description>
      <type>Choice</type>
      <required>false</required>
      <model_dependent>false</model_dependent>
      <choices>
        <choice>
          <value>single stage</value>
          <display_name>single stage</display_name>
        </choice>
        <choice>
          <value>two stage</value>
          <display_name>two stage</display_name>
        </choice>
        <choice>
          <value>variable speed</value>
          <display_name>variable speed</display_name>
        </choice>
      </choices>
    </argument>
    <argument>
      <name>cooling_system_cooling_sensible_heat_fraction</name>
      <display_name>Cooling System: Cooling Sensible Heat Fraction</display_name>
      <description>The sensible heat fraction of the cooling system. Ignored for evaporative cooler. If not provided, the OS-HPXML default (see &lt;a href='https://openstudio-hpxml.readthedocs.io/en/v1.10.0/workflow_inputs.html#central-air-conditioner'&gt;Central Air Conditioner&lt;/a&gt;, &lt;a href='https://openstudio-hpxml.readthedocs.io/en/v1.10.0/workflow_inputs.html#room-air-conditioner'&gt;Room Air Conditioner&lt;/a&gt;, &lt;a href='https://openstudio-hpxml.readthedocs.io/en/v1.10.0/workflow_inputs.html#packaged-terminal-air-conditioner'&gt;Packaged Terminal Air Conditioner&lt;/a&gt;, &lt;a href='https://openstudio-hpxml.readthedocs.io/en/v1.10.0/workflow_inputs.html#mini-split-air-conditioner'&gt;Mini-Split Air Conditioner&lt;/a&gt;) is used.</description>
      <type>Double</type>
      <units>Frac</units>
      <required>false</required>
      <model_dependent>false</model_dependent>
    </argument>
    <argument>
      <name>cooling_system_cooling_capacity</name>
      <display_name>Cooling System: Cooling Capacity</display_name>
      <description>The output cooling capacity of the cooling system. If not provided, the OS-HPXML autosized default (see &lt;a href='https://openstudio-hpxml.readthedocs.io/en/v1.10.0/workflow_inputs.html#central-air-conditioner'&gt;Central Air Conditioner&lt;/a&gt;, &lt;a href='https://openstudio-hpxml.readthedocs.io/en/v1.10.0/workflow_inputs.html#room-air-conditioner'&gt;Room Air Conditioner&lt;/a&gt;, &lt;a href='https://openstudio-hpxml.readthedocs.io/en/v1.10.0/workflow_inputs.html#packaged-terminal-air-conditioner'&gt;Packaged Terminal Air Conditioner&lt;/a&gt;, &lt;a href='https://openstudio-hpxml.readthedocs.io/en/v1.10.0/workflow_inputs.html#evaporative-cooler'&gt;Evaporative Cooler&lt;/a&gt;, &lt;a href='https://openstudio-hpxml.readthedocs.io/en/v1.10.0/workflow_inputs.html#mini-split-air-conditioner'&gt;Mini-Split Air Conditioner&lt;/a&gt;) is used.</description>
      <type>Double</type>
      <units>Btu/hr</units>
      <required>false</required>
      <model_dependent>false</model_dependent>
    </argument>
    <argument>
      <name>cooling_system_cooling_autosizing_factor</name>
      <display_name>Cooling System: Cooling Autosizing Factor</display_name>
      <description>The capacity scaling factor applied to the auto-sizing methodology. If not provided, 1.0 is used.</description>
      <type>Double</type>
      <required>false</required>
      <model_dependent>false</model_dependent>
    </argument>
    <argument>
      <name>cooling_system_cooling_autosizing_limit</name>
      <display_name>Cooling System: Cooling Autosizing Limit</display_name>
      <description>The maximum capacity limit applied to the auto-sizing methodology. If not provided, no limit is used.</description>
      <type>Double</type>
      <units>Btu/hr</units>
      <required>false</required>
      <model_dependent>false</model_dependent>
    </argument>
    <argument>
      <name>cooling_system_fraction_cool_load_served</name>
      <display_name>Cooling System: Fraction Cool Load Served</display_name>
      <description>The cooling load served by the cooling system.</description>
      <type>Double</type>
      <units>Frac</units>
      <required>true</required>
      <model_dependent>false</model_dependent>
      <default_value>1</default_value>
    </argument>
    <argument>
      <name>cooling_system_is_ducted</name>
      <display_name>Cooling System: Is Ducted</display_name>
      <description>Whether the cooling system is ducted or not. Only used for mini-split and evaporative cooler. It's assumed that central air conditioner is ducted, and room air conditioner and packaged terminal air conditioner are not ducted.</description>
      <type>Boolean</type>
      <required>false</required>
      <model_dependent>false</model_dependent>
      <default_value>false</default_value>
      <choices>
        <choice>
          <value>true</value>
          <display_name>true</display_name>
        </choice>
        <choice>
          <value>false</value>
          <display_name>false</display_name>
        </choice>
      </choices>
    </argument>
    <argument>
      <name>cooling_system_airflow_defect_ratio</name>
      <display_name>Cooling System: Airflow Defect Ratio</display_name>
      <description>The airflow defect ratio, defined as (InstalledAirflow - DesignAirflow) / DesignAirflow, of the cooling system per ANSI/RESNET/ACCA Standard 310. A value of zero means no airflow defect. Applies only to central air conditioner and ducted mini-split. If not provided, assumes no defect.</description>
      <type>Double</type>
      <units>Frac</units>
      <required>false</required>
      <model_dependent>false</model_dependent>
    </argument>
    <argument>
      <name>cooling_system_charge_defect_ratio</name>
      <display_name>Cooling System: Charge Defect Ratio</display_name>
      <description>The refrigerant charge defect ratio, defined as (InstalledCharge - DesignCharge) / DesignCharge, of the cooling system per ANSI/RESNET/ACCA Standard 310. A value of zero means no refrigerant charge defect. Applies only to central air conditioner and mini-split. If not provided, assumes no defect.</description>
      <type>Double</type>
      <units>Frac</units>
      <required>false</required>
      <model_dependent>false</model_dependent>
    </argument>
    <argument>
      <name>cooling_system_crankcase_heater_watts</name>
      <display_name>Cooling System: Crankcase Heater Power Watts</display_name>
      <description>Cooling system crankcase heater power consumption in Watts. Applies only to central air conditioner, room air conditioner, packaged terminal air conditioner and mini-split. If not provided, the OS-HPXML default (see &lt;a href='https://openstudio-hpxml.readthedocs.io/en/v1.10.0/workflow_inputs.html#central-air-conditioner'&gt;Central Air Conditioner&lt;/a&gt;, &lt;a href='https://openstudio-hpxml.readthedocs.io/en/v1.10.0/workflow_inputs.html#room-air-conditioner'&gt;Room Air Conditioner&lt;/a&gt;, &lt;a href='https://openstudio-hpxml.readthedocs.io/en/v1.10.0/workflow_inputs.html#packaged-terminal-air-conditioner'&gt;Packaged Terminal Air Conditioner&lt;/a&gt;, &lt;a href='https://openstudio-hpxml.readthedocs.io/en/v1.10.0/workflow_inputs.html#mini-split-air-conditioner'&gt;Mini-Split Air Conditioner&lt;/a&gt;) is used.</description>
      <type>Double</type>
      <units>W</units>
      <required>false</required>
      <model_dependent>false</model_dependent>
    </argument>
    <argument>
      <name>cooling_system_integrated_heating_system_fuel</name>
      <display_name>Cooling System: Integrated Heating System Fuel Type</display_name>
      <description>The fuel type of the heating system integrated into cooling system. Only used for packaged terminal air conditioner and room air conditioner.</description>
      <type>Choice</type>
      <required>false</required>
      <model_dependent>false</model_dependent>
      <choices>
        <choice>
          <value>electricity</value>
          <display_name>electricity</display_name>
        </choice>
        <choice>
          <value>natural gas</value>
          <display_name>natural gas</display_name>
        </choice>
        <choice>
          <value>fuel oil</value>
          <display_name>fuel oil</display_name>
        </choice>
        <choice>
          <value>propane</value>
          <display_name>propane</display_name>
        </choice>
        <choice>
          <value>wood</value>
          <display_name>wood</display_name>
        </choice>
        <choice>
          <value>wood pellets</value>
          <display_name>wood pellets</display_name>
        </choice>
        <choice>
          <value>coal</value>
          <display_name>coal</display_name>
        </choice>
      </choices>
    </argument>
    <argument>
      <name>cooling_system_integrated_heating_system_efficiency_percent</name>
      <display_name>Cooling System: Integrated Heating System Efficiency</display_name>
      <description>The rated heating efficiency value of the heating system integrated into cooling system. Only used for packaged terminal air conditioner and room air conditioner.</description>
      <type>Double</type>
      <units>Frac</units>
      <required>false</required>
      <model_dependent>false</model_dependent>
    </argument>
    <argument>
      <name>cooling_system_integrated_heating_system_capacity</name>
      <display_name>Cooling System: Integrated Heating System Heating Capacity</display_name>
      <description>The output heating capacity of the heating system integrated into cooling system. If not provided, the OS-HPXML autosized default (see &lt;a href='https://openstudio-hpxml.readthedocs.io/en/v1.10.0/workflow_inputs.html#room-air-conditioner'&gt;Room Air Conditioner&lt;/a&gt;, &lt;a href='https://openstudio-hpxml.readthedocs.io/en/v1.10.0/workflow_inputs.html#packaged-terminal-air-conditioner'&gt;Packaged Terminal Air Conditioner&lt;/a&gt;) is used. Only used for room air conditioner and packaged terminal air conditioner.</description>
      <type>Double</type>
      <units>Btu/hr</units>
      <required>false</required>
      <model_dependent>false</model_dependent>
    </argument>
    <argument>
      <name>cooling_system_integrated_heating_system_fraction_heat_load_served</name>
      <display_name>Cooling System: Integrated Heating System Fraction Heat Load Served</display_name>
      <description>The heating load served by the heating system integrated into cooling system. Only used for packaged terminal air conditioner and room air conditioner.</description>
      <type>Double</type>
      <units>Frac</units>
      <required>false</required>
      <model_dependent>false</model_dependent>
    </argument>
    <argument>
      <name>heat_pump_type</name>
      <display_name>Heat Pump: Type</display_name>
      <description>The type of heat pump. Use 'none' if there is no heat pump.</description>
      <type>Choice</type>
      <required>true</required>
      <model_dependent>false</model_dependent>
      <default_value>none</default_value>
      <choices>
        <choice>
          <value>none</value>
          <display_name>none</display_name>
        </choice>
        <choice>
          <value>air-to-air</value>
          <display_name>air-to-air</display_name>
        </choice>
        <choice>
          <value>mini-split</value>
          <display_name>mini-split</display_name>
        </choice>
        <choice>
          <value>ground-to-air</value>
          <display_name>ground-to-air</display_name>
        </choice>
        <choice>
          <value>packaged terminal heat pump</value>
          <display_name>packaged terminal heat pump</display_name>
        </choice>
        <choice>
          <value>room air conditioner with reverse cycle</value>
          <display_name>room air conditioner with reverse cycle</display_name>
        </choice>
      </choices>
    </argument>
    <argument>
      <name>heat_pump_heating_efficiency_type</name>
      <display_name>Heat Pump: Heating Efficiency Type</display_name>
      <description>The heating efficiency type of heat pump. System types air-to-air and mini-split use HSPF or HSPF2. System types ground-to-air, packaged terminal heat pump and room air conditioner with reverse cycle use COP.</description>
      <type>Choice</type>
      <required>true</required>
      <model_dependent>false</model_dependent>
      <default_value>HSPF</default_value>
      <choices>
        <choice>
          <value>HSPF</value>
          <display_name>HSPF</display_name>
        </choice>
        <choice>
          <value>HSPF2</value>
          <display_name>HSPF2</display_name>
        </choice>
        <choice>
          <value>COP</value>
          <display_name>COP</display_name>
        </choice>
      </choices>
    </argument>
    <argument>
      <name>heat_pump_heating_efficiency</name>
      <display_name>Heat Pump: Heating Efficiency</display_name>
      <description>The rated heating efficiency value of the heat pump.</description>
      <type>Double</type>
      <required>true</required>
      <model_dependent>false</model_dependent>
      <default_value>7.7</default_value>
    </argument>
    <argument>
      <name>heat_pump_cooling_efficiency_type</name>
      <display_name>Heat Pump: Cooling Efficiency Type</display_name>
      <description>The cooling efficiency type of heat pump. System types air-to-air and mini-split use SEER or SEER2. System types ground-to-air, packaged terminal heat pump and room air conditioner with reverse cycle use EER.</description>
      <type>Choice</type>
      <required>true</required>
      <model_dependent>false</model_dependent>
      <default_value>SEER</default_value>
      <choices>
        <choice>
          <value>SEER</value>
          <display_name>SEER</display_name>
        </choice>
        <choice>
          <value>SEER2</value>
          <display_name>SEER2</display_name>
        </choice>
        <choice>
          <value>EER</value>
          <display_name>EER</display_name>
        </choice>
        <choice>
          <value>CEER</value>
          <display_name>CEER</display_name>
        </choice>
      </choices>
    </argument>
    <argument>
      <name>heat_pump_cooling_efficiency</name>
      <display_name>Heat Pump: Cooling Efficiency</display_name>
      <description>The rated cooling efficiency value of the heat pump.</description>
      <type>Double</type>
      <required>true</required>
      <model_dependent>false</model_dependent>
      <default_value>13</default_value>
    </argument>
    <argument>
      <name>heat_pump_cooling_compressor_type</name>
      <display_name>Heat Pump: Cooling Compressor Type</display_name>
      <description>The compressor type of the heat pump. Only applies to air-to-air and mini-split. If not provided, the OS-HPXML default (see &lt;a href='https://openstudio-hpxml.readthedocs.io/en/v1.10.0/workflow_inputs.html#air-to-air-heat-pump'&gt;Air-to-Air Heat Pump&lt;/a&gt;, &lt;a href='https://openstudio-hpxml.readthedocs.io/en/v1.10.0/workflow_inputs.html#mini-split-heat-pump'&gt;Mini-Split Heat Pump&lt;/a&gt;) is used.</description>
      <type>Choice</type>
      <required>false</required>
      <model_dependent>false</model_dependent>
      <choices>
        <choice>
          <value>single stage</value>
          <display_name>single stage</display_name>
        </choice>
        <choice>
          <value>two stage</value>
          <display_name>two stage</display_name>
        </choice>
        <choice>
          <value>variable speed</value>
          <display_name>variable speed</display_name>
        </choice>
      </choices>
    </argument>
    <argument>
      <name>heat_pump_cooling_sensible_heat_fraction</name>
      <display_name>Heat Pump: Cooling Sensible Heat Fraction</display_name>
      <description>The sensible heat fraction of the heat pump. If not provided, the OS-HPXML default (see &lt;a href='https://openstudio-hpxml.readthedocs.io/en/v1.10.0/workflow_inputs.html#air-to-air-heat-pump'&gt;Air-to-Air Heat Pump&lt;/a&gt;, &lt;a href='https://openstudio-hpxml.readthedocs.io/en/v1.10.0/workflow_inputs.html#mini-split-heat-pump'&gt;Mini-Split Heat Pump&lt;/a&gt;, &lt;a href='https://openstudio-hpxml.readthedocs.io/en/v1.10.0/workflow_inputs.html#packaged-terminal-heat-pump'&gt;Packaged Terminal Heat Pump&lt;/a&gt;, &lt;a href='https://openstudio-hpxml.readthedocs.io/en/v1.10.0/workflow_inputs.html#room-air-conditioner-w-reverse-cycle'&gt;Room Air Conditioner w/ Reverse Cycle&lt;/a&gt;, &lt;a href='https://openstudio-hpxml.readthedocs.io/en/v1.10.0/workflow_inputs.html#ground-to-air-heat-pump'&gt;Ground-to-Air Heat Pump&lt;/a&gt;) is used.</description>
      <type>Double</type>
      <units>Frac</units>
      <required>false</required>
      <model_dependent>false</model_dependent>
    </argument>
    <argument>
      <name>heat_pump_heating_capacity</name>
      <display_name>Heat Pump: Heating Capacity</display_name>
      <description>The output heating capacity of the heat pump. If not provided, the OS-HPXML autosized default (see &lt;a href='https://openstudio-hpxml.readthedocs.io/en/v1.10.0/workflow_inputs.html#air-to-air-heat-pump'&gt;Air-to-Air Heat Pump&lt;/a&gt;, &lt;a href='https://openstudio-hpxml.readthedocs.io/en/v1.10.0/workflow_inputs.html#mini-split-heat-pump'&gt;Mini-Split Heat Pump&lt;/a&gt;, &lt;a href='https://openstudio-hpxml.readthedocs.io/en/v1.10.0/workflow_inputs.html#packaged-terminal-heat-pump'&gt;Packaged Terminal Heat Pump&lt;/a&gt;, &lt;a href='https://openstudio-hpxml.readthedocs.io/en/v1.10.0/workflow_inputs.html#room-air-conditioner-w-reverse-cycle'&gt;Room Air Conditioner w/ Reverse Cycle&lt;/a&gt;, &lt;a href='https://openstudio-hpxml.readthedocs.io/en/v1.10.0/workflow_inputs.html#ground-to-air-heat-pump'&gt;Ground-to-Air Heat Pump&lt;/a&gt;) is used.</description>
      <type>Double</type>
      <units>Btu/hr</units>
      <required>false</required>
      <model_dependent>false</model_dependent>
    </argument>
    <argument>
      <name>heat_pump_heating_autosizing_factor</name>
      <display_name>Heat Pump: Heating Autosizing Factor</display_name>
      <description>The capacity scaling factor applied to the auto-sizing methodology. If not provided, 1.0 is used.</description>
      <type>Double</type>
      <required>false</required>
      <model_dependent>false</model_dependent>
    </argument>
    <argument>
      <name>heat_pump_heating_autosizing_limit</name>
      <display_name>Heat Pump: Heating Autosizing Limit</display_name>
      <description>The maximum capacity limit applied to the auto-sizing methodology. If not provided, no limit is used.</description>
      <type>Double</type>
      <units>Btu/hr</units>
      <required>false</required>
      <model_dependent>false</model_dependent>
    </argument>
    <argument>
      <name>heat_pump_heating_capacity_retention_fraction</name>
      <display_name>Heat Pump: Heating Capacity Retention Fraction</display_name>
      <description>The output heating capacity of the heat pump at a user-specified temperature (e.g., 17F or 5F) divided by the above nominal heating capacity. Applies to all heat pump types except ground-to-air. If not provided, the OS-HPXML default (see &lt;a href='https://openstudio-hpxml.readthedocs.io/en/v1.10.0/workflow_inputs.html#air-to-air-heat-pump'&gt;Air-to-Air Heat Pump&lt;/a&gt;, &lt;a href='https://openstudio-hpxml.readthedocs.io/en/v1.10.0/workflow_inputs.html#mini-split-heat-pump'&gt;Mini-Split Heat Pump&lt;/a&gt;, &lt;a href='https://openstudio-hpxml.readthedocs.io/en/v1.10.0/workflow_inputs.html#packaged-terminal-heat-pump'&gt;Packaged Terminal Heat Pump&lt;/a&gt;, &lt;a href='https://openstudio-hpxml.readthedocs.io/en/v1.10.0/workflow_inputs.html#room-air-conditioner-w-reverse-cycle'&gt;Room Air Conditioner w/ Reverse Cycle&lt;/a&gt;) is used.</description>
      <type>Double</type>
      <units>Frac</units>
      <required>false</required>
      <model_dependent>false</model_dependent>
    </argument>
    <argument>
      <name>heat_pump_heating_capacity_retention_temp</name>
      <display_name>Heat Pump: Heating Capacity Retention Temperature</display_name>
      <description>The user-specified temperature (e.g., 17F or 5F) for the above heating capacity retention fraction. Applies to all heat pump types except ground-to-air. Required if the Heating Capacity Retention Fraction is provided.</description>
      <type>Double</type>
      <units>F</units>
      <required>false</required>
      <model_dependent>false</model_dependent>
    </argument>
    <argument>
      <name>heat_pump_cooling_capacity</name>
      <display_name>Heat Pump: Cooling Capacity</display_name>
      <description>The output cooling capacity of the heat pump. If not provided, the OS-HPXML autosized default (see &lt;a href='https://openstudio-hpxml.readthedocs.io/en/v1.10.0/workflow_inputs.html#air-to-air-heat-pump'&gt;Air-to-Air Heat Pump&lt;/a&gt;, &lt;a href='https://openstudio-hpxml.readthedocs.io/en/v1.10.0/workflow_inputs.html#mini-split-heat-pump'&gt;Mini-Split Heat Pump&lt;/a&gt;, &lt;a href='https://openstudio-hpxml.readthedocs.io/en/v1.10.0/workflow_inputs.html#packaged-terminal-heat-pump'&gt;Packaged Terminal Heat Pump&lt;/a&gt;, &lt;a href='https://openstudio-hpxml.readthedocs.io/en/v1.10.0/workflow_inputs.html#room-air-conditioner-w-reverse-cycle'&gt;Room Air Conditioner w/ Reverse Cycle&lt;/a&gt;, &lt;a href='https://openstudio-hpxml.readthedocs.io/en/v1.10.0/workflow_inputs.html#ground-to-air-heat-pump'&gt;Ground-to-Air Heat Pump&lt;/a&gt;) is used.</description>
      <type>Double</type>
      <units>Btu/hr</units>
      <required>false</required>
      <model_dependent>false</model_dependent>
    </argument>
    <argument>
      <name>heat_pump_cooling_autosizing_factor</name>
      <display_name>Heat Pump: Cooling Autosizing Factor</display_name>
      <description>The capacity scaling factor applied to the auto-sizing methodology. If not provided, 1.0 is used.</description>
      <type>Double</type>
      <required>false</required>
      <model_dependent>false</model_dependent>
    </argument>
    <argument>
      <name>heat_pump_cooling_autosizing_limit</name>
      <display_name>Heat Pump: Cooling Autosizing Limit</display_name>
      <description>The maximum capacity limit applied to the auto-sizing methodology. If not provided, no limit is used.</description>
      <type>Double</type>
      <units>Btu/hr</units>
      <required>false</required>
      <model_dependent>false</model_dependent>
    </argument>
    <argument>
      <name>heat_pump_fraction_heat_load_served</name>
      <display_name>Heat Pump: Fraction Heat Load Served</display_name>
      <description>The heating load served by the heat pump.</description>
      <type>Double</type>
      <units>Frac</units>
      <required>true</required>
      <model_dependent>false</model_dependent>
      <default_value>1</default_value>
    </argument>
    <argument>
      <name>heat_pump_fraction_cool_load_served</name>
      <display_name>Heat Pump: Fraction Cool Load Served</display_name>
      <description>The cooling load served by the heat pump.</description>
      <type>Double</type>
      <units>Frac</units>
      <required>true</required>
      <model_dependent>false</model_dependent>
      <default_value>1</default_value>
    </argument>
    <argument>
      <name>heat_pump_compressor_lockout_temp</name>
      <display_name>Heat Pump: Compressor Lockout Temperature</display_name>
      <description>The temperature below which the heat pump compressor is disabled. If both this and Backup Heating Lockout Temperature are provided and use the same value, it essentially defines a switchover temperature (for, e.g., a dual-fuel heat pump). Applies to all heat pump types other than ground-to-air. If not provided, the OS-HPXML default (see &lt;a href='https://openstudio-hpxml.readthedocs.io/en/v1.10.0/workflow_inputs.html#air-to-air-heat-pump'&gt;Air-to-Air Heat Pump&lt;/a&gt;, &lt;a href='https://openstudio-hpxml.readthedocs.io/en/v1.10.0/workflow_inputs.html#mini-split-heat-pump'&gt;Mini-Split Heat Pump&lt;/a&gt;, &lt;a href='https://openstudio-hpxml.readthedocs.io/en/v1.10.0/workflow_inputs.html#packaged-terminal-heat-pump'&gt;Packaged Terminal Heat Pump&lt;/a&gt;, &lt;a href='https://openstudio-hpxml.readthedocs.io/en/v1.10.0/workflow_inputs.html#room-air-conditioner-w-reverse-cycle'&gt;Room Air Conditioner w/ Reverse Cycle&lt;/a&gt;) is used.</description>
      <type>Double</type>
      <units>F</units>
      <required>false</required>
      <model_dependent>false</model_dependent>
    </argument>
    <argument>
      <name>heat_pump_backup_type</name>
      <display_name>Heat Pump: Backup Type</display_name>
      <description>The backup type of the heat pump. If 'integrated', represents e.g. built-in electric strip heat or dual-fuel integrated furnace. If 'separate', represents e.g. electric baseboard or boiler based on the Heating System 2 specified below. Use 'none' if there is no backup heating.</description>
      <type>Choice</type>
      <required>true</required>
      <model_dependent>false</model_dependent>
      <default_value>integrated</default_value>
      <choices>
        <choice>
          <value>none</value>
          <display_name>none</display_name>
        </choice>
        <choice>
          <value>integrated</value>
          <display_name>integrated</display_name>
        </choice>
        <choice>
          <value>separate</value>
          <display_name>separate</display_name>
        </choice>
      </choices>
    </argument>
    <argument>
      <name>heat_pump_backup_heating_autosizing_factor</name>
      <display_name>Heat Pump: Backup Heating Autosizing Factor</display_name>
      <description>The capacity scaling factor applied to the auto-sizing methodology if Backup Type is 'integrated'. If not provided, 1.0 is used. If Backup Type is 'separate', use Heating System 2: Heating Autosizing Factor.</description>
      <type>Double</type>
      <required>false</required>
      <model_dependent>false</model_dependent>
    </argument>
    <argument>
      <name>heat_pump_backup_heating_autosizing_limit</name>
      <display_name>Heat Pump: Backup Heating Autosizing Limit</display_name>
      <description>The maximum capacity limit applied to the auto-sizing methodology if Backup Type is 'integrated'. If not provided, no limit is used. If Backup Type is 'separate', use Heating System 2: Heating Autosizing Limit.</description>
      <type>Double</type>
      <units>Btu/hr</units>
      <required>false</required>
      <model_dependent>false</model_dependent>
    </argument>
    <argument>
      <name>heat_pump_backup_fuel</name>
      <display_name>Heat Pump: Backup Fuel Type</display_name>
      <description>The backup fuel type of the heat pump. Only applies if Backup Type is 'integrated'.</description>
      <type>Choice</type>
      <required>true</required>
      <model_dependent>false</model_dependent>
      <default_value>electricity</default_value>
      <choices>
        <choice>
          <value>electricity</value>
          <display_name>electricity</display_name>
        </choice>
        <choice>
          <value>natural gas</value>
          <display_name>natural gas</display_name>
        </choice>
        <choice>
          <value>fuel oil</value>
          <display_name>fuel oil</display_name>
        </choice>
        <choice>
          <value>propane</value>
          <display_name>propane</display_name>
        </choice>
      </choices>
    </argument>
    <argument>
      <name>heat_pump_backup_heating_efficiency</name>
      <display_name>Heat Pump: Backup Rated Efficiency</display_name>
      <description>The backup rated efficiency value of the heat pump. Percent for electricity fuel type. AFUE otherwise. Only applies if Backup Type is 'integrated'.</description>
      <type>Double</type>
      <required>true</required>
      <model_dependent>false</model_dependent>
      <default_value>1</default_value>
    </argument>
    <argument>
      <name>heat_pump_backup_heating_capacity</name>
      <display_name>Heat Pump: Backup Heating Capacity</display_name>
      <description>The backup output heating capacity of the heat pump. If not provided, the OS-HPXML autosized default (see &lt;a href='https://openstudio-hpxml.readthedocs.io/en/v1.10.0/workflow_inputs.html#backup'&gt;Backup&lt;/a&gt;) is used. Only applies if Backup Type is 'integrated'.</description>
      <type>Double</type>
      <units>Btu/hr</units>
      <required>false</required>
      <model_dependent>false</model_dependent>
    </argument>
    <argument>
      <name>heat_pump_backup_heating_lockout_temp</name>
      <display_name>Heat Pump: Backup Heating Lockout Temperature</display_name>
      <description>The temperature above which the heat pump backup system is disabled. If both this and Compressor Lockout Temperature are provided and use the same value, it essentially defines a switchover temperature (for, e.g., a dual-fuel heat pump). Applies for both Backup Type of 'integrated' and 'separate'. If not provided, the OS-HPXML default (see &lt;a href='https://openstudio-hpxml.readthedocs.io/en/v1.10.0/workflow_inputs.html#backup'&gt;Backup&lt;/a&gt;) is used.</description>
      <type>Double</type>
      <units>F</units>
      <required>false</required>
      <model_dependent>false</model_dependent>
    </argument>
    <argument>
      <name>heat_pump_sizing_methodology</name>
      <display_name>Heat Pump: Sizing Methodology</display_name>
      <description>The auto-sizing methodology to use when the heat pump capacity is not provided. If not provided, the OS-HPXML default (see &lt;a href='https://openstudio-hpxml.readthedocs.io/en/v1.10.0/workflow_inputs.html#hpxml-hvac-sizing-control'&gt;HPXML HVAC Sizing Control&lt;/a&gt;) is used.</description>
      <type>Choice</type>
      <required>false</required>
      <model_dependent>false</model_dependent>
      <choices>
        <choice>
          <value>ACCA</value>
          <display_name>ACCA</display_name>
        </choice>
        <choice>
          <value>HERS</value>
          <display_name>HERS</display_name>
        </choice>
        <choice>
          <value>MaxLoad</value>
          <display_name>MaxLoad</display_name>
        </choice>
      </choices>
    </argument>
    <argument>
      <name>heat_pump_backup_sizing_methodology</name>
      <display_name>Heat Pump: Backup Sizing Methodology</display_name>
      <description>The auto-sizing methodology to use when the heat pump backup capacity is not provided. If not provided, the OS-HPXML default (see &lt;a href='https://openstudio-hpxml.readthedocs.io/en/v1.10.0/workflow_inputs.html#hpxml-hvac-sizing-control'&gt;HPXML HVAC Sizing Control&lt;/a&gt;) is used.</description>
      <type>Choice</type>
      <required>false</required>
      <model_dependent>false</model_dependent>
      <choices>
        <choice>
          <value>emergency</value>
          <display_name>emergency</display_name>
        </choice>
        <choice>
          <value>supplemental</value>
          <display_name>supplemental</display_name>
        </choice>
      </choices>
    </argument>
    <argument>
      <name>heat_pump_is_ducted</name>
      <display_name>Heat Pump: Is Ducted</display_name>
      <description>Whether the heat pump is ducted or not. Only used for mini-split. It's assumed that air-to-air and ground-to-air are ducted, and packaged terminal heat pump and room air conditioner with reverse cycle are not ducted. If not provided, assumes not ducted.</description>
      <type>Boolean</type>
      <required>false</required>
      <model_dependent>false</model_dependent>
      <choices>
        <choice>
          <value>true</value>
          <display_name>true</display_name>
        </choice>
        <choice>
          <value>false</value>
          <display_name>false</display_name>
        </choice>
      </choices>
    </argument>
    <argument>
      <name>heat_pump_airflow_defect_ratio</name>
      <display_name>Heat Pump: Airflow Defect Ratio</display_name>
      <description>The airflow defect ratio, defined as (InstalledAirflow - DesignAirflow) / DesignAirflow, of the heat pump per ANSI/RESNET/ACCA Standard 310. A value of zero means no airflow defect. Applies only to air-to-air, ducted mini-split, and ground-to-air. If not provided, assumes no defect.</description>
      <type>Double</type>
      <units>Frac</units>
      <required>false</required>
      <model_dependent>false</model_dependent>
    </argument>
    <argument>
      <name>heat_pump_charge_defect_ratio</name>
      <display_name>Heat Pump: Charge Defect Ratio</display_name>
      <description>The refrigerant charge defect ratio, defined as (InstalledCharge - DesignCharge) / DesignCharge, of the heat pump per ANSI/RESNET/ACCA Standard 310. A value of zero means no refrigerant charge defect. Applies to all heat pump types. If not provided, assumes no defect.</description>
      <type>Double</type>
      <units>Frac</units>
      <required>false</required>
      <model_dependent>false</model_dependent>
    </argument>
    <argument>
      <name>heat_pump_crankcase_heater_watts</name>
      <display_name>Heat Pump: Crankcase Heater Power Watts</display_name>
      <description>Heat Pump crankcase heater power consumption in Watts. Applies only to air-to-air, mini-split, packaged terminal heat pump and room air conditioner with reverse cycle. If not provided, the OS-HPXML default (see &lt;a href='https://openstudio-hpxml.readthedocs.io/en/v1.10.0/workflow_inputs.html#air-to-air-heat-pump'&gt;Air-to-Air Heat Pump&lt;/a&gt;, &lt;a href='https://openstudio-hpxml.readthedocs.io/en/v1.10.0/workflow_inputs.html#mini-split-heat-pump'&gt;Mini-Split Heat Pump&lt;/a&gt;, &lt;a href='https://openstudio-hpxml.readthedocs.io/en/v1.10.0/workflow_inputs.html#packaged-terminal-heat-pump'&gt;Packaged Terminal Heat Pump&lt;/a&gt;, &lt;a href='https://openstudio-hpxml.readthedocs.io/en/v1.10.0/workflow_inputs.html#room-air-conditioner-w-reverse-cycle'&gt;Room Air Conditioner w/ Reverse Cycle&lt;/a&gt;) is used.</description>
      <type>Double</type>
      <units>W</units>
      <required>false</required>
      <model_dependent>false</model_dependent>
    </argument>
    <argument>
      <name>hvac_perf_data_capacity_type</name>
      <display_name>HVAC Detailed Performance Data: Capacity Type</display_name>
      <description>Type of capacity values for detailed performance data if available. Applies only to variable-speed air-source HVAC systems (central air conditioners, mini-split air conditioners, air-to-air heat pumps, and mini-split heat pumps).</description>
      <type>Choice</type>
      <units>Absolute capacities</units>
      <required>false</required>
      <model_dependent>false</model_dependent>
      <choices>
        <choice>
          <value>Absolute capacities</value>
          <display_name>Absolute capacities</display_name>
        </choice>
        <choice>
          <value>Normalized capacity fractions</value>
          <display_name>Normalized capacity fractions</display_name>
        </choice>
      </choices>
    </argument>
    <argument>
      <name>hvac_perf_data_heating_outdoor_temperatures</name>
      <display_name>HVAC Detailed Performance Data: Heating Outdoor Temperatures</display_name>
      <description>Outdoor temperatures of heating detailed performance data if available. Applies only to variable-speed air-source HVAC systems (central air conditioners, mini-split air conditioners, air-to-air heat pumps, and mini-split heat pumps). One of the outdoor temperatures must be 47 F. At least two performance data points are required using a comma-separated list.</description>
      <type>String</type>
      <units>F</units>
      <required>false</required>
      <model_dependent>false</model_dependent>
    </argument>
    <argument>
      <name>hvac_perf_data_heating_min_speed_capacities</name>
      <display_name>HVAC Detailed Performance Data: Heating Minimum Speed Capacities</display_name>
      <description>Minimum speed capacities of heating detailed performance data if available. Applies only to variable-speed air-source HVAC systems (central air conditioners, mini-split air conditioners, air-to-air heat pumps, and mini-split heat pumps). At least two performance data points are required using a comma-separated list.</description>
      <type>String</type>
      <units>Btu/hr or Frac</units>
      <required>false</required>
      <model_dependent>false</model_dependent>
    </argument>
    <argument>
      <name>hvac_perf_data_heating_max_speed_capacities</name>
      <display_name>HVAC Detailed Performance Data: Heating Maximum Speed Capacities</display_name>
      <description>Maximum speed capacities of heating detailed performance data if available. Applies only to variable-speed air-source HVAC systems (central air conditioners, mini-split air conditioners, air-to-air heat pumps, and mini-split heat pumps). At least two performance data points are required using a comma-separated list.</description>
      <type>String</type>
      <units>Btu/hr or Frac</units>
      <required>false</required>
      <model_dependent>false</model_dependent>
    </argument>
    <argument>
      <name>hvac_perf_data_heating_min_speed_cops</name>
      <display_name>HVAC Detailed Performance Data: Heating Minimum Speed COPs</display_name>
      <description>Minimum speed efficiency COP values of heating detailed performance data if available. Applies only to variable-speed air-source HVAC systems (central air conditioners, mini-split air conditioners, air-to-air heat pumps, and mini-split heat pumps). At least two performance data points are required using a comma-separated list.</description>
      <type>String</type>
      <units>W/W</units>
      <required>false</required>
      <model_dependent>false</model_dependent>
    </argument>
    <argument>
      <name>hvac_perf_data_heating_max_speed_cops</name>
      <display_name>HVAC Detailed Performance Data: Heating Maximum Speed COPs</display_name>
      <description>Maximum speed efficiency COP values of heating detailed performance data if available. Applies only to variable-speed air-source HVAC systems (central air conditioners, mini-split air conditioners, air-to-air heat pumps, and mini-split heat pumps). At least two performance data points are required using a comma-separated list.</description>
      <type>String</type>
      <units>W/W</units>
      <required>false</required>
      <model_dependent>false</model_dependent>
    </argument>
    <argument>
      <name>hvac_perf_data_cooling_outdoor_temperatures</name>
      <display_name>HVAC Detailed Performance Data: Cooling Outdoor Temperatures</display_name>
      <description>Outdoor temperatures of cooling detailed performance data if available. Applies only to variable-speed air-source HVAC systems (central air conditioners, mini-split air conditioners, air-to-air heat pumps, and mini-split heat pumps). One of the outdoor temperatures must be 95 F. At least two performance data points are required using a comma-separated list.</description>
      <type>String</type>
      <units>F</units>
      <required>false</required>
      <model_dependent>false</model_dependent>
    </argument>
    <argument>
      <name>hvac_perf_data_cooling_min_speed_capacities</name>
      <display_name>HVAC Detailed Performance Data: Cooling Minimum Speed Capacities</display_name>
      <description>Minimum speed capacities of cooling detailed performance data if available. Applies only to variable-speed air-source HVAC systems (central air conditioners, mini-split air conditioners, air-to-air heat pumps, and mini-split heat pumps). At least two performance data points are required using a comma-separated list.</description>
      <type>String</type>
      <units>Btu/hr or Frac</units>
      <required>false</required>
      <model_dependent>false</model_dependent>
    </argument>
    <argument>
      <name>hvac_perf_data_cooling_max_speed_capacities</name>
      <display_name>HVAC Detailed Performance Data: Cooling Maximum Speed Capacities</display_name>
      <description>Maximum speed capacities of cooling detailed performance data if available. Applies only to variable-speed air-source HVAC systems (central air conditioners, mini-split air conditioners, air-to-air heat pumps, and mini-split heat pumps). At least two performance data points are required using a comma-separated list.</description>
      <type>String</type>
      <units>Btu/hr or Frac</units>
      <required>false</required>
      <model_dependent>false</model_dependent>
    </argument>
    <argument>
      <name>hvac_perf_data_cooling_min_speed_cops</name>
      <display_name>HVAC Detailed Performance Data: Cooling Minimum Speed COPs</display_name>
      <description>Minimum speed efficiency COP values of cooling detailed performance data if available. Applies only to variable-speed air-source HVAC systems (central air conditioners, mini-split air conditioners, air-to-air heat pumps, and mini-split heat pumps). At least two performance data points are required using a comma-separated list.</description>
      <type>String</type>
      <units>W/W</units>
      <required>false</required>
      <model_dependent>false</model_dependent>
    </argument>
    <argument>
      <name>hvac_perf_data_cooling_max_speed_cops</name>
      <display_name>HVAC Detailed Performance Data: Cooling Maximum Speed COPs</display_name>
      <description>Maximum speed efficiency COP values of cooling detailed performance data if available. Applies only to variable-speed air-source HVAC systems (central air conditioners, mini-split air conditioners, air-to-air heat pumps, and mini-split heat pumps). At least two performance data points are required using a comma-separated list.</description>
      <type>String</type>
      <units>W/W</units>
      <required>false</required>
      <model_dependent>false</model_dependent>
    </argument>
    <argument>
      <name>geothermal_loop_configuration</name>
      <display_name>Geothermal Loop: Configuration</display_name>
      <description>Configuration of the geothermal loop. Only applies to ground-to-air heat pump type. If not provided, the OS-HPXML default (see &lt;a href='https://openstudio-hpxml.readthedocs.io/en/v1.10.0/workflow_inputs.html#ground-to-air-heat-pump'&gt;Ground-to-Air Heat Pump&lt;/a&gt;) is used.</description>
      <type>Choice</type>
      <required>false</required>
      <model_dependent>false</model_dependent>
      <choices>
        <choice>
          <value>none</value>
          <display_name>none</display_name>
        </choice>
        <choice>
          <value>vertical</value>
          <display_name>vertical</display_name>
        </choice>
      </choices>
    </argument>
    <argument>
      <name>geothermal_loop_borefield_configuration</name>
      <display_name>Geothermal Loop: Borefield Configuration</display_name>
      <description>Borefield configuration of the geothermal loop. Only applies to ground-to-air heat pump type. If not provided, the OS-HPXML default (see &lt;a href='https://openstudio-hpxml.readthedocs.io/en/v1.10.0/workflow_inputs.html#hpxml-geothermal-loops'&gt;HPXML Geothermal Loops&lt;/a&gt;) is used.</description>
      <type>Choice</type>
      <required>false</required>
      <model_dependent>false</model_dependent>
      <choices>
        <choice>
          <value>Rectangle</value>
          <display_name>Rectangle</display_name>
        </choice>
        <choice>
          <value>Open Rectangle</value>
          <display_name>Open Rectangle</display_name>
        </choice>
        <choice>
          <value>C</value>
          <display_name>C</display_name>
        </choice>
        <choice>
          <value>L</value>
          <display_name>L</display_name>
        </choice>
        <choice>
          <value>U</value>
          <display_name>U</display_name>
        </choice>
        <choice>
          <value>Lopsided U</value>
          <display_name>Lopsided U</display_name>
        </choice>
      </choices>
    </argument>
    <argument>
      <name>geothermal_loop_loop_flow</name>
      <display_name>Geothermal Loop: Loop Flow</display_name>
      <description>Water flow rate through the geothermal loop. Only applies to ground-to-air heat pump type. If not provided, the OS-HPXML autosized default (see &lt;a href='https://openstudio-hpxml.readthedocs.io/en/v1.10.0/workflow_inputs.html#hpxml-geothermal-loops'&gt;HPXML Geothermal Loops&lt;/a&gt;) is used.</description>
      <type>Double</type>
      <units>gpm</units>
      <required>false</required>
      <model_dependent>false</model_dependent>
    </argument>
    <argument>
      <name>geothermal_loop_boreholes_count</name>
      <display_name>Geothermal Loop: Boreholes Count</display_name>
      <description>Number of boreholes. Only applies to ground-to-air heat pump type. If not provided, the OS-HPXML autosized default (see &lt;a href='https://openstudio-hpxml.readthedocs.io/en/v1.10.0/workflow_inputs.html#hpxml-geothermal-loops'&gt;HPXML Geothermal Loops&lt;/a&gt;) is used.</description>
      <type>Integer</type>
      <units>#</units>
      <required>false</required>
      <model_dependent>false</model_dependent>
    </argument>
    <argument>
      <name>geothermal_loop_boreholes_length</name>
      <display_name>Geothermal Loop: Boreholes Length</display_name>
      <description>Average length of each borehole (vertical). Only applies to ground-to-air heat pump type. If not provided, the OS-HPXML autosized default (see &lt;a href='https://openstudio-hpxml.readthedocs.io/en/v1.10.0/workflow_inputs.html#hpxml-geothermal-loops'&gt;HPXML Geothermal Loops&lt;/a&gt;) is used.</description>
      <type>Double</type>
      <units>ft</units>
      <required>false</required>
      <model_dependent>false</model_dependent>
    </argument>
    <argument>
      <name>geothermal_loop_boreholes_spacing</name>
      <display_name>Geothermal Loop: Boreholes Spacing</display_name>
      <description>Distance between bores. Only applies to ground-to-air heat pump type. If not provided, the OS-HPXML default (see &lt;a href='https://openstudio-hpxml.readthedocs.io/en/v1.10.0/workflow_inputs.html#hpxml-geothermal-loops'&gt;HPXML Geothermal Loops&lt;/a&gt;) is used.</description>
      <type>Double</type>
      <units>ft</units>
      <required>false</required>
      <model_dependent>false</model_dependent>
    </argument>
    <argument>
      <name>geothermal_loop_boreholes_diameter</name>
      <display_name>Geothermal Loop: Boreholes Diameter</display_name>
      <description>Diameter of bores. Only applies to ground-to-air heat pump type. If not provided, the OS-HPXML default (see &lt;a href='https://openstudio-hpxml.readthedocs.io/en/v1.10.0/workflow_inputs.html#hpxml-geothermal-loops'&gt;HPXML Geothermal Loops&lt;/a&gt;) is used.</description>
      <type>Double</type>
      <units>in</units>
      <required>false</required>
      <model_dependent>false</model_dependent>
    </argument>
    <argument>
      <name>geothermal_loop_grout_type</name>
      <display_name>Geothermal Loop: Grout Type</display_name>
      <description>Grout type of the geothermal loop. Only applies to ground-to-air heat pump type. If not provided, the OS-HPXML default (see &lt;a href='https://openstudio-hpxml.readthedocs.io/en/v1.10.0/workflow_inputs.html#hpxml-geothermal-loops'&gt;HPXML Geothermal Loops&lt;/a&gt;) is used.</description>
      <type>Choice</type>
      <required>false</required>
      <model_dependent>false</model_dependent>
      <choices>
        <choice>
          <value>standard</value>
          <display_name>standard</display_name>
        </choice>
        <choice>
          <value>thermally enhanced</value>
          <display_name>thermally enhanced</display_name>
        </choice>
      </choices>
    </argument>
    <argument>
      <name>geothermal_loop_pipe_type</name>
      <display_name>Geothermal Loop: Pipe Type</display_name>
      <description>Pipe type of the geothermal loop. Only applies to ground-to-air heat pump type. If not provided, the OS-HPXML default (see &lt;a href='https://openstudio-hpxml.readthedocs.io/en/v1.10.0/workflow_inputs.html#hpxml-geothermal-loops'&gt;HPXML Geothermal Loops&lt;/a&gt;) is used.</description>
      <type>Choice</type>
      <required>false</required>
      <model_dependent>false</model_dependent>
      <choices>
        <choice>
          <value>standard</value>
          <display_name>standard</display_name>
        </choice>
        <choice>
          <value>thermally enhanced</value>
          <display_name>thermally enhanced</display_name>
        </choice>
      </choices>
    </argument>
    <argument>
      <name>geothermal_loop_pipe_diameter</name>
      <display_name>Geothermal Loop: Pipe Diameter</display_name>
      <description>Pipe diameter of the geothermal loop. Only applies to ground-to-air heat pump type. If not provided, the OS-HPXML default (see &lt;a href='https://openstudio-hpxml.readthedocs.io/en/v1.10.0/workflow_inputs.html#hpxml-geothermal-loops'&gt;HPXML Geothermal Loops&lt;/a&gt;) is used.</description>
      <type>Choice</type>
      <units>in</units>
      <required>false</required>
      <model_dependent>false</model_dependent>
      <choices>
        <choice>
          <value>3/4" pipe</value>
          <display_name>3/4" pipe</display_name>
        </choice>
        <choice>
          <value>1" pipe</value>
          <display_name>1" pipe</display_name>
        </choice>
        <choice>
          <value>1-1/4" pipe</value>
          <display_name>1-1/4" pipe</display_name>
        </choice>
      </choices>
    </argument>
    <argument>
      <name>heating_system_2_type</name>
      <display_name>Heating System 2: Type</display_name>
      <description>The type of the second heating system. If a heat pump is specified and the backup type is 'separate', this heating system represents 'separate' backup heating. For ducted heat pumps where the backup heating system is a 'Furnace', the backup would typically be characterized as 'integrated' in that the furnace and heat pump share the same distribution system and blower fan; a 'Furnace' as 'separate' backup to a ducted heat pump is not supported.</description>
      <type>Choice</type>
      <required>true</required>
      <model_dependent>false</model_dependent>
      <default_value>none</default_value>
      <choices>
        <choice>
          <value>none</value>
          <display_name>none</display_name>
        </choice>
        <choice>
          <value>Furnace</value>
          <display_name>Furnace</display_name>
        </choice>
        <choice>
          <value>WallFurnace</value>
          <display_name>WallFurnace</display_name>
        </choice>
        <choice>
          <value>FloorFurnace</value>
          <display_name>FloorFurnace</display_name>
        </choice>
        <choice>
          <value>Boiler</value>
          <display_name>Boiler</display_name>
        </choice>
        <choice>
          <value>ElectricResistance</value>
          <display_name>ElectricResistance</display_name>
        </choice>
        <choice>
          <value>Stove</value>
          <display_name>Stove</display_name>
        </choice>
        <choice>
          <value>SpaceHeater</value>
          <display_name>SpaceHeater</display_name>
        </choice>
        <choice>
          <value>Fireplace</value>
          <display_name>Fireplace</display_name>
        </choice>
      </choices>
    </argument>
    <argument>
      <name>heating_system_2_fuel</name>
      <display_name>Heating System 2: Fuel Type</display_name>
      <description>The fuel type of the second heating system. Ignored for ElectricResistance.</description>
      <type>Choice</type>
      <required>true</required>
      <model_dependent>false</model_dependent>
      <default_value>electricity</default_value>
      <choices>
        <choice>
          <value>electricity</value>
          <display_name>electricity</display_name>
        </choice>
        <choice>
          <value>natural gas</value>
          <display_name>natural gas</display_name>
        </choice>
        <choice>
          <value>fuel oil</value>
          <display_name>fuel oil</display_name>
        </choice>
        <choice>
          <value>propane</value>
          <display_name>propane</display_name>
        </choice>
        <choice>
          <value>wood</value>
          <display_name>wood</display_name>
        </choice>
        <choice>
          <value>wood pellets</value>
          <display_name>wood pellets</display_name>
        </choice>
        <choice>
          <value>coal</value>
          <display_name>coal</display_name>
        </choice>
      </choices>
    </argument>
    <argument>
      <name>heating_system_2_heating_efficiency</name>
      <display_name>Heating System 2: Rated AFUE or Percent</display_name>
      <description>The rated heating efficiency value of the second heating system.</description>
      <type>Double</type>
      <units>Frac</units>
      <required>true</required>
      <model_dependent>false</model_dependent>
      <default_value>1</default_value>
    </argument>
    <argument>
      <name>heating_system_2_heating_capacity</name>
      <display_name>Heating System 2: Heating Capacity</display_name>
      <description>The output heating capacity of the second heating system. If not provided, the OS-HPXML autosized default (see &lt;a href='https://openstudio-hpxml.readthedocs.io/en/v1.10.0/workflow_inputs.html#hpxml-heating-systems'&gt;HPXML Heating Systems&lt;/a&gt;) is used.</description>
      <type>Double</type>
      <units>Btu/hr</units>
      <required>false</required>
      <model_dependent>false</model_dependent>
    </argument>
    <argument>
      <name>heating_system_2_heating_autosizing_factor</name>
      <display_name>Heating System 2: Heating Autosizing Factor</display_name>
      <description>The capacity scaling factor applied to the auto-sizing methodology. If not provided, 1.0 is used.</description>
      <type>Double</type>
      <required>false</required>
      <model_dependent>false</model_dependent>
    </argument>
    <argument>
      <name>heating_system_2_heating_autosizing_limit</name>
      <display_name>Heating System 2: Heating Autosizing Limit</display_name>
      <description>The maximum capacity limit applied to the auto-sizing methodology. If not provided, no limit is used.</description>
      <type>Double</type>
      <units>Btu/hr</units>
      <required>false</required>
      <model_dependent>false</model_dependent>
    </argument>
    <argument>
      <name>heating_system_2_fraction_heat_load_served</name>
      <display_name>Heating System 2: Fraction Heat Load Served</display_name>
      <description>The heat load served fraction of the second heating system. Ignored if this heating system serves as a backup system for a heat pump.</description>
      <type>Double</type>
      <units>Frac</units>
      <required>true</required>
      <model_dependent>false</model_dependent>
      <default_value>0.25</default_value>
    </argument>
    <argument>
      <name>hvac_control_heating_weekday_setpoint</name>
      <display_name>HVAC Control: Heating Weekday Setpoint Schedule</display_name>
      <description>Specify the constant or 24-hour comma-separated weekday heating setpoint schedule. Required unless a detailed CSV schedule is provided.</description>
      <type>String</type>
      <units>F</units>
      <required>false</required>
      <model_dependent>false</model_dependent>
    </argument>
    <argument>
      <name>hvac_control_heating_weekend_setpoint</name>
      <display_name>HVAC Control: Heating Weekend Setpoint Schedule</display_name>
      <description>Specify the constant or 24-hour comma-separated weekend heating setpoint schedule. Required unless a detailed CSV schedule is provided.</description>
      <type>String</type>
      <units>F</units>
      <required>false</required>
      <model_dependent>false</model_dependent>
    </argument>
    <argument>
      <name>hvac_control_cooling_weekday_setpoint</name>
      <display_name>HVAC Control: Cooling Weekday Setpoint Schedule</display_name>
      <description>Specify the constant or 24-hour comma-separated weekday cooling setpoint schedule. Required unless a detailed CSV schedule is provided.</description>
      <type>String</type>
      <units>F</units>
      <required>false</required>
      <model_dependent>false</model_dependent>
    </argument>
    <argument>
      <name>hvac_control_cooling_weekend_setpoint</name>
      <display_name>HVAC Control: Cooling Weekend Setpoint Schedule</display_name>
      <description>Specify the constant or 24-hour comma-separated weekend cooling setpoint schedule. Required unless a detailed CSV schedule is provided.</description>
      <type>String</type>
      <units>F</units>
      <required>false</required>
      <model_dependent>false</model_dependent>
    </argument>
    <argument>
      <name>hvac_control_heating_season_period</name>
      <display_name>HVAC Control: Heating Season Period</display_name>
      <description>Enter a date range like 'Nov 1 - Jun 30'. If not provided, the OS-HPXML default (see &lt;a href='https://openstudio-hpxml.readthedocs.io/en/v1.10.0/workflow_inputs.html#hpxml-hvac-control'&gt;HPXML HVAC Control&lt;/a&gt;) is used. Can also provide 'BuildingAmerica' to use automatic seasons from the Building America House Simulation Protocols.</description>
      <type>String</type>
      <required>false</required>
      <model_dependent>false</model_dependent>
    </argument>
    <argument>
      <name>hvac_control_cooling_season_period</name>
      <display_name>HVAC Control: Cooling Season Period</display_name>
      <description>Enter a date range like 'Jun 1 - Oct 31'. If not provided, the OS-HPXML default (see &lt;a href='https://openstudio-hpxml.readthedocs.io/en/v1.10.0/workflow_inputs.html#hpxml-hvac-control'&gt;HPXML HVAC Control&lt;/a&gt;) is used. Can also provide 'BuildingAmerica' to use automatic seasons from the Building America House Simulation Protocols.</description>
      <type>String</type>
      <required>false</required>
      <model_dependent>false</model_dependent>
    </argument>
    <argument>
      <name>hvac_blower_fan_watts_per_cfm</name>
      <display_name>HVAC Blower: Fan Efficiency</display_name>
      <description>The blower fan efficiency at maximum fan speed. Applies only to split (not packaged) systems (i.e., applies to ducted systems as well as ductless mini-split systems). If not provided, the OS-HPXML default (see &lt;a href='https://openstudio-hpxml.readthedocs.io/en/v1.10.0/workflow_inputs.html#hpxml-heating-systems'&gt;HPXML Heating Systems&lt;/a&gt;, &lt;a href='https://openstudio-hpxml.readthedocs.io/en/v1.10.0/workflow_inputs.html#hpxml-cooling-systems'&gt;HPXML Cooling Systems&lt;/a&gt;, &lt;a href='https://openstudio-hpxml.readthedocs.io/en/v1.10.0/workflow_inputs.html#hpxml-heat-pumps'&gt;HPXML Heat Pumps&lt;/a&gt;) is used.</description>
      <type>Double</type>
      <units>W/CFM</units>
      <required>false</required>
      <model_dependent>false</model_dependent>
    </argument>
    <argument>
      <name>ducts_leakage_units</name>
      <display_name>Ducts: Leakage Units</display_name>
      <description>The leakage units of the ducts.</description>
      <type>Choice</type>
      <required>true</required>
      <model_dependent>false</model_dependent>
      <default_value>Percent</default_value>
      <choices>
        <choice>
          <value>CFM25</value>
          <display_name>CFM25</display_name>
        </choice>
        <choice>
          <value>CFM50</value>
          <display_name>CFM50</display_name>
        </choice>
        <choice>
          <value>Percent</value>
          <display_name>Percent</display_name>
        </choice>
      </choices>
    </argument>
    <argument>
      <name>ducts_supply_leakage_to_outside_value</name>
      <display_name>Ducts: Supply Leakage to Outside Value</display_name>
      <description>The leakage value to outside for the supply ducts.</description>
      <type>Double</type>
      <required>true</required>
      <model_dependent>false</model_dependent>
      <default_value>0.1</default_value>
    </argument>
    <argument>
      <name>ducts_supply_location</name>
      <display_name>Ducts: Supply Location</display_name>
      <description>The location of the supply ducts. If not provided, the OS-HPXML default (see &lt;a href='https://openstudio-hpxml.readthedocs.io/en/v1.10.0/workflow_inputs.html#air-distribution'&gt;Air Distribution&lt;/a&gt;) is used.</description>
      <type>Choice</type>
      <required>false</required>
      <model_dependent>false</model_dependent>
      <choices>
        <choice>
          <value>conditioned space</value>
          <display_name>conditioned space</display_name>
        </choice>
        <choice>
          <value>basement - conditioned</value>
          <display_name>basement - conditioned</display_name>
        </choice>
        <choice>
          <value>basement - unconditioned</value>
          <display_name>basement - unconditioned</display_name>
        </choice>
        <choice>
          <value>crawlspace</value>
          <display_name>crawlspace</display_name>
        </choice>
        <choice>
          <value>crawlspace - vented</value>
          <display_name>crawlspace - vented</display_name>
        </choice>
        <choice>
          <value>crawlspace - unvented</value>
          <display_name>crawlspace - unvented</display_name>
        </choice>
        <choice>
          <value>crawlspace - conditioned</value>
          <display_name>crawlspace - conditioned</display_name>
        </choice>
        <choice>
          <value>attic</value>
          <display_name>attic</display_name>
        </choice>
        <choice>
          <value>attic - vented</value>
          <display_name>attic - vented</display_name>
        </choice>
        <choice>
          <value>attic - unvented</value>
          <display_name>attic - unvented</display_name>
        </choice>
        <choice>
          <value>garage</value>
          <display_name>garage</display_name>
        </choice>
        <choice>
          <value>exterior wall</value>
          <display_name>exterior wall</display_name>
        </choice>
        <choice>
          <value>under slab</value>
          <display_name>under slab</display_name>
        </choice>
        <choice>
          <value>roof deck</value>
          <display_name>roof deck</display_name>
        </choice>
        <choice>
          <value>outside</value>
          <display_name>outside</display_name>
        </choice>
        <choice>
          <value>other housing unit</value>
          <display_name>other housing unit</display_name>
        </choice>
        <choice>
          <value>other heated space</value>
          <display_name>other heated space</display_name>
        </choice>
        <choice>
          <value>other multifamily buffer space</value>
          <display_name>other multifamily buffer space</display_name>
        </choice>
        <choice>
          <value>other non-freezing space</value>
          <display_name>other non-freezing space</display_name>
        </choice>
        <choice>
          <value>manufactured home belly</value>
          <display_name>manufactured home belly</display_name>
        </choice>
      </choices>
    </argument>
    <argument>
      <name>ducts_supply_insulation_r</name>
      <display_name>Ducts: Supply Insulation R-Value</display_name>
      <description>The nominal insulation r-value of the supply ducts excluding air films. Use 0 for uninsulated ducts.</description>
      <type>Double</type>
      <units>h-ft^2-R/Btu</units>
      <required>true</required>
      <model_dependent>false</model_dependent>
      <default_value>0</default_value>
    </argument>
    <argument>
      <name>ducts_supply_buried_insulation_level</name>
      <display_name>Ducts: Supply Buried Insulation Level</display_name>
      <description>Whether the supply ducts are buried in, e.g., attic loose-fill insulation. Partially buried ducts have insulation that does not cover the top of the ducts. Fully buried ducts have insulation that just covers the top of the ducts. Deeply buried ducts have insulation that continues above the top of the ducts.</description>
      <type>Choice</type>
      <required>false</required>
      <model_dependent>false</model_dependent>
      <choices>
        <choice>
          <value>not buried</value>
          <display_name>not buried</display_name>
        </choice>
        <choice>
          <value>partially buried</value>
          <display_name>partially buried</display_name>
        </choice>
        <choice>
          <value>fully buried</value>
          <display_name>fully buried</display_name>
        </choice>
        <choice>
          <value>deeply buried</value>
          <display_name>deeply buried</display_name>
        </choice>
      </choices>
    </argument>
    <argument>
      <name>ducts_supply_surface_area</name>
      <display_name>Ducts: Supply Surface Area</display_name>
      <description>The supply ducts surface area in the given location. If neither Surface Area nor Area Fraction provided, the OS-HPXML default (see &lt;a href='https://openstudio-hpxml.readthedocs.io/en/v1.10.0/workflow_inputs.html#air-distribution'&gt;Air Distribution&lt;/a&gt;) is used.</description>
      <type>Double</type>
      <units>ft^2</units>
      <required>false</required>
      <model_dependent>false</model_dependent>
    </argument>
    <argument>
      <name>ducts_supply_surface_area_fraction</name>
      <display_name>Ducts: Supply Area Fraction</display_name>
      <description>The fraction of supply ducts surface area in the given location. Only used if Surface Area is not provided. If the fraction is less than 1, the remaining duct area is assumed to be in conditioned space. If neither Surface Area nor Area Fraction provided, the OS-HPXML default (see &lt;a href='https://openstudio-hpxml.readthedocs.io/en/v1.10.0/workflow_inputs.html#air-distribution'&gt;Air Distribution&lt;/a&gt;) is used.</description>
      <type>Double</type>
      <units>frac</units>
      <required>false</required>
      <model_dependent>false</model_dependent>
    </argument>
    <argument>
      <name>ducts_supply_fraction_rectangular</name>
      <display_name>Ducts: Supply Fraction Rectangular</display_name>
      <description>The fraction of supply ducts that are rectangular (as opposed to round); this affects the duct effective R-value used for modeling. If not provided, the OS-HPXML default (see &lt;a href='https://openstudio-hpxml.readthedocs.io/en/v1.10.0/workflow_inputs.html#air-distribution'&gt;Air Distribution&lt;/a&gt;) is used.</description>
      <type>Double</type>
      <units>frac</units>
      <required>false</required>
      <model_dependent>false</model_dependent>
    </argument>
    <argument>
      <name>ducts_return_leakage_to_outside_value</name>
      <display_name>Ducts: Return Leakage to Outside Value</display_name>
      <description>The leakage value to outside for the return ducts.</description>
      <type>Double</type>
      <required>true</required>
      <model_dependent>false</model_dependent>
      <default_value>0.1</default_value>
    </argument>
    <argument>
      <name>ducts_return_location</name>
      <display_name>Ducts: Return Location</display_name>
      <description>The location of the return ducts. If not provided, the OS-HPXML default (see &lt;a href='https://openstudio-hpxml.readthedocs.io/en/v1.10.0/workflow_inputs.html#air-distribution'&gt;Air Distribution&lt;/a&gt;) is used.</description>
      <type>Choice</type>
      <required>false</required>
      <model_dependent>false</model_dependent>
      <choices>
        <choice>
          <value>conditioned space</value>
          <display_name>conditioned space</display_name>
        </choice>
        <choice>
          <value>basement - conditioned</value>
          <display_name>basement - conditioned</display_name>
        </choice>
        <choice>
          <value>basement - unconditioned</value>
          <display_name>basement - unconditioned</display_name>
        </choice>
        <choice>
          <value>crawlspace</value>
          <display_name>crawlspace</display_name>
        </choice>
        <choice>
          <value>crawlspace - vented</value>
          <display_name>crawlspace - vented</display_name>
        </choice>
        <choice>
          <value>crawlspace - unvented</value>
          <display_name>crawlspace - unvented</display_name>
        </choice>
        <choice>
          <value>crawlspace - conditioned</value>
          <display_name>crawlspace - conditioned</display_name>
        </choice>
        <choice>
          <value>attic</value>
          <display_name>attic</display_name>
        </choice>
        <choice>
          <value>attic - vented</value>
          <display_name>attic - vented</display_name>
        </choice>
        <choice>
          <value>attic - unvented</value>
          <display_name>attic - unvented</display_name>
        </choice>
        <choice>
          <value>garage</value>
          <display_name>garage</display_name>
        </choice>
        <choice>
          <value>exterior wall</value>
          <display_name>exterior wall</display_name>
        </choice>
        <choice>
          <value>under slab</value>
          <display_name>under slab</display_name>
        </choice>
        <choice>
          <value>roof deck</value>
          <display_name>roof deck</display_name>
        </choice>
        <choice>
          <value>outside</value>
          <display_name>outside</display_name>
        </choice>
        <choice>
          <value>other housing unit</value>
          <display_name>other housing unit</display_name>
        </choice>
        <choice>
          <value>other heated space</value>
          <display_name>other heated space</display_name>
        </choice>
        <choice>
          <value>other multifamily buffer space</value>
          <display_name>other multifamily buffer space</display_name>
        </choice>
        <choice>
          <value>other non-freezing space</value>
          <display_name>other non-freezing space</display_name>
        </choice>
        <choice>
          <value>manufactured home belly</value>
          <display_name>manufactured home belly</display_name>
        </choice>
      </choices>
    </argument>
    <argument>
      <name>ducts_return_insulation_r</name>
      <display_name>Ducts: Return Insulation R-Value</display_name>
      <description>The nominal insulation r-value of the return ducts excluding air films. Use 0 for uninsulated ducts.</description>
      <type>Double</type>
      <units>h-ft^2-R/Btu</units>
      <required>true</required>
      <model_dependent>false</model_dependent>
      <default_value>0</default_value>
    </argument>
    <argument>
      <name>ducts_return_buried_insulation_level</name>
      <display_name>Ducts: Return Buried Insulation Level</display_name>
      <description>Whether the return ducts are buried in, e.g., attic loose-fill insulation. Partially buried ducts have insulation that does not cover the top of the ducts. Fully buried ducts have insulation that just covers the top of the ducts. Deeply buried ducts have insulation that continues above the top of the ducts.</description>
      <type>Choice</type>
      <required>false</required>
      <model_dependent>false</model_dependent>
      <choices>
        <choice>
          <value>not buried</value>
          <display_name>not buried</display_name>
        </choice>
        <choice>
          <value>partially buried</value>
          <display_name>partially buried</display_name>
        </choice>
        <choice>
          <value>fully buried</value>
          <display_name>fully buried</display_name>
        </choice>
        <choice>
          <value>deeply buried</value>
          <display_name>deeply buried</display_name>
        </choice>
      </choices>
    </argument>
    <argument>
      <name>ducts_return_surface_area</name>
      <display_name>Ducts: Return Surface Area</display_name>
      <description>The return ducts surface area in the given location. If neither Surface Area nor Area Fraction provided, the OS-HPXML default (see &lt;a href='https://openstudio-hpxml.readthedocs.io/en/v1.10.0/workflow_inputs.html#air-distribution'&gt;Air Distribution&lt;/a&gt;) is used.</description>
      <type>Double</type>
      <units>ft^2</units>
      <required>false</required>
      <model_dependent>false</model_dependent>
    </argument>
    <argument>
      <name>ducts_return_surface_area_fraction</name>
      <display_name>Ducts: Return Area Fraction</display_name>
      <description>The fraction of return ducts surface area in the given location. Only used if Surface Area is not provided. If the fraction is less than 1, the remaining duct area is assumed to be in conditioned space. If neither Surface Area nor Area Fraction provided, the OS-HPXML default (see &lt;a href='https://openstudio-hpxml.readthedocs.io/en/v1.10.0/workflow_inputs.html#air-distribution'&gt;Air Distribution&lt;/a&gt;) is used.</description>
      <type>Double</type>
      <units>frac</units>
      <required>false</required>
      <model_dependent>false</model_dependent>
    </argument>
    <argument>
      <name>ducts_number_of_return_registers</name>
      <display_name>Ducts: Number of Return Registers</display_name>
      <description>The number of return registers of the ducts. Only used to calculate default return duct surface area. If not provided, the OS-HPXML default (see &lt;a href='https://openstudio-hpxml.readthedocs.io/en/v1.10.0/workflow_inputs.html#air-distribution'&gt;Air Distribution&lt;/a&gt;) is used.</description>
      <type>Integer</type>
      <units>#</units>
      <required>false</required>
      <model_dependent>false</model_dependent>
    </argument>
    <argument>
      <name>ducts_return_fraction_rectangular</name>
      <display_name>Ducts: Return Fraction Rectangular</display_name>
      <description>The fraction of return ducts that are rectangular (as opposed to round); this affects the duct effective R-value used for modeling. If not provided, the OS-HPXML default (see &lt;a href='https://openstudio-hpxml.readthedocs.io/en/v1.10.0/workflow_inputs.html#air-distribution'&gt;Air Distribution&lt;/a&gt;) is used.</description>
      <type>Double</type>
      <units>frac</units>
      <required>false</required>
      <model_dependent>false</model_dependent>
    </argument>
    <argument>
      <name>mech_vent_fan_type</name>
      <display_name>Mechanical Ventilation: Fan Type</display_name>
      <description>The type of the mechanical ventilation. Use 'none' if there is no mechanical ventilation system.</description>
      <type>Choice</type>
      <required>true</required>
      <model_dependent>false</model_dependent>
      <default_value>none</default_value>
      <choices>
        <choice>
          <value>none</value>
          <display_name>none</display_name>
        </choice>
        <choice>
          <value>exhaust only</value>
          <display_name>exhaust only</display_name>
        </choice>
        <choice>
          <value>supply only</value>
          <display_name>supply only</display_name>
        </choice>
        <choice>
          <value>energy recovery ventilator</value>
          <display_name>energy recovery ventilator</display_name>
        </choice>
        <choice>
          <value>heat recovery ventilator</value>
          <display_name>heat recovery ventilator</display_name>
        </choice>
        <choice>
          <value>balanced</value>
          <display_name>balanced</display_name>
        </choice>
        <choice>
          <value>central fan integrated supply</value>
          <display_name>central fan integrated supply</display_name>
        </choice>
      </choices>
    </argument>
    <argument>
      <name>mech_vent_flow_rate</name>
      <display_name>Mechanical Ventilation: Flow Rate</display_name>
      <description>The flow rate of the mechanical ventilation. If not provided, the OS-HPXML default (see &lt;a href='https://openstudio-hpxml.readthedocs.io/en/v1.10.0/workflow_inputs.html#hpxml-mechanical-ventilation-fans'&gt;HPXML Mechanical Ventilation Fans&lt;/a&gt;) is used.</description>
      <type>Double</type>
      <units>CFM</units>
      <required>false</required>
      <model_dependent>false</model_dependent>
    </argument>
    <argument>
      <name>mech_vent_hours_in_operation</name>
      <display_name>Mechanical Ventilation: Hours In Operation</display_name>
      <description>The hours in operation of the mechanical ventilation. If not provided, the OS-HPXML default (see &lt;a href='https://openstudio-hpxml.readthedocs.io/en/v1.10.0/workflow_inputs.html#hpxml-mechanical-ventilation-fans'&gt;HPXML Mechanical Ventilation Fans&lt;/a&gt;) is used.</description>
      <type>Double</type>
      <units>hrs/day</units>
      <required>false</required>
      <model_dependent>false</model_dependent>
    </argument>
    <argument>
      <name>mech_vent_recovery_efficiency_type</name>
      <display_name>Mechanical Ventilation: Total Recovery Efficiency Type</display_name>
      <description>The total recovery efficiency type of the mechanical ventilation.</description>
      <type>Choice</type>
      <required>true</required>
      <model_dependent>false</model_dependent>
      <default_value>Unadjusted</default_value>
      <choices>
        <choice>
          <value>Unadjusted</value>
          <display_name>Unadjusted</display_name>
        </choice>
        <choice>
          <value>Adjusted</value>
          <display_name>Adjusted</display_name>
        </choice>
      </choices>
    </argument>
    <argument>
      <name>mech_vent_total_recovery_efficiency</name>
      <display_name>Mechanical Ventilation: Total Recovery Efficiency</display_name>
      <description>The Unadjusted or Adjusted total recovery efficiency of the mechanical ventilation. Applies to energy recovery ventilator.</description>
      <type>Double</type>
      <units>Frac</units>
      <required>true</required>
      <model_dependent>false</model_dependent>
      <default_value>0.48</default_value>
    </argument>
    <argument>
      <name>mech_vent_sensible_recovery_efficiency</name>
      <display_name>Mechanical Ventilation: Sensible Recovery Efficiency</display_name>
      <description>The Unadjusted or Adjusted sensible recovery efficiency of the mechanical ventilation. Applies to energy recovery ventilator and heat recovery ventilator.</description>
      <type>Double</type>
      <units>Frac</units>
      <required>true</required>
      <model_dependent>false</model_dependent>
      <default_value>0.72</default_value>
    </argument>
    <argument>
      <name>mech_vent_fan_power</name>
      <display_name>Mechanical Ventilation: Fan Power</display_name>
      <description>The fan power of the mechanical ventilation. If not provided, the OS-HPXML default (see &lt;a href='https://openstudio-hpxml.readthedocs.io/en/v1.10.0/workflow_inputs.html#hpxml-mechanical-ventilation-fans'&gt;HPXML Mechanical Ventilation Fans&lt;/a&gt;) is used.</description>
      <type>Double</type>
      <units>W</units>
      <required>false</required>
      <model_dependent>false</model_dependent>
    </argument>
    <argument>
      <name>mech_vent_num_units_served</name>
      <display_name>Mechanical Ventilation: Number of Units Served</display_name>
      <description>Number of dwelling units served by the mechanical ventilation system. Must be 1 if single-family detached. Used to apportion flow rate and fan power to the unit.</description>
      <type>Integer</type>
      <units>#</units>
      <required>true</required>
      <model_dependent>false</model_dependent>
      <default_value>1</default_value>
    </argument>
    <argument>
      <name>mech_vent_shared_frac_recirculation</name>
      <display_name>Shared Mechanical Ventilation: Fraction Recirculation</display_name>
      <description>Fraction of the total supply air that is recirculated, with the remainder assumed to be outdoor air. The value must be 0 for exhaust only systems. Required for a shared mechanical ventilation system.</description>
      <type>Double</type>
      <units>Frac</units>
      <required>false</required>
      <model_dependent>false</model_dependent>
    </argument>
    <argument>
      <name>mech_vent_shared_preheating_fuel</name>
      <display_name>Shared Mechanical Ventilation: Preheating Fuel</display_name>
      <description>Fuel type of the preconditioning heating equipment. Only used for a shared mechanical ventilation system. If not provided, assumes no preheating.</description>
      <type>Choice</type>
      <required>false</required>
      <model_dependent>false</model_dependent>
      <choices>
        <choice>
          <value>electricity</value>
          <display_name>electricity</display_name>
        </choice>
        <choice>
          <value>natural gas</value>
          <display_name>natural gas</display_name>
        </choice>
        <choice>
          <value>fuel oil</value>
          <display_name>fuel oil</display_name>
        </choice>
        <choice>
          <value>propane</value>
          <display_name>propane</display_name>
        </choice>
        <choice>
          <value>wood</value>
          <display_name>wood</display_name>
        </choice>
        <choice>
          <value>wood pellets</value>
          <display_name>wood pellets</display_name>
        </choice>
        <choice>
          <value>coal</value>
          <display_name>coal</display_name>
        </choice>
      </choices>
    </argument>
    <argument>
      <name>mech_vent_shared_preheating_efficiency</name>
      <display_name>Shared Mechanical Ventilation: Preheating Efficiency</display_name>
      <description>Efficiency of the preconditioning heating equipment. Only used for a shared mechanical ventilation system. If not provided, assumes no preheating.</description>
      <type>Double</type>
      <units>COP</units>
      <required>false</required>
      <model_dependent>false</model_dependent>
    </argument>
    <argument>
      <name>mech_vent_shared_preheating_fraction_heat_load_served</name>
      <display_name>Shared Mechanical Ventilation: Preheating Fraction Ventilation Heat Load Served</display_name>
      <description>Fraction of heating load introduced by the shared ventilation system that is met by the preconditioning heating equipment. If not provided, assumes no preheating.</description>
      <type>Double</type>
      <units>Frac</units>
      <required>false</required>
      <model_dependent>false</model_dependent>
    </argument>
    <argument>
      <name>mech_vent_shared_precooling_fuel</name>
      <display_name>Shared Mechanical Ventilation: Precooling Fuel</display_name>
      <description>Fuel type of the preconditioning cooling equipment. Only used for a shared mechanical ventilation system. If not provided, assumes no precooling.</description>
      <type>Choice</type>
      <required>false</required>
      <model_dependent>false</model_dependent>
      <choices>
        <choice>
          <value>electricity</value>
          <display_name>electricity</display_name>
        </choice>
      </choices>
    </argument>
    <argument>
      <name>mech_vent_shared_precooling_efficiency</name>
      <display_name>Shared Mechanical Ventilation: Precooling Efficiency</display_name>
      <description>Efficiency of the preconditioning cooling equipment. Only used for a shared mechanical ventilation system. If not provided, assumes no precooling.</description>
      <type>Double</type>
      <units>COP</units>
      <required>false</required>
      <model_dependent>false</model_dependent>
    </argument>
    <argument>
      <name>mech_vent_shared_precooling_fraction_cool_load_served</name>
      <display_name>Shared Mechanical Ventilation: Precooling Fraction Ventilation Cool Load Served</display_name>
      <description>Fraction of cooling load introduced by the shared ventilation system that is met by the preconditioning cooling equipment. If not provided, assumes no precooling.</description>
      <type>Double</type>
      <units>Frac</units>
      <required>false</required>
      <model_dependent>false</model_dependent>
    </argument>
    <argument>
      <name>mech_vent_2_fan_type</name>
      <display_name>Mechanical Ventilation 2: Fan Type</display_name>
      <description>The type of the second mechanical ventilation. Use 'none' if there is no second mechanical ventilation system.</description>
      <type>Choice</type>
      <required>true</required>
      <model_dependent>false</model_dependent>
      <default_value>none</default_value>
      <choices>
        <choice>
          <value>none</value>
          <display_name>none</display_name>
        </choice>
        <choice>
          <value>exhaust only</value>
          <display_name>exhaust only</display_name>
        </choice>
        <choice>
          <value>supply only</value>
          <display_name>supply only</display_name>
        </choice>
        <choice>
          <value>energy recovery ventilator</value>
          <display_name>energy recovery ventilator</display_name>
        </choice>
        <choice>
          <value>heat recovery ventilator</value>
          <display_name>heat recovery ventilator</display_name>
        </choice>
        <choice>
          <value>balanced</value>
          <display_name>balanced</display_name>
        </choice>
      </choices>
    </argument>
    <argument>
      <name>mech_vent_2_flow_rate</name>
      <display_name>Mechanical Ventilation 2: Flow Rate</display_name>
      <description>The flow rate of the second mechanical ventilation.</description>
      <type>Double</type>
      <units>CFM</units>
      <required>true</required>
      <model_dependent>false</model_dependent>
      <default_value>110</default_value>
    </argument>
    <argument>
      <name>mech_vent_2_hours_in_operation</name>
      <display_name>Mechanical Ventilation 2: Hours In Operation</display_name>
      <description>The hours in operation of the second mechanical ventilation.</description>
      <type>Double</type>
      <units>hrs/day</units>
      <required>true</required>
      <model_dependent>false</model_dependent>
      <default_value>24</default_value>
    </argument>
    <argument>
      <name>mech_vent_2_recovery_efficiency_type</name>
      <display_name>Mechanical Ventilation 2: Total Recovery Efficiency Type</display_name>
      <description>The total recovery efficiency type of the second mechanical ventilation.</description>
      <type>Choice</type>
      <required>true</required>
      <model_dependent>false</model_dependent>
      <default_value>Unadjusted</default_value>
      <choices>
        <choice>
          <value>Unadjusted</value>
          <display_name>Unadjusted</display_name>
        </choice>
        <choice>
          <value>Adjusted</value>
          <display_name>Adjusted</display_name>
        </choice>
      </choices>
    </argument>
    <argument>
      <name>mech_vent_2_total_recovery_efficiency</name>
      <display_name>Mechanical Ventilation 2: Total Recovery Efficiency</display_name>
      <description>The Unadjusted or Adjusted total recovery efficiency of the second mechanical ventilation. Applies to energy recovery ventilator.</description>
      <type>Double</type>
      <units>Frac</units>
      <required>true</required>
      <model_dependent>false</model_dependent>
      <default_value>0.48</default_value>
    </argument>
    <argument>
      <name>mech_vent_2_sensible_recovery_efficiency</name>
      <display_name>Mechanical Ventilation 2: Sensible Recovery Efficiency</display_name>
      <description>The Unadjusted or Adjusted sensible recovery efficiency of the second mechanical ventilation. Applies to energy recovery ventilator and heat recovery ventilator.</description>
      <type>Double</type>
      <units>Frac</units>
      <required>true</required>
      <model_dependent>false</model_dependent>
      <default_value>0.72</default_value>
    </argument>
    <argument>
      <name>mech_vent_2_fan_power</name>
      <display_name>Mechanical Ventilation 2: Fan Power</display_name>
      <description>The fan power of the second mechanical ventilation.</description>
      <type>Double</type>
      <units>W</units>
      <required>true</required>
      <model_dependent>false</model_dependent>
      <default_value>30</default_value>
    </argument>
    <argument>
      <name>kitchen_fans_quantity</name>
      <display_name>Kitchen Fans: Quantity</display_name>
      <description>The quantity of the kitchen fans. If not provided, the OS-HPXML default (see &lt;a href='https://openstudio-hpxml.readthedocs.io/en/v1.10.0/workflow_inputs.html#hpxml-local-ventilation-fans'&gt;HPXML Local Ventilation Fans&lt;/a&gt;) is used.</description>
      <type>Integer</type>
      <units>#</units>
      <required>false</required>
      <model_dependent>false</model_dependent>
    </argument>
    <argument>
      <name>kitchen_fans_flow_rate</name>
      <display_name>Kitchen Fans: Flow Rate</display_name>
      <description>The flow rate of the kitchen fan. If not provided, the OS-HPXML default (see &lt;a href='https://openstudio-hpxml.readthedocs.io/en/v1.10.0/workflow_inputs.html#hpxml-local-ventilation-fans'&gt;HPXML Local Ventilation Fans&lt;/a&gt;) is used.</description>
      <type>Double</type>
      <units>CFM</units>
      <required>false</required>
      <model_dependent>false</model_dependent>
    </argument>
    <argument>
      <name>kitchen_fans_hours_in_operation</name>
      <display_name>Kitchen Fans: Hours In Operation</display_name>
      <description>The hours in operation of the kitchen fan. If not provided, the OS-HPXML default (see &lt;a href='https://openstudio-hpxml.readthedocs.io/en/v1.10.0/workflow_inputs.html#hpxml-local-ventilation-fans'&gt;HPXML Local Ventilation Fans&lt;/a&gt;) is used.</description>
      <type>Double</type>
      <units>hrs/day</units>
      <required>false</required>
      <model_dependent>false</model_dependent>
    </argument>
    <argument>
      <name>kitchen_fans_power</name>
      <display_name>Kitchen Fans: Fan Power</display_name>
      <description>The fan power of the kitchen fan. If not provided, the OS-HPXML default (see &lt;a href='https://openstudio-hpxml.readthedocs.io/en/v1.10.0/workflow_inputs.html#hpxml-local-ventilation-fans'&gt;HPXML Local Ventilation Fans&lt;/a&gt;) is used.</description>
      <type>Double</type>
      <units>W</units>
      <required>false</required>
      <model_dependent>false</model_dependent>
    </argument>
    <argument>
      <name>kitchen_fans_start_hour</name>
      <display_name>Kitchen Fans: Start Hour</display_name>
      <description>The start hour of the kitchen fan. If not provided, the OS-HPXML default (see &lt;a href='https://openstudio-hpxml.readthedocs.io/en/v1.10.0/workflow_inputs.html#hpxml-local-ventilation-fans'&gt;HPXML Local Ventilation Fans&lt;/a&gt;) is used.</description>
      <type>Integer</type>
      <units>hr</units>
      <required>false</required>
      <model_dependent>false</model_dependent>
    </argument>
    <argument>
      <name>bathroom_fans_quantity</name>
      <display_name>Bathroom Fans: Quantity</display_name>
      <description>The quantity of the bathroom fans. If not provided, the OS-HPXML default (see &lt;a href='https://openstudio-hpxml.readthedocs.io/en/v1.10.0/workflow_inputs.html#hpxml-local-ventilation-fans'&gt;HPXML Local Ventilation Fans&lt;/a&gt;) is used.</description>
      <type>Integer</type>
      <units>#</units>
      <required>false</required>
      <model_dependent>false</model_dependent>
    </argument>
    <argument>
      <name>bathroom_fans_flow_rate</name>
      <display_name>Bathroom Fans: Flow Rate</display_name>
      <description>The flow rate of the bathroom fans. If not provided, the OS-HPXML default (see &lt;a href='https://openstudio-hpxml.readthedocs.io/en/v1.10.0/workflow_inputs.html#hpxml-local-ventilation-fans'&gt;HPXML Local Ventilation Fans&lt;/a&gt;) is used.</description>
      <type>Double</type>
      <units>CFM</units>
      <required>false</required>
      <model_dependent>false</model_dependent>
    </argument>
    <argument>
      <name>bathroom_fans_hours_in_operation</name>
      <display_name>Bathroom Fans: Hours In Operation</display_name>
      <description>The hours in operation of the bathroom fans. If not provided, the OS-HPXML default (see &lt;a href='https://openstudio-hpxml.readthedocs.io/en/v1.10.0/workflow_inputs.html#hpxml-local-ventilation-fans'&gt;HPXML Local Ventilation Fans&lt;/a&gt;) is used.</description>
      <type>Double</type>
      <units>hrs/day</units>
      <required>false</required>
      <model_dependent>false</model_dependent>
    </argument>
    <argument>
      <name>bathroom_fans_power</name>
      <display_name>Bathroom Fans: Fan Power</display_name>
      <description>The fan power of the bathroom fans. If not provided, the OS-HPXML default (see &lt;a href='https://openstudio-hpxml.readthedocs.io/en/v1.10.0/workflow_inputs.html#hpxml-local-ventilation-fans'&gt;HPXML Local Ventilation Fans&lt;/a&gt;) is used.</description>
      <type>Double</type>
      <units>W</units>
      <required>false</required>
      <model_dependent>false</model_dependent>
    </argument>
    <argument>
      <name>bathroom_fans_start_hour</name>
      <display_name>Bathroom Fans: Start Hour</display_name>
      <description>The start hour of the bathroom fans. If not provided, the OS-HPXML default (see &lt;a href='https://openstudio-hpxml.readthedocs.io/en/v1.10.0/workflow_inputs.html#hpxml-local-ventilation-fans'&gt;HPXML Local Ventilation Fans&lt;/a&gt;) is used.</description>
      <type>Integer</type>
      <units>hr</units>
      <required>false</required>
      <model_dependent>false</model_dependent>
    </argument>
    <argument>
      <name>whole_house_fan_present</name>
      <display_name>Whole House Fan: Present</display_name>
      <description>Whether there is a whole house fan.</description>
      <type>Boolean</type>
      <required>true</required>
      <model_dependent>false</model_dependent>
      <default_value>false</default_value>
      <choices>
        <choice>
          <value>true</value>
          <display_name>true</display_name>
        </choice>
        <choice>
          <value>false</value>
          <display_name>false</display_name>
        </choice>
      </choices>
    </argument>
    <argument>
      <name>whole_house_fan_flow_rate</name>
      <display_name>Whole House Fan: Flow Rate</display_name>
      <description>The flow rate of the whole house fan. If not provided, the OS-HPXML default (see &lt;a href='https://openstudio-hpxml.readthedocs.io/en/v1.10.0/workflow_inputs.html#hpxml-whole-house-fans'&gt;HPXML Whole House Fans&lt;/a&gt;) is used.</description>
      <type>Double</type>
      <units>CFM</units>
      <required>false</required>
      <model_dependent>false</model_dependent>
    </argument>
    <argument>
      <name>whole_house_fan_power</name>
      <display_name>Whole House Fan: Fan Power</display_name>
      <description>The fan power of the whole house fan. If not provided, the OS-HPXML default (see &lt;a href='https://openstudio-hpxml.readthedocs.io/en/v1.10.0/workflow_inputs.html#hpxml-whole-house-fans'&gt;HPXML Whole House Fans&lt;/a&gt;) is used.</description>
      <type>Double</type>
      <units>W</units>
      <required>false</required>
      <model_dependent>false</model_dependent>
    </argument>
    <argument>
      <name>water_heater_type</name>
      <display_name>Water Heater: Type</display_name>
      <description>The type of water heater. Use 'none' if there is no water heater.</description>
      <type>Choice</type>
      <required>true</required>
      <model_dependent>false</model_dependent>
      <default_value>storage water heater</default_value>
      <choices>
        <choice>
          <value>none</value>
          <display_name>none</display_name>
        </choice>
        <choice>
          <value>storage water heater</value>
          <display_name>storage water heater</display_name>
        </choice>
        <choice>
          <value>instantaneous water heater</value>
          <display_name>instantaneous water heater</display_name>
        </choice>
        <choice>
          <value>heat pump water heater</value>
          <display_name>heat pump water heater</display_name>
        </choice>
        <choice>
          <value>space-heating boiler with storage tank</value>
          <display_name>space-heating boiler with storage tank</display_name>
        </choice>
        <choice>
          <value>space-heating boiler with tankless coil</value>
          <display_name>space-heating boiler with tankless coil</display_name>
        </choice>
      </choices>
    </argument>
    <argument>
      <name>water_heater_fuel_type</name>
      <display_name>Water Heater: Fuel Type</display_name>
      <description>The fuel type of water heater. Ignored for heat pump water heater.</description>
      <type>Choice</type>
      <required>true</required>
      <model_dependent>false</model_dependent>
      <default_value>natural gas</default_value>
      <choices>
        <choice>
          <value>electricity</value>
          <display_name>electricity</display_name>
        </choice>
        <choice>
          <value>natural gas</value>
          <display_name>natural gas</display_name>
        </choice>
        <choice>
          <value>fuel oil</value>
          <display_name>fuel oil</display_name>
        </choice>
        <choice>
          <value>propane</value>
          <display_name>propane</display_name>
        </choice>
        <choice>
          <value>wood</value>
          <display_name>wood</display_name>
        </choice>
        <choice>
          <value>coal</value>
          <display_name>coal</display_name>
        </choice>
      </choices>
    </argument>
    <argument>
      <name>water_heater_location</name>
      <display_name>Water Heater: Location</display_name>
      <description>The location of water heater. If not provided, the OS-HPXML default (see &lt;a href='https://openstudio-hpxml.readthedocs.io/en/v1.10.0/workflow_inputs.html#hpxml-water-heating-systems'&gt;HPXML Water Heating Systems&lt;/a&gt;) is used.</description>
      <type>Choice</type>
      <required>false</required>
      <model_dependent>false</model_dependent>
      <choices>
        <choice>
          <value>conditioned space</value>
          <display_name>conditioned space</display_name>
        </choice>
        <choice>
          <value>basement - conditioned</value>
          <display_name>basement - conditioned</display_name>
        </choice>
        <choice>
          <value>basement - unconditioned</value>
          <display_name>basement - unconditioned</display_name>
        </choice>
        <choice>
          <value>garage</value>
          <display_name>garage</display_name>
        </choice>
        <choice>
          <value>attic</value>
          <display_name>attic</display_name>
        </choice>
        <choice>
          <value>attic - vented</value>
          <display_name>attic - vented</display_name>
        </choice>
        <choice>
          <value>attic - unvented</value>
          <display_name>attic - unvented</display_name>
        </choice>
        <choice>
          <value>crawlspace</value>
          <display_name>crawlspace</display_name>
        </choice>
        <choice>
          <value>crawlspace - vented</value>
          <display_name>crawlspace - vented</display_name>
        </choice>
        <choice>
          <value>crawlspace - unvented</value>
          <display_name>crawlspace - unvented</display_name>
        </choice>
        <choice>
          <value>crawlspace - conditioned</value>
          <display_name>crawlspace - conditioned</display_name>
        </choice>
        <choice>
          <value>other exterior</value>
          <display_name>other exterior</display_name>
        </choice>
        <choice>
          <value>other housing unit</value>
          <display_name>other housing unit</display_name>
        </choice>
        <choice>
          <value>other heated space</value>
          <display_name>other heated space</display_name>
        </choice>
        <choice>
          <value>other multifamily buffer space</value>
          <display_name>other multifamily buffer space</display_name>
        </choice>
        <choice>
          <value>other non-freezing space</value>
          <display_name>other non-freezing space</display_name>
        </choice>
      </choices>
    </argument>
    <argument>
      <name>water_heater_tank_volume</name>
      <display_name>Water Heater: Tank Volume</display_name>
      <description>Nominal volume of water heater tank. If not provided, the OS-HPXML default (see &lt;a href='https://openstudio-hpxml.readthedocs.io/en/v1.10.0/workflow_inputs.html#conventional-storage'&gt;Conventional Storage&lt;/a&gt;, &lt;a href='https://openstudio-hpxml.readthedocs.io/en/v1.10.0/workflow_inputs.html#heat-pump'&gt;Heat Pump&lt;/a&gt;, &lt;a href='https://openstudio-hpxml.readthedocs.io/en/v1.10.0/workflow_inputs.html#combi-boiler-w-storage'&gt;Combi Boiler w/ Storage&lt;/a&gt;) is used.</description>
      <type>Double</type>
      <units>gal</units>
      <required>false</required>
      <model_dependent>false</model_dependent>
    </argument>
    <argument>
      <name>water_heater_efficiency_type</name>
      <display_name>Water Heater: Efficiency Type</display_name>
      <description>The efficiency type of water heater. Does not apply to space-heating boilers.</description>
      <type>Choice</type>
      <required>true</required>
      <model_dependent>false</model_dependent>
      <default_value>EnergyFactor</default_value>
      <choices>
        <choice>
          <value>EnergyFactor</value>
          <display_name>EnergyFactor</display_name>
        </choice>
        <choice>
          <value>UniformEnergyFactor</value>
          <display_name>UniformEnergyFactor</display_name>
        </choice>
      </choices>
    </argument>
    <argument>
      <name>water_heater_efficiency</name>
      <display_name>Water Heater: Efficiency</display_name>
      <description>Rated Energy Factor or Uniform Energy Factor. Does not apply to space-heating boilers.</description>
      <type>Double</type>
      <required>true</required>
      <model_dependent>false</model_dependent>
      <default_value>0.67</default_value>
    </argument>
    <argument>
      <name>water_heater_usage_bin</name>
      <display_name>Water Heater: Usage Bin</display_name>
      <description>The usage of the water heater. Only applies if Efficiency Type is UniformEnergyFactor and Type is not instantaneous water heater. Does not apply to space-heating boilers. If not provided, the OS-HPXML default (see &lt;a href='https://openstudio-hpxml.readthedocs.io/en/v1.10.0/workflow_inputs.html#conventional-storage'&gt;Conventional Storage&lt;/a&gt;, &lt;a href='https://openstudio-hpxml.readthedocs.io/en/v1.10.0/workflow_inputs.html#heat-pump'&gt;Heat Pump&lt;/a&gt;) is used.</description>
      <type>Choice</type>
      <required>false</required>
      <model_dependent>false</model_dependent>
      <choices>
        <choice>
          <value>very small</value>
          <display_name>very small</display_name>
        </choice>
        <choice>
          <value>low</value>
          <display_name>low</display_name>
        </choice>
        <choice>
          <value>medium</value>
          <display_name>medium</display_name>
        </choice>
        <choice>
          <value>high</value>
          <display_name>high</display_name>
        </choice>
      </choices>
    </argument>
    <argument>
      <name>water_heater_recovery_efficiency</name>
      <display_name>Water Heater: Recovery Efficiency</display_name>
      <description>Ratio of energy delivered to water heater to the energy content of the fuel consumed by the water heater. Only used for non-electric storage water heaters. If not provided, the OS-HPXML default (see &lt;a href='https://openstudio-hpxml.readthedocs.io/en/v1.10.0/workflow_inputs.html#conventional-storage'&gt;Conventional Storage&lt;/a&gt;) is used.</description>
      <type>Double</type>
      <units>Frac</units>
      <required>false</required>
      <model_dependent>false</model_dependent>
    </argument>
    <argument>
      <name>water_heater_heating_capacity</name>
      <display_name>Water Heater: Heating Capacity</display_name>
      <description>Heating capacity. Only applies to storage water heater and heat pump water heater (compressor). If not provided, the OS-HPXML default (see &lt;a href='https://openstudio-hpxml.readthedocs.io/en/v1.10.0/workflow_inputs.html#conventional-storage'&gt;Conventional Storage&lt;/a&gt;, &lt;a href='https://openstudio-hpxml.readthedocs.io/en/v1.10.0/workflow_inputs.html#heat-pump'&gt;Heat Pump&lt;/a&gt;) is used.</description>
      <type>Double</type>
      <units>Btu/hr</units>
      <required>false</required>
      <model_dependent>false</model_dependent>
    </argument>
    <argument>
      <name>water_heater_backup_heating_capacity</name>
      <display_name>Water Heater: Backup Heating Capacity</display_name>
      <description>Backup heating capacity for a heat pump water heater. If not provided, the OS-HPXML default (see &lt;a href='https://openstudio-hpxml.readthedocs.io/en/v1.10.0/workflow_inputs.html#heat-pump'&gt;Heat Pump&lt;/a&gt;) is used.</description>
      <type>Double</type>
      <units>Btu/hr</units>
      <required>false</required>
      <model_dependent>false</model_dependent>
    </argument>
    <argument>
      <name>water_heater_standby_loss</name>
      <display_name>Water Heater: Standby Loss</display_name>
      <description>The standby loss of water heater. Only applies to space-heating boilers. If not provided, the OS-HPXML default (see &lt;a href='https://openstudio-hpxml.readthedocs.io/en/v1.10.0/workflow_inputs.html#combi-boiler-w-storage'&gt;Combi Boiler w/ Storage&lt;/a&gt;) is used.</description>
      <type>Double</type>
      <units>F/hr</units>
      <required>false</required>
      <model_dependent>false</model_dependent>
    </argument>
    <argument>
      <name>water_heater_jacket_rvalue</name>
      <display_name>Water Heater: Jacket R-value</display_name>
      <description>The jacket R-value of water heater. Doesn't apply to instantaneous water heater or space-heating boiler with tankless coil. If not provided, defaults to no jacket insulation.</description>
      <type>Double</type>
      <units>h-ft^2-R/Btu</units>
      <required>false</required>
      <model_dependent>false</model_dependent>
    </argument>
    <argument>
      <name>water_heater_setpoint_temperature</name>
      <display_name>Water Heater: Setpoint Temperature</display_name>
      <description>The setpoint temperature of water heater. If not provided, the OS-HPXML default (see &lt;a href='https://openstudio-hpxml.readthedocs.io/en/v1.10.0/workflow_inputs.html#hpxml-water-heating-systems'&gt;HPXML Water Heating Systems&lt;/a&gt;) is used.</description>
      <type>Double</type>
      <units>F</units>
      <required>false</required>
      <model_dependent>false</model_dependent>
    </argument>
    <argument>
      <name>water_heater_num_bedrooms_served</name>
      <display_name>Water Heater: Number of Bedrooms Served</display_name>
      <description>Number of bedrooms served (directly or indirectly) by the water heater. Only needed if single-family attached or apartment unit and it is a shared water heater serving multiple dwelling units. Used to apportion water heater tank losses to the unit.</description>
      <type>Integer</type>
      <units>#</units>
      <required>false</required>
      <model_dependent>false</model_dependent>
    </argument>
    <argument>
      <name>water_heater_uses_desuperheater</name>
      <display_name>Water Heater: Uses Desuperheater</display_name>
      <description>Requires that the dwelling unit has a air-to-air, mini-split, or ground-to-air heat pump or a central air conditioner or mini-split air conditioner. If not provided, assumes no desuperheater.</description>
      <type>Boolean</type>
      <required>false</required>
      <model_dependent>false</model_dependent>
      <choices>
        <choice>
          <value>true</value>
          <display_name>true</display_name>
        </choice>
        <choice>
          <value>false</value>
          <display_name>false</display_name>
        </choice>
      </choices>
    </argument>
    <argument>
      <name>water_heater_tank_model_type</name>
      <display_name>Water Heater: Tank Type</display_name>
      <description>Type of tank model to use. The 'stratified' tank generally provide more accurate results, but may significantly increase run time. Applies only to storage water heater. If not provided, the OS-HPXML default (see &lt;a href='https://openstudio-hpxml.readthedocs.io/en/v1.10.0/workflow_inputs.html#conventional-storage'&gt;Conventional Storage&lt;/a&gt;) is used.</description>
      <type>Choice</type>
      <required>false</required>
      <model_dependent>false</model_dependent>
      <choices>
        <choice>
          <value>mixed</value>
          <display_name>mixed</display_name>
        </choice>
        <choice>
          <value>stratified</value>
          <display_name>stratified</display_name>
        </choice>
      </choices>
    </argument>
    <argument>
      <name>water_heater_operating_mode</name>
      <display_name>Water Heater: Operating Mode</display_name>
      <description>The water heater operating mode. The 'heat pump only' option only uses the heat pump, while 'hybrid/auto' allows the backup electric resistance to come on in high demand situations. This is ignored if a scheduled operating mode type is selected. Applies only to heat pump water heater. If not provided, the OS-HPXML default (see &lt;a href='https://openstudio-hpxml.readthedocs.io/en/v1.10.0/workflow_inputs.html#heat-pump'&gt;Heat Pump&lt;/a&gt;) is used.</description>
      <type>Choice</type>
      <required>false</required>
      <model_dependent>false</model_dependent>
      <choices>
        <choice>
          <value>hybrid/auto</value>
          <display_name>hybrid/auto</display_name>
        </choice>
        <choice>
          <value>heat pump only</value>
          <display_name>heat pump only</display_name>
        </choice>
      </choices>
    </argument>
    <argument>
      <name>hot_water_distribution_system_type</name>
      <display_name>Hot Water Distribution: System Type</display_name>
      <description>The type of the hot water distribution system.</description>
      <type>Choice</type>
      <required>true</required>
      <model_dependent>false</model_dependent>
      <default_value>Standard</default_value>
      <choices>
        <choice>
          <value>Standard</value>
          <display_name>Standard</display_name>
        </choice>
        <choice>
          <value>Recirculation</value>
          <display_name>Recirculation</display_name>
        </choice>
      </choices>
    </argument>
    <argument>
      <name>hot_water_distribution_standard_piping_length</name>
      <display_name>Hot Water Distribution: Standard Piping Length</display_name>
      <description>If the distribution system is Standard, the length of the piping. If not provided, the OS-HPXML default (see &lt;a href='https://openstudio-hpxml.readthedocs.io/en/v1.10.0/workflow_inputs.html#standard'&gt;Standard&lt;/a&gt;) is used.</description>
      <type>Double</type>
      <units>ft</units>
      <required>false</required>
      <model_dependent>false</model_dependent>
    </argument>
    <argument>
      <name>hot_water_distribution_recirc_control_type</name>
      <display_name>Hot Water Distribution: Recirculation Control Type</display_name>
      <description>If the distribution system is Recirculation, the type of hot water recirculation control, if any.</description>
      <type>Choice</type>
      <required>false</required>
      <model_dependent>false</model_dependent>
      <default_value>no control</default_value>
      <choices>
        <choice>
          <value>no control</value>
          <display_name>no control</display_name>
        </choice>
        <choice>
          <value>timer</value>
          <display_name>timer</display_name>
        </choice>
        <choice>
          <value>temperature</value>
          <display_name>temperature</display_name>
        </choice>
        <choice>
          <value>presence sensor demand control</value>
          <display_name>presence sensor demand control</display_name>
        </choice>
        <choice>
          <value>manual demand control</value>
          <display_name>manual demand control</display_name>
        </choice>
      </choices>
    </argument>
    <argument>
      <name>hot_water_distribution_recirc_piping_length</name>
      <display_name>Hot Water Distribution: Recirculation Piping Length</display_name>
      <description>If the distribution system is Recirculation, the length of the recirculation piping. If not provided, the OS-HPXML default (see &lt;a href='https://openstudio-hpxml.readthedocs.io/en/v1.10.0/workflow_inputs.html#recirculation-in-unit'&gt;Recirculation (In-Unit)&lt;/a&gt;) is used.</description>
      <type>Double</type>
      <units>ft</units>
      <required>false</required>
      <model_dependent>false</model_dependent>
    </argument>
    <argument>
      <name>hot_water_distribution_recirc_branch_piping_length</name>
      <display_name>Hot Water Distribution: Recirculation Branch Piping Length</display_name>
      <description>If the distribution system is Recirculation, the length of the recirculation branch piping. If not provided, the OS-HPXML default (see &lt;a href='https://openstudio-hpxml.readthedocs.io/en/v1.10.0/workflow_inputs.html#recirculation-in-unit'&gt;Recirculation (In-Unit)&lt;/a&gt;) is used.</description>
      <type>Double</type>
      <units>ft</units>
      <required>false</required>
      <model_dependent>false</model_dependent>
    </argument>
    <argument>
      <name>hot_water_distribution_recirc_pump_power</name>
      <display_name>Hot Water Distribution: Recirculation Pump Power</display_name>
      <description>If the distribution system is Recirculation, the recirculation pump power. If not provided, the OS-HPXML default (see &lt;a href='https://openstudio-hpxml.readthedocs.io/en/v1.10.0/workflow_inputs.html#recirculation-in-unit'&gt;Recirculation (In-Unit)&lt;/a&gt;) is used.</description>
      <type>Double</type>
      <units>W</units>
      <required>false</required>
      <model_dependent>false</model_dependent>
    </argument>
    <argument>
      <name>hot_water_distribution_pipe_r</name>
      <display_name>Hot Water Distribution: Pipe Insulation Nominal R-Value</display_name>
      <description>Nominal R-value of the pipe insulation. If not provided, the OS-HPXML default (see &lt;a href='https://openstudio-hpxml.readthedocs.io/en/v1.10.0/workflow_inputs.html#hpxml-hot-water-distribution'&gt;HPXML Hot Water Distribution&lt;/a&gt;) is used.</description>
      <type>Double</type>
      <units>h-ft^2-R/Btu</units>
      <required>false</required>
      <model_dependent>false</model_dependent>
    </argument>
    <argument>
      <name>dwhr_facilities_connected</name>
      <display_name>Drain Water Heat Recovery: Facilities Connected</display_name>
      <description>Which facilities are connected for the drain water heat recovery. Use 'none' if there is no drain water heat recovery system.</description>
      <type>Choice</type>
      <required>true</required>
      <model_dependent>false</model_dependent>
      <default_value>none</default_value>
      <choices>
        <choice>
          <value>none</value>
          <display_name>none</display_name>
        </choice>
        <choice>
          <value>one</value>
          <display_name>one</display_name>
        </choice>
        <choice>
          <value>all</value>
          <display_name>all</display_name>
        </choice>
      </choices>
    </argument>
    <argument>
      <name>dwhr_equal_flow</name>
      <display_name>Drain Water Heat Recovery: Equal Flow</display_name>
      <description>Whether the drain water heat recovery has equal flow.</description>
      <type>Boolean</type>
      <required>false</required>
      <model_dependent>false</model_dependent>
      <default_value>true</default_value>
      <choices>
        <choice>
          <value>true</value>
          <display_name>true</display_name>
        </choice>
        <choice>
          <value>false</value>
          <display_name>false</display_name>
        </choice>
      </choices>
    </argument>
    <argument>
      <name>dwhr_efficiency</name>
      <display_name>Drain Water Heat Recovery: Efficiency</display_name>
      <description>The efficiency of the drain water heat recovery.</description>
      <type>Double</type>
      <units>Frac</units>
      <required>false</required>
      <model_dependent>false</model_dependent>
      <default_value>0.55</default_value>
    </argument>
    <argument>
      <name>water_fixtures_shower_low_flow</name>
      <display_name>Hot Water Fixtures: Is Shower Low Flow</display_name>
      <description>Whether the shower fixture is low flow.</description>
      <type>Boolean</type>
      <required>true</required>
      <model_dependent>false</model_dependent>
      <default_value>false</default_value>
      <choices>
        <choice>
          <value>true</value>
          <display_name>true</display_name>
        </choice>
        <choice>
          <value>false</value>
          <display_name>false</display_name>
        </choice>
      </choices>
    </argument>
    <argument>
      <name>water_fixtures_sink_low_flow</name>
      <display_name>Hot Water Fixtures: Is Sink Low Flow</display_name>
      <description>Whether the sink fixture is low flow.</description>
      <type>Boolean</type>
      <required>true</required>
      <model_dependent>false</model_dependent>
      <default_value>false</default_value>
      <choices>
        <choice>
          <value>true</value>
          <display_name>true</display_name>
        </choice>
        <choice>
          <value>false</value>
          <display_name>false</display_name>
        </choice>
      </choices>
    </argument>
    <argument>
      <name>water_fixtures_usage_multiplier</name>
      <display_name>Hot Water Fixtures: Usage Multiplier</display_name>
      <description>Multiplier on the hot water usage that can reflect, e.g., high/low usage occupants. If not provided, the OS-HPXML default (see &lt;a href='https://openstudio-hpxml.readthedocs.io/en/v1.10.0/workflow_inputs.html#hpxml-water-fixtures'&gt;HPXML Water Fixtures&lt;/a&gt;) is used.</description>
      <type>Double</type>
      <required>false</required>
      <model_dependent>false</model_dependent>
    </argument>
    <argument>
      <name>general_water_use_usage_multiplier</name>
      <display_name>General Water Use: Usage Multiplier</display_name>
      <description>Multiplier on internal gains from general water use (floor mopping, shower evaporation, water films on showers, tubs &amp; sinks surfaces, plant watering, etc.) that can reflect, e.g., high/low usage occupants. If not provided, the OS-HPXML default (see &lt;a href='https://openstudio-hpxml.readthedocs.io/en/v1.10.0/workflow_inputs.html#hpxml-building-occupancy'&gt;HPXML Building Occupancy&lt;/a&gt;) is used.</description>
      <type>Double</type>
      <required>false</required>
      <model_dependent>false</model_dependent>
    </argument>
    <argument>
      <name>solar_thermal_system_type</name>
      <display_name>Solar Thermal: System Type</display_name>
      <description>The type of solar thermal system. Use 'none' if there is no solar thermal system.</description>
      <type>Choice</type>
      <required>true</required>
      <model_dependent>false</model_dependent>
      <default_value>none</default_value>
      <choices>
        <choice>
          <value>none</value>
          <display_name>none</display_name>
        </choice>
        <choice>
          <value>hot water</value>
          <display_name>hot water</display_name>
        </choice>
      </choices>
    </argument>
    <argument>
      <name>solar_thermal_collector_area</name>
      <display_name>Solar Thermal: Collector Area</display_name>
      <description>The collector area of the solar thermal system.</description>
      <type>Double</type>
      <units>ft^2</units>
      <required>true</required>
      <model_dependent>false</model_dependent>
      <default_value>40</default_value>
    </argument>
    <argument>
      <name>solar_thermal_collector_loop_type</name>
      <display_name>Solar Thermal: Collector Loop Type</display_name>
      <description>The collector loop type of the solar thermal system.</description>
      <type>Choice</type>
      <required>true</required>
      <model_dependent>false</model_dependent>
      <default_value>liquid direct</default_value>
      <choices>
        <choice>
          <value>liquid direct</value>
          <display_name>liquid direct</display_name>
        </choice>
        <choice>
          <value>liquid indirect</value>
          <display_name>liquid indirect</display_name>
        </choice>
        <choice>
          <value>passive thermosyphon</value>
          <display_name>passive thermosyphon</display_name>
        </choice>
      </choices>
    </argument>
    <argument>
      <name>solar_thermal_collector_type</name>
      <display_name>Solar Thermal: Collector Type</display_name>
      <description>The collector type of the solar thermal system.</description>
      <type>Choice</type>
      <required>true</required>
      <model_dependent>false</model_dependent>
      <default_value>evacuated tube</default_value>
      <choices>
        <choice>
          <value>evacuated tube</value>
          <display_name>evacuated tube</display_name>
        </choice>
        <choice>
          <value>single glazing black</value>
          <display_name>single glazing black</display_name>
        </choice>
        <choice>
          <value>double glazing black</value>
          <display_name>double glazing black</display_name>
        </choice>
        <choice>
          <value>integrated collector storage</value>
          <display_name>integrated collector storage</display_name>
        </choice>
      </choices>
    </argument>
    <argument>
      <name>solar_thermal_collector_azimuth</name>
      <display_name>Solar Thermal: Collector Azimuth</display_name>
      <description>The collector azimuth of the solar thermal system. Azimuth is measured clockwise from north (e.g., North=0, East=90, South=180, West=270).</description>
      <type>Double</type>
      <units>degrees</units>
      <required>true</required>
      <model_dependent>false</model_dependent>
      <default_value>180</default_value>
    </argument>
    <argument>
      <name>solar_thermal_collector_tilt</name>
      <display_name>Solar Thermal: Collector Tilt</display_name>
      <description>The collector tilt of the solar thermal system. Can also enter, e.g., RoofPitch, RoofPitch+20, Latitude, Latitude-15, etc.</description>
      <type>String</type>
      <units>degrees</units>
      <required>true</required>
      <model_dependent>false</model_dependent>
      <default_value>RoofPitch</default_value>
    </argument>
    <argument>
      <name>solar_thermal_collector_rated_optical_efficiency</name>
      <display_name>Solar Thermal: Collector Rated Optical Efficiency</display_name>
      <description>The collector rated optical efficiency of the solar thermal system.</description>
      <type>Double</type>
      <units>Frac</units>
      <required>true</required>
      <model_dependent>false</model_dependent>
      <default_value>0.5</default_value>
    </argument>
    <argument>
      <name>solar_thermal_collector_rated_thermal_losses</name>
      <display_name>Solar Thermal: Collector Rated Thermal Losses</display_name>
      <description>The collector rated thermal losses of the solar thermal system.</description>
      <type>Double</type>
      <units>Btu/hr-ft^2-R</units>
      <required>true</required>
      <model_dependent>false</model_dependent>
      <default_value>0.2799</default_value>
    </argument>
    <argument>
      <name>solar_thermal_storage_volume</name>
      <display_name>Solar Thermal: Storage Volume</display_name>
      <description>The storage volume of the solar thermal system. If not provided, the OS-HPXML default (see &lt;a href='https://openstudio-hpxml.readthedocs.io/en/v1.10.0/workflow_inputs.html#detailed-inputs'&gt;Detailed Inputs&lt;/a&gt;) is used.</description>
      <type>Double</type>
      <units>gal</units>
      <required>false</required>
      <model_dependent>false</model_dependent>
    </argument>
    <argument>
      <name>solar_thermal_solar_fraction</name>
      <display_name>Solar Thermal: Solar Fraction</display_name>
      <description>The solar fraction of the solar thermal system. If provided, overrides all other solar thermal inputs.</description>
      <type>Double</type>
      <units>Frac</units>
      <required>true</required>
      <model_dependent>false</model_dependent>
      <default_value>0</default_value>
    </argument>
    <argument>
      <name>pv_system_present</name>
      <display_name>PV System: Present</display_name>
      <description>Whether there is a PV system present.</description>
      <type>Boolean</type>
      <required>true</required>
      <model_dependent>false</model_dependent>
      <default_value>false</default_value>
      <choices>
        <choice>
          <value>true</value>
          <display_name>true</display_name>
        </choice>
        <choice>
          <value>false</value>
          <display_name>false</display_name>
        </choice>
      </choices>
    </argument>
    <argument>
      <name>pv_system_module_type</name>
      <display_name>PV System: Module Type</display_name>
      <description>Module type of the PV system. If not provided, the OS-HPXML default (see &lt;a href='https://openstudio-hpxml.readthedocs.io/en/v1.10.0/workflow_inputs.html#hpxml-photovoltaics'&gt;HPXML Photovoltaics&lt;/a&gt;) is used.</description>
      <type>Choice</type>
      <required>false</required>
      <model_dependent>false</model_dependent>
      <choices>
        <choice>
          <value>standard</value>
          <display_name>standard</display_name>
        </choice>
        <choice>
          <value>premium</value>
          <display_name>premium</display_name>
        </choice>
        <choice>
          <value>thin film</value>
          <display_name>thin film</display_name>
        </choice>
      </choices>
    </argument>
    <argument>
      <name>pv_system_location</name>
      <display_name>PV System: Location</display_name>
      <description>Location of the PV system. If not provided, the OS-HPXML default (see &lt;a href='https://openstudio-hpxml.readthedocs.io/en/v1.10.0/workflow_inputs.html#hpxml-photovoltaics'&gt;HPXML Photovoltaics&lt;/a&gt;) is used.</description>
      <type>Choice</type>
      <required>false</required>
      <model_dependent>false</model_dependent>
      <choices>
        <choice>
          <value>roof</value>
          <display_name>roof</display_name>
        </choice>
        <choice>
          <value>ground</value>
          <display_name>ground</display_name>
        </choice>
      </choices>
    </argument>
    <argument>
      <name>pv_system_tracking</name>
      <display_name>PV System: Tracking</display_name>
      <description>Type of tracking for the PV system. If not provided, the OS-HPXML default (see &lt;a href='https://openstudio-hpxml.readthedocs.io/en/v1.10.0/workflow_inputs.html#hpxml-photovoltaics'&gt;HPXML Photovoltaics&lt;/a&gt;) is used.</description>
      <type>Choice</type>
      <required>false</required>
      <model_dependent>false</model_dependent>
      <choices>
        <choice>
          <value>fixed</value>
          <display_name>fixed</display_name>
        </choice>
        <choice>
          <value>1-axis</value>
          <display_name>1-axis</display_name>
        </choice>
        <choice>
          <value>1-axis backtracked</value>
          <display_name>1-axis backtracked</display_name>
        </choice>
        <choice>
          <value>2-axis</value>
          <display_name>2-axis</display_name>
        </choice>
      </choices>
    </argument>
    <argument>
      <name>pv_system_array_azimuth</name>
      <display_name>PV System: Array Azimuth</display_name>
      <description>Array azimuth of the PV system. Azimuth is measured clockwise from north (e.g., North=0, East=90, South=180, West=270).</description>
      <type>Double</type>
      <units>degrees</units>
      <required>true</required>
      <model_dependent>false</model_dependent>
      <default_value>180</default_value>
    </argument>
    <argument>
      <name>pv_system_array_tilt</name>
      <display_name>PV System: Array Tilt</display_name>
      <description>Array tilt of the PV system. Can also enter, e.g., RoofPitch, RoofPitch+20, Latitude, Latitude-15, etc.</description>
      <type>String</type>
      <units>degrees</units>
      <required>true</required>
      <model_dependent>false</model_dependent>
      <default_value>RoofPitch</default_value>
    </argument>
    <argument>
      <name>pv_system_max_power_output</name>
      <display_name>PV System: Maximum Power Output</display_name>
      <description>Maximum power output of the PV system. For a shared system, this is the total building maximum power output.</description>
      <type>Double</type>
      <units>W</units>
      <required>true</required>
      <model_dependent>false</model_dependent>
      <default_value>4000</default_value>
    </argument>
    <argument>
      <name>pv_system_inverter_efficiency</name>
      <display_name>PV System: Inverter Efficiency</display_name>
      <description>Inverter efficiency of the PV system. If there are two PV systems, this will apply to both. If not provided, the OS-HPXML default (see &lt;a href='https://openstudio-hpxml.readthedocs.io/en/v1.10.0/workflow_inputs.html#hpxml-photovoltaics'&gt;HPXML Photovoltaics&lt;/a&gt;) is used.</description>
      <type>Double</type>
      <units>Frac</units>
      <required>false</required>
      <model_dependent>false</model_dependent>
    </argument>
    <argument>
      <name>pv_system_system_losses_fraction</name>
      <display_name>PV System: System Losses Fraction</display_name>
      <description>System losses fraction of the PV system. If there are two PV systems, this will apply to both. If not provided, the OS-HPXML default (see &lt;a href='https://openstudio-hpxml.readthedocs.io/en/v1.10.0/workflow_inputs.html#hpxml-photovoltaics'&gt;HPXML Photovoltaics&lt;/a&gt;) is used.</description>
      <type>Double</type>
      <units>Frac</units>
      <required>false</required>
      <model_dependent>false</model_dependent>
    </argument>
    <argument>
      <name>pv_system_num_bedrooms_served</name>
      <display_name>PV System: Number of Bedrooms Served</display_name>
      <description>Number of bedrooms served by PV system. Only needed if single-family attached or apartment unit and it is a shared PV system serving multiple dwelling units. Used to apportion PV generation to the unit of a SFA/MF building. If there are two PV systems, this will apply to both.</description>
      <type>Integer</type>
      <units>#</units>
      <required>false</required>
      <model_dependent>false</model_dependent>
    </argument>
    <argument>
      <name>pv_system_2_present</name>
      <display_name>PV System 2: Present</display_name>
      <description>Whether there is a second PV system present.</description>
      <type>Boolean</type>
      <required>true</required>
      <model_dependent>false</model_dependent>
      <default_value>false</default_value>
      <choices>
        <choice>
          <value>true</value>
          <display_name>true</display_name>
        </choice>
        <choice>
          <value>false</value>
          <display_name>false</display_name>
        </choice>
      </choices>
    </argument>
    <argument>
      <name>pv_system_2_module_type</name>
      <display_name>PV System 2: Module Type</display_name>
      <description>Module type of the second PV system. If not provided, the OS-HPXML default (see &lt;a href='https://openstudio-hpxml.readthedocs.io/en/v1.10.0/workflow_inputs.html#hpxml-photovoltaics'&gt;HPXML Photovoltaics&lt;/a&gt;) is used.</description>
      <type>Choice</type>
      <required>false</required>
      <model_dependent>false</model_dependent>
      <choices>
        <choice>
          <value>standard</value>
          <display_name>standard</display_name>
        </choice>
        <choice>
          <value>premium</value>
          <display_name>premium</display_name>
        </choice>
        <choice>
          <value>thin film</value>
          <display_name>thin film</display_name>
        </choice>
      </choices>
    </argument>
    <argument>
      <name>pv_system_2_location</name>
      <display_name>PV System 2: Location</display_name>
      <description>Location of the second PV system. If not provided, the OS-HPXML default (see &lt;a href='https://openstudio-hpxml.readthedocs.io/en/v1.10.0/workflow_inputs.html#hpxml-photovoltaics'&gt;HPXML Photovoltaics&lt;/a&gt;) is used.</description>
      <type>Choice</type>
      <required>false</required>
      <model_dependent>false</model_dependent>
      <choices>
        <choice>
          <value>roof</value>
          <display_name>roof</display_name>
        </choice>
        <choice>
          <value>ground</value>
          <display_name>ground</display_name>
        </choice>
      </choices>
    </argument>
    <argument>
      <name>pv_system_2_tracking</name>
      <display_name>PV System 2: Tracking</display_name>
      <description>Type of tracking for the second PV system. If not provided, the OS-HPXML default (see &lt;a href='https://openstudio-hpxml.readthedocs.io/en/v1.10.0/workflow_inputs.html#hpxml-photovoltaics'&gt;HPXML Photovoltaics&lt;/a&gt;) is used.</description>
      <type>Choice</type>
      <required>false</required>
      <model_dependent>false</model_dependent>
      <choices>
        <choice>
          <value>fixed</value>
          <display_name>fixed</display_name>
        </choice>
        <choice>
          <value>1-axis</value>
          <display_name>1-axis</display_name>
        </choice>
        <choice>
          <value>1-axis backtracked</value>
          <display_name>1-axis backtracked</display_name>
        </choice>
        <choice>
          <value>2-axis</value>
          <display_name>2-axis</display_name>
        </choice>
      </choices>
    </argument>
    <argument>
      <name>pv_system_2_array_azimuth</name>
      <display_name>PV System 2: Array Azimuth</display_name>
      <description>Array azimuth of the second PV system. Azimuth is measured clockwise from north (e.g., North=0, East=90, South=180, West=270).</description>
      <type>Double</type>
      <units>degrees</units>
      <required>true</required>
      <model_dependent>false</model_dependent>
      <default_value>180</default_value>
    </argument>
    <argument>
      <name>pv_system_2_array_tilt</name>
      <display_name>PV System 2: Array Tilt</display_name>
      <description>Array tilt of the second PV system. Can also enter, e.g., RoofPitch, RoofPitch+20, Latitude, Latitude-15, etc.</description>
      <type>String</type>
      <units>degrees</units>
      <required>true</required>
      <model_dependent>false</model_dependent>
      <default_value>RoofPitch</default_value>
    </argument>
    <argument>
      <name>pv_system_2_max_power_output</name>
      <display_name>PV System 2: Maximum Power Output</display_name>
      <description>Maximum power output of the second PV system. For a shared system, this is the total building maximum power output.</description>
      <type>Double</type>
      <units>W</units>
      <required>true</required>
      <model_dependent>false</model_dependent>
      <default_value>4000</default_value>
    </argument>
    <argument>
      <name>electric_panel_service_feeders_load_calculation_types</name>
      <display_name>Electric Panel: Service/Feeders Load Calculation Types</display_name>
      <description>Types of electric panel service/feeder load calculations. Possible types are: 2023 Existing Dwelling Load-Based, 2023 Existing Dwelling Meter-Based. If multiple types, use a comma-separated list. If not provided, no electric panel loads are calculated.</description>
      <type>String</type>
      <required>false</required>
      <model_dependent>false</model_dependent>
    </argument>
    <argument>
      <name>electric_panel_service_voltage</name>
      <display_name>Electric Panel: Service Voltage</display_name>
      <description>The service voltage of the electric panel. If not provided, the OS-HPXML default (see &lt;a href='https://openstudio-hpxml.readthedocs.io/en/v1.10.0/workflow_inputs.html#hpxml-electric-panels'&gt;HPXML Electric Panels&lt;/a&gt;) is used.</description>
      <type>Choice</type>
      <units>V</units>
      <required>false</required>
      <model_dependent>false</model_dependent>
      <choices>
        <choice>
          <value>120</value>
          <display_name>120</display_name>
        </choice>
        <choice>
          <value>240</value>
          <display_name>240</display_name>
        </choice>
      </choices>
    </argument>
    <argument>
      <name>electric_panel_service_rating</name>
      <display_name>Electric Panel: Service Rating</display_name>
      <description>The service rating of the electric panel. If not provided, the OS-HPXML default (see &lt;a href='https://openstudio-hpxml.readthedocs.io/en/v1.10.0/workflow_inputs.html#hpxml-electric-panels'&gt;HPXML Electric Panels&lt;/a&gt;) is used.</description>
      <type>Double</type>
      <units>A</units>
      <required>false</required>
      <model_dependent>false</model_dependent>
    </argument>
    <argument>
      <name>electric_panel_breaker_spaces_type</name>
      <display_name>Electric Panel: Breaker Spaces Type</display_name>
      <description>The breaker spaces specification type of the electric panel. If not provided, the OS-HPXML default (see &lt;a href='https://openstudio-hpxml.readthedocs.io/en/v1.10.0/workflow_inputs.html#hpxml-electric-panels'&gt;HPXML Electric Panels&lt;/a&gt;) is used.</description>
      <type>Choice</type>
      <required>false</required>
      <model_dependent>false</model_dependent>
      <choices>
        <choice>
          <value>total</value>
          <display_name>total</display_name>
        </choice>
        <choice>
          <value>headroom</value>
          <display_name>headroom</display_name>
        </choice>
      </choices>
    </argument>
    <argument>
      <name>electric_panel_breaker_spaces</name>
      <display_name>Electric Panel: Breaker Spaces</display_name>
      <description>The total, or unoccupied, number of breaker spaces on the electric panel. If not provided, the OS-HPXML default (see &lt;a href='https://openstudio-hpxml.readthedocs.io/en/v1.10.0/workflow_inputs.html#hpxml-electric-panels'&gt;HPXML Electric Panels&lt;/a&gt;) is used.</description>
      <type>Integer</type>
      <units>#</units>
      <required>false</required>
      <model_dependent>false</model_dependent>
    </argument>
    <argument>
      <name>electric_panel_load_heating_system_power</name>
      <display_name>Electric Panel: Heating System Power</display_name>
      <description>Specifies the panel load heating system power. If not provided, the OS-HPXML default (see &lt;a href='https://openstudio-hpxml.readthedocs.io/en/v1.10.0/workflow_inputs.html#panel-loads'&gt;Panel Loads&lt;/a&gt;) is used.</description>
      <type>Double</type>
      <units>W</units>
      <required>false</required>
      <model_dependent>false</model_dependent>
    </argument>
    <argument>
      <name>electric_panel_load_heating_system_addition</name>
      <display_name>Electric Panel: Heating System Addition</display_name>
      <description>Whether the heating system is a new panel load addition to an existing service panel. If not provided, the OS-HPXML default (see &lt;a href='https://openstudio-hpxml.readthedocs.io/en/v1.10.0/workflow_inputs.html#panel-loads'&gt;Panel Loads&lt;/a&gt;) is used.</description>
      <type>Boolean</type>
      <required>false</required>
      <model_dependent>false</model_dependent>
      <choices>
        <choice>
          <value>true</value>
          <display_name>true</display_name>
        </choice>
        <choice>
          <value>false</value>
          <display_name>false</display_name>
        </choice>
      </choices>
    </argument>
    <argument>
      <name>electric_panel_load_cooling_system_power</name>
      <display_name>Electric Panel: Cooling System Power</display_name>
      <description>Specifies the panel load cooling system power. If not provided, the OS-HPXML default (see &lt;a href='https://openstudio-hpxml.readthedocs.io/en/v1.10.0/workflow_inputs.html#panel-loads'&gt;Panel Loads&lt;/a&gt;) is used.</description>
      <type>Double</type>
      <units>W</units>
      <required>false</required>
      <model_dependent>false</model_dependent>
    </argument>
    <argument>
      <name>electric_panel_load_cooling_system_addition</name>
      <display_name>Electric Panel: Cooling System Addition</display_name>
      <description>Whether the cooling system is a new panel load addition to an existing service panel. If not provided, the OS-HPXML default (see &lt;a href='https://openstudio-hpxml.readthedocs.io/en/v1.10.0/workflow_inputs.html#panel-loads'&gt;Panel Loads&lt;/a&gt;) is used.</description>
      <type>Boolean</type>
      <required>false</required>
      <model_dependent>false</model_dependent>
      <choices>
        <choice>
          <value>true</value>
          <display_name>true</display_name>
        </choice>
        <choice>
          <value>false</value>
          <display_name>false</display_name>
        </choice>
      </choices>
    </argument>
    <argument>
      <name>electric_panel_load_heat_pump_heating_power</name>
      <display_name>Electric Panel: Heat Pump Heating Power</display_name>
      <description>Specifies the panel load heating power. If not provided, the OS-HPXML default (see &lt;a href='https://openstudio-hpxml.readthedocs.io/en/v1.10.0/workflow_inputs.html#panel-loads'&gt;Panel Loads&lt;/a&gt;) is used.</description>
      <type>Double</type>
      <units>W</units>
      <required>false</required>
      <model_dependent>false</model_dependent>
    </argument>
    <argument>
      <name>electric_panel_load_heat_pump_cooling_power</name>
      <display_name>Electric Panel: Heat Pump Cooling Power</display_name>
      <description>Specifies the panel load heat pump cooling power. If not provided, the OS-HPXML default (see &lt;a href='https://openstudio-hpxml.readthedocs.io/en/v1.10.0/workflow_inputs.html#panel-loads'&gt;Panel Loads&lt;/a&gt;) is used.</description>
      <type>Double</type>
      <units>W</units>
      <required>false</required>
      <model_dependent>false</model_dependent>
    </argument>
    <argument>
      <name>electric_panel_load_heat_pump_voltage</name>
      <display_name>Electric Panel: Heat Pump Voltage</display_name>
      <description>Specifies the panel load heat pump voltage. If not provided, the OS-HPXML default (see &lt;a href='https://openstudio-hpxml.readthedocs.io/en/v1.10.0/workflow_inputs.html#panel-loads'&gt;Panel Loads&lt;/a&gt;) is used.</description>
      <type>Choice</type>
      <units>V</units>
      <required>false</required>
      <model_dependent>false</model_dependent>
      <choices>
        <choice>
          <value>120</value>
          <display_name>120</display_name>
        </choice>
        <choice>
          <value>240</value>
          <display_name>240</display_name>
        </choice>
      </choices>
    </argument>
    <argument>
      <name>electric_panel_load_heat_pump_addition</name>
      <display_name>Electric Panel: Heat Pump Addition</display_name>
      <description>Whether the heat pump is a new panel load addition to an existing service panel. If not provided, the OS-HPXML default (see &lt;a href='https://openstudio-hpxml.readthedocs.io/en/v1.10.0/workflow_inputs.html#panel-loads'&gt;Panel Loads&lt;/a&gt;) is used.</description>
      <type>Boolean</type>
      <required>false</required>
      <model_dependent>false</model_dependent>
      <choices>
        <choice>
          <value>true</value>
          <display_name>true</display_name>
        </choice>
        <choice>
          <value>false</value>
          <display_name>false</display_name>
        </choice>
      </choices>
    </argument>
    <argument>
      <name>electric_panel_load_heating_system_2_power</name>
      <display_name>Electric Panel: Heating System 2 Power</display_name>
      <description>Specifies the panel load second heating system power. If not provided, the OS-HPXML default (see &lt;a href='https://openstudio-hpxml.readthedocs.io/en/v1.10.0/workflow_inputs.html#panel-loads'&gt;Panel Loads&lt;/a&gt;) is used.</description>
      <type>Double</type>
      <units>W</units>
      <required>false</required>
      <model_dependent>false</model_dependent>
    </argument>
    <argument>
      <name>electric_panel_load_heating_system_2_addition</name>
      <display_name>Electric Panel: Heating System 2 Addition</display_name>
      <description>Whether the second heating system is a new panel load addition to an existing service panel. If not provided, the OS-HPXML default (see &lt;a href='https://openstudio-hpxml.readthedocs.io/en/v1.10.0/workflow_inputs.html#panel-loads'&gt;Panel Loads&lt;/a&gt;) is used.</description>
      <type>Boolean</type>
      <required>false</required>
      <model_dependent>false</model_dependent>
      <choices>
        <choice>
          <value>true</value>
          <display_name>true</display_name>
        </choice>
        <choice>
          <value>false</value>
          <display_name>false</display_name>
        </choice>
      </choices>
    </argument>
    <argument>
      <name>electric_panel_load_mech_vent_power</name>
      <display_name>Electric Panel: Mechanical Ventilation Power</display_name>
      <description>Specifies the panel load mechanical ventilation power. If not provided, the OS-HPXML default (see &lt;a href='https://openstudio-hpxml.readthedocs.io/en/v1.10.0/workflow_inputs.html#panel-loads'&gt;Panel Loads&lt;/a&gt;) is used.</description>
      <type>Double</type>
      <units>W</units>
      <required>false</required>
      <model_dependent>false</model_dependent>
    </argument>
    <argument>
      <name>electric_panel_load_mech_vent_fan_addition</name>
      <display_name>Electric Panel: Mechanical Ventilation Addition</display_name>
      <description>Whether the mechanical ventilation is a new panel load addition to an existing service panel. If not provided, the OS-HPXML default (see &lt;a href='https://openstudio-hpxml.readthedocs.io/en/v1.10.0/workflow_inputs.html#panel-loads'&gt;Panel Loads&lt;/a&gt;) is used.</description>
      <type>Boolean</type>
      <required>false</required>
      <model_dependent>false</model_dependent>
      <choices>
        <choice>
          <value>true</value>
          <display_name>true</display_name>
        </choice>
        <choice>
          <value>false</value>
          <display_name>false</display_name>
        </choice>
      </choices>
    </argument>
    <argument>
      <name>electric_panel_load_mech_vent_2_power</name>
      <display_name>Electric Panel: Mechanical Ventilation 2 Power</display_name>
      <description>Specifies the panel load second mechanical ventilation power. If not provided, the OS-HPXML default (see &lt;a href='https://openstudio-hpxml.readthedocs.io/en/v1.10.0/workflow_inputs.html#panel-loads'&gt;Panel Loads&lt;/a&gt;) is used.</description>
      <type>Double</type>
      <units>W</units>
      <required>false</required>
      <model_dependent>false</model_dependent>
    </argument>
    <argument>
      <name>electric_panel_load_mech_vent_2_addition</name>
      <display_name>Electric Panel: Mechanical Ventilation 2 Addition</display_name>
      <description>Whether the second mechanical ventilation is a new panel load addition to an existing service panel. If not provided, the OS-HPXML default (see &lt;a href='https://openstudio-hpxml.readthedocs.io/en/v1.10.0/workflow_inputs.html#panel-loads'&gt;Panel Loads&lt;/a&gt;) is used.</description>
      <type>Boolean</type>
      <required>false</required>
      <model_dependent>false</model_dependent>
      <choices>
        <choice>
          <value>true</value>
          <display_name>true</display_name>
        </choice>
        <choice>
          <value>false</value>
          <display_name>false</display_name>
        </choice>
      </choices>
    </argument>
    <argument>
      <name>electric_panel_load_whole_house_fan_power</name>
      <display_name>Electric Panel: Whole House Fan Power</display_name>
      <description>Specifies the panel load whole house fan power. If not provided, the OS-HPXML default (see &lt;a href='https://openstudio-hpxml.readthedocs.io/en/v1.10.0/workflow_inputs.html#panel-loads'&gt;Panel Loads&lt;/a&gt;) is used.</description>
      <type>Double</type>
      <units>W</units>
      <required>false</required>
      <model_dependent>false</model_dependent>
    </argument>
    <argument>
      <name>electric_panel_load_whole_house_fan_addition</name>
      <display_name>Electric Panel: Whole House Fan Addition</display_name>
      <description>Whether the whole house fan is a new panel load addition to an existing service panel. If not provided, the OS-HPXML default (see &lt;a href='https://openstudio-hpxml.readthedocs.io/en/v1.10.0/workflow_inputs.html#panel-loads'&gt;Panel Loads&lt;/a&gt;) is used.</description>
      <type>Boolean</type>
      <required>false</required>
      <model_dependent>false</model_dependent>
      <choices>
        <choice>
          <value>true</value>
          <display_name>true</display_name>
        </choice>
        <choice>
          <value>false</value>
          <display_name>false</display_name>
        </choice>
      </choices>
    </argument>
    <argument>
      <name>electric_panel_load_kitchen_fans_power</name>
      <display_name>Electric Panel: Kitchen Fans Power</display_name>
      <description>Specifies the panel load kitchen fans power. If not provided, the OS-HPXML default (see &lt;a href='https://openstudio-hpxml.readthedocs.io/en/v1.10.0/workflow_inputs.html#panel-loads'&gt;Panel Loads&lt;/a&gt;) is used.</description>
      <type>Double</type>
      <units>W</units>
      <required>false</required>
      <model_dependent>false</model_dependent>
    </argument>
    <argument>
      <name>electric_panel_load_kitchen_fans_addition</name>
      <display_name>Electric Panel: Kitchen Fans Addition</display_name>
      <description>Whether the kitchen fans is a new panel load addition to an existing service panel. If not provided, the OS-HPXML default (see &lt;a href='https://openstudio-hpxml.readthedocs.io/en/v1.10.0/workflow_inputs.html#panel-loads'&gt;Panel Loads&lt;/a&gt;) is used.</description>
      <type>Boolean</type>
      <required>false</required>
      <model_dependent>false</model_dependent>
      <choices>
        <choice>
          <value>true</value>
          <display_name>true</display_name>
        </choice>
        <choice>
          <value>false</value>
          <display_name>false</display_name>
        </choice>
      </choices>
    </argument>
    <argument>
      <name>electric_panel_load_bathroom_fans_power</name>
      <display_name>Electric Panel: Bathroom Fans Power</display_name>
      <description>Specifies the panel load bathroom fans power. If not provided, the OS-HPXML default (see &lt;a href='https://openstudio-hpxml.readthedocs.io/en/v1.10.0/workflow_inputs.html#panel-loads'&gt;Panel Loads&lt;/a&gt;) is used.</description>
      <type>Double</type>
      <units>W</units>
      <required>false</required>
      <model_dependent>false</model_dependent>
    </argument>
    <argument>
      <name>electric_panel_load_bathroom_fans_addition</name>
      <display_name>Electric Panel: Bathroom Fans Addition</display_name>
      <description>Whether the bathroom fans is a new panel load addition to an existing service panel. If not provided, the OS-HPXML default (see &lt;a href='https://openstudio-hpxml.readthedocs.io/en/v1.10.0/workflow_inputs.html#panel-loads'&gt;Panel Loads&lt;/a&gt;) is used.</description>
      <type>Boolean</type>
      <required>false</required>
      <model_dependent>false</model_dependent>
      <choices>
        <choice>
          <value>true</value>
          <display_name>true</display_name>
        </choice>
        <choice>
          <value>false</value>
          <display_name>false</display_name>
        </choice>
      </choices>
    </argument>
    <argument>
      <name>electric_panel_load_water_heater_power</name>
      <display_name>Electric Panel: Water Heater Power</display_name>
      <description>Specifies the panel load water heater power. Only applies to electric water heater. If not provided, the OS-HPXML default (see &lt;a href='https://openstudio-hpxml.readthedocs.io/en/v1.10.0/workflow_inputs.html#panel-loads'&gt;Panel Loads&lt;/a&gt;) is used.</description>
      <type>Double</type>
      <units>W</units>
      <required>false</required>
      <model_dependent>false</model_dependent>
    </argument>
    <argument>
      <name>electric_panel_load_water_heater_voltage</name>
      <display_name>Electric Panel: Water Heater Voltage</display_name>
      <description>Specifies the panel load water heater voltage. Only applies to heat pump water heater (compressor). If not provided, the OS-HPXML default (see &lt;a href='https://openstudio-hpxml.readthedocs.io/en/v1.10.0/workflow_inputs.html#panel-loads'&gt;Panel Loads&lt;/a&gt;) is used.</description>
      <type>Choice</type>
      <units>V</units>
      <required>false</required>
      <model_dependent>false</model_dependent>
      <choices>
        <choice>
          <value>120</value>
          <display_name>120</display_name>
        </choice>
        <choice>
          <value>240</value>
          <display_name>240</display_name>
        </choice>
      </choices>
    </argument>
    <argument>
      <name>electric_panel_load_water_heater_addition</name>
      <display_name>Electric Panel: Water Heater Addition</display_name>
      <description>Whether the water heater is a new panel load addition to an existing service panel. If not provided, the OS-HPXML default (see &lt;a href='https://openstudio-hpxml.readthedocs.io/en/v1.10.0/workflow_inputs.html#panel-loads'&gt;Panel Loads&lt;/a&gt;) is used.</description>
      <type>Boolean</type>
      <required>false</required>
      <model_dependent>false</model_dependent>
      <choices>
        <choice>
          <value>true</value>
          <display_name>true</display_name>
        </choice>
        <choice>
          <value>false</value>
          <display_name>false</display_name>
        </choice>
      </choices>
    </argument>
    <argument>
      <name>electric_panel_load_clothes_dryer_power</name>
      <display_name>Electric Panel: Clothes Dryer Power</display_name>
      <description>Specifies the panel load power. Only applies to electric clothes dryer. If not provided, the OS-HPXML default (see &lt;a href='https://openstudio-hpxml.readthedocs.io/en/v1.10.0/workflow_inputs.html#panel-loads'&gt;Panel Loads&lt;/a&gt;) is used.</description>
      <type>Double</type>
      <units>W</units>
      <required>false</required>
      <model_dependent>false</model_dependent>
    </argument>
    <argument>
      <name>electric_panel_load_clothes_dryer_voltage</name>
      <display_name>Electric Panel: Clothes Dryer Voltage</display_name>
      <description>Specifies the panel load voltage. If not provided, the OS-HPXML default (see &lt;a href='https://openstudio-hpxml.readthedocs.io/en/v1.10.0/workflow_inputs.html#panel-loads'&gt;Panel Loads&lt;/a&gt;) is used.</description>
      <type>Choice</type>
      <units>V</units>
      <required>false</required>
      <model_dependent>false</model_dependent>
      <choices>
        <choice>
          <value>120</value>
          <display_name>120</display_name>
        </choice>
        <choice>
          <value>240</value>
          <display_name>240</display_name>
        </choice>
      </choices>
    </argument>
    <argument>
      <name>electric_panel_load_clothes_dryer_addition</name>
      <display_name>Electric Panel: Clothes Dryer Addition</display_name>
      <description>Whether the clothes dryer is a new panel load addition to an existing service panel. If not provided, the OS-HPXML default (see &lt;a href='https://openstudio-hpxml.readthedocs.io/en/v1.10.0/workflow_inputs.html#panel-loads'&gt;Panel Loads&lt;/a&gt;) is used.</description>
      <type>Boolean</type>
      <required>false</required>
      <model_dependent>false</model_dependent>
      <choices>
        <choice>
          <value>true</value>
          <display_name>true</display_name>
        </choice>
        <choice>
          <value>false</value>
          <display_name>false</display_name>
        </choice>
      </choices>
    </argument>
    <argument>
      <name>electric_panel_load_dishwasher_power</name>
      <display_name>Electric Panel: Dishwasher Power</display_name>
      <description>Specifies the panel load dishwasher power. If not provided, the OS-HPXML default (see &lt;a href='https://openstudio-hpxml.readthedocs.io/en/v1.10.0/workflow_inputs.html#panel-loads'&gt;Panel Loads&lt;/a&gt;) is used.</description>
      <type>Double</type>
      <units>W</units>
      <required>false</required>
      <model_dependent>false</model_dependent>
    </argument>
    <argument>
      <name>electric_panel_load_dishwasher_addition</name>
      <display_name>Electric Panel: Dishwasher Addition</display_name>
      <description>Whether the dishwasher is a new panel load addition to an existing service panel. If not provided, the OS-HPXML default (see &lt;a href='https://openstudio-hpxml.readthedocs.io/en/v1.10.0/workflow_inputs.html#panel-loads'&gt;Panel Loads&lt;/a&gt;) is used.</description>
      <type>Boolean</type>
      <required>false</required>
      <model_dependent>false</model_dependent>
      <choices>
        <choice>
          <value>true</value>
          <display_name>true</display_name>
        </choice>
        <choice>
          <value>false</value>
          <display_name>false</display_name>
        </choice>
      </choices>
    </argument>
    <argument>
      <name>electric_panel_load_cooking_range_power</name>
      <display_name>Electric Panel: Cooking Range/Oven Power</display_name>
      <description>Specifies the panel load cooking range/oven power. Only applies to electric cooking range/oven. If not provided, the OS-HPXML default (see &lt;a href='https://openstudio-hpxml.readthedocs.io/en/v1.10.0/workflow_inputs.html#panel-loads'&gt;Panel Loads&lt;/a&gt;) is used.</description>
      <type>Double</type>
      <units>W</units>
      <required>false</required>
      <model_dependent>false</model_dependent>
    </argument>
    <argument>
      <name>electric_panel_load_cooking_range_voltage</name>
      <display_name>Electric Panel: Cooking Range/Oven Voltage</display_name>
      <description>Specifies the panel load cooking range/oven voltage. If not provided, the OS-HPXML default (see &lt;a href='https://openstudio-hpxml.readthedocs.io/en/v1.10.0/workflow_inputs.html#panel-loads'&gt;Panel Loads&lt;/a&gt;) is used.</description>
      <type>Choice</type>
      <units>V</units>
      <required>false</required>
      <model_dependent>false</model_dependent>
      <choices>
        <choice>
          <value>120</value>
          <display_name>120</display_name>
        </choice>
        <choice>
          <value>240</value>
          <display_name>240</display_name>
        </choice>
      </choices>
    </argument>
    <argument>
      <name>electric_panel_load_cooking_range_addition</name>
      <display_name>Electric Panel: Cooking Range/Oven Addition</display_name>
      <description>Whether the cooking range is a new panel load addition to an existing service panel. If not provided, the OS-HPXML default (see &lt;a href='https://openstudio-hpxml.readthedocs.io/en/v1.10.0/workflow_inputs.html#panel-loads'&gt;Panel Loads&lt;/a&gt;) is used.</description>
      <type>Boolean</type>
      <required>false</required>
      <model_dependent>false</model_dependent>
      <choices>
        <choice>
          <value>true</value>
          <display_name>true</display_name>
        </choice>
        <choice>
          <value>false</value>
          <display_name>false</display_name>
        </choice>
      </choices>
    </argument>
    <argument>
      <name>electric_panel_load_misc_plug_loads_well_pump_power</name>
      <display_name>Electric Panel: Misc Plug Loads Well Pump Power</display_name>
      <description>Specifies the panel load well pump power. If not provided, the OS-HPXML default (see &lt;a href='https://openstudio-hpxml.readthedocs.io/en/v1.10.0/workflow_inputs.html#panel-loads'&gt;Panel Loads&lt;/a&gt;) is used.</description>
      <type>Double</type>
      <units>W</units>
      <required>false</required>
      <model_dependent>false</model_dependent>
    </argument>
    <argument>
      <name>electric_panel_load_misc_plug_loads_well_pump_addition</name>
      <display_name>Electric Panel: Misc Plug Loads Well Pump Addition</display_name>
      <description>Whether the well pump is a new panel load addition to an existing service panel. If not provided, the OS-HPXML default (see &lt;a href='https://openstudio-hpxml.readthedocs.io/en/v1.10.0/workflow_inputs.html#panel-loads'&gt;Panel Loads&lt;/a&gt;) is used.</description>
      <type>Boolean</type>
      <required>false</required>
      <model_dependent>false</model_dependent>
      <choices>
        <choice>
          <value>true</value>
          <display_name>true</display_name>
        </choice>
        <choice>
          <value>false</value>
          <display_name>false</display_name>
        </choice>
      </choices>
    </argument>
    <argument>
      <name>electric_panel_load_misc_plug_loads_vehicle_power</name>
      <display_name>Electric Panel: Misc Plug Loads Vehicle Power</display_name>
      <description>Specifies the panel load electric vehicle power. If not provided, the OS-HPXML default (see &lt;a href='https://openstudio-hpxml.readthedocs.io/en/v1.10.0/workflow_inputs.html#panel-loads'&gt;Panel Loads&lt;/a&gt;) is used.</description>
      <type>Double</type>
      <units>W</units>
      <required>false</required>
      <model_dependent>false</model_dependent>
    </argument>
    <argument>
      <name>electric_panel_load_misc_plug_loads_vehicle_voltage</name>
      <display_name>Electric Panel: Misc Plug Loads Vehicle Voltage</display_name>
      <description>Specifies the panel load electric vehicle voltage. If not provided, the OS-HPXML default (see &lt;a href='https://openstudio-hpxml.readthedocs.io/en/v1.10.0/workflow_inputs.html#panel-loads'&gt;Panel Loads&lt;/a&gt;) is used.</description>
      <type>Choice</type>
      <units>V</units>
      <required>false</required>
      <model_dependent>false</model_dependent>
      <choices>
        <choice>
          <value>120</value>
          <display_name>120</display_name>
        </choice>
        <choice>
          <value>240</value>
          <display_name>240</display_name>
        </choice>
      </choices>
    </argument>
    <argument>
      <name>electric_panel_load_misc_plug_loads_vehicle_addition</name>
      <display_name>Electric Panel: Misc Plug Loads Vehicle Addition</display_name>
      <description>Whether the electric vehicle is a new panel load addition to an existing service panel. If not provided, the OS-HPXML default (see &lt;a href='https://openstudio-hpxml.readthedocs.io/en/v1.10.0/workflow_inputs.html#panel-loads'&gt;Panel Loads&lt;/a&gt;) is used.</description>
      <type>Boolean</type>
      <required>false</required>
      <model_dependent>false</model_dependent>
      <choices>
        <choice>
          <value>true</value>
          <display_name>true</display_name>
        </choice>
        <choice>
          <value>false</value>
          <display_name>false</display_name>
        </choice>
      </choices>
    </argument>
    <argument>
      <name>electric_panel_load_pool_pump_power</name>
      <display_name>Electric Panel: Pool Pump Power</display_name>
      <description>Specifies the panel load pool pump power. If not provided, the OS-HPXML default (see &lt;a href='https://openstudio-hpxml.readthedocs.io/en/v1.10.0/workflow_inputs.html#panel-loads'&gt;Panel Loads&lt;/a&gt;) is used.</description>
      <type>Double</type>
      <units>W</units>
      <required>false</required>
      <model_dependent>false</model_dependent>
    </argument>
    <argument>
      <name>electric_panel_load_pool_pump_addition</name>
      <display_name>Electric Panel: Pool Pump Addition</display_name>
      <description>Whether the pool pump is a new panel load addition to an existing service panel. If not provided, the OS-HPXML default (see &lt;a href='https://openstudio-hpxml.readthedocs.io/en/v1.10.0/workflow_inputs.html#panel-loads'&gt;Panel Loads&lt;/a&gt;) is used.</description>
      <type>Boolean</type>
      <required>false</required>
      <model_dependent>false</model_dependent>
      <choices>
        <choice>
          <value>true</value>
          <display_name>true</display_name>
        </choice>
        <choice>
          <value>false</value>
          <display_name>false</display_name>
        </choice>
      </choices>
    </argument>
    <argument>
      <name>electric_panel_load_pool_heater_power</name>
      <display_name>Electric Panel: Pool Heater Power</display_name>
      <description>Specifies the panel load pool heater power. Only applies to electric pool heater. If not provided, the OS-HPXML default (see &lt;a href='https://openstudio-hpxml.readthedocs.io/en/v1.10.0/workflow_inputs.html#panel-loads'&gt;Panel Loads&lt;/a&gt;) is used.</description>
      <type>Double</type>
      <units>W</units>
      <required>false</required>
      <model_dependent>false</model_dependent>
    </argument>
    <argument>
      <name>electric_panel_load_pool_heater_addition</name>
      <display_name>Electric Panel: Pool Heater Addition</display_name>
      <description>Whether the pool heater is a new panel load addition to an existing service panel. If not provided, the OS-HPXML default (see &lt;a href='https://openstudio-hpxml.readthedocs.io/en/v1.10.0/workflow_inputs.html#panel-loads'&gt;Panel Loads&lt;/a&gt;) is used.</description>
      <type>Boolean</type>
      <required>false</required>
      <model_dependent>false</model_dependent>
      <choices>
        <choice>
          <value>true</value>
          <display_name>true</display_name>
        </choice>
        <choice>
          <value>false</value>
          <display_name>false</display_name>
        </choice>
      </choices>
    </argument>
    <argument>
      <name>electric_panel_load_permanent_spa_pump_power</name>
      <display_name>Electric Panel: Permanent Spa Pump Power</display_name>
      <description>Specifies the panel load permanent spa pump power. If not provided, the OS-HPXML default (see &lt;a href='https://openstudio-hpxml.readthedocs.io/en/v1.10.0/workflow_inputs.html#panel-loads'&gt;Panel Loads&lt;/a&gt;) is used.</description>
      <type>Double</type>
      <units>W</units>
      <required>false</required>
      <model_dependent>false</model_dependent>
    </argument>
    <argument>
      <name>electric_panel_load_permanent_spa_pump_addition</name>
      <display_name>Electric Panel: Permanent Spa Pump Addition</display_name>
      <description>Whether the spa pump is a new panel load addition to an existing service panel. If not provided, the OS-HPXML default (see &lt;a href='https://openstudio-hpxml.readthedocs.io/en/v1.10.0/workflow_inputs.html#panel-loads'&gt;Panel Loads&lt;/a&gt;) is used.</description>
      <type>Boolean</type>
      <required>false</required>
      <model_dependent>false</model_dependent>
      <choices>
        <choice>
          <value>true</value>
          <display_name>true</display_name>
        </choice>
        <choice>
          <value>false</value>
          <display_name>false</display_name>
        </choice>
      </choices>
    </argument>
    <argument>
      <name>electric_panel_load_permanent_spa_heater_power</name>
      <display_name>Electric Panel: Permanent Spa Heater Power</display_name>
      <description>Specifies the panel load permanent spa heater power. Only applies to electric permanent spa heater. If not provided, the OS-HPXML default (see &lt;a href='https://openstudio-hpxml.readthedocs.io/en/v1.10.0/workflow_inputs.html#panel-loads'&gt;Panel Loads&lt;/a&gt;) is used.</description>
      <type>Double</type>
      <units>W</units>
      <required>false</required>
      <model_dependent>false</model_dependent>
    </argument>
    <argument>
      <name>electric_panel_load_permanent_spa_heater_addition</name>
      <display_name>Electric Panel: Permanent Spa Heater Addition</display_name>
      <description>Whether the spa heater is a new panel load addition to an existing service panel. If not provided, the OS-HPXML default (see &lt;a href='https://openstudio-hpxml.readthedocs.io/en/v1.10.0/workflow_inputs.html#panel-loads'&gt;Panel Loads&lt;/a&gt;) is used.</description>
      <type>Boolean</type>
      <required>false</required>
      <model_dependent>false</model_dependent>
      <choices>
        <choice>
          <value>true</value>
          <display_name>true</display_name>
        </choice>
        <choice>
          <value>false</value>
          <display_name>false</display_name>
        </choice>
      </choices>
    </argument>
    <argument>
      <name>electric_panel_load_other_power</name>
      <display_name>Electric Panel: Other Power</display_name>
      <description>Specifies the panel load other power. This represents the total of all other electric loads that are fastened in place, permanently connected, or located on a specific circuit. For example, garbage disposal, built-in microwave. If not provided, the OS-HPXML default (see &lt;a href='https://openstudio-hpxml.readthedocs.io/en/v1.10.0/workflow_inputs.html#panel-loads'&gt;Panel Loads&lt;/a&gt;) is used.</description>
      <type>Double</type>
      <units>W</units>
      <required>false</required>
      <model_dependent>false</model_dependent>
    </argument>
    <argument>
      <name>electric_panel_load_other_addition</name>
      <display_name>Electric Panel: Other Addition</display_name>
      <description>Whether the other load is a new panel load addition to an existing service panel. If not provided, the OS-HPXML default (see &lt;a href='https://openstudio-hpxml.readthedocs.io/en/v1.10.0/workflow_inputs.html#panel-loads'&gt;Panel Loads&lt;/a&gt;) is used.</description>
      <type>Boolean</type>
      <required>false</required>
      <model_dependent>false</model_dependent>
      <choices>
        <choice>
          <value>true</value>
          <display_name>true</display_name>
        </choice>
        <choice>
          <value>false</value>
          <display_name>false</display_name>
        </choice>
      </choices>
    </argument>
    <argument>
      <name>battery_present</name>
      <display_name>Battery: Present</display_name>
      <description>Whether there is a lithium ion battery present.</description>
      <type>Boolean</type>
      <required>true</required>
      <model_dependent>false</model_dependent>
      <default_value>false</default_value>
      <choices>
        <choice>
          <value>true</value>
          <display_name>true</display_name>
        </choice>
        <choice>
          <value>false</value>
          <display_name>false</display_name>
        </choice>
      </choices>
    </argument>
    <argument>
      <name>battery_location</name>
      <display_name>Battery: Location</display_name>
      <description>The space type for the lithium ion battery location. If not provided, the OS-HPXML default (see &lt;a href='https://openstudio-hpxml.readthedocs.io/en/v1.10.0/workflow_inputs.html#hpxml-batteries'&gt;HPXML Batteries&lt;/a&gt;) is used.</description>
      <type>Choice</type>
      <required>false</required>
      <model_dependent>false</model_dependent>
      <choices>
        <choice>
          <value>conditioned space</value>
          <display_name>conditioned space</display_name>
        </choice>
        <choice>
          <value>basement - conditioned</value>
          <display_name>basement - conditioned</display_name>
        </choice>
        <choice>
          <value>basement - unconditioned</value>
          <display_name>basement - unconditioned</display_name>
        </choice>
        <choice>
          <value>crawlspace</value>
          <display_name>crawlspace</display_name>
        </choice>
        <choice>
          <value>crawlspace - vented</value>
          <display_name>crawlspace - vented</display_name>
        </choice>
        <choice>
          <value>crawlspace - unvented</value>
          <display_name>crawlspace - unvented</display_name>
        </choice>
        <choice>
          <value>crawlspace - conditioned</value>
          <display_name>crawlspace - conditioned</display_name>
        </choice>
        <choice>
          <value>attic</value>
          <display_name>attic</display_name>
        </choice>
        <choice>
          <value>attic - vented</value>
          <display_name>attic - vented</display_name>
        </choice>
        <choice>
          <value>attic - unvented</value>
          <display_name>attic - unvented</display_name>
        </choice>
        <choice>
          <value>garage</value>
          <display_name>garage</display_name>
        </choice>
        <choice>
          <value>outside</value>
          <display_name>outside</display_name>
        </choice>
      </choices>
    </argument>
    <argument>
      <name>battery_power</name>
      <display_name>Battery: Rated Power Output</display_name>
      <description>The rated power output of the lithium ion battery. If not provided, the OS-HPXML default (see &lt;a href='https://openstudio-hpxml.readthedocs.io/en/v1.10.0/workflow_inputs.html#hpxml-batteries'&gt;HPXML Batteries&lt;/a&gt;) is used.</description>
      <type>Double</type>
      <units>W</units>
      <required>false</required>
      <model_dependent>false</model_dependent>
    </argument>
    <argument>
      <name>battery_capacity</name>
      <display_name>Battery: Nominal Capacity</display_name>
      <description>The nominal capacity of the lithium ion battery. If not provided, the OS-HPXML default (see &lt;a href='https://openstudio-hpxml.readthedocs.io/en/v1.10.0/workflow_inputs.html#hpxml-batteries'&gt;HPXML Batteries&lt;/a&gt;) is used.</description>
      <type>Double</type>
      <units>kWh</units>
      <required>false</required>
      <model_dependent>false</model_dependent>
    </argument>
    <argument>
      <name>battery_usable_capacity</name>
      <display_name>Battery: Usable Capacity</display_name>
      <description>The usable capacity of the lithium ion battery. If not provided, the OS-HPXML default (see &lt;a href='https://openstudio-hpxml.readthedocs.io/en/v1.10.0/workflow_inputs.html#hpxml-batteries'&gt;HPXML Batteries&lt;/a&gt;) is used.</description>
      <type>Double</type>
      <units>kWh</units>
      <required>false</required>
      <model_dependent>false</model_dependent>
    </argument>
    <argument>
      <name>battery_round_trip_efficiency</name>
      <display_name>Battery: Round Trip Efficiency</display_name>
      <description>The round trip efficiency of the lithium ion battery. If not provided, the OS-HPXML default (see &lt;a href='https://openstudio-hpxml.readthedocs.io/en/v1.10.0/workflow_inputs.html#hpxml-batteries'&gt;HPXML Batteries&lt;/a&gt;) is used.</description>
      <type>Double</type>
      <units>Frac</units>
      <required>false</required>
      <model_dependent>false</model_dependent>
    </argument>
    <argument>
      <name>battery_num_bedrooms_served</name>
      <display_name>Battery: Number of Bedrooms Served</display_name>
      <description>Number of bedrooms served by the lithium ion battery. Only needed if single-family attached or apartment unit and it is a shared battery serving multiple dwelling units. Used to apportion battery charging/discharging to the unit of a SFA/MF building.</description>
      <type>Integer</type>
      <units>#</units>
      <required>false</required>
      <model_dependent>false</model_dependent>
    </argument>
    <argument>
      <name>vehicle_type</name>
      <display_name>Vehicle: Type</display_name>
      <description>The type of vehicle present at the home.</description>
      <type>String</type>
      <required>false</required>
      <model_dependent>false</model_dependent>
      <default_value>none</default_value>
    </argument>
    <argument>
      <name>vehicle_battery_capacity</name>
      <display_name>Vehicle: EV Battery Nominal Battery Capacity</display_name>
      <description>The nominal capacity of the vehicle battery, only applies to electric vehicles. If not provided, the OS-HPXML default (see &lt;a href='https://openstudio-hpxml.readthedocs.io/en/v1.10.0/workflow_inputs.html#hpxml-vehicles'&gt;HPXML Vehicles&lt;/a&gt;) is used.</description>
      <type>Double</type>
      <units>kWh</units>
      <required>false</required>
      <model_dependent>false</model_dependent>
    </argument>
    <argument>
      <name>vehicle_battery_usable_capacity</name>
      <display_name>Vehicle: EV Battery Usable Capacity</display_name>
      <description>The usable capacity of the vehicle battery, only applies to electric vehicles. If not provided, the OS-HPXML default (see &lt;a href='https://openstudio-hpxml.readthedocs.io/en/v1.10.0/workflow_inputs.html#hpxml-vehicles'&gt;HPXML Vehicles&lt;/a&gt;) is used.</description>
      <type>Double</type>
      <units>kWh</units>
      <required>false</required>
      <model_dependent>false</model_dependent>
    </argument>
    <argument>
      <name>vehicle_fuel_economy_units</name>
      <display_name>Vehicle: Combined Fuel Economy Units</display_name>
      <description>The combined fuel economy units of the vehicle. Only 'kWh/mile', 'mile/kWh', or 'mpge' are allow for electric vehicles. If not provided, the OS-HPXML default (see &lt;a href='https://openstudio-hpxml.readthedocs.io/en/v1.10.0/workflow_inputs.html#hpxml-vehicles'&gt;HPXML Vehicles&lt;/a&gt;) is used.</description>
      <type>Choice</type>
      <required>false</required>
      <model_dependent>false</model_dependent>
      <choices>
        <choice>
          <value>kWh/mile</value>
          <display_name>kWh/mile</display_name>
        </choice>
        <choice>
          <value>mile/kWh</value>
          <display_name>mile/kWh</display_name>
        </choice>
        <choice>
          <value>mpge</value>
          <display_name>mpge</display_name>
        </choice>
        <choice>
          <value>mpg</value>
          <display_name>mpg</display_name>
        </choice>
      </choices>
    </argument>
    <argument>
      <name>vehicle_fuel_economy_combined</name>
      <display_name>Vehicle: Combined Fuel Economy</display_name>
      <description>The combined fuel economy of the vehicle. If not provided, the OS-HPXML default (see &lt;a href='https://openstudio-hpxml.readthedocs.io/en/v1.10.0/workflow_inputs.html#hpxml-vehicles'&gt;HPXML Vehicles&lt;/a&gt;) is used.</description>
      <type>Double</type>
      <required>false</required>
      <model_dependent>false</model_dependent>
    </argument>
    <argument>
      <name>vehicle_miles_driven_per_year</name>
      <display_name>Vehicle: Miles Driven Per Year</display_name>
      <description>The annual miles the vehicle is driven. If not provided, the OS-HPXML default (see &lt;a href='https://openstudio-hpxml.readthedocs.io/en/v1.10.0/workflow_inputs.html#hpxml-vehicles'&gt;HPXML Vehicles&lt;/a&gt;) is used.</description>
      <type>Double</type>
      <units>miles</units>
      <required>false</required>
      <model_dependent>false</model_dependent>
    </argument>
    <argument>
      <name>vehicle_hours_driven_per_week</name>
      <display_name>Vehicle: Hours Driven Per Week</display_name>
      <description>The weekly hours the vehicle is driven. If not provided, the OS-HPXML default (see &lt;a href='https://openstudio-hpxml.readthedocs.io/en/v1.10.0/workflow_inputs.html#hpxml-vehicles'&gt;HPXML Vehicles&lt;/a&gt;) is used.</description>
      <type>Double</type>
      <units>hours</units>
      <required>false</required>
      <model_dependent>false</model_dependent>
    </argument>
    <argument>
      <name>vehicle_fraction_charged_home</name>
      <display_name>Vehicle: Fraction Charged at Home</display_name>
      <description>The fraction of charging energy provided by the at-home charger to the vehicle, only applies to electric vehicles. If not provided, the OS-HPXML default (see &lt;a href='https://openstudio-hpxml.readthedocs.io/en/v1.10.0/workflow_inputs.html#hpxml-vehicles'&gt;HPXML Vehicles&lt;/a&gt;) is used.</description>
      <type>Double</type>
      <required>false</required>
      <model_dependent>false</model_dependent>
    </argument>
    <argument>
      <name>ev_charger_present</name>
      <display_name>Electric Vehicle Charger: Present</display_name>
      <description>Whether there is an electric vehicle charger present.</description>
      <type>Boolean</type>
      <required>false</required>
      <model_dependent>false</model_dependent>
      <default_value>false</default_value>
      <choices>
        <choice>
          <value>true</value>
          <display_name>true</display_name>
        </choice>
        <choice>
          <value>false</value>
          <display_name>false</display_name>
        </choice>
      </choices>
    </argument>
    <argument>
      <name>ev_charger_level</name>
      <display_name>Electric Vehicle Charger: Charging Level</display_name>
      <description>The charging level of the EV charger. If not provided, the OS-HPXML default (see &lt;a href='https://openstudio-hpxml.readthedocs.io/en/v1.10.0/workflow_inputs.html#hpxml-electric-vehicle-chargers'&gt;HPXML Electric Vehicle Chargers&lt;/a&gt;) is used.</description>
      <type>Choice</type>
      <required>false</required>
      <model_dependent>false</model_dependent>
      <choices>
        <choice>
          <value>1</value>
          <display_name>1</display_name>
        </choice>
        <choice>
          <value>2</value>
          <display_name>2</display_name>
        </choice>
        <choice>
          <value>3</value>
          <display_name>3</display_name>
        </choice>
      </choices>
    </argument>
    <argument>
      <name>ev_charger_power</name>
      <display_name>Electric Vehicle Charger: Rated Charging Power</display_name>
      <description>The rated power output of the EV charger. If not provided, the OS-HPXML default (see &lt;a href='https://openstudio-hpxml.readthedocs.io/en/v1.10.0/workflow_inputs.html#hpxml-electric-vehicle-chargers'&gt;HPXML Electric Vehicle Chargers&lt;/a&gt;) is used.</description>
      <type>Double</type>
      <units>W</units>
      <required>false</required>
      <model_dependent>false</model_dependent>
    </argument>
    <argument>
      <name>ev_charger_location</name>
      <display_name>Electric Vehicle Charger: Location</display_name>
      <description>The space type for the EV charger. If not provided, the OS-HPXML default (see &lt;a href='https://openstudio-hpxml.readthedocs.io/en/v1.10.0/workflow_inputs.html#hpxml-electric-vehicle-chargers'&gt;HPXML Electric Vehicle Chargers&lt;/a&gt;) is used.</description>
      <type>Choice</type>
      <required>false</required>
      <model_dependent>false</model_dependent>
      <choices>
        <choice>
          <value>garage</value>
          <display_name>garage</display_name>
        </choice>
        <choice>
          <value>outside</value>
          <display_name>outside</display_name>
        </choice>
      </choices>
    </argument>
    <argument>
      <name>lighting_present</name>
      <display_name>Lighting: Present</display_name>
      <description>Whether there is lighting energy use.</description>
      <type>Boolean</type>
      <required>true</required>
      <model_dependent>false</model_dependent>
      <default_value>true</default_value>
      <choices>
        <choice>
          <value>true</value>
          <display_name>true</display_name>
        </choice>
        <choice>
          <value>false</value>
          <display_name>false</display_name>
        </choice>
      </choices>
    </argument>
    <argument>
      <name>lighting_interior_fraction_cfl</name>
      <display_name>Lighting: Interior Fraction CFL</display_name>
      <description>Fraction of all lamps (interior) that are compact fluorescent. Lighting not specified as CFL, LFL, or LED is assumed to be incandescent.</description>
      <type>Double</type>
      <required>true</required>
      <model_dependent>false</model_dependent>
      <default_value>0.1</default_value>
    </argument>
    <argument>
      <name>lighting_interior_fraction_lfl</name>
      <display_name>Lighting: Interior Fraction LFL</display_name>
      <description>Fraction of all lamps (interior) that are linear fluorescent. Lighting not specified as CFL, LFL, or LED is assumed to be incandescent.</description>
      <type>Double</type>
      <required>true</required>
      <model_dependent>false</model_dependent>
      <default_value>0</default_value>
    </argument>
    <argument>
      <name>lighting_interior_fraction_led</name>
      <display_name>Lighting: Interior Fraction LED</display_name>
      <description>Fraction of all lamps (interior) that are light emitting diodes. Lighting not specified as CFL, LFL, or LED is assumed to be incandescent.</description>
      <type>Double</type>
      <required>true</required>
      <model_dependent>false</model_dependent>
      <default_value>0</default_value>
    </argument>
    <argument>
      <name>lighting_interior_usage_multiplier</name>
      <display_name>Lighting: Interior Usage Multiplier</display_name>
      <description>Multiplier on the lighting energy usage (interior) that can reflect, e.g., high/low usage occupants. If not provided, the OS-HPXML default (see &lt;a href='https://openstudio-hpxml.readthedocs.io/en/v1.10.0/workflow_inputs.html#hpxml-lighting'&gt;HPXML Lighting&lt;/a&gt;) is used.</description>
      <type>Double</type>
      <required>false</required>
      <model_dependent>false</model_dependent>
    </argument>
    <argument>
      <name>lighting_exterior_fraction_cfl</name>
      <display_name>Lighting: Exterior Fraction CFL</display_name>
      <description>Fraction of all lamps (exterior) that are compact fluorescent. Lighting not specified as CFL, LFL, or LED is assumed to be incandescent.</description>
      <type>Double</type>
      <required>true</required>
      <model_dependent>false</model_dependent>
      <default_value>0</default_value>
    </argument>
    <argument>
      <name>lighting_exterior_fraction_lfl</name>
      <display_name>Lighting: Exterior Fraction LFL</display_name>
      <description>Fraction of all lamps (exterior) that are linear fluorescent. Lighting not specified as CFL, LFL, or LED is assumed to be incandescent.</description>
      <type>Double</type>
      <required>true</required>
      <model_dependent>false</model_dependent>
      <default_value>0</default_value>
    </argument>
    <argument>
      <name>lighting_exterior_fraction_led</name>
      <display_name>Lighting: Exterior Fraction LED</display_name>
      <description>Fraction of all lamps (exterior) that are light emitting diodes. Lighting not specified as CFL, LFL, or LED is assumed to be incandescent.</description>
      <type>Double</type>
      <required>true</required>
      <model_dependent>false</model_dependent>
      <default_value>0</default_value>
    </argument>
    <argument>
      <name>lighting_exterior_usage_multiplier</name>
      <display_name>Lighting: Exterior Usage Multiplier</display_name>
      <description>Multiplier on the lighting energy usage (exterior) that can reflect, e.g., high/low usage occupants. If not provided, the OS-HPXML default (see &lt;a href='https://openstudio-hpxml.readthedocs.io/en/v1.10.0/workflow_inputs.html#hpxml-lighting'&gt;HPXML Lighting&lt;/a&gt;) is used.</description>
      <type>Double</type>
      <required>false</required>
      <model_dependent>false</model_dependent>
    </argument>
    <argument>
      <name>lighting_garage_fraction_cfl</name>
      <display_name>Lighting: Garage Fraction CFL</display_name>
      <description>Fraction of all lamps (garage) that are compact fluorescent. Lighting not specified as CFL, LFL, or LED is assumed to be incandescent.</description>
      <type>Double</type>
      <required>true</required>
      <model_dependent>false</model_dependent>
      <default_value>0</default_value>
    </argument>
    <argument>
      <name>lighting_garage_fraction_lfl</name>
      <display_name>Lighting: Garage Fraction LFL</display_name>
      <description>Fraction of all lamps (garage) that are linear fluorescent. Lighting not specified as CFL, LFL, or LED is assumed to be incandescent.</description>
      <type>Double</type>
      <required>true</required>
      <model_dependent>false</model_dependent>
      <default_value>0</default_value>
    </argument>
    <argument>
      <name>lighting_garage_fraction_led</name>
      <display_name>Lighting: Garage Fraction LED</display_name>
      <description>Fraction of all lamps (garage) that are light emitting diodes. Lighting not specified as CFL, LFL, or LED is assumed to be incandescent.</description>
      <type>Double</type>
      <required>true</required>
      <model_dependent>false</model_dependent>
      <default_value>0</default_value>
    </argument>
    <argument>
      <name>lighting_garage_usage_multiplier</name>
      <display_name>Lighting: Garage Usage Multiplier</display_name>
      <description>Multiplier on the lighting energy usage (garage) that can reflect, e.g., high/low usage occupants. If not provided, the OS-HPXML default (see &lt;a href='https://openstudio-hpxml.readthedocs.io/en/v1.10.0/workflow_inputs.html#hpxml-lighting'&gt;HPXML Lighting&lt;/a&gt;) is used.</description>
      <type>Double</type>
      <required>false</required>
      <model_dependent>false</model_dependent>
    </argument>
    <argument>
      <name>holiday_lighting_present</name>
      <display_name>Holiday Lighting: Present</display_name>
      <description>Whether there is holiday lighting.</description>
      <type>Boolean</type>
      <required>true</required>
      <model_dependent>false</model_dependent>
      <default_value>false</default_value>
      <choices>
        <choice>
          <value>true</value>
          <display_name>true</display_name>
        </choice>
        <choice>
          <value>false</value>
          <display_name>false</display_name>
        </choice>
      </choices>
    </argument>
    <argument>
      <name>holiday_lighting_daily_kwh</name>
      <display_name>Holiday Lighting: Daily Consumption</display_name>
      <description>The daily energy consumption for holiday lighting (exterior). If not provided, the OS-HPXML default (see &lt;a href='https://openstudio-hpxml.readthedocs.io/en/v1.10.0/workflow_inputs.html#hpxml-lighting'&gt;HPXML Lighting&lt;/a&gt;) is used.</description>
      <type>Double</type>
      <units>kWh/day</units>
      <required>false</required>
      <model_dependent>false</model_dependent>
    </argument>
    <argument>
      <name>holiday_lighting_period</name>
      <display_name>Holiday Lighting: Period</display_name>
      <description>Enter a date range like 'Nov 25 - Jan 5'. If not provided, the OS-HPXML default (see &lt;a href='https://openstudio-hpxml.readthedocs.io/en/v1.10.0/workflow_inputs.html#hpxml-lighting'&gt;HPXML Lighting&lt;/a&gt;) is used.</description>
      <type>String</type>
      <required>false</required>
      <model_dependent>false</model_dependent>
    </argument>
    <argument>
      <name>dehumidifier_type</name>
      <display_name>Dehumidifier: Type</display_name>
      <description>The type of dehumidifier.</description>
      <type>Choice</type>
      <required>true</required>
      <model_dependent>false</model_dependent>
      <default_value>none</default_value>
      <choices>
        <choice>
          <value>none</value>
          <display_name>none</display_name>
        </choice>
        <choice>
          <value>portable</value>
          <display_name>portable</display_name>
        </choice>
        <choice>
          <value>whole-home</value>
          <display_name>whole-home</display_name>
        </choice>
      </choices>
    </argument>
    <argument>
      <name>dehumidifier_efficiency_type</name>
      <display_name>Dehumidifier: Efficiency Type</display_name>
      <description>The efficiency type of dehumidifier.</description>
      <type>Choice</type>
      <required>true</required>
      <model_dependent>false</model_dependent>
      <default_value>IntegratedEnergyFactor</default_value>
      <choices>
        <choice>
          <value>EnergyFactor</value>
          <display_name>EnergyFactor</display_name>
        </choice>
        <choice>
          <value>IntegratedEnergyFactor</value>
          <display_name>IntegratedEnergyFactor</display_name>
        </choice>
      </choices>
    </argument>
    <argument>
      <name>dehumidifier_efficiency</name>
      <display_name>Dehumidifier: Efficiency</display_name>
      <description>The efficiency of the dehumidifier.</description>
      <type>Double</type>
      <units>liters/kWh</units>
      <required>true</required>
      <model_dependent>false</model_dependent>
      <default_value>1.5</default_value>
    </argument>
    <argument>
      <name>dehumidifier_capacity</name>
      <display_name>Dehumidifier: Capacity</display_name>
      <description>The capacity (water removal rate) of the dehumidifier.</description>
      <type>Double</type>
      <units>pint/day</units>
      <required>true</required>
      <model_dependent>false</model_dependent>
      <default_value>40</default_value>
    </argument>
    <argument>
      <name>dehumidifier_rh_setpoint</name>
      <display_name>Dehumidifier: Relative Humidity Setpoint</display_name>
      <description>The relative humidity setpoint of the dehumidifier.</description>
      <type>Double</type>
      <units>Frac</units>
      <required>true</required>
      <model_dependent>false</model_dependent>
      <default_value>0.5</default_value>
    </argument>
    <argument>
      <name>dehumidifier_fraction_dehumidification_load_served</name>
      <display_name>Dehumidifier: Fraction Dehumidification Load Served</display_name>
      <description>The dehumidification load served fraction of the dehumidifier.</description>
      <type>Double</type>
      <units>Frac</units>
      <required>true</required>
      <model_dependent>false</model_dependent>
      <default_value>1</default_value>
    </argument>
    <argument>
      <name>clothes_washer_present</name>
      <display_name>Clothes Washer: Present</display_name>
      <description>Whether there is a clothes washer present.</description>
      <type>Boolean</type>
      <required>true</required>
      <model_dependent>false</model_dependent>
      <default_value>true</default_value>
      <choices>
        <choice>
          <value>true</value>
          <display_name>true</display_name>
        </choice>
        <choice>
          <value>false</value>
          <display_name>false</display_name>
        </choice>
      </choices>
    </argument>
    <argument>
      <name>clothes_washer_location</name>
      <display_name>Clothes Washer: Location</display_name>
      <description>The space type for the clothes washer location. If not provided, the OS-HPXML default (see &lt;a href='https://openstudio-hpxml.readthedocs.io/en/v1.10.0/workflow_inputs.html#hpxml-clothes-washer'&gt;HPXML Clothes Washer&lt;/a&gt;) is used.</description>
      <type>Choice</type>
      <required>false</required>
      <model_dependent>false</model_dependent>
      <choices>
        <choice>
          <value>conditioned space</value>
          <display_name>conditioned space</display_name>
        </choice>
        <choice>
          <value>basement - conditioned</value>
          <display_name>basement - conditioned</display_name>
        </choice>
        <choice>
          <value>basement - unconditioned</value>
          <display_name>basement - unconditioned</display_name>
        </choice>
        <choice>
          <value>garage</value>
          <display_name>garage</display_name>
        </choice>
        <choice>
          <value>other housing unit</value>
          <display_name>other housing unit</display_name>
        </choice>
        <choice>
          <value>other heated space</value>
          <display_name>other heated space</display_name>
        </choice>
        <choice>
          <value>other multifamily buffer space</value>
          <display_name>other multifamily buffer space</display_name>
        </choice>
        <choice>
          <value>other non-freezing space</value>
          <display_name>other non-freezing space</display_name>
        </choice>
      </choices>
    </argument>
    <argument>
      <name>clothes_washer_efficiency_type</name>
      <display_name>Clothes Washer: Efficiency Type</display_name>
      <description>The efficiency type of the clothes washer.</description>
      <type>Choice</type>
      <required>true</required>
      <model_dependent>false</model_dependent>
      <default_value>IntegratedModifiedEnergyFactor</default_value>
      <choices>
        <choice>
          <value>ModifiedEnergyFactor</value>
          <display_name>ModifiedEnergyFactor</display_name>
        </choice>
        <choice>
          <value>IntegratedModifiedEnergyFactor</value>
          <display_name>IntegratedModifiedEnergyFactor</display_name>
        </choice>
      </choices>
    </argument>
    <argument>
      <name>clothes_washer_efficiency</name>
      <display_name>Clothes Washer: Efficiency</display_name>
      <description>The efficiency of the clothes washer. If not provided, the OS-HPXML default (see &lt;a href='https://openstudio-hpxml.readthedocs.io/en/v1.10.0/workflow_inputs.html#hpxml-clothes-washer'&gt;HPXML Clothes Washer&lt;/a&gt;) is used.</description>
      <type>Double</type>
      <units>ft^3/kWh-cyc</units>
      <required>false</required>
      <model_dependent>false</model_dependent>
    </argument>
    <argument>
      <name>clothes_washer_rated_annual_kwh</name>
      <display_name>Clothes Washer: Rated Annual Consumption</display_name>
      <description>The annual energy consumed by the clothes washer, as rated, obtained from the EnergyGuide label. This includes both the appliance electricity consumption and the energy required for water heating. If not provided, the OS-HPXML default (see &lt;a href='https://openstudio-hpxml.readthedocs.io/en/v1.10.0/workflow_inputs.html#hpxml-clothes-washer'&gt;HPXML Clothes Washer&lt;/a&gt;) is used.</description>
      <type>Double</type>
      <units>kWh/yr</units>
      <required>false</required>
      <model_dependent>false</model_dependent>
    </argument>
    <argument>
      <name>clothes_washer_label_electric_rate</name>
      <display_name>Clothes Washer: Label Electric Rate</display_name>
      <description>The annual energy consumed by the clothes washer, as rated, obtained from the EnergyGuide label. This includes both the appliance electricity consumption and the energy required for water heating. If not provided, the OS-HPXML default (see &lt;a href='https://openstudio-hpxml.readthedocs.io/en/v1.10.0/workflow_inputs.html#hpxml-clothes-washer'&gt;HPXML Clothes Washer&lt;/a&gt;) is used.</description>
      <type>Double</type>
      <units>$/kWh</units>
      <required>false</required>
      <model_dependent>false</model_dependent>
    </argument>
    <argument>
      <name>clothes_washer_label_gas_rate</name>
      <display_name>Clothes Washer: Label Gas Rate</display_name>
      <description>The annual energy consumed by the clothes washer, as rated, obtained from the EnergyGuide label. This includes both the appliance electricity consumption and the energy required for water heating. If not provided, the OS-HPXML default (see &lt;a href='https://openstudio-hpxml.readthedocs.io/en/v1.10.0/workflow_inputs.html#hpxml-clothes-washer'&gt;HPXML Clothes Washer&lt;/a&gt;) is used.</description>
      <type>Double</type>
      <units>$/therm</units>
      <required>false</required>
      <model_dependent>false</model_dependent>
    </argument>
    <argument>
      <name>clothes_washer_label_annual_gas_cost</name>
      <display_name>Clothes Washer: Label Annual Cost with Gas DHW</display_name>
      <description>The annual cost of using the system under test conditions. Input is obtained from the EnergyGuide label. If not provided, the OS-HPXML default (see &lt;a href='https://openstudio-hpxml.readthedocs.io/en/v1.10.0/workflow_inputs.html#hpxml-clothes-washer'&gt;HPXML Clothes Washer&lt;/a&gt;) is used.</description>
      <type>Double</type>
      <units>$</units>
      <required>false</required>
      <model_dependent>false</model_dependent>
    </argument>
    <argument>
      <name>clothes_washer_label_usage</name>
      <display_name>Clothes Washer: Label Usage</display_name>
      <description>The clothes washer loads per week. If not provided, the OS-HPXML default (see &lt;a href='https://openstudio-hpxml.readthedocs.io/en/v1.10.0/workflow_inputs.html#hpxml-clothes-washer'&gt;HPXML Clothes Washer&lt;/a&gt;) is used.</description>
      <type>Double</type>
      <units>cyc/wk</units>
      <required>false</required>
      <model_dependent>false</model_dependent>
    </argument>
    <argument>
      <name>clothes_washer_capacity</name>
      <display_name>Clothes Washer: Drum Volume</display_name>
      <description>Volume of the washer drum. Obtained from the EnergyStar website or the manufacturer's literature. If not provided, the OS-HPXML default (see &lt;a href='https://openstudio-hpxml.readthedocs.io/en/v1.10.0/workflow_inputs.html#hpxml-clothes-washer'&gt;HPXML Clothes Washer&lt;/a&gt;) is used.</description>
      <type>Double</type>
      <units>ft^3</units>
      <required>false</required>
      <model_dependent>false</model_dependent>
    </argument>
    <argument>
      <name>clothes_washer_usage_multiplier</name>
      <display_name>Clothes Washer: Usage Multiplier</display_name>
      <description>Multiplier on the clothes washer energy and hot water usage that can reflect, e.g., high/low usage occupants. If not provided, the OS-HPXML default (see &lt;a href='https://openstudio-hpxml.readthedocs.io/en/v1.10.0/workflow_inputs.html#hpxml-clothes-washer'&gt;HPXML Clothes Washer&lt;/a&gt;) is used.</description>
      <type>Double</type>
      <required>false</required>
      <model_dependent>false</model_dependent>
    </argument>
    <argument>
      <name>clothes_dryer_present</name>
      <display_name>Clothes Dryer: Present</display_name>
      <description>Whether there is a clothes dryer present.</description>
      <type>Boolean</type>
      <required>true</required>
      <model_dependent>false</model_dependent>
      <default_value>true</default_value>
      <choices>
        <choice>
          <value>true</value>
          <display_name>true</display_name>
        </choice>
        <choice>
          <value>false</value>
          <display_name>false</display_name>
        </choice>
      </choices>
    </argument>
    <argument>
      <name>clothes_dryer_location</name>
      <display_name>Clothes Dryer: Location</display_name>
      <description>The space type for the clothes dryer location. If not provided, the OS-HPXML default (see &lt;a href='https://openstudio-hpxml.readthedocs.io/en/v1.10.0/workflow_inputs.html#hpxml-clothes-dryer'&gt;HPXML Clothes Dryer&lt;/a&gt;) is used.</description>
      <type>Choice</type>
      <required>false</required>
      <model_dependent>false</model_dependent>
      <choices>
        <choice>
          <value>conditioned space</value>
          <display_name>conditioned space</display_name>
        </choice>
        <choice>
          <value>basement - conditioned</value>
          <display_name>basement - conditioned</display_name>
        </choice>
        <choice>
          <value>basement - unconditioned</value>
          <display_name>basement - unconditioned</display_name>
        </choice>
        <choice>
          <value>garage</value>
          <display_name>garage</display_name>
        </choice>
        <choice>
          <value>other housing unit</value>
          <display_name>other housing unit</display_name>
        </choice>
        <choice>
          <value>other heated space</value>
          <display_name>other heated space</display_name>
        </choice>
        <choice>
          <value>other multifamily buffer space</value>
          <display_name>other multifamily buffer space</display_name>
        </choice>
        <choice>
          <value>other non-freezing space</value>
          <display_name>other non-freezing space</display_name>
        </choice>
      </choices>
    </argument>
    <argument>
      <name>clothes_dryer_fuel_type</name>
      <display_name>Clothes Dryer: Fuel Type</display_name>
      <description>Type of fuel used by the clothes dryer.</description>
      <type>Choice</type>
      <required>true</required>
      <model_dependent>false</model_dependent>
      <default_value>natural gas</default_value>
      <choices>
        <choice>
          <value>electricity</value>
          <display_name>electricity</display_name>
        </choice>
        <choice>
          <value>natural gas</value>
          <display_name>natural gas</display_name>
        </choice>
        <choice>
          <value>fuel oil</value>
          <display_name>fuel oil</display_name>
        </choice>
        <choice>
          <value>propane</value>
          <display_name>propane</display_name>
        </choice>
        <choice>
          <value>wood</value>
          <display_name>wood</display_name>
        </choice>
        <choice>
          <value>coal</value>
          <display_name>coal</display_name>
        </choice>
      </choices>
    </argument>
    <argument>
      <name>clothes_dryer_efficiency_type</name>
      <display_name>Clothes Dryer: Efficiency Type</display_name>
      <description>The efficiency type of the clothes dryer.</description>
      <type>Choice</type>
      <required>true</required>
      <model_dependent>false</model_dependent>
      <default_value>CombinedEnergyFactor</default_value>
      <choices>
        <choice>
          <value>EnergyFactor</value>
          <display_name>EnergyFactor</display_name>
        </choice>
        <choice>
          <value>CombinedEnergyFactor</value>
          <display_name>CombinedEnergyFactor</display_name>
        </choice>
      </choices>
    </argument>
    <argument>
      <name>clothes_dryer_efficiency</name>
      <display_name>Clothes Dryer: Efficiency</display_name>
      <description>The efficiency of the clothes dryer. If not provided, the OS-HPXML default (see &lt;a href='https://openstudio-hpxml.readthedocs.io/en/v1.10.0/workflow_inputs.html#hpxml-clothes-dryer'&gt;HPXML Clothes Dryer&lt;/a&gt;) is used.</description>
      <type>Double</type>
      <units>lb/kWh</units>
      <required>false</required>
      <model_dependent>false</model_dependent>
    </argument>
    <argument>
      <name>clothes_dryer_vented_flow_rate</name>
      <display_name>Clothes Dryer: Vented Flow Rate</display_name>
      <description>The exhaust flow rate of the vented clothes dryer. If not provided, the OS-HPXML default (see &lt;a href='https://openstudio-hpxml.readthedocs.io/en/v1.10.0/workflow_inputs.html#hpxml-clothes-dryer'&gt;HPXML Clothes Dryer&lt;/a&gt;) is used.</description>
      <type>Double</type>
      <units>CFM</units>
      <required>false</required>
      <model_dependent>false</model_dependent>
    </argument>
    <argument>
      <name>clothes_dryer_usage_multiplier</name>
      <display_name>Clothes Dryer: Usage Multiplier</display_name>
      <description>Multiplier on the clothes dryer energy usage that can reflect, e.g., high/low usage occupants. If not provided, the OS-HPXML default (see &lt;a href='https://openstudio-hpxml.readthedocs.io/en/v1.10.0/workflow_inputs.html#hpxml-clothes-dryer'&gt;HPXML Clothes Dryer&lt;/a&gt;) is used.</description>
      <type>Double</type>
      <required>false</required>
      <model_dependent>false</model_dependent>
    </argument>
    <argument>
      <name>dishwasher_present</name>
      <display_name>Dishwasher: Present</display_name>
      <description>Whether there is a dishwasher present.</description>
      <type>Boolean</type>
      <required>true</required>
      <model_dependent>false</model_dependent>
      <default_value>true</default_value>
      <choices>
        <choice>
          <value>true</value>
          <display_name>true</display_name>
        </choice>
        <choice>
          <value>false</value>
          <display_name>false</display_name>
        </choice>
      </choices>
    </argument>
    <argument>
      <name>dishwasher_location</name>
      <display_name>Dishwasher: Location</display_name>
      <description>The space type for the dishwasher location. If not provided, the OS-HPXML default (see &lt;a href='https://openstudio-hpxml.readthedocs.io/en/v1.10.0/workflow_inputs.html#hpxml-dishwasher'&gt;HPXML Dishwasher&lt;/a&gt;) is used.</description>
      <type>Choice</type>
      <required>false</required>
      <model_dependent>false</model_dependent>
      <choices>
        <choice>
          <value>conditioned space</value>
          <display_name>conditioned space</display_name>
        </choice>
        <choice>
          <value>basement - conditioned</value>
          <display_name>basement - conditioned</display_name>
        </choice>
        <choice>
          <value>basement - unconditioned</value>
          <display_name>basement - unconditioned</display_name>
        </choice>
        <choice>
          <value>garage</value>
          <display_name>garage</display_name>
        </choice>
        <choice>
          <value>other housing unit</value>
          <display_name>other housing unit</display_name>
        </choice>
        <choice>
          <value>other heated space</value>
          <display_name>other heated space</display_name>
        </choice>
        <choice>
          <value>other multifamily buffer space</value>
          <display_name>other multifamily buffer space</display_name>
        </choice>
        <choice>
          <value>other non-freezing space</value>
          <display_name>other non-freezing space</display_name>
        </choice>
      </choices>
    </argument>
    <argument>
      <name>dishwasher_efficiency_type</name>
      <display_name>Dishwasher: Efficiency Type</display_name>
      <description>The efficiency type of dishwasher.</description>
      <type>Choice</type>
      <required>true</required>
      <model_dependent>false</model_dependent>
      <default_value>RatedAnnualkWh</default_value>
      <choices>
        <choice>
          <value>RatedAnnualkWh</value>
          <display_name>RatedAnnualkWh</display_name>
        </choice>
        <choice>
          <value>EnergyFactor</value>
          <display_name>EnergyFactor</display_name>
        </choice>
      </choices>
    </argument>
    <argument>
      <name>dishwasher_efficiency</name>
      <display_name>Dishwasher: Efficiency</display_name>
      <description>The efficiency of the dishwasher. If not provided, the OS-HPXML default (see &lt;a href='https://openstudio-hpxml.readthedocs.io/en/v1.10.0/workflow_inputs.html#hpxml-dishwasher'&gt;HPXML Dishwasher&lt;/a&gt;) is used.</description>
      <type>Double</type>
      <units>RatedAnnualkWh or EnergyFactor</units>
      <required>false</required>
      <model_dependent>false</model_dependent>
    </argument>
    <argument>
      <name>dishwasher_label_electric_rate</name>
      <display_name>Dishwasher: Label Electric Rate</display_name>
      <description>The label electric rate of the dishwasher. If not provided, the OS-HPXML default (see &lt;a href='https://openstudio-hpxml.readthedocs.io/en/v1.10.0/workflow_inputs.html#hpxml-dishwasher'&gt;HPXML Dishwasher&lt;/a&gt;) is used.</description>
      <type>Double</type>
      <units>$/kWh</units>
      <required>false</required>
      <model_dependent>false</model_dependent>
    </argument>
    <argument>
      <name>dishwasher_label_gas_rate</name>
      <display_name>Dishwasher: Label Gas Rate</display_name>
      <description>The label gas rate of the dishwasher. If not provided, the OS-HPXML default (see &lt;a href='https://openstudio-hpxml.readthedocs.io/en/v1.10.0/workflow_inputs.html#hpxml-dishwasher'&gt;HPXML Dishwasher&lt;/a&gt;) is used.</description>
      <type>Double</type>
      <units>$/therm</units>
      <required>false</required>
      <model_dependent>false</model_dependent>
    </argument>
    <argument>
      <name>dishwasher_label_annual_gas_cost</name>
      <display_name>Dishwasher: Label Annual Gas Cost</display_name>
      <description>The label annual gas cost of the dishwasher. If not provided, the OS-HPXML default (see &lt;a href='https://openstudio-hpxml.readthedocs.io/en/v1.10.0/workflow_inputs.html#hpxml-dishwasher'&gt;HPXML Dishwasher&lt;/a&gt;) is used.</description>
      <type>Double</type>
      <units>$</units>
      <required>false</required>
      <model_dependent>false</model_dependent>
    </argument>
    <argument>
      <name>dishwasher_label_usage</name>
      <display_name>Dishwasher: Label Usage</display_name>
      <description>The dishwasher loads per week. If not provided, the OS-HPXML default (see &lt;a href='https://openstudio-hpxml.readthedocs.io/en/v1.10.0/workflow_inputs.html#hpxml-dishwasher'&gt;HPXML Dishwasher&lt;/a&gt;) is used.</description>
      <type>Double</type>
      <units>cyc/wk</units>
      <required>false</required>
      <model_dependent>false</model_dependent>
    </argument>
    <argument>
      <name>dishwasher_place_setting_capacity</name>
      <display_name>Dishwasher: Number of Place Settings</display_name>
      <description>The number of place settings for the unit. Data obtained from manufacturer's literature. If not provided, the OS-HPXML default (see &lt;a href='https://openstudio-hpxml.readthedocs.io/en/v1.10.0/workflow_inputs.html#hpxml-dishwasher'&gt;HPXML Dishwasher&lt;/a&gt;) is used.</description>
      <type>Integer</type>
      <units>#</units>
      <required>false</required>
      <model_dependent>false</model_dependent>
    </argument>
    <argument>
      <name>dishwasher_usage_multiplier</name>
      <display_name>Dishwasher: Usage Multiplier</display_name>
      <description>Multiplier on the dishwasher energy usage that can reflect, e.g., high/low usage occupants. If not provided, the OS-HPXML default (see &lt;a href='https://openstudio-hpxml.readthedocs.io/en/v1.10.0/workflow_inputs.html#hpxml-dishwasher'&gt;HPXML Dishwasher&lt;/a&gt;) is used.</description>
      <type>Double</type>
      <required>false</required>
      <model_dependent>false</model_dependent>
    </argument>
    <argument>
      <name>refrigerator_present</name>
      <display_name>Refrigerator: Present</display_name>
      <description>Whether there is a refrigerator present.</description>
      <type>Boolean</type>
      <required>true</required>
      <model_dependent>false</model_dependent>
      <default_value>true</default_value>
      <choices>
        <choice>
          <value>true</value>
          <display_name>true</display_name>
        </choice>
        <choice>
          <value>false</value>
          <display_name>false</display_name>
        </choice>
      </choices>
    </argument>
    <argument>
      <name>refrigerator_location</name>
      <display_name>Refrigerator: Location</display_name>
      <description>The space type for the refrigerator location. If not provided, the OS-HPXML default (see &lt;a href='https://openstudio-hpxml.readthedocs.io/en/v1.10.0/workflow_inputs.html#hpxml-refrigerators'&gt;HPXML Refrigerators&lt;/a&gt;) is used.</description>
      <type>Choice</type>
      <required>false</required>
      <model_dependent>false</model_dependent>
      <choices>
        <choice>
          <value>conditioned space</value>
          <display_name>conditioned space</display_name>
        </choice>
        <choice>
          <value>basement - conditioned</value>
          <display_name>basement - conditioned</display_name>
        </choice>
        <choice>
          <value>basement - unconditioned</value>
          <display_name>basement - unconditioned</display_name>
        </choice>
        <choice>
          <value>garage</value>
          <display_name>garage</display_name>
        </choice>
        <choice>
          <value>other housing unit</value>
          <display_name>other housing unit</display_name>
        </choice>
        <choice>
          <value>other heated space</value>
          <display_name>other heated space</display_name>
        </choice>
        <choice>
          <value>other multifamily buffer space</value>
          <display_name>other multifamily buffer space</display_name>
        </choice>
        <choice>
          <value>other non-freezing space</value>
          <display_name>other non-freezing space</display_name>
        </choice>
      </choices>
    </argument>
    <argument>
      <name>refrigerator_rated_annual_kwh</name>
      <display_name>Refrigerator: Rated Annual Consumption</display_name>
      <description>The EnergyGuide rated annual energy consumption for a refrigerator. If not provided, the OS-HPXML default (see &lt;a href='https://openstudio-hpxml.readthedocs.io/en/v1.10.0/workflow_inputs.html#hpxml-refrigerators'&gt;HPXML Refrigerators&lt;/a&gt;) is used.</description>
      <type>Double</type>
      <units>kWh/yr</units>
      <required>false</required>
      <model_dependent>false</model_dependent>
    </argument>
    <argument>
      <name>refrigerator_usage_multiplier</name>
      <display_name>Refrigerator: Usage Multiplier</display_name>
      <description>Multiplier on the refrigerator energy usage that can reflect, e.g., high/low usage occupants. If not provided, the OS-HPXML default (see &lt;a href='https://openstudio-hpxml.readthedocs.io/en/v1.10.0/workflow_inputs.html#hpxml-refrigerators'&gt;HPXML Refrigerators&lt;/a&gt;) is used.</description>
      <type>Double</type>
      <required>false</required>
      <model_dependent>false</model_dependent>
    </argument>
    <argument>
      <name>extra_refrigerator_present</name>
      <display_name>Extra Refrigerator: Present</display_name>
      <description>Whether there is an extra refrigerator present.</description>
      <type>Boolean</type>
      <required>true</required>
      <model_dependent>false</model_dependent>
      <default_value>false</default_value>
      <choices>
        <choice>
          <value>true</value>
          <display_name>true</display_name>
        </choice>
        <choice>
          <value>false</value>
          <display_name>false</display_name>
        </choice>
      </choices>
    </argument>
    <argument>
      <name>extra_refrigerator_location</name>
      <display_name>Extra Refrigerator: Location</display_name>
      <description>The space type for the extra refrigerator location. If not provided, the OS-HPXML default (see &lt;a href='https://openstudio-hpxml.readthedocs.io/en/v1.10.0/workflow_inputs.html#hpxml-refrigerators'&gt;HPXML Refrigerators&lt;/a&gt;) is used.</description>
      <type>Choice</type>
      <required>false</required>
      <model_dependent>false</model_dependent>
      <choices>
        <choice>
          <value>conditioned space</value>
          <display_name>conditioned space</display_name>
        </choice>
        <choice>
          <value>basement - conditioned</value>
          <display_name>basement - conditioned</display_name>
        </choice>
        <choice>
          <value>basement - unconditioned</value>
          <display_name>basement - unconditioned</display_name>
        </choice>
        <choice>
          <value>garage</value>
          <display_name>garage</display_name>
        </choice>
        <choice>
          <value>other housing unit</value>
          <display_name>other housing unit</display_name>
        </choice>
        <choice>
          <value>other heated space</value>
          <display_name>other heated space</display_name>
        </choice>
        <choice>
          <value>other multifamily buffer space</value>
          <display_name>other multifamily buffer space</display_name>
        </choice>
        <choice>
          <value>other non-freezing space</value>
          <display_name>other non-freezing space</display_name>
        </choice>
      </choices>
    </argument>
    <argument>
      <name>extra_refrigerator_rated_annual_kwh</name>
      <display_name>Extra Refrigerator: Rated Annual Consumption</display_name>
      <description>The EnergyGuide rated annual energy consumption for an extra refrigerator. If not provided, the OS-HPXML default (see &lt;a href='https://openstudio-hpxml.readthedocs.io/en/v1.10.0/workflow_inputs.html#hpxml-refrigerators'&gt;HPXML Refrigerators&lt;/a&gt;) is used.</description>
      <type>Double</type>
      <units>kWh/yr</units>
      <required>false</required>
      <model_dependent>false</model_dependent>
    </argument>
    <argument>
      <name>extra_refrigerator_usage_multiplier</name>
      <display_name>Extra Refrigerator: Usage Multiplier</display_name>
      <description>Multiplier on the extra refrigerator energy usage that can reflect, e.g., high/low usage occupants. If not provided, the OS-HPXML default (see &lt;a href='https://openstudio-hpxml.readthedocs.io/en/v1.10.0/workflow_inputs.html#hpxml-refrigerators'&gt;HPXML Refrigerators&lt;/a&gt;) is used.</description>
      <type>Double</type>
      <required>false</required>
      <model_dependent>false</model_dependent>
    </argument>
    <argument>
      <name>freezer_present</name>
      <display_name>Freezer: Present</display_name>
      <description>Whether there is a freezer present.</description>
      <type>Boolean</type>
      <required>true</required>
      <model_dependent>false</model_dependent>
      <default_value>false</default_value>
      <choices>
        <choice>
          <value>true</value>
          <display_name>true</display_name>
        </choice>
        <choice>
          <value>false</value>
          <display_name>false</display_name>
        </choice>
      </choices>
    </argument>
    <argument>
      <name>freezer_location</name>
      <display_name>Freezer: Location</display_name>
      <description>The space type for the freezer location. If not provided, the OS-HPXML default (see &lt;a href='https://openstudio-hpxml.readthedocs.io/en/v1.10.0/workflow_inputs.html#hpxml-freezers'&gt;HPXML Freezers&lt;/a&gt;) is used.</description>
      <type>Choice</type>
      <required>false</required>
      <model_dependent>false</model_dependent>
      <choices>
        <choice>
          <value>conditioned space</value>
          <display_name>conditioned space</display_name>
        </choice>
        <choice>
          <value>basement - conditioned</value>
          <display_name>basement - conditioned</display_name>
        </choice>
        <choice>
          <value>basement - unconditioned</value>
          <display_name>basement - unconditioned</display_name>
        </choice>
        <choice>
          <value>garage</value>
          <display_name>garage</display_name>
        </choice>
        <choice>
          <value>other housing unit</value>
          <display_name>other housing unit</display_name>
        </choice>
        <choice>
          <value>other heated space</value>
          <display_name>other heated space</display_name>
        </choice>
        <choice>
          <value>other multifamily buffer space</value>
          <display_name>other multifamily buffer space</display_name>
        </choice>
        <choice>
          <value>other non-freezing space</value>
          <display_name>other non-freezing space</display_name>
        </choice>
      </choices>
    </argument>
    <argument>
      <name>freezer_rated_annual_kwh</name>
      <display_name>Freezer: Rated Annual Consumption</display_name>
      <description>The EnergyGuide rated annual energy consumption for a freezer. If not provided, the OS-HPXML default (see &lt;a href='https://openstudio-hpxml.readthedocs.io/en/v1.10.0/workflow_inputs.html#hpxml-freezers'&gt;HPXML Freezers&lt;/a&gt;) is used.</description>
      <type>Double</type>
      <units>kWh/yr</units>
      <required>false</required>
      <model_dependent>false</model_dependent>
    </argument>
    <argument>
      <name>freezer_usage_multiplier</name>
      <display_name>Freezer: Usage Multiplier</display_name>
      <description>Multiplier on the freezer energy usage that can reflect, e.g., high/low usage occupants. If not provided, the OS-HPXML default (see &lt;a href='https://openstudio-hpxml.readthedocs.io/en/v1.10.0/workflow_inputs.html#hpxml-freezers'&gt;HPXML Freezers&lt;/a&gt;) is used.</description>
      <type>Double</type>
      <required>false</required>
      <model_dependent>false</model_dependent>
    </argument>
    <argument>
      <name>cooking_range_oven_present</name>
      <display_name>Cooking Range/Oven: Present</display_name>
      <description>Whether there is a cooking range/oven present.</description>
      <type>Boolean</type>
      <required>true</required>
      <model_dependent>false</model_dependent>
      <default_value>true</default_value>
      <choices>
        <choice>
          <value>true</value>
          <display_name>true</display_name>
        </choice>
        <choice>
          <value>false</value>
          <display_name>false</display_name>
        </choice>
      </choices>
    </argument>
    <argument>
      <name>cooking_range_oven_location</name>
      <display_name>Cooking Range/Oven: Location</display_name>
      <description>The space type for the cooking range/oven location. If not provided, the OS-HPXML default (see &lt;a href='https://openstudio-hpxml.readthedocs.io/en/v1.10.0/workflow_inputs.html#hpxml-cooking-range-oven'&gt;HPXML Cooking Range/Oven&lt;/a&gt;) is used.</description>
      <type>Choice</type>
      <required>false</required>
      <model_dependent>false</model_dependent>
      <choices>
        <choice>
          <value>conditioned space</value>
          <display_name>conditioned space</display_name>
        </choice>
        <choice>
          <value>basement - conditioned</value>
          <display_name>basement - conditioned</display_name>
        </choice>
        <choice>
          <value>basement - unconditioned</value>
          <display_name>basement - unconditioned</display_name>
        </choice>
        <choice>
          <value>garage</value>
          <display_name>garage</display_name>
        </choice>
        <choice>
          <value>other housing unit</value>
          <display_name>other housing unit</display_name>
        </choice>
        <choice>
          <value>other heated space</value>
          <display_name>other heated space</display_name>
        </choice>
        <choice>
          <value>other multifamily buffer space</value>
          <display_name>other multifamily buffer space</display_name>
        </choice>
        <choice>
          <value>other non-freezing space</value>
          <display_name>other non-freezing space</display_name>
        </choice>
      </choices>
    </argument>
    <argument>
      <name>cooking_range_oven_fuel_type</name>
      <display_name>Cooking Range/Oven: Fuel Type</display_name>
      <description>Type of fuel used by the cooking range/oven.</description>
      <type>Choice</type>
      <required>true</required>
      <model_dependent>false</model_dependent>
      <default_value>natural gas</default_value>
      <choices>
        <choice>
          <value>electricity</value>
          <display_name>electricity</display_name>
        </choice>
        <choice>
          <value>natural gas</value>
          <display_name>natural gas</display_name>
        </choice>
        <choice>
          <value>fuel oil</value>
          <display_name>fuel oil</display_name>
        </choice>
        <choice>
          <value>propane</value>
          <display_name>propane</display_name>
        </choice>
        <choice>
          <value>wood</value>
          <display_name>wood</display_name>
        </choice>
        <choice>
          <value>coal</value>
          <display_name>coal</display_name>
        </choice>
      </choices>
    </argument>
    <argument>
      <name>cooking_range_oven_is_induction</name>
      <display_name>Cooking Range/Oven: Is Induction</display_name>
      <description>Whether the cooking range is induction. If not provided, the OS-HPXML default (see &lt;a href='https://openstudio-hpxml.readthedocs.io/en/v1.10.0/workflow_inputs.html#hpxml-cooking-range-oven'&gt;HPXML Cooking Range/Oven&lt;/a&gt;) is used.</description>
      <type>Boolean</type>
      <required>false</required>
      <model_dependent>false</model_dependent>
      <choices>
        <choice>
          <value>true</value>
          <display_name>true</display_name>
        </choice>
        <choice>
          <value>false</value>
          <display_name>false</display_name>
        </choice>
      </choices>
    </argument>
    <argument>
      <name>cooking_range_oven_is_convection</name>
      <display_name>Cooking Range/Oven: Is Convection</display_name>
      <description>Whether the oven is convection. If not provided, the OS-HPXML default (see &lt;a href='https://openstudio-hpxml.readthedocs.io/en/v1.10.0/workflow_inputs.html#hpxml-cooking-range-oven'&gt;HPXML Cooking Range/Oven&lt;/a&gt;) is used.</description>
      <type>Boolean</type>
      <required>false</required>
      <model_dependent>false</model_dependent>
      <choices>
        <choice>
          <value>true</value>
          <display_name>true</display_name>
        </choice>
        <choice>
          <value>false</value>
          <display_name>false</display_name>
        </choice>
      </choices>
    </argument>
    <argument>
      <name>cooking_range_oven_usage_multiplier</name>
      <display_name>Cooking Range/Oven: Usage Multiplier</display_name>
      <description>Multiplier on the cooking range/oven energy usage that can reflect, e.g., high/low usage occupants. If not provided, the OS-HPXML default (see &lt;a href='https://openstudio-hpxml.readthedocs.io/en/v1.10.0/workflow_inputs.html#hpxml-cooking-range-oven'&gt;HPXML Cooking Range/Oven&lt;/a&gt;) is used.</description>
      <type>Double</type>
      <required>false</required>
      <model_dependent>false</model_dependent>
    </argument>
    <argument>
      <name>ceiling_fan_present</name>
      <display_name>Ceiling Fan: Present</display_name>
      <description>Whether there are any ceiling fans.</description>
      <type>Boolean</type>
      <required>true</required>
      <model_dependent>false</model_dependent>
      <default_value>true</default_value>
      <choices>
        <choice>
          <value>true</value>
          <display_name>true</display_name>
        </choice>
        <choice>
          <value>false</value>
          <display_name>false</display_name>
        </choice>
      </choices>
    </argument>
    <argument>
      <name>ceiling_fan_label_energy_use</name>
      <display_name>Ceiling Fan: Label Energy Use</display_name>
      <description>The label average energy use of the ceiling fan(s). If neither Efficiency nor Label Energy Use provided, the OS-HPXML default (see &lt;a href='https://openstudio-hpxml.readthedocs.io/en/v1.10.0/workflow_inputs.html#hpxml-ceiling-fans'&gt;HPXML Ceiling Fans&lt;/a&gt;) is used.</description>
      <type>Double</type>
      <units>W</units>
      <required>false</required>
      <model_dependent>false</model_dependent>
    </argument>
    <argument>
      <name>ceiling_fan_efficiency</name>
      <display_name>Ceiling Fan: Efficiency</display_name>
      <description>The efficiency rating of the ceiling fan(s) at medium speed. Only used if Label Energy Use not provided. If neither Efficiency nor Label Energy Use provided, the OS-HPXML default (see &lt;a href='https://openstudio-hpxml.readthedocs.io/en/v1.10.0/workflow_inputs.html#hpxml-ceiling-fans'&gt;HPXML Ceiling Fans&lt;/a&gt;) is used.</description>
      <type>Double</type>
      <units>CFM/W</units>
      <required>false</required>
      <model_dependent>false</model_dependent>
    </argument>
    <argument>
      <name>ceiling_fan_quantity</name>
      <display_name>Ceiling Fan: Quantity</display_name>
      <description>Total number of ceiling fans. If not provided, the OS-HPXML default (see &lt;a href='https://openstudio-hpxml.readthedocs.io/en/v1.10.0/workflow_inputs.html#hpxml-ceiling-fans'&gt;HPXML Ceiling Fans&lt;/a&gt;) is used.</description>
      <type>Integer</type>
      <units>#</units>
      <required>false</required>
      <model_dependent>false</model_dependent>
    </argument>
    <argument>
      <name>ceiling_fan_cooling_setpoint_temp_offset</name>
      <display_name>Ceiling Fan: Cooling Setpoint Temperature Offset</display_name>
      <description>The cooling setpoint temperature offset during months when the ceiling fans are operating. Only applies if ceiling fan quantity is greater than zero. If not provided, the OS-HPXML default (see &lt;a href='https://openstudio-hpxml.readthedocs.io/en/v1.10.0/workflow_inputs.html#hpxml-ceiling-fans'&gt;HPXML Ceiling Fans&lt;/a&gt;) is used.</description>
      <type>Double</type>
      <units>F</units>
      <required>false</required>
      <model_dependent>false</model_dependent>
    </argument>
    <argument>
      <name>misc_plug_loads_television_present</name>
      <display_name>Misc Plug Loads: Television Present</display_name>
      <description>Whether there are televisions.</description>
      <type>Boolean</type>
      <required>true</required>
      <model_dependent>false</model_dependent>
      <default_value>true</default_value>
      <choices>
        <choice>
          <value>true</value>
          <display_name>true</display_name>
        </choice>
        <choice>
          <value>false</value>
          <display_name>false</display_name>
        </choice>
      </choices>
    </argument>
    <argument>
      <name>misc_plug_loads_television_annual_kwh</name>
      <display_name>Misc Plug Loads: Television Annual kWh</display_name>
      <description>The annual energy consumption of the television plug loads. If not provided, the OS-HPXML default (see &lt;a href='https://openstudio-hpxml.readthedocs.io/en/v1.10.0/workflow_inputs.html#hpxml-plug-loads'&gt;HPXML Plug Loads&lt;/a&gt;) is used.</description>
      <type>Double</type>
      <units>kWh/yr</units>
      <required>false</required>
      <model_dependent>false</model_dependent>
    </argument>
    <argument>
      <name>misc_plug_loads_television_usage_multiplier</name>
      <display_name>Misc Plug Loads: Television Usage Multiplier</display_name>
      <description>Multiplier on the television energy usage that can reflect, e.g., high/low usage occupants. If not provided, the OS-HPXML default (see &lt;a href='https://openstudio-hpxml.readthedocs.io/en/v1.10.0/workflow_inputs.html#hpxml-plug-loads'&gt;HPXML Plug Loads&lt;/a&gt;) is used.</description>
      <type>Double</type>
      <required>false</required>
      <model_dependent>false</model_dependent>
    </argument>
    <argument>
      <name>misc_plug_loads_other_annual_kwh</name>
      <display_name>Misc Plug Loads: Other Annual kWh</display_name>
      <description>The annual energy consumption of the other residual plug loads. If not provided, the OS-HPXML default (see &lt;a href='https://openstudio-hpxml.readthedocs.io/en/v1.10.0/workflow_inputs.html#hpxml-plug-loads'&gt;HPXML Plug Loads&lt;/a&gt;) is used.</description>
      <type>Double</type>
      <units>kWh/yr</units>
      <required>false</required>
      <model_dependent>false</model_dependent>
    </argument>
    <argument>
      <name>misc_plug_loads_other_frac_sensible</name>
      <display_name>Misc Plug Loads: Other Sensible Fraction</display_name>
      <description>Fraction of other residual plug loads' internal gains that are sensible. If not provided, the OS-HPXML default (see &lt;a href='https://openstudio-hpxml.readthedocs.io/en/v1.10.0/workflow_inputs.html#hpxml-plug-loads'&gt;HPXML Plug Loads&lt;/a&gt;) is used.</description>
      <type>Double</type>
      <units>Frac</units>
      <required>false</required>
      <model_dependent>false</model_dependent>
    </argument>
    <argument>
      <name>misc_plug_loads_other_frac_latent</name>
      <display_name>Misc Plug Loads: Other Latent Fraction</display_name>
      <description>Fraction of other residual plug loads' internal gains that are latent. If not provided, the OS-HPXML default (see &lt;a href='https://openstudio-hpxml.readthedocs.io/en/v1.10.0/workflow_inputs.html#hpxml-plug-loads'&gt;HPXML Plug Loads&lt;/a&gt;) is used.</description>
      <type>Double</type>
      <units>Frac</units>
      <required>false</required>
      <model_dependent>false</model_dependent>
    </argument>
    <argument>
      <name>misc_plug_loads_other_usage_multiplier</name>
      <display_name>Misc Plug Loads: Other Usage Multiplier</display_name>
      <description>Multiplier on the other energy usage that can reflect, e.g., high/low usage occupants. If not provided, the OS-HPXML default (see &lt;a href='https://openstudio-hpxml.readthedocs.io/en/v1.10.0/workflow_inputs.html#hpxml-plug-loads'&gt;HPXML Plug Loads&lt;/a&gt;) is used.</description>
      <type>Double</type>
      <required>false</required>
      <model_dependent>false</model_dependent>
    </argument>
    <argument>
      <name>misc_plug_loads_well_pump_present</name>
      <display_name>Misc Plug Loads: Well Pump Present</display_name>
      <description>Whether there is a well pump.</description>
      <type>Boolean</type>
      <required>true</required>
      <model_dependent>false</model_dependent>
      <default_value>false</default_value>
      <choices>
        <choice>
          <value>true</value>
          <display_name>true</display_name>
        </choice>
        <choice>
          <value>false</value>
          <display_name>false</display_name>
        </choice>
      </choices>
    </argument>
    <argument>
      <name>misc_plug_loads_well_pump_annual_kwh</name>
      <display_name>Misc Plug Loads: Well Pump Annual kWh</display_name>
      <description>The annual energy consumption of the well pump plug loads. If not provided, the OS-HPXML default (see &lt;a href='https://openstudio-hpxml.readthedocs.io/en/v1.10.0/workflow_inputs.html#hpxml-plug-loads'&gt;HPXML Plug Loads&lt;/a&gt;) is used.</description>
      <type>Double</type>
      <units>kWh/yr</units>
      <required>false</required>
      <model_dependent>false</model_dependent>
    </argument>
    <argument>
      <name>misc_plug_loads_well_pump_usage_multiplier</name>
      <display_name>Misc Plug Loads: Well Pump Usage Multiplier</display_name>
      <description>Multiplier on the well pump energy usage that can reflect, e.g., high/low usage occupants. If not provided, the OS-HPXML default (see &lt;a href='https://openstudio-hpxml.readthedocs.io/en/v1.10.0/workflow_inputs.html#hpxml-plug-loads'&gt;HPXML Plug Loads&lt;/a&gt;) is used.</description>
      <type>Double</type>
      <required>false</required>
      <model_dependent>false</model_dependent>
    </argument>
    <argument>
      <name>misc_plug_loads_vehicle_present</name>
      <display_name>Misc Plug Loads: Vehicle Present</display_name>
      <description>Whether there is an electric vehicle.</description>
      <type>Boolean</type>
      <required>true</required>
      <model_dependent>false</model_dependent>
      <default_value>false</default_value>
      <choices>
        <choice>
          <value>true</value>
          <display_name>true</display_name>
        </choice>
        <choice>
          <value>false</value>
          <display_name>false</display_name>
        </choice>
      </choices>
    </argument>
    <argument>
      <name>misc_plug_loads_vehicle_annual_kwh</name>
      <display_name>Misc Plug Loads: Vehicle Annual kWh</display_name>
      <description>The annual energy consumption of the electric vehicle plug loads. If not provided, the OS-HPXML default (see &lt;a href='https://openstudio-hpxml.readthedocs.io/en/v1.10.0/workflow_inputs.html#hpxml-plug-loads'&gt;HPXML Plug Loads&lt;/a&gt;) is used.</description>
      <type>Double</type>
      <units>kWh/yr</units>
      <required>false</required>
      <model_dependent>false</model_dependent>
    </argument>
    <argument>
      <name>misc_plug_loads_vehicle_usage_multiplier</name>
      <display_name>Misc Plug Loads: Vehicle Usage Multiplier</display_name>
      <description>Multiplier on the electric vehicle energy usage that can reflect, e.g., high/low usage occupants. If not provided, the OS-HPXML default (see &lt;a href='https://openstudio-hpxml.readthedocs.io/en/v1.10.0/workflow_inputs.html#hpxml-plug-loads'&gt;HPXML Plug Loads&lt;/a&gt;) is used.</description>
      <type>Double</type>
      <required>false</required>
      <model_dependent>false</model_dependent>
    </argument>
    <argument>
      <name>misc_fuel_loads_grill_present</name>
      <display_name>Misc Fuel Loads: Grill Present</display_name>
      <description>Whether there is a fuel loads grill.</description>
      <type>Boolean</type>
      <required>true</required>
      <model_dependent>false</model_dependent>
      <default_value>false</default_value>
      <choices>
        <choice>
          <value>true</value>
          <display_name>true</display_name>
        </choice>
        <choice>
          <value>false</value>
          <display_name>false</display_name>
        </choice>
      </choices>
    </argument>
    <argument>
      <name>misc_fuel_loads_grill_fuel_type</name>
      <display_name>Misc Fuel Loads: Grill Fuel Type</display_name>
      <description>The fuel type of the fuel loads grill.</description>
      <type>Choice</type>
      <required>true</required>
      <model_dependent>false</model_dependent>
      <default_value>natural gas</default_value>
      <choices>
        <choice>
          <value>natural gas</value>
          <display_name>natural gas</display_name>
        </choice>
        <choice>
          <value>fuel oil</value>
          <display_name>fuel oil</display_name>
        </choice>
        <choice>
          <value>propane</value>
          <display_name>propane</display_name>
        </choice>
        <choice>
          <value>wood</value>
          <display_name>wood</display_name>
        </choice>
        <choice>
          <value>wood pellets</value>
          <display_name>wood pellets</display_name>
        </choice>
      </choices>
    </argument>
    <argument>
      <name>misc_fuel_loads_grill_annual_therm</name>
      <display_name>Misc Fuel Loads: Grill Annual therm</display_name>
      <description>The annual energy consumption of the fuel loads grill. If not provided, the OS-HPXML default (see &lt;a href='https://openstudio-hpxml.readthedocs.io/en/v1.10.0/workflow_inputs.html#hpxml-fuel-loads'&gt;HPXML Fuel Loads&lt;/a&gt;) is used.</description>
      <type>Double</type>
      <units>therm/yr</units>
      <required>false</required>
      <model_dependent>false</model_dependent>
    </argument>
    <argument>
      <name>misc_fuel_loads_grill_usage_multiplier</name>
      <display_name>Misc Fuel Loads: Grill Usage Multiplier</display_name>
      <description>Multiplier on the fuel loads grill energy usage that can reflect, e.g., high/low usage occupants. If not provided, the OS-HPXML default (see &lt;a href='https://openstudio-hpxml.readthedocs.io/en/v1.10.0/workflow_inputs.html#hpxml-fuel-loads'&gt;HPXML Fuel Loads&lt;/a&gt;) is used.</description>
      <type>Double</type>
      <required>false</required>
      <model_dependent>false</model_dependent>
    </argument>
    <argument>
      <name>misc_fuel_loads_lighting_present</name>
      <display_name>Misc Fuel Loads: Lighting Present</display_name>
      <description>Whether there is fuel loads lighting.</description>
      <type>Boolean</type>
      <required>true</required>
      <model_dependent>false</model_dependent>
      <default_value>false</default_value>
      <choices>
        <choice>
          <value>true</value>
          <display_name>true</display_name>
        </choice>
        <choice>
          <value>false</value>
          <display_name>false</display_name>
        </choice>
      </choices>
    </argument>
    <argument>
      <name>misc_fuel_loads_lighting_fuel_type</name>
      <display_name>Misc Fuel Loads: Lighting Fuel Type</display_name>
      <description>The fuel type of the fuel loads lighting.</description>
      <type>Choice</type>
      <required>true</required>
      <model_dependent>false</model_dependent>
      <default_value>natural gas</default_value>
      <choices>
        <choice>
          <value>natural gas</value>
          <display_name>natural gas</display_name>
        </choice>
        <choice>
          <value>fuel oil</value>
          <display_name>fuel oil</display_name>
        </choice>
        <choice>
          <value>propane</value>
          <display_name>propane</display_name>
        </choice>
        <choice>
          <value>wood</value>
          <display_name>wood</display_name>
        </choice>
        <choice>
          <value>wood pellets</value>
          <display_name>wood pellets</display_name>
        </choice>
      </choices>
    </argument>
    <argument>
      <name>misc_fuel_loads_lighting_annual_therm</name>
      <display_name>Misc Fuel Loads: Lighting Annual therm</display_name>
      <description>The annual energy consumption of the fuel loads lighting. If not provided, the OS-HPXML default (see &lt;a href='https://openstudio-hpxml.readthedocs.io/en/v1.10.0/workflow_inputs.html#hpxml-fuel-loads'&gt;HPXML Fuel Loads&lt;/a&gt;)is used.</description>
      <type>Double</type>
      <units>therm/yr</units>
      <required>false</required>
      <model_dependent>false</model_dependent>
    </argument>
    <argument>
      <name>misc_fuel_loads_lighting_usage_multiplier</name>
      <display_name>Misc Fuel Loads: Lighting Usage Multiplier</display_name>
      <description>Multiplier on the fuel loads lighting energy usage that can reflect, e.g., high/low usage occupants. If not provided, the OS-HPXML default (see &lt;a href='https://openstudio-hpxml.readthedocs.io/en/v1.10.0/workflow_inputs.html#hpxml-fuel-loads'&gt;HPXML Fuel Loads&lt;/a&gt;) is used.</description>
      <type>Double</type>
      <required>false</required>
      <model_dependent>false</model_dependent>
    </argument>
    <argument>
      <name>misc_fuel_loads_fireplace_present</name>
      <display_name>Misc Fuel Loads: Fireplace Present</display_name>
      <description>Whether there is fuel loads fireplace.</description>
      <type>Boolean</type>
      <required>true</required>
      <model_dependent>false</model_dependent>
      <default_value>false</default_value>
      <choices>
        <choice>
          <value>true</value>
          <display_name>true</display_name>
        </choice>
        <choice>
          <value>false</value>
          <display_name>false</display_name>
        </choice>
      </choices>
    </argument>
    <argument>
      <name>misc_fuel_loads_fireplace_fuel_type</name>
      <display_name>Misc Fuel Loads: Fireplace Fuel Type</display_name>
      <description>The fuel type of the fuel loads fireplace.</description>
      <type>Choice</type>
      <required>true</required>
      <model_dependent>false</model_dependent>
      <default_value>natural gas</default_value>
      <choices>
        <choice>
          <value>natural gas</value>
          <display_name>natural gas</display_name>
        </choice>
        <choice>
          <value>fuel oil</value>
          <display_name>fuel oil</display_name>
        </choice>
        <choice>
          <value>propane</value>
          <display_name>propane</display_name>
        </choice>
        <choice>
          <value>wood</value>
          <display_name>wood</display_name>
        </choice>
        <choice>
          <value>wood pellets</value>
          <display_name>wood pellets</display_name>
        </choice>
      </choices>
    </argument>
    <argument>
      <name>misc_fuel_loads_fireplace_annual_therm</name>
      <display_name>Misc Fuel Loads: Fireplace Annual therm</display_name>
      <description>The annual energy consumption of the fuel loads fireplace. If not provided, the OS-HPXML default (see &lt;a href='https://openstudio-hpxml.readthedocs.io/en/v1.10.0/workflow_inputs.html#hpxml-fuel-loads'&gt;HPXML Fuel Loads&lt;/a&gt;) is used.</description>
      <type>Double</type>
      <units>therm/yr</units>
      <required>false</required>
      <model_dependent>false</model_dependent>
    </argument>
    <argument>
      <name>misc_fuel_loads_fireplace_frac_sensible</name>
      <display_name>Misc Fuel Loads: Fireplace Sensible Fraction</display_name>
      <description>Fraction of fireplace residual fuel loads' internal gains that are sensible. If not provided, the OS-HPXML default (see &lt;a href='https://openstudio-hpxml.readthedocs.io/en/v1.10.0/workflow_inputs.html#hpxml-fuel-loads'&gt;HPXML Fuel Loads&lt;/a&gt;) is used.</description>
      <type>Double</type>
      <units>Frac</units>
      <required>false</required>
      <model_dependent>false</model_dependent>
    </argument>
    <argument>
      <name>misc_fuel_loads_fireplace_frac_latent</name>
      <display_name>Misc Fuel Loads: Fireplace Latent Fraction</display_name>
      <description>Fraction of fireplace residual fuel loads' internal gains that are latent. If not provided, the OS-HPXML default (see &lt;a href='https://openstudio-hpxml.readthedocs.io/en/v1.10.0/workflow_inputs.html#hpxml-fuel-loads'&gt;HPXML Fuel Loads&lt;/a&gt;) is used.</description>
      <type>Double</type>
      <units>Frac</units>
      <required>false</required>
      <model_dependent>false</model_dependent>
    </argument>
    <argument>
      <name>misc_fuel_loads_fireplace_usage_multiplier</name>
      <display_name>Misc Fuel Loads: Fireplace Usage Multiplier</display_name>
      <description>Multiplier on the fuel loads fireplace energy usage that can reflect, e.g., high/low usage occupants. If not provided, the OS-HPXML default (see &lt;a href='https://openstudio-hpxml.readthedocs.io/en/v1.10.0/workflow_inputs.html#hpxml-fuel-loads'&gt;HPXML Fuel Loads&lt;/a&gt;) is used.</description>
      <type>Double</type>
      <required>false</required>
      <model_dependent>false</model_dependent>
    </argument>
    <argument>
      <name>pool_present</name>
      <display_name>Pool: Present</display_name>
      <description>Whether there is a pool.</description>
      <type>Boolean</type>
      <required>true</required>
      <model_dependent>false</model_dependent>
      <default_value>false</default_value>
      <choices>
        <choice>
          <value>true</value>
          <display_name>true</display_name>
        </choice>
        <choice>
          <value>false</value>
          <display_name>false</display_name>
        </choice>
      </choices>
    </argument>
    <argument>
      <name>pool_pump_annual_kwh</name>
      <display_name>Pool: Pump Annual kWh</display_name>
      <description>The annual energy consumption of the pool pump. If not provided, the OS-HPXML default (see &lt;a href='https://openstudio-hpxml.readthedocs.io/en/v1.10.0/workflow_inputs.html#pool-pump'&gt;Pool Pump&lt;/a&gt;) is used.</description>
      <type>Double</type>
      <units>kWh/yr</units>
      <required>false</required>
      <model_dependent>false</model_dependent>
    </argument>
    <argument>
      <name>pool_pump_usage_multiplier</name>
      <display_name>Pool: Pump Usage Multiplier</display_name>
      <description>Multiplier on the pool pump energy usage that can reflect, e.g., high/low usage occupants. If not provided, the OS-HPXML default (see &lt;a href='https://openstudio-hpxml.readthedocs.io/en/v1.10.0/workflow_inputs.html#pool-pump'&gt;Pool Pump&lt;/a&gt;) is used.</description>
      <type>Double</type>
      <required>false</required>
      <model_dependent>false</model_dependent>
    </argument>
    <argument>
      <name>pool_heater_type</name>
      <display_name>Pool: Heater Type</display_name>
      <description>The type of pool heater. Use 'none' if there is no pool heater.</description>
      <type>Choice</type>
      <required>true</required>
      <model_dependent>false</model_dependent>
      <default_value>none</default_value>
      <choices>
        <choice>
          <value>none</value>
          <display_name>none</display_name>
        </choice>
        <choice>
          <value>electric resistance</value>
          <display_name>electric resistance</display_name>
        </choice>
        <choice>
          <value>gas fired</value>
          <display_name>gas fired</display_name>
        </choice>
        <choice>
          <value>heat pump</value>
          <display_name>heat pump</display_name>
        </choice>
      </choices>
    </argument>
    <argument>
      <name>pool_heater_annual_kwh</name>
      <display_name>Pool: Heater Annual kWh</display_name>
      <description>The annual energy consumption of the electric resistance pool heater. If not provided, the OS-HPXML default (see &lt;a href='https://openstudio-hpxml.readthedocs.io/en/v1.10.0/workflow_inputs.html#pool-heater'&gt;Pool Heater&lt;/a&gt;) is used.</description>
      <type>Double</type>
      <units>kWh/yr</units>
      <required>false</required>
      <model_dependent>false</model_dependent>
    </argument>
    <argument>
      <name>pool_heater_annual_therm</name>
      <display_name>Pool: Heater Annual therm</display_name>
      <description>The annual energy consumption of the gas fired pool heater. If not provided, the OS-HPXML default (see &lt;a href='https://openstudio-hpxml.readthedocs.io/en/v1.10.0/workflow_inputs.html#pool-heater'&gt;Pool Heater&lt;/a&gt;) is used.</description>
      <type>Double</type>
      <units>therm/yr</units>
      <required>false</required>
      <model_dependent>false</model_dependent>
    </argument>
    <argument>
      <name>pool_heater_usage_multiplier</name>
      <display_name>Pool: Heater Usage Multiplier</display_name>
      <description>Multiplier on the pool heater energy usage that can reflect, e.g., high/low usage occupants. If not provided, the OS-HPXML default (see &lt;a href='https://openstudio-hpxml.readthedocs.io/en/v1.10.0/workflow_inputs.html#pool-heater'&gt;Pool Heater&lt;/a&gt;) is used.</description>
      <type>Double</type>
      <required>false</required>
      <model_dependent>false</model_dependent>
    </argument>
    <argument>
      <name>permanent_spa_present</name>
      <display_name>Permanent Spa: Present</display_name>
      <description>Whether there is a permanent spa.</description>
      <type>Boolean</type>
      <required>true</required>
      <model_dependent>false</model_dependent>
      <default_value>false</default_value>
      <choices>
        <choice>
          <value>true</value>
          <display_name>true</display_name>
        </choice>
        <choice>
          <value>false</value>
          <display_name>false</display_name>
        </choice>
      </choices>
    </argument>
    <argument>
      <name>permanent_spa_pump_annual_kwh</name>
      <display_name>Permanent Spa: Pump Annual kWh</display_name>
      <description>The annual energy consumption of the permanent spa pump. If not provided, the OS-HPXML default (see &lt;a href='https://openstudio-hpxml.readthedocs.io/en/v1.10.0/workflow_inputs.html#permanent-spa-pump'&gt;Permanent Spa Pump&lt;/a&gt;) is used.</description>
      <type>Double</type>
      <units>kWh/yr</units>
      <required>false</required>
      <model_dependent>false</model_dependent>
    </argument>
    <argument>
      <name>permanent_spa_pump_usage_multiplier</name>
      <display_name>Permanent Spa: Pump Usage Multiplier</display_name>
      <description>Multiplier on the permanent spa pump energy usage that can reflect, e.g., high/low usage occupants. If not provided, the OS-HPXML default (see &lt;a href='https://openstudio-hpxml.readthedocs.io/en/v1.10.0/workflow_inputs.html#permanent-spa-pump'&gt;Permanent Spa Pump&lt;/a&gt;) is used.</description>
      <type>Double</type>
      <required>false</required>
      <model_dependent>false</model_dependent>
    </argument>
    <argument>
      <name>permanent_spa_heater_type</name>
      <display_name>Permanent Spa: Heater Type</display_name>
      <description>The type of permanent spa heater. Use 'none' if there is no permanent spa heater.</description>
      <type>Choice</type>
      <required>true</required>
      <model_dependent>false</model_dependent>
      <default_value>none</default_value>
      <choices>
        <choice>
          <value>none</value>
          <display_name>none</display_name>
        </choice>
        <choice>
          <value>electric resistance</value>
          <display_name>electric resistance</display_name>
        </choice>
        <choice>
          <value>gas fired</value>
          <display_name>gas fired</display_name>
        </choice>
        <choice>
          <value>heat pump</value>
          <display_name>heat pump</display_name>
        </choice>
      </choices>
    </argument>
    <argument>
      <name>permanent_spa_heater_annual_kwh</name>
      <display_name>Permanent Spa: Heater Annual kWh</display_name>
      <description>The annual energy consumption of the electric resistance permanent spa heater. If not provided, the OS-HPXML default (see &lt;a href='https://openstudio-hpxml.readthedocs.io/en/v1.10.0/workflow_inputs.html#permanent-spa-heater'&gt;Permanent Spa Heater&lt;/a&gt;) is used.</description>
      <type>Double</type>
      <units>kWh/yr</units>
      <required>false</required>
      <model_dependent>false</model_dependent>
    </argument>
    <argument>
      <name>permanent_spa_heater_annual_therm</name>
      <display_name>Permanent Spa: Heater Annual therm</display_name>
      <description>The annual energy consumption of the gas fired permanent spa heater. If not provided, the OS-HPXML default (see &lt;a href='https://openstudio-hpxml.readthedocs.io/en/v1.10.0/workflow_inputs.html#permanent-spa-heater'&gt;Permanent Spa Heater&lt;/a&gt;) is used.</description>
      <type>Double</type>
      <units>therm/yr</units>
      <required>false</required>
      <model_dependent>false</model_dependent>
    </argument>
    <argument>
      <name>permanent_spa_heater_usage_multiplier</name>
      <display_name>Permanent Spa: Heater Usage Multiplier</display_name>
      <description>Multiplier on the permanent spa heater energy usage that can reflect, e.g., high/low usage occupants. If not provided, the OS-HPXML default (see &lt;a href='https://openstudio-hpxml.readthedocs.io/en/v1.10.0/workflow_inputs.html#permanent-spa-heater'&gt;Permanent Spa Heater&lt;/a&gt;) is used.</description>
      <type>Double</type>
      <required>false</required>
      <model_dependent>false</model_dependent>
    </argument>
    <argument>
      <name>emissions_scenario_names</name>
      <display_name>Emissions: Scenario Names</display_name>
      <description>Names of emissions scenarios. If multiple scenarios, use a comma-separated list. If not provided, no emissions scenarios are calculated.</description>
      <type>String</type>
      <required>false</required>
      <model_dependent>false</model_dependent>
    </argument>
    <argument>
      <name>emissions_types</name>
      <display_name>Emissions: Types</display_name>
      <description>Types of emissions (e.g., CO2e, NOx, etc.). If multiple scenarios, use a comma-separated list.</description>
      <type>String</type>
      <required>false</required>
      <model_dependent>false</model_dependent>
    </argument>
    <argument>
      <name>emissions_electricity_units</name>
      <display_name>Emissions: Electricity Units</display_name>
      <description>Electricity emissions factors units. If multiple scenarios, use a comma-separated list. Only lb/MWh and kg/MWh are allowed.</description>
      <type>String</type>
      <required>false</required>
      <model_dependent>false</model_dependent>
    </argument>
    <argument>
      <name>emissions_electricity_values_or_filepaths</name>
      <display_name>Emissions: Electricity Values or File Paths</display_name>
      <description>Electricity emissions factors values, specified as either an annual factor or an absolute/relative path to a file with hourly factors. If multiple scenarios, use a comma-separated list.</description>
      <type>String</type>
      <required>false</required>
      <model_dependent>false</model_dependent>
    </argument>
    <argument>
      <name>emissions_electricity_number_of_header_rows</name>
      <display_name>Emissions: Electricity Files Number of Header Rows</display_name>
      <description>The number of header rows in the electricity emissions factor file. Only applies when an electricity filepath is used. If multiple scenarios, use a comma-separated list.</description>
      <type>String</type>
      <required>false</required>
      <model_dependent>false</model_dependent>
    </argument>
    <argument>
      <name>emissions_electricity_column_numbers</name>
      <display_name>Emissions: Electricity Files Column Numbers</display_name>
      <description>The column number in the electricity emissions factor file. Only applies when an electricity filepath is used. If multiple scenarios, use a comma-separated list.</description>
      <type>String</type>
      <required>false</required>
      <model_dependent>false</model_dependent>
    </argument>
    <argument>
      <name>emissions_fossil_fuel_units</name>
      <display_name>Emissions: Fossil Fuel Units</display_name>
      <description>Fossil fuel emissions factors units. If multiple scenarios, use a comma-separated list. Only lb/MBtu and kg/MBtu are allowed.</description>
      <type>String</type>
      <required>false</required>
      <model_dependent>false</model_dependent>
    </argument>
    <argument>
      <name>emissions_natural_gas_values</name>
      <display_name>Emissions: Natural Gas Values</display_name>
      <description>Natural gas emissions factors values, specified as an annual factor. If multiple scenarios, use a comma-separated list.</description>
      <type>String</type>
      <required>false</required>
      <model_dependent>false</model_dependent>
    </argument>
    <argument>
      <name>emissions_propane_values</name>
      <display_name>Emissions: Propane Values</display_name>
      <description>Propane emissions factors values, specified as an annual factor. If multiple scenarios, use a comma-separated list.</description>
      <type>String</type>
      <required>false</required>
      <model_dependent>false</model_dependent>
    </argument>
    <argument>
      <name>emissions_fuel_oil_values</name>
      <display_name>Emissions: Fuel Oil Values</display_name>
      <description>Fuel oil emissions factors values, specified as an annual factor. If multiple scenarios, use a comma-separated list.</description>
      <type>String</type>
      <required>false</required>
      <model_dependent>false</model_dependent>
    </argument>
    <argument>
      <name>emissions_coal_values</name>
      <display_name>Emissions: Coal Values</display_name>
      <description>Coal emissions factors values, specified as an annual factor. If multiple scenarios, use a comma-separated list.</description>
      <type>String</type>
      <required>false</required>
      <model_dependent>false</model_dependent>
    </argument>
    <argument>
      <name>emissions_wood_values</name>
      <display_name>Emissions: Wood Values</display_name>
      <description>Wood emissions factors values, specified as an annual factor. If multiple scenarios, use a comma-separated list.</description>
      <type>String</type>
      <required>false</required>
      <model_dependent>false</model_dependent>
    </argument>
    <argument>
      <name>emissions_wood_pellets_values</name>
      <display_name>Emissions: Wood Pellets Values</display_name>
      <description>Wood pellets emissions factors values, specified as an annual factor. If multiple scenarios, use a comma-separated list.</description>
      <type>String</type>
      <required>false</required>
      <model_dependent>false</model_dependent>
    </argument>
    <argument>
      <name>utility_bill_scenario_names</name>
      <display_name>Utility Bills: Scenario Names</display_name>
      <description>Names of utility bill scenarios. If multiple scenarios, use a comma-separated list. If not provided, no utility bills scenarios are calculated.</description>
      <type>String</type>
      <required>false</required>
      <model_dependent>false</model_dependent>
    </argument>
    <argument>
      <name>utility_bill_electricity_filepaths</name>
      <display_name>Utility Bills: Electricity File Paths</display_name>
      <description>Electricity tariff file specified as an absolute/relative path to a file with utility rate structure information. Tariff file must be formatted to OpenEI API version 7. If multiple scenarios, use a comma-separated list.</description>
      <type>String</type>
      <required>false</required>
      <model_dependent>false</model_dependent>
    </argument>
    <argument>
      <name>utility_bill_electricity_fixed_charges</name>
      <display_name>Utility Bills: Electricity Fixed Charges</display_name>
      <description>Electricity utility bill monthly fixed charges. If multiple scenarios, use a comma-separated list.</description>
      <type>String</type>
      <required>false</required>
      <model_dependent>false</model_dependent>
    </argument>
    <argument>
      <name>utility_bill_natural_gas_fixed_charges</name>
      <display_name>Utility Bills: Natural Gas Fixed Charges</display_name>
      <description>Natural gas utility bill monthly fixed charges. If multiple scenarios, use a comma-separated list.</description>
      <type>String</type>
      <required>false</required>
      <model_dependent>false</model_dependent>
    </argument>
    <argument>
      <name>utility_bill_propane_fixed_charges</name>
      <display_name>Utility Bills: Propane Fixed Charges</display_name>
      <description>Propane utility bill monthly fixed charges. If multiple scenarios, use a comma-separated list.</description>
      <type>String</type>
      <required>false</required>
      <model_dependent>false</model_dependent>
    </argument>
    <argument>
      <name>utility_bill_fuel_oil_fixed_charges</name>
      <display_name>Utility Bills: Fuel Oil Fixed Charges</display_name>
      <description>Fuel oil utility bill monthly fixed charges. If multiple scenarios, use a comma-separated list.</description>
      <type>String</type>
      <required>false</required>
      <model_dependent>false</model_dependent>
    </argument>
    <argument>
      <name>utility_bill_coal_fixed_charges</name>
      <display_name>Utility Bills: Coal Fixed Charges</display_name>
      <description>Coal utility bill monthly fixed charges. If multiple scenarios, use a comma-separated list.</description>
      <type>String</type>
      <required>false</required>
      <model_dependent>false</model_dependent>
    </argument>
    <argument>
      <name>utility_bill_wood_fixed_charges</name>
      <display_name>Utility Bills: Wood Fixed Charges</display_name>
      <description>Wood utility bill monthly fixed charges. If multiple scenarios, use a comma-separated list.</description>
      <type>String</type>
      <required>false</required>
      <model_dependent>false</model_dependent>
    </argument>
    <argument>
      <name>utility_bill_wood_pellets_fixed_charges</name>
      <display_name>Utility Bills: Wood Pellets Fixed Charges</display_name>
      <description>Wood pellets utility bill monthly fixed charges. If multiple scenarios, use a comma-separated list.</description>
      <type>String</type>
      <required>false</required>
      <model_dependent>false</model_dependent>
    </argument>
    <argument>
      <name>utility_bill_electricity_marginal_rates</name>
      <display_name>Utility Bills: Electricity Marginal Rates</display_name>
      <description>Electricity utility bill marginal rates. If multiple scenarios, use a comma-separated list.</description>
      <type>String</type>
      <required>false</required>
      <model_dependent>false</model_dependent>
    </argument>
    <argument>
      <name>utility_bill_natural_gas_marginal_rates</name>
      <display_name>Utility Bills: Natural Gas Marginal Rates</display_name>
      <description>Natural gas utility bill marginal rates. If multiple scenarios, use a comma-separated list.</description>
      <type>String</type>
      <required>false</required>
      <model_dependent>false</model_dependent>
    </argument>
    <argument>
      <name>utility_bill_propane_marginal_rates</name>
      <display_name>Utility Bills: Propane Marginal Rates</display_name>
      <description>Propane utility bill marginal rates. If multiple scenarios, use a comma-separated list.</description>
      <type>String</type>
      <required>false</required>
      <model_dependent>false</model_dependent>
    </argument>
    <argument>
      <name>utility_bill_fuel_oil_marginal_rates</name>
      <display_name>Utility Bills: Fuel Oil Marginal Rates</display_name>
      <description>Fuel oil utility bill marginal rates. If multiple scenarios, use a comma-separated list.</description>
      <type>String</type>
      <required>false</required>
      <model_dependent>false</model_dependent>
    </argument>
    <argument>
      <name>utility_bill_coal_marginal_rates</name>
      <display_name>Utility Bills: Coal Marginal Rates</display_name>
      <description>Coal utility bill marginal rates. If multiple scenarios, use a comma-separated list.</description>
      <type>String</type>
      <required>false</required>
      <model_dependent>false</model_dependent>
    </argument>
    <argument>
      <name>utility_bill_wood_marginal_rates</name>
      <display_name>Utility Bills: Wood Marginal Rates</display_name>
      <description>Wood utility bill marginal rates. If multiple scenarios, use a comma-separated list.</description>
      <type>String</type>
      <required>false</required>
      <model_dependent>false</model_dependent>
    </argument>
    <argument>
      <name>utility_bill_wood_pellets_marginal_rates</name>
      <display_name>Utility Bills: Wood Pellets Marginal Rates</display_name>
      <description>Wood pellets utility bill marginal rates. If multiple scenarios, use a comma-separated list.</description>
      <type>String</type>
      <required>false</required>
      <model_dependent>false</model_dependent>
    </argument>
    <argument>
      <name>utility_bill_pv_compensation_types</name>
      <display_name>Utility Bills: PV Compensation Types</display_name>
      <description>Utility bill PV compensation types. If multiple scenarios, use a comma-separated list.</description>
      <type>String</type>
      <required>false</required>
      <model_dependent>false</model_dependent>
    </argument>
    <argument>
      <name>utility_bill_pv_net_metering_annual_excess_sellback_rate_types</name>
      <display_name>Utility Bills: PV Net Metering Annual Excess Sellback Rate Types</display_name>
      <description>Utility bill PV net metering annual excess sellback rate types. Only applies if the PV compensation type is 'NetMetering'. If multiple scenarios, use a comma-separated list.</description>
      <type>String</type>
      <required>false</required>
      <model_dependent>false</model_dependent>
    </argument>
    <argument>
      <name>utility_bill_pv_net_metering_annual_excess_sellback_rates</name>
      <display_name>Utility Bills: PV Net Metering Annual Excess Sellback Rates</display_name>
      <description>Utility bill PV net metering annual excess sellback rates. Only applies if the PV compensation type is 'NetMetering' and the PV annual excess sellback rate type is 'User-Specified'. If multiple scenarios, use a comma-separated list.</description>
      <type>String</type>
      <required>false</required>
      <model_dependent>false</model_dependent>
    </argument>
    <argument>
      <name>utility_bill_pv_feed_in_tariff_rates</name>
      <display_name>Utility Bills: PV Feed-In Tariff Rates</display_name>
      <description>Utility bill PV annual full/gross feed-in tariff rates. Only applies if the PV compensation type is 'FeedInTariff'. If multiple scenarios, use a comma-separated list.</description>
      <type>String</type>
      <required>false</required>
      <model_dependent>false</model_dependent>
    </argument>
    <argument>
      <name>utility_bill_pv_monthly_grid_connection_fee_units</name>
      <display_name>Utility Bills: PV Monthly Grid Connection Fee Units</display_name>
      <description>Utility bill PV monthly grid connection fee units. If multiple scenarios, use a comma-separated list.</description>
      <type>String</type>
      <required>false</required>
      <model_dependent>false</model_dependent>
    </argument>
    <argument>
      <name>utility_bill_pv_monthly_grid_connection_fees</name>
      <display_name>Utility Bills: PV Monthly Grid Connection Fees</display_name>
      <description>Utility bill PV monthly grid connection fees. If multiple scenarios, use a comma-separated list.</description>
      <type>String</type>
      <required>false</required>
      <model_dependent>false</model_dependent>
    </argument>
    <argument>
      <name>additional_properties</name>
      <display_name>Additional Properties</display_name>
      <description>Additional properties specified as key-value pairs (i.e., key=value). If multiple additional properties, use a |-separated list. For example, 'LowIncome=false|Remodeled|Description=2-story home in Denver'. These properties will be stored in the HPXML file under /HPXML/SoftwareInfo/extension/AdditionalProperties.</description>
      <type>String</type>
      <required>false</required>
      <model_dependent>false</model_dependent>
    </argument>
    <argument>
      <name>combine_like_surfaces</name>
      <display_name>Combine like surfaces?</display_name>
      <description>If true, combines like surfaces to simplify the HPXML file generated.</description>
      <type>Boolean</type>
      <required>false</required>
      <model_dependent>false</model_dependent>
      <default_value>false</default_value>
      <choices>
        <choice>
          <value>true</value>
          <display_name>true</display_name>
        </choice>
        <choice>
          <value>false</value>
          <display_name>false</display_name>
        </choice>
      </choices>
    </argument>
    <argument>
      <name>apply_defaults</name>
      <display_name>Apply Default Values?</display_name>
      <description>If true, applies OS-HPXML default values to the HPXML output file. Setting to true will also force validation of the HPXML output file before applying OS-HPXML default values.</description>
      <type>Boolean</type>
      <required>false</required>
      <model_dependent>false</model_dependent>
      <default_value>false</default_value>
      <choices>
        <choice>
          <value>true</value>
          <display_name>true</display_name>
        </choice>
        <choice>
          <value>false</value>
          <display_name>false</display_name>
        </choice>
      </choices>
    </argument>
    <argument>
      <name>apply_validation</name>
      <display_name>Apply Validation?</display_name>
      <description>If true, validates the HPXML output file. Set to false for faster performance. Note that validation is not needed if the HPXML file will be validated downstream (e.g., via the HPXMLtoOpenStudio measure).</description>
      <type>Boolean</type>
      <required>false</required>
      <model_dependent>false</model_dependent>
      <default_value>false</default_value>
      <choices>
        <choice>
          <value>true</value>
          <display_name>true</display_name>
        </choice>
        <choice>
          <value>false</value>
          <display_name>false</display_name>
        </choice>
      </choices>
    </argument>
  </arguments>
  <outputs />
  <provenances />
  <tags>
    <tag>Whole Building.Space Types</tag>
  </tags>
  <attributes>
    <attribute>
      <name>Measure Type</name>
      <value>ModelMeasure</value>
      <datatype>string</datatype>
    </attribute>
  </attributes>
  <files>
    <file>
      <filename>README.md</filename>
      <filetype>md</filetype>
      <usage_type>readme</usage_type>
<<<<<<< HEAD
      <checksum>4D1FBA76</checksum>
=======
      <checksum>5ED50BEE</checksum>
>>>>>>> b5ad242a
    </file>
    <file>
      <filename>README.md.erb</filename>
      <filetype>erb</filetype>
      <usage_type>readmeerb</usage_type>
      <checksum>513F28E9</checksum>
    </file>
    <file>
      <version>
        <software_program>OpenStudio</software_program>
        <identifier>2.9.0</identifier>
        <min_compatible>2.9.0</min_compatible>
      </version>
      <filename>measure.rb</filename>
      <filetype>rb</filetype>
      <usage_type>script</usage_type>
<<<<<<< HEAD
      <checksum>3EE9FBA9</checksum>
=======
      <checksum>EF3095DB</checksum>
>>>>>>> b5ad242a
    </file>
    <file>
      <filename>constants.rb</filename>
      <filetype>rb</filetype>
      <usage_type>resource</usage_type>
      <checksum>079FF429</checksum>
    </file>
    <file>
      <filename>geometry.rb</filename>
      <filetype>rb</filetype>
      <usage_type>resource</usage_type>
      <checksum>C905753A</checksum>
    </file>
    <file>
      <filename>version.txt</filename>
      <filetype>txt</filetype>
      <usage_type>resource</usage_type>
      <checksum>6D7D7910</checksum>
    </file>
    <file>
      <filename>test_build_residential_hpxml.rb</filename>
      <filetype>rb</filetype>
      <usage_type>test</usage_type>
      <checksum>BAC58C3D</checksum>
    </file>
  </files>
</measure><|MERGE_RESOLUTION|>--- conflicted
+++ resolved
@@ -3,13 +3,8 @@
   <schema_version>3.1</schema_version>
   <name>build_residential_hpxml</name>
   <uid>a13a8983-2b01-4930-8af2-42030b6e4233</uid>
-<<<<<<< HEAD
-  <version_id>e73520e9-0ba0-40e1-8699-5c6b1695d7cd</version_id>
-  <version_modified>2025-03-04T16:25:28Z</version_modified>
-=======
-  <version_id>c701f876-5cab-4b5a-bf7b-93360b54feff</version_id>
-  <version_modified>2025-01-16T17:55:56Z</version_modified>
->>>>>>> b5ad242a
+  <version_id>a1554021-91d2-4e18-8739-2891f732c41e</version_id>
+  <version_modified>2025-03-10T23:47:23Z</version_modified>
   <xml_checksum>2C38F48B</xml_checksum>
   <class_name>BuildResidentialHPXML</class_name>
   <display_name>HPXML Builder</display_name>
@@ -5407,6 +5402,15 @@
       <display_name>Electric Panel: Service/Feeders Load Calculation Types</display_name>
       <description>Types of electric panel service/feeder load calculations. Possible types are: 2023 Existing Dwelling Load-Based, 2023 Existing Dwelling Meter-Based. If multiple types, use a comma-separated list. If not provided, no electric panel loads are calculated.</description>
       <type>String</type>
+      <required>false</required>
+      <model_dependent>false</model_dependent>
+    </argument>
+    <argument>
+      <name>electric_panel_baseline_peak_electricity_power</name>
+      <display_name>Electric Panel: Peak Electricity Power</display_name>
+      <description>Specifies the baseline peak electricity. Used for 2023 Existing Dwelling Meter-Based.</description>
+      <type>Double</type>
+      <units>W</units>
       <required>false</required>
       <model_dependent>false</model_dependent>
     </argument>
@@ -8394,11 +8398,7 @@
       <filename>README.md</filename>
       <filetype>md</filetype>
       <usage_type>readme</usage_type>
-<<<<<<< HEAD
-      <checksum>4D1FBA76</checksum>
-=======
-      <checksum>5ED50BEE</checksum>
->>>>>>> b5ad242a
+      <checksum>18B316FF</checksum>
     </file>
     <file>
       <filename>README.md.erb</filename>
@@ -8415,11 +8415,7 @@
       <filename>measure.rb</filename>
       <filetype>rb</filetype>
       <usage_type>script</usage_type>
-<<<<<<< HEAD
-      <checksum>3EE9FBA9</checksum>
-=======
-      <checksum>EF3095DB</checksum>
->>>>>>> b5ad242a
+      <checksum>5D0E9B39</checksum>
     </file>
     <file>
       <filename>constants.rb</filename>
