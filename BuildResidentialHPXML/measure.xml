<?xml version="1.0"?>
<measure>
  <schema_version>3.1</schema_version>
  <name>build_residential_hpxml</name>
  <uid>a13a8983-2b01-4930-8af2-42030b6e4233</uid>
<<<<<<< HEAD
  <version_id>f958d3a4-56ec-43dd-9f81-65c38e4ee813</version_id>
  <version_modified>2024-09-13T15:22:46Z</version_modified>
=======
  <version_id>75f26ae9-db88-4eb8-90c5-10ba2b9e7cd8</version_id>
  <version_modified>2024-09-14T01:35:49Z</version_modified>
>>>>>>> 9e3f9e98
  <xml_checksum>2C38F48B</xml_checksum>
  <class_name>BuildResidentialHPXML</class_name>
  <display_name>HPXML Builder</display_name>
  <description>Builds a residential HPXML file.</description>
  <modeler_description>The measure handles geometry by 1) translating high-level geometry inputs (conditioned floor area, number of stories, etc.) to 3D closed-form geometry in an OpenStudio model and then 2) mapping the OpenStudio surfaces to HPXML surfaces (using surface type, boundary condition, area, orientation, etc.). Like surfaces are collapsed into a single surface with aggregate surface area. Note: OS-HPXML default values can be found in the documentation or can be seen by using the 'apply_defaults' argument.</modeler_description>
  <arguments>
    <argument>
      <name>hpxml_path</name>
      <display_name>HPXML File Path</display_name>
      <description>Absolute/relative path of the HPXML file.</description>
      <type>String</type>
      <required>true</required>
      <model_dependent>false</model_dependent>
    </argument>
    <argument>
      <name>existing_hpxml_path</name>
      <display_name>Existing HPXML File Path</display_name>
      <description>Absolute/relative path of the existing HPXML file. If not provided, a new HPXML file with one Building element is created. If provided, a new Building element will be appended to this HPXML file (e.g., to create a multifamily HPXML file describing multiple dwelling units).</description>
      <type>String</type>
      <required>false</required>
      <model_dependent>false</model_dependent>
    </argument>
    <argument>
      <name>whole_sfa_or_mf_building_sim</name>
      <display_name>Whole SFA/MF Building Simulation?</display_name>
      <description>If the HPXML file represents a single family-attached/multifamily building with multiple dwelling units defined, specifies whether to run the HPXML file as a single whole building model.</description>
      <type>Boolean</type>
      <required>false</required>
      <model_dependent>false</model_dependent>
      <choices>
        <choice>
          <value>true</value>
          <display_name>true</display_name>
        </choice>
        <choice>
          <value>false</value>
          <display_name>false</display_name>
        </choice>
      </choices>
    </argument>
    <argument>
      <name>software_info_program_used</name>
      <display_name>Software Info: Program Used</display_name>
      <description>The name of the software program used.</description>
      <type>String</type>
      <required>false</required>
      <model_dependent>false</model_dependent>
    </argument>
    <argument>
      <name>software_info_program_version</name>
      <display_name>Software Info: Program Version</display_name>
      <description>The version of the software program used.</description>
      <type>String</type>
      <required>false</required>
      <model_dependent>false</model_dependent>
    </argument>
    <argument>
      <name>schedules_filepaths</name>
      <display_name>Schedules: CSV File Paths</display_name>
      <description>Absolute/relative paths of csv files containing user-specified detailed schedules. If multiple files, use a comma-separated list.</description>
      <type>String</type>
      <required>false</required>
      <model_dependent>false</model_dependent>
    </argument>
    <argument>
      <name>schedules_unavailable_period_types</name>
      <display_name>Schedules: Unavailable Period Types</display_name>
      <description>Specifies the unavailable period types. Possible types are column names defined in unavailable_periods.csv. If multiple periods, use a comma-separated list.</description>
      <type>String</type>
      <required>false</required>
      <model_dependent>false</model_dependent>
    </argument>
    <argument>
      <name>schedules_unavailable_period_dates</name>
      <display_name>Schedules: Unavailable Period Dates</display_name>
      <description>Specifies the unavailable period date ranges. Enter a date range like "Dec 15 - Jan 15". If multiple periods, use a comma-separated list. Optionally, can enter hour of the day like "Dec 15 2 - Jan 15 20" (start hour can be 0 through 23 and end hour can be 1 through 24). If multiple periods, use a comma-separated list.</description>
      <type>String</type>
      <required>false</required>
      <model_dependent>false</model_dependent>
    </argument>
    <argument>
      <name>schedules_unavailable_period_window_natvent_availabilities</name>
      <display_name>Schedules: Unavailable Period Window Natural Ventilation Availabilities</display_name>
      <description>The availability of the natural ventilation schedule during unavailable periods. Valid choices are 'regular schedule', 'always available', 'always unavailable'. If multiple periods, use a comma-separated list.</description>
      <type>String</type>
      <required>false</required>
      <model_dependent>false</model_dependent>
    </argument>
    <argument>
      <name>simulation_control_timestep</name>
      <display_name>Simulation Control: Timestep</display_name>
      <description>Value must be a divisor of 60. If not provided, the OS-HPXML default (see &lt;a href='https://openstudio-hpxml.readthedocs.io/en/v1.8.1/workflow_inputs.html#hpxml-simulation-control'&gt;HPXML Simulation Control&lt;/a&gt;) is used.</description>
      <type>Integer</type>
      <units>min</units>
      <required>false</required>
      <model_dependent>false</model_dependent>
    </argument>
    <argument>
      <name>simulation_control_run_period</name>
      <display_name>Simulation Control: Run Period</display_name>
      <description>Enter a date range like 'Jan 1 - Dec 31'. If not provided, the OS-HPXML default (see &lt;a href='https://openstudio-hpxml.readthedocs.io/en/v1.8.1/workflow_inputs.html#hpxml-simulation-control'&gt;HPXML Simulation Control&lt;/a&gt;) is used.</description>
      <type>String</type>
      <required>false</required>
      <model_dependent>false</model_dependent>
    </argument>
    <argument>
      <name>simulation_control_run_period_calendar_year</name>
      <display_name>Simulation Control: Run Period Calendar Year</display_name>
      <description>This numeric field should contain the calendar year that determines the start day of week. If you are running simulations using AMY weather files, the value entered for calendar year will not be used; it will be overridden by the actual year found in the AMY weather file. If not provided, the OS-HPXML default (see &lt;a href='https://openstudio-hpxml.readthedocs.io/en/v1.8.1/workflow_inputs.html#hpxml-simulation-control'&gt;HPXML Simulation Control&lt;/a&gt;) is used.</description>
      <type>Integer</type>
      <units>year</units>
      <required>false</required>
      <model_dependent>false</model_dependent>
    </argument>
    <argument>
      <name>simulation_control_daylight_saving_enabled</name>
      <display_name>Simulation Control: Daylight Saving Enabled</display_name>
      <description>Whether to use daylight saving. If not provided, the OS-HPXML default (see &lt;a href='https://openstudio-hpxml.readthedocs.io/en/v1.8.1/workflow_inputs.html#hpxml-building-site'&gt;HPXML Building Site&lt;/a&gt;) is used.</description>
      <type>Boolean</type>
      <required>false</required>
      <model_dependent>false</model_dependent>
      <choices>
        <choice>
          <value>true</value>
          <display_name>true</display_name>
        </choice>
        <choice>
          <value>false</value>
          <display_name>false</display_name>
        </choice>
      </choices>
    </argument>
    <argument>
      <name>simulation_control_daylight_saving_period</name>
      <display_name>Simulation Control: Daylight Saving Period</display_name>
      <description>Enter a date range like 'Mar 15 - Dec 15'. If not provided, the OS-HPXML default (see &lt;a href='https://openstudio-hpxml.readthedocs.io/en/v1.8.1/workflow_inputs.html#hpxml-building-site'&gt;HPXML Building Site&lt;/a&gt;) is used.</description>
      <type>String</type>
      <required>false</required>
      <model_dependent>false</model_dependent>
    </argument>
    <argument>
      <name>simulation_control_temperature_capacitance_multiplier</name>
      <display_name>Simulation Control: Temperature Capacitance Multiplier</display_name>
      <description>Affects the transient calculation of indoor air temperatures. If not provided, the OS-HPXML default (see &lt;a href='https://openstudio-hpxml.readthedocs.io/en/v1.8.1/workflow_inputs.html#hpxml-simulation-control'&gt;HPXML Simulation Control&lt;/a&gt;) is used.</description>
      <type>String</type>
      <required>false</required>
      <model_dependent>false</model_dependent>
    </argument>
    <argument>
      <name>simulation_control_defrost_model_type</name>
      <display_name>Simulation Control: Defrost Model Type</display_name>
      <description>Research feature to select the type of defrost model. Use standard for default E+ defrost setting. Use advanced for an improved model that better accounts for load and energy use during defrost; using advanced may impact simulation runtime. If not provided, the OS-HPXML default (see &lt;a href='https://openstudio-hpxml.readthedocs.io/en/v1.8.1/workflow_inputs.html#hpxml-simulation-control'&gt;HPXML Simulation Control&lt;/a&gt;) is used.</description>
      <type>Choice</type>
      <required>false</required>
      <model_dependent>false</model_dependent>
      <choices>
        <choice>
          <value>standard</value>
          <display_name>standard</display_name>
        </choice>
        <choice>
          <value>advanced</value>
          <display_name>advanced</display_name>
        </choice>
      </choices>
    </argument>
    <argument>
      <name>simulation_control_onoff_thermostat_deadband</name>
      <display_name>Simulation Control: HVAC On-Off Thermostat Deadband</display_name>
      <description>Research feature to model on-off thermostat deadband and start-up degradation for single or two speed AC/ASHP systems, and realistic time-based staging for two speed AC/ASHP systems. Currently only supported with 1 min timestep.</description>
      <type>Double</type>
      <units>deg-F</units>
      <required>false</required>
      <model_dependent>false</model_dependent>
    </argument>
    <argument>
      <name>simulation_control_heat_pump_backup_heating_capacity_increment</name>
      <display_name>Simulation Control: Heat Pump Backup Heating Capacity Increment</display_name>
      <description>Research feature to model capacity increment of multi-stage heat pump backup systems with time-based staging. Only applies to air-source heat pumps where Backup Type is 'integrated' and Backup Fuel Type is 'electricity'. Currently only supported with 1 min timestep.</description>
      <type>Double</type>
      <units>Btu/hr</units>
      <required>false</required>
      <model_dependent>false</model_dependent>
    </argument>
    <argument>
      <name>site_type</name>
      <display_name>Site: Type</display_name>
      <description>The type of site. If not provided, the OS-HPXML default (see &lt;a href='https://openstudio-hpxml.readthedocs.io/en/v1.8.1/workflow_inputs.html#hpxml-site'&gt;HPXML Site&lt;/a&gt;) is used.</description>
      <type>Choice</type>
      <required>false</required>
      <model_dependent>false</model_dependent>
      <choices>
        <choice>
          <value>suburban</value>
          <display_name>suburban</display_name>
        </choice>
        <choice>
          <value>urban</value>
          <display_name>urban</display_name>
        </choice>
        <choice>
          <value>rural</value>
          <display_name>rural</display_name>
        </choice>
      </choices>
    </argument>
    <argument>
      <name>site_shielding_of_home</name>
      <display_name>Site: Shielding of Home</display_name>
      <description>Presence of nearby buildings, trees, obstructions for infiltration model. If not provided, the OS-HPXML default (see &lt;a href='https://openstudio-hpxml.readthedocs.io/en/v1.8.1/workflow_inputs.html#hpxml-site'&gt;HPXML Site&lt;/a&gt;) is used.</description>
      <type>Choice</type>
      <required>false</required>
      <model_dependent>false</model_dependent>
      <choices>
        <choice>
          <value>exposed</value>
          <display_name>exposed</display_name>
        </choice>
        <choice>
          <value>normal</value>
          <display_name>normal</display_name>
        </choice>
        <choice>
          <value>well-shielded</value>
          <display_name>well-shielded</display_name>
        </choice>
      </choices>
    </argument>
    <argument>
      <name>site_soil_and_moisture_type</name>
      <display_name>Site: Soil and Moisture Type</display_name>
      <description>Type of soil and moisture. This is used to inform ground conductivity and diffusivity. If not provided, the OS-HPXML default (see &lt;a href='https://openstudio-hpxml.readthedocs.io/en/v1.8.1/workflow_inputs.html#hpxml-site'&gt;HPXML Site&lt;/a&gt;) is used.</description>
      <type>Choice</type>
      <required>false</required>
      <model_dependent>false</model_dependent>
      <choices>
        <choice>
          <value>clay, dry</value>
          <display_name>clay, dry</display_name>
        </choice>
        <choice>
          <value>clay, mixed</value>
          <display_name>clay, mixed</display_name>
        </choice>
        <choice>
          <value>clay, wet</value>
          <display_name>clay, wet</display_name>
        </choice>
        <choice>
          <value>gravel, dry</value>
          <display_name>gravel, dry</display_name>
        </choice>
        <choice>
          <value>gravel, mixed</value>
          <display_name>gravel, mixed</display_name>
        </choice>
        <choice>
          <value>gravel, wet</value>
          <display_name>gravel, wet</display_name>
        </choice>
        <choice>
          <value>loam, dry</value>
          <display_name>loam, dry</display_name>
        </choice>
        <choice>
          <value>loam, mixed</value>
          <display_name>loam, mixed</display_name>
        </choice>
        <choice>
          <value>loam, wet</value>
          <display_name>loam, wet</display_name>
        </choice>
        <choice>
          <value>sand, dry</value>
          <display_name>sand, dry</display_name>
        </choice>
        <choice>
          <value>sand, mixed</value>
          <display_name>sand, mixed</display_name>
        </choice>
        <choice>
          <value>sand, wet</value>
          <display_name>sand, wet</display_name>
        </choice>
        <choice>
          <value>silt, dry</value>
          <display_name>silt, dry</display_name>
        </choice>
        <choice>
          <value>silt, mixed</value>
          <display_name>silt, mixed</display_name>
        </choice>
        <choice>
          <value>silt, wet</value>
          <display_name>silt, wet</display_name>
        </choice>
        <choice>
          <value>unknown, dry</value>
          <display_name>unknown, dry</display_name>
        </choice>
        <choice>
          <value>unknown, mixed</value>
          <display_name>unknown, mixed</display_name>
        </choice>
        <choice>
          <value>unknown, wet</value>
          <display_name>unknown, wet</display_name>
        </choice>
      </choices>
    </argument>
    <argument>
      <name>site_ground_conductivity</name>
      <display_name>Site: Ground Conductivity</display_name>
      <description>Conductivity of the ground soil. If provided, overrides the previous site and moisture type input.</description>
      <type>Double</type>
      <units>Btu/hr-ft-F</units>
      <required>false</required>
      <model_dependent>false</model_dependent>
    </argument>
    <argument>
      <name>site_ground_diffusivity</name>
      <display_name>Site: Ground Diffusivity</display_name>
      <description>Diffusivity of the ground soil. If provided, overrides the previous site and moisture type input.</description>
      <type>Double</type>
      <units>ft^2/hr</units>
      <required>false</required>
      <model_dependent>false</model_dependent>
    </argument>
    <argument>
      <name>site_iecc_zone</name>
      <display_name>Site: IECC Zone</display_name>
      <description>IECC zone of the home address.</description>
      <type>Choice</type>
      <required>false</required>
      <model_dependent>false</model_dependent>
      <choices>
        <choice>
          <value>1A</value>
          <display_name>1A</display_name>
        </choice>
        <choice>
          <value>1B</value>
          <display_name>1B</display_name>
        </choice>
        <choice>
          <value>1C</value>
          <display_name>1C</display_name>
        </choice>
        <choice>
          <value>2A</value>
          <display_name>2A</display_name>
        </choice>
        <choice>
          <value>2B</value>
          <display_name>2B</display_name>
        </choice>
        <choice>
          <value>2C</value>
          <display_name>2C</display_name>
        </choice>
        <choice>
          <value>3A</value>
          <display_name>3A</display_name>
        </choice>
        <choice>
          <value>3B</value>
          <display_name>3B</display_name>
        </choice>
        <choice>
          <value>3C</value>
          <display_name>3C</display_name>
        </choice>
        <choice>
          <value>4A</value>
          <display_name>4A</display_name>
        </choice>
        <choice>
          <value>4B</value>
          <display_name>4B</display_name>
        </choice>
        <choice>
          <value>4C</value>
          <display_name>4C</display_name>
        </choice>
        <choice>
          <value>5A</value>
          <display_name>5A</display_name>
        </choice>
        <choice>
          <value>5B</value>
          <display_name>5B</display_name>
        </choice>
        <choice>
          <value>5C</value>
          <display_name>5C</display_name>
        </choice>
        <choice>
          <value>6A</value>
          <display_name>6A</display_name>
        </choice>
        <choice>
          <value>6B</value>
          <display_name>6B</display_name>
        </choice>
        <choice>
          <value>6C</value>
          <display_name>6C</display_name>
        </choice>
        <choice>
          <value>7</value>
          <display_name>7</display_name>
        </choice>
        <choice>
          <value>8</value>
          <display_name>8</display_name>
        </choice>
      </choices>
    </argument>
    <argument>
      <name>site_city</name>
      <display_name>Site: City</display_name>
      <description>City/municipality of the home address.</description>
      <type>String</type>
      <required>false</required>
      <model_dependent>false</model_dependent>
    </argument>
    <argument>
      <name>site_state_code</name>
      <display_name>Site: State Code</display_name>
      <description>State code of the home address. If not provided, the OS-HPXML default (see &lt;a href='https://openstudio-hpxml.readthedocs.io/en/v1.8.1/workflow_inputs.html#hpxml-site'&gt;HPXML Site&lt;/a&gt;) is used.</description>
      <type>Choice</type>
      <required>false</required>
      <model_dependent>false</model_dependent>
      <choices>
        <choice>
          <value>AK</value>
          <display_name>AK</display_name>
        </choice>
        <choice>
          <value>AL</value>
          <display_name>AL</display_name>
        </choice>
        <choice>
          <value>AR</value>
          <display_name>AR</display_name>
        </choice>
        <choice>
          <value>AZ</value>
          <display_name>AZ</display_name>
        </choice>
        <choice>
          <value>CA</value>
          <display_name>CA</display_name>
        </choice>
        <choice>
          <value>CO</value>
          <display_name>CO</display_name>
        </choice>
        <choice>
          <value>CT</value>
          <display_name>CT</display_name>
        </choice>
        <choice>
          <value>DC</value>
          <display_name>DC</display_name>
        </choice>
        <choice>
          <value>DE</value>
          <display_name>DE</display_name>
        </choice>
        <choice>
          <value>FL</value>
          <display_name>FL</display_name>
        </choice>
        <choice>
          <value>GA</value>
          <display_name>GA</display_name>
        </choice>
        <choice>
          <value>HI</value>
          <display_name>HI</display_name>
        </choice>
        <choice>
          <value>IA</value>
          <display_name>IA</display_name>
        </choice>
        <choice>
          <value>ID</value>
          <display_name>ID</display_name>
        </choice>
        <choice>
          <value>IL</value>
          <display_name>IL</display_name>
        </choice>
        <choice>
          <value>IN</value>
          <display_name>IN</display_name>
        </choice>
        <choice>
          <value>KS</value>
          <display_name>KS</display_name>
        </choice>
        <choice>
          <value>KY</value>
          <display_name>KY</display_name>
        </choice>
        <choice>
          <value>LA</value>
          <display_name>LA</display_name>
        </choice>
        <choice>
          <value>MA</value>
          <display_name>MA</display_name>
        </choice>
        <choice>
          <value>MD</value>
          <display_name>MD</display_name>
        </choice>
        <choice>
          <value>ME</value>
          <display_name>ME</display_name>
        </choice>
        <choice>
          <value>MI</value>
          <display_name>MI</display_name>
        </choice>
        <choice>
          <value>MN</value>
          <display_name>MN</display_name>
        </choice>
        <choice>
          <value>MO</value>
          <display_name>MO</display_name>
        </choice>
        <choice>
          <value>MS</value>
          <display_name>MS</display_name>
        </choice>
        <choice>
          <value>MT</value>
          <display_name>MT</display_name>
        </choice>
        <choice>
          <value>NC</value>
          <display_name>NC</display_name>
        </choice>
        <choice>
          <value>ND</value>
          <display_name>ND</display_name>
        </choice>
        <choice>
          <value>NE</value>
          <display_name>NE</display_name>
        </choice>
        <choice>
          <value>NH</value>
          <display_name>NH</display_name>
        </choice>
        <choice>
          <value>NJ</value>
          <display_name>NJ</display_name>
        </choice>
        <choice>
          <value>NM</value>
          <display_name>NM</display_name>
        </choice>
        <choice>
          <value>NV</value>
          <display_name>NV</display_name>
        </choice>
        <choice>
          <value>NY</value>
          <display_name>NY</display_name>
        </choice>
        <choice>
          <value>OH</value>
          <display_name>OH</display_name>
        </choice>
        <choice>
          <value>OK</value>
          <display_name>OK</display_name>
        </choice>
        <choice>
          <value>OR</value>
          <display_name>OR</display_name>
        </choice>
        <choice>
          <value>PA</value>
          <display_name>PA</display_name>
        </choice>
        <choice>
          <value>RI</value>
          <display_name>RI</display_name>
        </choice>
        <choice>
          <value>SC</value>
          <display_name>SC</display_name>
        </choice>
        <choice>
          <value>SD</value>
          <display_name>SD</display_name>
        </choice>
        <choice>
          <value>TN</value>
          <display_name>TN</display_name>
        </choice>
        <choice>
          <value>TX</value>
          <display_name>TX</display_name>
        </choice>
        <choice>
          <value>UT</value>
          <display_name>UT</display_name>
        </choice>
        <choice>
          <value>VA</value>
          <display_name>VA</display_name>
        </choice>
        <choice>
          <value>VT</value>
          <display_name>VT</display_name>
        </choice>
        <choice>
          <value>WA</value>
          <display_name>WA</display_name>
        </choice>
        <choice>
          <value>WI</value>
          <display_name>WI</display_name>
        </choice>
        <choice>
          <value>WV</value>
          <display_name>WV</display_name>
        </choice>
        <choice>
          <value>WY</value>
          <display_name>WY</display_name>
        </choice>
      </choices>
    </argument>
    <argument>
      <name>site_zip_code</name>
      <display_name>Site: Zip Code</display_name>
      <description>Zip code of the home address. Either this or the Weather Station: EnergyPlus Weather (EPW) Filepath input below must be provided.</description>
      <type>String</type>
      <required>false</required>
      <model_dependent>false</model_dependent>
    </argument>
    <argument>
      <name>site_time_zone_utc_offset</name>
      <display_name>Site: Time Zone UTC Offset</display_name>
      <description>Time zone UTC offset of the home address. Must be between -12 and 14. If not provided, the OS-HPXML default (see &lt;a href='https://openstudio-hpxml.readthedocs.io/en/v1.8.1/workflow_inputs.html#hpxml-site'&gt;HPXML Site&lt;/a&gt;) is used.</description>
      <type>Double</type>
      <units>hr</units>
      <required>false</required>
      <model_dependent>false</model_dependent>
    </argument>
    <argument>
      <name>site_elevation</name>
      <display_name>Site: Elevation</display_name>
      <description>Elevation of the home address. If not provided, the OS-HPXML default (see &lt;a href='https://openstudio-hpxml.readthedocs.io/en/v1.8.1/workflow_inputs.html#hpxml-site'&gt;HPXML Site&lt;/a&gt;) is used.</description>
      <type>Double</type>
      <units>ft</units>
      <required>false</required>
      <model_dependent>false</model_dependent>
    </argument>
    <argument>
      <name>site_latitude</name>
      <display_name>Site: Latitude</display_name>
      <description>Latitude of the home address. Must be between -90 and 90. Use negative values for southern hemisphere. If not provided, the OS-HPXML default (see &lt;a href='https://openstudio-hpxml.readthedocs.io/en/v1.8.1/workflow_inputs.html#hpxml-site'&gt;HPXML Site&lt;/a&gt;) is used.</description>
      <type>Double</type>
      <units>deg</units>
      <required>false</required>
      <model_dependent>false</model_dependent>
    </argument>
    <argument>
      <name>site_longitude</name>
      <display_name>Site: Longitude</display_name>
      <description>Longitude of the home address. Must be between -180 and 180. Use negative values for the western hemisphere. If not provided, the OS-HPXML default (see &lt;a href='https://openstudio-hpxml.readthedocs.io/en/v1.8.1/workflow_inputs.html#hpxml-site'&gt;HPXML Site&lt;/a&gt;) is used.</description>
      <type>Double</type>
      <units>deg</units>
      <required>false</required>
      <model_dependent>false</model_dependent>
    </argument>
    <argument>
      <name>weather_station_epw_filepath</name>
      <display_name>Weather Station: EnergyPlus Weather (EPW) Filepath</display_name>
      <description>Path of the EPW file. Either this or the Site: Zip Code input above must be provided.</description>
      <type>String</type>
      <required>false</required>
      <model_dependent>false</model_dependent>
    </argument>
    <argument>
      <name>year_built</name>
      <display_name>Building Construction: Year Built</display_name>
      <description>The year the building was built.</description>
      <type>Integer</type>
      <required>false</required>
      <model_dependent>false</model_dependent>
    </argument>
    <argument>
      <name>unit_multiplier</name>
      <display_name>Building Construction: Unit Multiplier</display_name>
      <description>The number of similar dwelling units. EnergyPlus simulation results will be multiplied this value. If not provided, defaults to 1.</description>
      <type>Integer</type>
      <required>false</required>
      <model_dependent>false</model_dependent>
    </argument>
    <argument>
      <name>geometry_unit_type</name>
      <display_name>Geometry: Unit Type</display_name>
      <description>The type of dwelling unit. Use single-family attached for a dwelling unit with 1 or more stories, attached units to one or both sides, and no units above/below. Use apartment unit for a dwelling unit with 1 story, attached units to one, two, or three sides, and units above and/or below.</description>
      <type>Choice</type>
      <required>true</required>
      <model_dependent>false</model_dependent>
      <default_value>single-family detached</default_value>
      <choices>
        <choice>
          <value>single-family detached</value>
          <display_name>single-family detached</display_name>
        </choice>
        <choice>
          <value>single-family attached</value>
          <display_name>single-family attached</display_name>
        </choice>
        <choice>
          <value>apartment unit</value>
          <display_name>apartment unit</display_name>
        </choice>
        <choice>
          <value>manufactured home</value>
          <display_name>manufactured home</display_name>
        </choice>
      </choices>
    </argument>
    <argument>
      <name>geometry_unit_left_wall_is_adiabatic</name>
      <display_name>Geometry: Unit Left Wall Is Adiabatic</display_name>
      <description>Presence of an adiabatic left wall.</description>
      <type>Boolean</type>
      <required>false</required>
      <model_dependent>false</model_dependent>
      <default_value>false</default_value>
      <choices>
        <choice>
          <value>true</value>
          <display_name>true</display_name>
        </choice>
        <choice>
          <value>false</value>
          <display_name>false</display_name>
        </choice>
      </choices>
    </argument>
    <argument>
      <name>geometry_unit_right_wall_is_adiabatic</name>
      <display_name>Geometry: Unit Right Wall Is Adiabatic</display_name>
      <description>Presence of an adiabatic right wall.</description>
      <type>Boolean</type>
      <required>false</required>
      <model_dependent>false</model_dependent>
      <default_value>false</default_value>
      <choices>
        <choice>
          <value>true</value>
          <display_name>true</display_name>
        </choice>
        <choice>
          <value>false</value>
          <display_name>false</display_name>
        </choice>
      </choices>
    </argument>
    <argument>
      <name>geometry_unit_front_wall_is_adiabatic</name>
      <display_name>Geometry: Unit Front Wall Is Adiabatic</display_name>
      <description>Presence of an adiabatic front wall, for example, the unit is adjacent to a conditioned corridor.</description>
      <type>Boolean</type>
      <required>false</required>
      <model_dependent>false</model_dependent>
      <default_value>false</default_value>
      <choices>
        <choice>
          <value>true</value>
          <display_name>true</display_name>
        </choice>
        <choice>
          <value>false</value>
          <display_name>false</display_name>
        </choice>
      </choices>
    </argument>
    <argument>
      <name>geometry_unit_back_wall_is_adiabatic</name>
      <display_name>Geometry: Unit Back Wall Is Adiabatic</display_name>
      <description>Presence of an adiabatic back wall.</description>
      <type>Boolean</type>
      <required>false</required>
      <model_dependent>false</model_dependent>
      <default_value>false</default_value>
      <choices>
        <choice>
          <value>true</value>
          <display_name>true</display_name>
        </choice>
        <choice>
          <value>false</value>
          <display_name>false</display_name>
        </choice>
      </choices>
    </argument>
    <argument>
      <name>geometry_unit_num_floors_above_grade</name>
      <display_name>Geometry: Unit Number of Floors Above Grade</display_name>
      <description>The number of floors above grade in the unit. Attic type ConditionedAttic is included. Assumed to be 1 for apartment units.</description>
      <type>Integer</type>
      <units>#</units>
      <required>true</required>
      <model_dependent>false</model_dependent>
      <default_value>2</default_value>
    </argument>
    <argument>
      <name>geometry_unit_cfa</name>
      <display_name>Geometry: Unit Conditioned Floor Area</display_name>
      <description>The total floor area of the unit's conditioned space (including any conditioned basement floor area).</description>
      <type>Double</type>
      <units>ft^2</units>
      <required>true</required>
      <model_dependent>false</model_dependent>
      <default_value>2000</default_value>
    </argument>
    <argument>
      <name>geometry_unit_aspect_ratio</name>
      <display_name>Geometry: Unit Aspect Ratio</display_name>
      <description>The ratio of front/back wall length to left/right wall length for the unit, excluding any protruding garage wall area.</description>
      <type>Double</type>
      <units>Frac</units>
      <required>true</required>
      <model_dependent>false</model_dependent>
      <default_value>2</default_value>
    </argument>
    <argument>
      <name>geometry_unit_orientation</name>
      <display_name>Geometry: Unit Orientation</display_name>
      <description>The unit's orientation is measured clockwise from north (e.g., North=0, East=90, South=180, West=270).</description>
      <type>Double</type>
      <units>degrees</units>
      <required>true</required>
      <model_dependent>false</model_dependent>
      <default_value>180</default_value>
    </argument>
    <argument>
      <name>geometry_unit_num_bedrooms</name>
      <display_name>Geometry: Unit Number of Bedrooms</display_name>
      <description>The number of bedrooms in the unit.</description>
      <type>Integer</type>
      <units>#</units>
      <required>true</required>
      <model_dependent>false</model_dependent>
      <default_value>3</default_value>
    </argument>
    <argument>
      <name>geometry_unit_num_bathrooms</name>
      <display_name>Geometry: Unit Number of Bathrooms</display_name>
      <description>The number of bathrooms in the unit. If not provided, the OS-HPXML default (see &lt;a href='https://openstudio-hpxml.readthedocs.io/en/v1.8.1/workflow_inputs.html#hpxml-building-construction'&gt;HPXML Building Construction&lt;/a&gt;) is used.</description>
      <type>Integer</type>
      <units>#</units>
      <required>false</required>
      <model_dependent>false</model_dependent>
    </argument>
    <argument>
      <name>geometry_unit_num_occupants</name>
      <display_name>Geometry: Unit Number of Occupants</display_name>
      <description>The number of occupants in the unit. If not provided, an *asset* calculation is performed assuming standard occupancy, in which various end use defaults (e.g., plug loads, appliances, and hot water usage) are calculated based on Number of Bedrooms and Conditioned Floor Area per ANSI/RESNET/ICC 301-2019. If provided, an *operational* calculation is instead performed in which the end use defaults are adjusted using the relationship between Number of Bedrooms and Number of Occupants from RECS 2015.</description>
      <type>Double</type>
      <units>#</units>
      <required>false</required>
      <model_dependent>false</model_dependent>
    </argument>
    <argument>
      <name>geometry_building_num_units</name>
      <display_name>Geometry: Building Number of Units</display_name>
      <description>The number of units in the building. Required for single-family attached and apartment units.</description>
      <type>Integer</type>
      <units>#</units>
      <required>false</required>
      <model_dependent>false</model_dependent>
    </argument>
    <argument>
      <name>geometry_average_ceiling_height</name>
      <display_name>Geometry: Average Ceiling Height</display_name>
      <description>Average distance from the floor to the ceiling.</description>
      <type>Double</type>
      <units>ft</units>
      <required>true</required>
      <model_dependent>false</model_dependent>
      <default_value>8</default_value>
    </argument>
    <argument>
      <name>geometry_unit_height_above_grade</name>
      <display_name>Geometry: Unit Height Above Grade</display_name>
      <description>Describes the above-grade height of apartment units on upper floors or homes above ambient or belly-and-wing foundations. It is defined as the height of the lowest conditioned floor above grade and is used to calculate the wind speed for the infiltration model. If not provided, the OS-HPXML default (see &lt;a href='https://openstudio-hpxml.readthedocs.io/en/v1.8.1/workflow_inputs.html#hpxml-building-construction'&gt;HPXML Building Construction&lt;/a&gt;) is used.</description>
      <type>Double</type>
      <units>ft</units>
      <required>false</required>
      <model_dependent>false</model_dependent>
    </argument>
    <argument>
      <name>geometry_garage_width</name>
      <display_name>Geometry: Garage Width</display_name>
      <description>The width of the garage. Enter zero for no garage. Only applies to single-family detached units.</description>
      <type>Double</type>
      <units>ft</units>
      <required>true</required>
      <model_dependent>false</model_dependent>
      <default_value>0</default_value>
    </argument>
    <argument>
      <name>geometry_garage_depth</name>
      <display_name>Geometry: Garage Depth</display_name>
      <description>The depth of the garage. Only applies to single-family detached units.</description>
      <type>Double</type>
      <units>ft</units>
      <required>true</required>
      <model_dependent>false</model_dependent>
      <default_value>20</default_value>
    </argument>
    <argument>
      <name>geometry_garage_protrusion</name>
      <display_name>Geometry: Garage Protrusion</display_name>
      <description>The fraction of the garage that is protruding from the conditioned space. Only applies to single-family detached units.</description>
      <type>Double</type>
      <units>Frac</units>
      <required>true</required>
      <model_dependent>false</model_dependent>
      <default_value>0</default_value>
    </argument>
    <argument>
      <name>geometry_garage_position</name>
      <display_name>Geometry: Garage Position</display_name>
      <description>The position of the garage. Only applies to single-family detached units.</description>
      <type>Choice</type>
      <required>true</required>
      <model_dependent>false</model_dependent>
      <default_value>Right</default_value>
      <choices>
        <choice>
          <value>Right</value>
          <display_name>Right</display_name>
        </choice>
        <choice>
          <value>Left</value>
          <display_name>Left</display_name>
        </choice>
      </choices>
    </argument>
    <argument>
      <name>geometry_foundation_type</name>
      <display_name>Geometry: Foundation Type</display_name>
      <description>The foundation type of the building. Foundation types ConditionedBasement and ConditionedCrawlspace are not allowed for apartment units.</description>
      <type>Choice</type>
      <required>true</required>
      <model_dependent>false</model_dependent>
      <default_value>SlabOnGrade</default_value>
      <choices>
        <choice>
          <value>SlabOnGrade</value>
          <display_name>SlabOnGrade</display_name>
        </choice>
        <choice>
          <value>VentedCrawlspace</value>
          <display_name>VentedCrawlspace</display_name>
        </choice>
        <choice>
          <value>UnventedCrawlspace</value>
          <display_name>UnventedCrawlspace</display_name>
        </choice>
        <choice>
          <value>ConditionedCrawlspace</value>
          <display_name>ConditionedCrawlspace</display_name>
        </choice>
        <choice>
          <value>UnconditionedBasement</value>
          <display_name>UnconditionedBasement</display_name>
        </choice>
        <choice>
          <value>ConditionedBasement</value>
          <display_name>ConditionedBasement</display_name>
        </choice>
        <choice>
          <value>Ambient</value>
          <display_name>Ambient</display_name>
        </choice>
        <choice>
          <value>AboveApartment</value>
          <display_name>AboveApartment</display_name>
        </choice>
        <choice>
          <value>BellyAndWingWithSkirt</value>
          <display_name>BellyAndWingWithSkirt</display_name>
        </choice>
        <choice>
          <value>BellyAndWingNoSkirt</value>
          <display_name>BellyAndWingNoSkirt</display_name>
        </choice>
      </choices>
    </argument>
    <argument>
      <name>geometry_foundation_height</name>
      <display_name>Geometry: Foundation Height</display_name>
      <description>The height of the foundation (e.g., 3ft for crawlspace, 8ft for basement). Only applies to basements/crawlspaces.</description>
      <type>Double</type>
      <units>ft</units>
      <required>true</required>
      <model_dependent>false</model_dependent>
      <default_value>0</default_value>
    </argument>
    <argument>
      <name>geometry_foundation_height_above_grade</name>
      <display_name>Geometry: Foundation Height Above Grade</display_name>
      <description>The depth above grade of the foundation wall. Only applies to basements/crawlspaces.</description>
      <type>Double</type>
      <units>ft</units>
      <required>true</required>
      <model_dependent>false</model_dependent>
      <default_value>0</default_value>
    </argument>
    <argument>
      <name>geometry_rim_joist_height</name>
      <display_name>Geometry: Rim Joist Height</display_name>
      <description>The height of the rim joists. Only applies to basements/crawlspaces.</description>
      <type>Double</type>
      <units>in</units>
      <required>false</required>
      <model_dependent>false</model_dependent>
    </argument>
    <argument>
      <name>geometry_attic_type</name>
      <display_name>Geometry: Attic Type</display_name>
      <description>The attic type of the building. Attic type ConditionedAttic is not allowed for apartment units.</description>
      <type>Choice</type>
      <required>true</required>
      <model_dependent>false</model_dependent>
      <default_value>VentedAttic</default_value>
      <choices>
        <choice>
          <value>FlatRoof</value>
          <display_name>FlatRoof</display_name>
        </choice>
        <choice>
          <value>VentedAttic</value>
          <display_name>VentedAttic</display_name>
        </choice>
        <choice>
          <value>UnventedAttic</value>
          <display_name>UnventedAttic</display_name>
        </choice>
        <choice>
          <value>ConditionedAttic</value>
          <display_name>ConditionedAttic</display_name>
        </choice>
        <choice>
          <value>BelowApartment</value>
          <display_name>BelowApartment</display_name>
        </choice>
      </choices>
    </argument>
    <argument>
      <name>geometry_roof_type</name>
      <display_name>Geometry: Roof Type</display_name>
      <description>The roof type of the building. Ignored if the building has a flat roof.</description>
      <type>Choice</type>
      <required>true</required>
      <model_dependent>false</model_dependent>
      <default_value>gable</default_value>
      <choices>
        <choice>
          <value>gable</value>
          <display_name>gable</display_name>
        </choice>
        <choice>
          <value>hip</value>
          <display_name>hip</display_name>
        </choice>
      </choices>
    </argument>
    <argument>
      <name>geometry_roof_pitch</name>
      <display_name>Geometry: Roof Pitch</display_name>
      <description>The roof pitch of the attic. Ignored if the building has a flat roof.</description>
      <type>Choice</type>
      <required>true</required>
      <model_dependent>false</model_dependent>
      <default_value>6:12</default_value>
      <choices>
        <choice>
          <value>1:12</value>
          <display_name>1:12</display_name>
        </choice>
        <choice>
          <value>2:12</value>
          <display_name>2:12</display_name>
        </choice>
        <choice>
          <value>3:12</value>
          <display_name>3:12</display_name>
        </choice>
        <choice>
          <value>4:12</value>
          <display_name>4:12</display_name>
        </choice>
        <choice>
          <value>5:12</value>
          <display_name>5:12</display_name>
        </choice>
        <choice>
          <value>6:12</value>
          <display_name>6:12</display_name>
        </choice>
        <choice>
          <value>7:12</value>
          <display_name>7:12</display_name>
        </choice>
        <choice>
          <value>8:12</value>
          <display_name>8:12</display_name>
        </choice>
        <choice>
          <value>9:12</value>
          <display_name>9:12</display_name>
        </choice>
        <choice>
          <value>10:12</value>
          <display_name>10:12</display_name>
        </choice>
        <choice>
          <value>11:12</value>
          <display_name>11:12</display_name>
        </choice>
        <choice>
          <value>12:12</value>
          <display_name>12:12</display_name>
        </choice>
      </choices>
    </argument>
    <argument>
      <name>geometry_eaves_depth</name>
      <display_name>Geometry: Eaves Depth</display_name>
      <description>The eaves depth of the roof.</description>
      <type>Double</type>
      <units>ft</units>
      <required>true</required>
      <model_dependent>false</model_dependent>
      <default_value>2</default_value>
    </argument>
    <argument>
      <name>neighbor_front_distance</name>
      <display_name>Neighbor: Front Distance</display_name>
      <description>The distance between the unit and the neighboring building to the front (not including eaves). A value of zero indicates no neighbors. Used for shading.</description>
      <type>Double</type>
      <units>ft</units>
      <required>true</required>
      <model_dependent>false</model_dependent>
      <default_value>0</default_value>
    </argument>
    <argument>
      <name>neighbor_back_distance</name>
      <display_name>Neighbor: Back Distance</display_name>
      <description>The distance between the unit and the neighboring building to the back (not including eaves). A value of zero indicates no neighbors. Used for shading.</description>
      <type>Double</type>
      <units>ft</units>
      <required>true</required>
      <model_dependent>false</model_dependent>
      <default_value>0</default_value>
    </argument>
    <argument>
      <name>neighbor_left_distance</name>
      <display_name>Neighbor: Left Distance</display_name>
      <description>The distance between the unit and the neighboring building to the left (not including eaves). A value of zero indicates no neighbors. Used for shading.</description>
      <type>Double</type>
      <units>ft</units>
      <required>true</required>
      <model_dependent>false</model_dependent>
      <default_value>10</default_value>
    </argument>
    <argument>
      <name>neighbor_right_distance</name>
      <display_name>Neighbor: Right Distance</display_name>
      <description>The distance between the unit and the neighboring building to the right (not including eaves). A value of zero indicates no neighbors. Used for shading.</description>
      <type>Double</type>
      <units>ft</units>
      <required>true</required>
      <model_dependent>false</model_dependent>
      <default_value>10</default_value>
    </argument>
    <argument>
      <name>neighbor_front_height</name>
      <display_name>Neighbor: Front Height</display_name>
      <description>The height of the neighboring building to the front. If not provided, the OS-HPXML default (see &lt;a href='https://openstudio-hpxml.readthedocs.io/en/v1.8.1/workflow_inputs.html#hpxml-neighbor-buildings'&gt;HPXML Neighbor Building&lt;/a&gt;) is used.</description>
      <type>Double</type>
      <units>ft</units>
      <required>false</required>
      <model_dependent>false</model_dependent>
    </argument>
    <argument>
      <name>neighbor_back_height</name>
      <display_name>Neighbor: Back Height</display_name>
      <description>The height of the neighboring building to the back. If not provided, the OS-HPXML default (see &lt;a href='https://openstudio-hpxml.readthedocs.io/en/v1.8.1/workflow_inputs.html#hpxml-neighbor-buildings'&gt;HPXML Neighbor Building&lt;/a&gt;) is used.</description>
      <type>Double</type>
      <units>ft</units>
      <required>false</required>
      <model_dependent>false</model_dependent>
    </argument>
    <argument>
      <name>neighbor_left_height</name>
      <display_name>Neighbor: Left Height</display_name>
      <description>The height of the neighboring building to the left. If not provided, the OS-HPXML default (see &lt;a href='https://openstudio-hpxml.readthedocs.io/en/v1.8.1/workflow_inputs.html#hpxml-neighbor-buildings'&gt;HPXML Neighbor Building&lt;/a&gt;) is used.</description>
      <type>Double</type>
      <units>ft</units>
      <required>false</required>
      <model_dependent>false</model_dependent>
    </argument>
    <argument>
      <name>neighbor_right_height</name>
      <display_name>Neighbor: Right Height</display_name>
      <description>The height of the neighboring building to the right. If not provided, the OS-HPXML default (see &lt;a href='https://openstudio-hpxml.readthedocs.io/en/v1.8.1/workflow_inputs.html#hpxml-neighbor-buildings'&gt;HPXML Neighbor Building&lt;/a&gt;) is used.</description>
      <type>Double</type>
      <units>ft</units>
      <required>false</required>
      <model_dependent>false</model_dependent>
    </argument>
    <argument>
      <name>floor_over_foundation_assembly_r</name>
      <display_name>Floor: Over Foundation Assembly R-value</display_name>
      <description>Assembly R-value for the floor over the foundation. Ignored if the building has a slab-on-grade foundation.</description>
      <type>Double</type>
      <units>h-ft^2-R/Btu</units>
      <required>true</required>
      <model_dependent>false</model_dependent>
      <default_value>28.1</default_value>
    </argument>
    <argument>
      <name>floor_over_garage_assembly_r</name>
      <display_name>Floor: Over Garage Assembly R-value</display_name>
      <description>Assembly R-value for the floor over the garage. Ignored unless the building has a garage under conditioned space.</description>
      <type>Double</type>
      <units>h-ft^2-R/Btu</units>
      <required>true</required>
      <model_dependent>false</model_dependent>
      <default_value>28.1</default_value>
    </argument>
    <argument>
      <name>floor_type</name>
      <display_name>Floor: Type</display_name>
      <description>The type of floors.</description>
      <type>Choice</type>
      <required>true</required>
      <model_dependent>false</model_dependent>
      <default_value>WoodFrame</default_value>
      <choices>
        <choice>
          <value>WoodFrame</value>
          <display_name>WoodFrame</display_name>
        </choice>
        <choice>
          <value>StructuralInsulatedPanel</value>
          <display_name>StructuralInsulatedPanel</display_name>
        </choice>
        <choice>
          <value>SolidConcrete</value>
          <display_name>SolidConcrete</display_name>
        </choice>
        <choice>
          <value>SteelFrame</value>
          <display_name>SteelFrame</display_name>
        </choice>
      </choices>
    </argument>
    <argument>
      <name>foundation_wall_type</name>
      <display_name>Foundation Wall: Type</display_name>
      <description>The material type of the foundation wall. If not provided, the OS-HPXML default (see &lt;a href='https://openstudio-hpxml.readthedocs.io/en/v1.8.1/workflow_inputs.html#hpxml-foundation-walls'&gt;HPXML Foundation Walls&lt;/a&gt;) is used.</description>
      <type>Choice</type>
      <required>false</required>
      <model_dependent>false</model_dependent>
      <choices>
        <choice>
          <value>solid concrete</value>
          <display_name>solid concrete</display_name>
        </choice>
        <choice>
          <value>concrete block</value>
          <display_name>concrete block</display_name>
        </choice>
        <choice>
          <value>concrete block foam core</value>
          <display_name>concrete block foam core</display_name>
        </choice>
        <choice>
          <value>concrete block perlite core</value>
          <display_name>concrete block perlite core</display_name>
        </choice>
        <choice>
          <value>concrete block vermiculite core</value>
          <display_name>concrete block vermiculite core</display_name>
        </choice>
        <choice>
          <value>concrete block solid core</value>
          <display_name>concrete block solid core</display_name>
        </choice>
        <choice>
          <value>double brick</value>
          <display_name>double brick</display_name>
        </choice>
        <choice>
          <value>wood</value>
          <display_name>wood</display_name>
        </choice>
      </choices>
    </argument>
    <argument>
      <name>foundation_wall_thickness</name>
      <display_name>Foundation Wall: Thickness</display_name>
      <description>The thickness of the foundation wall. If not provided, the OS-HPXML default (see &lt;a href='https://openstudio-hpxml.readthedocs.io/en/v1.8.1/workflow_inputs.html#hpxml-foundation-walls'&gt;HPXML Foundation Walls&lt;/a&gt;) is used.</description>
      <type>Double</type>
      <units>in</units>
      <required>false</required>
      <model_dependent>false</model_dependent>
    </argument>
    <argument>
      <name>foundation_wall_insulation_r</name>
      <display_name>Foundation Wall: Insulation Nominal R-value</display_name>
      <description>Nominal R-value for the foundation wall insulation. Only applies to basements/crawlspaces.</description>
      <type>Double</type>
      <units>h-ft^2-R/Btu</units>
      <required>true</required>
      <model_dependent>false</model_dependent>
      <default_value>0</default_value>
    </argument>
    <argument>
      <name>foundation_wall_insulation_location</name>
      <display_name>Foundation Wall: Insulation Location</display_name>
      <description>Whether the insulation is on the interior or exterior of the foundation wall. Only applies to basements/crawlspaces.</description>
      <type>Choice</type>
      <units>ft</units>
      <required>false</required>
      <model_dependent>false</model_dependent>
      <default_value>exterior</default_value>
      <choices>
        <choice>
          <value>interior</value>
          <display_name>interior</display_name>
        </choice>
        <choice>
          <value>exterior</value>
          <display_name>exterior</display_name>
        </choice>
      </choices>
    </argument>
    <argument>
      <name>foundation_wall_insulation_distance_to_top</name>
      <display_name>Foundation Wall: Insulation Distance To Top</display_name>
      <description>The distance from the top of the foundation wall to the top of the foundation wall insulation. Only applies to basements/crawlspaces. If not provided, the OS-HPXML default (see &lt;a href='https://openstudio-hpxml.readthedocs.io/en/v1.8.1/workflow_inputs.html#hpxml-foundation-walls'&gt;HPXML Foundation Walls&lt;/a&gt;) is used.</description>
      <type>Double</type>
      <units>ft</units>
      <required>false</required>
      <model_dependent>false</model_dependent>
    </argument>
    <argument>
      <name>foundation_wall_insulation_distance_to_bottom</name>
      <display_name>Foundation Wall: Insulation Distance To Bottom</display_name>
      <description>The distance from the top of the foundation wall to the bottom of the foundation wall insulation. Only applies to basements/crawlspaces. If not provided, the OS-HPXML default (see &lt;a href='https://openstudio-hpxml.readthedocs.io/en/v1.8.1/workflow_inputs.html#hpxml-foundation-walls'&gt;HPXML Foundation Walls&lt;/a&gt;) is used.</description>
      <type>Double</type>
      <units>ft</units>
      <required>false</required>
      <model_dependent>false</model_dependent>
    </argument>
    <argument>
      <name>foundation_wall_assembly_r</name>
      <display_name>Foundation Wall: Assembly R-value</display_name>
      <description>Assembly R-value for the foundation walls. Only applies to basements/crawlspaces. If provided, overrides the previous foundation wall insulation inputs. If not provided, it is ignored.</description>
      <type>Double</type>
      <units>h-ft^2-R/Btu</units>
      <required>false</required>
      <model_dependent>false</model_dependent>
    </argument>
    <argument>
      <name>rim_joist_assembly_r</name>
      <display_name>Rim Joist: Assembly R-value</display_name>
      <description>Assembly R-value for the rim joists. Only applies to basements/crawlspaces. Required if a rim joist height is provided.</description>
      <type>Double</type>
      <units>h-ft^2-R/Btu</units>
      <required>false</required>
      <model_dependent>false</model_dependent>
    </argument>
    <argument>
      <name>slab_perimeter_insulation_r</name>
      <display_name>Slab: Perimeter Insulation Nominal R-value</display_name>
      <description>Nominal R-value of the vertical slab perimeter insulation. Applies to slab-on-grade foundations and basement/crawlspace floors.</description>
      <type>Double</type>
      <units>h-ft^2-R/Btu</units>
      <required>true</required>
      <model_dependent>false</model_dependent>
      <default_value>0</default_value>
    </argument>
    <argument>
      <name>slab_perimeter_insulation_depth</name>
      <display_name>Slab: Perimeter Insulation Depth</display_name>
      <description>Depth from grade to bottom of vertical slab perimeter insulation. Applies to slab-on-grade foundations and basement/crawlspace floors.</description>
      <type>Double</type>
      <units>ft</units>
      <required>true</required>
      <model_dependent>false</model_dependent>
      <default_value>0</default_value>
    </argument>
    <argument>
      <name>slab_exterior_horizontal_insulation_r</name>
      <display_name>Slab: Exterior Horizontal Insulation Nominal R-value</display_name>
      <description>Nominal R-value of the slab exterior horizontal insulation. Applies to slab-on-grade foundations and basement/crawlspace floors.</description>
      <type>Double</type>
      <units>h-ft^2-R/Btu</units>
      <required>false</required>
      <model_dependent>false</model_dependent>
    </argument>
    <argument>
      <name>slab_exterior_horizontal_insulation_width</name>
      <display_name>Slab: Exterior Horizontal Insulation Width</display_name>
      <description>Width of the slab exterior horizontal insulation measured from the exterior surface of the vertical slab perimeter insulation. Applies to slab-on-grade foundations and basement/crawlspace floors.</description>
      <type>Double</type>
      <units>ft</units>
      <required>false</required>
      <model_dependent>false</model_dependent>
    </argument>
    <argument>
      <name>slab_exterior_horizontal_insulation_depth_below_grade</name>
      <display_name>Slab: Exterior Horizontal Insulation Depth Below Grade</display_name>
      <description>Depth of the slab exterior horizontal insulation measured from the top surface of the slab exterior horizontal insulation. Applies to slab-on-grade foundations and basement/crawlspace floors.</description>
      <type>Double</type>
      <units>ft</units>
      <required>false</required>
      <model_dependent>false</model_dependent>
    </argument>
    <argument>
      <name>slab_under_insulation_r</name>
      <display_name>Slab: Under Slab Insulation Nominal R-value</display_name>
      <description>Nominal R-value of the horizontal under slab insulation. Applies to slab-on-grade foundations and basement/crawlspace floors.</description>
      <type>Double</type>
      <units>h-ft^2-R/Btu</units>
      <required>true</required>
      <model_dependent>false</model_dependent>
      <default_value>0</default_value>
    </argument>
    <argument>
      <name>slab_under_insulation_width</name>
      <display_name>Slab: Under Slab Insulation Width</display_name>
      <description>Width from slab edge inward of horizontal under-slab insulation. Enter 999 to specify that the under slab insulation spans the entire slab. Applies to slab-on-grade foundations and basement/crawlspace floors.</description>
      <type>Double</type>
      <units>ft</units>
      <required>true</required>
      <model_dependent>false</model_dependent>
      <default_value>0</default_value>
    </argument>
    <argument>
      <name>slab_thickness</name>
      <display_name>Slab: Thickness</display_name>
      <description>The thickness of the slab. Zero can be entered if there is a dirt floor instead of a slab. If not provided, the OS-HPXML default (see &lt;a href='https://openstudio-hpxml.readthedocs.io/en/v1.8.1/workflow_inputs.html#hpxml-slabs'&gt;HPXML Slabs&lt;/a&gt;) is used.</description>
      <type>Double</type>
      <units>in</units>
      <required>false</required>
      <model_dependent>false</model_dependent>
    </argument>
    <argument>
      <name>slab_carpet_fraction</name>
      <display_name>Slab: Carpet Fraction</display_name>
      <description>Fraction of the slab floor area that is carpeted. If not provided, the OS-HPXML default (see &lt;a href='https://openstudio-hpxml.readthedocs.io/en/v1.8.1/workflow_inputs.html#hpxml-slabs'&gt;HPXML Slabs&lt;/a&gt;) is used.</description>
      <type>Double</type>
      <units>Frac</units>
      <required>false</required>
      <model_dependent>false</model_dependent>
    </argument>
    <argument>
      <name>slab_carpet_r</name>
      <display_name>Slab: Carpet R-value</display_name>
      <description>R-value of the slab carpet. If not provided, the OS-HPXML default (see &lt;a href='https://openstudio-hpxml.readthedocs.io/en/v1.8.1/workflow_inputs.html#hpxml-slabs'&gt;HPXML Slabs&lt;/a&gt;) is used.</description>
      <type>Double</type>
      <units>h-ft^2-R/Btu</units>
      <required>false</required>
      <model_dependent>false</model_dependent>
    </argument>
    <argument>
      <name>ceiling_assembly_r</name>
      <display_name>Ceiling: Assembly R-value</display_name>
      <description>Assembly R-value for the ceiling (attic floor).</description>
      <type>Double</type>
      <units>h-ft^2-R/Btu</units>
      <required>true</required>
      <model_dependent>false</model_dependent>
      <default_value>31.6</default_value>
    </argument>
    <argument>
      <name>roof_material_type</name>
      <display_name>Roof: Material Type</display_name>
      <description>The material type of the roof. If not provided, the OS-HPXML default (see &lt;a href='https://openstudio-hpxml.readthedocs.io/en/v1.8.1/workflow_inputs.html#hpxml-roofs'&gt;HPXML Roofs&lt;/a&gt;) is used.</description>
      <type>Choice</type>
      <required>false</required>
      <model_dependent>false</model_dependent>
      <choices>
        <choice>
          <value>asphalt or fiberglass shingles</value>
          <display_name>asphalt or fiberglass shingles</display_name>
        </choice>
        <choice>
          <value>concrete</value>
          <display_name>concrete</display_name>
        </choice>
        <choice>
          <value>cool roof</value>
          <display_name>cool roof</display_name>
        </choice>
        <choice>
          <value>slate or tile shingles</value>
          <display_name>slate or tile shingles</display_name>
        </choice>
        <choice>
          <value>expanded polystyrene sheathing</value>
          <display_name>expanded polystyrene sheathing</display_name>
        </choice>
        <choice>
          <value>metal surfacing</value>
          <display_name>metal surfacing</display_name>
        </choice>
        <choice>
          <value>plastic/rubber/synthetic sheeting</value>
          <display_name>plastic/rubber/synthetic sheeting</display_name>
        </choice>
        <choice>
          <value>shingles</value>
          <display_name>shingles</display_name>
        </choice>
        <choice>
          <value>wood shingles or shakes</value>
          <display_name>wood shingles or shakes</display_name>
        </choice>
      </choices>
    </argument>
    <argument>
      <name>roof_color</name>
      <display_name>Roof: Color</display_name>
      <description>The color of the roof. If not provided, the OS-HPXML default (see &lt;a href='https://openstudio-hpxml.readthedocs.io/en/v1.8.1/workflow_inputs.html#hpxml-roofs'&gt;HPXML Roofs&lt;/a&gt;) is used.</description>
      <type>Choice</type>
      <required>false</required>
      <model_dependent>false</model_dependent>
      <choices>
        <choice>
          <value>dark</value>
          <display_name>dark</display_name>
        </choice>
        <choice>
          <value>light</value>
          <display_name>light</display_name>
        </choice>
        <choice>
          <value>medium</value>
          <display_name>medium</display_name>
        </choice>
        <choice>
          <value>medium dark</value>
          <display_name>medium dark</display_name>
        </choice>
        <choice>
          <value>reflective</value>
          <display_name>reflective</display_name>
        </choice>
      </choices>
    </argument>
    <argument>
      <name>roof_assembly_r</name>
      <display_name>Roof: Assembly R-value</display_name>
      <description>Assembly R-value of the roof.</description>
      <type>Double</type>
      <units>h-ft^2-R/Btu</units>
      <required>true</required>
      <model_dependent>false</model_dependent>
      <default_value>2.3</default_value>
    </argument>
    <argument>
      <name>radiant_barrier_attic_location</name>
      <display_name>Attic: Radiant Barrier Location</display_name>
      <description>The location of the radiant barrier in the attic.</description>
      <type>Choice</type>
      <required>false</required>
      <model_dependent>false</model_dependent>
      <choices>
        <choice>
          <value>none</value>
          <display_name>none</display_name>
        </choice>
        <choice>
          <value>Attic roof only</value>
          <display_name>Attic roof only</display_name>
        </choice>
        <choice>
          <value>Attic roof and gable walls</value>
          <display_name>Attic roof and gable walls</display_name>
        </choice>
        <choice>
          <value>Attic floor</value>
          <display_name>Attic floor</display_name>
        </choice>
      </choices>
    </argument>
    <argument>
      <name>radiant_barrier_grade</name>
      <display_name>Attic: Radiant Barrier Grade</display_name>
      <description>The grade of the radiant barrier in the attic. If not provided, the OS-HPXML default (see &lt;a href='https://openstudio-hpxml.readthedocs.io/en/v1.8.1/workflow_inputs.html#hpxml-roofs'&gt;HPXML Roofs&lt;/a&gt;) is used.</description>
      <type>Choice</type>
      <required>false</required>
      <model_dependent>false</model_dependent>
      <choices>
        <choice>
          <value>1</value>
          <display_name>1</display_name>
        </choice>
        <choice>
          <value>2</value>
          <display_name>2</display_name>
        </choice>
        <choice>
          <value>3</value>
          <display_name>3</display_name>
        </choice>
      </choices>
    </argument>
    <argument>
      <name>wall_type</name>
      <display_name>Wall: Type</display_name>
      <description>The type of walls.</description>
      <type>Choice</type>
      <required>true</required>
      <model_dependent>false</model_dependent>
      <default_value>WoodStud</default_value>
      <choices>
        <choice>
          <value>WoodStud</value>
          <display_name>WoodStud</display_name>
        </choice>
        <choice>
          <value>ConcreteMasonryUnit</value>
          <display_name>ConcreteMasonryUnit</display_name>
        </choice>
        <choice>
          <value>DoubleWoodStud</value>
          <display_name>DoubleWoodStud</display_name>
        </choice>
        <choice>
          <value>InsulatedConcreteForms</value>
          <display_name>InsulatedConcreteForms</display_name>
        </choice>
        <choice>
          <value>LogWall</value>
          <display_name>LogWall</display_name>
        </choice>
        <choice>
          <value>StructuralInsulatedPanel</value>
          <display_name>StructuralInsulatedPanel</display_name>
        </choice>
        <choice>
          <value>SolidConcrete</value>
          <display_name>SolidConcrete</display_name>
        </choice>
        <choice>
          <value>SteelFrame</value>
          <display_name>SteelFrame</display_name>
        </choice>
        <choice>
          <value>Stone</value>
          <display_name>Stone</display_name>
        </choice>
        <choice>
          <value>StrawBale</value>
          <display_name>StrawBale</display_name>
        </choice>
        <choice>
          <value>StructuralBrick</value>
          <display_name>StructuralBrick</display_name>
        </choice>
      </choices>
    </argument>
    <argument>
      <name>wall_siding_type</name>
      <display_name>Wall: Siding Type</display_name>
      <description>The siding type of the walls. Also applies to rim joists. If not provided, the OS-HPXML default (see &lt;a href='https://openstudio-hpxml.readthedocs.io/en/v1.8.1/workflow_inputs.html#hpxml-walls'&gt;HPXML Walls&lt;/a&gt;) is used.</description>
      <type>Choice</type>
      <required>false</required>
      <model_dependent>false</model_dependent>
      <choices>
        <choice>
          <value>aluminum siding</value>
          <display_name>aluminum siding</display_name>
        </choice>
        <choice>
          <value>asbestos siding</value>
          <display_name>asbestos siding</display_name>
        </choice>
        <choice>
          <value>brick veneer</value>
          <display_name>brick veneer</display_name>
        </choice>
        <choice>
          <value>composite shingle siding</value>
          <display_name>composite shingle siding</display_name>
        </choice>
        <choice>
          <value>fiber cement siding</value>
          <display_name>fiber cement siding</display_name>
        </choice>
        <choice>
          <value>masonite siding</value>
          <display_name>masonite siding</display_name>
        </choice>
        <choice>
          <value>none</value>
          <display_name>none</display_name>
        </choice>
        <choice>
          <value>stucco</value>
          <display_name>stucco</display_name>
        </choice>
        <choice>
          <value>synthetic stucco</value>
          <display_name>synthetic stucco</display_name>
        </choice>
        <choice>
          <value>vinyl siding</value>
          <display_name>vinyl siding</display_name>
        </choice>
        <choice>
          <value>wood siding</value>
          <display_name>wood siding</display_name>
        </choice>
      </choices>
    </argument>
    <argument>
      <name>wall_color</name>
      <display_name>Wall: Color</display_name>
      <description>The color of the walls. Also applies to rim joists. If not provided, the OS-HPXML default (see &lt;a href='https://openstudio-hpxml.readthedocs.io/en/v1.8.1/workflow_inputs.html#hpxml-walls'&gt;HPXML Walls&lt;/a&gt;) is used.</description>
      <type>Choice</type>
      <required>false</required>
      <model_dependent>false</model_dependent>
      <choices>
        <choice>
          <value>dark</value>
          <display_name>dark</display_name>
        </choice>
        <choice>
          <value>light</value>
          <display_name>light</display_name>
        </choice>
        <choice>
          <value>medium</value>
          <display_name>medium</display_name>
        </choice>
        <choice>
          <value>medium dark</value>
          <display_name>medium dark</display_name>
        </choice>
        <choice>
          <value>reflective</value>
          <display_name>reflective</display_name>
        </choice>
      </choices>
    </argument>
    <argument>
      <name>wall_assembly_r</name>
      <display_name>Wall: Assembly R-value</display_name>
      <description>Assembly R-value of the walls.</description>
      <type>Double</type>
      <units>h-ft^2-R/Btu</units>
      <required>true</required>
      <model_dependent>false</model_dependent>
      <default_value>11.9</default_value>
    </argument>
    <argument>
      <name>window_front_wwr</name>
      <display_name>Windows: Front Window-to-Wall Ratio</display_name>
      <description>The ratio of window area to wall area for the unit's front facade. Enter 0 if specifying Front Window Area instead. If the front wall is adiabatic, the value will be ignored.</description>
      <type>Double</type>
      <units>Frac</units>
      <required>true</required>
      <model_dependent>false</model_dependent>
      <default_value>0.18</default_value>
    </argument>
    <argument>
      <name>window_back_wwr</name>
      <display_name>Windows: Back Window-to-Wall Ratio</display_name>
      <description>The ratio of window area to wall area for the unit's back facade. Enter 0 if specifying Back Window Area instead. If the back wall is adiabatic, the value will be ignored.</description>
      <type>Double</type>
      <units>Frac</units>
      <required>true</required>
      <model_dependent>false</model_dependent>
      <default_value>0.18</default_value>
    </argument>
    <argument>
      <name>window_left_wwr</name>
      <display_name>Windows: Left Window-to-Wall Ratio</display_name>
      <description>The ratio of window area to wall area for the unit's left facade (when viewed from the front). Enter 0 if specifying Left Window Area instead. If the left wall is adiabatic, the value will be ignored.</description>
      <type>Double</type>
      <units>Frac</units>
      <required>true</required>
      <model_dependent>false</model_dependent>
      <default_value>0.18</default_value>
    </argument>
    <argument>
      <name>window_right_wwr</name>
      <display_name>Windows: Right Window-to-Wall Ratio</display_name>
      <description>The ratio of window area to wall area for the unit's right facade (when viewed from the front). Enter 0 if specifying Right Window Area instead. If the right wall is adiabatic, the value will be ignored.</description>
      <type>Double</type>
      <units>Frac</units>
      <required>true</required>
      <model_dependent>false</model_dependent>
      <default_value>0.18</default_value>
    </argument>
    <argument>
      <name>window_area_front</name>
      <display_name>Windows: Front Window Area</display_name>
      <description>The amount of window area on the unit's front facade. Enter 0 if specifying Front Window-to-Wall Ratio instead. If the front wall is adiabatic, the value will be ignored.</description>
      <type>Double</type>
      <units>ft^2</units>
      <required>true</required>
      <model_dependent>false</model_dependent>
      <default_value>0</default_value>
    </argument>
    <argument>
      <name>window_area_back</name>
      <display_name>Windows: Back Window Area</display_name>
      <description>The amount of window area on the unit's back facade. Enter 0 if specifying Back Window-to-Wall Ratio instead. If the back wall is adiabatic, the value will be ignored.</description>
      <type>Double</type>
      <units>ft^2</units>
      <required>true</required>
      <model_dependent>false</model_dependent>
      <default_value>0</default_value>
    </argument>
    <argument>
      <name>window_area_left</name>
      <display_name>Windows: Left Window Area</display_name>
      <description>The amount of window area on the unit's left facade (when viewed from the front). Enter 0 if specifying Left Window-to-Wall Ratio instead. If the left wall is adiabatic, the value will be ignored.</description>
      <type>Double</type>
      <units>ft^2</units>
      <required>true</required>
      <model_dependent>false</model_dependent>
      <default_value>0</default_value>
    </argument>
    <argument>
      <name>window_area_right</name>
      <display_name>Windows: Right Window Area</display_name>
      <description>The amount of window area on the unit's right facade (when viewed from the front). Enter 0 if specifying Right Window-to-Wall Ratio instead. If the right wall is adiabatic, the value will be ignored.</description>
      <type>Double</type>
      <units>ft^2</units>
      <required>true</required>
      <model_dependent>false</model_dependent>
      <default_value>0</default_value>
    </argument>
    <argument>
      <name>window_aspect_ratio</name>
      <display_name>Windows: Aspect Ratio</display_name>
      <description>Ratio of window height to width.</description>
      <type>Double</type>
      <units>Frac</units>
      <required>true</required>
      <model_dependent>false</model_dependent>
      <default_value>1.333</default_value>
    </argument>
    <argument>
      <name>window_fraction_operable</name>
      <display_name>Windows: Fraction Operable</display_name>
      <description>Fraction of windows that are operable. If not provided, the OS-HPXML default (see &lt;a href='https://openstudio-hpxml.readthedocs.io/en/v1.8.1/workflow_inputs.html#hpxml-windows'&gt;HPXML Windows&lt;/a&gt;) is used.</description>
      <type>Double</type>
      <units>Frac</units>
      <required>false</required>
      <model_dependent>false</model_dependent>
    </argument>
    <argument>
      <name>window_natvent_availability</name>
      <display_name>Windows: Natural Ventilation Availability</display_name>
      <description>For operable windows, the number of days/week that windows can be opened by occupants for natural ventilation. If not provided, the OS-HPXML default (see &lt;a href='https://openstudio-hpxml.readthedocs.io/en/v1.8.1/workflow_inputs.html#hpxml-windows'&gt;HPXML Windows&lt;/a&gt;) is used.</description>
      <type>Integer</type>
      <units>Days/week</units>
      <required>false</required>
      <model_dependent>false</model_dependent>
    </argument>
    <argument>
      <name>window_ufactor</name>
      <display_name>Windows: U-Factor</display_name>
      <description>Full-assembly NFRC U-factor.</description>
      <type>Double</type>
      <units>Btu/hr-ft^2-R</units>
      <required>true</required>
      <model_dependent>false</model_dependent>
      <default_value>0.37</default_value>
    </argument>
    <argument>
      <name>window_shgc</name>
      <display_name>Windows: SHGC</display_name>
      <description>Full-assembly NFRC solar heat gain coefficient.</description>
      <type>Double</type>
      <required>true</required>
      <model_dependent>false</model_dependent>
      <default_value>0.3</default_value>
    </argument>
    <argument>
      <name>window_interior_shading_winter</name>
      <display_name>Windows: Winter Interior Shading</display_name>
      <description>Interior shading coefficient for the winter season. 1.0 indicates no reduction in solar gain, 0.85 indicates 15% reduction, etc. If not provided, the OS-HPXML default (see &lt;a href='https://openstudio-hpxml.readthedocs.io/en/v1.8.1/workflow_inputs.html#hpxml-windows'&gt;HPXML Windows&lt;/a&gt;) is used.</description>
      <type>Double</type>
      <units>Frac</units>
      <required>false</required>
      <model_dependent>false</model_dependent>
    </argument>
    <argument>
      <name>window_interior_shading_summer</name>
      <display_name>Windows: Summer Interior Shading</display_name>
      <description>Interior shading coefficient for the summer season. 1.0 indicates no reduction in solar gain, 0.85 indicates 15% reduction, etc. If not provided, the OS-HPXML default (see &lt;a href='https://openstudio-hpxml.readthedocs.io/en/v1.8.1/workflow_inputs.html#hpxml-windows'&gt;HPXML Windows&lt;/a&gt;) is used.</description>
      <type>Double</type>
      <units>Frac</units>
      <required>false</required>
      <model_dependent>false</model_dependent>
    </argument>
    <argument>
      <name>window_exterior_shading_winter</name>
      <display_name>Windows: Winter Exterior Shading</display_name>
      <description>Exterior shading coefficient for the winter season. 1.0 indicates no reduction in solar gain, 0.85 indicates 15% reduction, etc. If not provided, the OS-HPXML default (see &lt;a href='https://openstudio-hpxml.readthedocs.io/en/v1.8.1/workflow_inputs.html#hpxml-windows'&gt;HPXML Windows&lt;/a&gt;) is used.</description>
      <type>Double</type>
      <units>Frac</units>
      <required>false</required>
      <model_dependent>false</model_dependent>
    </argument>
    <argument>
      <name>window_exterior_shading_summer</name>
      <display_name>Windows: Summer Exterior Shading</display_name>
      <description>Exterior shading coefficient for the summer season. 1.0 indicates no reduction in solar gain, 0.85 indicates 15% reduction, etc. If not provided, the OS-HPXML default (see &lt;a href='https://openstudio-hpxml.readthedocs.io/en/v1.8.1/workflow_inputs.html#hpxml-windows'&gt;HPXML Windows&lt;/a&gt;) is used.</description>
      <type>Double</type>
      <units>Frac</units>
      <required>false</required>
      <model_dependent>false</model_dependent>
    </argument>
    <argument>
      <name>window_shading_summer_season</name>
      <display_name>Windows: Shading Summer Season</display_name>
      <description>Enter a date range like 'May 1 - Sep 30'. Defines the summer season for purposes of shading coefficients; the rest of the year is assumed to be winter. If not provided, the OS-HPXML default (see &lt;a href='https://openstudio-hpxml.readthedocs.io/en/v1.8.1/workflow_inputs.html#hpxml-windows'&gt;HPXML Windows&lt;/a&gt;) is used.</description>
      <type>String</type>
      <required>false</required>
      <model_dependent>false</model_dependent>
    </argument>
    <argument>
      <name>window_storm_type</name>
      <display_name>Windows: Storm Type</display_name>
      <description>The type of storm, if present. If not provided, assumes there is no storm.</description>
      <type>Choice</type>
      <required>false</required>
      <model_dependent>false</model_dependent>
      <choices>
        <choice>
          <value>clear</value>
          <display_name>clear</display_name>
        </choice>
        <choice>
          <value>low-e</value>
          <display_name>low-e</display_name>
        </choice>
      </choices>
    </argument>
    <argument>
      <name>overhangs_front_depth</name>
      <display_name>Overhangs: Front Depth</display_name>
      <description>The depth of overhangs for windows for the front facade.</description>
      <type>Double</type>
      <units>ft</units>
      <required>true</required>
      <model_dependent>false</model_dependent>
      <default_value>0</default_value>
    </argument>
    <argument>
      <name>overhangs_front_distance_to_top_of_window</name>
      <display_name>Overhangs: Front Distance to Top of Window</display_name>
      <description>The overhangs distance to the top of window for the front facade.</description>
      <type>Double</type>
      <units>ft</units>
      <required>true</required>
      <model_dependent>false</model_dependent>
      <default_value>0</default_value>
    </argument>
    <argument>
      <name>overhangs_front_distance_to_bottom_of_window</name>
      <display_name>Overhangs: Front Distance to Bottom of Window</display_name>
      <description>The overhangs distance to the bottom of window for the front facade.</description>
      <type>Double</type>
      <units>ft</units>
      <required>true</required>
      <model_dependent>false</model_dependent>
      <default_value>4</default_value>
    </argument>
    <argument>
      <name>overhangs_back_depth</name>
      <display_name>Overhangs: Back Depth</display_name>
      <description>The depth of overhangs for windows for the back facade.</description>
      <type>Double</type>
      <units>ft</units>
      <required>true</required>
      <model_dependent>false</model_dependent>
      <default_value>0</default_value>
    </argument>
    <argument>
      <name>overhangs_back_distance_to_top_of_window</name>
      <display_name>Overhangs: Back Distance to Top of Window</display_name>
      <description>The overhangs distance to the top of window for the back facade.</description>
      <type>Double</type>
      <units>ft</units>
      <required>true</required>
      <model_dependent>false</model_dependent>
      <default_value>0</default_value>
    </argument>
    <argument>
      <name>overhangs_back_distance_to_bottom_of_window</name>
      <display_name>Overhangs: Back Distance to Bottom of Window</display_name>
      <description>The overhangs distance to the bottom of window for the back facade.</description>
      <type>Double</type>
      <units>ft</units>
      <required>true</required>
      <model_dependent>false</model_dependent>
      <default_value>4</default_value>
    </argument>
    <argument>
      <name>overhangs_left_depth</name>
      <display_name>Overhangs: Left Depth</display_name>
      <description>The depth of overhangs for windows for the left facade.</description>
      <type>Double</type>
      <units>ft</units>
      <required>true</required>
      <model_dependent>false</model_dependent>
      <default_value>0</default_value>
    </argument>
    <argument>
      <name>overhangs_left_distance_to_top_of_window</name>
      <display_name>Overhangs: Left Distance to Top of Window</display_name>
      <description>The overhangs distance to the top of window for the left facade.</description>
      <type>Double</type>
      <units>ft</units>
      <required>true</required>
      <model_dependent>false</model_dependent>
      <default_value>0</default_value>
    </argument>
    <argument>
      <name>overhangs_left_distance_to_bottom_of_window</name>
      <display_name>Overhangs: Left Distance to Bottom of Window</display_name>
      <description>The overhangs distance to the bottom of window for the left facade.</description>
      <type>Double</type>
      <units>ft</units>
      <required>true</required>
      <model_dependent>false</model_dependent>
      <default_value>4</default_value>
    </argument>
    <argument>
      <name>overhangs_right_depth</name>
      <display_name>Overhangs: Right Depth</display_name>
      <description>The depth of overhangs for windows for the right facade.</description>
      <type>Double</type>
      <units>ft</units>
      <required>true</required>
      <model_dependent>false</model_dependent>
      <default_value>0</default_value>
    </argument>
    <argument>
      <name>overhangs_right_distance_to_top_of_window</name>
      <display_name>Overhangs: Right Distance to Top of Window</display_name>
      <description>The overhangs distance to the top of window for the right facade.</description>
      <type>Double</type>
      <units>ft</units>
      <required>true</required>
      <model_dependent>false</model_dependent>
      <default_value>0</default_value>
    </argument>
    <argument>
      <name>overhangs_right_distance_to_bottom_of_window</name>
      <display_name>Overhangs: Right Distance to Bottom of Window</display_name>
      <description>The overhangs distance to the bottom of window for the right facade.</description>
      <type>Double</type>
      <units>ft</units>
      <required>true</required>
      <model_dependent>false</model_dependent>
      <default_value>4</default_value>
    </argument>
    <argument>
      <name>skylight_area_front</name>
      <display_name>Skylights: Front Roof Area</display_name>
      <description>The amount of skylight area on the unit's front conditioned roof facade.</description>
      <type>Double</type>
      <units>ft^2</units>
      <required>true</required>
      <model_dependent>false</model_dependent>
      <default_value>0</default_value>
    </argument>
    <argument>
      <name>skylight_area_back</name>
      <display_name>Skylights: Back Roof Area</display_name>
      <description>The amount of skylight area on the unit's back conditioned roof facade.</description>
      <type>Double</type>
      <units>ft^2</units>
      <required>true</required>
      <model_dependent>false</model_dependent>
      <default_value>0</default_value>
    </argument>
    <argument>
      <name>skylight_area_left</name>
      <display_name>Skylights: Left Roof Area</display_name>
      <description>The amount of skylight area on the unit's left conditioned roof facade (when viewed from the front).</description>
      <type>Double</type>
      <units>ft^2</units>
      <required>true</required>
      <model_dependent>false</model_dependent>
      <default_value>0</default_value>
    </argument>
    <argument>
      <name>skylight_area_right</name>
      <display_name>Skylights: Right Roof Area</display_name>
      <description>The amount of skylight area on the unit's right conditioned roof facade (when viewed from the front).</description>
      <type>Double</type>
      <units>ft^2</units>
      <required>true</required>
      <model_dependent>false</model_dependent>
      <default_value>0</default_value>
    </argument>
    <argument>
      <name>skylight_ufactor</name>
      <display_name>Skylights: U-Factor</display_name>
      <description>Full-assembly NFRC U-factor.</description>
      <type>Double</type>
      <units>Btu/hr-ft^2-R</units>
      <required>true</required>
      <model_dependent>false</model_dependent>
      <default_value>0.33</default_value>
    </argument>
    <argument>
      <name>skylight_shgc</name>
      <display_name>Skylights: SHGC</display_name>
      <description>Full-assembly NFRC solar heat gain coefficient.</description>
      <type>Double</type>
      <required>true</required>
      <model_dependent>false</model_dependent>
      <default_value>0.45</default_value>
    </argument>
    <argument>
      <name>skylight_storm_type</name>
      <display_name>Skylights: Storm Type</display_name>
      <description>The type of storm, if present. If not provided, assumes there is no storm.</description>
      <type>Choice</type>
      <required>false</required>
      <model_dependent>false</model_dependent>
      <choices>
        <choice>
          <value>clear</value>
          <display_name>clear</display_name>
        </choice>
        <choice>
          <value>low-e</value>
          <display_name>low-e</display_name>
        </choice>
      </choices>
    </argument>
    <argument>
      <name>door_area</name>
      <display_name>Doors: Area</display_name>
      <description>The area of the opaque door(s).</description>
      <type>Double</type>
      <units>ft^2</units>
      <required>true</required>
      <model_dependent>false</model_dependent>
      <default_value>20</default_value>
    </argument>
    <argument>
      <name>door_rvalue</name>
      <display_name>Doors: R-value</display_name>
      <description>R-value of the opaque door(s).</description>
      <type>Double</type>
      <units>h-ft^2-R/Btu</units>
      <required>true</required>
      <model_dependent>false</model_dependent>
      <default_value>4.4</default_value>
    </argument>
    <argument>
      <name>air_leakage_leakiness_description</name>
      <display_name>Air Leakage: Leakiness Description</display_name>
      <description>Qualitative description of infiltration. If provided, the Year Built of the home is required. Either provide this input or provide a numeric air leakage value below.</description>
      <type>Choice</type>
      <required>false</required>
      <model_dependent>false</model_dependent>
      <default_value>average</default_value>
      <choices>
        <choice>
          <value>very tight</value>
          <display_name>very tight</display_name>
        </choice>
        <choice>
          <value>tight</value>
          <display_name>tight</display_name>
        </choice>
        <choice>
          <value>average</value>
          <display_name>average</display_name>
        </choice>
        <choice>
          <value>leaky</value>
          <display_name>leaky</display_name>
        </choice>
        <choice>
          <value>very leaky</value>
          <display_name>very leaky</display_name>
        </choice>
      </choices>
    </argument>
    <argument>
      <name>air_leakage_units</name>
      <display_name>Air Leakage: Units</display_name>
      <description>The unit of measure for the air leakage if providing a numeric air leakage value.</description>
      <type>Choice</type>
      <required>false</required>
      <model_dependent>false</model_dependent>
      <choices>
        <choice>
          <value>ACH</value>
          <display_name>ACH</display_name>
        </choice>
        <choice>
          <value>CFM</value>
          <display_name>CFM</display_name>
        </choice>
        <choice>
          <value>ACHnatural</value>
          <display_name>ACHnatural</display_name>
        </choice>
        <choice>
          <value>CFMnatural</value>
          <display_name>CFMnatural</display_name>
        </choice>
        <choice>
          <value>EffectiveLeakageArea</value>
          <display_name>EffectiveLeakageArea</display_name>
        </choice>
      </choices>
    </argument>
    <argument>
      <name>air_leakage_house_pressure</name>
      <display_name>Air Leakage: House Pressure</display_name>
      <description>The house pressure relative to outside if providing a numeric air leakage value. Required when units are ACH or CFM.</description>
      <type>Double</type>
      <units>Pa</units>
      <required>false</required>
      <model_dependent>false</model_dependent>
    </argument>
    <argument>
      <name>air_leakage_value</name>
      <display_name>Air Leakage: Value</display_name>
      <description>Numeric air leakage value. For 'EffectiveLeakageArea', provide value in sq. in. If provided, overrides Leakiness Description input.</description>
      <type>Double</type>
      <required>false</required>
      <model_dependent>false</model_dependent>
    </argument>
    <argument>
      <name>air_leakage_type</name>
      <display_name>Air Leakage: Type</display_name>
      <description>Type of air leakage if providing a numeric air leakage value. If 'unit total', represents the total infiltration to the unit as measured by a compartmentalization test, in which case the air leakage value will be adjusted by the ratio of exterior envelope surface area to total envelope surface area. Otherwise, if 'unit exterior only', represents the infiltration to the unit from outside only as measured by a guarded test. Required when unit type is single-family attached or apartment unit.</description>
      <type>Choice</type>
      <required>false</required>
      <model_dependent>false</model_dependent>
      <choices>
        <choice>
          <value>unit total</value>
          <display_name>unit total</display_name>
        </choice>
        <choice>
          <value>unit exterior only</value>
          <display_name>unit exterior only</display_name>
        </choice>
      </choices>
    </argument>
    <argument>
      <name>air_leakage_has_flue_or_chimney_in_conditioned_space</name>
      <display_name>Air Leakage: Has Flue or Chimney in Conditioned Space</display_name>
      <description>Presence of flue or chimney with combustion air from conditioned space; used for infiltration model. If not provided, the OS-HPXML default (see &lt;a href='https://openstudio-hpxml.readthedocs.io/en/v1.8.1/workflow_inputs.html#flue-or-chimney'&gt;Flue or Chimney&lt;/a&gt;) is used.</description>
      <type>Boolean</type>
      <required>false</required>
      <model_dependent>false</model_dependent>
      <choices>
        <choice>
          <value>true</value>
          <display_name>true</display_name>
        </choice>
        <choice>
          <value>false</value>
          <display_name>false</display_name>
        </choice>
      </choices>
    </argument>
    <argument>
      <name>heating_system_type</name>
      <display_name>Heating System: Type</display_name>
      <description>The type of heating system. Use 'none' if there is no heating system or if there is a heat pump serving a heating load.</description>
      <type>Choice</type>
      <required>true</required>
      <model_dependent>false</model_dependent>
      <default_value>Furnace</default_value>
      <choices>
        <choice>
          <value>none</value>
          <display_name>none</display_name>
        </choice>
        <choice>
          <value>Furnace</value>
          <display_name>Furnace</display_name>
        </choice>
        <choice>
          <value>WallFurnace</value>
          <display_name>WallFurnace</display_name>
        </choice>
        <choice>
          <value>FloorFurnace</value>
          <display_name>FloorFurnace</display_name>
        </choice>
        <choice>
          <value>Boiler</value>
          <display_name>Boiler</display_name>
        </choice>
        <choice>
          <value>ElectricResistance</value>
          <display_name>ElectricResistance</display_name>
        </choice>
        <choice>
          <value>Stove</value>
          <display_name>Stove</display_name>
        </choice>
        <choice>
          <value>SpaceHeater</value>
          <display_name>SpaceHeater</display_name>
        </choice>
        <choice>
          <value>Fireplace</value>
          <display_name>Fireplace</display_name>
        </choice>
        <choice>
          <value>Shared Boiler w/ Baseboard</value>
          <display_name>Shared Boiler w/ Baseboard</display_name>
        </choice>
        <choice>
          <value>Shared Boiler w/ Ductless Fan Coil</value>
          <display_name>Shared Boiler w/ Ductless Fan Coil</display_name>
        </choice>
      </choices>
    </argument>
    <argument>
      <name>heating_system_fuel</name>
      <display_name>Heating System: Fuel Type</display_name>
      <description>The fuel type of the heating system. Ignored for ElectricResistance.</description>
      <type>Choice</type>
      <required>true</required>
      <model_dependent>false</model_dependent>
      <default_value>natural gas</default_value>
      <choices>
        <choice>
          <value>electricity</value>
          <display_name>electricity</display_name>
        </choice>
        <choice>
          <value>natural gas</value>
          <display_name>natural gas</display_name>
        </choice>
        <choice>
          <value>fuel oil</value>
          <display_name>fuel oil</display_name>
        </choice>
        <choice>
          <value>propane</value>
          <display_name>propane</display_name>
        </choice>
        <choice>
          <value>wood</value>
          <display_name>wood</display_name>
        </choice>
        <choice>
          <value>wood pellets</value>
          <display_name>wood pellets</display_name>
        </choice>
        <choice>
          <value>coal</value>
          <display_name>coal</display_name>
        </choice>
      </choices>
    </argument>
    <argument>
      <name>heating_system_heating_efficiency</name>
      <display_name>Heating System: Rated AFUE or Percent</display_name>
      <description>The rated heating efficiency value of the heating system.</description>
      <type>Double</type>
      <units>Frac</units>
      <required>true</required>
      <model_dependent>false</model_dependent>
      <default_value>0.78</default_value>
    </argument>
    <argument>
      <name>heating_system_heating_capacity</name>
      <display_name>Heating System: Heating Capacity</display_name>
      <description>The output heating capacity of the heating system. If not provided, the OS-HPXML autosized default (see &lt;a href='https://openstudio-hpxml.readthedocs.io/en/v1.8.1/workflow_inputs.html#hpxml-heating-systems'&gt;HPXML Heating Systems&lt;/a&gt;) is used.</description>
      <type>Double</type>
      <units>Btu/hr</units>
      <required>false</required>
      <model_dependent>false</model_dependent>
    </argument>
    <argument>
      <name>heating_system_heating_autosizing_factor</name>
      <display_name>Heating System: Heating Autosizing Factor</display_name>
      <description>The capacity scaling factor applied to the auto-sizing methodology. If not provided, 1.0 is used.</description>
      <type>Double</type>
      <required>false</required>
      <model_dependent>false</model_dependent>
    </argument>
    <argument>
      <name>heating_system_heating_autosizing_limit</name>
      <display_name>Heating System: Heating Autosizing Limit</display_name>
      <description>The maximum capacity limit applied to the auto-sizing methodology. If not provided, no limit is used.</description>
      <type>Double</type>
      <units>Btu/hr</units>
      <required>false</required>
      <model_dependent>false</model_dependent>
    </argument>
    <argument>
      <name>heating_system_fraction_heat_load_served</name>
      <display_name>Heating System: Fraction Heat Load Served</display_name>
      <description>The heating load served by the heating system.</description>
      <type>Double</type>
      <units>Frac</units>
      <required>true</required>
      <model_dependent>false</model_dependent>
      <default_value>1</default_value>
    </argument>
    <argument>
      <name>heating_system_pilot_light</name>
      <display_name>Heating System: Pilot Light</display_name>
      <description>The fuel usage of the pilot light. Applies only to Furnace, WallFurnace, FloorFurnace, Stove, Boiler, and Fireplace with non-electric fuel type. If not provided, assumes no pilot light.</description>
      <type>Double</type>
      <units>Btuh</units>
      <required>false</required>
      <model_dependent>false</model_dependent>
    </argument>
    <argument>
      <name>heating_system_airflow_defect_ratio</name>
      <display_name>Heating System: Airflow Defect Ratio</display_name>
      <description>The airflow defect ratio, defined as (InstalledAirflow - DesignAirflow) / DesignAirflow, of the heating system per ANSI/RESNET/ACCA Standard 310. A value of zero means no airflow defect. Applies only to Furnace. If not provided, assumes no defect.</description>
      <type>Double</type>
      <units>Frac</units>
      <required>false</required>
      <model_dependent>false</model_dependent>
    </argument>
    <argument>
      <name>cooling_system_type</name>
      <display_name>Cooling System: Type</display_name>
      <description>The type of cooling system. Use 'none' if there is no cooling system or if there is a heat pump serving a cooling load.</description>
      <type>Choice</type>
      <required>true</required>
      <model_dependent>false</model_dependent>
      <default_value>central air conditioner</default_value>
      <choices>
        <choice>
          <value>none</value>
          <display_name>none</display_name>
        </choice>
        <choice>
          <value>central air conditioner</value>
          <display_name>central air conditioner</display_name>
        </choice>
        <choice>
          <value>room air conditioner</value>
          <display_name>room air conditioner</display_name>
        </choice>
        <choice>
          <value>evaporative cooler</value>
          <display_name>evaporative cooler</display_name>
        </choice>
        <choice>
          <value>mini-split</value>
          <display_name>mini-split</display_name>
        </choice>
        <choice>
          <value>packaged terminal air conditioner</value>
          <display_name>packaged terminal air conditioner</display_name>
        </choice>
      </choices>
    </argument>
    <argument>
      <name>cooling_system_cooling_efficiency_type</name>
      <display_name>Cooling System: Efficiency Type</display_name>
      <description>The efficiency type of the cooling system. System types central air conditioner and mini-split use SEER or SEER2. System types room air conditioner and packaged terminal air conditioner use EER or CEER. Ignored for system type evaporative cooler.</description>
      <type>Choice</type>
      <required>true</required>
      <model_dependent>false</model_dependent>
      <default_value>SEER</default_value>
      <choices>
        <choice>
          <value>SEER</value>
          <display_name>SEER</display_name>
        </choice>
        <choice>
          <value>SEER2</value>
          <display_name>SEER2</display_name>
        </choice>
        <choice>
          <value>EER</value>
          <display_name>EER</display_name>
        </choice>
        <choice>
          <value>CEER</value>
          <display_name>CEER</display_name>
        </choice>
      </choices>
    </argument>
    <argument>
      <name>cooling_system_cooling_efficiency</name>
      <display_name>Cooling System: Efficiency</display_name>
      <description>The rated efficiency value of the cooling system. Ignored for evaporative cooler.</description>
      <type>Double</type>
      <required>true</required>
      <model_dependent>false</model_dependent>
      <default_value>13</default_value>
    </argument>
    <argument>
      <name>cooling_system_cooling_compressor_type</name>
      <display_name>Cooling System: Cooling Compressor Type</display_name>
      <description>The compressor type of the cooling system. Only applies to central air conditioner and mini-split. If not provided, the OS-HPXML default (see &lt;a href='https://openstudio-hpxml.readthedocs.io/en/v1.8.1/workflow_inputs.html#central-air-conditioner'&gt;Central Air Conditioner&lt;/a&gt;, &lt;a href='https://openstudio-hpxml.readthedocs.io/en/v1.8.1/workflow_inputs.html#mini-split-air-conditioner'&gt;Mini-Split Air Conditioner&lt;/a&gt;) is used.</description>
      <type>Choice</type>
      <required>false</required>
      <model_dependent>false</model_dependent>
      <choices>
        <choice>
          <value>single stage</value>
          <display_name>single stage</display_name>
        </choice>
        <choice>
          <value>two stage</value>
          <display_name>two stage</display_name>
        </choice>
        <choice>
          <value>variable speed</value>
          <display_name>variable speed</display_name>
        </choice>
      </choices>
    </argument>
    <argument>
      <name>cooling_system_cooling_sensible_heat_fraction</name>
      <display_name>Cooling System: Cooling Sensible Heat Fraction</display_name>
      <description>The sensible heat fraction of the cooling system. Ignored for evaporative cooler. If not provided, the OS-HPXML default (see &lt;a href='https://openstudio-hpxml.readthedocs.io/en/v1.8.1/workflow_inputs.html#central-air-conditioner'&gt;Central Air Conditioner&lt;/a&gt;, &lt;a href='https://openstudio-hpxml.readthedocs.io/en/v1.8.1/workflow_inputs.html#room-air-conditioner'&gt;Room Air Conditioner&lt;/a&gt;, &lt;a href='https://openstudio-hpxml.readthedocs.io/en/v1.8.1/workflow_inputs.html#packaged-terminal-air-conditioner'&gt;Packaged Terminal Air Conditioner&lt;/a&gt;, &lt;a href='https://openstudio-hpxml.readthedocs.io/en/v1.8.1/workflow_inputs.html#mini-split-air-conditioner'&gt;Mini-Split Air Conditioner&lt;/a&gt;) is used.</description>
      <type>Double</type>
      <units>Frac</units>
      <required>false</required>
      <model_dependent>false</model_dependent>
    </argument>
    <argument>
      <name>cooling_system_cooling_capacity</name>
      <display_name>Cooling System: Cooling Capacity</display_name>
      <description>The output cooling capacity of the cooling system. If not provided, the OS-HPXML autosized default (see &lt;a href='https://openstudio-hpxml.readthedocs.io/en/v1.8.1/workflow_inputs.html#central-air-conditioner'&gt;Central Air Conditioner&lt;/a&gt;, &lt;a href='https://openstudio-hpxml.readthedocs.io/en/v1.8.1/workflow_inputs.html#room-air-conditioner'&gt;Room Air Conditioner&lt;/a&gt;, &lt;a href='https://openstudio-hpxml.readthedocs.io/en/v1.8.1/workflow_inputs.html#packaged-terminal-air-conditioner'&gt;Packaged Terminal Air Conditioner&lt;/a&gt;, &lt;a href='https://openstudio-hpxml.readthedocs.io/en/v1.8.1/workflow_inputs.html#evaporative-cooler'&gt;Evaporative Cooler&lt;/a&gt;, &lt;a href='https://openstudio-hpxml.readthedocs.io/en/v1.8.1/workflow_inputs.html#mini-split-air-conditioner'&gt;Mini-Split Air Conditioner&lt;/a&gt;) is used.</description>
      <type>Double</type>
      <units>Btu/hr</units>
      <required>false</required>
      <model_dependent>false</model_dependent>
    </argument>
    <argument>
      <name>cooling_system_cooling_autosizing_factor</name>
      <display_name>Cooling System: Cooling Autosizing Factor</display_name>
      <description>The capacity scaling factor applied to the auto-sizing methodology. If not provided, 1.0 is used.</description>
      <type>Double</type>
      <required>false</required>
      <model_dependent>false</model_dependent>
    </argument>
    <argument>
      <name>cooling_system_cooling_autosizing_limit</name>
      <display_name>Cooling System: Cooling Autosizing Limit</display_name>
      <description>The maximum capacity limit applied to the auto-sizing methodology. If not provided, no limit is used.</description>
      <type>Double</type>
      <units>Btu/hr</units>
      <required>false</required>
      <model_dependent>false</model_dependent>
    </argument>
    <argument>
      <name>cooling_system_fraction_cool_load_served</name>
      <display_name>Cooling System: Fraction Cool Load Served</display_name>
      <description>The cooling load served by the cooling system.</description>
      <type>Double</type>
      <units>Frac</units>
      <required>true</required>
      <model_dependent>false</model_dependent>
      <default_value>1</default_value>
    </argument>
    <argument>
      <name>cooling_system_is_ducted</name>
      <display_name>Cooling System: Is Ducted</display_name>
      <description>Whether the cooling system is ducted or not. Only used for mini-split and evaporative cooler. It's assumed that central air conditioner is ducted, and room air conditioner and packaged terminal air conditioner are not ducted.</description>
      <type>Boolean</type>
      <required>false</required>
      <model_dependent>false</model_dependent>
      <default_value>false</default_value>
      <choices>
        <choice>
          <value>true</value>
          <display_name>true</display_name>
        </choice>
        <choice>
          <value>false</value>
          <display_name>false</display_name>
        </choice>
      </choices>
    </argument>
    <argument>
      <name>cooling_system_airflow_defect_ratio</name>
      <display_name>Cooling System: Airflow Defect Ratio</display_name>
      <description>The airflow defect ratio, defined as (InstalledAirflow - DesignAirflow) / DesignAirflow, of the cooling system per ANSI/RESNET/ACCA Standard 310. A value of zero means no airflow defect. Applies only to central air conditioner and ducted mini-split. If not provided, assumes no defect.</description>
      <type>Double</type>
      <units>Frac</units>
      <required>false</required>
      <model_dependent>false</model_dependent>
    </argument>
    <argument>
      <name>cooling_system_charge_defect_ratio</name>
      <display_name>Cooling System: Charge Defect Ratio</display_name>
      <description>The refrigerant charge defect ratio, defined as (InstalledCharge - DesignCharge) / DesignCharge, of the cooling system per ANSI/RESNET/ACCA Standard 310. A value of zero means no refrigerant charge defect. Applies only to central air conditioner and mini-split. If not provided, assumes no defect.</description>
      <type>Double</type>
      <units>Frac</units>
      <required>false</required>
      <model_dependent>false</model_dependent>
    </argument>
    <argument>
      <name>cooling_system_crankcase_heater_watts</name>
      <display_name>Cooling System: Crankcase Heater Power Watts</display_name>
      <description>Cooling system crankcase heater power consumption in Watts. Applies only to central air conditioner, room air conditioner, packaged terminal air conditioner and mini-split. If not provided, the OS-HPXML default (see &lt;a href='https://openstudio-hpxml.readthedocs.io/en/v1.8.1/workflow_inputs.html#central-air-conditioner'&gt;Central Air Conditioner&lt;/a&gt;, &lt;a href='https://openstudio-hpxml.readthedocs.io/en/v1.8.1/workflow_inputs.html#room-air-conditioner'&gt;Room Air Conditioner&lt;/a&gt;, &lt;a href='https://openstudio-hpxml.readthedocs.io/en/v1.8.1/workflow_inputs.html#packaged-terminal-air-conditioner'&gt;Packaged Terminal Air Conditioner&lt;/a&gt;, &lt;a href='https://openstudio-hpxml.readthedocs.io/en/v1.8.1/workflow_inputs.html#mini-split-air-conditioner'&gt;Mini-Split Air Conditioner&lt;/a&gt;) is used.</description>
      <type>Double</type>
      <units>W</units>
      <required>false</required>
      <model_dependent>false</model_dependent>
    </argument>
    <argument>
      <name>cooling_system_integrated_heating_system_fuel</name>
      <display_name>Cooling System: Integrated Heating System Fuel Type</display_name>
      <description>The fuel type of the heating system integrated into cooling system. Only used for packaged terminal air conditioner and room air conditioner.</description>
      <type>Choice</type>
      <required>false</required>
      <model_dependent>false</model_dependent>
      <choices>
        <choice>
          <value>electricity</value>
          <display_name>electricity</display_name>
        </choice>
        <choice>
          <value>natural gas</value>
          <display_name>natural gas</display_name>
        </choice>
        <choice>
          <value>fuel oil</value>
          <display_name>fuel oil</display_name>
        </choice>
        <choice>
          <value>propane</value>
          <display_name>propane</display_name>
        </choice>
        <choice>
          <value>wood</value>
          <display_name>wood</display_name>
        </choice>
        <choice>
          <value>wood pellets</value>
          <display_name>wood pellets</display_name>
        </choice>
        <choice>
          <value>coal</value>
          <display_name>coal</display_name>
        </choice>
      </choices>
    </argument>
    <argument>
      <name>cooling_system_integrated_heating_system_efficiency_percent</name>
      <display_name>Cooling System: Integrated Heating System Efficiency</display_name>
      <description>The rated heating efficiency value of the heating system integrated into cooling system. Only used for packaged terminal air conditioner and room air conditioner.</description>
      <type>Double</type>
      <units>Frac</units>
      <required>false</required>
      <model_dependent>false</model_dependent>
    </argument>
    <argument>
      <name>cooling_system_integrated_heating_system_capacity</name>
      <display_name>Cooling System: Integrated Heating System Heating Capacity</display_name>
      <description>The output heating capacity of the heating system integrated into cooling system. If not provided, the OS-HPXML autosized default (see &lt;a href='https://openstudio-hpxml.readthedocs.io/en/v1.8.1/workflow_inputs.html#room-air-conditioner'&gt;Room Air Conditioner&lt;/a&gt;, &lt;a href='https://openstudio-hpxml.readthedocs.io/en/v1.8.1/workflow_inputs.html#packaged-terminal-air-conditioner'&gt;Packaged Terminal Air Conditioner&lt;/a&gt;) is used. Only used for room air conditioner and packaged terminal air conditioner.</description>
      <type>Double</type>
      <units>Btu/hr</units>
      <required>false</required>
      <model_dependent>false</model_dependent>
    </argument>
    <argument>
      <name>cooling_system_integrated_heating_system_fraction_heat_load_served</name>
      <display_name>Cooling System: Integrated Heating System Fraction Heat Load Served</display_name>
      <description>The heating load served by the heating system integrated into cooling system. Only used for packaged terminal air conditioner and room air conditioner.</description>
      <type>Double</type>
      <units>Frac</units>
      <required>false</required>
      <model_dependent>false</model_dependent>
    </argument>
    <argument>
      <name>heat_pump_type</name>
      <display_name>Heat Pump: Type</display_name>
      <description>The type of heat pump. Use 'none' if there is no heat pump.</description>
      <type>Choice</type>
      <required>true</required>
      <model_dependent>false</model_dependent>
      <default_value>none</default_value>
      <choices>
        <choice>
          <value>none</value>
          <display_name>none</display_name>
        </choice>
        <choice>
          <value>air-to-air</value>
          <display_name>air-to-air</display_name>
        </choice>
        <choice>
          <value>mini-split</value>
          <display_name>mini-split</display_name>
        </choice>
        <choice>
          <value>ground-to-air</value>
          <display_name>ground-to-air</display_name>
        </choice>
        <choice>
          <value>packaged terminal heat pump</value>
          <display_name>packaged terminal heat pump</display_name>
        </choice>
        <choice>
          <value>room air conditioner with reverse cycle</value>
          <display_name>room air conditioner with reverse cycle</display_name>
        </choice>
      </choices>
    </argument>
    <argument>
      <name>heat_pump_heating_efficiency_type</name>
      <display_name>Heat Pump: Heating Efficiency Type</display_name>
      <description>The heating efficiency type of heat pump. System types air-to-air and mini-split use HSPF or HSPF2. System types ground-to-air, packaged terminal heat pump and room air conditioner with reverse cycle use COP.</description>
      <type>Choice</type>
      <required>true</required>
      <model_dependent>false</model_dependent>
      <default_value>HSPF</default_value>
      <choices>
        <choice>
          <value>HSPF</value>
          <display_name>HSPF</display_name>
        </choice>
        <choice>
          <value>HSPF2</value>
          <display_name>HSPF2</display_name>
        </choice>
        <choice>
          <value>COP</value>
          <display_name>COP</display_name>
        </choice>
      </choices>
    </argument>
    <argument>
      <name>heat_pump_heating_efficiency</name>
      <display_name>Heat Pump: Heating Efficiency</display_name>
      <description>The rated heating efficiency value of the heat pump.</description>
      <type>Double</type>
      <required>true</required>
      <model_dependent>false</model_dependent>
      <default_value>7.7</default_value>
    </argument>
    <argument>
      <name>heat_pump_cooling_efficiency_type</name>
      <display_name>Heat Pump: Cooling Efficiency Type</display_name>
      <description>The cooling efficiency type of heat pump. System types air-to-air and mini-split use SEER or SEER2. System types ground-to-air, packaged terminal heat pump and room air conditioner with reverse cycle use EER.</description>
      <type>Choice</type>
      <required>true</required>
      <model_dependent>false</model_dependent>
      <default_value>SEER</default_value>
      <choices>
        <choice>
          <value>SEER</value>
          <display_name>SEER</display_name>
        </choice>
        <choice>
          <value>SEER2</value>
          <display_name>SEER2</display_name>
        </choice>
        <choice>
          <value>EER</value>
          <display_name>EER</display_name>
        </choice>
        <choice>
          <value>CEER</value>
          <display_name>CEER</display_name>
        </choice>
      </choices>
    </argument>
    <argument>
      <name>heat_pump_cooling_efficiency</name>
      <display_name>Heat Pump: Cooling Efficiency</display_name>
      <description>The rated cooling efficiency value of the heat pump.</description>
      <type>Double</type>
      <required>true</required>
      <model_dependent>false</model_dependent>
      <default_value>13</default_value>
    </argument>
    <argument>
      <name>heat_pump_cooling_compressor_type</name>
      <display_name>Heat Pump: Cooling Compressor Type</display_name>
      <description>The compressor type of the heat pump. Only applies to air-to-air and mini-split. If not provided, the OS-HPXML default (see &lt;a href='https://openstudio-hpxml.readthedocs.io/en/v1.8.1/workflow_inputs.html#air-to-air-heat-pump'&gt;Air-to-Air Heat Pump&lt;/a&gt;, &lt;a href='https://openstudio-hpxml.readthedocs.io/en/v1.8.1/workflow_inputs.html#mini-split-heat-pump'&gt;Mini-Split Heat Pump&lt;/a&gt;) is used.</description>
      <type>Choice</type>
      <required>false</required>
      <model_dependent>false</model_dependent>
      <choices>
        <choice>
          <value>single stage</value>
          <display_name>single stage</display_name>
        </choice>
        <choice>
          <value>two stage</value>
          <display_name>two stage</display_name>
        </choice>
        <choice>
          <value>variable speed</value>
          <display_name>variable speed</display_name>
        </choice>
      </choices>
    </argument>
    <argument>
      <name>heat_pump_cooling_sensible_heat_fraction</name>
      <display_name>Heat Pump: Cooling Sensible Heat Fraction</display_name>
      <description>The sensible heat fraction of the heat pump. If not provided, the OS-HPXML default (see &lt;a href='https://openstudio-hpxml.readthedocs.io/en/v1.8.1/workflow_inputs.html#air-to-air-heat-pump'&gt;Air-to-Air Heat Pump&lt;/a&gt;, &lt;a href='https://openstudio-hpxml.readthedocs.io/en/v1.8.1/workflow_inputs.html#mini-split-heat-pump'&gt;Mini-Split Heat Pump&lt;/a&gt;, &lt;a href='https://openstudio-hpxml.readthedocs.io/en/v1.8.1/workflow_inputs.html#packaged-terminal-heat-pump'&gt;Packaged Terminal Heat Pump&lt;/a&gt;, &lt;a href='https://openstudio-hpxml.readthedocs.io/en/v1.8.1/workflow_inputs.html#room-air-conditioner-w-reverse-cycle'&gt;Room Air Conditioner w/ Reverse Cycle&lt;/a&gt;, &lt;a href='https://openstudio-hpxml.readthedocs.io/en/v1.8.1/workflow_inputs.html#ground-to-air-heat-pump'&gt;Ground-to-Air Heat Pump&lt;/a&gt;) is used.</description>
      <type>Double</type>
      <units>Frac</units>
      <required>false</required>
      <model_dependent>false</model_dependent>
    </argument>
    <argument>
      <name>heat_pump_heating_capacity</name>
      <display_name>Heat Pump: Heating Capacity</display_name>
      <description>The output heating capacity of the heat pump. If not provided, the OS-HPXML autosized default (see &lt;a href='https://openstudio-hpxml.readthedocs.io/en/v1.8.1/workflow_inputs.html#air-to-air-heat-pump'&gt;Air-to-Air Heat Pump&lt;/a&gt;, &lt;a href='https://openstudio-hpxml.readthedocs.io/en/v1.8.1/workflow_inputs.html#mini-split-heat-pump'&gt;Mini-Split Heat Pump&lt;/a&gt;, &lt;a href='https://openstudio-hpxml.readthedocs.io/en/v1.8.1/workflow_inputs.html#packaged-terminal-heat-pump'&gt;Packaged Terminal Heat Pump&lt;/a&gt;, &lt;a href='https://openstudio-hpxml.readthedocs.io/en/v1.8.1/workflow_inputs.html#room-air-conditioner-w-reverse-cycle'&gt;Room Air Conditioner w/ Reverse Cycle&lt;/a&gt;, &lt;a href='https://openstudio-hpxml.readthedocs.io/en/v1.8.1/workflow_inputs.html#ground-to-air-heat-pump'&gt;Ground-to-Air Heat Pump&lt;/a&gt;) is used.</description>
      <type>Double</type>
      <units>Btu/hr</units>
      <required>false</required>
      <model_dependent>false</model_dependent>
    </argument>
    <argument>
      <name>heat_pump_heating_autosizing_factor</name>
      <display_name>Heat Pump: Heating Autosizing Factor</display_name>
      <description>The capacity scaling factor applied to the auto-sizing methodology. If not provided, 1.0 is used.</description>
      <type>Double</type>
      <required>false</required>
      <model_dependent>false</model_dependent>
    </argument>
    <argument>
      <name>heat_pump_heating_autosizing_limit</name>
      <display_name>Heat Pump: Heating Autosizing Limit</display_name>
      <description>The maximum capacity limit applied to the auto-sizing methodology. If not provided, no limit is used.</description>
      <type>Double</type>
      <units>Btu/hr</units>
      <required>false</required>
      <model_dependent>false</model_dependent>
    </argument>
    <argument>
      <name>heat_pump_heating_capacity_retention_fraction</name>
      <display_name>Heat Pump: Heating Capacity Retention Fraction</display_name>
      <description>The output heating capacity of the heat pump at a user-specified temperature (e.g., 17F or 5F) divided by the above nominal heating capacity. Applies to all heat pump types except ground-to-air. If not provided, the OS-HPXML default (see &lt;a href='https://openstudio-hpxml.readthedocs.io/en/v1.8.1/workflow_inputs.html#air-to-air-heat-pump'&gt;Air-to-Air Heat Pump&lt;/a&gt;, &lt;a href='https://openstudio-hpxml.readthedocs.io/en/v1.8.1/workflow_inputs.html#mini-split-heat-pump'&gt;Mini-Split Heat Pump&lt;/a&gt;, &lt;a href='https://openstudio-hpxml.readthedocs.io/en/v1.8.1/workflow_inputs.html#packaged-terminal-heat-pump'&gt;Packaged Terminal Heat Pump&lt;/a&gt;, &lt;a href='https://openstudio-hpxml.readthedocs.io/en/v1.8.1/workflow_inputs.html#room-air-conditioner-w-reverse-cycle'&gt;Room Air Conditioner w/ Reverse Cycle&lt;/a&gt;) is used.</description>
      <type>Double</type>
      <units>Frac</units>
      <required>false</required>
      <model_dependent>false</model_dependent>
    </argument>
    <argument>
      <name>heat_pump_heating_capacity_retention_temp</name>
      <display_name>Heat Pump: Heating Capacity Retention Temperature</display_name>
      <description>The user-specified temperature (e.g., 17F or 5F) for the above heating capacity retention fraction. Applies to all heat pump types except ground-to-air. Required if the Heating Capacity Retention Fraction is provided.</description>
      <type>Double</type>
      <units>F</units>
      <required>false</required>
      <model_dependent>false</model_dependent>
    </argument>
    <argument>
      <name>heat_pump_cooling_capacity</name>
      <display_name>Heat Pump: Cooling Capacity</display_name>
      <description>The output cooling capacity of the heat pump. If not provided, the OS-HPXML autosized default (see &lt;a href='https://openstudio-hpxml.readthedocs.io/en/v1.8.1/workflow_inputs.html#air-to-air-heat-pump'&gt;Air-to-Air Heat Pump&lt;/a&gt;, &lt;a href='https://openstudio-hpxml.readthedocs.io/en/v1.8.1/workflow_inputs.html#mini-split-heat-pump'&gt;Mini-Split Heat Pump&lt;/a&gt;, &lt;a href='https://openstudio-hpxml.readthedocs.io/en/v1.8.1/workflow_inputs.html#packaged-terminal-heat-pump'&gt;Packaged Terminal Heat Pump&lt;/a&gt;, &lt;a href='https://openstudio-hpxml.readthedocs.io/en/v1.8.1/workflow_inputs.html#room-air-conditioner-w-reverse-cycle'&gt;Room Air Conditioner w/ Reverse Cycle&lt;/a&gt;, &lt;a href='https://openstudio-hpxml.readthedocs.io/en/v1.8.1/workflow_inputs.html#ground-to-air-heat-pump'&gt;Ground-to-Air Heat Pump&lt;/a&gt;) is used.</description>
      <type>Double</type>
      <units>Btu/hr</units>
      <required>false</required>
      <model_dependent>false</model_dependent>
    </argument>
    <argument>
      <name>heat_pump_cooling_autosizing_factor</name>
      <display_name>Heat Pump: Cooling Autosizing Factor</display_name>
      <description>The capacity scaling factor applied to the auto-sizing methodology. If not provided, 1.0 is used.</description>
      <type>Double</type>
      <required>false</required>
      <model_dependent>false</model_dependent>
    </argument>
    <argument>
      <name>heat_pump_cooling_autosizing_limit</name>
      <display_name>Heat Pump: Cooling Autosizing Limit</display_name>
      <description>The maximum capacity limit applied to the auto-sizing methodology. If not provided, no limit is used.</description>
      <type>Double</type>
      <units>Btu/hr</units>
      <required>false</required>
      <model_dependent>false</model_dependent>
    </argument>
    <argument>
      <name>heat_pump_fraction_heat_load_served</name>
      <display_name>Heat Pump: Fraction Heat Load Served</display_name>
      <description>The heating load served by the heat pump.</description>
      <type>Double</type>
      <units>Frac</units>
      <required>true</required>
      <model_dependent>false</model_dependent>
      <default_value>1</default_value>
    </argument>
    <argument>
      <name>heat_pump_fraction_cool_load_served</name>
      <display_name>Heat Pump: Fraction Cool Load Served</display_name>
      <description>The cooling load served by the heat pump.</description>
      <type>Double</type>
      <units>Frac</units>
      <required>true</required>
      <model_dependent>false</model_dependent>
      <default_value>1</default_value>
    </argument>
    <argument>
      <name>heat_pump_compressor_lockout_temp</name>
      <display_name>Heat Pump: Compressor Lockout Temperature</display_name>
      <description>The temperature below which the heat pump compressor is disabled. If both this and Backup Heating Lockout Temperature are provided and use the same value, it essentially defines a switchover temperature (for, e.g., a dual-fuel heat pump). Applies to all heat pump types other than ground-to-air. If not provided, the OS-HPXML default (see &lt;a href='https://openstudio-hpxml.readthedocs.io/en/v1.8.1/workflow_inputs.html#air-to-air-heat-pump'&gt;Air-to-Air Heat Pump&lt;/a&gt;, &lt;a href='https://openstudio-hpxml.readthedocs.io/en/v1.8.1/workflow_inputs.html#mini-split-heat-pump'&gt;Mini-Split Heat Pump&lt;/a&gt;, &lt;a href='https://openstudio-hpxml.readthedocs.io/en/v1.8.1/workflow_inputs.html#packaged-terminal-heat-pump'&gt;Packaged Terminal Heat Pump&lt;/a&gt;, &lt;a href='https://openstudio-hpxml.readthedocs.io/en/v1.8.1/workflow_inputs.html#room-air-conditioner-w-reverse-cycle'&gt;Room Air Conditioner w/ Reverse Cycle&lt;/a&gt;) is used.</description>
      <type>Double</type>
      <units>F</units>
      <required>false</required>
      <model_dependent>false</model_dependent>
    </argument>
    <argument>
      <name>heat_pump_backup_type</name>
      <display_name>Heat Pump: Backup Type</display_name>
      <description>The backup type of the heat pump. If 'integrated', represents e.g. built-in electric strip heat or dual-fuel integrated furnace. If 'separate', represents e.g. electric baseboard or boiler based on the Heating System 2 specified below. Use 'none' if there is no backup heating.</description>
      <type>Choice</type>
      <required>true</required>
      <model_dependent>false</model_dependent>
      <default_value>integrated</default_value>
      <choices>
        <choice>
          <value>none</value>
          <display_name>none</display_name>
        </choice>
        <choice>
          <value>integrated</value>
          <display_name>integrated</display_name>
        </choice>
        <choice>
          <value>separate</value>
          <display_name>separate</display_name>
        </choice>
      </choices>
    </argument>
    <argument>
      <name>heat_pump_backup_heating_autosizing_factor</name>
      <display_name>Heat Pump: Backup Heating Autosizing Factor</display_name>
      <description>The capacity scaling factor applied to the auto-sizing methodology if Backup Type is 'integrated'. If not provided, 1.0 is used. If Backup Type is 'separate', use Heating System 2: Heating Autosizing Factor.</description>
      <type>Double</type>
      <required>false</required>
      <model_dependent>false</model_dependent>
    </argument>
    <argument>
      <name>heat_pump_backup_heating_autosizing_limit</name>
      <display_name>Heat Pump: Backup Heating Autosizing Limit</display_name>
      <description>The maximum capacity limit applied to the auto-sizing methodology if Backup Type is 'integrated'. If not provided, no limit is used. If Backup Type is 'separate', use Heating System 2: Heating Autosizing Limit.</description>
      <type>Double</type>
      <units>Btu/hr</units>
      <required>false</required>
      <model_dependent>false</model_dependent>
    </argument>
    <argument>
      <name>heat_pump_backup_fuel</name>
      <display_name>Heat Pump: Backup Fuel Type</display_name>
      <description>The backup fuel type of the heat pump. Only applies if Backup Type is 'integrated'.</description>
      <type>Choice</type>
      <required>true</required>
      <model_dependent>false</model_dependent>
      <default_value>electricity</default_value>
      <choices>
        <choice>
          <value>electricity</value>
          <display_name>electricity</display_name>
        </choice>
        <choice>
          <value>natural gas</value>
          <display_name>natural gas</display_name>
        </choice>
        <choice>
          <value>fuel oil</value>
          <display_name>fuel oil</display_name>
        </choice>
        <choice>
          <value>propane</value>
          <display_name>propane</display_name>
        </choice>
      </choices>
    </argument>
    <argument>
      <name>heat_pump_backup_heating_efficiency</name>
      <display_name>Heat Pump: Backup Rated Efficiency</display_name>
      <description>The backup rated efficiency value of the heat pump. Percent for electricity fuel type. AFUE otherwise. Only applies if Backup Type is 'integrated'.</description>
      <type>Double</type>
      <required>true</required>
      <model_dependent>false</model_dependent>
      <default_value>1</default_value>
    </argument>
    <argument>
      <name>heat_pump_backup_heating_capacity</name>
      <display_name>Heat Pump: Backup Heating Capacity</display_name>
      <description>The backup output heating capacity of the heat pump. If not provided, the OS-HPXML autosized default (see &lt;a href='https://openstudio-hpxml.readthedocs.io/en/v1.8.1/workflow_inputs.html#backup'&gt;Backup&lt;/a&gt;) is used. Only applies if Backup Type is 'integrated'.</description>
      <type>Double</type>
      <units>Btu/hr</units>
      <required>false</required>
      <model_dependent>false</model_dependent>
    </argument>
    <argument>
      <name>heat_pump_backup_heating_lockout_temp</name>
      <display_name>Heat Pump: Backup Heating Lockout Temperature</display_name>
      <description>The temperature above which the heat pump backup system is disabled. If both this and Compressor Lockout Temperature are provided and use the same value, it essentially defines a switchover temperature (for, e.g., a dual-fuel heat pump). Applies for both Backup Type of 'integrated' and 'separate'. If not provided, the OS-HPXML default (see &lt;a href='https://openstudio-hpxml.readthedocs.io/en/v1.8.1/workflow_inputs.html#backup'&gt;Backup&lt;/a&gt;) is used.</description>
      <type>Double</type>
      <units>F</units>
      <required>false</required>
      <model_dependent>false</model_dependent>
    </argument>
    <argument>
      <name>heat_pump_sizing_methodology</name>
      <display_name>Heat Pump: Sizing Methodology</display_name>
      <description>The auto-sizing methodology to use when the heat pump capacity is not provided. If not provided, the OS-HPXML default (see &lt;a href='https://openstudio-hpxml.readthedocs.io/en/v1.8.1/workflow_inputs.html#hpxml-hvac-sizing-control'&gt;HPXML HVAC Sizing Control&lt;/a&gt;) is used.</description>
      <type>Choice</type>
      <required>false</required>
      <model_dependent>false</model_dependent>
      <choices>
        <choice>
          <value>ACCA</value>
          <display_name>ACCA</display_name>
        </choice>
        <choice>
          <value>HERS</value>
          <display_name>HERS</display_name>
        </choice>
        <choice>
          <value>MaxLoad</value>
          <display_name>MaxLoad</display_name>
        </choice>
      </choices>
    </argument>
    <argument>
      <name>heat_pump_backup_sizing_methodology</name>
      <display_name>Heat Pump: Backup Sizing Methodology</display_name>
      <description>The auto-sizing methodology to use when the heat pump backup capacity is not provided. If not provided, the OS-HPXML default (see &lt;a href='https://openstudio-hpxml.readthedocs.io/en/v1.8.1/workflow_inputs.html#hpxml-hvac-sizing-control'&gt;HPXML HVAC Sizing Control&lt;/a&gt;) is used.</description>
      <type>Choice</type>
      <required>false</required>
      <model_dependent>false</model_dependent>
      <choices>
        <choice>
          <value>emergency</value>
          <display_name>emergency</display_name>
        </choice>
        <choice>
          <value>supplemental</value>
          <display_name>supplemental</display_name>
        </choice>
      </choices>
    </argument>
    <argument>
      <name>heat_pump_is_ducted</name>
      <display_name>Heat Pump: Is Ducted</display_name>
      <description>Whether the heat pump is ducted or not. Only used for mini-split. It's assumed that air-to-air and ground-to-air are ducted, and packaged terminal heat pump and room air conditioner with reverse cycle are not ducted. If not provided, assumes not ducted.</description>
      <type>Boolean</type>
      <required>false</required>
      <model_dependent>false</model_dependent>
      <choices>
        <choice>
          <value>true</value>
          <display_name>true</display_name>
        </choice>
        <choice>
          <value>false</value>
          <display_name>false</display_name>
        </choice>
      </choices>
    </argument>
    <argument>
      <name>heat_pump_airflow_defect_ratio</name>
      <display_name>Heat Pump: Airflow Defect Ratio</display_name>
      <description>The airflow defect ratio, defined as (InstalledAirflow - DesignAirflow) / DesignAirflow, of the heat pump per ANSI/RESNET/ACCA Standard 310. A value of zero means no airflow defect. Applies only to air-to-air, ducted mini-split, and ground-to-air. If not provided, assumes no defect.</description>
      <type>Double</type>
      <units>Frac</units>
      <required>false</required>
      <model_dependent>false</model_dependent>
    </argument>
    <argument>
      <name>heat_pump_charge_defect_ratio</name>
      <display_name>Heat Pump: Charge Defect Ratio</display_name>
      <description>The refrigerant charge defect ratio, defined as (InstalledCharge - DesignCharge) / DesignCharge, of the heat pump per ANSI/RESNET/ACCA Standard 310. A value of zero means no refrigerant charge defect. Applies to all heat pump types. If not provided, assumes no defect.</description>
      <type>Double</type>
      <units>Frac</units>
      <required>false</required>
      <model_dependent>false</model_dependent>
    </argument>
    <argument>
      <name>heat_pump_crankcase_heater_watts</name>
      <display_name>Heat Pump: Crankcase Heater Power Watts</display_name>
      <description>Heat Pump crankcase heater power consumption in Watts. Applies only to air-to-air, mini-split, packaged terminal heat pump and room air conditioner with reverse cycle. If not provided, the OS-HPXML default (see &lt;a href='https://openstudio-hpxml.readthedocs.io/en/v1.8.1/workflow_inputs.html#air-to-air-heat-pump'&gt;Air-to-Air Heat Pump&lt;/a&gt;, &lt;a href='https://openstudio-hpxml.readthedocs.io/en/v1.8.1/workflow_inputs.html#mini-split-heat-pump'&gt;Mini-Split Heat Pump&lt;/a&gt;, &lt;a href='https://openstudio-hpxml.readthedocs.io/en/v1.8.1/workflow_inputs.html#packaged-terminal-heat-pump'&gt;Packaged Terminal Heat Pump&lt;/a&gt;, &lt;a href='https://openstudio-hpxml.readthedocs.io/en/v1.8.1/workflow_inputs.html#room-air-conditioner-w-reverse-cycle'&gt;Room Air Conditioner w/ Reverse Cycle&lt;/a&gt;) is used.</description>
      <type>Double</type>
      <units>W</units>
      <required>false</required>
      <model_dependent>false</model_dependent>
    </argument>
    <argument>
      <name>hvac_perf_data_capacity_type</name>
      <display_name>HVAC Detailed Performance Data: Capacity Type</display_name>
      <description>Type of capacity values for detailed performance data if available. Applies only to variable-speed air-source HVAC systems (central air conditioners, mini-split air conditioners, air-to-air heat pumps, and mini-split heat pumps).</description>
      <type>Choice</type>
      <units>Absolute capacities</units>
      <required>false</required>
      <model_dependent>false</model_dependent>
      <choices>
        <choice>
          <value>Absolute capacities</value>
          <display_name>Absolute capacities</display_name>
        </choice>
        <choice>
          <value>Normalized capacity fractions</value>
          <display_name>Normalized capacity fractions</display_name>
        </choice>
      </choices>
    </argument>
    <argument>
      <name>hvac_perf_data_heating_outdoor_temperatures</name>
      <display_name>HVAC Detailed Performance Data: Heating Outdoor Temperatures</display_name>
      <description>Outdoor temperatures of heating detailed performance data if available. Applies only to variable-speed air-source HVAC systems (central air conditioners, mini-split air conditioners, air-to-air heat pumps, and mini-split heat pumps). One of the outdoor temperatures must be 47 F. At least two performance data points are required using a comma-separated list.</description>
      <type>String</type>
      <units>F</units>
      <required>false</required>
      <model_dependent>false</model_dependent>
    </argument>
    <argument>
      <name>hvac_perf_data_heating_min_speed_capacities</name>
      <display_name>HVAC Detailed Performance Data: Heating Minimum Speed Capacities</display_name>
      <description>Minimum speed capacities of heating detailed performance data if available. Applies only to variable-speed air-source HVAC systems (central air conditioners, mini-split air conditioners, air-to-air heat pumps, and mini-split heat pumps). At least two performance data points are required using a comma-separated list.</description>
      <type>String</type>
      <units>Btu/hr or Frac</units>
      <required>false</required>
      <model_dependent>false</model_dependent>
    </argument>
    <argument>
      <name>hvac_perf_data_heating_max_speed_capacities</name>
      <display_name>HVAC Detailed Performance Data: Heating Maximum Speed Capacities</display_name>
      <description>Maximum speed capacities of heating detailed performance data if available. Applies only to variable-speed air-source HVAC systems (central air conditioners, mini-split air conditioners, air-to-air heat pumps, and mini-split heat pumps). At least two performance data points are required using a comma-separated list.</description>
      <type>String</type>
      <units>Btu/hr or Frac</units>
      <required>false</required>
      <model_dependent>false</model_dependent>
    </argument>
    <argument>
      <name>hvac_perf_data_heating_min_speed_cops</name>
      <display_name>HVAC Detailed Performance Data: Heating Minimum Speed COPs</display_name>
      <description>Minimum speed efficiency COP values of heating detailed performance data if available. Applies only to variable-speed air-source HVAC systems (central air conditioners, mini-split air conditioners, air-to-air heat pumps, and mini-split heat pumps). At least two performance data points are required using a comma-separated list.</description>
      <type>String</type>
      <units>W/W</units>
      <required>false</required>
      <model_dependent>false</model_dependent>
    </argument>
    <argument>
      <name>hvac_perf_data_heating_max_speed_cops</name>
      <display_name>HVAC Detailed Performance Data: Heating Maximum Speed COPs</display_name>
      <description>Maximum speed efficiency COP values of heating detailed performance data if available. Applies only to variable-speed air-source HVAC systems (central air conditioners, mini-split air conditioners, air-to-air heat pumps, and mini-split heat pumps). At least two performance data points are required using a comma-separated list.</description>
      <type>String</type>
      <units>W/W</units>
      <required>false</required>
      <model_dependent>false</model_dependent>
    </argument>
    <argument>
      <name>hvac_perf_data_cooling_outdoor_temperatures</name>
      <display_name>HVAC Detailed Performance Data: Cooling Outdoor Temperatures</display_name>
      <description>Outdoor temperatures of cooling detailed performance data if available. Applies only to variable-speed air-source HVAC systems (central air conditioners, mini-split air conditioners, air-to-air heat pumps, and mini-split heat pumps). One of the outdoor temperatures must be 95 F. At least two performance data points are required using a comma-separated list.</description>
      <type>String</type>
      <units>F</units>
      <required>false</required>
      <model_dependent>false</model_dependent>
    </argument>
    <argument>
      <name>hvac_perf_data_cooling_min_speed_capacities</name>
      <display_name>HVAC Detailed Performance Data: Cooling Minimum Speed Capacities</display_name>
      <description>Minimum speed capacities of cooling detailed performance data if available. Applies only to variable-speed air-source HVAC systems (central air conditioners, mini-split air conditioners, air-to-air heat pumps, and mini-split heat pumps). At least two performance data points are required using a comma-separated list.</description>
      <type>String</type>
      <units>Btu/hr or Frac</units>
      <required>false</required>
      <model_dependent>false</model_dependent>
    </argument>
    <argument>
      <name>hvac_perf_data_cooling_max_speed_capacities</name>
      <display_name>HVAC Detailed Performance Data: Cooling Maximum Speed Capacities</display_name>
      <description>Maximum speed capacities of cooling detailed performance data if available. Applies only to variable-speed air-source HVAC systems (central air conditioners, mini-split air conditioners, air-to-air heat pumps, and mini-split heat pumps). At least two performance data points are required using a comma-separated list.</description>
      <type>String</type>
      <units>Btu/hr or Frac</units>
      <required>false</required>
      <model_dependent>false</model_dependent>
    </argument>
    <argument>
      <name>hvac_perf_data_cooling_min_speed_cops</name>
      <display_name>HVAC Detailed Performance Data: Cooling Minimum Speed COPs</display_name>
      <description>Minimum speed efficiency COP values of cooling detailed performance data if available. Applies only to variable-speed air-source HVAC systems (central air conditioners, mini-split air conditioners, air-to-air heat pumps, and mini-split heat pumps). At least two performance data points are required using a comma-separated list.</description>
      <type>String</type>
      <units>W/W</units>
      <required>false</required>
      <model_dependent>false</model_dependent>
    </argument>
    <argument>
      <name>hvac_perf_data_cooling_max_speed_cops</name>
      <display_name>HVAC Detailed Performance Data: Cooling Maximum Speed COPs</display_name>
      <description>Maximum speed efficiency COP values of cooling detailed performance data if available. Applies only to variable-speed air-source HVAC systems (central air conditioners, mini-split air conditioners, air-to-air heat pumps, and mini-split heat pumps). At least two performance data points are required using a comma-separated list.</description>
      <type>String</type>
      <units>W/W</units>
      <required>false</required>
      <model_dependent>false</model_dependent>
    </argument>
    <argument>
      <name>geothermal_loop_configuration</name>
      <display_name>Geothermal Loop: Configuration</display_name>
      <description>Configuration of the geothermal loop. Only applies to ground-to-air heat pump type. If not provided, the OS-HPXML default (see &lt;a href='https://openstudio-hpxml.readthedocs.io/en/v1.8.1/workflow_inputs.html#ground-to-air-heat-pump'&gt;Ground-to-Air Heat Pump&lt;/a&gt;) is used.</description>
      <type>Choice</type>
      <required>false</required>
      <model_dependent>false</model_dependent>
      <choices>
        <choice>
          <value>none</value>
          <display_name>none</display_name>
        </choice>
        <choice>
          <value>vertical</value>
          <display_name>vertical</display_name>
        </choice>
      </choices>
    </argument>
    <argument>
      <name>geothermal_loop_borefield_configuration</name>
      <display_name>Geothermal Loop: Borefield Configuration</display_name>
      <description>Borefield configuration of the geothermal loop. Only applies to ground-to-air heat pump type. If not provided, the OS-HPXML default (see &lt;a href='https://openstudio-hpxml.readthedocs.io/en/v1.8.1/workflow_inputs.html#hpxml-geothermal-loops'&gt;HPXML Geothermal Loops&lt;/a&gt;) is used.</description>
      <type>Choice</type>
      <required>false</required>
      <model_dependent>false</model_dependent>
      <choices>
        <choice>
          <value>Rectangle</value>
          <display_name>Rectangle</display_name>
        </choice>
        <choice>
          <value>Open Rectangle</value>
          <display_name>Open Rectangle</display_name>
        </choice>
        <choice>
          <value>C</value>
          <display_name>C</display_name>
        </choice>
        <choice>
          <value>L</value>
          <display_name>L</display_name>
        </choice>
        <choice>
          <value>U</value>
          <display_name>U</display_name>
        </choice>
        <choice>
          <value>Lopsided U</value>
          <display_name>Lopsided U</display_name>
        </choice>
      </choices>
    </argument>
    <argument>
      <name>geothermal_loop_loop_flow</name>
      <display_name>Geothermal Loop: Loop Flow</display_name>
      <description>Water flow rate through the geothermal loop. Only applies to ground-to-air heat pump type. If not provided, the OS-HPXML autosized default (see &lt;a href='https://openstudio-hpxml.readthedocs.io/en/v1.8.1/workflow_inputs.html#hpxml-geothermal-loops'&gt;HPXML Geothermal Loops&lt;/a&gt;) is used.</description>
      <type>Double</type>
      <units>gpm</units>
      <required>false</required>
      <model_dependent>false</model_dependent>
    </argument>
    <argument>
      <name>geothermal_loop_boreholes_count</name>
      <display_name>Geothermal Loop: Boreholes Count</display_name>
      <description>Number of boreholes. Only applies to ground-to-air heat pump type. If not provided, the OS-HPXML autosized default (see &lt;a href='https://openstudio-hpxml.readthedocs.io/en/v1.8.1/workflow_inputs.html#hpxml-geothermal-loops'&gt;HPXML Geothermal Loops&lt;/a&gt;) is used.</description>
      <type>Integer</type>
      <units>#</units>
      <required>false</required>
      <model_dependent>false</model_dependent>
    </argument>
    <argument>
      <name>geothermal_loop_boreholes_length</name>
      <display_name>Geothermal Loop: Boreholes Length</display_name>
      <description>Average length of each borehole (vertical). Only applies to ground-to-air heat pump type. If not provided, the OS-HPXML autosized default (see &lt;a href='https://openstudio-hpxml.readthedocs.io/en/v1.8.1/workflow_inputs.html#hpxml-geothermal-loops'&gt;HPXML Geothermal Loops&lt;/a&gt;) is used.</description>
      <type>Double</type>
      <units>ft</units>
      <required>false</required>
      <model_dependent>false</model_dependent>
    </argument>
    <argument>
      <name>geothermal_loop_boreholes_spacing</name>
      <display_name>Geothermal Loop: Boreholes Spacing</display_name>
      <description>Distance between bores. Only applies to ground-to-air heat pump type. If not provided, the OS-HPXML default (see &lt;a href='https://openstudio-hpxml.readthedocs.io/en/v1.8.1/workflow_inputs.html#hpxml-geothermal-loops'&gt;HPXML Geothermal Loops&lt;/a&gt;) is used.</description>
      <type>Double</type>
      <units>ft</units>
      <required>false</required>
      <model_dependent>false</model_dependent>
    </argument>
    <argument>
      <name>geothermal_loop_boreholes_diameter</name>
      <display_name>Geothermal Loop: Boreholes Diameter</display_name>
      <description>Diameter of bores. Only applies to ground-to-air heat pump type. If not provided, the OS-HPXML default (see &lt;a href='https://openstudio-hpxml.readthedocs.io/en/v1.8.1/workflow_inputs.html#hpxml-geothermal-loops'&gt;HPXML Geothermal Loops&lt;/a&gt;) is used.</description>
      <type>Double</type>
      <units>in</units>
      <required>false</required>
      <model_dependent>false</model_dependent>
    </argument>
    <argument>
      <name>geothermal_loop_grout_type</name>
      <display_name>Geothermal Loop: Grout Type</display_name>
      <description>Grout type of the geothermal loop. Only applies to ground-to-air heat pump type. If not provided, the OS-HPXML default (see &lt;a href='https://openstudio-hpxml.readthedocs.io/en/v1.8.1/workflow_inputs.html#hpxml-geothermal-loops'&gt;HPXML Geothermal Loops&lt;/a&gt;) is used.</description>
      <type>Choice</type>
      <required>false</required>
      <model_dependent>false</model_dependent>
      <choices>
        <choice>
          <value>standard</value>
          <display_name>standard</display_name>
        </choice>
        <choice>
          <value>thermally enhanced</value>
          <display_name>thermally enhanced</display_name>
        </choice>
      </choices>
    </argument>
    <argument>
      <name>geothermal_loop_pipe_type</name>
      <display_name>Geothermal Loop: Pipe Type</display_name>
      <description>Pipe type of the geothermal loop. Only applies to ground-to-air heat pump type. If not provided, the OS-HPXML default (see &lt;a href='https://openstudio-hpxml.readthedocs.io/en/v1.8.1/workflow_inputs.html#hpxml-geothermal-loops'&gt;HPXML Geothermal Loops&lt;/a&gt;) is used.</description>
      <type>Choice</type>
      <required>false</required>
      <model_dependent>false</model_dependent>
      <choices>
        <choice>
          <value>standard</value>
          <display_name>standard</display_name>
        </choice>
        <choice>
          <value>thermally enhanced</value>
          <display_name>thermally enhanced</display_name>
        </choice>
      </choices>
    </argument>
    <argument>
      <name>geothermal_loop_pipe_diameter</name>
      <display_name>Geothermal Loop: Pipe Diameter</display_name>
      <description>Pipe diameter of the geothermal loop. Only applies to ground-to-air heat pump type. If not provided, the OS-HPXML default (see &lt;a href='https://openstudio-hpxml.readthedocs.io/en/v1.8.1/workflow_inputs.html#hpxml-geothermal-loops'&gt;HPXML Geothermal Loops&lt;/a&gt;) is used.</description>
      <type>Choice</type>
      <units>in</units>
      <required>false</required>
      <model_dependent>false</model_dependent>
      <choices>
        <choice>
          <value>3/4" pipe</value>
          <display_name>3/4" pipe</display_name>
        </choice>
        <choice>
          <value>1" pipe</value>
          <display_name>1" pipe</display_name>
        </choice>
        <choice>
          <value>1-1/4" pipe</value>
          <display_name>1-1/4" pipe</display_name>
        </choice>
      </choices>
    </argument>
    <argument>
      <name>heating_system_2_type</name>
      <display_name>Heating System 2: Type</display_name>
      <description>The type of the second heating system. If a heat pump is specified and the backup type is 'separate', this heating system represents 'separate' backup heating. For ducted heat pumps where the backup heating system is a 'Furnace', the backup would typically be characterized as 'integrated' in that the furnace and heat pump share the same distribution system and blower fan; a 'Furnace' as 'separate' backup to a ducted heat pump is not supported.</description>
      <type>Choice</type>
      <required>true</required>
      <model_dependent>false</model_dependent>
      <default_value>none</default_value>
      <choices>
        <choice>
          <value>none</value>
          <display_name>none</display_name>
        </choice>
        <choice>
          <value>Furnace</value>
          <display_name>Furnace</display_name>
        </choice>
        <choice>
          <value>WallFurnace</value>
          <display_name>WallFurnace</display_name>
        </choice>
        <choice>
          <value>FloorFurnace</value>
          <display_name>FloorFurnace</display_name>
        </choice>
        <choice>
          <value>Boiler</value>
          <display_name>Boiler</display_name>
        </choice>
        <choice>
          <value>ElectricResistance</value>
          <display_name>ElectricResistance</display_name>
        </choice>
        <choice>
          <value>Stove</value>
          <display_name>Stove</display_name>
        </choice>
        <choice>
          <value>SpaceHeater</value>
          <display_name>SpaceHeater</display_name>
        </choice>
        <choice>
          <value>Fireplace</value>
          <display_name>Fireplace</display_name>
        </choice>
      </choices>
    </argument>
    <argument>
      <name>heating_system_2_fuel</name>
      <display_name>Heating System 2: Fuel Type</display_name>
      <description>The fuel type of the second heating system. Ignored for ElectricResistance.</description>
      <type>Choice</type>
      <required>true</required>
      <model_dependent>false</model_dependent>
      <default_value>electricity</default_value>
      <choices>
        <choice>
          <value>electricity</value>
          <display_name>electricity</display_name>
        </choice>
        <choice>
          <value>natural gas</value>
          <display_name>natural gas</display_name>
        </choice>
        <choice>
          <value>fuel oil</value>
          <display_name>fuel oil</display_name>
        </choice>
        <choice>
          <value>propane</value>
          <display_name>propane</display_name>
        </choice>
        <choice>
          <value>wood</value>
          <display_name>wood</display_name>
        </choice>
        <choice>
          <value>wood pellets</value>
          <display_name>wood pellets</display_name>
        </choice>
        <choice>
          <value>coal</value>
          <display_name>coal</display_name>
        </choice>
      </choices>
    </argument>
    <argument>
      <name>heating_system_2_heating_efficiency</name>
      <display_name>Heating System 2: Rated AFUE or Percent</display_name>
      <description>The rated heating efficiency value of the second heating system.</description>
      <type>Double</type>
      <units>Frac</units>
      <required>true</required>
      <model_dependent>false</model_dependent>
      <default_value>1</default_value>
    </argument>
    <argument>
      <name>heating_system_2_heating_capacity</name>
      <display_name>Heating System 2: Heating Capacity</display_name>
      <description>The output heating capacity of the second heating system. If not provided, the OS-HPXML autosized default (see &lt;a href='https://openstudio-hpxml.readthedocs.io/en/v1.8.1/workflow_inputs.html#hpxml-heating-systems'&gt;HPXML Heating Systems&lt;/a&gt;) is used.</description>
      <type>Double</type>
      <units>Btu/hr</units>
      <required>false</required>
      <model_dependent>false</model_dependent>
    </argument>
    <argument>
      <name>heating_system_2_heating_autosizing_factor</name>
      <display_name>Heating System 2: Heating Autosizing Factor</display_name>
      <description>The capacity scaling factor applied to the auto-sizing methodology. If not provided, 1.0 is used.</description>
      <type>Double</type>
      <required>false</required>
      <model_dependent>false</model_dependent>
    </argument>
    <argument>
      <name>heating_system_2_heating_autosizing_limit</name>
      <display_name>Heating System 2: Heating Autosizing Limit</display_name>
      <description>The maximum capacity limit applied to the auto-sizing methodology. If not provided, no limit is used.</description>
      <type>Double</type>
      <units>Btu/hr</units>
      <required>false</required>
      <model_dependent>false</model_dependent>
    </argument>
    <argument>
      <name>heating_system_2_fraction_heat_load_served</name>
      <display_name>Heating System 2: Fraction Heat Load Served</display_name>
      <description>The heat load served fraction of the second heating system. Ignored if this heating system serves as a backup system for a heat pump.</description>
      <type>Double</type>
      <units>Frac</units>
      <required>true</required>
      <model_dependent>false</model_dependent>
      <default_value>0.25</default_value>
    </argument>
    <argument>
      <name>hvac_control_heating_weekday_setpoint</name>
      <display_name>HVAC Control: Heating Weekday Setpoint Schedule</display_name>
      <description>Specify the constant or 24-hour comma-separated weekday heating setpoint schedule. Required unless a detailed CSV schedule is provided.</description>
      <type>String</type>
      <units>F</units>
      <required>false</required>
      <model_dependent>false</model_dependent>
    </argument>
    <argument>
      <name>hvac_control_heating_weekend_setpoint</name>
      <display_name>HVAC Control: Heating Weekend Setpoint Schedule</display_name>
      <description>Specify the constant or 24-hour comma-separated weekend heating setpoint schedule. Required unless a detailed CSV schedule is provided.</description>
      <type>String</type>
      <units>F</units>
      <required>false</required>
      <model_dependent>false</model_dependent>
    </argument>
    <argument>
      <name>hvac_control_cooling_weekday_setpoint</name>
      <display_name>HVAC Control: Cooling Weekday Setpoint Schedule</display_name>
      <description>Specify the constant or 24-hour comma-separated weekday cooling setpoint schedule. Required unless a detailed CSV schedule is provided.</description>
      <type>String</type>
      <units>F</units>
      <required>false</required>
      <model_dependent>false</model_dependent>
    </argument>
    <argument>
      <name>hvac_control_cooling_weekend_setpoint</name>
      <display_name>HVAC Control: Cooling Weekend Setpoint Schedule</display_name>
      <description>Specify the constant or 24-hour comma-separated weekend cooling setpoint schedule. Required unless a detailed CSV schedule is provided.</description>
      <type>String</type>
      <units>F</units>
      <required>false</required>
      <model_dependent>false</model_dependent>
    </argument>
    <argument>
      <name>hvac_control_heating_season_period</name>
      <display_name>HVAC Control: Heating Season Period</display_name>
      <description>Enter a date range like 'Nov 1 - Jun 30'. If not provided, the OS-HPXML default (see &lt;a href='https://openstudio-hpxml.readthedocs.io/en/v1.8.1/workflow_inputs.html#hpxml-hvac-control'&gt;HPXML HVAC Control&lt;/a&gt;) is used. Can also provide 'BuildingAmerica' to use automatic seasons from the Building America House Simulation Protocols.</description>
      <type>String</type>
      <required>false</required>
      <model_dependent>false</model_dependent>
    </argument>
    <argument>
      <name>hvac_control_cooling_season_period</name>
      <display_name>HVAC Control: Cooling Season Period</display_name>
      <description>Enter a date range like 'Jun 1 - Oct 31'. If not provided, the OS-HPXML default (see &lt;a href='https://openstudio-hpxml.readthedocs.io/en/v1.8.1/workflow_inputs.html#hpxml-hvac-control'&gt;HPXML HVAC Control&lt;/a&gt;) is used. Can also provide 'BuildingAmerica' to use automatic seasons from the Building America House Simulation Protocols.</description>
      <type>String</type>
      <required>false</required>
      <model_dependent>false</model_dependent>
    </argument>
    <argument>
      <name>hvac_blower_fan_watts_per_cfm</name>
      <display_name>HVAC Blower: Fan Efficiency</display_name>
      <description>The blower fan efficiency at maximum fan speed. Applies only to split (not packaged) systems (i.e., applies to ducted systems as well as ductless mini-split systems). If not provided, the OS-HPXML default (see &lt;a href='https://openstudio-hpxml.readthedocs.io/en/v1.8.1/workflow_inputs.html#hpxml-heating-systems'&gt;HPXML Heating Systems&lt;/a&gt;, &lt;a href='https://openstudio-hpxml.readthedocs.io/en/v1.8.1/workflow_inputs.html#hpxml-cooling-systems'&gt;HPXML Cooling Systems&lt;/a&gt;, &lt;a href='https://openstudio-hpxml.readthedocs.io/en/v1.8.1/workflow_inputs.html#hpxml-heat-pumps'&gt;HPXML Heat Pumps&lt;/a&gt;) is used.</description>
      <type>Double</type>
      <units>W/CFM</units>
      <required>false</required>
      <model_dependent>false</model_dependent>
    </argument>
    <argument>
      <name>ducts_leakage_units</name>
      <display_name>Ducts: Leakage Units</display_name>
      <description>The leakage units of the ducts.</description>
      <type>Choice</type>
      <required>true</required>
      <model_dependent>false</model_dependent>
      <default_value>Percent</default_value>
      <choices>
        <choice>
          <value>CFM25</value>
          <display_name>CFM25</display_name>
        </choice>
        <choice>
          <value>CFM50</value>
          <display_name>CFM50</display_name>
        </choice>
        <choice>
          <value>Percent</value>
          <display_name>Percent</display_name>
        </choice>
      </choices>
    </argument>
    <argument>
      <name>ducts_supply_leakage_to_outside_value</name>
      <display_name>Ducts: Supply Leakage to Outside Value</display_name>
      <description>The leakage value to outside for the supply ducts.</description>
      <type>Double</type>
      <required>true</required>
      <model_dependent>false</model_dependent>
      <default_value>0.1</default_value>
    </argument>
    <argument>
      <name>ducts_supply_location</name>
      <display_name>Ducts: Supply Location</display_name>
      <description>The location of the supply ducts. If not provided, the OS-HPXML default (see &lt;a href='https://openstudio-hpxml.readthedocs.io/en/v1.8.1/workflow_inputs.html#air-distribution'&gt;Air Distribution&lt;/a&gt;) is used.</description>
      <type>Choice</type>
      <required>false</required>
      <model_dependent>false</model_dependent>
      <choices>
        <choice>
          <value>conditioned space</value>
          <display_name>conditioned space</display_name>
        </choice>
        <choice>
          <value>basement - conditioned</value>
          <display_name>basement - conditioned</display_name>
        </choice>
        <choice>
          <value>basement - unconditioned</value>
          <display_name>basement - unconditioned</display_name>
        </choice>
        <choice>
          <value>crawlspace</value>
          <display_name>crawlspace</display_name>
        </choice>
        <choice>
          <value>crawlspace - vented</value>
          <display_name>crawlspace - vented</display_name>
        </choice>
        <choice>
          <value>crawlspace - unvented</value>
          <display_name>crawlspace - unvented</display_name>
        </choice>
        <choice>
          <value>crawlspace - conditioned</value>
          <display_name>crawlspace - conditioned</display_name>
        </choice>
        <choice>
          <value>attic</value>
          <display_name>attic</display_name>
        </choice>
        <choice>
          <value>attic - vented</value>
          <display_name>attic - vented</display_name>
        </choice>
        <choice>
          <value>attic - unvented</value>
          <display_name>attic - unvented</display_name>
        </choice>
        <choice>
          <value>garage</value>
          <display_name>garage</display_name>
        </choice>
        <choice>
          <value>exterior wall</value>
          <display_name>exterior wall</display_name>
        </choice>
        <choice>
          <value>under slab</value>
          <display_name>under slab</display_name>
        </choice>
        <choice>
          <value>roof deck</value>
          <display_name>roof deck</display_name>
        </choice>
        <choice>
          <value>outside</value>
          <display_name>outside</display_name>
        </choice>
        <choice>
          <value>other housing unit</value>
          <display_name>other housing unit</display_name>
        </choice>
        <choice>
          <value>other heated space</value>
          <display_name>other heated space</display_name>
        </choice>
        <choice>
          <value>other multifamily buffer space</value>
          <display_name>other multifamily buffer space</display_name>
        </choice>
        <choice>
          <value>other non-freezing space</value>
          <display_name>other non-freezing space</display_name>
        </choice>
        <choice>
          <value>manufactured home belly</value>
          <display_name>manufactured home belly</display_name>
        </choice>
      </choices>
    </argument>
    <argument>
      <name>ducts_supply_insulation_r</name>
      <display_name>Ducts: Supply Insulation R-Value</display_name>
      <description>The nominal insulation r-value of the supply ducts excluding air films. Use 0 for uninsulated ducts.</description>
      <type>Double</type>
      <units>h-ft^2-R/Btu</units>
      <required>true</required>
      <model_dependent>false</model_dependent>
      <default_value>0</default_value>
    </argument>
    <argument>
      <name>ducts_supply_buried_insulation_level</name>
      <display_name>Ducts: Supply Buried Insulation Level</display_name>
      <description>Whether the supply ducts are buried in, e.g., attic loose-fill insulation. Partially buried ducts have insulation that does not cover the top of the ducts. Fully buried ducts have insulation that just covers the top of the ducts. Deeply buried ducts have insulation that continues above the top of the ducts.</description>
      <type>Choice</type>
      <required>false</required>
      <model_dependent>false</model_dependent>
      <choices>
        <choice>
          <value>not buried</value>
          <display_name>not buried</display_name>
        </choice>
        <choice>
          <value>partially buried</value>
          <display_name>partially buried</display_name>
        </choice>
        <choice>
          <value>fully buried</value>
          <display_name>fully buried</display_name>
        </choice>
        <choice>
          <value>deeply buried</value>
          <display_name>deeply buried</display_name>
        </choice>
      </choices>
    </argument>
    <argument>
      <name>ducts_supply_surface_area</name>
      <display_name>Ducts: Supply Surface Area</display_name>
      <description>The supply ducts surface area in the given location. If neither Surface Area nor Area Fraction provided, the OS-HPXML default (see &lt;a href='https://openstudio-hpxml.readthedocs.io/en/v1.8.1/workflow_inputs.html#air-distribution'&gt;Air Distribution&lt;/a&gt;) is used.</description>
      <type>Double</type>
      <units>ft^2</units>
      <required>false</required>
      <model_dependent>false</model_dependent>
    </argument>
    <argument>
      <name>ducts_supply_surface_area_fraction</name>
      <display_name>Ducts: Supply Area Fraction</display_name>
      <description>The fraction of supply ducts surface area in the given location. Only used if Surface Area is not provided. If the fraction is less than 1, the remaining duct area is assumed to be in conditioned space. If neither Surface Area nor Area Fraction provided, the OS-HPXML default (see &lt;a href='https://openstudio-hpxml.readthedocs.io/en/v1.8.1/workflow_inputs.html#air-distribution'&gt;Air Distribution&lt;/a&gt;) is used.</description>
      <type>Double</type>
      <units>frac</units>
      <required>false</required>
      <model_dependent>false</model_dependent>
    </argument>
    <argument>
      <name>ducts_supply_fraction_rectangular</name>
      <display_name>Ducts: Supply Fraction Rectangular</display_name>
      <description>The fraction of supply ducts that are rectangular (as opposed to round); this affects the duct effective R-value used for modeling. If not provided, the OS-HPXML default (see &lt;a href='https://openstudio-hpxml.readthedocs.io/en/v1.8.1/workflow_inputs.html#air-distribution'&gt;Air Distribution&lt;/a&gt;) is used.</description>
      <type>Double</type>
      <units>frac</units>
      <required>false</required>
      <model_dependent>false</model_dependent>
    </argument>
    <argument>
      <name>ducts_return_leakage_to_outside_value</name>
      <display_name>Ducts: Return Leakage to Outside Value</display_name>
      <description>The leakage value to outside for the return ducts.</description>
      <type>Double</type>
      <required>true</required>
      <model_dependent>false</model_dependent>
      <default_value>0.1</default_value>
    </argument>
    <argument>
      <name>ducts_return_location</name>
      <display_name>Ducts: Return Location</display_name>
      <description>The location of the return ducts. If not provided, the OS-HPXML default (see &lt;a href='https://openstudio-hpxml.readthedocs.io/en/v1.8.1/workflow_inputs.html#air-distribution'&gt;Air Distribution&lt;/a&gt;) is used.</description>
      <type>Choice</type>
      <required>false</required>
      <model_dependent>false</model_dependent>
      <choices>
        <choice>
          <value>conditioned space</value>
          <display_name>conditioned space</display_name>
        </choice>
        <choice>
          <value>basement - conditioned</value>
          <display_name>basement - conditioned</display_name>
        </choice>
        <choice>
          <value>basement - unconditioned</value>
          <display_name>basement - unconditioned</display_name>
        </choice>
        <choice>
          <value>crawlspace</value>
          <display_name>crawlspace</display_name>
        </choice>
        <choice>
          <value>crawlspace - vented</value>
          <display_name>crawlspace - vented</display_name>
        </choice>
        <choice>
          <value>crawlspace - unvented</value>
          <display_name>crawlspace - unvented</display_name>
        </choice>
        <choice>
          <value>crawlspace - conditioned</value>
          <display_name>crawlspace - conditioned</display_name>
        </choice>
        <choice>
          <value>attic</value>
          <display_name>attic</display_name>
        </choice>
        <choice>
          <value>attic - vented</value>
          <display_name>attic - vented</display_name>
        </choice>
        <choice>
          <value>attic - unvented</value>
          <display_name>attic - unvented</display_name>
        </choice>
        <choice>
          <value>garage</value>
          <display_name>garage</display_name>
        </choice>
        <choice>
          <value>exterior wall</value>
          <display_name>exterior wall</display_name>
        </choice>
        <choice>
          <value>under slab</value>
          <display_name>under slab</display_name>
        </choice>
        <choice>
          <value>roof deck</value>
          <display_name>roof deck</display_name>
        </choice>
        <choice>
          <value>outside</value>
          <display_name>outside</display_name>
        </choice>
        <choice>
          <value>other housing unit</value>
          <display_name>other housing unit</display_name>
        </choice>
        <choice>
          <value>other heated space</value>
          <display_name>other heated space</display_name>
        </choice>
        <choice>
          <value>other multifamily buffer space</value>
          <display_name>other multifamily buffer space</display_name>
        </choice>
        <choice>
          <value>other non-freezing space</value>
          <display_name>other non-freezing space</display_name>
        </choice>
        <choice>
          <value>manufactured home belly</value>
          <display_name>manufactured home belly</display_name>
        </choice>
      </choices>
    </argument>
    <argument>
      <name>ducts_return_insulation_r</name>
      <display_name>Ducts: Return Insulation R-Value</display_name>
      <description>The nominal insulation r-value of the return ducts excluding air films. Use 0 for uninsulated ducts.</description>
      <type>Double</type>
      <units>h-ft^2-R/Btu</units>
      <required>true</required>
      <model_dependent>false</model_dependent>
      <default_value>0</default_value>
    </argument>
    <argument>
      <name>ducts_return_buried_insulation_level</name>
      <display_name>Ducts: Return Buried Insulation Level</display_name>
      <description>Whether the return ducts are buried in, e.g., attic loose-fill insulation. Partially buried ducts have insulation that does not cover the top of the ducts. Fully buried ducts have insulation that just covers the top of the ducts. Deeply buried ducts have insulation that continues above the top of the ducts.</description>
      <type>Choice</type>
      <required>false</required>
      <model_dependent>false</model_dependent>
      <choices>
        <choice>
          <value>not buried</value>
          <display_name>not buried</display_name>
        </choice>
        <choice>
          <value>partially buried</value>
          <display_name>partially buried</display_name>
        </choice>
        <choice>
          <value>fully buried</value>
          <display_name>fully buried</display_name>
        </choice>
        <choice>
          <value>deeply buried</value>
          <display_name>deeply buried</display_name>
        </choice>
      </choices>
    </argument>
    <argument>
      <name>ducts_return_surface_area</name>
      <display_name>Ducts: Return Surface Area</display_name>
      <description>The return ducts surface area in the given location. If neither Surface Area nor Area Fraction provided, the OS-HPXML default (see &lt;a href='https://openstudio-hpxml.readthedocs.io/en/v1.8.1/workflow_inputs.html#air-distribution'&gt;Air Distribution&lt;/a&gt;) is used.</description>
      <type>Double</type>
      <units>ft^2</units>
      <required>false</required>
      <model_dependent>false</model_dependent>
    </argument>
    <argument>
      <name>ducts_return_surface_area_fraction</name>
      <display_name>Ducts: Return Area Fraction</display_name>
      <description>The fraction of return ducts surface area in the given location. Only used if Surface Area is not provided. If the fraction is less than 1, the remaining duct area is assumed to be in conditioned space. If neither Surface Area nor Area Fraction provided, the OS-HPXML default (see &lt;a href='https://openstudio-hpxml.readthedocs.io/en/v1.8.1/workflow_inputs.html#air-distribution'&gt;Air Distribution&lt;/a&gt;) is used.</description>
      <type>Double</type>
      <units>frac</units>
      <required>false</required>
      <model_dependent>false</model_dependent>
    </argument>
    <argument>
      <name>ducts_number_of_return_registers</name>
      <display_name>Ducts: Number of Return Registers</display_name>
      <description>The number of return registers of the ducts. Only used to calculate default return duct surface area. If not provided, the OS-HPXML default (see &lt;a href='https://openstudio-hpxml.readthedocs.io/en/v1.8.1/workflow_inputs.html#air-distribution'&gt;Air Distribution&lt;/a&gt;) is used.</description>
      <type>Integer</type>
      <units>#</units>
      <required>false</required>
      <model_dependent>false</model_dependent>
    </argument>
    <argument>
      <name>ducts_return_fraction_rectangular</name>
      <display_name>Ducts: Return Fraction Rectangular</display_name>
      <description>The fraction of return ducts that are rectangular (as opposed to round); this affects the duct effective R-value used for modeling. If not provided, the OS-HPXML default (see &lt;a href='https://openstudio-hpxml.readthedocs.io/en/v1.8.1/workflow_inputs.html#air-distribution'&gt;Air Distribution&lt;/a&gt;) is used.</description>
      <type>Double</type>
      <units>frac</units>
      <required>false</required>
      <model_dependent>false</model_dependent>
    </argument>
    <argument>
      <name>mech_vent_fan_type</name>
      <display_name>Mechanical Ventilation: Fan Type</display_name>
      <description>The type of the mechanical ventilation. Use 'none' if there is no mechanical ventilation system.</description>
      <type>Choice</type>
      <required>true</required>
      <model_dependent>false</model_dependent>
      <default_value>none</default_value>
      <choices>
        <choice>
          <value>none</value>
          <display_name>none</display_name>
        </choice>
        <choice>
          <value>exhaust only</value>
          <display_name>exhaust only</display_name>
        </choice>
        <choice>
          <value>supply only</value>
          <display_name>supply only</display_name>
        </choice>
        <choice>
          <value>energy recovery ventilator</value>
          <display_name>energy recovery ventilator</display_name>
        </choice>
        <choice>
          <value>heat recovery ventilator</value>
          <display_name>heat recovery ventilator</display_name>
        </choice>
        <choice>
          <value>balanced</value>
          <display_name>balanced</display_name>
        </choice>
        <choice>
          <value>central fan integrated supply</value>
          <display_name>central fan integrated supply</display_name>
        </choice>
      </choices>
    </argument>
    <argument>
      <name>mech_vent_flow_rate</name>
      <display_name>Mechanical Ventilation: Flow Rate</display_name>
      <description>The flow rate of the mechanical ventilation. If not provided, the OS-HPXML default (see &lt;a href='https://openstudio-hpxml.readthedocs.io/en/v1.8.1/workflow_inputs.html#hpxml-mechanical-ventilation-fans'&gt;HPXML Mechanical Ventilation Fans&lt;/a&gt;) is used.</description>
      <type>Double</type>
      <units>CFM</units>
      <required>false</required>
      <model_dependent>false</model_dependent>
    </argument>
    <argument>
      <name>mech_vent_hours_in_operation</name>
      <display_name>Mechanical Ventilation: Hours In Operation</display_name>
      <description>The hours in operation of the mechanical ventilation. If not provided, the OS-HPXML default (see &lt;a href='https://openstudio-hpxml.readthedocs.io/en/v1.8.1/workflow_inputs.html#hpxml-mechanical-ventilation-fans'&gt;HPXML Mechanical Ventilation Fans&lt;/a&gt;) is used.</description>
      <type>Double</type>
      <units>hrs/day</units>
      <required>false</required>
      <model_dependent>false</model_dependent>
    </argument>
    <argument>
      <name>mech_vent_recovery_efficiency_type</name>
      <display_name>Mechanical Ventilation: Total Recovery Efficiency Type</display_name>
      <description>The total recovery efficiency type of the mechanical ventilation.</description>
      <type>Choice</type>
      <required>true</required>
      <model_dependent>false</model_dependent>
      <default_value>Unadjusted</default_value>
      <choices>
        <choice>
          <value>Unadjusted</value>
          <display_name>Unadjusted</display_name>
        </choice>
        <choice>
          <value>Adjusted</value>
          <display_name>Adjusted</display_name>
        </choice>
      </choices>
    </argument>
    <argument>
      <name>mech_vent_total_recovery_efficiency</name>
      <display_name>Mechanical Ventilation: Total Recovery Efficiency</display_name>
      <description>The Unadjusted or Adjusted total recovery efficiency of the mechanical ventilation. Applies to energy recovery ventilator.</description>
      <type>Double</type>
      <units>Frac</units>
      <required>true</required>
      <model_dependent>false</model_dependent>
      <default_value>0.48</default_value>
    </argument>
    <argument>
      <name>mech_vent_sensible_recovery_efficiency</name>
      <display_name>Mechanical Ventilation: Sensible Recovery Efficiency</display_name>
      <description>The Unadjusted or Adjusted sensible recovery efficiency of the mechanical ventilation. Applies to energy recovery ventilator and heat recovery ventilator.</description>
      <type>Double</type>
      <units>Frac</units>
      <required>true</required>
      <model_dependent>false</model_dependent>
      <default_value>0.72</default_value>
    </argument>
    <argument>
      <name>mech_vent_fan_power</name>
      <display_name>Mechanical Ventilation: Fan Power</display_name>
      <description>The fan power of the mechanical ventilation. If not provided, the OS-HPXML default (see &lt;a href='https://openstudio-hpxml.readthedocs.io/en/v1.8.1/workflow_inputs.html#hpxml-mechanical-ventilation-fans'&gt;HPXML Mechanical Ventilation Fans&lt;/a&gt;) is used.</description>
      <type>Double</type>
      <units>W</units>
      <required>false</required>
      <model_dependent>false</model_dependent>
    </argument>
    <argument>
      <name>mech_vent_num_units_served</name>
      <display_name>Mechanical Ventilation: Number of Units Served</display_name>
      <description>Number of dwelling units served by the mechanical ventilation system. Must be 1 if single-family detached. Used to apportion flow rate and fan power to the unit.</description>
      <type>Integer</type>
      <units>#</units>
      <required>true</required>
      <model_dependent>false</model_dependent>
      <default_value>1</default_value>
    </argument>
    <argument>
      <name>mech_vent_shared_frac_recirculation</name>
      <display_name>Shared Mechanical Ventilation: Fraction Recirculation</display_name>
      <description>Fraction of the total supply air that is recirculated, with the remainder assumed to be outdoor air. The value must be 0 for exhaust only systems. Required for a shared mechanical ventilation system.</description>
      <type>Double</type>
      <units>Frac</units>
      <required>false</required>
      <model_dependent>false</model_dependent>
    </argument>
    <argument>
      <name>mech_vent_shared_preheating_fuel</name>
      <display_name>Shared Mechanical Ventilation: Preheating Fuel</display_name>
      <description>Fuel type of the preconditioning heating equipment. Only used for a shared mechanical ventilation system. If not provided, assumes no preheating.</description>
      <type>Choice</type>
      <required>false</required>
      <model_dependent>false</model_dependent>
      <choices>
        <choice>
          <value>electricity</value>
          <display_name>electricity</display_name>
        </choice>
        <choice>
          <value>natural gas</value>
          <display_name>natural gas</display_name>
        </choice>
        <choice>
          <value>fuel oil</value>
          <display_name>fuel oil</display_name>
        </choice>
        <choice>
          <value>propane</value>
          <display_name>propane</display_name>
        </choice>
        <choice>
          <value>wood</value>
          <display_name>wood</display_name>
        </choice>
        <choice>
          <value>wood pellets</value>
          <display_name>wood pellets</display_name>
        </choice>
        <choice>
          <value>coal</value>
          <display_name>coal</display_name>
        </choice>
      </choices>
    </argument>
    <argument>
      <name>mech_vent_shared_preheating_efficiency</name>
      <display_name>Shared Mechanical Ventilation: Preheating Efficiency</display_name>
      <description>Efficiency of the preconditioning heating equipment. Only used for a shared mechanical ventilation system. If not provided, assumes no preheating.</description>
      <type>Double</type>
      <units>COP</units>
      <required>false</required>
      <model_dependent>false</model_dependent>
    </argument>
    <argument>
      <name>mech_vent_shared_preheating_fraction_heat_load_served</name>
      <display_name>Shared Mechanical Ventilation: Preheating Fraction Ventilation Heat Load Served</display_name>
      <description>Fraction of heating load introduced by the shared ventilation system that is met by the preconditioning heating equipment. If not provided, assumes no preheating.</description>
      <type>Double</type>
      <units>Frac</units>
      <required>false</required>
      <model_dependent>false</model_dependent>
    </argument>
    <argument>
      <name>mech_vent_shared_precooling_fuel</name>
      <display_name>Shared Mechanical Ventilation: Precooling Fuel</display_name>
      <description>Fuel type of the preconditioning cooling equipment. Only used for a shared mechanical ventilation system. If not provided, assumes no precooling.</description>
      <type>Choice</type>
      <required>false</required>
      <model_dependent>false</model_dependent>
      <choices>
        <choice>
          <value>electricity</value>
          <display_name>electricity</display_name>
        </choice>
      </choices>
    </argument>
    <argument>
      <name>mech_vent_shared_precooling_efficiency</name>
      <display_name>Shared Mechanical Ventilation: Precooling Efficiency</display_name>
      <description>Efficiency of the preconditioning cooling equipment. Only used for a shared mechanical ventilation system. If not provided, assumes no precooling.</description>
      <type>Double</type>
      <units>COP</units>
      <required>false</required>
      <model_dependent>false</model_dependent>
    </argument>
    <argument>
      <name>mech_vent_shared_precooling_fraction_cool_load_served</name>
      <display_name>Shared Mechanical Ventilation: Precooling Fraction Ventilation Cool Load Served</display_name>
      <description>Fraction of cooling load introduced by the shared ventilation system that is met by the preconditioning cooling equipment. If not provided, assumes no precooling.</description>
      <type>Double</type>
      <units>Frac</units>
      <required>false</required>
      <model_dependent>false</model_dependent>
    </argument>
    <argument>
      <name>mech_vent_2_fan_type</name>
      <display_name>Mechanical Ventilation 2: Fan Type</display_name>
      <description>The type of the second mechanical ventilation. Use 'none' if there is no second mechanical ventilation system.</description>
      <type>Choice</type>
      <required>true</required>
      <model_dependent>false</model_dependent>
      <default_value>none</default_value>
      <choices>
        <choice>
          <value>none</value>
          <display_name>none</display_name>
        </choice>
        <choice>
          <value>exhaust only</value>
          <display_name>exhaust only</display_name>
        </choice>
        <choice>
          <value>supply only</value>
          <display_name>supply only</display_name>
        </choice>
        <choice>
          <value>energy recovery ventilator</value>
          <display_name>energy recovery ventilator</display_name>
        </choice>
        <choice>
          <value>heat recovery ventilator</value>
          <display_name>heat recovery ventilator</display_name>
        </choice>
        <choice>
          <value>balanced</value>
          <display_name>balanced</display_name>
        </choice>
      </choices>
    </argument>
    <argument>
      <name>mech_vent_2_flow_rate</name>
      <display_name>Mechanical Ventilation 2: Flow Rate</display_name>
      <description>The flow rate of the second mechanical ventilation.</description>
      <type>Double</type>
      <units>CFM</units>
      <required>true</required>
      <model_dependent>false</model_dependent>
      <default_value>110</default_value>
    </argument>
    <argument>
      <name>mech_vent_2_hours_in_operation</name>
      <display_name>Mechanical Ventilation 2: Hours In Operation</display_name>
      <description>The hours in operation of the second mechanical ventilation.</description>
      <type>Double</type>
      <units>hrs/day</units>
      <required>true</required>
      <model_dependent>false</model_dependent>
      <default_value>24</default_value>
    </argument>
    <argument>
      <name>mech_vent_2_recovery_efficiency_type</name>
      <display_name>Mechanical Ventilation 2: Total Recovery Efficiency Type</display_name>
      <description>The total recovery efficiency type of the second mechanical ventilation.</description>
      <type>Choice</type>
      <required>true</required>
      <model_dependent>false</model_dependent>
      <default_value>Unadjusted</default_value>
      <choices>
        <choice>
          <value>Unadjusted</value>
          <display_name>Unadjusted</display_name>
        </choice>
        <choice>
          <value>Adjusted</value>
          <display_name>Adjusted</display_name>
        </choice>
      </choices>
    </argument>
    <argument>
      <name>mech_vent_2_total_recovery_efficiency</name>
      <display_name>Mechanical Ventilation 2: Total Recovery Efficiency</display_name>
      <description>The Unadjusted or Adjusted total recovery efficiency of the second mechanical ventilation. Applies to energy recovery ventilator.</description>
      <type>Double</type>
      <units>Frac</units>
      <required>true</required>
      <model_dependent>false</model_dependent>
      <default_value>0.48</default_value>
    </argument>
    <argument>
      <name>mech_vent_2_sensible_recovery_efficiency</name>
      <display_name>Mechanical Ventilation 2: Sensible Recovery Efficiency</display_name>
      <description>The Unadjusted or Adjusted sensible recovery efficiency of the second mechanical ventilation. Applies to energy recovery ventilator and heat recovery ventilator.</description>
      <type>Double</type>
      <units>Frac</units>
      <required>true</required>
      <model_dependent>false</model_dependent>
      <default_value>0.72</default_value>
    </argument>
    <argument>
      <name>mech_vent_2_fan_power</name>
      <display_name>Mechanical Ventilation 2: Fan Power</display_name>
      <description>The fan power of the second mechanical ventilation.</description>
      <type>Double</type>
      <units>W</units>
      <required>true</required>
      <model_dependent>false</model_dependent>
      <default_value>30</default_value>
    </argument>
    <argument>
      <name>kitchen_fans_quantity</name>
      <display_name>Kitchen Fans: Quantity</display_name>
      <description>The quantity of the kitchen fans. If not provided, the OS-HPXML default (see &lt;a href='https://openstudio-hpxml.readthedocs.io/en/v1.8.1/workflow_inputs.html#hpxml-local-ventilation-fans'&gt;HPXML Local Ventilation Fans&lt;/a&gt;) is used.</description>
      <type>Integer</type>
      <units>#</units>
      <required>false</required>
      <model_dependent>false</model_dependent>
    </argument>
    <argument>
      <name>kitchen_fans_flow_rate</name>
      <display_name>Kitchen Fans: Flow Rate</display_name>
      <description>The flow rate of the kitchen fan. If not provided, the OS-HPXML default (see &lt;a href='https://openstudio-hpxml.readthedocs.io/en/v1.8.1/workflow_inputs.html#hpxml-local-ventilation-fans'&gt;HPXML Local Ventilation Fans&lt;/a&gt;) is used.</description>
      <type>Double</type>
      <units>CFM</units>
      <required>false</required>
      <model_dependent>false</model_dependent>
    </argument>
    <argument>
      <name>kitchen_fans_hours_in_operation</name>
      <display_name>Kitchen Fans: Hours In Operation</display_name>
      <description>The hours in operation of the kitchen fan. If not provided, the OS-HPXML default (see &lt;a href='https://openstudio-hpxml.readthedocs.io/en/v1.8.1/workflow_inputs.html#hpxml-local-ventilation-fans'&gt;HPXML Local Ventilation Fans&lt;/a&gt;) is used.</description>
      <type>Double</type>
      <units>hrs/day</units>
      <required>false</required>
      <model_dependent>false</model_dependent>
    </argument>
    <argument>
      <name>kitchen_fans_power</name>
      <display_name>Kitchen Fans: Fan Power</display_name>
      <description>The fan power of the kitchen fan. If not provided, the OS-HPXML default (see &lt;a href='https://openstudio-hpxml.readthedocs.io/en/v1.8.1/workflow_inputs.html#hpxml-local-ventilation-fans'&gt;HPXML Local Ventilation Fans&lt;/a&gt;) is used.</description>
      <type>Double</type>
      <units>W</units>
      <required>false</required>
      <model_dependent>false</model_dependent>
    </argument>
    <argument>
      <name>kitchen_fans_start_hour</name>
      <display_name>Kitchen Fans: Start Hour</display_name>
      <description>The start hour of the kitchen fan. If not provided, the OS-HPXML default (see &lt;a href='https://openstudio-hpxml.readthedocs.io/en/v1.8.1/workflow_inputs.html#hpxml-local-ventilation-fans'&gt;HPXML Local Ventilation Fans&lt;/a&gt;) is used.</description>
      <type>Integer</type>
      <units>hr</units>
      <required>false</required>
      <model_dependent>false</model_dependent>
    </argument>
    <argument>
      <name>bathroom_fans_quantity</name>
      <display_name>Bathroom Fans: Quantity</display_name>
      <description>The quantity of the bathroom fans. If not provided, the OS-HPXML default (see &lt;a href='https://openstudio-hpxml.readthedocs.io/en/v1.8.1/workflow_inputs.html#hpxml-local-ventilation-fans'&gt;HPXML Local Ventilation Fans&lt;/a&gt;) is used.</description>
      <type>Integer</type>
      <units>#</units>
      <required>false</required>
      <model_dependent>false</model_dependent>
    </argument>
    <argument>
      <name>bathroom_fans_flow_rate</name>
      <display_name>Bathroom Fans: Flow Rate</display_name>
      <description>The flow rate of the bathroom fans. If not provided, the OS-HPXML default (see &lt;a href='https://openstudio-hpxml.readthedocs.io/en/v1.8.1/workflow_inputs.html#hpxml-local-ventilation-fans'&gt;HPXML Local Ventilation Fans&lt;/a&gt;) is used.</description>
      <type>Double</type>
      <units>CFM</units>
      <required>false</required>
      <model_dependent>false</model_dependent>
    </argument>
    <argument>
      <name>bathroom_fans_hours_in_operation</name>
      <display_name>Bathroom Fans: Hours In Operation</display_name>
      <description>The hours in operation of the bathroom fans. If not provided, the OS-HPXML default (see &lt;a href='https://openstudio-hpxml.readthedocs.io/en/v1.8.1/workflow_inputs.html#hpxml-local-ventilation-fans'&gt;HPXML Local Ventilation Fans&lt;/a&gt;) is used.</description>
      <type>Double</type>
      <units>hrs/day</units>
      <required>false</required>
      <model_dependent>false</model_dependent>
    </argument>
    <argument>
      <name>bathroom_fans_power</name>
      <display_name>Bathroom Fans: Fan Power</display_name>
      <description>The fan power of the bathroom fans. If not provided, the OS-HPXML default (see &lt;a href='https://openstudio-hpxml.readthedocs.io/en/v1.8.1/workflow_inputs.html#hpxml-local-ventilation-fans'&gt;HPXML Local Ventilation Fans&lt;/a&gt;) is used.</description>
      <type>Double</type>
      <units>W</units>
      <required>false</required>
      <model_dependent>false</model_dependent>
    </argument>
    <argument>
      <name>bathroom_fans_start_hour</name>
      <display_name>Bathroom Fans: Start Hour</display_name>
      <description>The start hour of the bathroom fans. If not provided, the OS-HPXML default (see &lt;a href='https://openstudio-hpxml.readthedocs.io/en/v1.8.1/workflow_inputs.html#hpxml-local-ventilation-fans'&gt;HPXML Local Ventilation Fans&lt;/a&gt;) is used.</description>
      <type>Integer</type>
      <units>hr</units>
      <required>false</required>
      <model_dependent>false</model_dependent>
    </argument>
    <argument>
      <name>whole_house_fan_present</name>
      <display_name>Whole House Fan: Present</display_name>
      <description>Whether there is a whole house fan.</description>
      <type>Boolean</type>
      <required>true</required>
      <model_dependent>false</model_dependent>
      <default_value>false</default_value>
      <choices>
        <choice>
          <value>true</value>
          <display_name>true</display_name>
        </choice>
        <choice>
          <value>false</value>
          <display_name>false</display_name>
        </choice>
      </choices>
    </argument>
    <argument>
      <name>whole_house_fan_flow_rate</name>
      <display_name>Whole House Fan: Flow Rate</display_name>
      <description>The flow rate of the whole house fan. If not provided, the OS-HPXML default (see &lt;a href='https://openstudio-hpxml.readthedocs.io/en/v1.8.1/workflow_inputs.html#hpxml-whole-house-fans'&gt;HPXML Whole House Fans&lt;/a&gt;) is used.</description>
      <type>Double</type>
      <units>CFM</units>
      <required>false</required>
      <model_dependent>false</model_dependent>
    </argument>
    <argument>
      <name>whole_house_fan_power</name>
      <display_name>Whole House Fan: Fan Power</display_name>
      <description>The fan power of the whole house fan. If not provided, the OS-HPXML default (see &lt;a href='https://openstudio-hpxml.readthedocs.io/en/v1.8.1/workflow_inputs.html#hpxml-whole-house-fans'&gt;HPXML Whole House Fans&lt;/a&gt;) is used.</description>
      <type>Double</type>
      <units>W</units>
      <required>false</required>
      <model_dependent>false</model_dependent>
    </argument>
    <argument>
      <name>water_heater_type</name>
      <display_name>Water Heater: Type</display_name>
      <description>The type of water heater. Use 'none' if there is no water heater.</description>
      <type>Choice</type>
      <required>true</required>
      <model_dependent>false</model_dependent>
      <default_value>storage water heater</default_value>
      <choices>
        <choice>
          <value>none</value>
          <display_name>none</display_name>
        </choice>
        <choice>
          <value>storage water heater</value>
          <display_name>storage water heater</display_name>
        </choice>
        <choice>
          <value>instantaneous water heater</value>
          <display_name>instantaneous water heater</display_name>
        </choice>
        <choice>
          <value>heat pump water heater</value>
          <display_name>heat pump water heater</display_name>
        </choice>
        <choice>
          <value>space-heating boiler with storage tank</value>
          <display_name>space-heating boiler with storage tank</display_name>
        </choice>
        <choice>
          <value>space-heating boiler with tankless coil</value>
          <display_name>space-heating boiler with tankless coil</display_name>
        </choice>
      </choices>
    </argument>
    <argument>
      <name>water_heater_fuel_type</name>
      <display_name>Water Heater: Fuel Type</display_name>
      <description>The fuel type of water heater. Ignored for heat pump water heater.</description>
      <type>Choice</type>
      <required>true</required>
      <model_dependent>false</model_dependent>
      <default_value>natural gas</default_value>
      <choices>
        <choice>
          <value>electricity</value>
          <display_name>electricity</display_name>
        </choice>
        <choice>
          <value>natural gas</value>
          <display_name>natural gas</display_name>
        </choice>
        <choice>
          <value>fuel oil</value>
          <display_name>fuel oil</display_name>
        </choice>
        <choice>
          <value>propane</value>
          <display_name>propane</display_name>
        </choice>
        <choice>
          <value>wood</value>
          <display_name>wood</display_name>
        </choice>
        <choice>
          <value>coal</value>
          <display_name>coal</display_name>
        </choice>
      </choices>
    </argument>
    <argument>
      <name>water_heater_location</name>
      <display_name>Water Heater: Location</display_name>
      <description>The location of water heater. If not provided, the OS-HPXML default (see &lt;a href='https://openstudio-hpxml.readthedocs.io/en/v1.8.1/workflow_inputs.html#hpxml-water-heating-systems'&gt;HPXML Water Heating Systems&lt;/a&gt;) is used.</description>
      <type>Choice</type>
      <required>false</required>
      <model_dependent>false</model_dependent>
      <choices>
        <choice>
          <value>conditioned space</value>
          <display_name>conditioned space</display_name>
        </choice>
        <choice>
          <value>basement - conditioned</value>
          <display_name>basement - conditioned</display_name>
        </choice>
        <choice>
          <value>basement - unconditioned</value>
          <display_name>basement - unconditioned</display_name>
        </choice>
        <choice>
          <value>garage</value>
          <display_name>garage</display_name>
        </choice>
        <choice>
          <value>attic</value>
          <display_name>attic</display_name>
        </choice>
        <choice>
          <value>attic - vented</value>
          <display_name>attic - vented</display_name>
        </choice>
        <choice>
          <value>attic - unvented</value>
          <display_name>attic - unvented</display_name>
        </choice>
        <choice>
          <value>crawlspace</value>
          <display_name>crawlspace</display_name>
        </choice>
        <choice>
          <value>crawlspace - vented</value>
          <display_name>crawlspace - vented</display_name>
        </choice>
        <choice>
          <value>crawlspace - unvented</value>
          <display_name>crawlspace - unvented</display_name>
        </choice>
        <choice>
          <value>crawlspace - conditioned</value>
          <display_name>crawlspace - conditioned</display_name>
        </choice>
        <choice>
          <value>other exterior</value>
          <display_name>other exterior</display_name>
        </choice>
        <choice>
          <value>other housing unit</value>
          <display_name>other housing unit</display_name>
        </choice>
        <choice>
          <value>other heated space</value>
          <display_name>other heated space</display_name>
        </choice>
        <choice>
          <value>other multifamily buffer space</value>
          <display_name>other multifamily buffer space</display_name>
        </choice>
        <choice>
          <value>other non-freezing space</value>
          <display_name>other non-freezing space</display_name>
        </choice>
      </choices>
    </argument>
    <argument>
      <name>water_heater_tank_volume</name>
      <display_name>Water Heater: Tank Volume</display_name>
      <description>Nominal volume of water heater tank. Only applies to storage water heater, heat pump water heater, and space-heating boiler with storage tank. If not provided, the OS-HPXML default (see &lt;a href='https://openstudio-hpxml.readthedocs.io/en/v1.8.1/workflow_inputs.html#conventional-storage'&gt;Conventional Storage&lt;/a&gt;, &lt;a href='https://openstudio-hpxml.readthedocs.io/en/v1.8.1/workflow_inputs.html#heat-pump'&gt;Heat Pump&lt;/a&gt;, &lt;a href='https://openstudio-hpxml.readthedocs.io/en/v1.8.1/workflow_inputs.html#combi-boiler-w-storage'&gt;Combi Boiler w/ Storage&lt;/a&gt;) is used.</description>
      <type>Double</type>
      <units>gal</units>
      <required>false</required>
      <model_dependent>false</model_dependent>
    </argument>
    <argument>
      <name>water_heater_efficiency_type</name>
      <display_name>Water Heater: Efficiency Type</display_name>
      <description>The efficiency type of water heater. Does not apply to space-heating boilers.</description>
      <type>Choice</type>
      <required>true</required>
      <model_dependent>false</model_dependent>
      <default_value>EnergyFactor</default_value>
      <choices>
        <choice>
          <value>EnergyFactor</value>
          <display_name>EnergyFactor</display_name>
        </choice>
        <choice>
          <value>UniformEnergyFactor</value>
          <display_name>UniformEnergyFactor</display_name>
        </choice>
      </choices>
    </argument>
    <argument>
      <name>water_heater_efficiency</name>
      <display_name>Water Heater: Efficiency</display_name>
      <description>Rated Energy Factor or Uniform Energy Factor. Does not apply to space-heating boilers.</description>
      <type>Double</type>
      <required>true</required>
      <model_dependent>false</model_dependent>
      <default_value>0.67</default_value>
    </argument>
    <argument>
      <name>water_heater_usage_bin</name>
      <display_name>Water Heater: Usage Bin</display_name>
      <description>The usage of the water heater. Only applies if Efficiency Type is UniformEnergyFactor and Type is not instantaneous water heater. Does not apply to space-heating boilers. If not provided, the OS-HPXML default (see &lt;a href='https://openstudio-hpxml.readthedocs.io/en/v1.8.1/workflow_inputs.html#conventional-storage'&gt;Conventional Storage&lt;/a&gt;, &lt;a href='https://openstudio-hpxml.readthedocs.io/en/v1.8.1/workflow_inputs.html#heat-pump'&gt;Heat Pump&lt;/a&gt;) is used.</description>
      <type>Choice</type>
      <required>false</required>
      <model_dependent>false</model_dependent>
      <choices>
        <choice>
          <value>very small</value>
          <display_name>very small</display_name>
        </choice>
        <choice>
          <value>low</value>
          <display_name>low</display_name>
        </choice>
        <choice>
          <value>medium</value>
          <display_name>medium</display_name>
        </choice>
        <choice>
          <value>high</value>
          <display_name>high</display_name>
        </choice>
      </choices>
    </argument>
    <argument>
      <name>water_heater_recovery_efficiency</name>
      <display_name>Water Heater: Recovery Efficiency</display_name>
      <description>Ratio of energy delivered to water heater to the energy content of the fuel consumed by the water heater. Only used for non-electric storage water heaters. If not provided, the OS-HPXML default (see &lt;a href='https://openstudio-hpxml.readthedocs.io/en/v1.8.1/workflow_inputs.html#conventional-storage'&gt;Conventional Storage&lt;/a&gt;) is used.</description>
      <type>Double</type>
      <units>Frac</units>
      <required>false</required>
      <model_dependent>false</model_dependent>
    </argument>
    <argument>
      <name>water_heater_heating_capacity</name>
      <display_name>Water Heater: Heating Capacity</display_name>
      <description>Heating capacity. Only applies to storage water heater. If not provided, the OS-HPXML default (see &lt;a href='https://openstudio-hpxml.readthedocs.io/en/v1.8.1/workflow_inputs.html#conventional-storage'&gt;Conventional Storage&lt;/a&gt;) is used.</description>
      <type>Double</type>
      <units>Btu/hr</units>
      <required>false</required>
      <model_dependent>false</model_dependent>
    </argument>
    <argument>
      <name>water_heater_standby_loss</name>
      <display_name>Water Heater: Standby Loss</display_name>
      <description>The standby loss of water heater. Only applies to space-heating boilers. If not provided, the OS-HPXML default (see &lt;a href='https://openstudio-hpxml.readthedocs.io/en/v1.8.1/workflow_inputs.html#combi-boiler-w-storage'&gt;Combi Boiler w/ Storage&lt;/a&gt;) is used.</description>
      <type>Double</type>
      <units>F/hr</units>
      <required>false</required>
      <model_dependent>false</model_dependent>
    </argument>
    <argument>
      <name>water_heater_jacket_rvalue</name>
      <display_name>Water Heater: Jacket R-value</display_name>
      <description>The jacket R-value of water heater. Doesn't apply to instantaneous water heater or space-heating boiler with tankless coil. If not provided, defaults to no jacket insulation.</description>
      <type>Double</type>
      <units>h-ft^2-R/Btu</units>
      <required>false</required>
      <model_dependent>false</model_dependent>
    </argument>
    <argument>
      <name>water_heater_setpoint_temperature</name>
      <display_name>Water Heater: Setpoint Temperature</display_name>
      <description>The setpoint temperature of water heater. If not provided, the OS-HPXML default (see &lt;a href='https://openstudio-hpxml.readthedocs.io/en/v1.8.1/workflow_inputs.html#hpxml-water-heating-systems'&gt;HPXML Water Heating Systems&lt;/a&gt;) is used.</description>
      <type>Double</type>
      <units>F</units>
      <required>false</required>
      <model_dependent>false</model_dependent>
    </argument>
    <argument>
      <name>water_heater_num_bedrooms_served</name>
      <display_name>Water Heater: Number of Bedrooms Served</display_name>
      <description>Number of bedrooms served (directly or indirectly) by the water heater. Only needed if single-family attached or apartment unit and it is a shared water heater serving multiple dwelling units. Used to apportion water heater tank losses to the unit.</description>
      <type>Integer</type>
      <units>#</units>
      <required>false</required>
      <model_dependent>false</model_dependent>
    </argument>
    <argument>
      <name>water_heater_uses_desuperheater</name>
      <display_name>Water Heater: Uses Desuperheater</display_name>
      <description>Requires that the dwelling unit has a air-to-air, mini-split, or ground-to-air heat pump or a central air conditioner or mini-split air conditioner. If not provided, assumes no desuperheater.</description>
      <type>Boolean</type>
      <required>false</required>
      <model_dependent>false</model_dependent>
      <choices>
        <choice>
          <value>true</value>
          <display_name>true</display_name>
        </choice>
        <choice>
          <value>false</value>
          <display_name>false</display_name>
        </choice>
      </choices>
    </argument>
    <argument>
      <name>water_heater_tank_model_type</name>
      <display_name>Water Heater: Tank Type</display_name>
      <description>Type of tank model to use. The 'stratified' tank generally provide more accurate results, but may significantly increase run time. Applies only to storage water heater. If not provided, the OS-HPXML default (see &lt;a href='https://openstudio-hpxml.readthedocs.io/en/v1.8.1/workflow_inputs.html#conventional-storage'&gt;Conventional Storage&lt;/a&gt;) is used.</description>
      <type>Choice</type>
      <required>false</required>
      <model_dependent>false</model_dependent>
      <choices>
        <choice>
          <value>mixed</value>
          <display_name>mixed</display_name>
        </choice>
        <choice>
          <value>stratified</value>
          <display_name>stratified</display_name>
        </choice>
      </choices>
    </argument>
    <argument>
      <name>water_heater_operating_mode</name>
      <display_name>Water Heater: Operating Mode</display_name>
      <description>The water heater operating mode. The 'heat pump only' option only uses the heat pump, while 'hybrid/auto' allows the backup electric resistance to come on in high demand situations. This is ignored if a scheduled operating mode type is selected. Applies only to heat pump water heater. If not provided, the OS-HPXML default (see &lt;a href='https://openstudio-hpxml.readthedocs.io/en/v1.8.1/workflow_inputs.html#heat-pump'&gt;Heat Pump&lt;/a&gt;) is used.</description>
      <type>Choice</type>
      <required>false</required>
      <model_dependent>false</model_dependent>
      <choices>
        <choice>
          <value>hybrid/auto</value>
          <display_name>hybrid/auto</display_name>
        </choice>
        <choice>
          <value>heat pump only</value>
          <display_name>heat pump only</display_name>
        </choice>
      </choices>
    </argument>
    <argument>
      <name>hot_water_distribution_system_type</name>
      <display_name>Hot Water Distribution: System Type</display_name>
      <description>The type of the hot water distribution system.</description>
      <type>Choice</type>
      <required>true</required>
      <model_dependent>false</model_dependent>
      <default_value>Standard</default_value>
      <choices>
        <choice>
          <value>Standard</value>
          <display_name>Standard</display_name>
        </choice>
        <choice>
          <value>Recirculation</value>
          <display_name>Recirculation</display_name>
        </choice>
      </choices>
    </argument>
    <argument>
      <name>hot_water_distribution_standard_piping_length</name>
      <display_name>Hot Water Distribution: Standard Piping Length</display_name>
      <description>If the distribution system is Standard, the length of the piping. If not provided, the OS-HPXML default (see &lt;a href='https://openstudio-hpxml.readthedocs.io/en/v1.8.1/workflow_inputs.html#standard'&gt;Standard&lt;/a&gt;) is used.</description>
      <type>Double</type>
      <units>ft</units>
      <required>false</required>
      <model_dependent>false</model_dependent>
    </argument>
    <argument>
      <name>hot_water_distribution_recirc_control_type</name>
      <display_name>Hot Water Distribution: Recirculation Control Type</display_name>
      <description>If the distribution system is Recirculation, the type of hot water recirculation control, if any.</description>
      <type>Choice</type>
      <required>false</required>
      <model_dependent>false</model_dependent>
      <default_value>no control</default_value>
      <choices>
        <choice>
          <value>no control</value>
          <display_name>no control</display_name>
        </choice>
        <choice>
          <value>timer</value>
          <display_name>timer</display_name>
        </choice>
        <choice>
          <value>temperature</value>
          <display_name>temperature</display_name>
        </choice>
        <choice>
          <value>presence sensor demand control</value>
          <display_name>presence sensor demand control</display_name>
        </choice>
        <choice>
          <value>manual demand control</value>
          <display_name>manual demand control</display_name>
        </choice>
      </choices>
    </argument>
    <argument>
      <name>hot_water_distribution_recirc_piping_length</name>
      <display_name>Hot Water Distribution: Recirculation Piping Length</display_name>
      <description>If the distribution system is Recirculation, the length of the recirculation piping. If not provided, the OS-HPXML default (see &lt;a href='https://openstudio-hpxml.readthedocs.io/en/v1.8.1/workflow_inputs.html#recirculation-in-unit'&gt;Recirculation (In-Unit)&lt;/a&gt;) is used.</description>
      <type>Double</type>
      <units>ft</units>
      <required>false</required>
      <model_dependent>false</model_dependent>
    </argument>
    <argument>
      <name>hot_water_distribution_recirc_branch_piping_length</name>
      <display_name>Hot Water Distribution: Recirculation Branch Piping Length</display_name>
      <description>If the distribution system is Recirculation, the length of the recirculation branch piping. If not provided, the OS-HPXML default (see &lt;a href='https://openstudio-hpxml.readthedocs.io/en/v1.8.1/workflow_inputs.html#recirculation-in-unit'&gt;Recirculation (In-Unit)&lt;/a&gt;) is used.</description>
      <type>Double</type>
      <units>ft</units>
      <required>false</required>
      <model_dependent>false</model_dependent>
    </argument>
    <argument>
      <name>hot_water_distribution_recirc_pump_power</name>
      <display_name>Hot Water Distribution: Recirculation Pump Power</display_name>
      <description>If the distribution system is Recirculation, the recirculation pump power. If not provided, the OS-HPXML default (see &lt;a href='https://openstudio-hpxml.readthedocs.io/en/v1.8.1/workflow_inputs.html#recirculation-in-unit'&gt;Recirculation (In-Unit)&lt;/a&gt;) is used.</description>
      <type>Double</type>
      <units>W</units>
      <required>false</required>
      <model_dependent>false</model_dependent>
    </argument>
    <argument>
      <name>hot_water_distribution_pipe_r</name>
      <display_name>Hot Water Distribution: Pipe Insulation Nominal R-Value</display_name>
      <description>Nominal R-value of the pipe insulation. If not provided, the OS-HPXML default (see &lt;a href='https://openstudio-hpxml.readthedocs.io/en/v1.8.1/workflow_inputs.html#hpxml-hot-water-distribution'&gt;HPXML Hot Water Distribution&lt;/a&gt;) is used.</description>
      <type>Double</type>
      <units>h-ft^2-R/Btu</units>
      <required>false</required>
      <model_dependent>false</model_dependent>
    </argument>
    <argument>
      <name>dwhr_facilities_connected</name>
      <display_name>Drain Water Heat Recovery: Facilities Connected</display_name>
      <description>Which facilities are connected for the drain water heat recovery. Use 'none' if there is no drain water heat recovery system.</description>
      <type>Choice</type>
      <required>true</required>
      <model_dependent>false</model_dependent>
      <default_value>none</default_value>
      <choices>
        <choice>
          <value>none</value>
          <display_name>none</display_name>
        </choice>
        <choice>
          <value>one</value>
          <display_name>one</display_name>
        </choice>
        <choice>
          <value>all</value>
          <display_name>all</display_name>
        </choice>
      </choices>
    </argument>
    <argument>
      <name>dwhr_equal_flow</name>
      <display_name>Drain Water Heat Recovery: Equal Flow</display_name>
      <description>Whether the drain water heat recovery has equal flow.</description>
      <type>Boolean</type>
      <required>false</required>
      <model_dependent>false</model_dependent>
      <default_value>true</default_value>
      <choices>
        <choice>
          <value>true</value>
          <display_name>true</display_name>
        </choice>
        <choice>
          <value>false</value>
          <display_name>false</display_name>
        </choice>
      </choices>
    </argument>
    <argument>
      <name>dwhr_efficiency</name>
      <display_name>Drain Water Heat Recovery: Efficiency</display_name>
      <description>The efficiency of the drain water heat recovery.</description>
      <type>Double</type>
      <units>Frac</units>
      <required>false</required>
      <model_dependent>false</model_dependent>
      <default_value>0.55</default_value>
    </argument>
    <argument>
      <name>water_fixtures_shower_low_flow</name>
      <display_name>Hot Water Fixtures: Is Shower Low Flow</display_name>
      <description>Whether the shower fixture is low flow.</description>
      <type>Boolean</type>
      <required>true</required>
      <model_dependent>false</model_dependent>
      <default_value>false</default_value>
      <choices>
        <choice>
          <value>true</value>
          <display_name>true</display_name>
        </choice>
        <choice>
          <value>false</value>
          <display_name>false</display_name>
        </choice>
      </choices>
    </argument>
    <argument>
      <name>water_fixtures_sink_low_flow</name>
      <display_name>Hot Water Fixtures: Is Sink Low Flow</display_name>
      <description>Whether the sink fixture is low flow.</description>
      <type>Boolean</type>
      <required>true</required>
      <model_dependent>false</model_dependent>
      <default_value>false</default_value>
      <choices>
        <choice>
          <value>true</value>
          <display_name>true</display_name>
        </choice>
        <choice>
          <value>false</value>
          <display_name>false</display_name>
        </choice>
      </choices>
    </argument>
    <argument>
      <name>water_fixtures_usage_multiplier</name>
      <display_name>Hot Water Fixtures: Usage Multiplier</display_name>
      <description>Multiplier on the hot water usage that can reflect, e.g., high/low usage occupants. If not provided, the OS-HPXML default (see &lt;a href='https://openstudio-hpxml.readthedocs.io/en/v1.8.1/workflow_inputs.html#hpxml-water-fixtures'&gt;HPXML Water Fixtures&lt;/a&gt;) is used.</description>
      <type>Double</type>
      <required>false</required>
      <model_dependent>false</model_dependent>
    </argument>
    <argument>
      <name>general_water_use_usage_multiplier</name>
      <display_name>General Water Use: Usage Multiplier</display_name>
      <description>Multiplier on internal gains from general water use (floor mopping, shower evaporation, water films on showers, tubs &amp; sinks surfaces, plant watering, etc.) that can reflect, e.g., high/low usage occupants. If not provided, the OS-HPXML default (see &lt;a href='https://openstudio-hpxml.readthedocs.io/en/v1.8.1/workflow_inputs.html#hpxml-building-occupancy'&gt;HPXML Building Occupancy&lt;/a&gt;) is used.</description>
      <type>Double</type>
      <required>false</required>
      <model_dependent>false</model_dependent>
    </argument>
    <argument>
      <name>solar_thermal_system_type</name>
      <display_name>Solar Thermal: System Type</display_name>
      <description>The type of solar thermal system. Use 'none' if there is no solar thermal system.</description>
      <type>Choice</type>
      <required>true</required>
      <model_dependent>false</model_dependent>
      <default_value>none</default_value>
      <choices>
        <choice>
          <value>none</value>
          <display_name>none</display_name>
        </choice>
        <choice>
          <value>hot water</value>
          <display_name>hot water</display_name>
        </choice>
      </choices>
    </argument>
    <argument>
      <name>solar_thermal_collector_area</name>
      <display_name>Solar Thermal: Collector Area</display_name>
      <description>The collector area of the solar thermal system.</description>
      <type>Double</type>
      <units>ft^2</units>
      <required>true</required>
      <model_dependent>false</model_dependent>
      <default_value>40</default_value>
    </argument>
    <argument>
      <name>solar_thermal_collector_loop_type</name>
      <display_name>Solar Thermal: Collector Loop Type</display_name>
      <description>The collector loop type of the solar thermal system.</description>
      <type>Choice</type>
      <required>true</required>
      <model_dependent>false</model_dependent>
      <default_value>liquid direct</default_value>
      <choices>
        <choice>
          <value>liquid direct</value>
          <display_name>liquid direct</display_name>
        </choice>
        <choice>
          <value>liquid indirect</value>
          <display_name>liquid indirect</display_name>
        </choice>
        <choice>
          <value>passive thermosyphon</value>
          <display_name>passive thermosyphon</display_name>
        </choice>
      </choices>
    </argument>
    <argument>
      <name>solar_thermal_collector_type</name>
      <display_name>Solar Thermal: Collector Type</display_name>
      <description>The collector type of the solar thermal system.</description>
      <type>Choice</type>
      <required>true</required>
      <model_dependent>false</model_dependent>
      <default_value>evacuated tube</default_value>
      <choices>
        <choice>
          <value>evacuated tube</value>
          <display_name>evacuated tube</display_name>
        </choice>
        <choice>
          <value>single glazing black</value>
          <display_name>single glazing black</display_name>
        </choice>
        <choice>
          <value>double glazing black</value>
          <display_name>double glazing black</display_name>
        </choice>
        <choice>
          <value>integrated collector storage</value>
          <display_name>integrated collector storage</display_name>
        </choice>
      </choices>
    </argument>
    <argument>
      <name>solar_thermal_collector_azimuth</name>
      <display_name>Solar Thermal: Collector Azimuth</display_name>
      <description>The collector azimuth of the solar thermal system. Azimuth is measured clockwise from north (e.g., North=0, East=90, South=180, West=270).</description>
      <type>Double</type>
      <units>degrees</units>
      <required>true</required>
      <model_dependent>false</model_dependent>
      <default_value>180</default_value>
    </argument>
    <argument>
      <name>solar_thermal_collector_tilt</name>
      <display_name>Solar Thermal: Collector Tilt</display_name>
      <description>The collector tilt of the solar thermal system. Can also enter, e.g., RoofPitch, RoofPitch+20, Latitude, Latitude-15, etc.</description>
      <type>String</type>
      <units>degrees</units>
      <required>true</required>
      <model_dependent>false</model_dependent>
      <default_value>RoofPitch</default_value>
    </argument>
    <argument>
      <name>solar_thermal_collector_rated_optical_efficiency</name>
      <display_name>Solar Thermal: Collector Rated Optical Efficiency</display_name>
      <description>The collector rated optical efficiency of the solar thermal system.</description>
      <type>Double</type>
      <units>Frac</units>
      <required>true</required>
      <model_dependent>false</model_dependent>
      <default_value>0.5</default_value>
    </argument>
    <argument>
      <name>solar_thermal_collector_rated_thermal_losses</name>
      <display_name>Solar Thermal: Collector Rated Thermal Losses</display_name>
      <description>The collector rated thermal losses of the solar thermal system.</description>
      <type>Double</type>
      <units>Btu/hr-ft^2-R</units>
      <required>true</required>
      <model_dependent>false</model_dependent>
      <default_value>0.2799</default_value>
    </argument>
    <argument>
      <name>solar_thermal_storage_volume</name>
      <display_name>Solar Thermal: Storage Volume</display_name>
      <description>The storage volume of the solar thermal system. If not provided, the OS-HPXML default (see &lt;a href='https://openstudio-hpxml.readthedocs.io/en/v1.8.1/workflow_inputs.html#detailed-inputs'&gt;Detailed Inputs&lt;/a&gt;) is used.</description>
      <type>Double</type>
      <units>gal</units>
      <required>false</required>
      <model_dependent>false</model_dependent>
    </argument>
    <argument>
      <name>solar_thermal_solar_fraction</name>
      <display_name>Solar Thermal: Solar Fraction</display_name>
      <description>The solar fraction of the solar thermal system. If provided, overrides all other solar thermal inputs.</description>
      <type>Double</type>
      <units>Frac</units>
      <required>true</required>
      <model_dependent>false</model_dependent>
      <default_value>0</default_value>
    </argument>
    <argument>
      <name>pv_system_present</name>
      <display_name>PV System: Present</display_name>
      <description>Whether there is a PV system present.</description>
      <type>Boolean</type>
      <required>true</required>
      <model_dependent>false</model_dependent>
      <default_value>false</default_value>
      <choices>
        <choice>
          <value>true</value>
          <display_name>true</display_name>
        </choice>
        <choice>
          <value>false</value>
          <display_name>false</display_name>
        </choice>
      </choices>
    </argument>
    <argument>
      <name>pv_system_module_type</name>
      <display_name>PV System: Module Type</display_name>
      <description>Module type of the PV system. If not provided, the OS-HPXML default (see &lt;a href='https://openstudio-hpxml.readthedocs.io/en/v1.8.1/workflow_inputs.html#hpxml-photovoltaics'&gt;HPXML Photovoltaics&lt;/a&gt;) is used.</description>
      <type>Choice</type>
      <required>false</required>
      <model_dependent>false</model_dependent>
      <choices>
        <choice>
          <value>standard</value>
          <display_name>standard</display_name>
        </choice>
        <choice>
          <value>premium</value>
          <display_name>premium</display_name>
        </choice>
        <choice>
          <value>thin film</value>
          <display_name>thin film</display_name>
        </choice>
      </choices>
    </argument>
    <argument>
      <name>pv_system_location</name>
      <display_name>PV System: Location</display_name>
      <description>Location of the PV system. If not provided, the OS-HPXML default (see &lt;a href='https://openstudio-hpxml.readthedocs.io/en/v1.8.1/workflow_inputs.html#hpxml-photovoltaics'&gt;HPXML Photovoltaics&lt;/a&gt;) is used.</description>
      <type>Choice</type>
      <required>false</required>
      <model_dependent>false</model_dependent>
      <choices>
        <choice>
          <value>roof</value>
          <display_name>roof</display_name>
        </choice>
        <choice>
          <value>ground</value>
          <display_name>ground</display_name>
        </choice>
      </choices>
    </argument>
    <argument>
      <name>pv_system_tracking</name>
      <display_name>PV System: Tracking</display_name>
      <description>Type of tracking for the PV system. If not provided, the OS-HPXML default (see &lt;a href='https://openstudio-hpxml.readthedocs.io/en/v1.8.1/workflow_inputs.html#hpxml-photovoltaics'&gt;HPXML Photovoltaics&lt;/a&gt;) is used.</description>
      <type>Choice</type>
      <required>false</required>
      <model_dependent>false</model_dependent>
      <choices>
        <choice>
          <value>fixed</value>
          <display_name>fixed</display_name>
        </choice>
        <choice>
          <value>1-axis</value>
          <display_name>1-axis</display_name>
        </choice>
        <choice>
          <value>1-axis backtracked</value>
          <display_name>1-axis backtracked</display_name>
        </choice>
        <choice>
          <value>2-axis</value>
          <display_name>2-axis</display_name>
        </choice>
      </choices>
    </argument>
    <argument>
      <name>pv_system_array_azimuth</name>
      <display_name>PV System: Array Azimuth</display_name>
      <description>Array azimuth of the PV system. Azimuth is measured clockwise from north (e.g., North=0, East=90, South=180, West=270).</description>
      <type>Double</type>
      <units>degrees</units>
      <required>true</required>
      <model_dependent>false</model_dependent>
      <default_value>180</default_value>
    </argument>
    <argument>
      <name>pv_system_array_tilt</name>
      <display_name>PV System: Array Tilt</display_name>
      <description>Array tilt of the PV system. Can also enter, e.g., RoofPitch, RoofPitch+20, Latitude, Latitude-15, etc.</description>
      <type>String</type>
      <units>degrees</units>
      <required>true</required>
      <model_dependent>false</model_dependent>
      <default_value>RoofPitch</default_value>
    </argument>
    <argument>
      <name>pv_system_max_power_output</name>
      <display_name>PV System: Maximum Power Output</display_name>
      <description>Maximum power output of the PV system. For a shared system, this is the total building maximum power output.</description>
      <type>Double</type>
      <units>W</units>
      <required>true</required>
      <model_dependent>false</model_dependent>
      <default_value>4000</default_value>
    </argument>
    <argument>
      <name>pv_system_inverter_efficiency</name>
      <display_name>PV System: Inverter Efficiency</display_name>
      <description>Inverter efficiency of the PV system. If there are two PV systems, this will apply to both. If not provided, the OS-HPXML default (see &lt;a href='https://openstudio-hpxml.readthedocs.io/en/v1.8.1/workflow_inputs.html#hpxml-photovoltaics'&gt;HPXML Photovoltaics&lt;/a&gt;) is used.</description>
      <type>Double</type>
      <units>Frac</units>
      <required>false</required>
      <model_dependent>false</model_dependent>
    </argument>
    <argument>
      <name>pv_system_system_losses_fraction</name>
      <display_name>PV System: System Losses Fraction</display_name>
      <description>System losses fraction of the PV system. If there are two PV systems, this will apply to both. If not provided, the OS-HPXML default (see &lt;a href='https://openstudio-hpxml.readthedocs.io/en/v1.8.1/workflow_inputs.html#hpxml-photovoltaics'&gt;HPXML Photovoltaics&lt;/a&gt;) is used.</description>
      <type>Double</type>
      <units>Frac</units>
      <required>false</required>
      <model_dependent>false</model_dependent>
    </argument>
    <argument>
      <name>pv_system_num_bedrooms_served</name>
      <display_name>PV System: Number of Bedrooms Served</display_name>
      <description>Number of bedrooms served by PV system. Only needed if single-family attached or apartment unit and it is a shared PV system serving multiple dwelling units. Used to apportion PV generation to the unit of a SFA/MF building. If there are two PV systems, this will apply to both.</description>
      <type>Integer</type>
      <units>#</units>
      <required>false</required>
      <model_dependent>false</model_dependent>
    </argument>
    <argument>
      <name>pv_system_2_present</name>
      <display_name>PV System 2: Present</display_name>
      <description>Whether there is a second PV system present.</description>
      <type>Boolean</type>
      <required>true</required>
      <model_dependent>false</model_dependent>
      <default_value>false</default_value>
      <choices>
        <choice>
          <value>true</value>
          <display_name>true</display_name>
        </choice>
        <choice>
          <value>false</value>
          <display_name>false</display_name>
        </choice>
      </choices>
    </argument>
    <argument>
      <name>pv_system_2_module_type</name>
      <display_name>PV System 2: Module Type</display_name>
      <description>Module type of the second PV system. If not provided, the OS-HPXML default (see &lt;a href='https://openstudio-hpxml.readthedocs.io/en/v1.8.1/workflow_inputs.html#hpxml-photovoltaics'&gt;HPXML Photovoltaics&lt;/a&gt;) is used.</description>
      <type>Choice</type>
      <required>false</required>
      <model_dependent>false</model_dependent>
      <choices>
        <choice>
          <value>standard</value>
          <display_name>standard</display_name>
        </choice>
        <choice>
          <value>premium</value>
          <display_name>premium</display_name>
        </choice>
        <choice>
          <value>thin film</value>
          <display_name>thin film</display_name>
        </choice>
      </choices>
    </argument>
    <argument>
      <name>pv_system_2_location</name>
      <display_name>PV System 2: Location</display_name>
      <description>Location of the second PV system. If not provided, the OS-HPXML default (see &lt;a href='https://openstudio-hpxml.readthedocs.io/en/v1.8.1/workflow_inputs.html#hpxml-photovoltaics'&gt;HPXML Photovoltaics&lt;/a&gt;) is used.</description>
      <type>Choice</type>
      <required>false</required>
      <model_dependent>false</model_dependent>
      <choices>
        <choice>
          <value>roof</value>
          <display_name>roof</display_name>
        </choice>
        <choice>
          <value>ground</value>
          <display_name>ground</display_name>
        </choice>
      </choices>
    </argument>
    <argument>
      <name>pv_system_2_tracking</name>
      <display_name>PV System 2: Tracking</display_name>
      <description>Type of tracking for the second PV system. If not provided, the OS-HPXML default (see &lt;a href='https://openstudio-hpxml.readthedocs.io/en/v1.8.1/workflow_inputs.html#hpxml-photovoltaics'&gt;HPXML Photovoltaics&lt;/a&gt;) is used.</description>
      <type>Choice</type>
      <required>false</required>
      <model_dependent>false</model_dependent>
      <choices>
        <choice>
          <value>fixed</value>
          <display_name>fixed</display_name>
        </choice>
        <choice>
          <value>1-axis</value>
          <display_name>1-axis</display_name>
        </choice>
        <choice>
          <value>1-axis backtracked</value>
          <display_name>1-axis backtracked</display_name>
        </choice>
        <choice>
          <value>2-axis</value>
          <display_name>2-axis</display_name>
        </choice>
      </choices>
    </argument>
    <argument>
      <name>pv_system_2_array_azimuth</name>
      <display_name>PV System 2: Array Azimuth</display_name>
      <description>Array azimuth of the second PV system. Azimuth is measured clockwise from north (e.g., North=0, East=90, South=180, West=270).</description>
      <type>Double</type>
      <units>degrees</units>
      <required>true</required>
      <model_dependent>false</model_dependent>
      <default_value>180</default_value>
    </argument>
    <argument>
      <name>pv_system_2_array_tilt</name>
      <display_name>PV System 2: Array Tilt</display_name>
      <description>Array tilt of the second PV system. Can also enter, e.g., RoofPitch, RoofPitch+20, Latitude, Latitude-15, etc.</description>
      <type>String</type>
      <units>degrees</units>
      <required>true</required>
      <model_dependent>false</model_dependent>
      <default_value>RoofPitch</default_value>
    </argument>
    <argument>
      <name>pv_system_2_max_power_output</name>
      <display_name>PV System 2: Maximum Power Output</display_name>
      <description>Maximum power output of the second PV system. For a shared system, this is the total building maximum power output.</description>
      <type>Double</type>
      <units>W</units>
      <required>true</required>
      <model_dependent>false</model_dependent>
      <default_value>4000</default_value>
    </argument>
    <argument>
      <name>battery_present</name>
      <display_name>Battery: Present</display_name>
      <description>Whether there is a lithium ion battery present.</description>
      <type>Boolean</type>
      <required>true</required>
      <model_dependent>false</model_dependent>
      <default_value>false</default_value>
      <choices>
        <choice>
          <value>true</value>
          <display_name>true</display_name>
        </choice>
        <choice>
          <value>false</value>
          <display_name>false</display_name>
        </choice>
      </choices>
    </argument>
    <argument>
      <name>battery_location</name>
      <display_name>Battery: Location</display_name>
      <description>The space type for the lithium ion battery location. If not provided, the OS-HPXML default (see &lt;a href='https://openstudio-hpxml.readthedocs.io/en/v1.8.1/workflow_inputs.html#hpxml-batteries'&gt;HPXML Batteries&lt;/a&gt;) is used.</description>
      <type>Choice</type>
      <required>false</required>
      <model_dependent>false</model_dependent>
      <choices>
        <choice>
          <value>conditioned space</value>
          <display_name>conditioned space</display_name>
        </choice>
        <choice>
          <value>basement - conditioned</value>
          <display_name>basement - conditioned</display_name>
        </choice>
        <choice>
          <value>basement - unconditioned</value>
          <display_name>basement - unconditioned</display_name>
        </choice>
        <choice>
          <value>crawlspace</value>
          <display_name>crawlspace</display_name>
        </choice>
        <choice>
          <value>crawlspace - vented</value>
          <display_name>crawlspace - vented</display_name>
        </choice>
        <choice>
          <value>crawlspace - unvented</value>
          <display_name>crawlspace - unvented</display_name>
        </choice>
        <choice>
          <value>crawlspace - conditioned</value>
          <display_name>crawlspace - conditioned</display_name>
        </choice>
        <choice>
          <value>attic</value>
          <display_name>attic</display_name>
        </choice>
        <choice>
          <value>attic - vented</value>
          <display_name>attic - vented</display_name>
        </choice>
        <choice>
          <value>attic - unvented</value>
          <display_name>attic - unvented</display_name>
        </choice>
        <choice>
          <value>garage</value>
          <display_name>garage</display_name>
        </choice>
        <choice>
          <value>outside</value>
          <display_name>outside</display_name>
        </choice>
      </choices>
    </argument>
    <argument>
      <name>battery_power</name>
      <display_name>Battery: Rated Power Output</display_name>
      <description>The rated power output of the lithium ion battery. If not provided, the OS-HPXML default (see &lt;a href='https://openstudio-hpxml.readthedocs.io/en/v1.8.1/workflow_inputs.html#hpxml-batteries'&gt;HPXML Batteries&lt;/a&gt;) is used.</description>
      <type>Double</type>
      <units>W</units>
      <required>false</required>
      <model_dependent>false</model_dependent>
    </argument>
    <argument>
      <name>battery_capacity</name>
      <display_name>Battery: Nominal Capacity</display_name>
      <description>The nominal capacity of the lithium ion battery. If not provided, the OS-HPXML default (see &lt;a href='https://openstudio-hpxml.readthedocs.io/en/v1.8.1/workflow_inputs.html#hpxml-batteries'&gt;HPXML Batteries&lt;/a&gt;) is used.</description>
      <type>Double</type>
      <units>kWh</units>
      <required>false</required>
      <model_dependent>false</model_dependent>
    </argument>
    <argument>
      <name>battery_usable_capacity</name>
      <display_name>Battery: Usable Capacity</display_name>
      <description>The usable capacity of the lithium ion battery. If not provided, the OS-HPXML default (see &lt;a href='https://openstudio-hpxml.readthedocs.io/en/v1.8.1/workflow_inputs.html#hpxml-batteries'&gt;HPXML Batteries&lt;/a&gt;) is used.</description>
      <type>Double</type>
      <units>kWh</units>
      <required>false</required>
      <model_dependent>false</model_dependent>
    </argument>
    <argument>
      <name>battery_round_trip_efficiency</name>
      <display_name>Battery: Round Trip Efficiency</display_name>
      <description>The round trip efficiency of the lithium ion battery. If not provided, the OS-HPXML default (see &lt;a href='https://openstudio-hpxml.readthedocs.io/en/v1.8.1/workflow_inputs.html#hpxml-batteries'&gt;HPXML Batteries&lt;/a&gt;) is used.</description>
      <type>Double</type>
      <units>Frac</units>
      <required>false</required>
      <model_dependent>false</model_dependent>
    </argument>
    <argument>
      <name>battery_num_bedrooms_served</name>
      <display_name>Battery: Number of Bedrooms Served</display_name>
      <description>Number of bedrooms served by the lithium ion battery. Only needed if single-family attached or apartment unit and it is a shared battery serving multiple dwelling units. Used to apportion battery charging/discharging to the unit of a SFA/MF building.</description>
      <type>Integer</type>
      <units>#</units>
      <required>false</required>
      <model_dependent>false</model_dependent>
    </argument>
    <argument>
      <name>lighting_present</name>
      <display_name>Lighting: Present</display_name>
      <description>Whether there is lighting energy use.</description>
      <type>Boolean</type>
      <required>true</required>
      <model_dependent>false</model_dependent>
      <default_value>true</default_value>
      <choices>
        <choice>
          <value>true</value>
          <display_name>true</display_name>
        </choice>
        <choice>
          <value>false</value>
          <display_name>false</display_name>
        </choice>
      </choices>
    </argument>
    <argument>
      <name>lighting_interior_fraction_cfl</name>
      <display_name>Lighting: Interior Fraction CFL</display_name>
      <description>Fraction of all lamps (interior) that are compact fluorescent. Lighting not specified as CFL, LFL, or LED is assumed to be incandescent.</description>
      <type>Double</type>
      <required>true</required>
      <model_dependent>false</model_dependent>
      <default_value>0.1</default_value>
    </argument>
    <argument>
      <name>lighting_interior_fraction_lfl</name>
      <display_name>Lighting: Interior Fraction LFL</display_name>
      <description>Fraction of all lamps (interior) that are linear fluorescent. Lighting not specified as CFL, LFL, or LED is assumed to be incandescent.</description>
      <type>Double</type>
      <required>true</required>
      <model_dependent>false</model_dependent>
      <default_value>0</default_value>
    </argument>
    <argument>
      <name>lighting_interior_fraction_led</name>
      <display_name>Lighting: Interior Fraction LED</display_name>
      <description>Fraction of all lamps (interior) that are light emitting diodes. Lighting not specified as CFL, LFL, or LED is assumed to be incandescent.</description>
      <type>Double</type>
      <required>true</required>
      <model_dependent>false</model_dependent>
      <default_value>0</default_value>
    </argument>
    <argument>
      <name>lighting_interior_usage_multiplier</name>
      <display_name>Lighting: Interior Usage Multiplier</display_name>
      <description>Multiplier on the lighting energy usage (interior) that can reflect, e.g., high/low usage occupants. If not provided, the OS-HPXML default (see &lt;a href='https://openstudio-hpxml.readthedocs.io/en/v1.8.1/workflow_inputs.html#hpxml-lighting'&gt;HPXML Lighting&lt;/a&gt;) is used.</description>
      <type>Double</type>
      <required>false</required>
      <model_dependent>false</model_dependent>
    </argument>
    <argument>
      <name>lighting_exterior_fraction_cfl</name>
      <display_name>Lighting: Exterior Fraction CFL</display_name>
      <description>Fraction of all lamps (exterior) that are compact fluorescent. Lighting not specified as CFL, LFL, or LED is assumed to be incandescent.</description>
      <type>Double</type>
      <required>true</required>
      <model_dependent>false</model_dependent>
      <default_value>0</default_value>
    </argument>
    <argument>
      <name>lighting_exterior_fraction_lfl</name>
      <display_name>Lighting: Exterior Fraction LFL</display_name>
      <description>Fraction of all lamps (exterior) that are linear fluorescent. Lighting not specified as CFL, LFL, or LED is assumed to be incandescent.</description>
      <type>Double</type>
      <required>true</required>
      <model_dependent>false</model_dependent>
      <default_value>0</default_value>
    </argument>
    <argument>
      <name>lighting_exterior_fraction_led</name>
      <display_name>Lighting: Exterior Fraction LED</display_name>
      <description>Fraction of all lamps (exterior) that are light emitting diodes. Lighting not specified as CFL, LFL, or LED is assumed to be incandescent.</description>
      <type>Double</type>
      <required>true</required>
      <model_dependent>false</model_dependent>
      <default_value>0</default_value>
    </argument>
    <argument>
      <name>lighting_exterior_usage_multiplier</name>
      <display_name>Lighting: Exterior Usage Multiplier</display_name>
      <description>Multiplier on the lighting energy usage (exterior) that can reflect, e.g., high/low usage occupants. If not provided, the OS-HPXML default (see &lt;a href='https://openstudio-hpxml.readthedocs.io/en/v1.8.1/workflow_inputs.html#hpxml-lighting'&gt;HPXML Lighting&lt;/a&gt;) is used.</description>
      <type>Double</type>
      <required>false</required>
      <model_dependent>false</model_dependent>
    </argument>
    <argument>
      <name>lighting_garage_fraction_cfl</name>
      <display_name>Lighting: Garage Fraction CFL</display_name>
      <description>Fraction of all lamps (garage) that are compact fluorescent. Lighting not specified as CFL, LFL, or LED is assumed to be incandescent.</description>
      <type>Double</type>
      <required>true</required>
      <model_dependent>false</model_dependent>
      <default_value>0</default_value>
    </argument>
    <argument>
      <name>lighting_garage_fraction_lfl</name>
      <display_name>Lighting: Garage Fraction LFL</display_name>
      <description>Fraction of all lamps (garage) that are linear fluorescent. Lighting not specified as CFL, LFL, or LED is assumed to be incandescent.</description>
      <type>Double</type>
      <required>true</required>
      <model_dependent>false</model_dependent>
      <default_value>0</default_value>
    </argument>
    <argument>
      <name>lighting_garage_fraction_led</name>
      <display_name>Lighting: Garage Fraction LED</display_name>
      <description>Fraction of all lamps (garage) that are light emitting diodes. Lighting not specified as CFL, LFL, or LED is assumed to be incandescent.</description>
      <type>Double</type>
      <required>true</required>
      <model_dependent>false</model_dependent>
      <default_value>0</default_value>
    </argument>
    <argument>
      <name>lighting_garage_usage_multiplier</name>
      <display_name>Lighting: Garage Usage Multiplier</display_name>
      <description>Multiplier on the lighting energy usage (garage) that can reflect, e.g., high/low usage occupants. If not provided, the OS-HPXML default (see &lt;a href='https://openstudio-hpxml.readthedocs.io/en/v1.8.1/workflow_inputs.html#hpxml-lighting'&gt;HPXML Lighting&lt;/a&gt;) is used.</description>
      <type>Double</type>
      <required>false</required>
      <model_dependent>false</model_dependent>
    </argument>
    <argument>
      <name>holiday_lighting_present</name>
      <display_name>Holiday Lighting: Present</display_name>
      <description>Whether there is holiday lighting.</description>
      <type>Boolean</type>
      <required>true</required>
      <model_dependent>false</model_dependent>
      <default_value>false</default_value>
      <choices>
        <choice>
          <value>true</value>
          <display_name>true</display_name>
        </choice>
        <choice>
          <value>false</value>
          <display_name>false</display_name>
        </choice>
      </choices>
    </argument>
    <argument>
      <name>holiday_lighting_daily_kwh</name>
      <display_name>Holiday Lighting: Daily Consumption</display_name>
      <description>The daily energy consumption for holiday lighting (exterior). If not provided, the OS-HPXML default (see &lt;a href='https://openstudio-hpxml.readthedocs.io/en/v1.8.1/workflow_inputs.html#hpxml-lighting'&gt;HPXML Lighting&lt;/a&gt;) is used.</description>
      <type>Double</type>
      <units>kWh/day</units>
      <required>false</required>
      <model_dependent>false</model_dependent>
    </argument>
    <argument>
      <name>holiday_lighting_period</name>
      <display_name>Holiday Lighting: Period</display_name>
      <description>Enter a date range like 'Nov 25 - Jan 5'. If not provided, the OS-HPXML default (see &lt;a href='https://openstudio-hpxml.readthedocs.io/en/v1.8.1/workflow_inputs.html#hpxml-lighting'&gt;HPXML Lighting&lt;/a&gt;) is used.</description>
      <type>String</type>
      <required>false</required>
      <model_dependent>false</model_dependent>
    </argument>
    <argument>
      <name>dehumidifier_type</name>
      <display_name>Dehumidifier: Type</display_name>
      <description>The type of dehumidifier.</description>
      <type>Choice</type>
      <required>true</required>
      <model_dependent>false</model_dependent>
      <default_value>none</default_value>
      <choices>
        <choice>
          <value>none</value>
          <display_name>none</display_name>
        </choice>
        <choice>
          <value>portable</value>
          <display_name>portable</display_name>
        </choice>
        <choice>
          <value>whole-home</value>
          <display_name>whole-home</display_name>
        </choice>
      </choices>
    </argument>
    <argument>
      <name>dehumidifier_efficiency_type</name>
      <display_name>Dehumidifier: Efficiency Type</display_name>
      <description>The efficiency type of dehumidifier.</description>
      <type>Choice</type>
      <required>true</required>
      <model_dependent>false</model_dependent>
      <default_value>IntegratedEnergyFactor</default_value>
      <choices>
        <choice>
          <value>EnergyFactor</value>
          <display_name>EnergyFactor</display_name>
        </choice>
        <choice>
          <value>IntegratedEnergyFactor</value>
          <display_name>IntegratedEnergyFactor</display_name>
        </choice>
      </choices>
    </argument>
    <argument>
      <name>dehumidifier_efficiency</name>
      <display_name>Dehumidifier: Efficiency</display_name>
      <description>The efficiency of the dehumidifier.</description>
      <type>Double</type>
      <units>liters/kWh</units>
      <required>true</required>
      <model_dependent>false</model_dependent>
      <default_value>1.5</default_value>
    </argument>
    <argument>
      <name>dehumidifier_capacity</name>
      <display_name>Dehumidifier: Capacity</display_name>
      <description>The capacity (water removal rate) of the dehumidifier.</description>
      <type>Double</type>
      <units>pint/day</units>
      <required>true</required>
      <model_dependent>false</model_dependent>
      <default_value>40</default_value>
    </argument>
    <argument>
      <name>dehumidifier_rh_setpoint</name>
      <display_name>Dehumidifier: Relative Humidity Setpoint</display_name>
      <description>The relative humidity setpoint of the dehumidifier.</description>
      <type>Double</type>
      <units>Frac</units>
      <required>true</required>
      <model_dependent>false</model_dependent>
      <default_value>0.5</default_value>
    </argument>
    <argument>
      <name>dehumidifier_fraction_dehumidification_load_served</name>
      <display_name>Dehumidifier: Fraction Dehumidification Load Served</display_name>
      <description>The dehumidification load served fraction of the dehumidifier.</description>
      <type>Double</type>
      <units>Frac</units>
      <required>true</required>
      <model_dependent>false</model_dependent>
      <default_value>1</default_value>
    </argument>
    <argument>
      <name>clothes_washer_present</name>
      <display_name>Clothes Washer: Present</display_name>
      <description>Whether there is a clothes washer present.</description>
      <type>Boolean</type>
      <required>true</required>
      <model_dependent>false</model_dependent>
      <default_value>true</default_value>
      <choices>
        <choice>
          <value>true</value>
          <display_name>true</display_name>
        </choice>
        <choice>
          <value>false</value>
          <display_name>false</display_name>
        </choice>
      </choices>
    </argument>
    <argument>
      <name>clothes_washer_location</name>
      <display_name>Clothes Washer: Location</display_name>
      <description>The space type for the clothes washer location. If not provided, the OS-HPXML default (see &lt;a href='https://openstudio-hpxml.readthedocs.io/en/v1.8.1/workflow_inputs.html#hpxml-clothes-washer'&gt;HPXML Clothes Washer&lt;/a&gt;) is used.</description>
      <type>Choice</type>
      <required>false</required>
      <model_dependent>false</model_dependent>
      <choices>
        <choice>
          <value>conditioned space</value>
          <display_name>conditioned space</display_name>
        </choice>
        <choice>
          <value>basement - conditioned</value>
          <display_name>basement - conditioned</display_name>
        </choice>
        <choice>
          <value>basement - unconditioned</value>
          <display_name>basement - unconditioned</display_name>
        </choice>
        <choice>
          <value>garage</value>
          <display_name>garage</display_name>
        </choice>
        <choice>
          <value>other housing unit</value>
          <display_name>other housing unit</display_name>
        </choice>
        <choice>
          <value>other heated space</value>
          <display_name>other heated space</display_name>
        </choice>
        <choice>
          <value>other multifamily buffer space</value>
          <display_name>other multifamily buffer space</display_name>
        </choice>
        <choice>
          <value>other non-freezing space</value>
          <display_name>other non-freezing space</display_name>
        </choice>
      </choices>
    </argument>
    <argument>
      <name>clothes_washer_efficiency_type</name>
      <display_name>Clothes Washer: Efficiency Type</display_name>
      <description>The efficiency type of the clothes washer.</description>
      <type>Choice</type>
      <required>true</required>
      <model_dependent>false</model_dependent>
      <default_value>IntegratedModifiedEnergyFactor</default_value>
      <choices>
        <choice>
          <value>ModifiedEnergyFactor</value>
          <display_name>ModifiedEnergyFactor</display_name>
        </choice>
        <choice>
          <value>IntegratedModifiedEnergyFactor</value>
          <display_name>IntegratedModifiedEnergyFactor</display_name>
        </choice>
      </choices>
    </argument>
    <argument>
      <name>clothes_washer_efficiency</name>
      <display_name>Clothes Washer: Efficiency</display_name>
      <description>The efficiency of the clothes washer. If not provided, the OS-HPXML default (see &lt;a href='https://openstudio-hpxml.readthedocs.io/en/v1.8.1/workflow_inputs.html#hpxml-clothes-washer'&gt;HPXML Clothes Washer&lt;/a&gt;) is used.</description>
      <type>Double</type>
      <units>ft^3/kWh-cyc</units>
      <required>false</required>
      <model_dependent>false</model_dependent>
    </argument>
    <argument>
      <name>clothes_washer_rated_annual_kwh</name>
      <display_name>Clothes Washer: Rated Annual Consumption</display_name>
      <description>The annual energy consumed by the clothes washer, as rated, obtained from the EnergyGuide label. This includes both the appliance electricity consumption and the energy required for water heating. If not provided, the OS-HPXML default (see &lt;a href='https://openstudio-hpxml.readthedocs.io/en/v1.8.1/workflow_inputs.html#hpxml-clothes-washer'&gt;HPXML Clothes Washer&lt;/a&gt;) is used.</description>
      <type>Double</type>
      <units>kWh/yr</units>
      <required>false</required>
      <model_dependent>false</model_dependent>
    </argument>
    <argument>
      <name>clothes_washer_label_electric_rate</name>
      <display_name>Clothes Washer: Label Electric Rate</display_name>
      <description>The annual energy consumed by the clothes washer, as rated, obtained from the EnergyGuide label. This includes both the appliance electricity consumption and the energy required for water heating. If not provided, the OS-HPXML default (see &lt;a href='https://openstudio-hpxml.readthedocs.io/en/v1.8.1/workflow_inputs.html#hpxml-clothes-washer'&gt;HPXML Clothes Washer&lt;/a&gt;) is used.</description>
      <type>Double</type>
      <units>$/kWh</units>
      <required>false</required>
      <model_dependent>false</model_dependent>
    </argument>
    <argument>
      <name>clothes_washer_label_gas_rate</name>
      <display_name>Clothes Washer: Label Gas Rate</display_name>
      <description>The annual energy consumed by the clothes washer, as rated, obtained from the EnergyGuide label. This includes both the appliance electricity consumption and the energy required for water heating. If not provided, the OS-HPXML default (see &lt;a href='https://openstudio-hpxml.readthedocs.io/en/v1.8.1/workflow_inputs.html#hpxml-clothes-washer'&gt;HPXML Clothes Washer&lt;/a&gt;) is used.</description>
      <type>Double</type>
      <units>$/therm</units>
      <required>false</required>
      <model_dependent>false</model_dependent>
    </argument>
    <argument>
      <name>clothes_washer_label_annual_gas_cost</name>
      <display_name>Clothes Washer: Label Annual Cost with Gas DHW</display_name>
      <description>The annual cost of using the system under test conditions. Input is obtained from the EnergyGuide label. If not provided, the OS-HPXML default (see &lt;a href='https://openstudio-hpxml.readthedocs.io/en/v1.8.1/workflow_inputs.html#hpxml-clothes-washer'&gt;HPXML Clothes Washer&lt;/a&gt;) is used.</description>
      <type>Double</type>
      <units>$</units>
      <required>false</required>
      <model_dependent>false</model_dependent>
    </argument>
    <argument>
      <name>clothes_washer_label_usage</name>
      <display_name>Clothes Washer: Label Usage</display_name>
      <description>The clothes washer loads per week. If not provided, the OS-HPXML default (see &lt;a href='https://openstudio-hpxml.readthedocs.io/en/v1.8.1/workflow_inputs.html#hpxml-clothes-washer'&gt;HPXML Clothes Washer&lt;/a&gt;) is used.</description>
      <type>Double</type>
      <units>cyc/wk</units>
      <required>false</required>
      <model_dependent>false</model_dependent>
    </argument>
    <argument>
      <name>clothes_washer_capacity</name>
      <display_name>Clothes Washer: Drum Volume</display_name>
      <description>Volume of the washer drum. Obtained from the EnergyStar website or the manufacturer's literature. If not provided, the OS-HPXML default (see &lt;a href='https://openstudio-hpxml.readthedocs.io/en/v1.8.1/workflow_inputs.html#hpxml-clothes-washer'&gt;HPXML Clothes Washer&lt;/a&gt;) is used.</description>
      <type>Double</type>
      <units>ft^3</units>
      <required>false</required>
      <model_dependent>false</model_dependent>
    </argument>
    <argument>
      <name>clothes_washer_usage_multiplier</name>
      <display_name>Clothes Washer: Usage Multiplier</display_name>
      <description>Multiplier on the clothes washer energy and hot water usage that can reflect, e.g., high/low usage occupants. If not provided, the OS-HPXML default (see &lt;a href='https://openstudio-hpxml.readthedocs.io/en/v1.8.1/workflow_inputs.html#hpxml-clothes-washer'&gt;HPXML Clothes Washer&lt;/a&gt;) is used.</description>
      <type>Double</type>
      <required>false</required>
      <model_dependent>false</model_dependent>
    </argument>
    <argument>
      <name>clothes_dryer_present</name>
      <display_name>Clothes Dryer: Present</display_name>
      <description>Whether there is a clothes dryer present.</description>
      <type>Boolean</type>
      <required>true</required>
      <model_dependent>false</model_dependent>
      <default_value>true</default_value>
      <choices>
        <choice>
          <value>true</value>
          <display_name>true</display_name>
        </choice>
        <choice>
          <value>false</value>
          <display_name>false</display_name>
        </choice>
      </choices>
    </argument>
    <argument>
      <name>clothes_dryer_location</name>
      <display_name>Clothes Dryer: Location</display_name>
      <description>The space type for the clothes dryer location. If not provided, the OS-HPXML default (see &lt;a href='https://openstudio-hpxml.readthedocs.io/en/v1.8.1/workflow_inputs.html#hpxml-clothes-dryer'&gt;HPXML Clothes Dryer&lt;/a&gt;) is used.</description>
      <type>Choice</type>
      <required>false</required>
      <model_dependent>false</model_dependent>
      <choices>
        <choice>
          <value>conditioned space</value>
          <display_name>conditioned space</display_name>
        </choice>
        <choice>
          <value>basement - conditioned</value>
          <display_name>basement - conditioned</display_name>
        </choice>
        <choice>
          <value>basement - unconditioned</value>
          <display_name>basement - unconditioned</display_name>
        </choice>
        <choice>
          <value>garage</value>
          <display_name>garage</display_name>
        </choice>
        <choice>
          <value>other housing unit</value>
          <display_name>other housing unit</display_name>
        </choice>
        <choice>
          <value>other heated space</value>
          <display_name>other heated space</display_name>
        </choice>
        <choice>
          <value>other multifamily buffer space</value>
          <display_name>other multifamily buffer space</display_name>
        </choice>
        <choice>
          <value>other non-freezing space</value>
          <display_name>other non-freezing space</display_name>
        </choice>
      </choices>
    </argument>
    <argument>
      <name>clothes_dryer_fuel_type</name>
      <display_name>Clothes Dryer: Fuel Type</display_name>
      <description>Type of fuel used by the clothes dryer.</description>
      <type>Choice</type>
      <required>true</required>
      <model_dependent>false</model_dependent>
      <default_value>natural gas</default_value>
      <choices>
        <choice>
          <value>electricity</value>
          <display_name>electricity</display_name>
        </choice>
        <choice>
          <value>natural gas</value>
          <display_name>natural gas</display_name>
        </choice>
        <choice>
          <value>fuel oil</value>
          <display_name>fuel oil</display_name>
        </choice>
        <choice>
          <value>propane</value>
          <display_name>propane</display_name>
        </choice>
        <choice>
          <value>wood</value>
          <display_name>wood</display_name>
        </choice>
        <choice>
          <value>coal</value>
          <display_name>coal</display_name>
        </choice>
      </choices>
    </argument>
    <argument>
      <name>clothes_dryer_efficiency_type</name>
      <display_name>Clothes Dryer: Efficiency Type</display_name>
      <description>The efficiency type of the clothes dryer.</description>
      <type>Choice</type>
      <required>true</required>
      <model_dependent>false</model_dependent>
      <default_value>CombinedEnergyFactor</default_value>
      <choices>
        <choice>
          <value>EnergyFactor</value>
          <display_name>EnergyFactor</display_name>
        </choice>
        <choice>
          <value>CombinedEnergyFactor</value>
          <display_name>CombinedEnergyFactor</display_name>
        </choice>
      </choices>
    </argument>
    <argument>
      <name>clothes_dryer_efficiency</name>
      <display_name>Clothes Dryer: Efficiency</display_name>
      <description>The efficiency of the clothes dryer. If not provided, the OS-HPXML default (see &lt;a href='https://openstudio-hpxml.readthedocs.io/en/v1.8.1/workflow_inputs.html#hpxml-clothes-dryer'&gt;HPXML Clothes Dryer&lt;/a&gt;) is used.</description>
      <type>Double</type>
      <units>lb/kWh</units>
      <required>false</required>
      <model_dependent>false</model_dependent>
    </argument>
    <argument>
      <name>clothes_dryer_vented_flow_rate</name>
      <display_name>Clothes Dryer: Vented Flow Rate</display_name>
      <description>The exhaust flow rate of the vented clothes dryer. If not provided, the OS-HPXML default (see &lt;a href='https://openstudio-hpxml.readthedocs.io/en/v1.8.1/workflow_inputs.html#hpxml-clothes-dryer'&gt;HPXML Clothes Dryer&lt;/a&gt;) is used.</description>
      <type>Double</type>
      <units>CFM</units>
      <required>false</required>
      <model_dependent>false</model_dependent>
    </argument>
    <argument>
      <name>clothes_dryer_usage_multiplier</name>
      <display_name>Clothes Dryer: Usage Multiplier</display_name>
      <description>Multiplier on the clothes dryer energy usage that can reflect, e.g., high/low usage occupants. If not provided, the OS-HPXML default (see &lt;a href='https://openstudio-hpxml.readthedocs.io/en/v1.8.1/workflow_inputs.html#hpxml-clothes-dryer'&gt;HPXML Clothes Dryer&lt;/a&gt;) is used.</description>
      <type>Double</type>
      <required>false</required>
      <model_dependent>false</model_dependent>
    </argument>
    <argument>
      <name>dishwasher_present</name>
      <display_name>Dishwasher: Present</display_name>
      <description>Whether there is a dishwasher present.</description>
      <type>Boolean</type>
      <required>true</required>
      <model_dependent>false</model_dependent>
      <default_value>true</default_value>
      <choices>
        <choice>
          <value>true</value>
          <display_name>true</display_name>
        </choice>
        <choice>
          <value>false</value>
          <display_name>false</display_name>
        </choice>
      </choices>
    </argument>
    <argument>
      <name>dishwasher_location</name>
      <display_name>Dishwasher: Location</display_name>
      <description>The space type for the dishwasher location. If not provided, the OS-HPXML default (see &lt;a href='https://openstudio-hpxml.readthedocs.io/en/v1.8.1/workflow_inputs.html#hpxml-dishwasher'&gt;HPXML Dishwasher&lt;/a&gt;) is used.</description>
      <type>Choice</type>
      <required>false</required>
      <model_dependent>false</model_dependent>
      <choices>
        <choice>
          <value>conditioned space</value>
          <display_name>conditioned space</display_name>
        </choice>
        <choice>
          <value>basement - conditioned</value>
          <display_name>basement - conditioned</display_name>
        </choice>
        <choice>
          <value>basement - unconditioned</value>
          <display_name>basement - unconditioned</display_name>
        </choice>
        <choice>
          <value>garage</value>
          <display_name>garage</display_name>
        </choice>
        <choice>
          <value>other housing unit</value>
          <display_name>other housing unit</display_name>
        </choice>
        <choice>
          <value>other heated space</value>
          <display_name>other heated space</display_name>
        </choice>
        <choice>
          <value>other multifamily buffer space</value>
          <display_name>other multifamily buffer space</display_name>
        </choice>
        <choice>
          <value>other non-freezing space</value>
          <display_name>other non-freezing space</display_name>
        </choice>
      </choices>
    </argument>
    <argument>
      <name>dishwasher_efficiency_type</name>
      <display_name>Dishwasher: Efficiency Type</display_name>
      <description>The efficiency type of dishwasher.</description>
      <type>Choice</type>
      <required>true</required>
      <model_dependent>false</model_dependent>
      <default_value>RatedAnnualkWh</default_value>
      <choices>
        <choice>
          <value>RatedAnnualkWh</value>
          <display_name>RatedAnnualkWh</display_name>
        </choice>
        <choice>
          <value>EnergyFactor</value>
          <display_name>EnergyFactor</display_name>
        </choice>
      </choices>
    </argument>
    <argument>
      <name>dishwasher_efficiency</name>
      <display_name>Dishwasher: Efficiency</display_name>
      <description>The efficiency of the dishwasher. If not provided, the OS-HPXML default (see &lt;a href='https://openstudio-hpxml.readthedocs.io/en/v1.8.1/workflow_inputs.html#hpxml-dishwasher'&gt;HPXML Dishwasher&lt;/a&gt;) is used.</description>
      <type>Double</type>
      <units>RatedAnnualkWh or EnergyFactor</units>
      <required>false</required>
      <model_dependent>false</model_dependent>
    </argument>
    <argument>
      <name>dishwasher_label_electric_rate</name>
      <display_name>Dishwasher: Label Electric Rate</display_name>
      <description>The label electric rate of the dishwasher. If not provided, the OS-HPXML default (see &lt;a href='https://openstudio-hpxml.readthedocs.io/en/v1.8.1/workflow_inputs.html#hpxml-dishwasher'&gt;HPXML Dishwasher&lt;/a&gt;) is used.</description>
      <type>Double</type>
      <units>$/kWh</units>
      <required>false</required>
      <model_dependent>false</model_dependent>
    </argument>
    <argument>
      <name>dishwasher_label_gas_rate</name>
      <display_name>Dishwasher: Label Gas Rate</display_name>
      <description>The label gas rate of the dishwasher. If not provided, the OS-HPXML default (see &lt;a href='https://openstudio-hpxml.readthedocs.io/en/v1.8.1/workflow_inputs.html#hpxml-dishwasher'&gt;HPXML Dishwasher&lt;/a&gt;) is used.</description>
      <type>Double</type>
      <units>$/therm</units>
      <required>false</required>
      <model_dependent>false</model_dependent>
    </argument>
    <argument>
      <name>dishwasher_label_annual_gas_cost</name>
      <display_name>Dishwasher: Label Annual Gas Cost</display_name>
      <description>The label annual gas cost of the dishwasher. If not provided, the OS-HPXML default (see &lt;a href='https://openstudio-hpxml.readthedocs.io/en/v1.8.1/workflow_inputs.html#hpxml-dishwasher'&gt;HPXML Dishwasher&lt;/a&gt;) is used.</description>
      <type>Double</type>
      <units>$</units>
      <required>false</required>
      <model_dependent>false</model_dependent>
    </argument>
    <argument>
      <name>dishwasher_label_usage</name>
      <display_name>Dishwasher: Label Usage</display_name>
      <description>The dishwasher loads per week. If not provided, the OS-HPXML default (see &lt;a href='https://openstudio-hpxml.readthedocs.io/en/v1.8.1/workflow_inputs.html#hpxml-dishwasher'&gt;HPXML Dishwasher&lt;/a&gt;) is used.</description>
      <type>Double</type>
      <units>cyc/wk</units>
      <required>false</required>
      <model_dependent>false</model_dependent>
    </argument>
    <argument>
      <name>dishwasher_place_setting_capacity</name>
      <display_name>Dishwasher: Number of Place Settings</display_name>
      <description>The number of place settings for the unit. Data obtained from manufacturer's literature. If not provided, the OS-HPXML default (see &lt;a href='https://openstudio-hpxml.readthedocs.io/en/v1.8.1/workflow_inputs.html#hpxml-dishwasher'&gt;HPXML Dishwasher&lt;/a&gt;) is used.</description>
      <type>Integer</type>
      <units>#</units>
      <required>false</required>
      <model_dependent>false</model_dependent>
    </argument>
    <argument>
      <name>dishwasher_usage_multiplier</name>
      <display_name>Dishwasher: Usage Multiplier</display_name>
      <description>Multiplier on the dishwasher energy usage that can reflect, e.g., high/low usage occupants. If not provided, the OS-HPXML default (see &lt;a href='https://openstudio-hpxml.readthedocs.io/en/v1.8.1/workflow_inputs.html#hpxml-dishwasher'&gt;HPXML Dishwasher&lt;/a&gt;) is used.</description>
      <type>Double</type>
      <required>false</required>
      <model_dependent>false</model_dependent>
    </argument>
    <argument>
      <name>refrigerator_present</name>
      <display_name>Refrigerator: Present</display_name>
      <description>Whether there is a refrigerator present.</description>
      <type>Boolean</type>
      <required>true</required>
      <model_dependent>false</model_dependent>
      <default_value>true</default_value>
      <choices>
        <choice>
          <value>true</value>
          <display_name>true</display_name>
        </choice>
        <choice>
          <value>false</value>
          <display_name>false</display_name>
        </choice>
      </choices>
    </argument>
    <argument>
      <name>refrigerator_location</name>
      <display_name>Refrigerator: Location</display_name>
      <description>The space type for the refrigerator location. If not provided, the OS-HPXML default (see &lt;a href='https://openstudio-hpxml.readthedocs.io/en/v1.8.1/workflow_inputs.html#hpxml-refrigerators'&gt;HPXML Refrigerators&lt;/a&gt;) is used.</description>
      <type>Choice</type>
      <required>false</required>
      <model_dependent>false</model_dependent>
      <choices>
        <choice>
          <value>conditioned space</value>
          <display_name>conditioned space</display_name>
        </choice>
        <choice>
          <value>basement - conditioned</value>
          <display_name>basement - conditioned</display_name>
        </choice>
        <choice>
          <value>basement - unconditioned</value>
          <display_name>basement - unconditioned</display_name>
        </choice>
        <choice>
          <value>garage</value>
          <display_name>garage</display_name>
        </choice>
        <choice>
          <value>other housing unit</value>
          <display_name>other housing unit</display_name>
        </choice>
        <choice>
          <value>other heated space</value>
          <display_name>other heated space</display_name>
        </choice>
        <choice>
          <value>other multifamily buffer space</value>
          <display_name>other multifamily buffer space</display_name>
        </choice>
        <choice>
          <value>other non-freezing space</value>
          <display_name>other non-freezing space</display_name>
        </choice>
      </choices>
    </argument>
    <argument>
      <name>refrigerator_rated_annual_kwh</name>
      <display_name>Refrigerator: Rated Annual Consumption</display_name>
      <description>The EnergyGuide rated annual energy consumption for a refrigerator. If not provided, the OS-HPXML default (see &lt;a href='https://openstudio-hpxml.readthedocs.io/en/v1.8.1/workflow_inputs.html#hpxml-refrigerators'&gt;HPXML Refrigerators&lt;/a&gt;) is used.</description>
      <type>Double</type>
      <units>kWh/yr</units>
      <required>false</required>
      <model_dependent>false</model_dependent>
    </argument>
    <argument>
      <name>refrigerator_usage_multiplier</name>
      <display_name>Refrigerator: Usage Multiplier</display_name>
      <description>Multiplier on the refrigerator energy usage that can reflect, e.g., high/low usage occupants. If not provided, the OS-HPXML default (see &lt;a href='https://openstudio-hpxml.readthedocs.io/en/v1.8.1/workflow_inputs.html#hpxml-refrigerators'&gt;HPXML Refrigerators&lt;/a&gt;) is used.</description>
      <type>Double</type>
      <required>false</required>
      <model_dependent>false</model_dependent>
    </argument>
    <argument>
      <name>extra_refrigerator_present</name>
      <display_name>Extra Refrigerator: Present</display_name>
      <description>Whether there is an extra refrigerator present.</description>
      <type>Boolean</type>
      <required>true</required>
      <model_dependent>false</model_dependent>
      <default_value>false</default_value>
      <choices>
        <choice>
          <value>true</value>
          <display_name>true</display_name>
        </choice>
        <choice>
          <value>false</value>
          <display_name>false</display_name>
        </choice>
      </choices>
    </argument>
    <argument>
      <name>extra_refrigerator_location</name>
      <display_name>Extra Refrigerator: Location</display_name>
      <description>The space type for the extra refrigerator location. If not provided, the OS-HPXML default (see &lt;a href='https://openstudio-hpxml.readthedocs.io/en/v1.8.1/workflow_inputs.html#hpxml-refrigerators'&gt;HPXML Refrigerators&lt;/a&gt;) is used.</description>
      <type>Choice</type>
      <required>false</required>
      <model_dependent>false</model_dependent>
      <choices>
        <choice>
          <value>conditioned space</value>
          <display_name>conditioned space</display_name>
        </choice>
        <choice>
          <value>basement - conditioned</value>
          <display_name>basement - conditioned</display_name>
        </choice>
        <choice>
          <value>basement - unconditioned</value>
          <display_name>basement - unconditioned</display_name>
        </choice>
        <choice>
          <value>garage</value>
          <display_name>garage</display_name>
        </choice>
        <choice>
          <value>other housing unit</value>
          <display_name>other housing unit</display_name>
        </choice>
        <choice>
          <value>other heated space</value>
          <display_name>other heated space</display_name>
        </choice>
        <choice>
          <value>other multifamily buffer space</value>
          <display_name>other multifamily buffer space</display_name>
        </choice>
        <choice>
          <value>other non-freezing space</value>
          <display_name>other non-freezing space</display_name>
        </choice>
      </choices>
    </argument>
    <argument>
      <name>extra_refrigerator_rated_annual_kwh</name>
      <display_name>Extra Refrigerator: Rated Annual Consumption</display_name>
      <description>The EnergyGuide rated annual energy consumption for an extra refrigerator. If not provided, the OS-HPXML default (see &lt;a href='https://openstudio-hpxml.readthedocs.io/en/v1.8.1/workflow_inputs.html#hpxml-refrigerators'&gt;HPXML Refrigerators&lt;/a&gt;) is used.</description>
      <type>Double</type>
      <units>kWh/yr</units>
      <required>false</required>
      <model_dependent>false</model_dependent>
    </argument>
    <argument>
      <name>extra_refrigerator_usage_multiplier</name>
      <display_name>Extra Refrigerator: Usage Multiplier</display_name>
      <description>Multiplier on the extra refrigerator energy usage that can reflect, e.g., high/low usage occupants. If not provided, the OS-HPXML default (see &lt;a href='https://openstudio-hpxml.readthedocs.io/en/v1.8.1/workflow_inputs.html#hpxml-refrigerators'&gt;HPXML Refrigerators&lt;/a&gt;) is used.</description>
      <type>Double</type>
      <required>false</required>
      <model_dependent>false</model_dependent>
    </argument>
    <argument>
      <name>freezer_present</name>
      <display_name>Freezer: Present</display_name>
      <description>Whether there is a freezer present.</description>
      <type>Boolean</type>
      <required>true</required>
      <model_dependent>false</model_dependent>
      <default_value>false</default_value>
      <choices>
        <choice>
          <value>true</value>
          <display_name>true</display_name>
        </choice>
        <choice>
          <value>false</value>
          <display_name>false</display_name>
        </choice>
      </choices>
    </argument>
    <argument>
      <name>freezer_location</name>
      <display_name>Freezer: Location</display_name>
      <description>The space type for the freezer location. If not provided, the OS-HPXML default (see &lt;a href='https://openstudio-hpxml.readthedocs.io/en/v1.8.1/workflow_inputs.html#hpxml-freezers'&gt;HPXML Freezers&lt;/a&gt;) is used.</description>
      <type>Choice</type>
      <required>false</required>
      <model_dependent>false</model_dependent>
      <choices>
        <choice>
          <value>conditioned space</value>
          <display_name>conditioned space</display_name>
        </choice>
        <choice>
          <value>basement - conditioned</value>
          <display_name>basement - conditioned</display_name>
        </choice>
        <choice>
          <value>basement - unconditioned</value>
          <display_name>basement - unconditioned</display_name>
        </choice>
        <choice>
          <value>garage</value>
          <display_name>garage</display_name>
        </choice>
        <choice>
          <value>other housing unit</value>
          <display_name>other housing unit</display_name>
        </choice>
        <choice>
          <value>other heated space</value>
          <display_name>other heated space</display_name>
        </choice>
        <choice>
          <value>other multifamily buffer space</value>
          <display_name>other multifamily buffer space</display_name>
        </choice>
        <choice>
          <value>other non-freezing space</value>
          <display_name>other non-freezing space</display_name>
        </choice>
      </choices>
    </argument>
    <argument>
      <name>freezer_rated_annual_kwh</name>
      <display_name>Freezer: Rated Annual Consumption</display_name>
      <description>The EnergyGuide rated annual energy consumption for a freezer. If not provided, the OS-HPXML default (see &lt;a href='https://openstudio-hpxml.readthedocs.io/en/v1.8.1/workflow_inputs.html#hpxml-freezers'&gt;HPXML Freezers&lt;/a&gt;) is used.</description>
      <type>Double</type>
      <units>kWh/yr</units>
      <required>false</required>
      <model_dependent>false</model_dependent>
    </argument>
    <argument>
      <name>freezer_usage_multiplier</name>
      <display_name>Freezer: Usage Multiplier</display_name>
      <description>Multiplier on the freezer energy usage that can reflect, e.g., high/low usage occupants. If not provided, the OS-HPXML default (see &lt;a href='https://openstudio-hpxml.readthedocs.io/en/v1.8.1/workflow_inputs.html#hpxml-freezers'&gt;HPXML Freezers&lt;/a&gt;) is used.</description>
      <type>Double</type>
      <required>false</required>
      <model_dependent>false</model_dependent>
    </argument>
    <argument>
      <name>cooking_range_oven_present</name>
      <display_name>Cooking Range/Oven: Present</display_name>
      <description>Whether there is a cooking range/oven present.</description>
      <type>Boolean</type>
      <required>true</required>
      <model_dependent>false</model_dependent>
      <default_value>true</default_value>
      <choices>
        <choice>
          <value>true</value>
          <display_name>true</display_name>
        </choice>
        <choice>
          <value>false</value>
          <display_name>false</display_name>
        </choice>
      </choices>
    </argument>
    <argument>
      <name>cooking_range_oven_location</name>
      <display_name>Cooking Range/Oven: Location</display_name>
      <description>The space type for the cooking range/oven location. If not provided, the OS-HPXML default (see &lt;a href='https://openstudio-hpxml.readthedocs.io/en/v1.8.1/workflow_inputs.html#hpxml-cooking-range-oven'&gt;HPXML Cooking Range/Oven&lt;/a&gt;) is used.</description>
      <type>Choice</type>
      <required>false</required>
      <model_dependent>false</model_dependent>
      <choices>
        <choice>
          <value>conditioned space</value>
          <display_name>conditioned space</display_name>
        </choice>
        <choice>
          <value>basement - conditioned</value>
          <display_name>basement - conditioned</display_name>
        </choice>
        <choice>
          <value>basement - unconditioned</value>
          <display_name>basement - unconditioned</display_name>
        </choice>
        <choice>
          <value>garage</value>
          <display_name>garage</display_name>
        </choice>
        <choice>
          <value>other housing unit</value>
          <display_name>other housing unit</display_name>
        </choice>
        <choice>
          <value>other heated space</value>
          <display_name>other heated space</display_name>
        </choice>
        <choice>
          <value>other multifamily buffer space</value>
          <display_name>other multifamily buffer space</display_name>
        </choice>
        <choice>
          <value>other non-freezing space</value>
          <display_name>other non-freezing space</display_name>
        </choice>
      </choices>
    </argument>
    <argument>
      <name>cooking_range_oven_fuel_type</name>
      <display_name>Cooking Range/Oven: Fuel Type</display_name>
      <description>Type of fuel used by the cooking range/oven.</description>
      <type>Choice</type>
      <required>true</required>
      <model_dependent>false</model_dependent>
      <default_value>natural gas</default_value>
      <choices>
        <choice>
          <value>electricity</value>
          <display_name>electricity</display_name>
        </choice>
        <choice>
          <value>natural gas</value>
          <display_name>natural gas</display_name>
        </choice>
        <choice>
          <value>fuel oil</value>
          <display_name>fuel oil</display_name>
        </choice>
        <choice>
          <value>propane</value>
          <display_name>propane</display_name>
        </choice>
        <choice>
          <value>wood</value>
          <display_name>wood</display_name>
        </choice>
        <choice>
          <value>coal</value>
          <display_name>coal</display_name>
        </choice>
      </choices>
    </argument>
    <argument>
      <name>cooking_range_oven_is_induction</name>
      <display_name>Cooking Range/Oven: Is Induction</display_name>
      <description>Whether the cooking range is induction. If not provided, the OS-HPXML default (see &lt;a href='https://openstudio-hpxml.readthedocs.io/en/v1.8.1/workflow_inputs.html#hpxml-cooking-range-oven'&gt;HPXML Cooking Range/Oven&lt;/a&gt;) is used.</description>
      <type>Boolean</type>
      <required>false</required>
      <model_dependent>false</model_dependent>
      <choices>
        <choice>
          <value>true</value>
          <display_name>true</display_name>
        </choice>
        <choice>
          <value>false</value>
          <display_name>false</display_name>
        </choice>
      </choices>
    </argument>
    <argument>
      <name>cooking_range_oven_is_convection</name>
      <display_name>Cooking Range/Oven: Is Convection</display_name>
      <description>Whether the oven is convection. If not provided, the OS-HPXML default (see &lt;a href='https://openstudio-hpxml.readthedocs.io/en/v1.8.1/workflow_inputs.html#hpxml-cooking-range-oven'&gt;HPXML Cooking Range/Oven&lt;/a&gt;) is used.</description>
      <type>Boolean</type>
      <required>false</required>
      <model_dependent>false</model_dependent>
      <choices>
        <choice>
          <value>true</value>
          <display_name>true</display_name>
        </choice>
        <choice>
          <value>false</value>
          <display_name>false</display_name>
        </choice>
      </choices>
    </argument>
    <argument>
      <name>cooking_range_oven_usage_multiplier</name>
      <display_name>Cooking Range/Oven: Usage Multiplier</display_name>
      <description>Multiplier on the cooking range/oven energy usage that can reflect, e.g., high/low usage occupants. If not provided, the OS-HPXML default (see &lt;a href='https://openstudio-hpxml.readthedocs.io/en/v1.8.1/workflow_inputs.html#hpxml-cooking-range-oven'&gt;HPXML Cooking Range/Oven&lt;/a&gt;) is used.</description>
      <type>Double</type>
      <required>false</required>
      <model_dependent>false</model_dependent>
    </argument>
    <argument>
      <name>ceiling_fan_present</name>
      <display_name>Ceiling Fan: Present</display_name>
      <description>Whether there are any ceiling fans.</description>
      <type>Boolean</type>
      <required>true</required>
      <model_dependent>false</model_dependent>
      <default_value>true</default_value>
      <choices>
        <choice>
          <value>true</value>
          <display_name>true</display_name>
        </choice>
        <choice>
          <value>false</value>
          <display_name>false</display_name>
        </choice>
      </choices>
    </argument>
    <argument>
      <name>ceiling_fan_label_energy_use</name>
      <display_name>Ceiling Fan: Label Energy Use</display_name>
      <description>The label average energy use of the ceiling fan(s). If neither Efficiency nor Label Energy Use provided, the OS-HPXML default (see &lt;a href='https://openstudio-hpxml.readthedocs.io/en/v1.8.1/workflow_inputs.html#hpxml-ceiling-fans'&gt;HPXML Ceiling Fans&lt;/a&gt;) is used.</description>
      <type>Double</type>
      <units>W</units>
      <required>false</required>
      <model_dependent>false</model_dependent>
    </argument>
    <argument>
      <name>ceiling_fan_efficiency</name>
      <display_name>Ceiling Fan: Efficiency</display_name>
      <description>The efficiency rating of the ceiling fan(s) at medium speed. Only used if Label Energy Use not provided. If neither Efficiency nor Label Energy Use provided, the OS-HPXML default (see &lt;a href='https://openstudio-hpxml.readthedocs.io/en/v1.8.1/workflow_inputs.html#hpxml-ceiling-fans'&gt;HPXML Ceiling Fans&lt;/a&gt;) is used.</description>
      <type>Double</type>
      <units>CFM/W</units>
      <required>false</required>
      <model_dependent>false</model_dependent>
    </argument>
    <argument>
      <name>ceiling_fan_quantity</name>
      <display_name>Ceiling Fan: Quantity</display_name>
      <description>Total number of ceiling fans. If not provided, the OS-HPXML default (see &lt;a href='https://openstudio-hpxml.readthedocs.io/en/v1.8.1/workflow_inputs.html#hpxml-ceiling-fans'&gt;HPXML Ceiling Fans&lt;/a&gt;) is used.</description>
      <type>Integer</type>
      <units>#</units>
      <required>false</required>
      <model_dependent>false</model_dependent>
    </argument>
    <argument>
      <name>ceiling_fan_cooling_setpoint_temp_offset</name>
      <display_name>Ceiling Fan: Cooling Setpoint Temperature Offset</display_name>
      <description>The cooling setpoint temperature offset during months when the ceiling fans are operating. Only applies if ceiling fan quantity is greater than zero. If not provided, the OS-HPXML default (see &lt;a href='https://openstudio-hpxml.readthedocs.io/en/v1.8.1/workflow_inputs.html#hpxml-ceiling-fans'&gt;HPXML Ceiling Fans&lt;/a&gt;) is used.</description>
      <type>Double</type>
      <units>F</units>
      <required>false</required>
      <model_dependent>false</model_dependent>
    </argument>
    <argument>
      <name>misc_plug_loads_television_present</name>
      <display_name>Misc Plug Loads: Television Present</display_name>
      <description>Whether there are televisions.</description>
      <type>Boolean</type>
      <required>true</required>
      <model_dependent>false</model_dependent>
      <default_value>true</default_value>
      <choices>
        <choice>
          <value>true</value>
          <display_name>true</display_name>
        </choice>
        <choice>
          <value>false</value>
          <display_name>false</display_name>
        </choice>
      </choices>
    </argument>
    <argument>
      <name>misc_plug_loads_television_annual_kwh</name>
      <display_name>Misc Plug Loads: Television Annual kWh</display_name>
      <description>The annual energy consumption of the television plug loads. If not provided, the OS-HPXML default (see &lt;a href='https://openstudio-hpxml.readthedocs.io/en/v1.8.1/workflow_inputs.html#hpxml-plug-loads'&gt;HPXML Plug Loads&lt;/a&gt;) is used.</description>
      <type>Double</type>
      <units>kWh/yr</units>
      <required>false</required>
      <model_dependent>false</model_dependent>
    </argument>
    <argument>
      <name>misc_plug_loads_television_usage_multiplier</name>
      <display_name>Misc Plug Loads: Television Usage Multiplier</display_name>
      <description>Multiplier on the television energy usage that can reflect, e.g., high/low usage occupants. If not provided, the OS-HPXML default (see &lt;a href='https://openstudio-hpxml.readthedocs.io/en/v1.8.1/workflow_inputs.html#hpxml-plug-loads'&gt;HPXML Plug Loads&lt;/a&gt;) is used.</description>
      <type>Double</type>
      <required>false</required>
      <model_dependent>false</model_dependent>
    </argument>
    <argument>
      <name>misc_plug_loads_other_annual_kwh</name>
      <display_name>Misc Plug Loads: Other Annual kWh</display_name>
      <description>The annual energy consumption of the other residual plug loads. If not provided, the OS-HPXML default (see &lt;a href='https://openstudio-hpxml.readthedocs.io/en/v1.8.1/workflow_inputs.html#hpxml-plug-loads'&gt;HPXML Plug Loads&lt;/a&gt;) is used.</description>
      <type>Double</type>
      <units>kWh/yr</units>
      <required>false</required>
      <model_dependent>false</model_dependent>
    </argument>
    <argument>
      <name>misc_plug_loads_other_frac_sensible</name>
      <display_name>Misc Plug Loads: Other Sensible Fraction</display_name>
      <description>Fraction of other residual plug loads' internal gains that are sensible. If not provided, the OS-HPXML default (see &lt;a href='https://openstudio-hpxml.readthedocs.io/en/v1.8.1/workflow_inputs.html#hpxml-plug-loads'&gt;HPXML Plug Loads&lt;/a&gt;) is used.</description>
      <type>Double</type>
      <units>Frac</units>
      <required>false</required>
      <model_dependent>false</model_dependent>
    </argument>
    <argument>
      <name>misc_plug_loads_other_frac_latent</name>
      <display_name>Misc Plug Loads: Other Latent Fraction</display_name>
      <description>Fraction of other residual plug loads' internal gains that are latent. If not provided, the OS-HPXML default (see &lt;a href='https://openstudio-hpxml.readthedocs.io/en/v1.8.1/workflow_inputs.html#hpxml-plug-loads'&gt;HPXML Plug Loads&lt;/a&gt;) is used.</description>
      <type>Double</type>
      <units>Frac</units>
      <required>false</required>
      <model_dependent>false</model_dependent>
    </argument>
    <argument>
      <name>misc_plug_loads_other_usage_multiplier</name>
      <display_name>Misc Plug Loads: Other Usage Multiplier</display_name>
      <description>Multiplier on the other energy usage that can reflect, e.g., high/low usage occupants. If not provided, the OS-HPXML default (see &lt;a href='https://openstudio-hpxml.readthedocs.io/en/v1.8.1/workflow_inputs.html#hpxml-plug-loads'&gt;HPXML Plug Loads&lt;/a&gt;) is used.</description>
      <type>Double</type>
      <required>false</required>
      <model_dependent>false</model_dependent>
    </argument>
    <argument>
      <name>misc_plug_loads_well_pump_present</name>
      <display_name>Misc Plug Loads: Well Pump Present</display_name>
      <description>Whether there is a well pump.</description>
      <type>Boolean</type>
      <required>true</required>
      <model_dependent>false</model_dependent>
      <default_value>false</default_value>
      <choices>
        <choice>
          <value>true</value>
          <display_name>true</display_name>
        </choice>
        <choice>
          <value>false</value>
          <display_name>false</display_name>
        </choice>
      </choices>
    </argument>
    <argument>
      <name>misc_plug_loads_well_pump_annual_kwh</name>
      <display_name>Misc Plug Loads: Well Pump Annual kWh</display_name>
      <description>The annual energy consumption of the well pump plug loads. If not provided, the OS-HPXML default (see &lt;a href='https://openstudio-hpxml.readthedocs.io/en/v1.8.1/workflow_inputs.html#hpxml-plug-loads'&gt;HPXML Plug Loads&lt;/a&gt;) is used.</description>
      <type>Double</type>
      <units>kWh/yr</units>
      <required>false</required>
      <model_dependent>false</model_dependent>
    </argument>
    <argument>
      <name>misc_plug_loads_well_pump_usage_multiplier</name>
      <display_name>Misc Plug Loads: Well Pump Usage Multiplier</display_name>
      <description>Multiplier on the well pump energy usage that can reflect, e.g., high/low usage occupants. If not provided, the OS-HPXML default (see &lt;a href='https://openstudio-hpxml.readthedocs.io/en/v1.8.1/workflow_inputs.html#hpxml-plug-loads'&gt;HPXML Plug Loads&lt;/a&gt;) is used.</description>
      <type>Double</type>
      <required>false</required>
      <model_dependent>false</model_dependent>
    </argument>
    <argument>
      <name>misc_plug_loads_vehicle_present</name>
      <display_name>Misc Plug Loads: Vehicle Present</display_name>
      <description>Whether there is an electric vehicle.</description>
      <type>Boolean</type>
      <required>true</required>
      <model_dependent>false</model_dependent>
      <default_value>false</default_value>
      <choices>
        <choice>
          <value>true</value>
          <display_name>true</display_name>
        </choice>
        <choice>
          <value>false</value>
          <display_name>false</display_name>
        </choice>
      </choices>
    </argument>
    <argument>
      <name>misc_plug_loads_vehicle_annual_kwh</name>
      <display_name>Misc Plug Loads: Vehicle Annual kWh</display_name>
      <description>The annual energy consumption of the electric vehicle plug loads. If not provided, the OS-HPXML default (see &lt;a href='https://openstudio-hpxml.readthedocs.io/en/v1.8.1/workflow_inputs.html#hpxml-plug-loads'&gt;HPXML Plug Loads&lt;/a&gt;) is used.</description>
      <type>Double</type>
      <units>kWh/yr</units>
      <required>false</required>
      <model_dependent>false</model_dependent>
    </argument>
    <argument>
      <name>misc_plug_loads_vehicle_usage_multiplier</name>
      <display_name>Misc Plug Loads: Vehicle Usage Multiplier</display_name>
      <description>Multiplier on the electric vehicle energy usage that can reflect, e.g., high/low usage occupants. If not provided, the OS-HPXML default (see &lt;a href='https://openstudio-hpxml.readthedocs.io/en/v1.8.1/workflow_inputs.html#hpxml-plug-loads'&gt;HPXML Plug Loads&lt;/a&gt;) is used.</description>
      <type>Double</type>
      <required>false</required>
      <model_dependent>false</model_dependent>
    </argument>
    <argument>
      <name>misc_fuel_loads_grill_present</name>
      <display_name>Misc Fuel Loads: Grill Present</display_name>
      <description>Whether there is a fuel loads grill.</description>
      <type>Boolean</type>
      <required>true</required>
      <model_dependent>false</model_dependent>
      <default_value>false</default_value>
      <choices>
        <choice>
          <value>true</value>
          <display_name>true</display_name>
        </choice>
        <choice>
          <value>false</value>
          <display_name>false</display_name>
        </choice>
      </choices>
    </argument>
    <argument>
      <name>misc_fuel_loads_grill_fuel_type</name>
      <display_name>Misc Fuel Loads: Grill Fuel Type</display_name>
      <description>The fuel type of the fuel loads grill.</description>
      <type>Choice</type>
      <required>true</required>
      <model_dependent>false</model_dependent>
      <default_value>natural gas</default_value>
      <choices>
        <choice>
          <value>natural gas</value>
          <display_name>natural gas</display_name>
        </choice>
        <choice>
          <value>fuel oil</value>
          <display_name>fuel oil</display_name>
        </choice>
        <choice>
          <value>propane</value>
          <display_name>propane</display_name>
        </choice>
        <choice>
          <value>wood</value>
          <display_name>wood</display_name>
        </choice>
        <choice>
          <value>wood pellets</value>
          <display_name>wood pellets</display_name>
        </choice>
      </choices>
    </argument>
    <argument>
      <name>misc_fuel_loads_grill_annual_therm</name>
      <display_name>Misc Fuel Loads: Grill Annual therm</display_name>
      <description>The annual energy consumption of the fuel loads grill. If not provided, the OS-HPXML default (see &lt;a href='https://openstudio-hpxml.readthedocs.io/en/v1.8.1/workflow_inputs.html#hpxml-fuel-loads'&gt;HPXML Fuel Loads&lt;/a&gt;) is used.</description>
      <type>Double</type>
      <units>therm/yr</units>
      <required>false</required>
      <model_dependent>false</model_dependent>
    </argument>
    <argument>
      <name>misc_fuel_loads_grill_usage_multiplier</name>
      <display_name>Misc Fuel Loads: Grill Usage Multiplier</display_name>
      <description>Multiplier on the fuel loads grill energy usage that can reflect, e.g., high/low usage occupants. If not provided, the OS-HPXML default (see &lt;a href='https://openstudio-hpxml.readthedocs.io/en/v1.8.1/workflow_inputs.html#hpxml-fuel-loads'&gt;HPXML Fuel Loads&lt;/a&gt;) is used.</description>
      <type>Double</type>
      <required>false</required>
      <model_dependent>false</model_dependent>
    </argument>
    <argument>
      <name>misc_fuel_loads_lighting_present</name>
      <display_name>Misc Fuel Loads: Lighting Present</display_name>
      <description>Whether there is fuel loads lighting.</description>
      <type>Boolean</type>
      <required>true</required>
      <model_dependent>false</model_dependent>
      <default_value>false</default_value>
      <choices>
        <choice>
          <value>true</value>
          <display_name>true</display_name>
        </choice>
        <choice>
          <value>false</value>
          <display_name>false</display_name>
        </choice>
      </choices>
    </argument>
    <argument>
      <name>misc_fuel_loads_lighting_fuel_type</name>
      <display_name>Misc Fuel Loads: Lighting Fuel Type</display_name>
      <description>The fuel type of the fuel loads lighting.</description>
      <type>Choice</type>
      <required>true</required>
      <model_dependent>false</model_dependent>
      <default_value>natural gas</default_value>
      <choices>
        <choice>
          <value>natural gas</value>
          <display_name>natural gas</display_name>
        </choice>
        <choice>
          <value>fuel oil</value>
          <display_name>fuel oil</display_name>
        </choice>
        <choice>
          <value>propane</value>
          <display_name>propane</display_name>
        </choice>
        <choice>
          <value>wood</value>
          <display_name>wood</display_name>
        </choice>
        <choice>
          <value>wood pellets</value>
          <display_name>wood pellets</display_name>
        </choice>
      </choices>
    </argument>
    <argument>
      <name>misc_fuel_loads_lighting_annual_therm</name>
      <display_name>Misc Fuel Loads: Lighting Annual therm</display_name>
      <description>The annual energy consumption of the fuel loads lighting. If not provided, the OS-HPXML default (see &lt;a href='https://openstudio-hpxml.readthedocs.io/en/v1.8.1/workflow_inputs.html#hpxml-fuel-loads'&gt;HPXML Fuel Loads&lt;/a&gt;)is used.</description>
      <type>Double</type>
      <units>therm/yr</units>
      <required>false</required>
      <model_dependent>false</model_dependent>
    </argument>
    <argument>
      <name>misc_fuel_loads_lighting_usage_multiplier</name>
      <display_name>Misc Fuel Loads: Lighting Usage Multiplier</display_name>
      <description>Multiplier on the fuel loads lighting energy usage that can reflect, e.g., high/low usage occupants. If not provided, the OS-HPXML default (see &lt;a href='https://openstudio-hpxml.readthedocs.io/en/v1.8.1/workflow_inputs.html#hpxml-fuel-loads'&gt;HPXML Fuel Loads&lt;/a&gt;) is used.</description>
      <type>Double</type>
      <required>false</required>
      <model_dependent>false</model_dependent>
    </argument>
    <argument>
      <name>misc_fuel_loads_fireplace_present</name>
      <display_name>Misc Fuel Loads: Fireplace Present</display_name>
      <description>Whether there is fuel loads fireplace.</description>
      <type>Boolean</type>
      <required>true</required>
      <model_dependent>false</model_dependent>
      <default_value>false</default_value>
      <choices>
        <choice>
          <value>true</value>
          <display_name>true</display_name>
        </choice>
        <choice>
          <value>false</value>
          <display_name>false</display_name>
        </choice>
      </choices>
    </argument>
    <argument>
      <name>misc_fuel_loads_fireplace_fuel_type</name>
      <display_name>Misc Fuel Loads: Fireplace Fuel Type</display_name>
      <description>The fuel type of the fuel loads fireplace.</description>
      <type>Choice</type>
      <required>true</required>
      <model_dependent>false</model_dependent>
      <default_value>natural gas</default_value>
      <choices>
        <choice>
          <value>natural gas</value>
          <display_name>natural gas</display_name>
        </choice>
        <choice>
          <value>fuel oil</value>
          <display_name>fuel oil</display_name>
        </choice>
        <choice>
          <value>propane</value>
          <display_name>propane</display_name>
        </choice>
        <choice>
          <value>wood</value>
          <display_name>wood</display_name>
        </choice>
        <choice>
          <value>wood pellets</value>
          <display_name>wood pellets</display_name>
        </choice>
      </choices>
    </argument>
    <argument>
      <name>misc_fuel_loads_fireplace_annual_therm</name>
      <display_name>Misc Fuel Loads: Fireplace Annual therm</display_name>
      <description>The annual energy consumption of the fuel loads fireplace. If not provided, the OS-HPXML default (see &lt;a href='https://openstudio-hpxml.readthedocs.io/en/v1.8.1/workflow_inputs.html#hpxml-fuel-loads'&gt;HPXML Fuel Loads&lt;/a&gt;) is used.</description>
      <type>Double</type>
      <units>therm/yr</units>
      <required>false</required>
      <model_dependent>false</model_dependent>
    </argument>
    <argument>
      <name>misc_fuel_loads_fireplace_frac_sensible</name>
      <display_name>Misc Fuel Loads: Fireplace Sensible Fraction</display_name>
      <description>Fraction of fireplace residual fuel loads' internal gains that are sensible. If not provided, the OS-HPXML default (see &lt;a href='https://openstudio-hpxml.readthedocs.io/en/v1.8.1/workflow_inputs.html#hpxml-fuel-loads'&gt;HPXML Fuel Loads&lt;/a&gt;) is used.</description>
      <type>Double</type>
      <units>Frac</units>
      <required>false</required>
      <model_dependent>false</model_dependent>
    </argument>
    <argument>
      <name>misc_fuel_loads_fireplace_frac_latent</name>
      <display_name>Misc Fuel Loads: Fireplace Latent Fraction</display_name>
      <description>Fraction of fireplace residual fuel loads' internal gains that are latent. If not provided, the OS-HPXML default (see &lt;a href='https://openstudio-hpxml.readthedocs.io/en/v1.8.1/workflow_inputs.html#hpxml-fuel-loads'&gt;HPXML Fuel Loads&lt;/a&gt;) is used.</description>
      <type>Double</type>
      <units>Frac</units>
      <required>false</required>
      <model_dependent>false</model_dependent>
    </argument>
    <argument>
      <name>misc_fuel_loads_fireplace_usage_multiplier</name>
      <display_name>Misc Fuel Loads: Fireplace Usage Multiplier</display_name>
      <description>Multiplier on the fuel loads fireplace energy usage that can reflect, e.g., high/low usage occupants. If not provided, the OS-HPXML default (see &lt;a href='https://openstudio-hpxml.readthedocs.io/en/v1.8.1/workflow_inputs.html#hpxml-fuel-loads'&gt;HPXML Fuel Loads&lt;/a&gt;) is used.</description>
      <type>Double</type>
      <required>false</required>
      <model_dependent>false</model_dependent>
    </argument>
    <argument>
      <name>pool_present</name>
      <display_name>Pool: Present</display_name>
      <description>Whether there is a pool.</description>
      <type>Boolean</type>
      <required>true</required>
      <model_dependent>false</model_dependent>
      <default_value>false</default_value>
      <choices>
        <choice>
          <value>true</value>
          <display_name>true</display_name>
        </choice>
        <choice>
          <value>false</value>
          <display_name>false</display_name>
        </choice>
      </choices>
    </argument>
    <argument>
      <name>pool_pump_annual_kwh</name>
      <display_name>Pool: Pump Annual kWh</display_name>
      <description>The annual energy consumption of the pool pump. If not provided, the OS-HPXML default (see &lt;a href='https://openstudio-hpxml.readthedocs.io/en/v1.8.1/workflow_inputs.html#pool-pump'&gt;Pool Pump&lt;/a&gt;) is used.</description>
      <type>Double</type>
      <units>kWh/yr</units>
      <required>false</required>
      <model_dependent>false</model_dependent>
    </argument>
    <argument>
      <name>pool_pump_usage_multiplier</name>
      <display_name>Pool: Pump Usage Multiplier</display_name>
      <description>Multiplier on the pool pump energy usage that can reflect, e.g., high/low usage occupants. If not provided, the OS-HPXML default (see &lt;a href='https://openstudio-hpxml.readthedocs.io/en/v1.8.1/workflow_inputs.html#pool-pump'&gt;Pool Pump&lt;/a&gt;) is used.</description>
      <type>Double</type>
      <required>false</required>
      <model_dependent>false</model_dependent>
    </argument>
    <argument>
      <name>pool_heater_type</name>
      <display_name>Pool: Heater Type</display_name>
      <description>The type of pool heater. Use 'none' if there is no pool heater.</description>
      <type>Choice</type>
      <required>true</required>
      <model_dependent>false</model_dependent>
      <default_value>none</default_value>
      <choices>
        <choice>
          <value>none</value>
          <display_name>none</display_name>
        </choice>
        <choice>
          <value>electric resistance</value>
          <display_name>electric resistance</display_name>
        </choice>
        <choice>
          <value>gas fired</value>
          <display_name>gas fired</display_name>
        </choice>
        <choice>
          <value>heat pump</value>
          <display_name>heat pump</display_name>
        </choice>
      </choices>
    </argument>
    <argument>
      <name>pool_heater_annual_kwh</name>
      <display_name>Pool: Heater Annual kWh</display_name>
      <description>The annual energy consumption of the electric resistance pool heater. If not provided, the OS-HPXML default (see &lt;a href='https://openstudio-hpxml.readthedocs.io/en/v1.8.1/workflow_inputs.html#pool-heater'&gt;Pool Heater&lt;/a&gt;) is used.</description>
      <type>Double</type>
      <units>kWh/yr</units>
      <required>false</required>
      <model_dependent>false</model_dependent>
    </argument>
    <argument>
      <name>pool_heater_annual_therm</name>
      <display_name>Pool: Heater Annual therm</display_name>
      <description>The annual energy consumption of the gas fired pool heater. If not provided, the OS-HPXML default (see &lt;a href='https://openstudio-hpxml.readthedocs.io/en/v1.8.1/workflow_inputs.html#pool-heater'&gt;Pool Heater&lt;/a&gt;) is used.</description>
      <type>Double</type>
      <units>therm/yr</units>
      <required>false</required>
      <model_dependent>false</model_dependent>
    </argument>
    <argument>
      <name>pool_heater_usage_multiplier</name>
      <display_name>Pool: Heater Usage Multiplier</display_name>
      <description>Multiplier on the pool heater energy usage that can reflect, e.g., high/low usage occupants. If not provided, the OS-HPXML default (see &lt;a href='https://openstudio-hpxml.readthedocs.io/en/v1.8.1/workflow_inputs.html#pool-heater'&gt;Pool Heater&lt;/a&gt;) is used.</description>
      <type>Double</type>
      <required>false</required>
      <model_dependent>false</model_dependent>
    </argument>
    <argument>
      <name>permanent_spa_present</name>
      <display_name>Permanent Spa: Present</display_name>
      <description>Whether there is a permanent spa.</description>
      <type>Boolean</type>
      <required>true</required>
      <model_dependent>false</model_dependent>
      <default_value>false</default_value>
      <choices>
        <choice>
          <value>true</value>
          <display_name>true</display_name>
        </choice>
        <choice>
          <value>false</value>
          <display_name>false</display_name>
        </choice>
      </choices>
    </argument>
    <argument>
      <name>permanent_spa_pump_annual_kwh</name>
      <display_name>Permanent Spa: Pump Annual kWh</display_name>
      <description>The annual energy consumption of the permanent spa pump. If not provided, the OS-HPXML default (see &lt;a href='https://openstudio-hpxml.readthedocs.io/en/v1.8.1/workflow_inputs.html#permanent-spa-pump'&gt;Permanent Spa Pump&lt;/a&gt;) is used.</description>
      <type>Double</type>
      <units>kWh/yr</units>
      <required>false</required>
      <model_dependent>false</model_dependent>
    </argument>
    <argument>
      <name>permanent_spa_pump_usage_multiplier</name>
      <display_name>Permanent Spa: Pump Usage Multiplier</display_name>
      <description>Multiplier on the permanent spa pump energy usage that can reflect, e.g., high/low usage occupants. If not provided, the OS-HPXML default (see &lt;a href='https://openstudio-hpxml.readthedocs.io/en/v1.8.1/workflow_inputs.html#permanent-spa-pump'&gt;Permanent Spa Pump&lt;/a&gt;) is used.</description>
      <type>Double</type>
      <required>false</required>
      <model_dependent>false</model_dependent>
    </argument>
    <argument>
      <name>permanent_spa_heater_type</name>
      <display_name>Permanent Spa: Heater Type</display_name>
      <description>The type of permanent spa heater. Use 'none' if there is no permanent spa heater.</description>
      <type>Choice</type>
      <required>true</required>
      <model_dependent>false</model_dependent>
      <default_value>none</default_value>
      <choices>
        <choice>
          <value>none</value>
          <display_name>none</display_name>
        </choice>
        <choice>
          <value>electric resistance</value>
          <display_name>electric resistance</display_name>
        </choice>
        <choice>
          <value>gas fired</value>
          <display_name>gas fired</display_name>
        </choice>
        <choice>
          <value>heat pump</value>
          <display_name>heat pump</display_name>
        </choice>
      </choices>
    </argument>
    <argument>
      <name>permanent_spa_heater_annual_kwh</name>
      <display_name>Permanent Spa: Heater Annual kWh</display_name>
      <description>The annual energy consumption of the electric resistance permanent spa heater. If not provided, the OS-HPXML default (see &lt;a href='https://openstudio-hpxml.readthedocs.io/en/v1.8.1/workflow_inputs.html#permanent-spa-heater'&gt;Permanent Spa Heater&lt;/a&gt;) is used.</description>
      <type>Double</type>
      <units>kWh/yr</units>
      <required>false</required>
      <model_dependent>false</model_dependent>
    </argument>
    <argument>
      <name>permanent_spa_heater_annual_therm</name>
      <display_name>Permanent Spa: Heater Annual therm</display_name>
      <description>The annual energy consumption of the gas fired permanent spa heater. If not provided, the OS-HPXML default (see &lt;a href='https://openstudio-hpxml.readthedocs.io/en/v1.8.1/workflow_inputs.html#permanent-spa-heater'&gt;Permanent Spa Heater&lt;/a&gt;) is used.</description>
      <type>Double</type>
      <units>therm/yr</units>
      <required>false</required>
      <model_dependent>false</model_dependent>
    </argument>
    <argument>
      <name>permanent_spa_heater_usage_multiplier</name>
      <display_name>Permanent Spa: Heater Usage Multiplier</display_name>
      <description>Multiplier on the permanent spa heater energy usage that can reflect, e.g., high/low usage occupants. If not provided, the OS-HPXML default (see &lt;a href='https://openstudio-hpxml.readthedocs.io/en/v1.8.1/workflow_inputs.html#permanent-spa-heater'&gt;Permanent Spa Heater&lt;/a&gt;) is used.</description>
      <type>Double</type>
      <required>false</required>
      <model_dependent>false</model_dependent>
    </argument>
    <argument>
      <name>emissions_scenario_names</name>
      <display_name>Emissions: Scenario Names</display_name>
      <description>Names of emissions scenarios. If multiple scenarios, use a comma-separated list. If not provided, no emissions scenarios are calculated.</description>
      <type>String</type>
      <required>false</required>
      <model_dependent>false</model_dependent>
    </argument>
    <argument>
      <name>emissions_types</name>
      <display_name>Emissions: Types</display_name>
      <description>Types of emissions (e.g., CO2e, NOx, etc.). If multiple scenarios, use a comma-separated list.</description>
      <type>String</type>
      <required>false</required>
      <model_dependent>false</model_dependent>
    </argument>
    <argument>
      <name>emissions_electricity_units</name>
      <display_name>Emissions: Electricity Units</display_name>
      <description>Electricity emissions factors units. If multiple scenarios, use a comma-separated list. Only lb/MWh and kg/MWh are allowed.</description>
      <type>String</type>
      <required>false</required>
      <model_dependent>false</model_dependent>
    </argument>
    <argument>
      <name>emissions_electricity_values_or_filepaths</name>
      <display_name>Emissions: Electricity Values or File Paths</display_name>
      <description>Electricity emissions factors values, specified as either an annual factor or an absolute/relative path to a file with hourly factors. If multiple scenarios, use a comma-separated list.</description>
      <type>String</type>
      <required>false</required>
      <model_dependent>false</model_dependent>
    </argument>
    <argument>
      <name>emissions_electricity_number_of_header_rows</name>
      <display_name>Emissions: Electricity Files Number of Header Rows</display_name>
      <description>The number of header rows in the electricity emissions factor file. Only applies when an electricity filepath is used. If multiple scenarios, use a comma-separated list.</description>
      <type>String</type>
      <required>false</required>
      <model_dependent>false</model_dependent>
    </argument>
    <argument>
      <name>emissions_electricity_column_numbers</name>
      <display_name>Emissions: Electricity Files Column Numbers</display_name>
      <description>The column number in the electricity emissions factor file. Only applies when an electricity filepath is used. If multiple scenarios, use a comma-separated list.</description>
      <type>String</type>
      <required>false</required>
      <model_dependent>false</model_dependent>
    </argument>
    <argument>
      <name>emissions_fossil_fuel_units</name>
      <display_name>Emissions: Fossil Fuel Units</display_name>
      <description>Fossil fuel emissions factors units. If multiple scenarios, use a comma-separated list. Only lb/MBtu and kg/MBtu are allowed.</description>
      <type>String</type>
      <required>false</required>
      <model_dependent>false</model_dependent>
    </argument>
    <argument>
      <name>emissions_natural_gas_values</name>
      <display_name>Emissions: Natural Gas Values</display_name>
      <description>Natural gas emissions factors values, specified as an annual factor. If multiple scenarios, use a comma-separated list.</description>
      <type>String</type>
      <required>false</required>
      <model_dependent>false</model_dependent>
    </argument>
    <argument>
      <name>emissions_propane_values</name>
      <display_name>Emissions: Propane Values</display_name>
      <description>Propane emissions factors values, specified as an annual factor. If multiple scenarios, use a comma-separated list.</description>
      <type>String</type>
      <required>false</required>
      <model_dependent>false</model_dependent>
    </argument>
    <argument>
      <name>emissions_fuel_oil_values</name>
      <display_name>Emissions: Fuel Oil Values</display_name>
      <description>Fuel oil emissions factors values, specified as an annual factor. If multiple scenarios, use a comma-separated list.</description>
      <type>String</type>
      <required>false</required>
      <model_dependent>false</model_dependent>
    </argument>
    <argument>
      <name>emissions_coal_values</name>
      <display_name>Emissions: Coal Values</display_name>
      <description>Coal emissions factors values, specified as an annual factor. If multiple scenarios, use a comma-separated list.</description>
      <type>String</type>
      <required>false</required>
      <model_dependent>false</model_dependent>
    </argument>
    <argument>
      <name>emissions_wood_values</name>
      <display_name>Emissions: Wood Values</display_name>
      <description>Wood emissions factors values, specified as an annual factor. If multiple scenarios, use a comma-separated list.</description>
      <type>String</type>
      <required>false</required>
      <model_dependent>false</model_dependent>
    </argument>
    <argument>
      <name>emissions_wood_pellets_values</name>
      <display_name>Emissions: Wood Pellets Values</display_name>
      <description>Wood pellets emissions factors values, specified as an annual factor. If multiple scenarios, use a comma-separated list.</description>
      <type>String</type>
      <required>false</required>
      <model_dependent>false</model_dependent>
    </argument>
    <argument>
      <name>utility_bill_scenario_names</name>
      <display_name>Utility Bills: Scenario Names</display_name>
      <description>Names of utility bill scenarios. If multiple scenarios, use a comma-separated list. If not provided, no utility bills scenarios are calculated.</description>
      <type>String</type>
      <required>false</required>
      <model_dependent>false</model_dependent>
    </argument>
    <argument>
      <name>utility_bill_electricity_filepaths</name>
      <display_name>Utility Bills: Electricity File Paths</display_name>
      <description>Electricity tariff file specified as an absolute/relative path to a file with utility rate structure information. Tariff file must be formatted to OpenEI API version 7. If multiple scenarios, use a comma-separated list.</description>
      <type>String</type>
      <required>false</required>
      <model_dependent>false</model_dependent>
    </argument>
    <argument>
      <name>utility_bill_electricity_fixed_charges</name>
      <display_name>Utility Bills: Electricity Fixed Charges</display_name>
      <description>Electricity utility bill monthly fixed charges. If multiple scenarios, use a comma-separated list.</description>
      <type>String</type>
      <required>false</required>
      <model_dependent>false</model_dependent>
    </argument>
    <argument>
      <name>utility_bill_natural_gas_fixed_charges</name>
      <display_name>Utility Bills: Natural Gas Fixed Charges</display_name>
      <description>Natural gas utility bill monthly fixed charges. If multiple scenarios, use a comma-separated list.</description>
      <type>String</type>
      <required>false</required>
      <model_dependent>false</model_dependent>
    </argument>
    <argument>
      <name>utility_bill_propane_fixed_charges</name>
      <display_name>Utility Bills: Propane Fixed Charges</display_name>
      <description>Propane utility bill monthly fixed charges. If multiple scenarios, use a comma-separated list.</description>
      <type>String</type>
      <required>false</required>
      <model_dependent>false</model_dependent>
    </argument>
    <argument>
      <name>utility_bill_fuel_oil_fixed_charges</name>
      <display_name>Utility Bills: Fuel Oil Fixed Charges</display_name>
      <description>Fuel oil utility bill monthly fixed charges. If multiple scenarios, use a comma-separated list.</description>
      <type>String</type>
      <required>false</required>
      <model_dependent>false</model_dependent>
    </argument>
    <argument>
      <name>utility_bill_coal_fixed_charges</name>
      <display_name>Utility Bills: Coal Fixed Charges</display_name>
      <description>Coal utility bill monthly fixed charges. If multiple scenarios, use a comma-separated list.</description>
      <type>String</type>
      <required>false</required>
      <model_dependent>false</model_dependent>
    </argument>
    <argument>
      <name>utility_bill_wood_fixed_charges</name>
      <display_name>Utility Bills: Wood Fixed Charges</display_name>
      <description>Wood utility bill monthly fixed charges. If multiple scenarios, use a comma-separated list.</description>
      <type>String</type>
      <required>false</required>
      <model_dependent>false</model_dependent>
    </argument>
    <argument>
      <name>utility_bill_wood_pellets_fixed_charges</name>
      <display_name>Utility Bills: Wood Pellets Fixed Charges</display_name>
      <description>Wood pellets utility bill monthly fixed charges. If multiple scenarios, use a comma-separated list.</description>
      <type>String</type>
      <required>false</required>
      <model_dependent>false</model_dependent>
    </argument>
    <argument>
      <name>utility_bill_electricity_marginal_rates</name>
      <display_name>Utility Bills: Electricity Marginal Rates</display_name>
      <description>Electricity utility bill marginal rates. If multiple scenarios, use a comma-separated list.</description>
      <type>String</type>
      <required>false</required>
      <model_dependent>false</model_dependent>
    </argument>
    <argument>
      <name>utility_bill_natural_gas_marginal_rates</name>
      <display_name>Utility Bills: Natural Gas Marginal Rates</display_name>
      <description>Natural gas utility bill marginal rates. If multiple scenarios, use a comma-separated list.</description>
      <type>String</type>
      <required>false</required>
      <model_dependent>false</model_dependent>
    </argument>
    <argument>
      <name>utility_bill_propane_marginal_rates</name>
      <display_name>Utility Bills: Propane Marginal Rates</display_name>
      <description>Propane utility bill marginal rates. If multiple scenarios, use a comma-separated list.</description>
      <type>String</type>
      <required>false</required>
      <model_dependent>false</model_dependent>
    </argument>
    <argument>
      <name>utility_bill_fuel_oil_marginal_rates</name>
      <display_name>Utility Bills: Fuel Oil Marginal Rates</display_name>
      <description>Fuel oil utility bill marginal rates. If multiple scenarios, use a comma-separated list.</description>
      <type>String</type>
      <required>false</required>
      <model_dependent>false</model_dependent>
    </argument>
    <argument>
      <name>utility_bill_coal_marginal_rates</name>
      <display_name>Utility Bills: Coal Marginal Rates</display_name>
      <description>Coal utility bill marginal rates. If multiple scenarios, use a comma-separated list.</description>
      <type>String</type>
      <required>false</required>
      <model_dependent>false</model_dependent>
    </argument>
    <argument>
      <name>utility_bill_wood_marginal_rates</name>
      <display_name>Utility Bills: Wood Marginal Rates</display_name>
      <description>Wood utility bill marginal rates. If multiple scenarios, use a comma-separated list.</description>
      <type>String</type>
      <required>false</required>
      <model_dependent>false</model_dependent>
    </argument>
    <argument>
      <name>utility_bill_wood_pellets_marginal_rates</name>
      <display_name>Utility Bills: Wood Pellets Marginal Rates</display_name>
      <description>Wood pellets utility bill marginal rates. If multiple scenarios, use a comma-separated list.</description>
      <type>String</type>
      <required>false</required>
      <model_dependent>false</model_dependent>
    </argument>
    <argument>
      <name>utility_bill_pv_compensation_types</name>
      <display_name>Utility Bills: PV Compensation Types</display_name>
      <description>Utility bill PV compensation types. If multiple scenarios, use a comma-separated list.</description>
      <type>String</type>
      <required>false</required>
      <model_dependent>false</model_dependent>
    </argument>
    <argument>
      <name>utility_bill_pv_net_metering_annual_excess_sellback_rate_types</name>
      <display_name>Utility Bills: PV Net Metering Annual Excess Sellback Rate Types</display_name>
      <description>Utility bill PV net metering annual excess sellback rate types. Only applies if the PV compensation type is 'NetMetering'. If multiple scenarios, use a comma-separated list.</description>
      <type>String</type>
      <required>false</required>
      <model_dependent>false</model_dependent>
    </argument>
    <argument>
      <name>utility_bill_pv_net_metering_annual_excess_sellback_rates</name>
      <display_name>Utility Bills: PV Net Metering Annual Excess Sellback Rates</display_name>
      <description>Utility bill PV net metering annual excess sellback rates. Only applies if the PV compensation type is 'NetMetering' and the PV annual excess sellback rate type is 'User-Specified'. If multiple scenarios, use a comma-separated list.</description>
      <type>String</type>
      <required>false</required>
      <model_dependent>false</model_dependent>
    </argument>
    <argument>
      <name>utility_bill_pv_feed_in_tariff_rates</name>
      <display_name>Utility Bills: PV Feed-In Tariff Rates</display_name>
      <description>Utility bill PV annual full/gross feed-in tariff rates. Only applies if the PV compensation type is 'FeedInTariff'. If multiple scenarios, use a comma-separated list.</description>
      <type>String</type>
      <required>false</required>
      <model_dependent>false</model_dependent>
    </argument>
    <argument>
      <name>utility_bill_pv_monthly_grid_connection_fee_units</name>
      <display_name>Utility Bills: PV Monthly Grid Connection Fee Units</display_name>
      <description>Utility bill PV monthly grid connection fee units. If multiple scenarios, use a comma-separated list.</description>
      <type>String</type>
      <required>false</required>
      <model_dependent>false</model_dependent>
    </argument>
    <argument>
      <name>utility_bill_pv_monthly_grid_connection_fees</name>
      <display_name>Utility Bills: PV Monthly Grid Connection Fees</display_name>
      <description>Utility bill PV monthly grid connection fees. If multiple scenarios, use a comma-separated list.</description>
      <type>String</type>
      <required>false</required>
      <model_dependent>false</model_dependent>
    </argument>
    <argument>
      <name>additional_properties</name>
      <display_name>Additional Properties</display_name>
      <description>Additional properties specified as key-value pairs (i.e., key=value). If multiple additional properties, use a |-separated list. For example, 'LowIncome=false|Remodeled|Description=2-story home in Denver'. These properties will be stored in the HPXML file under /HPXML/SoftwareInfo/extension/AdditionalProperties.</description>
      <type>String</type>
      <required>false</required>
      <model_dependent>false</model_dependent>
    </argument>
    <argument>
      <name>combine_like_surfaces</name>
      <display_name>Combine like surfaces?</display_name>
      <description>If true, combines like surfaces to simplify the HPXML file generated.</description>
      <type>Boolean</type>
      <required>false</required>
      <model_dependent>false</model_dependent>
      <default_value>false</default_value>
      <choices>
        <choice>
          <value>true</value>
          <display_name>true</display_name>
        </choice>
        <choice>
          <value>false</value>
          <display_name>false</display_name>
        </choice>
      </choices>
    </argument>
    <argument>
      <name>apply_defaults</name>
      <display_name>Apply Default Values?</display_name>
      <description>If true, applies OS-HPXML default values to the HPXML output file. Setting to true will also force validation of the HPXML output file before applying OS-HPXML default values.</description>
      <type>Boolean</type>
      <required>false</required>
      <model_dependent>false</model_dependent>
      <default_value>false</default_value>
      <choices>
        <choice>
          <value>true</value>
          <display_name>true</display_name>
        </choice>
        <choice>
          <value>false</value>
          <display_name>false</display_name>
        </choice>
      </choices>
    </argument>
    <argument>
      <name>apply_validation</name>
      <display_name>Apply Validation?</display_name>
      <description>If true, validates the HPXML output file. Set to false for faster performance. Note that validation is not needed if the HPXML file will be validated downstream (e.g., via the HPXMLtoOpenStudio measure).</description>
      <type>Boolean</type>
      <required>false</required>
      <model_dependent>false</model_dependent>
      <default_value>false</default_value>
      <choices>
        <choice>
          <value>true</value>
          <display_name>true</display_name>
        </choice>
        <choice>
          <value>false</value>
          <display_name>false</display_name>
        </choice>
      </choices>
    </argument>
  </arguments>
  <outputs />
  <provenances />
  <tags>
    <tag>Whole Building.Space Types</tag>
  </tags>
  <attributes>
    <attribute>
      <name>Measure Type</name>
      <value>ModelMeasure</value>
      <datatype>string</datatype>
    </attribute>
  </attributes>
  <files>
    <file>
      <filename>README.md</filename>
      <filetype>md</filetype>
      <usage_type>readme</usage_type>
<<<<<<< HEAD
      <checksum>22C12D7A</checksum>
=======
      <checksum>257D934F</checksum>
>>>>>>> 9e3f9e98
    </file>
    <file>
      <filename>README.md.erb</filename>
      <filetype>erb</filetype>
      <usage_type>readmeerb</usage_type>
      <checksum>513F28E9</checksum>
    </file>
    <file>
      <version>
        <software_program>OpenStudio</software_program>
        <identifier>2.9.0</identifier>
        <min_compatible>2.9.0</min_compatible>
      </version>
      <filename>measure.rb</filename>
      <filetype>rb</filetype>
      <usage_type>script</usage_type>
<<<<<<< HEAD
      <checksum>CC4AD851</checksum>
=======
      <checksum>310113A2</checksum>
>>>>>>> 9e3f9e98
    </file>
    <file>
      <filename>constants.rb</filename>
      <filetype>rb</filetype>
      <usage_type>resource</usage_type>
      <checksum>079FF429</checksum>
    </file>
    <file>
      <filename>geometry.rb</filename>
      <filetype>rb</filetype>
      <usage_type>resource</usage_type>
      <checksum>C62D3E76</checksum>
    </file>
    <file>
      <filename>extra_files/base-mf.osm</filename>
      <filetype>osm</filetype>
      <usage_type>test</usage_type>
      <checksum>11F22CC7</checksum>
    </file>
    <file>
      <filename>extra_files/base-mf.xml</filename>
      <filetype>xml</filetype>
      <usage_type>test</usage_type>
      <checksum>06C3D0DD</checksum>
    </file>
    <file>
      <filename>extra_files/base-mf2.osm</filename>
      <filetype>osm</filetype>
      <usage_type>test</usage_type>
      <checksum>DB7DCDB9</checksum>
    </file>
    <file>
      <filename>extra_files/base-mf2.xml</filename>
      <filetype>xml</filetype>
      <usage_type>test</usage_type>
      <checksum>514132DF</checksum>
    </file>
    <file>
      <filename>extra_files/base-mf3.osm</filename>
      <filetype>osm</filetype>
      <usage_type>test</usage_type>
      <checksum>2287EA0A</checksum>
    </file>
    <file>
      <filename>extra_files/base-mf3.xml</filename>
      <filetype>xml</filetype>
      <usage_type>test</usage_type>
      <checksum>58565BD4</checksum>
    </file>
    <file>
      <filename>extra_files/base-mf4.osm</filename>
      <filetype>osm</filetype>
      <usage_type>test</usage_type>
      <checksum>1FD50822</checksum>
    </file>
    <file>
      <filename>extra_files/base-mf4.xml</filename>
      <filetype>xml</filetype>
      <usage_type>test</usage_type>
      <checksum>AA8C51D2</checksum>
    </file>
    <file>
      <filename>extra_files/base-sfa.osm</filename>
      <filetype>osm</filetype>
      <usage_type>test</usage_type>
      <checksum>A6099C63</checksum>
    </file>
    <file>
      <filename>extra_files/base-sfa.xml</filename>
      <filetype>xml</filetype>
      <usage_type>test</usage_type>
      <checksum>16ED9F15</checksum>
    </file>
    <file>
      <filename>extra_files/base-sfa2.osm</filename>
      <filetype>osm</filetype>
      <usage_type>test</usage_type>
      <checksum>17F3BC01</checksum>
    </file>
    <file>
      <filename>extra_files/base-sfa2.xml</filename>
      <filetype>xml</filetype>
      <usage_type>test</usage_type>
      <checksum>1B60C132</checksum>
    </file>
    <file>
      <filename>extra_files/base-sfa3.osm</filename>
      <filetype>osm</filetype>
      <usage_type>test</usage_type>
      <checksum>5D8BB17B</checksum>
    </file>
    <file>
      <filename>extra_files/base-sfa3.xml</filename>
      <filetype>xml</filetype>
      <usage_type>test</usage_type>
      <checksum>DD9CD517</checksum>
    </file>
    <file>
      <filename>extra_files/base-sfd-header-no-duplicates.osm</filename>
      <filetype>osm</filetype>
      <usage_type>test</usage_type>
      <checksum>35F5D051</checksum>
    </file>
    <file>
      <filename>extra_files/base-sfd-header-no-duplicates.xml</filename>
      <filetype>xml</filetype>
      <usage_type>test</usage_type>
      <checksum>9E1466E5</checksum>
    </file>
    <file>
      <filename>extra_files/base-sfd-header.osm</filename>
      <filetype>osm</filetype>
      <usage_type>test</usage_type>
      <checksum>1283B671</checksum>
    </file>
    <file>
      <filename>extra_files/base-sfd-header.xml</filename>
      <filetype>xml</filetype>
      <usage_type>test</usage_type>
      <checksum>355420E8</checksum>
    </file>
    <file>
      <filename>extra_files/base-sfd.osm</filename>
      <filetype>osm</filetype>
      <usage_type>test</usage_type>
      <checksum>F8A63E20</checksum>
    </file>
    <file>
      <filename>extra_files/base-sfd.xml</filename>
      <filetype>xml</filetype>
      <usage_type>test</usage_type>
      <checksum>79463062</checksum>
    </file>
    <file>
      <filename>extra_files/base-sfd2.osm</filename>
      <filetype>osm</filetype>
      <usage_type>test</usage_type>
      <checksum>DDAE0474</checksum>
    </file>
    <file>
      <filename>extra_files/base-sfd2.xml</filename>
      <filetype>xml</filetype>
      <usage_type>test</usage_type>
      <checksum>9FC7FBA9</checksum>
    </file>
    <file>
      <filename>extra_files/error-ambient-with-garage.osm</filename>
      <filetype>osm</filetype>
      <usage_type>test</usage_type>
      <checksum>C9140F3F</checksum>
    </file>
    <file>
      <filename>extra_files/error-bills-args-not-all-same-size.osm</filename>
      <filetype>osm</filetype>
      <usage_type>test</usage_type>
      <checksum>292C8058</checksum>
    </file>
    <file>
      <filename>extra_files/error-conditioned-attic-with-one-floor-above-grade.osm</filename>
      <filetype>osm</filetype>
      <usage_type>test</usage_type>
      <checksum>966266EF</checksum>
    </file>
    <file>
      <filename>extra_files/error-cooling-perf-data-not-all-same-size.osm</filename>
      <filetype>osm</filetype>
      <usage_type>test</usage_type>
      <checksum>EAF43F65</checksum>
    </file>
    <file>
      <filename>extra_files/error-cooling-perf-data-not-all-specified.osm</filename>
      <filetype>osm</filetype>
      <usage_type>test</usage_type>
      <checksum>AD6DA0AC</checksum>
    </file>
    <file>
      <filename>extra_files/error-cooling-system-and-heat-pump.osm</filename>
      <filetype>osm</filetype>
      <usage_type>test</usage_type>
      <checksum>370C9DAA</checksum>
    </file>
    <file>
      <filename>extra_files/error-dhw-indirect-without-boiler.osm</filename>
      <filetype>osm</filetype>
      <usage_type>test</usage_type>
      <checksum>72589EA5</checksum>
    </file>
    <file>
      <filename>extra_files/error-different-simulation-control.osm</filename>
      <filetype>osm</filetype>
      <usage_type>test</usage_type>
      <checksum>8BC807F2</checksum>
    </file>
    <file>
      <filename>extra_files/error-different-software-program.osm</filename>
      <filetype>osm</filetype>
      <usage_type>test</usage_type>
      <checksum>27DAD02F</checksum>
    </file>
    <file>
      <filename>extra_files/error-emissions-args-not-all-same-size.osm</filename>
      <filetype>osm</filetype>
      <usage_type>test</usage_type>
      <checksum>3008418E</checksum>
    </file>
    <file>
      <filename>extra_files/error-emissions-args-not-all-specified.osm</filename>
      <filetype>osm</filetype>
      <usage_type>test</usage_type>
      <checksum>F72D8594</checksum>
    </file>
    <file>
      <filename>extra_files/error-emissions-natural-gas-args-not-all-specified.osm</filename>
      <filetype>osm</filetype>
      <usage_type>test</usage_type>
      <checksum>AF69FCC8</checksum>
    </file>
    <file>
      <filename>extra_files/error-garage-too-deep.osm</filename>
      <filetype>osm</filetype>
      <usage_type>test</usage_type>
      <checksum>E3AA6DC1</checksum>
    </file>
    <file>
      <filename>extra_files/error-garage-too-wide.osm</filename>
      <filetype>osm</filetype>
      <usage_type>test</usage_type>
      <checksum>F751C3FB</checksum>
    </file>
    <file>
      <filename>extra_files/error-heating-perf-data-not-all-same-size.osm</filename>
      <filetype>osm</filetype>
      <usage_type>test</usage_type>
      <checksum>546E817A</checksum>
    </file>
    <file>
      <filename>extra_files/error-heating-perf-data-not-all-specified.osm</filename>
      <filetype>osm</filetype>
      <usage_type>test</usage_type>
      <checksum>799D9F8B</checksum>
    </file>
    <file>
      <filename>extra_files/error-heating-system-and-heat-pump.osm</filename>
      <filetype>osm</filetype>
      <usage_type>test</usage_type>
      <checksum>836BCAD6</checksum>
    </file>
    <file>
      <filename>extra_files/error-hip-roof-and-protruding-garage.osm</filename>
      <filetype>osm</filetype>
      <usage_type>test</usage_type>
      <checksum>786FD969</checksum>
    </file>
    <file>
      <filename>extra_files/error-invalid-aspect-ratio.osm</filename>
      <filetype>osm</filetype>
      <usage_type>test</usage_type>
      <checksum>F1303445</checksum>
    </file>
    <file>
      <filename>extra_files/error-invalid-door-area.osm</filename>
      <filetype>osm</filetype>
      <usage_type>test</usage_type>
      <checksum>1B367928</checksum>
    </file>
    <file>
      <filename>extra_files/error-invalid-garage-protrusion.osm</filename>
      <filetype>osm</filetype>
      <usage_type>test</usage_type>
      <checksum>D5136DD5</checksum>
    </file>
    <file>
      <filename>extra_files/error-invalid-window-aspect-ratio.osm</filename>
      <filetype>osm</filetype>
      <usage_type>test</usage_type>
      <checksum>ED91E637</checksum>
    </file>
    <file>
      <filename>extra_files/error-mf-all-adiabatic-walls.osm</filename>
      <filetype>osm</filetype>
      <usage_type>test</usage_type>
      <checksum>C1C85F31</checksum>
    </file>
    <file>
      <filename>extra_files/error-mf-bottom-crawlspace-zero-foundation-height.osm</filename>
      <filetype>osm</filetype>
      <usage_type>test</usage_type>
      <checksum>A3F4AC35</checksum>
    </file>
    <file>
      <filename>extra_files/error-mf-conditioned-attic.osm</filename>
      <filetype>osm</filetype>
      <usage_type>test</usage_type>
      <checksum>599631F4</checksum>
    </file>
    <file>
      <filename>extra_files/error-mf-no-building-num-units.osm</filename>
      <filetype>osm</filetype>
      <usage_type>test</usage_type>
      <checksum>D55CD225</checksum>
    </file>
    <file>
      <filename>extra_files/error-mf-two-stories.osm</filename>
      <filetype>osm</filetype>
      <usage_type>test</usage_type>
      <checksum>0BA0D809</checksum>
    </file>
    <file>
      <filename>extra_files/error-negative-foundation-height.osm</filename>
      <filetype>osm</filetype>
      <usage_type>test</usage_type>
      <checksum>B1E881B6</checksum>
    </file>
    <file>
      <filename>extra_files/error-power-outage-args-not-all-same-size.osm</filename>
      <filetype>osm</filetype>
      <usage_type>test</usage_type>
      <checksum>5F545F50</checksum>
    </file>
    <file>
      <filename>extra_files/error-power-outage-args-not-all-same-size.xml</filename>
      <filetype>xml</filetype>
      <usage_type>test</usage_type>
      <checksum>79463062</checksum>
    </file>
    <file>
      <filename>extra_files/error-power-outage-window-natvent-invalid.osm</filename>
      <filetype>osm</filetype>
      <usage_type>test</usage_type>
      <checksum>DD4F4942</checksum>
    </file>
    <file>
      <filename>extra_files/error-power-outage-window-natvent-invalid.xml</filename>
      <filetype>xml</filetype>
      <usage_type>test</usage_type>
      <checksum>79463062</checksum>
    </file>
    <file>
      <filename>extra_files/error-protruding-garage-under-gable-roof.osm</filename>
      <filetype>osm</filetype>
      <usage_type>test</usage_type>
      <checksum>A9676C06</checksum>
    </file>
    <file>
      <filename>extra_files/error-rim-joist-assembly-r-but-no-height.osm</filename>
      <filetype>osm</filetype>
      <usage_type>test</usage_type>
      <checksum>1E8A00F0</checksum>
    </file>
    <file>
      <filename>extra_files/error-rim-joist-height-but-no-assembly-r.osm</filename>
      <filetype>osm</filetype>
      <usage_type>test</usage_type>
      <checksum>D9FDF329</checksum>
    </file>
    <file>
      <filename>extra_files/error-same-emissions-scenario-name.osm</filename>
      <filetype>osm</filetype>
      <usage_type>test</usage_type>
      <checksum>C7BCFDC3</checksum>
    </file>
    <file>
      <filename>extra_files/error-same-utility-bill-scenario-name.osm</filename>
      <filetype>osm</filetype>
      <usage_type>test</usage_type>
      <checksum>40C17E33</checksum>
    </file>
    <file>
      <filename>extra_files/error-second-heating-system-but-no-primary-heating.osm</filename>
      <filetype>osm</filetype>
      <usage_type>test</usage_type>
      <checksum>34FD9C3C</checksum>
    </file>
    <file>
      <filename>extra_files/error-second-heating-system-ducted-with-ducted-primary-heating.osm</filename>
      <filetype>osm</filetype>
      <usage_type>test</usage_type>
      <checksum>E08E4331</checksum>
    </file>
    <file>
      <filename>extra_files/error-sfa-above-apartment.osm</filename>
      <filetype>osm</filetype>
      <usage_type>test</usage_type>
      <checksum>A06D9FFC</checksum>
    </file>
    <file>
      <filename>extra_files/error-sfa-all-adiabatic-walls.osm</filename>
      <filetype>osm</filetype>
      <usage_type>test</usage_type>
      <checksum>E7CDD2E7</checksum>
    </file>
    <file>
      <filename>extra_files/error-sfa-below-apartment.osm</filename>
      <filetype>osm</filetype>
      <usage_type>test</usage_type>
      <checksum>98EBEDA0</checksum>
    </file>
    <file>
      <filename>extra_files/error-sfa-no-building-num-units.osm</filename>
      <filetype>osm</filetype>
      <usage_type>test</usage_type>
      <checksum>26A5C046</checksum>
    </file>
    <file>
      <filename>extra_files/error-sfa-no-non-adiabatic-walls.osm</filename>
      <filetype>osm</filetype>
      <usage_type>test</usage_type>
      <checksum>9AE4CB98</checksum>
    </file>
    <file>
      <filename>extra_files/error-sfd-adiabatic-walls.osm</filename>
      <filetype>osm</filetype>
      <usage_type>test</usage_type>
      <checksum>624B8D76</checksum>
    </file>
    <file>
      <filename>extra_files/error-sfd-conditioned-basement-zero-foundation-height.osm</filename>
      <filetype>osm</filetype>
      <usage_type>test</usage_type>
      <checksum>2347C454</checksum>
    </file>
    <file>
      <filename>extra_files/error-sfd-with-shared-system.osm</filename>
      <filetype>osm</filetype>
      <usage_type>test</usage_type>
      <checksum>E071E2E9</checksum>
    </file>
    <file>
      <filename>extra_files/error-too-many-floors.osm</filename>
      <filetype>osm</filetype>
      <usage_type>test</usage_type>
      <checksum>1B862FBF</checksum>
    </file>
    <file>
      <filename>extra_files/error-vented-attic-with-zero-floor-insulation.osm</filename>
      <filetype>osm</filetype>
      <usage_type>test</usage_type>
      <checksum>14EB5533</checksum>
    </file>
    <file>
      <filename>extra_files/error-vented-attic-with-zero-floor-insulation.xml</filename>
      <filetype>xml</filetype>
      <usage_type>test</usage_type>
      <checksum>0F1D1B41</checksum>
    </file>
    <file>
      <filename>extra_files/error-zero-number-of-bedrooms.osm</filename>
      <filetype>osm</filetype>
      <usage_type>test</usage_type>
      <checksum>8BCD84F4</checksum>
    </file>
    <file>
      <filename>extra_files/error-zero-number-of-bedrooms.xml</filename>
      <filetype>xml</filetype>
      <usage_type>test</usage_type>
      <checksum>79463062</checksum>
    </file>
    <file>
      <filename>extra_files/extra-auto-duct-locations.osm</filename>
      <filetype>osm</filetype>
      <usage_type>test</usage_type>
      <checksum>AB028CCC</checksum>
    </file>
    <file>
      <filename>extra_files/extra-auto-duct-locations.xml</filename>
      <filetype>xml</filetype>
      <usage_type>test</usage_type>
      <checksum>EA29F43E</checksum>
    </file>
    <file>
      <filename>extra_files/extra-auto.osm</filename>
      <filetype>osm</filetype>
      <usage_type>test</usage_type>
      <checksum>0BC2DA1B</checksum>
    </file>
    <file>
      <filename>extra_files/extra-auto.xml</filename>
      <filetype>xml</filetype>
      <usage_type>test</usage_type>
      <checksum>77841AEF</checksum>
    </file>
    <file>
      <filename>extra_files/extra-battery-attic.osm</filename>
      <filetype>osm</filetype>
      <usage_type>test</usage_type>
      <checksum>088C37D8</checksum>
    </file>
    <file>
      <filename>extra_files/extra-battery-attic.xml</filename>
      <filetype>xml</filetype>
      <usage_type>test</usage_type>
      <checksum>DD0738F5</checksum>
    </file>
    <file>
      <filename>extra_files/extra-battery-crawlspace.osm</filename>
      <filetype>osm</filetype>
      <usage_type>test</usage_type>
      <checksum>0415F02D</checksum>
    </file>
    <file>
      <filename>extra_files/extra-battery-crawlspace.xml</filename>
      <filetype>xml</filetype>
      <usage_type>test</usage_type>
      <checksum>4142CD59</checksum>
    </file>
    <file>
      <filename>extra_files/extra-bills-fossil-fuel-rates.osm</filename>
      <filetype>osm</filetype>
      <usage_type>test</usage_type>
      <checksum>D40E37B7</checksum>
    </file>
    <file>
      <filename>extra_files/extra-bills-fossil-fuel-rates.xml</filename>
      <filetype>xml</filetype>
      <usage_type>test</usage_type>
      <checksum>95896BC4</checksum>
    </file>
    <file>
      <filename>extra_files/extra-detailed-performance-autosize.osm</filename>
      <filetype>osm</filetype>
      <usage_type>test</usage_type>
      <checksum>4E03FFFA</checksum>
    </file>
    <file>
      <filename>extra_files/extra-detailed-performance-autosize.xml</filename>
      <filetype>xml</filetype>
      <usage_type>test</usage_type>
      <checksum>E04B26A0</checksum>
    </file>
    <file>
      <filename>extra_files/extra-dhw-solar-latitude.osm</filename>
      <filetype>osm</filetype>
      <usage_type>test</usage_type>
      <checksum>8A55289A</checksum>
    </file>
    <file>
      <filename>extra_files/extra-dhw-solar-latitude.xml</filename>
      <filetype>xml</filetype>
      <usage_type>test</usage_type>
      <checksum>EA207B40</checksum>
    </file>
    <file>
      <filename>extra_files/extra-ducts-attic.osm</filename>
      <filetype>osm</filetype>
      <usage_type>test</usage_type>
      <checksum>44C5E439</checksum>
    </file>
    <file>
      <filename>extra_files/extra-ducts-attic.xml</filename>
      <filetype>xml</filetype>
      <usage_type>test</usage_type>
      <checksum>79463062</checksum>
    </file>
    <file>
      <filename>extra_files/extra-ducts-crawlspace.osm</filename>
      <filetype>osm</filetype>
      <usage_type>test</usage_type>
      <checksum>FCF04EF9</checksum>
    </file>
    <file>
      <filename>extra_files/extra-ducts-crawlspace.xml</filename>
      <filetype>xml</filetype>
      <usage_type>test</usage_type>
      <checksum>02116127</checksum>
    </file>
    <file>
      <filename>extra_files/extra-emissions-fossil-fuel-factors.osm</filename>
      <filetype>osm</filetype>
      <usage_type>test</usage_type>
      <checksum>01793C57</checksum>
    </file>
    <file>
      <filename>extra_files/extra-emissions-fossil-fuel-factors.xml</filename>
      <filetype>xml</filetype>
      <usage_type>test</usage_type>
      <checksum>324880C2</checksum>
    </file>
    <file>
      <filename>extra_files/extra-enclosure-atticroof-conditioned-eaves-gable.osm</filename>
      <filetype>osm</filetype>
      <usage_type>test</usage_type>
      <checksum>BCE239F6</checksum>
    </file>
    <file>
      <filename>extra_files/extra-enclosure-atticroof-conditioned-eaves-gable.xml</filename>
      <filetype>xml</filetype>
      <usage_type>test</usage_type>
      <checksum>4161FBBF</checksum>
    </file>
    <file>
      <filename>extra_files/extra-enclosure-atticroof-conditioned-eaves-hip.osm</filename>
      <filetype>osm</filetype>
      <usage_type>test</usage_type>
      <checksum>C2CBA0D6</checksum>
    </file>
    <file>
      <filename>extra_files/extra-enclosure-atticroof-conditioned-eaves-hip.xml</filename>
      <filetype>xml</filetype>
      <usage_type>test</usage_type>
      <checksum>D61DB852</checksum>
    </file>
    <file>
      <filename>extra_files/extra-enclosure-garage-atticroof-conditioned.osm</filename>
      <filetype>osm</filetype>
      <usage_type>test</usage_type>
      <checksum>3F5B3D14</checksum>
    </file>
    <file>
      <filename>extra_files/extra-enclosure-garage-atticroof-conditioned.xml</filename>
      <filetype>xml</filetype>
      <usage_type>test</usage_type>
      <checksum>B282E5EF</checksum>
    </file>
    <file>
      <filename>extra_files/extra-enclosure-garage-partially-protruded.osm</filename>
      <filetype>osm</filetype>
      <usage_type>test</usage_type>
      <checksum>75D27A3A</checksum>
    </file>
    <file>
      <filename>extra_files/extra-enclosure-garage-partially-protruded.xml</filename>
      <filetype>xml</filetype>
      <usage_type>test</usage_type>
      <checksum>8CA7EAF8</checksum>
    </file>
    <file>
      <filename>extra_files/extra-enclosure-windows-shading.osm</filename>
      <filetype>osm</filetype>
      <usage_type>test</usage_type>
      <checksum>87745B4A</checksum>
    </file>
    <file>
      <filename>extra_files/extra-enclosure-windows-shading.xml</filename>
      <filetype>xml</filetype>
      <usage_type>test</usage_type>
      <checksum>2806BB3A</checksum>
    </file>
    <file>
      <filename>extra_files/extra-gas-hot-tub-heater-with-zero-kwh.osm</filename>
      <filetype>osm</filetype>
      <usage_type>test</usage_type>
      <checksum>8B479F60</checksum>
    </file>
    <file>
      <filename>extra_files/extra-gas-hot-tub-heater-with-zero-kwh.xml</filename>
      <filetype>xml</filetype>
      <usage_type>test</usage_type>
      <checksum>D4691CA6</checksum>
    </file>
    <file>
      <filename>extra_files/extra-gas-pool-heater-with-zero-kwh.osm</filename>
      <filetype>osm</filetype>
      <usage_type>test</usage_type>
      <checksum>434887FE</checksum>
    </file>
    <file>
      <filename>extra_files/extra-gas-pool-heater-with-zero-kwh.xml</filename>
      <filetype>xml</filetype>
      <usage_type>test</usage_type>
      <checksum>CE05CF47</checksum>
    </file>
    <file>
      <filename>extra_files/extra-iecc-zone-different-than-epw.osm</filename>
      <filetype>osm</filetype>
      <usage_type>test</usage_type>
      <checksum>98FFD016</checksum>
    </file>
    <file>
      <filename>extra_files/extra-iecc-zone-different-than-epw.xml</filename>
      <filetype>xml</filetype>
      <usage_type>test</usage_type>
      <checksum>8960E64E</checksum>
    </file>
    <file>
      <filename>extra_files/extra-mf-ambient.osm</filename>
      <filetype>osm</filetype>
      <usage_type>test</usage_type>
      <checksum>1280625F</checksum>
    </file>
    <file>
      <filename>extra_files/extra-mf-ambient.xml</filename>
      <filetype>xml</filetype>
      <usage_type>test</usage_type>
      <checksum>244EDA9F</checksum>
    </file>
    <file>
      <filename>extra_files/extra-mf-atticroof-flat.osm</filename>
      <filetype>osm</filetype>
      <usage_type>test</usage_type>
      <checksum>A35FB70F</checksum>
    </file>
    <file>
      <filename>extra_files/extra-mf-atticroof-flat.xml</filename>
      <filetype>xml</filetype>
      <usage_type>test</usage_type>
      <checksum>142AF289</checksum>
    </file>
    <file>
      <filename>extra_files/extra-mf-atticroof-vented.osm</filename>
      <filetype>osm</filetype>
      <usage_type>test</usage_type>
      <checksum>9BE41841</checksum>
    </file>
    <file>
      <filename>extra_files/extra-mf-atticroof-vented.xml</filename>
      <filetype>xml</filetype>
      <usage_type>test</usage_type>
      <checksum>B65F099A</checksum>
    </file>
    <file>
      <filename>extra_files/extra-mf-eaves.osm</filename>
      <filetype>osm</filetype>
      <usage_type>test</usage_type>
      <checksum>6B036032</checksum>
    </file>
    <file>
      <filename>extra_files/extra-mf-eaves.xml</filename>
      <filetype>xml</filetype>
      <usage_type>test</usage_type>
      <checksum>307BD5D9</checksum>
    </file>
    <file>
      <filename>extra_files/extra-mf-exterior-corridor.osm</filename>
      <filetype>osm</filetype>
      <usage_type>test</usage_type>
      <checksum>7B3BC969</checksum>
    </file>
    <file>
      <filename>extra_files/extra-mf-exterior-corridor.xml</filename>
      <filetype>xml</filetype>
      <usage_type>test</usage_type>
      <checksum>54B0871B</checksum>
    </file>
    <file>
      <filename>extra_files/extra-mf-rear-units.osm</filename>
      <filetype>osm</filetype>
      <usage_type>test</usage_type>
      <checksum>E2DBB49A</checksum>
    </file>
    <file>
      <filename>extra_files/extra-mf-rear-units.xml</filename>
      <filetype>xml</filetype>
      <usage_type>test</usage_type>
      <checksum>54B0871B</checksum>
    </file>
    <file>
      <filename>extra_files/extra-mf-slab-left-bottom-rear-units.osm</filename>
      <filetype>osm</filetype>
      <usage_type>test</usage_type>
      <checksum>72933F9D</checksum>
    </file>
    <file>
      <filename>extra_files/extra-mf-slab-left-bottom-rear-units.xml</filename>
      <filetype>xml</filetype>
      <usage_type>test</usage_type>
      <checksum>906D3E8A</checksum>
    </file>
    <file>
      <filename>extra_files/extra-mf-slab-left-bottom.osm</filename>
      <filetype>osm</filetype>
      <usage_type>test</usage_type>
      <checksum>4D4BB231</checksum>
    </file>
    <file>
      <filename>extra_files/extra-mf-slab-left-bottom.xml</filename>
      <filetype>xml</filetype>
      <usage_type>test</usage_type>
      <checksum>6A4FA26C</checksum>
    </file>
    <file>
      <filename>extra_files/extra-mf-slab-left-middle-rear-units.osm</filename>
      <filetype>osm</filetype>
      <usage_type>test</usage_type>
      <checksum>99F86D7D</checksum>
    </file>
    <file>
      <filename>extra_files/extra-mf-slab-left-middle-rear-units.xml</filename>
      <filetype>xml</filetype>
      <usage_type>test</usage_type>
      <checksum>44ADC39F</checksum>
    </file>
    <file>
      <filename>extra_files/extra-mf-slab-left-middle.osm</filename>
      <filetype>osm</filetype>
      <usage_type>test</usage_type>
      <checksum>BDCFD4F0</checksum>
    </file>
    <file>
      <filename>extra_files/extra-mf-slab-left-middle.xml</filename>
      <filetype>xml</filetype>
      <usage_type>test</usage_type>
      <checksum>54B0871B</checksum>
    </file>
    <file>
      <filename>extra_files/extra-mf-slab-left-top-rear-units.osm</filename>
      <filetype>osm</filetype>
      <usage_type>test</usage_type>
      <checksum>75019896</checksum>
    </file>
    <file>
      <filename>extra_files/extra-mf-slab-left-top-rear-units.xml</filename>
      <filetype>xml</filetype>
      <usage_type>test</usage_type>
      <checksum>44ADC39F</checksum>
    </file>
    <file>
      <filename>extra_files/extra-mf-slab-left-top.osm</filename>
      <filetype>osm</filetype>
      <usage_type>test</usage_type>
      <checksum>64F02C66</checksum>
    </file>
    <file>
      <filename>extra_files/extra-mf-slab-left-top.xml</filename>
      <filetype>xml</filetype>
      <usage_type>test</usage_type>
      <checksum>54B0871B</checksum>
    </file>
    <file>
      <filename>extra_files/extra-mf-slab-middle-bottom-rear-units.osm</filename>
      <filetype>osm</filetype>
      <usage_type>test</usage_type>
      <checksum>975AA5A3</checksum>
    </file>
    <file>
      <filename>extra_files/extra-mf-slab-middle-bottom-rear-units.xml</filename>
      <filetype>xml</filetype>
      <usage_type>test</usage_type>
      <checksum>C34015E9</checksum>
    </file>
    <file>
      <filename>extra_files/extra-mf-slab-middle-bottom.osm</filename>
      <filetype>osm</filetype>
      <usage_type>test</usage_type>
      <checksum>AB44FC81</checksum>
    </file>
    <file>
      <filename>extra_files/extra-mf-slab-middle-bottom.xml</filename>
      <filetype>xml</filetype>
      <usage_type>test</usage_type>
      <checksum>34BD0BC5</checksum>
    </file>
    <file>
      <filename>extra_files/extra-mf-slab-middle-middle-rear-units.osm</filename>
      <filetype>osm</filetype>
      <usage_type>test</usage_type>
      <checksum>3E1D7EED</checksum>
    </file>
    <file>
      <filename>extra_files/extra-mf-slab-middle-middle-rear-units.xml</filename>
      <filetype>xml</filetype>
      <usage_type>test</usage_type>
      <checksum>0A96F205</checksum>
    </file>
    <file>
      <filename>extra_files/extra-mf-slab-middle-middle.osm</filename>
      <filetype>osm</filetype>
      <usage_type>test</usage_type>
      <checksum>75B64FE5</checksum>
    </file>
    <file>
      <filename>extra_files/extra-mf-slab-middle-middle.xml</filename>
      <filetype>xml</filetype>
      <usage_type>test</usage_type>
      <checksum>57B8E5E7</checksum>
    </file>
    <file>
      <filename>extra_files/extra-mf-slab-middle-top-rear-units.osm</filename>
      <filetype>osm</filetype>
      <usage_type>test</usage_type>
      <checksum>001F7780</checksum>
    </file>
    <file>
      <filename>extra_files/extra-mf-slab-middle-top-rear-units.xml</filename>
      <filetype>xml</filetype>
      <usage_type>test</usage_type>
      <checksum>0A96F205</checksum>
    </file>
    <file>
      <filename>extra_files/extra-mf-slab-middle-top.osm</filename>
      <filetype>osm</filetype>
      <usage_type>test</usage_type>
      <checksum>ADAAE0FD</checksum>
    </file>
    <file>
      <filename>extra_files/extra-mf-slab-middle-top.xml</filename>
      <filetype>xml</filetype>
      <usage_type>test</usage_type>
      <checksum>57B8E5E7</checksum>
    </file>
    <file>
      <filename>extra_files/extra-mf-slab-rear-units.osm</filename>
      <filetype>osm</filetype>
      <usage_type>test</usage_type>
      <checksum>91FCC0E8</checksum>
    </file>
    <file>
      <filename>extra_files/extra-mf-slab-rear-units.xml</filename>
      <filetype>xml</filetype>
      <usage_type>test</usage_type>
      <checksum>906D3E8A</checksum>
    </file>
    <file>
      <filename>extra_files/extra-mf-slab-right-bottom-rear-units.osm</filename>
      <filetype>osm</filetype>
      <usage_type>test</usage_type>
      <checksum>2851C35C</checksum>
    </file>
    <file>
      <filename>extra_files/extra-mf-slab-right-bottom-rear-units.xml</filename>
      <filetype>xml</filetype>
      <usage_type>test</usage_type>
      <checksum>C34015E9</checksum>
    </file>
    <file>
      <filename>extra_files/extra-mf-slab-right-bottom.osm</filename>
      <filetype>osm</filetype>
      <usage_type>test</usage_type>
      <checksum>3AE00525</checksum>
    </file>
    <file>
      <filename>extra_files/extra-mf-slab-right-bottom.xml</filename>
      <filetype>xml</filetype>
      <usage_type>test</usage_type>
      <checksum>34BD0BC5</checksum>
    </file>
    <file>
      <filename>extra_files/extra-mf-slab-right-middle-rear-units.osm</filename>
      <filetype>osm</filetype>
      <usage_type>test</usage_type>
      <checksum>E21036E5</checksum>
    </file>
    <file>
      <filename>extra_files/extra-mf-slab-right-middle-rear-units.xml</filename>
      <filetype>xml</filetype>
      <usage_type>test</usage_type>
      <checksum>0A96F205</checksum>
    </file>
    <file>
      <filename>extra_files/extra-mf-slab-right-middle.osm</filename>
      <filetype>osm</filetype>
      <usage_type>test</usage_type>
      <checksum>9A414CC5</checksum>
    </file>
    <file>
      <filename>extra_files/extra-mf-slab-right-middle.xml</filename>
      <filetype>xml</filetype>
      <usage_type>test</usage_type>
      <checksum>57B8E5E7</checksum>
    </file>
    <file>
      <filename>extra_files/extra-mf-slab-right-top-rear-units.osm</filename>
      <filetype>osm</filetype>
      <usage_type>test</usage_type>
      <checksum>1EA6F3B9</checksum>
    </file>
    <file>
      <filename>extra_files/extra-mf-slab-right-top-rear-units.xml</filename>
      <filetype>xml</filetype>
      <usage_type>test</usage_type>
      <checksum>0A96F205</checksum>
    </file>
    <file>
      <filename>extra_files/extra-mf-slab-right-top.osm</filename>
      <filetype>osm</filetype>
      <usage_type>test</usage_type>
      <checksum>594A0282</checksum>
    </file>
    <file>
      <filename>extra_files/extra-mf-slab-right-top.xml</filename>
      <filetype>xml</filetype>
      <usage_type>test</usage_type>
      <checksum>57B8E5E7</checksum>
    </file>
    <file>
      <filename>extra_files/extra-mf-slab.osm</filename>
      <filetype>osm</filetype>
      <usage_type>test</usage_type>
      <checksum>097ACF17</checksum>
    </file>
    <file>
      <filename>extra_files/extra-mf-slab.xml</filename>
      <filetype>xml</filetype>
      <usage_type>test</usage_type>
      <checksum>6A4FA26C</checksum>
    </file>
    <file>
      <filename>extra_files/extra-mf-unvented-crawlspace-left-bottom-rear-units.osm</filename>
      <filetype>osm</filetype>
      <usage_type>test</usage_type>
      <checksum>310308FC</checksum>
    </file>
    <file>
      <filename>extra_files/extra-mf-unvented-crawlspace-left-bottom-rear-units.xml</filename>
      <filetype>xml</filetype>
      <usage_type>test</usage_type>
      <checksum>74DA304F</checksum>
    </file>
    <file>
      <filename>extra_files/extra-mf-unvented-crawlspace-left-bottom.osm</filename>
      <filetype>osm</filetype>
      <usage_type>test</usage_type>
      <checksum>396F33F6</checksum>
    </file>
    <file>
      <filename>extra_files/extra-mf-unvented-crawlspace-left-bottom.xml</filename>
      <filetype>xml</filetype>
      <usage_type>test</usage_type>
      <checksum>8A2A0E47</checksum>
    </file>
    <file>
      <filename>extra_files/extra-mf-unvented-crawlspace-left-middle-rear-units.osm</filename>
      <filetype>osm</filetype>
      <usage_type>test</usage_type>
      <checksum>0BD4691F</checksum>
    </file>
    <file>
      <filename>extra_files/extra-mf-unvented-crawlspace-left-middle-rear-units.xml</filename>
      <filetype>xml</filetype>
      <usage_type>test</usage_type>
      <checksum>44ADC39F</checksum>
    </file>
    <file>
      <filename>extra_files/extra-mf-unvented-crawlspace-left-middle.osm</filename>
      <filetype>osm</filetype>
      <usage_type>test</usage_type>
      <checksum>1313EF5E</checksum>
    </file>
    <file>
      <filename>extra_files/extra-mf-unvented-crawlspace-left-middle.xml</filename>
      <filetype>xml</filetype>
      <usage_type>test</usage_type>
      <checksum>54B0871B</checksum>
    </file>
    <file>
      <filename>extra_files/extra-mf-unvented-crawlspace-left-top-rear-units.osm</filename>
      <filetype>osm</filetype>
      <usage_type>test</usage_type>
      <checksum>B7A709DA</checksum>
    </file>
    <file>
      <filename>extra_files/extra-mf-unvented-crawlspace-left-top-rear-units.xml</filename>
      <filetype>xml</filetype>
      <usage_type>test</usage_type>
      <checksum>44ADC39F</checksum>
    </file>
    <file>
      <filename>extra_files/extra-mf-unvented-crawlspace-left-top.osm</filename>
      <filetype>osm</filetype>
      <usage_type>test</usage_type>
      <checksum>23CFB1BF</checksum>
    </file>
    <file>
      <filename>extra_files/extra-mf-unvented-crawlspace-left-top.xml</filename>
      <filetype>xml</filetype>
      <usage_type>test</usage_type>
      <checksum>54B0871B</checksum>
    </file>
    <file>
      <filename>extra_files/extra-mf-unvented-crawlspace-middle-bottom-rear-units.osm</filename>
      <filetype>osm</filetype>
      <usage_type>test</usage_type>
      <checksum>4CE5E971</checksum>
    </file>
    <file>
      <filename>extra_files/extra-mf-unvented-crawlspace-middle-bottom-rear-units.xml</filename>
      <filetype>xml</filetype>
      <usage_type>test</usage_type>
      <checksum>943B631F</checksum>
    </file>
    <file>
      <filename>extra_files/extra-mf-unvented-crawlspace-middle-bottom.osm</filename>
      <filetype>osm</filetype>
      <usage_type>test</usage_type>
      <checksum>4D60862E</checksum>
    </file>
    <file>
      <filename>extra_files/extra-mf-unvented-crawlspace-middle-bottom.xml</filename>
      <filetype>xml</filetype>
      <usage_type>test</usage_type>
      <checksum>E53FBE2E</checksum>
    </file>
    <file>
      <filename>extra_files/extra-mf-unvented-crawlspace-middle-middle-rear-units.osm</filename>
      <filetype>osm</filetype>
      <usage_type>test</usage_type>
      <checksum>7C18642A</checksum>
    </file>
    <file>
      <filename>extra_files/extra-mf-unvented-crawlspace-middle-middle-rear-units.xml</filename>
      <filetype>xml</filetype>
      <usage_type>test</usage_type>
      <checksum>0A96F205</checksum>
    </file>
    <file>
      <filename>extra_files/extra-mf-unvented-crawlspace-middle-middle.osm</filename>
      <filetype>osm</filetype>
      <usage_type>test</usage_type>
      <checksum>952F6549</checksum>
    </file>
    <file>
      <filename>extra_files/extra-mf-unvented-crawlspace-middle-middle.xml</filename>
      <filetype>xml</filetype>
      <usage_type>test</usage_type>
      <checksum>57B8E5E7</checksum>
    </file>
    <file>
      <filename>extra_files/extra-mf-unvented-crawlspace-middle-top-rear-units.osm</filename>
      <filetype>osm</filetype>
      <usage_type>test</usage_type>
      <checksum>20E27916</checksum>
    </file>
    <file>
      <filename>extra_files/extra-mf-unvented-crawlspace-middle-top-rear-units.xml</filename>
      <filetype>xml</filetype>
      <usage_type>test</usage_type>
      <checksum>0A96F205</checksum>
    </file>
    <file>
      <filename>extra_files/extra-mf-unvented-crawlspace-middle-top.osm</filename>
      <filetype>osm</filetype>
      <usage_type>test</usage_type>
      <checksum>C2E99B03</checksum>
    </file>
    <file>
      <filename>extra_files/extra-mf-unvented-crawlspace-middle-top.xml</filename>
      <filetype>xml</filetype>
      <usage_type>test</usage_type>
      <checksum>57B8E5E7</checksum>
    </file>
    <file>
      <filename>extra_files/extra-mf-unvented-crawlspace-rear-units.osm</filename>
      <filetype>osm</filetype>
      <usage_type>test</usage_type>
      <checksum>C537F8FB</checksum>
    </file>
    <file>
      <filename>extra_files/extra-mf-unvented-crawlspace-rear-units.xml</filename>
      <filetype>xml</filetype>
      <usage_type>test</usage_type>
      <checksum>74DA304F</checksum>
    </file>
    <file>
      <filename>extra_files/extra-mf-unvented-crawlspace-right-bottom-rear-units.osm</filename>
      <filetype>osm</filetype>
      <usage_type>test</usage_type>
      <checksum>C58E94C1</checksum>
    </file>
    <file>
      <filename>extra_files/extra-mf-unvented-crawlspace-right-bottom-rear-units.xml</filename>
      <filetype>xml</filetype>
      <usage_type>test</usage_type>
      <checksum>943B631F</checksum>
    </file>
    <file>
      <filename>extra_files/extra-mf-unvented-crawlspace-right-bottom.osm</filename>
      <filetype>osm</filetype>
      <usage_type>test</usage_type>
      <checksum>E89DD8BD</checksum>
    </file>
    <file>
      <filename>extra_files/extra-mf-unvented-crawlspace-right-bottom.xml</filename>
      <filetype>xml</filetype>
      <usage_type>test</usage_type>
      <checksum>E53FBE2E</checksum>
    </file>
    <file>
      <filename>extra_files/extra-mf-unvented-crawlspace-right-middle-rear-units.osm</filename>
      <filetype>osm</filetype>
      <usage_type>test</usage_type>
      <checksum>85E227C6</checksum>
    </file>
    <file>
      <filename>extra_files/extra-mf-unvented-crawlspace-right-middle-rear-units.xml</filename>
      <filetype>xml</filetype>
      <usage_type>test</usage_type>
      <checksum>0A96F205</checksum>
    </file>
    <file>
      <filename>extra_files/extra-mf-unvented-crawlspace-right-middle.osm</filename>
      <filetype>osm</filetype>
      <usage_type>test</usage_type>
      <checksum>FF85D0F5</checksum>
    </file>
    <file>
      <filename>extra_files/extra-mf-unvented-crawlspace-right-middle.xml</filename>
      <filetype>xml</filetype>
      <usage_type>test</usage_type>
      <checksum>57B8E5E7</checksum>
    </file>
    <file>
      <filename>extra_files/extra-mf-unvented-crawlspace-right-top-rear-units.osm</filename>
      <filetype>osm</filetype>
      <usage_type>test</usage_type>
      <checksum>F422DC0D</checksum>
    </file>
    <file>
      <filename>extra_files/extra-mf-unvented-crawlspace-right-top-rear-units.xml</filename>
      <filetype>xml</filetype>
      <usage_type>test</usage_type>
      <checksum>0A96F205</checksum>
    </file>
    <file>
      <filename>extra_files/extra-mf-unvented-crawlspace-right-top.osm</filename>
      <filetype>osm</filetype>
      <usage_type>test</usage_type>
      <checksum>8C7A44A0</checksum>
    </file>
    <file>
      <filename>extra_files/extra-mf-unvented-crawlspace-right-top.xml</filename>
      <filetype>xml</filetype>
      <usage_type>test</usage_type>
      <checksum>57B8E5E7</checksum>
    </file>
    <file>
      <filename>extra_files/extra-mf-unvented-crawlspace.osm</filename>
      <filetype>osm</filetype>
      <usage_type>test</usage_type>
      <checksum>8CBE98C9</checksum>
    </file>
    <file>
      <filename>extra_files/extra-mf-unvented-crawlspace.xml</filename>
      <filetype>xml</filetype>
      <usage_type>test</usage_type>
      <checksum>8A2A0E47</checksum>
    </file>
    <file>
      <filename>extra_files/extra-mf-vented-crawlspace-left-bottom-rear-units.osm</filename>
      <filetype>osm</filetype>
      <usage_type>test</usage_type>
      <checksum>1E9ACD35</checksum>
    </file>
    <file>
      <filename>extra_files/extra-mf-vented-crawlspace-left-bottom-rear-units.xml</filename>
      <filetype>xml</filetype>
      <usage_type>test</usage_type>
      <checksum>11B7DCF4</checksum>
    </file>
    <file>
      <filename>extra_files/extra-mf-vented-crawlspace-left-bottom.osm</filename>
      <filetype>osm</filetype>
      <usage_type>test</usage_type>
      <checksum>DD08A25F</checksum>
    </file>
    <file>
      <filename>extra_files/extra-mf-vented-crawlspace-left-bottom.xml</filename>
      <filetype>xml</filetype>
      <usage_type>test</usage_type>
      <checksum>0559FCF5</checksum>
    </file>
    <file>
      <filename>extra_files/extra-mf-vented-crawlspace-left-middle-rear-units.osm</filename>
      <filetype>osm</filetype>
      <usage_type>test</usage_type>
      <checksum>CBA62AEA</checksum>
    </file>
    <file>
      <filename>extra_files/extra-mf-vented-crawlspace-left-middle-rear-units.xml</filename>
      <filetype>xml</filetype>
      <usage_type>test</usage_type>
      <checksum>44ADC39F</checksum>
    </file>
    <file>
      <filename>extra_files/extra-mf-vented-crawlspace-left-middle.osm</filename>
      <filetype>osm</filetype>
      <usage_type>test</usage_type>
      <checksum>CDE0E275</checksum>
    </file>
    <file>
      <filename>extra_files/extra-mf-vented-crawlspace-left-middle.xml</filename>
      <filetype>xml</filetype>
      <usage_type>test</usage_type>
      <checksum>54B0871B</checksum>
    </file>
    <file>
      <filename>extra_files/extra-mf-vented-crawlspace-left-top-rear-units.osm</filename>
      <filetype>osm</filetype>
      <usage_type>test</usage_type>
      <checksum>1CA40713</checksum>
    </file>
    <file>
      <filename>extra_files/extra-mf-vented-crawlspace-left-top-rear-units.xml</filename>
      <filetype>xml</filetype>
      <usage_type>test</usage_type>
      <checksum>44ADC39F</checksum>
    </file>
    <file>
      <filename>extra_files/extra-mf-vented-crawlspace-left-top.osm</filename>
      <filetype>osm</filetype>
      <usage_type>test</usage_type>
      <checksum>9EAB7FCE</checksum>
    </file>
    <file>
      <filename>extra_files/extra-mf-vented-crawlspace-left-top.xml</filename>
      <filetype>xml</filetype>
      <usage_type>test</usage_type>
      <checksum>54B0871B</checksum>
    </file>
    <file>
      <filename>extra_files/extra-mf-vented-crawlspace-middle-bottom-rear-units.osm</filename>
      <filetype>osm</filetype>
      <usage_type>test</usage_type>
      <checksum>92D49C67</checksum>
    </file>
    <file>
      <filename>extra_files/extra-mf-vented-crawlspace-middle-bottom-rear-units.xml</filename>
      <filetype>xml</filetype>
      <usage_type>test</usage_type>
      <checksum>0A5C23BC</checksum>
    </file>
    <file>
      <filename>extra_files/extra-mf-vented-crawlspace-middle-bottom.osm</filename>
      <filetype>osm</filetype>
      <usage_type>test</usage_type>
      <checksum>84FAD47A</checksum>
    </file>
    <file>
      <filename>extra_files/extra-mf-vented-crawlspace-middle-bottom.xml</filename>
      <filetype>xml</filetype>
      <usage_type>test</usage_type>
      <checksum>F1C8EB7A</checksum>
    </file>
    <file>
      <filename>extra_files/extra-mf-vented-crawlspace-middle-middle-rear-units.osm</filename>
      <filetype>osm</filetype>
      <usage_type>test</usage_type>
      <checksum>ECED6F04</checksum>
    </file>
    <file>
      <filename>extra_files/extra-mf-vented-crawlspace-middle-middle-rear-units.xml</filename>
      <filetype>xml</filetype>
      <usage_type>test</usage_type>
      <checksum>0A96F205</checksum>
    </file>
    <file>
      <filename>extra_files/extra-mf-vented-crawlspace-middle-middle.osm</filename>
      <filetype>osm</filetype>
      <usage_type>test</usage_type>
      <checksum>E1E17B1F</checksum>
    </file>
    <file>
      <filename>extra_files/extra-mf-vented-crawlspace-middle-middle.xml</filename>
      <filetype>xml</filetype>
      <usage_type>test</usage_type>
      <checksum>57B8E5E7</checksum>
    </file>
    <file>
      <filename>extra_files/extra-mf-vented-crawlspace-middle-top-rear-units.osm</filename>
      <filetype>osm</filetype>
      <usage_type>test</usage_type>
      <checksum>C6C8B0FB</checksum>
    </file>
    <file>
      <filename>extra_files/extra-mf-vented-crawlspace-middle-top-rear-units.xml</filename>
      <filetype>xml</filetype>
      <usage_type>test</usage_type>
      <checksum>0A96F205</checksum>
    </file>
    <file>
      <filename>extra_files/extra-mf-vented-crawlspace-middle-top.osm</filename>
      <filetype>osm</filetype>
      <usage_type>test</usage_type>
      <checksum>183FCFE1</checksum>
    </file>
    <file>
      <filename>extra_files/extra-mf-vented-crawlspace-middle-top.xml</filename>
      <filetype>xml</filetype>
      <usage_type>test</usage_type>
      <checksum>57B8E5E7</checksum>
    </file>
    <file>
      <filename>extra_files/extra-mf-vented-crawlspace-rear-units.osm</filename>
      <filetype>osm</filetype>
      <usage_type>test</usage_type>
      <checksum>4FA59DFD</checksum>
    </file>
    <file>
      <filename>extra_files/extra-mf-vented-crawlspace-rear-units.xml</filename>
      <filetype>xml</filetype>
      <usage_type>test</usage_type>
      <checksum>11B7DCF4</checksum>
    </file>
    <file>
      <filename>extra_files/extra-mf-vented-crawlspace-right-bottom-rear-units.osm</filename>
      <filetype>osm</filetype>
      <usage_type>test</usage_type>
      <checksum>EFCDEF94</checksum>
    </file>
    <file>
      <filename>extra_files/extra-mf-vented-crawlspace-right-bottom-rear-units.xml</filename>
      <filetype>xml</filetype>
      <usage_type>test</usage_type>
      <checksum>0A5C23BC</checksum>
    </file>
    <file>
      <filename>extra_files/extra-mf-vented-crawlspace-right-bottom.osm</filename>
      <filetype>osm</filetype>
      <usage_type>test</usage_type>
      <checksum>6C5BC030</checksum>
    </file>
    <file>
      <filename>extra_files/extra-mf-vented-crawlspace-right-bottom.xml</filename>
      <filetype>xml</filetype>
      <usage_type>test</usage_type>
      <checksum>F1C8EB7A</checksum>
    </file>
    <file>
      <filename>extra_files/extra-mf-vented-crawlspace-right-middle-rear-units.osm</filename>
      <filetype>osm</filetype>
      <usage_type>test</usage_type>
      <checksum>3E95A22D</checksum>
    </file>
    <file>
      <filename>extra_files/extra-mf-vented-crawlspace-right-middle-rear-units.xml</filename>
      <filetype>xml</filetype>
      <usage_type>test</usage_type>
      <checksum>0A96F205</checksum>
    </file>
    <file>
      <filename>extra_files/extra-mf-vented-crawlspace-right-middle.osm</filename>
      <filetype>osm</filetype>
      <usage_type>test</usage_type>
      <checksum>7E0776F9</checksum>
    </file>
    <file>
      <filename>extra_files/extra-mf-vented-crawlspace-right-middle.xml</filename>
      <filetype>xml</filetype>
      <usage_type>test</usage_type>
      <checksum>57B8E5E7</checksum>
    </file>
    <file>
      <filename>extra_files/extra-mf-vented-crawlspace-right-top-rear-units.osm</filename>
      <filetype>osm</filetype>
      <usage_type>test</usage_type>
      <checksum>E2A8C068</checksum>
    </file>
    <file>
      <filename>extra_files/extra-mf-vented-crawlspace-right-top-rear-units.xml</filename>
      <filetype>xml</filetype>
      <usage_type>test</usage_type>
      <checksum>0A96F205</checksum>
    </file>
    <file>
      <filename>extra_files/extra-mf-vented-crawlspace-right-top.osm</filename>
      <filetype>osm</filetype>
      <usage_type>test</usage_type>
      <checksum>C04CCEB7</checksum>
    </file>
    <file>
      <filename>extra_files/extra-mf-vented-crawlspace-right-top.xml</filename>
      <filetype>xml</filetype>
      <usage_type>test</usage_type>
      <checksum>57B8E5E7</checksum>
    </file>
    <file>
      <filename>extra_files/extra-mf-vented-crawlspace.osm</filename>
      <filetype>osm</filetype>
      <usage_type>test</usage_type>
      <checksum>84084F71</checksum>
    </file>
    <file>
      <filename>extra_files/extra-mf-vented-crawlspace.xml</filename>
      <filetype>xml</filetype>
      <usage_type>test</usage_type>
      <checksum>0559FCF5</checksum>
    </file>
    <file>
      <filename>extra_files/extra-no-rim-joists.osm</filename>
      <filetype>osm</filetype>
      <usage_type>test</usage_type>
      <checksum>A93FA653</checksum>
    </file>
    <file>
      <filename>extra_files/extra-no-rim-joists.xml</filename>
      <filetype>xml</filetype>
      <usage_type>test</usage_type>
      <checksum>292101A1</checksum>
    </file>
    <file>
      <filename>extra_files/extra-power-outage-periods.osm</filename>
      <filetype>osm</filetype>
      <usage_type>test</usage_type>
      <checksum>CB27C1D9</checksum>
    </file>
    <file>
      <filename>extra_files/extra-power-outage-periods.xml</filename>
      <filetype>xml</filetype>
      <usage_type>test</usage_type>
      <checksum>A3C043BA</checksum>
    </file>
    <file>
      <filename>extra_files/extra-pv-roofpitch.osm</filename>
      <filetype>osm</filetype>
      <usage_type>test</usage_type>
      <checksum>E12C8B5E</checksum>
    </file>
    <file>
      <filename>extra_files/extra-pv-roofpitch.xml</filename>
      <filetype>xml</filetype>
      <usage_type>test</usage_type>
      <checksum>79463062</checksum>
    </file>
    <file>
      <filename>extra_files/extra-seasons-building-america.osm</filename>
      <filetype>osm</filetype>
      <usage_type>test</usage_type>
      <checksum>A14BAC3F</checksum>
    </file>
    <file>
      <filename>extra_files/extra-seasons-building-america.xml</filename>
      <filetype>xml</filetype>
      <usage_type>test</usage_type>
      <checksum>003CF7C7</checksum>
    </file>
    <file>
      <filename>extra_files/extra-second-heating-system-boiler-to-heat-pump.osm</filename>
      <filetype>osm</filetype>
      <usage_type>test</usage_type>
      <checksum>65443137</checksum>
    </file>
    <file>
      <filename>extra_files/extra-second-heating-system-boiler-to-heat-pump.xml</filename>
      <filetype>xml</filetype>
      <usage_type>test</usage_type>
      <checksum>4B821988</checksum>
    </file>
    <file>
      <filename>extra_files/extra-second-heating-system-boiler-to-heating-system.osm</filename>
      <filetype>osm</filetype>
      <usage_type>test</usage_type>
      <checksum>E89C7F3A</checksum>
    </file>
    <file>
      <filename>extra_files/extra-second-heating-system-boiler-to-heating-system.xml</filename>
      <filetype>xml</filetype>
      <usage_type>test</usage_type>
      <checksum>24E51837</checksum>
    </file>
    <file>
      <filename>extra_files/extra-second-heating-system-fireplace-to-heat-pump.osm</filename>
      <filetype>osm</filetype>
      <usage_type>test</usage_type>
      <checksum>9A025FA0</checksum>
    </file>
    <file>
      <filename>extra_files/extra-second-heating-system-fireplace-to-heat-pump.xml</filename>
      <filetype>xml</filetype>
      <usage_type>test</usage_type>
      <checksum>A8AC2765</checksum>
    </file>
    <file>
      <filename>extra_files/extra-second-heating-system-fireplace-to-heating-system.osm</filename>
      <filetype>osm</filetype>
      <usage_type>test</usage_type>
      <checksum>011A6E59</checksum>
    </file>
    <file>
      <filename>extra_files/extra-second-heating-system-fireplace-to-heating-system.xml</filename>
      <filetype>xml</filetype>
      <usage_type>test</usage_type>
      <checksum>99EBCA64</checksum>
    </file>
    <file>
      <filename>extra_files/extra-second-heating-system-portable-heater-to-heat-pump.osm</filename>
      <filetype>osm</filetype>
      <usage_type>test</usage_type>
      <checksum>8F448ABC</checksum>
    </file>
    <file>
      <filename>extra_files/extra-second-heating-system-portable-heater-to-heat-pump.xml</filename>
      <filetype>xml</filetype>
      <usage_type>test</usage_type>
      <checksum>0BF9ACB9</checksum>
    </file>
    <file>
      <filename>extra_files/extra-second-heating-system-portable-heater-to-heating-system.osm</filename>
      <filetype>osm</filetype>
      <usage_type>test</usage_type>
      <checksum>3AF92F5D</checksum>
    </file>
    <file>
      <filename>extra_files/extra-second-heating-system-portable-heater-to-heating-system.xml</filename>
      <filetype>xml</filetype>
      <usage_type>test</usage_type>
      <checksum>58812C06</checksum>
    </file>
    <file>
      <filename>extra_files/extra-second-refrigerator.osm</filename>
      <filetype>osm</filetype>
      <usage_type>test</usage_type>
      <checksum>32A6C2F1</checksum>
    </file>
    <file>
      <filename>extra_files/extra-second-refrigerator.xml</filename>
      <filetype>xml</filetype>
      <usage_type>test</usage_type>
      <checksum>79463062</checksum>
    </file>
    <file>
      <filename>extra_files/extra-sfa-ambient.osm</filename>
      <filetype>osm</filetype>
      <usage_type>test</usage_type>
      <checksum>82D789CE</checksum>
    </file>
    <file>
      <filename>extra_files/extra-sfa-ambient.xml</filename>
      <filetype>xml</filetype>
      <usage_type>test</usage_type>
      <checksum>CFE9A584</checksum>
    </file>
    <file>
      <filename>extra_files/extra-sfa-atticroof-conditioned-eaves-gable.osm</filename>
      <filetype>osm</filetype>
      <usage_type>test</usage_type>
      <checksum>32820A8B</checksum>
    </file>
    <file>
      <filename>extra_files/extra-sfa-atticroof-conditioned-eaves-gable.xml</filename>
      <filetype>xml</filetype>
      <usage_type>test</usage_type>
      <checksum>F1C4A4BD</checksum>
    </file>
    <file>
      <filename>extra_files/extra-sfa-atticroof-conditioned-eaves-hip.osm</filename>
      <filetype>osm</filetype>
      <usage_type>test</usage_type>
      <checksum>66C030B6</checksum>
    </file>
    <file>
      <filename>extra_files/extra-sfa-atticroof-conditioned-eaves-hip.xml</filename>
      <filetype>xml</filetype>
      <usage_type>test</usage_type>
      <checksum>2D67DFA2</checksum>
    </file>
    <file>
      <filename>extra_files/extra-sfa-atticroof-flat.osm</filename>
      <filetype>osm</filetype>
      <usage_type>test</usage_type>
      <checksum>2EB18CBE</checksum>
    </file>
    <file>
      <filename>extra_files/extra-sfa-atticroof-flat.xml</filename>
      <filetype>xml</filetype>
      <usage_type>test</usage_type>
      <checksum>C4A2E217</checksum>
    </file>
    <file>
      <filename>extra_files/extra-sfa-conditioned-crawlspace.osm</filename>
      <filetype>osm</filetype>
      <usage_type>test</usage_type>
      <checksum>C6872968</checksum>
    </file>
    <file>
      <filename>extra_files/extra-sfa-conditioned-crawlspace.xml</filename>
      <filetype>xml</filetype>
      <usage_type>test</usage_type>
      <checksum>B620EE51</checksum>
    </file>
    <file>
      <filename>extra_files/extra-sfa-exterior-corridor.osm</filename>
      <filetype>osm</filetype>
      <usage_type>test</usage_type>
      <checksum>B10F4456</checksum>
    </file>
    <file>
      <filename>extra_files/extra-sfa-exterior-corridor.xml</filename>
      <filetype>xml</filetype>
      <usage_type>test</usage_type>
      <checksum>BA2DCC7A</checksum>
    </file>
    <file>
      <filename>extra_files/extra-sfa-rear-units.osm</filename>
      <filetype>osm</filetype>
      <usage_type>test</usage_type>
      <checksum>D54CF2BF</checksum>
    </file>
    <file>
      <filename>extra_files/extra-sfa-rear-units.xml</filename>
      <filetype>xml</filetype>
      <usage_type>test</usage_type>
      <checksum>BA2DCC7A</checksum>
    </file>
    <file>
      <filename>extra_files/extra-sfa-slab-middle.osm</filename>
      <filetype>osm</filetype>
      <usage_type>test</usage_type>
      <checksum>4097FAA8</checksum>
    </file>
    <file>
      <filename>extra_files/extra-sfa-slab-middle.xml</filename>
      <filetype>xml</filetype>
      <usage_type>test</usage_type>
      <checksum>E8CDBEEA</checksum>
    </file>
    <file>
      <filename>extra_files/extra-sfa-slab-right.osm</filename>
      <filetype>osm</filetype>
      <usage_type>test</usage_type>
      <checksum>CE00818A</checksum>
    </file>
    <file>
      <filename>extra_files/extra-sfa-slab-right.xml</filename>
      <filetype>xml</filetype>
      <usage_type>test</usage_type>
      <checksum>E8CDBEEA</checksum>
    </file>
    <file>
      <filename>extra_files/extra-sfa-slab.osm</filename>
      <filetype>osm</filetype>
      <usage_type>test</usage_type>
      <checksum>3D3929FB</checksum>
    </file>
    <file>
      <filename>extra_files/extra-sfa-slab.xml</filename>
      <filetype>xml</filetype>
      <usage_type>test</usage_type>
      <checksum>F8E12772</checksum>
    </file>
    <file>
      <filename>extra_files/extra-sfa-unconditioned-basement-middle.osm</filename>
      <filetype>osm</filetype>
      <usage_type>test</usage_type>
      <checksum>0EB4D1EF</checksum>
    </file>
    <file>
      <filename>extra_files/extra-sfa-unconditioned-basement-middle.xml</filename>
      <filetype>xml</filetype>
      <usage_type>test</usage_type>
      <checksum>CC971359</checksum>
    </file>
    <file>
      <filename>extra_files/extra-sfa-unconditioned-basement-right.osm</filename>
      <filetype>osm</filetype>
      <usage_type>test</usage_type>
      <checksum>743AEEE1</checksum>
    </file>
    <file>
      <filename>extra_files/extra-sfa-unconditioned-basement-right.xml</filename>
      <filetype>xml</filetype>
      <usage_type>test</usage_type>
      <checksum>CC971359</checksum>
    </file>
    <file>
      <filename>extra_files/extra-sfa-unconditioned-basement.osm</filename>
      <filetype>osm</filetype>
      <usage_type>test</usage_type>
      <checksum>A7C2F407</checksum>
    </file>
    <file>
      <filename>extra_files/extra-sfa-unconditioned-basement.xml</filename>
      <filetype>xml</filetype>
      <usage_type>test</usage_type>
      <checksum>FDFCA318</checksum>
    </file>
    <file>
      <filename>extra_files/extra-sfa-unvented-crawlspace-middle.osm</filename>
      <filetype>osm</filetype>
      <usage_type>test</usage_type>
      <checksum>F8E833B8</checksum>
    </file>
    <file>
      <filename>extra_files/extra-sfa-unvented-crawlspace-middle.xml</filename>
      <filetype>xml</filetype>
      <usage_type>test</usage_type>
      <checksum>351E254F</checksum>
    </file>
    <file>
      <filename>extra_files/extra-sfa-unvented-crawlspace-right.osm</filename>
      <filetype>osm</filetype>
      <usage_type>test</usage_type>
      <checksum>9BD3FF99</checksum>
    </file>
    <file>
      <filename>extra_files/extra-sfa-unvented-crawlspace-right.xml</filename>
      <filetype>xml</filetype>
      <usage_type>test</usage_type>
      <checksum>351E254F</checksum>
    </file>
    <file>
      <filename>extra_files/extra-sfa-unvented-crawlspace.osm</filename>
      <filetype>osm</filetype>
      <usage_type>test</usage_type>
      <checksum>F016CC0B</checksum>
    </file>
    <file>
      <filename>extra_files/extra-sfa-unvented-crawlspace.xml</filename>
      <filetype>xml</filetype>
      <usage_type>test</usage_type>
      <checksum>13253F51</checksum>
    </file>
    <file>
      <filename>extra_files/extra-sfa-vented-crawlspace-middle.osm</filename>
      <filetype>osm</filetype>
      <usage_type>test</usage_type>
      <checksum>C30A5E03</checksum>
    </file>
    <file>
      <filename>extra_files/extra-sfa-vented-crawlspace-middle.xml</filename>
      <filetype>xml</filetype>
      <usage_type>test</usage_type>
      <checksum>A942CDD3</checksum>
    </file>
    <file>
      <filename>extra_files/extra-sfa-vented-crawlspace-right.osm</filename>
      <filetype>osm</filetype>
      <usage_type>test</usage_type>
      <checksum>B109DE79</checksum>
    </file>
    <file>
      <filename>extra_files/extra-sfa-vented-crawlspace-right.xml</filename>
      <filetype>xml</filetype>
      <usage_type>test</usage_type>
      <checksum>A942CDD3</checksum>
    </file>
    <file>
      <filename>extra_files/extra-sfa-vented-crawlspace.osm</filename>
      <filetype>osm</filetype>
      <usage_type>test</usage_type>
      <checksum>B5B7588D</checksum>
    </file>
    <file>
      <filename>extra_files/extra-sfa-vented-crawlspace.xml</filename>
      <filetype>xml</filetype>
      <usage_type>test</usage_type>
      <checksum>41ACD481</checksum>
    </file>
    <file>
      <filename>extra_files/extra-state-code-different-than-epw.osm</filename>
      <filetype>osm</filetype>
      <usage_type>test</usage_type>
      <checksum>8440B5BF</checksum>
    </file>
    <file>
      <filename>extra_files/extra-state-code-different-than-epw.xml</filename>
      <filetype>xml</filetype>
      <usage_type>test</usage_type>
      <checksum>DBCBFD57</checksum>
    </file>
    <file>
      <filename>extra_files/extra-time-zone-different-than-epw.osm</filename>
      <filetype>osm</filetype>
      <usage_type>test</usage_type>
      <checksum>DE37C1F0</checksum>
    </file>
    <file>
      <filename>extra_files/extra-time-zone-different-than-epw.xml</filename>
      <filetype>xml</filetype>
      <usage_type>test</usage_type>
      <checksum>DA29B431</checksum>
    </file>
    <file>
      <filename>extra_files/extra-water-heater-attic.osm</filename>
      <filetype>osm</filetype>
      <usage_type>test</usage_type>
      <checksum>76DB2B92</checksum>
    </file>
    <file>
      <filename>extra_files/extra-water-heater-attic.xml</filename>
      <filetype>xml</filetype>
      <usage_type>test</usage_type>
      <checksum>4B21EAC0</checksum>
    </file>
    <file>
      <filename>extra_files/extra-water-heater-crawlspace.osm</filename>
      <filetype>osm</filetype>
      <usage_type>test</usage_type>
      <checksum>1D62670B</checksum>
    </file>
    <file>
      <filename>extra_files/extra-water-heater-crawlspace.xml</filename>
      <filetype>xml</filetype>
      <usage_type>test</usage_type>
      <checksum>48CAF38B</checksum>
    </file>
    <file>
      <filename>extra_files/warning-conditioned-attic-with-floor-insulation.osm</filename>
      <filetype>osm</filetype>
      <usage_type>test</usage_type>
      <checksum>1D575D5F</checksum>
    </file>
    <file>
      <filename>extra_files/warning-conditioned-attic-with-floor-insulation.xml</filename>
      <filetype>xml</filetype>
      <usage_type>test</usage_type>
      <checksum>A966D56B</checksum>
    </file>
    <file>
      <filename>extra_files/warning-conditioned-basement-with-ceiling-insulation.osm</filename>
      <filetype>osm</filetype>
      <usage_type>test</usage_type>
      <checksum>5235E5FC</checksum>
    </file>
    <file>
      <filename>extra_files/warning-conditioned-basement-with-ceiling-insulation.xml</filename>
      <filetype>xml</filetype>
      <usage_type>test</usage_type>
      <checksum>79463062</checksum>
    </file>
    <file>
      <filename>extra_files/warning-geothermal-loop-but-no-gshp.osm</filename>
      <filetype>osm</filetype>
      <usage_type>test</usage_type>
      <checksum>CFCC3ADF</checksum>
    </file>
    <file>
      <filename>extra_files/warning-geothermal-loop-but-no-gshp.xml</filename>
      <filetype>xml</filetype>
      <usage_type>test</usage_type>
      <checksum>79463062</checksum>
    </file>
    <file>
      <filename>extra_files/warning-mf-bottom-slab-non-zero-foundation-height.osm</filename>
      <filetype>osm</filetype>
      <usage_type>test</usage_type>
      <checksum>CE56531D</checksum>
    </file>
    <file>
      <filename>extra_files/warning-mf-bottom-slab-non-zero-foundation-height.xml</filename>
      <filetype>xml</filetype>
      <usage_type>test</usage_type>
      <checksum>5F1734E0</checksum>
    </file>
    <file>
      <filename>extra_files/warning-non-electric-heat-pump-water-heater.osm</filename>
      <filetype>osm</filetype>
      <usage_type>test</usage_type>
      <checksum>57934B26</checksum>
    </file>
    <file>
      <filename>extra_files/warning-non-electric-heat-pump-water-heater.xml</filename>
      <filetype>xml</filetype>
      <usage_type>test</usage_type>
      <checksum>DD04C1AD</checksum>
    </file>
    <file>
      <filename>extra_files/warning-sfd-slab-non-zero-foundation-height.osm</filename>
      <filetype>osm</filetype>
      <usage_type>test</usage_type>
      <checksum>6569D8BE</checksum>
    </file>
    <file>
      <filename>extra_files/warning-sfd-slab-non-zero-foundation-height.xml</filename>
      <filetype>xml</filetype>
      <usage_type>test</usage_type>
      <checksum>1E3DD493</checksum>
    </file>
    <file>
      <filename>extra_files/warning-slab-non-zero-foundation-height-above-grade.osm</filename>
      <filetype>osm</filetype>
      <usage_type>test</usage_type>
      <checksum>0881F970</checksum>
    </file>
    <file>
      <filename>extra_files/warning-slab-non-zero-foundation-height-above-grade.xml</filename>
      <filetype>xml</filetype>
      <usage_type>test</usage_type>
      <checksum>1E3DD493</checksum>
    </file>
    <file>
      <filename>extra_files/warning-unconditioned-basement-with-wall-and-ceiling-insulation.osm</filename>
      <filetype>osm</filetype>
      <usage_type>test</usage_type>
      <checksum>3AF907CD</checksum>
    </file>
    <file>
      <filename>extra_files/warning-unconditioned-basement-with-wall-and-ceiling-insulation.xml</filename>
      <filetype>xml</filetype>
      <usage_type>test</usage_type>
      <checksum>11DD5564</checksum>
    </file>
    <file>
      <filename>extra_files/warning-unvented-attic-with-floor-and-roof-insulation.osm</filename>
      <filetype>osm</filetype>
      <usage_type>test</usage_type>
      <checksum>A5963375</checksum>
    </file>
    <file>
      <filename>extra_files/warning-unvented-attic-with-floor-and-roof-insulation.xml</filename>
      <filetype>xml</filetype>
      <usage_type>test</usage_type>
      <checksum>ABCA9739</checksum>
    </file>
    <file>
      <filename>extra_files/warning-unvented-crawlspace-with-wall-and-ceiling-insulation.osm</filename>
      <filetype>osm</filetype>
      <usage_type>test</usage_type>
      <checksum>DF597514</checksum>
    </file>
    <file>
      <filename>extra_files/warning-unvented-crawlspace-with-wall-and-ceiling-insulation.xml</filename>
      <filetype>xml</filetype>
      <usage_type>test</usage_type>
      <checksum>2C1B7EFB</checksum>
    </file>
    <file>
      <filename>extra_files/warning-vented-attic-with-floor-and-roof-insulation.osm</filename>
      <filetype>osm</filetype>
      <usage_type>test</usage_type>
      <checksum>26EA0B38</checksum>
    </file>
    <file>
      <filename>extra_files/warning-vented-attic-with-floor-and-roof-insulation.xml</filename>
      <filetype>xml</filetype>
      <usage_type>test</usage_type>
      <checksum>B9CD2036</checksum>
    </file>
    <file>
      <filename>extra_files/warning-vented-crawlspace-with-wall-and-ceiling-insulation.osm</filename>
      <filetype>osm</filetype>
      <usage_type>test</usage_type>
      <checksum>067CB83E</checksum>
    </file>
    <file>
      <filename>extra_files/warning-vented-crawlspace-with-wall-and-ceiling-insulation.xml</filename>
      <filetype>xml</filetype>
      <usage_type>test</usage_type>
      <checksum>C0AD2FF5</checksum>
    </file>
    <file>
      <filename>test_build_residential_hpxml.rb</filename>
      <filetype>rb</filetype>
      <usage_type>test</usage_type>
      <checksum>C88FF335</checksum>
    </file>
  </files>
</measure><|MERGE_RESOLUTION|>--- conflicted
+++ resolved
@@ -3,13 +3,8 @@
   <schema_version>3.1</schema_version>
   <name>build_residential_hpxml</name>
   <uid>a13a8983-2b01-4930-8af2-42030b6e4233</uid>
-<<<<<<< HEAD
-  <version_id>f958d3a4-56ec-43dd-9f81-65c38e4ee813</version_id>
-  <version_modified>2024-09-13T15:22:46Z</version_modified>
-=======
-  <version_id>75f26ae9-db88-4eb8-90c5-10ba2b9e7cd8</version_id>
-  <version_modified>2024-09-14T01:35:49Z</version_modified>
->>>>>>> 9e3f9e98
+  <version_id>7a1f9933-939e-4dbf-ae6d-7692f1f7f416</version_id>
+  <version_modified>2024-09-16T15:36:40Z</version_modified>
   <xml_checksum>2C38F48B</xml_checksum>
   <class_name>BuildResidentialHPXML</class_name>
   <display_name>HPXML Builder</display_name>
@@ -7429,11 +7424,7 @@
       <filename>README.md</filename>
       <filetype>md</filetype>
       <usage_type>readme</usage_type>
-<<<<<<< HEAD
-      <checksum>22C12D7A</checksum>
-=======
-      <checksum>257D934F</checksum>
->>>>>>> 9e3f9e98
+      <checksum>F3D22781</checksum>
     </file>
     <file>
       <filename>README.md.erb</filename>
@@ -7450,11 +7441,7 @@
       <filename>measure.rb</filename>
       <filetype>rb</filetype>
       <usage_type>script</usage_type>
-<<<<<<< HEAD
-      <checksum>CC4AD851</checksum>
-=======
-      <checksum>310113A2</checksum>
->>>>>>> 9e3f9e98
+      <checksum>73B52162</checksum>
     </file>
     <file>
       <filename>constants.rb</filename>
