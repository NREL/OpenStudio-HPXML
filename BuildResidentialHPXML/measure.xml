--- conflicted
+++ resolved
@@ -3,13 +3,8 @@
   <schema_version>3.1</schema_version>
   <name>build_residential_hpxml</name>
   <uid>a13a8983-2b01-4930-8af2-42030b6e4233</uid>
-<<<<<<< HEAD
-  <version_id>3d4e9f56-5bb6-48de-b5ac-c7a8b813f020</version_id>
-  <version_modified>2024-01-16T20:52:07Z</version_modified>
-=======
-  <version_id>14e4a09f-8529-4fb6-9740-1867d68359f5</version_id>
-  <version_modified>2024-01-19T02:09:32Z</version_modified>
->>>>>>> fd249285
+  <version_id>6fb8ec13-64ed-4ef5-b1b2-d6a5686b8eb8</version_id>
+  <version_modified>2024-01-19T19:38:36Z</version_modified>
   <xml_checksum>2C38F48B</xml_checksum>
   <class_name>BuildResidentialHPXML</class_name>
   <display_name>HPXML Builder</display_name>
@@ -7141,11 +7136,7 @@
       <filename>measure.rb</filename>
       <filetype>rb</filetype>
       <usage_type>script</usage_type>
-<<<<<<< HEAD
-      <checksum>4AC2B9B6</checksum>
-=======
-      <checksum>FCA4D8A0</checksum>
->>>>>>> fd249285
+      <checksum>3DBE23C6</checksum>
     </file>
     <file>
       <filename>geometry.rb</filename>
