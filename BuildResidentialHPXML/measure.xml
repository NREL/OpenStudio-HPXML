--- conflicted
+++ resolved
@@ -3,13 +3,8 @@
   <schema_version>3.0</schema_version>
   <name>build_residential_hpxml</name>
   <uid>a13a8983-2b01-4930-8af2-42030b6e4233</uid>
-<<<<<<< HEAD
-  <version_id>8c01d0ed-21c6-4b72-8d1e-461a09b67dab</version_id>
-  <version_modified>20210422T151108Z</version_modified>
-=======
-  <version_id>87bdf2d0-cc16-481f-8178-df8046cdc9fe</version_id>
-  <version_modified>20210423T210940Z</version_modified>
->>>>>>> af1efd64
+  <version_id>7eeaa3c3-ae40-4d55-a00a-ee40e188f3cc</version_id>
+  <version_modified>20210428T142928Z</version_modified>
   <xml_checksum>2C38F48B</xml_checksum>
   <class_name>BuildResidentialHPXML</class_name>
   <display_name>HPXML Builder</display_name>
@@ -8226,7 +8221,6 @@
       <usage_type>test</usage_type>
       <checksum>707CB80C</checksum>
     </file>
-<<<<<<< HEAD
     <file>
       <filename>base-hvac-air-to-air-heat-pump-var-speed-ihp-ice-storage.osw</filename>
       <filetype>osw</filetype>
@@ -8245,7 +8239,5 @@
       <usage_type>test</usage_type>
       <checksum>40F74664</checksum>
     </file>
-=======
->>>>>>> af1efd64
   </files>
 </measure>