--- conflicted
+++ resolved
@@ -3,13 +3,8 @@
   <schema_version>3.1</schema_version>
   <name>build_residential_hpxml</name>
   <uid>a13a8983-2b01-4930-8af2-42030b6e4233</uid>
-<<<<<<< HEAD
-  <version_id>bec14afd-bee0-4f8f-8915-355bc4aeb086</version_id>
-  <version_modified>2025-03-27T23:23:10Z</version_modified>
-=======
   <version_id>3ce133d7-310f-439a-b1a9-48f54c8e897b</version_id>
   <version_modified>2025-04-01T21:36:31Z</version_modified>
->>>>>>> e41abfde
   <xml_checksum>2C38F48B</xml_checksum>
   <class_name>BuildResidentialHPXML</class_name>
   <display_name>HPXML Builder</display_name>
@@ -8612,11 +8607,7 @@
       <filename>README.md</filename>
       <filetype>md</filetype>
       <usage_type>readme</usage_type>
-<<<<<<< HEAD
-      <checksum>A8EF5EA2</checksum>
-=======
       <checksum>B0E98A13</checksum>
->>>>>>> e41abfde
     </file>
     <file>
       <filename>README.md.erb</filename>
@@ -8633,11 +8624,7 @@
       <filename>measure.rb</filename>
       <filetype>rb</filetype>
       <usage_type>script</usage_type>
-<<<<<<< HEAD
-      <checksum>E76B7520</checksum>
-=======
       <checksum>204F86B3</checksum>
->>>>>>> e41abfde
     </file>
     <file>
       <filename>constants.rb</filename>
