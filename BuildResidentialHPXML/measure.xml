<?xml version="1.0"?>
<measure>
  <schema_version>3.0</schema_version>
  <name>build_residential_hpxml</name>
  <uid>a13a8983-2b01-4930-8af2-42030b6e4233</uid>
<<<<<<< HEAD
  <version_id>cd597aa4-6212-41ce-9f57-cbb99ddff1ca</version_id>
  <version_modified>20200917T201547Z</version_modified>
=======
  <version_id>a3d342cb-b6ae-455d-8f7a-eb53f4da5120</version_id>
  <version_modified>20200924T153738Z</version_modified>
>>>>>>> 3ff8e66c
  <xml_checksum>2C38F48B</xml_checksum>
  <class_name>BuildResidentialHPXML</class_name>
  <display_name>HPXML Builder</display_name>
  <description>Builds a residential HPXML file.</description>
  <modeler_description>TODO</modeler_description>
  <arguments>
    <argument>
      <name>hpxml_path</name>
      <display_name>HPXML File Path</display_name>
      <description>Absolute/relative path of the HPXML file.</description>
      <type>String</type>
      <required>true</required>
      <model_dependent>false</model_dependent>
    </argument>
    <argument>
      <name>weather_dir</name>
      <display_name>Weather Directory</display_name>
      <description>Absolute/relative path of the weather directory.</description>
      <type>String</type>
      <required>true</required>
      <model_dependent>false</model_dependent>
      <default_value>weather</default_value>
    </argument>
    <argument>
      <name>software_program_used</name>
      <display_name>Software Program Used</display_name>
      <description>The name of the software program used.</description>
      <type>String</type>
      <required>false</required>
      <model_dependent>false</model_dependent>
    </argument>
    <argument>
      <name>software_program_version</name>
      <display_name>Software Program Version</display_name>
      <description>The version of the software program used.</description>
      <type>String</type>
      <required>false</required>
      <model_dependent>false</model_dependent>
    </argument>
    <argument>
      <name>simulation_control_timestep</name>
      <display_name>Simulation Control: Timestep</display_name>
      <description>Value must be a divisor of 60.</description>
      <type>Integer</type>
      <units>min</units>
      <required>false</required>
      <model_dependent>false</model_dependent>
    </argument>
    <argument>
      <name>simulation_control_run_period_begin_month</name>
      <display_name>Simulation Control: Run Period Begin Month</display_name>
      <description>This numeric field should contain the starting month number (1 = January, 2 = February, etc.) for the annual run period desired.</description>
      <type>Integer</type>
      <units>month</units>
      <required>false</required>
      <model_dependent>false</model_dependent>
    </argument>
    <argument>
      <name>simulation_control_run_period_begin_day_of_month</name>
      <display_name>Simulation Control: Run Period Begin Day of Month</display_name>
      <description>This numeric field should contain the starting day of the starting month (must be valid for month) for the annual run period desired.</description>
      <type>Integer</type>
      <units>day</units>
      <required>false</required>
      <model_dependent>false</model_dependent>
    </argument>
    <argument>
      <name>simulation_control_run_period_end_month</name>
      <display_name>Simulation Control: Run Period End Month</display_name>
      <description>This numeric field should contain the end month number (1 = January, 2 = February, etc.) for the annual run period desired.</description>
      <type>Integer</type>
      <units>month</units>
      <required>false</required>
      <model_dependent>false</model_dependent>
    </argument>
    <argument>
      <name>simulation_control_run_period_end_day_of_month</name>
      <display_name>Simulation Control: Run Period End Day of Month</display_name>
      <description>This numeric field should contain the ending day of the ending month (must be valid for month) for the annual run period desired.</description>
      <type>Integer</type>
      <units>day</units>
      <required>false</required>
      <model_dependent>false</model_dependent>
    </argument>
    <argument>
      <name>simulation_control_daylight_saving_enabled</name>
      <display_name>Simulation Control: Daylight Saving Enabled</display_name>
      <description>Whether to use daylight saving.</description>
      <type>Boolean</type>
      <required>false</required>
      <model_dependent>false</model_dependent>
      <choices>
        <choice>
          <value>true</value>
          <display_name>true</display_name>
        </choice>
        <choice>
          <value>false</value>
          <display_name>false</display_name>
        </choice>
      </choices>
    </argument>
    <argument>
      <name>simulation_control_daylight_saving_begin_month</name>
      <display_name>Simulation Control: Daylight Saving Begin Month</display_name>
      <description>This numeric field should contain the starting month number (1 = January, 2 = February, etc.) for the annual daylight saving period desired.</description>
      <type>Integer</type>
      <units>month</units>
      <required>false</required>
      <model_dependent>false</model_dependent>
    </argument>
    <argument>
      <name>simulation_control_daylight_saving_begin_day_of_month</name>
      <display_name>Simulation Control: Daylight Saving Begin Day of Month</display_name>
      <description>This numeric field should contain the starting day of the starting month (must be valid for month) for the daylight saving period desired.</description>
      <type>Integer</type>
      <units>day</units>
      <required>false</required>
      <model_dependent>false</model_dependent>
    </argument>
    <argument>
      <name>simulation_control_daylight_saving_end_month</name>
      <display_name>Simulation Control: Daylight Saving End Month</display_name>
      <description>This numeric field should contain the end month number (1 = January, 2 = February, etc.) for the daylight saving period desired.</description>
      <type>Integer</type>
      <units>month</units>
      <required>false</required>
      <model_dependent>false</model_dependent>
    </argument>
    <argument>
      <name>simulation_control_daylight_saving_end_day_of_month</name>
      <display_name>Simulation Control: Daylight Saving End Day of Month</display_name>
      <description>This numeric field should contain the ending day of the ending month (must be valid for month) for the daylight saving period desired.</description>
      <type>Integer</type>
      <units>day</units>
      <required>false</required>
      <model_dependent>false</model_dependent>
    </argument>
    <argument>
      <name>weather_station_epw_filepath</name>
      <display_name>EnergyPlus Weather (EPW) Filepath</display_name>
      <description>Name of the EPW file.</description>
      <type>String</type>
      <required>true</required>
      <model_dependent>false</model_dependent>
      <default_value>USA_CO_Denver.Intl.AP.725650_TMY3.epw</default_value>
    </argument>
    <argument>
      <name>site_type</name>
      <display_name>Site: Type</display_name>
      <description>The type of site.</description>
      <type>Choice</type>
      <required>false</required>
      <model_dependent>false</model_dependent>
      <choices>
        <choice>
          <value>suburban</value>
          <display_name>suburban</display_name>
        </choice>
        <choice>
          <value>urban</value>
          <display_name>urban</display_name>
        </choice>
        <choice>
          <value>rural</value>
          <display_name>rural</display_name>
        </choice>
      </choices>
    </argument>
    <argument>
      <name>geometry_unit_type</name>
      <display_name>Geometry: Unit Type</display_name>
      <description>The type of unit.</description>
      <type>Choice</type>
      <required>true</required>
      <model_dependent>false</model_dependent>
      <default_value>single-family detached</default_value>
      <choices>
        <choice>
          <value>manufactured home</value>
          <display_name>manufactured home</display_name>
        </choice>
        <choice>
          <value>single-family detached</value>
          <display_name>single-family detached</display_name>
        </choice>
        <choice>
          <value>single-family attached</value>
          <display_name>single-family attached</display_name>
        </choice>
        <choice>
          <value>apartment unit</value>
          <display_name>apartment unit</display_name>
        </choice>
      </choices>
    </argument>
    <argument>
      <name>geometry_cfa</name>
      <display_name>Geometry: Conditioned Floor Area</display_name>
      <description>The total floor area of the conditioned space (including any conditioned basement floor area).</description>
      <type>Double</type>
      <units>ft^2</units>
      <required>true</required>
      <model_dependent>false</model_dependent>
      <default_value>2000</default_value>
    </argument>
    <argument>
      <name>geometry_num_floors_above_grade</name>
      <display_name>Geometry: Number of Floors</display_name>
      <description>The number of floors above grade (in the unit if single-family attached, and in the building if apartment unit).</description>
      <type>Integer</type>
      <units>#</units>
      <required>true</required>
      <model_dependent>false</model_dependent>
      <default_value>2</default_value>
    </argument>
    <argument>
      <name>geometry_wall_height</name>
      <display_name>Geometry: Average Wall Height</display_name>
      <description>The average height of the walls.</description>
      <type>Double</type>
      <units>ft</units>
      <required>true</required>
      <model_dependent>false</model_dependent>
      <default_value>8</default_value>
    </argument>
    <argument>
      <name>geometry_orientation</name>
      <display_name>Geometry: Orientation</display_name>
      <description>The house's orientation is measured clockwise from due south when viewed from above (e.g., North=0, East=90, South=180, West=270).</description>
      <type>Double</type>
      <units>degrees</units>
      <required>true</required>
      <model_dependent>false</model_dependent>
      <default_value>180</default_value>
    </argument>
    <argument>
      <name>geometry_aspect_ratio</name>
      <display_name>Geometry: Aspect Ratio</display_name>
      <description>The ratio of the front/back wall length to the left/right wall length, excluding any protruding garage wall area.</description>
      <type>Double</type>
      <units>FB/LR</units>
      <required>true</required>
      <model_dependent>false</model_dependent>
      <default_value>2</default_value>
    </argument>
    <argument>
      <name>geometry_corridor_position</name>
      <display_name>Geometry: Corridor Position</display_name>
      <description>The position of the corridor.</description>
      <type>Choice</type>
      <required>true</required>
      <model_dependent>false</model_dependent>
      <default_value>Double-Loaded Interior</default_value>
      <choices>
        <choice>
          <value>Double-Loaded Interior</value>
          <display_name>Double-Loaded Interior</display_name>
        </choice>
        <choice>
          <value>Single Exterior (Front)</value>
          <display_name>Single Exterior (Front)</display_name>
        </choice>
        <choice>
          <value>Double Exterior</value>
          <display_name>Double Exterior</display_name>
        </choice>
        <choice>
          <value>None</value>
          <display_name>None</display_name>
        </choice>
      </choices>
    </argument>
    <argument>
      <name>geometry_corridor_width</name>
      <display_name>Geometry: Corridor Width</display_name>
      <description>The width of the corridor.</description>
      <type>Double</type>
      <units>ft</units>
      <required>true</required>
      <model_dependent>false</model_dependent>
      <default_value>10</default_value>
    </argument>
    <argument>
      <name>geometry_inset_width</name>
      <display_name>Geometry: Inset Width</display_name>
      <description>The width of the inset.</description>
      <type>Double</type>
      <units>ft</units>
      <required>true</required>
      <model_dependent>false</model_dependent>
      <default_value>0</default_value>
    </argument>
    <argument>
      <name>geometry_inset_depth</name>
      <display_name>Geometry: Inset Depth</display_name>
      <description>The depth of the inset.</description>
      <type>Double</type>
      <units>ft</units>
      <required>true</required>
      <model_dependent>false</model_dependent>
      <default_value>0</default_value>
    </argument>
    <argument>
      <name>geometry_inset_position</name>
      <display_name>Geometry: Inset Position</display_name>
      <description>The position of the inset.</description>
      <type>Choice</type>
      <required>true</required>
      <model_dependent>false</model_dependent>
      <default_value>Right</default_value>
      <choices>
        <choice>
          <value>Right</value>
          <display_name>Right</display_name>
        </choice>
        <choice>
          <value>Left</value>
          <display_name>Left</display_name>
        </choice>
      </choices>
    </argument>
    <argument>
      <name>geometry_balcony_depth</name>
      <display_name>Geometry: Balcony Depth</display_name>
      <description>The depth of the balcony.</description>
      <type>Double</type>
      <units>ft</units>
      <required>true</required>
      <model_dependent>false</model_dependent>
      <default_value>0</default_value>
    </argument>
    <argument>
      <name>geometry_garage_width</name>
      <display_name>Geometry: Garage Width</display_name>
      <description>The width of the garage. Enter zero for no garage.</description>
      <type>Double</type>
      <units>ft</units>
      <required>true</required>
      <model_dependent>false</model_dependent>
      <default_value>0</default_value>
    </argument>
    <argument>
      <name>geometry_garage_depth</name>
      <display_name>Geometry: Garage Depth</display_name>
      <description>The depth of the garage.</description>
      <type>Double</type>
      <units>ft</units>
      <required>true</required>
      <model_dependent>false</model_dependent>
      <default_value>20</default_value>
    </argument>
    <argument>
      <name>geometry_garage_protrusion</name>
      <display_name>Geometry: Garage Protrusion</display_name>
      <description>The fraction of the garage that is protruding from the living space.</description>
      <type>Double</type>
      <units>frac</units>
      <required>true</required>
      <model_dependent>false</model_dependent>
      <default_value>0</default_value>
    </argument>
    <argument>
      <name>geometry_garage_position</name>
      <display_name>Geometry: Garage Position</display_name>
      <description>The position of the garage.</description>
      <type>Choice</type>
      <required>true</required>
      <model_dependent>false</model_dependent>
      <default_value>Right</default_value>
      <choices>
        <choice>
          <value>Right</value>
          <display_name>Right</display_name>
        </choice>
        <choice>
          <value>Left</value>
          <display_name>Left</display_name>
        </choice>
      </choices>
    </argument>
    <argument>
      <name>geometry_foundation_type</name>
      <display_name>Geometry: Foundation Type</display_name>
      <description>The foundation type of the building.</description>
      <type>Choice</type>
      <required>true</required>
      <model_dependent>false</model_dependent>
      <default_value>SlabOnGrade</default_value>
      <choices>
        <choice>
          <value>SlabOnGrade</value>
          <display_name>SlabOnGrade</display_name>
        </choice>
        <choice>
          <value>VentedCrawlspace</value>
          <display_name>VentedCrawlspace</display_name>
        </choice>
        <choice>
          <value>UnventedCrawlspace</value>
          <display_name>UnventedCrawlspace</display_name>
        </choice>
        <choice>
          <value>UnconditionedBasement</value>
          <display_name>UnconditionedBasement</display_name>
        </choice>
        <choice>
          <value>ConditionedBasement</value>
          <display_name>ConditionedBasement</display_name>
        </choice>
        <choice>
          <value>Ambient</value>
          <display_name>Ambient</display_name>
        </choice>
      </choices>
    </argument>
    <argument>
      <name>geometry_foundation_height</name>
      <display_name>Geometry: Foundation Height</display_name>
      <description>The height of the foundation (e.g., 3ft for crawlspace, 8ft for basement). Only applies to basements/crawlspaces.</description>
      <type>Double</type>
      <units>ft</units>
      <required>true</required>
      <model_dependent>false</model_dependent>
      <default_value>0</default_value>
    </argument>
    <argument>
      <name>geometry_foundation_height_above_grade</name>
      <display_name>Geometry: Foundation Height Above Grade</display_name>
      <description>The depth above grade of the foundation wall. Only applies to basements/crawlspaces.</description>
      <type>Double</type>
      <units>ft</units>
      <required>true</required>
      <model_dependent>false</model_dependent>
      <default_value>0</default_value>
    </argument>
    <argument>
      <name>geometry_roof_type</name>
      <display_name>Geometry: Roof Type</display_name>
      <description>The roof type of the building.</description>
      <type>Choice</type>
      <required>true</required>
      <model_dependent>false</model_dependent>
      <default_value>gable</default_value>
      <choices>
        <choice>
          <value>gable</value>
          <display_name>gable</display_name>
        </choice>
        <choice>
          <value>hip</value>
          <display_name>hip</display_name>
        </choice>
        <choice>
          <value>flat</value>
          <display_name>flat</display_name>
        </choice>
      </choices>
    </argument>
    <argument>
      <name>geometry_roof_pitch</name>
      <display_name>Geometry: Roof Pitch</display_name>
      <description>The roof pitch of the attic. Ignored if the building has a flat roof.</description>
      <type>Choice</type>
      <required>true</required>
      <model_dependent>false</model_dependent>
      <default_value>6:12</default_value>
      <choices>
        <choice>
          <value>1:12</value>
          <display_name>1:12</display_name>
        </choice>
        <choice>
          <value>2:12</value>
          <display_name>2:12</display_name>
        </choice>
        <choice>
          <value>3:12</value>
          <display_name>3:12</display_name>
        </choice>
        <choice>
          <value>4:12</value>
          <display_name>4:12</display_name>
        </choice>
        <choice>
          <value>5:12</value>
          <display_name>5:12</display_name>
        </choice>
        <choice>
          <value>6:12</value>
          <display_name>6:12</display_name>
        </choice>
        <choice>
          <value>7:12</value>
          <display_name>7:12</display_name>
        </choice>
        <choice>
          <value>8:12</value>
          <display_name>8:12</display_name>
        </choice>
        <choice>
          <value>9:12</value>
          <display_name>9:12</display_name>
        </choice>
        <choice>
          <value>10:12</value>
          <display_name>10:12</display_name>
        </choice>
        <choice>
          <value>11:12</value>
          <display_name>11:12</display_name>
        </choice>
        <choice>
          <value>12:12</value>
          <display_name>12:12</display_name>
        </choice>
      </choices>
    </argument>
    <argument>
      <name>geometry_roof_structure</name>
      <display_name>Geometry: Roof Structure</display_name>
      <description>The roof structure of the building. Ignored if the building has a flat roof.</description>
      <type>Choice</type>
      <required>true</required>
      <model_dependent>false</model_dependent>
      <default_value>truss, cantilever</default_value>
      <choices>
        <choice>
          <value>truss, cantilever</value>
          <display_name>truss, cantilever</display_name>
        </choice>
        <choice>
          <value>rafter</value>
          <display_name>rafter</display_name>
        </choice>
      </choices>
    </argument>
    <argument>
      <name>geometry_attic_type</name>
      <display_name>Geometry: Attic Type</display_name>
      <description>The attic type of the building. Ignored if the building has a flat roof.</description>
      <type>Choice</type>
      <required>true</required>
      <model_dependent>false</model_dependent>
      <default_value>VentedAttic</default_value>
      <choices>
        <choice>
          <value>VentedAttic</value>
          <display_name>VentedAttic</display_name>
        </choice>
        <choice>
          <value>UnventedAttic</value>
          <display_name>UnventedAttic</display_name>
        </choice>
        <choice>
          <value>ConditionedAttic</value>
          <display_name>ConditionedAttic</display_name>
        </choice>
      </choices>
    </argument>
    <argument>
      <name>geometry_eaves_depth</name>
      <display_name>Geometry: Eaves Depth</display_name>
      <description>The eaves depth of the roof.</description>
      <type>Double</type>
      <units>ft</units>
      <required>true</required>
      <model_dependent>false</model_dependent>
      <default_value>2</default_value>
    </argument>
    <argument>
      <name>geometry_num_bedrooms</name>
      <display_name>Geometry: Number of Bedrooms</display_name>
      <description>Specify the number of bedrooms. Used to determine the energy usage of appliances and plug loads, hot water usage, etc.</description>
      <type>Integer</type>
      <units>#</units>
      <required>true</required>
      <model_dependent>false</model_dependent>
      <default_value>3</default_value>
    </argument>
    <argument>
      <name>geometry_num_bathrooms</name>
      <display_name>Geometry: Number of Bathrooms</display_name>
      <description>Specify the number of bathrooms.</description>
      <type>String</type>
      <units>#</units>
      <required>true</required>
      <model_dependent>false</model_dependent>
      <default_value>auto</default_value>
    </argument>
    <argument>
      <name>geometry_num_occupants</name>
      <display_name>Geometry: Number of Occupants</display_name>
      <description>Specify the number of occupants. A value of 'auto' will calculate the average number of occupants from the number of bedrooms. Used to specify the internal gains from people only.</description>
      <type>String</type>
      <units>#</units>
      <required>true</required>
      <model_dependent>false</model_dependent>
      <default_value>auto</default_value>
    </argument>
    <argument>
      <name>geometry_level</name>
      <display_name>Geometry: Level</display_name>
      <description>The level of the apartment unit unit.</description>
      <type>Choice</type>
      <required>false</required>
      <model_dependent>false</model_dependent>
      <choices>
        <choice>
          <value>Bottom</value>
          <display_name>Bottom</display_name>
        </choice>
        <choice>
          <value>Middle</value>
          <display_name>Middle</display_name>
        </choice>
        <choice>
          <value>Top</value>
          <display_name>Top</display_name>
        </choice>
      </choices>
    </argument>
    <argument>
      <name>geometry_horizontal_location</name>
      <display_name>Geometry: Horizontal Location</display_name>
      <description>The horizontal location of the single-family attached or apartment unit unit when viewing the front of the building.</description>
      <type>Choice</type>
      <required>false</required>
      <model_dependent>false</model_dependent>
      <choices>
        <choice>
          <value>Left</value>
          <display_name>Left</display_name>
        </choice>
        <choice>
          <value>Middle</value>
          <display_name>Middle</display_name>
        </choice>
        <choice>
          <value>Right</value>
          <display_name>Right</display_name>
        </choice>
      </choices>
    </argument>
    <argument>
      <name>geometry_building_num_units</name>
      <display_name>Geometry: Building Number of Units</display_name>
      <description>The number of units in the building. This is required for single-family attached and apartment unit buildings.</description>
      <type>Integer</type>
      <units>#</units>
      <required>false</required>
      <model_dependent>false</model_dependent>
    </argument>
    <argument>
      <name>geometry_building_num_bedrooms</name>
      <display_name>Geometry: Building Number of Bedrooms</display_name>
      <description>The number of bedrooms in the building. This is required for single-family attached and apartment unit buildings with shared PV systems.</description>
      <type>Integer</type>
      <units>#</units>
      <required>false</required>
      <model_dependent>false</model_dependent>
    </argument>
    <argument>
      <name>floor_assembly_r</name>
      <display_name>Floor: Assembly R-value</display_name>
      <description>Assembly R-value for the floor (foundation ceiling). Ignored if a slab foundation.</description>
      <type>Double</type>
      <units>h-ft^2-R/Btu</units>
      <required>true</required>
      <model_dependent>false</model_dependent>
      <default_value>30</default_value>
    </argument>
    <argument>
      <name>foundation_wall_insulation_r</name>
      <display_name>Foundation: Wall Insulation Nominal R-value</display_name>
      <description>Nominal R-value for the foundation wall insulation. Only applies to basements/crawlspaces.</description>
      <type>Double</type>
      <units>h-ft^2-R/Btu</units>
      <required>true</required>
      <model_dependent>false</model_dependent>
      <default_value>0</default_value>
    </argument>
    <argument>
      <name>foundation_wall_insulation_distance_to_top</name>
      <display_name>Foundation: Wall Insulation Distance To Top</display_name>
      <description>The distance from the top of the foundation wall to the top of the foundation wall insulation. Only applies to basements/crawlspaces.</description>
      <type>Double</type>
      <units>ft</units>
      <required>true</required>
      <model_dependent>false</model_dependent>
      <default_value>0</default_value>
    </argument>
    <argument>
      <name>foundation_wall_insulation_distance_to_bottom</name>
      <display_name>Foundation: Wall Insulation Distance To Bottom</display_name>
      <description>The distance from the top of the foundation wall to the bottom of the foundation wall insulation. Only applies to basements/crawlspaces.</description>
      <type>Double</type>
      <units>ft</units>
      <required>true</required>
      <model_dependent>false</model_dependent>
      <default_value>0</default_value>
    </argument>
    <argument>
      <name>foundation_wall_assembly_r</name>
      <display_name>Foundation: Wall Assembly R-value</display_name>
      <description>Assembly R-value for the foundation walls. Only applies to basements/crawlspaces. If provided, overrides the previous foundation wall insulation inputs.</description>
      <type>Double</type>
      <units>h-ft^2-R/Btu</units>
      <required>false</required>
      <model_dependent>false</model_dependent>
    </argument>
    <argument>
      <name>slab_perimeter_insulation_r</name>
      <display_name>Slab: Perimeter Insulation Nominal R-value</display_name>
      <description>Nominal R-value of the vertical slab perimeter insulation. Applies to slab-on-grade foundations and basement/crawlspace floors.</description>
      <type>Double</type>
      <units>h-ft^2-R/Btu</units>
      <required>true</required>
      <model_dependent>false</model_dependent>
      <default_value>0</default_value>
    </argument>
    <argument>
      <name>slab_perimeter_depth</name>
      <display_name>Slab: Perimeter Insulation Depth</display_name>
      <description>Depth from grade to bottom of vertical slab perimeter insulation. Applies to slab-on-grade foundations and basement/crawlspace floors.</description>
      <type>Double</type>
      <units>ft</units>
      <required>true</required>
      <model_dependent>false</model_dependent>
      <default_value>0</default_value>
    </argument>
    <argument>
      <name>slab_under_insulation_r</name>
      <display_name>Slab: Under Slab Insulation Nominal R-value</display_name>
      <description>Nominal R-value of the horizontal under slab insulation. Applies to slab-on-grade foundations and basement/crawlspace floors.</description>
      <type>Double</type>
      <units>h-ft^2-R/Btu</units>
      <required>true</required>
      <model_dependent>false</model_dependent>
      <default_value>0</default_value>
    </argument>
    <argument>
      <name>slab_under_width</name>
      <display_name>Slab: Under Slab Insulation Width</display_name>
      <description>Width from slab edge inward of horizontal under-slab insulation. Enter 999 to specify that the under slab insulation spans the entire slab. Applies to slab-on-grade foundations and basement/crawlspace floors.</description>
      <type>Double</type>
      <units>ft</units>
      <required>true</required>
      <model_dependent>false</model_dependent>
      <default_value>0</default_value>
    </argument>
    <argument>
      <name>slab_carpet_fraction</name>
      <display_name>Slab: Carpet Fraction</display_name>
      <description>Fraction of the slab floor area that is carpeted.</description>
      <type>Double</type>
      <units>Frac</units>
      <required>true</required>
      <model_dependent>false</model_dependent>
      <default_value>0</default_value>
    </argument>
    <argument>
      <name>slab_carpet_r</name>
      <display_name>Slab: Carpet R-value</display_name>
      <description>R-value of the slab carpet.</description>
      <type>Double</type>
      <units>h-ft^2-R/Btu</units>
      <required>true</required>
      <model_dependent>false</model_dependent>
      <default_value>0</default_value>
    </argument>
    <argument>
      <name>ceiling_assembly_r</name>
      <display_name>Ceiling: Assembly R-value</display_name>
      <description>Assembly R-value for the ceiling (attic floor).</description>
      <type>Double</type>
      <units>h-ft^2-R/Btu</units>
      <required>true</required>
      <model_dependent>false</model_dependent>
      <default_value>30</default_value>
    </argument>
    <argument>
      <name>roof_material_type</name>
      <display_name>Roof: Material Type</display_name>
      <description>The material type of the roof.</description>
      <type>Choice</type>
      <required>false</required>
      <model_dependent>false</model_dependent>
      <choices>
        <choice>
          <value>asphalt or fiberglass shingles</value>
          <display_name>asphalt or fiberglass shingles</display_name>
        </choice>
        <choice>
          <value>concrete</value>
          <display_name>concrete</display_name>
        </choice>
        <choice>
          <value>slate or tile shingles</value>
          <display_name>slate or tile shingles</display_name>
        </choice>
        <choice>
          <value>metal surfacing</value>
          <display_name>metal surfacing</display_name>
        </choice>
        <choice>
          <value>plastic/rubber/synthetic sheeting</value>
          <display_name>plastic/rubber/synthetic sheeting</display_name>
        </choice>
        <choice>
          <value>wood shingles or shakes</value>
          <display_name>wood shingles or shakes</display_name>
        </choice>
      </choices>
    </argument>
    <argument>
      <name>roof_color</name>
      <display_name>Roof: Color</display_name>
      <description>The color of the roof.</description>
      <type>Choice</type>
      <required>true</required>
      <model_dependent>false</model_dependent>
      <default_value>auto</default_value>
      <choices>
        <choice>
          <value>auto</value>
          <display_name>auto</display_name>
        </choice>
        <choice>
          <value>dark</value>
          <display_name>dark</display_name>
        </choice>
        <choice>
          <value>light</value>
          <display_name>light</display_name>
        </choice>
        <choice>
          <value>medium</value>
          <display_name>medium</display_name>
        </choice>
        <choice>
          <value>medium dark</value>
          <display_name>medium dark</display_name>
        </choice>
        <choice>
          <value>reflective</value>
          <display_name>reflective</display_name>
        </choice>
      </choices>
    </argument>
    <argument>
      <name>roof_assembly_r</name>
      <display_name>Roof: Assembly R-value</display_name>
      <description>Assembly R-value of the roof.</description>
      <type>Double</type>
      <units>h-ft^2-R/Btu</units>
      <required>true</required>
      <model_dependent>false</model_dependent>
      <default_value>2.3</default_value>
    </argument>
    <argument>
      <name>roof_solar_absorptance</name>
      <display_name>Roof: Solar Absorptance</display_name>
      <description>The solar absorptance of the roof.</description>
      <type>String</type>
      <required>true</required>
      <model_dependent>false</model_dependent>
      <default_value>auto</default_value>
    </argument>
    <argument>
      <name>roof_emittance</name>
      <display_name>Roof: Emittance</display_name>
      <description>The emittance of the roof.</description>
      <type>Double</type>
      <required>true</required>
      <model_dependent>false</model_dependent>
      <default_value>0.92</default_value>
    </argument>
    <argument>
      <name>roof_radiant_barrier</name>
      <display_name>Roof: Has Radiant Barrier</display_name>
      <description>Specifies whether the attic has a radiant barrier.</description>
      <type>Boolean</type>
      <required>true</required>
      <model_dependent>false</model_dependent>
      <default_value>false</default_value>
      <choices>
        <choice>
          <value>true</value>
          <display_name>true</display_name>
        </choice>
        <choice>
          <value>false</value>
          <display_name>false</display_name>
        </choice>
      </choices>
    </argument>
    <argument>
      <name>roof_radiant_barrier_grade</name>
      <display_name>Roof: Radiant Barrier Grade</display_name>
      <description>The grade of the radiant barrier, if it exists.</description>
      <type>Choice</type>
      <required>true</required>
      <model_dependent>false</model_dependent>
      <default_value>1</default_value>
      <choices>
        <choice>
          <value>1</value>
          <display_name>1</display_name>
        </choice>
        <choice>
          <value>2</value>
          <display_name>2</display_name>
        </choice>
        <choice>
          <value>3</value>
          <display_name>3</display_name>
        </choice>
      </choices>
    </argument>
    <argument>
      <name>neighbor_front_distance</name>
      <display_name>Neighbor: Front Distance</display_name>
      <description>The minimum distance between the simulated house and the neighboring house to the front (not including eaves). A value of zero indicates no neighbors.</description>
      <type>Double</type>
      <units>ft</units>
      <required>true</required>
      <model_dependent>false</model_dependent>
      <default_value>0</default_value>
    </argument>
    <argument>
      <name>neighbor_back_distance</name>
      <display_name>Neighbor: Back Distance</display_name>
      <description>The minimum distance between the simulated house and the neighboring house to the back (not including eaves). A value of zero indicates no neighbors.</description>
      <type>Double</type>
      <units>ft</units>
      <required>true</required>
      <model_dependent>false</model_dependent>
      <default_value>0</default_value>
    </argument>
    <argument>
      <name>neighbor_left_distance</name>
      <display_name>Neighbor: Left Distance</display_name>
      <description>The minimum distance between the simulated house and the neighboring house to the left (not including eaves). A value of zero indicates no neighbors.</description>
      <type>Double</type>
      <units>ft</units>
      <required>true</required>
      <model_dependent>false</model_dependent>
      <default_value>10</default_value>
    </argument>
    <argument>
      <name>neighbor_right_distance</name>
      <display_name>Neighbor: Right Distance</display_name>
      <description>The minimum distance between the simulated house and the neighboring house to the right (not including eaves). A value of zero indicates no neighbors.</description>
      <type>Double</type>
      <units>ft</units>
      <required>true</required>
      <model_dependent>false</model_dependent>
      <default_value>10</default_value>
    </argument>
    <argument>
      <name>neighbor_front_height</name>
      <display_name>Neighbor: Front Height</display_name>
      <description>The height of the neighboring building to the front. A value of 'auto' will use the same height as this building.</description>
      <type>String</type>
      <units>ft</units>
      <required>true</required>
      <model_dependent>false</model_dependent>
      <default_value>auto</default_value>
    </argument>
    <argument>
      <name>neighbor_back_height</name>
      <display_name>Neighbor: Back Height</display_name>
      <description>The height of the neighboring building to the back. A value of 'auto' will use the same height as this building.</description>
      <type>String</type>
      <units>ft</units>
      <required>true</required>
      <model_dependent>false</model_dependent>
      <default_value>auto</default_value>
    </argument>
    <argument>
      <name>neighbor_left_height</name>
      <display_name>Neighbor: Left Height</display_name>
      <description>The height of the neighboring building to the left. A value of 'auto' will use the same height as this building.</description>
      <type>String</type>
      <units>ft</units>
      <required>true</required>
      <model_dependent>false</model_dependent>
      <default_value>auto</default_value>
    </argument>
    <argument>
      <name>neighbor_right_height</name>
      <display_name>Neighbor: Right Height</display_name>
      <description>The height of the neighboring building to the right. A value of 'auto' will use the same height as this building.</description>
      <type>String</type>
      <units>ft</units>
      <required>true</required>
      <model_dependent>false</model_dependent>
      <default_value>auto</default_value>
    </argument>
    <argument>
      <name>wall_type</name>
      <display_name>Walls: Type</display_name>
      <description>The type of exterior walls.</description>
      <type>Choice</type>
      <required>true</required>
      <model_dependent>false</model_dependent>
      <default_value>WoodStud</default_value>
      <choices>
        <choice>
          <value>WoodStud</value>
          <display_name>WoodStud</display_name>
        </choice>
        <choice>
          <value>ConcreteMasonryUnit</value>
          <display_name>ConcreteMasonryUnit</display_name>
        </choice>
        <choice>
          <value>DoubleWoodStud</value>
          <display_name>DoubleWoodStud</display_name>
        </choice>
        <choice>
          <value>InsulatedConcreteForms</value>
          <display_name>InsulatedConcreteForms</display_name>
        </choice>
        <choice>
          <value>LogWall</value>
          <display_name>LogWall</display_name>
        </choice>
        <choice>
          <value>StructurallyInsulatedPanel</value>
          <display_name>StructurallyInsulatedPanel</display_name>
        </choice>
        <choice>
          <value>SolidConcrete</value>
          <display_name>SolidConcrete</display_name>
        </choice>
        <choice>
          <value>SteelFrame</value>
          <display_name>SteelFrame</display_name>
        </choice>
        <choice>
          <value>Stone</value>
          <display_name>Stone</display_name>
        </choice>
        <choice>
          <value>StrawBale</value>
          <display_name>StrawBale</display_name>
        </choice>
        <choice>
          <value>StructuralBrick</value>
          <display_name>StructuralBrick</display_name>
        </choice>
      </choices>
    </argument>
    <argument>
      <name>wall_siding_type</name>
      <display_name>Wall: Siding Type</display_name>
      <description>The siding type of the exterior walls.</description>
      <type>Choice</type>
      <required>false</required>
      <model_dependent>false</model_dependent>
      <choices>
        <choice>
          <value>aluminum siding</value>
          <display_name>aluminum siding</display_name>
        </choice>
        <choice>
          <value>brick veneer</value>
          <display_name>brick veneer</display_name>
        </choice>
        <choice>
          <value>fiber cement siding</value>
          <display_name>fiber cement siding</display_name>
        </choice>
        <choice>
          <value>stucco</value>
          <display_name>stucco</display_name>
        </choice>
        <choice>
          <value>vinyl siding</value>
          <display_name>vinyl siding</display_name>
        </choice>
        <choice>
          <value>wood siding</value>
          <display_name>wood siding</display_name>
        </choice>
      </choices>
    </argument>
    <argument>
      <name>wall_color</name>
      <display_name>Wall: Color</display_name>
      <description>The color of the exterior walls.</description>
      <type>Choice</type>
      <required>true</required>
      <model_dependent>false</model_dependent>
      <default_value>auto</default_value>
      <choices>
        <choice>
          <value>auto</value>
          <display_name>auto</display_name>
        </choice>
        <choice>
          <value>dark</value>
          <display_name>dark</display_name>
        </choice>
        <choice>
          <value>light</value>
          <display_name>light</display_name>
        </choice>
        <choice>
          <value>medium</value>
          <display_name>medium</display_name>
        </choice>
        <choice>
          <value>medium dark</value>
          <display_name>medium dark</display_name>
        </choice>
        <choice>
          <value>reflective</value>
          <display_name>reflective</display_name>
        </choice>
      </choices>
    </argument>
    <argument>
      <name>wall_assembly_r</name>
      <display_name>Walls: Assembly R-value</display_name>
      <description>Assembly R-value of the exterior walls.</description>
      <type>Double</type>
      <units>h-ft^2-R/Btu</units>
      <required>true</required>
      <model_dependent>false</model_dependent>
      <default_value>13</default_value>
    </argument>
    <argument>
      <name>wall_solar_absorptance</name>
      <display_name>Wall: Solar Absorptance</display_name>
      <description>The solar absorptance of the exterior walls.</description>
      <type>String</type>
      <required>true</required>
      <model_dependent>false</model_dependent>
      <default_value>auto</default_value>
    </argument>
    <argument>
      <name>wall_emittance</name>
      <display_name>Wall: Emittance</display_name>
      <description>The emittance of the exterior walls.</description>
      <type>Double</type>
      <required>true</required>
      <model_dependent>false</model_dependent>
      <default_value>0.92</default_value>
    </argument>
    <argument>
      <name>window_front_wwr</name>
      <display_name>Windows: Front Window-to-Wall Ratio</display_name>
      <description>The ratio of window area to wall area for the building's front facade. Enter 0 if specifying Front Window Area instead.</description>
      <type>Double</type>
      <required>true</required>
      <model_dependent>false</model_dependent>
      <default_value>0.18</default_value>
    </argument>
    <argument>
      <name>window_back_wwr</name>
      <display_name>Windows: Back Window-to-Wall Ratio</display_name>
      <description>The ratio of window area to wall area for the building's back facade. Enter 0 if specifying Back Window Area instead.</description>
      <type>Double</type>
      <required>true</required>
      <model_dependent>false</model_dependent>
      <default_value>0.18</default_value>
    </argument>
    <argument>
      <name>window_left_wwr</name>
      <display_name>Windows: Left Window-to-Wall Ratio</display_name>
      <description>The ratio of window area to wall area for the building's left facade. Enter 0 if specifying Left Window Area instead.</description>
      <type>Double</type>
      <required>true</required>
      <model_dependent>false</model_dependent>
      <default_value>0.18</default_value>
    </argument>
    <argument>
      <name>window_right_wwr</name>
      <display_name>Windows: Right Window-to-Wall Ratio</display_name>
      <description>The ratio of window area to wall area for the building's right facade. Enter 0 if specifying Right Window Area instead.</description>
      <type>Double</type>
      <required>true</required>
      <model_dependent>false</model_dependent>
      <default_value>0.18</default_value>
    </argument>
    <argument>
      <name>window_area_front</name>
      <display_name>Windows: Front Window Area</display_name>
      <description>The amount of window area on the building's front facade. Enter 0 if specifying Front Window-to-Wall Ratio instead.</description>
      <type>Double</type>
      <required>true</required>
      <model_dependent>false</model_dependent>
      <default_value>0</default_value>
    </argument>
    <argument>
      <name>window_area_back</name>
      <display_name>Windows: Back Window Area</display_name>
      <description>The amount of window area on the building's back facade. Enter 0 if specifying Back Window-to-Wall Ratio instead.</description>
      <type>Double</type>
      <required>true</required>
      <model_dependent>false</model_dependent>
      <default_value>0</default_value>
    </argument>
    <argument>
      <name>window_area_left</name>
      <display_name>Windows: Left Window Area</display_name>
      <description>The amount of window area on the building's left facade. Enter 0 if specifying Left Window-to-Wall Ratio instead.</description>
      <type>Double</type>
      <required>true</required>
      <model_dependent>false</model_dependent>
      <default_value>0</default_value>
    </argument>
    <argument>
      <name>window_area_right</name>
      <display_name>Windows: Right Window Area</display_name>
      <description>The amount of window area on the building's right facade. Enter 0 if specifying Right Window-to-Wall Ratio instead.</description>
      <type>Double</type>
      <required>true</required>
      <model_dependent>false</model_dependent>
      <default_value>0</default_value>
    </argument>
    <argument>
      <name>window_aspect_ratio</name>
      <display_name>Windows: Aspect Ratio</display_name>
      <description>Ratio of window height to width.</description>
      <type>Double</type>
      <required>true</required>
      <model_dependent>false</model_dependent>
      <default_value>1.333</default_value>
    </argument>
    <argument>
      <name>window_fraction_operable</name>
      <display_name>Windows: Fraction Operable</display_name>
      <description>Fraction of windows that are operable.</description>
      <type>Double</type>
      <required>false</required>
      <model_dependent>false</model_dependent>
    </argument>
    <argument>
      <name>window_ufactor</name>
      <display_name>Windows: U-Factor</display_name>
      <description>The heat transfer coefficient of the windows.</description>
      <type>Double</type>
      <units>Btu/hr-ft^2-R</units>
      <required>true</required>
      <model_dependent>false</model_dependent>
      <default_value>0.37</default_value>
    </argument>
    <argument>
      <name>window_shgc</name>
      <display_name>Windows: SHGC</display_name>
      <description>The ratio of solar heat gain through a glazing system compared to that of an unobstructed opening, for windows.</description>
      <type>Double</type>
      <required>true</required>
      <model_dependent>false</model_dependent>
      <default_value>0.3</default_value>
    </argument>
    <argument>
      <name>window_interior_shading_winter</name>
      <display_name>Windows: Winter Interior Shading</display_name>
      <description>Interior shading multiplier for the heating season. 1.0 indicates no reduction in solar gain, 0.85 indicates 15% reduction, etc.</description>
      <type>Double</type>
      <required>false</required>
      <model_dependent>false</model_dependent>
    </argument>
    <argument>
      <name>window_interior_shading_summer</name>
      <display_name>Windows: Summer Interior Shading</display_name>
      <description>Interior shading multiplier for the cooling season. 1.0 indicates no reduction in solar gain, 0.85 indicates 15% reduction, etc.</description>
      <type>Double</type>
      <required>false</required>
      <model_dependent>false</model_dependent>
    </argument>
    <argument>
      <name>overhangs_front_depth</name>
      <display_name>Overhangs: Front Facade Depth</display_name>
      <description>Specifies the depth of overhangs for windows on the front facade.</description>
      <type>Double</type>
      <required>true</required>
      <model_dependent>false</model_dependent>
      <default_value>0</default_value>
    </argument>
    <argument>
      <name>overhangs_front_distance_to_top_of_window</name>
      <display_name>Overhangs: Front Facade Distance to Top of Window</display_name>
      <description>Specifies the distance to the top of window of overhangs for windows on the front facade.</description>
      <type>Double</type>
      <required>true</required>
      <model_dependent>false</model_dependent>
      <default_value>0</default_value>
    </argument>
    <argument>
      <name>overhangs_back_depth</name>
      <display_name>Overhangs: Back Facade Depth</display_name>
      <description>Specifies the depth of overhangs for windows on the back facade.</description>
      <type>Double</type>
      <required>true</required>
      <model_dependent>false</model_dependent>
      <default_value>0</default_value>
    </argument>
    <argument>
      <name>overhangs_back_distance_to_top_of_window</name>
      <display_name>Overhangs: Back Facade Distance to Top of Window</display_name>
      <description>Specifies the distance to the top of window of overhangs for windows on the back facade.</description>
      <type>Double</type>
      <required>true</required>
      <model_dependent>false</model_dependent>
      <default_value>0</default_value>
    </argument>
    <argument>
      <name>overhangs_left_depth</name>
      <display_name>Overhangs: Left Facade Depth</display_name>
      <description>Specifies the depth of overhangs for windows on the left facade.</description>
      <type>Double</type>
      <required>true</required>
      <model_dependent>false</model_dependent>
      <default_value>0</default_value>
    </argument>
    <argument>
      <name>overhangs_left_distance_to_top_of_window</name>
      <display_name>Overhangs: Left Facade Distance to Top of Window</display_name>
      <description>Specifies the distance to the top of window of overhangs for windows on the left facade.</description>
      <type>Double</type>
      <required>true</required>
      <model_dependent>false</model_dependent>
      <default_value>0</default_value>
    </argument>
    <argument>
      <name>overhangs_right_depth</name>
      <display_name>Overhangs: Right Facade Depth</display_name>
      <description>Specifies the depth of overhangs for windows on the right facade.</description>
      <type>Double</type>
      <required>true</required>
      <model_dependent>false</model_dependent>
      <default_value>0</default_value>
    </argument>
    <argument>
      <name>overhangs_right_distance_to_top_of_window</name>
      <display_name>Overhangs: Right Facade Distance to Top of Window</display_name>
      <description>Specifies the distance to the top of window of overhangs for windows on the right facade.</description>
      <type>Double</type>
      <required>true</required>
      <model_dependent>false</model_dependent>
      <default_value>0</default_value>
    </argument>
    <argument>
      <name>skylight_area_front</name>
      <display_name>Skylights: Front Roof Area</display_name>
      <description>The amount of skylight area on the building's front conditioned roof facade.</description>
      <type>Double</type>
      <required>true</required>
      <model_dependent>false</model_dependent>
      <default_value>0</default_value>
    </argument>
    <argument>
      <name>skylight_area_back</name>
      <display_name>Skylights: Back Roof Area</display_name>
      <description>The amount of skylight area on the building's back conditioned roof facade.</description>
      <type>Double</type>
      <required>true</required>
      <model_dependent>false</model_dependent>
      <default_value>0</default_value>
    </argument>
    <argument>
      <name>skylight_area_left</name>
      <display_name>Skylights: Left Roof Area</display_name>
      <description>The amount of skylight area on the building's left conditioned roof facade.</description>
      <type>Double</type>
      <required>true</required>
      <model_dependent>false</model_dependent>
      <default_value>0</default_value>
    </argument>
    <argument>
      <name>skylight_area_right</name>
      <display_name>Skylights: Right Roof Area</display_name>
      <description>The amount of skylight area on the building's right conditioned roof facade.</description>
      <type>Double</type>
      <required>true</required>
      <model_dependent>false</model_dependent>
      <default_value>0</default_value>
    </argument>
    <argument>
      <name>skylight_ufactor</name>
      <display_name>Skylights: U-Factor</display_name>
      <description>The heat transfer coefficient of the skylights.</description>
      <type>Double</type>
      <units>Btu/hr-ft^2-R</units>
      <required>true</required>
      <model_dependent>false</model_dependent>
      <default_value>0.33</default_value>
    </argument>
    <argument>
      <name>skylight_shgc</name>
      <display_name>Skylights: SHGC</display_name>
      <description>The ratio of solar heat gain through a glazing system compared to that of an unobstructed opening, for skylights.</description>
      <type>Double</type>
      <required>true</required>
      <model_dependent>false</model_dependent>
      <default_value>0.45</default_value>
    </argument>
    <argument>
      <name>door_area</name>
      <display_name>Doors: Area</display_name>
      <description>The area of the opaque door(s).</description>
      <type>Double</type>
      <units>ft^2</units>
      <required>true</required>
      <model_dependent>false</model_dependent>
      <default_value>20</default_value>
    </argument>
    <argument>
      <name>door_rvalue</name>
      <display_name>Doors: R-value</display_name>
      <description>R-value of the doors.</description>
      <type>Double</type>
      <units>h-ft^2-R/Btu</units>
      <required>true</required>
      <model_dependent>false</model_dependent>
      <default_value>5</default_value>
    </argument>
    <argument>
      <name>air_leakage_units</name>
      <display_name>Air Leakage: Units</display_name>
      <description>The unit of measure for the above-grade living air leakage.</description>
      <type>Choice</type>
      <required>true</required>
      <model_dependent>false</model_dependent>
      <default_value>ACH</default_value>
      <choices>
        <choice>
          <value>ACH</value>
          <display_name>ACH</display_name>
        </choice>
        <choice>
          <value>CFM</value>
          <display_name>CFM</display_name>
        </choice>
        <choice>
          <value>ACHnatural</value>
          <display_name>ACHnatural</display_name>
        </choice>
      </choices>
    </argument>
    <argument>
      <name>air_leakage_house_pressure</name>
      <display_name>Air Leakage: House Pressure</display_name>
      <description>The pressure of the house for the above-grade living air leakage when the air leakage units are ACH or CFM.</description>
      <type>Double</type>
      <units>Pa</units>
      <required>true</required>
      <model_dependent>false</model_dependent>
      <default_value>50</default_value>
    </argument>
    <argument>
      <name>air_leakage_value</name>
      <display_name>Air Leakage: Value</display_name>
      <description>Air exchange rate, in ACH or CFM at the specified house pressure.</description>
      <type>Double</type>
      <required>true</required>
      <model_dependent>false</model_dependent>
      <default_value>3</default_value>
    </argument>
    <argument>
      <name>air_leakage_shelter_coefficient</name>
      <display_name>Air Leakage: Shelter Coefficient</display_name>
      <description>The local shelter coefficient (AIM-2 infiltration model) accounts for nearby buildings, trees, and obstructions.</description>
      <type>String</type>
      <units>Frac</units>
      <required>true</required>
      <model_dependent>false</model_dependent>
      <default_value>auto</default_value>
    </argument>
    <argument>
      <name>heating_system_type</name>
      <display_name>Heating System: Type</display_name>
      <description>The type of heating system. Use 'none' if there is no heating system.</description>
      <type>Choice</type>
      <required>true</required>
      <model_dependent>false</model_dependent>
      <default_value>Furnace</default_value>
      <choices>
        <choice>
          <value>none</value>
          <display_name>none</display_name>
        </choice>
        <choice>
          <value>Furnace</value>
          <display_name>Furnace</display_name>
        </choice>
        <choice>
          <value>WallFurnace</value>
          <display_name>WallFurnace</display_name>
        </choice>
        <choice>
          <value>FloorFurnace</value>
          <display_name>FloorFurnace</display_name>
        </choice>
        <choice>
          <value>Boiler</value>
          <display_name>Boiler</display_name>
        </choice>
        <choice>
          <value>ElectricResistance</value>
          <display_name>ElectricResistance</display_name>
        </choice>
        <choice>
          <value>Stove</value>
          <display_name>Stove</display_name>
        </choice>
        <choice>
          <value>PortableHeater</value>
          <display_name>PortableHeater</display_name>
        </choice>
        <choice>
          <value>Fireplace</value>
          <display_name>Fireplace</display_name>
        </choice>
        <choice>
          <value>FixedHeater</value>
          <display_name>FixedHeater</display_name>
        </choice>
      </choices>
    </argument>
    <argument>
      <name>heating_system_fuel</name>
      <display_name>Heating System: Fuel Type</display_name>
      <description>The fuel type of the heating system. Ignored for ElectricResistance.</description>
      <type>Choice</type>
      <required>true</required>
      <model_dependent>false</model_dependent>
      <default_value>natural gas</default_value>
      <choices>
        <choice>
          <value>electricity</value>
          <display_name>electricity</display_name>
        </choice>
        <choice>
          <value>natural gas</value>
          <display_name>natural gas</display_name>
        </choice>
        <choice>
          <value>fuel oil</value>
          <display_name>fuel oil</display_name>
        </choice>
        <choice>
          <value>propane</value>
          <display_name>propane</display_name>
        </choice>
        <choice>
          <value>wood</value>
          <display_name>wood</display_name>
        </choice>
        <choice>
          <value>wood pellets</value>
          <display_name>wood pellets</display_name>
        </choice>
        <choice>
          <value>coal</value>
          <display_name>coal</display_name>
        </choice>
      </choices>
    </argument>
    <argument>
      <name>heating_system_heating_efficiency</name>
      <display_name>Heating System: Rated AFUE or Percent</display_name>
      <description>The rated heating efficiency value of the heating system.</description>
      <type>Double</type>
      <units>Frac</units>
      <required>true</required>
      <model_dependent>false</model_dependent>
      <default_value>0.78</default_value>
    </argument>
    <argument>
      <name>heating_system_heating_capacity</name>
      <display_name>Heating System: Heating Capacity</display_name>
      <description>The output heating capacity of the heating system. If using 'auto', the autosizing algorithm will use ACCA Manual J/S to set the capacity to meet its load served.</description>
      <type>String</type>
      <units>Btu/hr</units>
      <required>true</required>
      <model_dependent>false</model_dependent>
      <default_value>auto</default_value>
    </argument>
    <argument>
      <name>heating_system_fraction_heat_load_served</name>
      <display_name>Heating System: Fraction Heat Load Served</display_name>
      <description>The heating load served by the heating system.</description>
      <type>Double</type>
      <units>Frac</units>
      <required>true</required>
      <model_dependent>false</model_dependent>
      <default_value>1</default_value>
    </argument>
    <argument>
      <name>heating_system_electric_auxiliary_energy</name>
      <display_name>Heating System: Electric Auxiliary Energy</display_name>
      <description>The electric auxiliary energy of the heating system.</description>
      <type>Double</type>
      <units>kWh/yr</units>
      <required>false</required>
      <model_dependent>false</model_dependent>
    </argument>
    <argument>
      <name>heating_system_has_flue_or_chimney</name>
      <display_name>Heating System: Has Flue or Chimney</display_name>
      <description>Whether the heating system has a flue or chimney.</description>
      <type>Boolean</type>
      <required>true</required>
      <model_dependent>false</model_dependent>
      <default_value>false</default_value>
      <choices>
        <choice>
          <value>true</value>
          <display_name>true</display_name>
        </choice>
        <choice>
          <value>false</value>
          <display_name>false</display_name>
        </choice>
      </choices>
    </argument>
    <argument>
      <name>heating_system_is_shared_system</name>
      <display_name>Heating System: Is Shared System</display_name>
      <description>Whether the heating system is a shared system. If true, assumed to serve all the units in the building. This is valid only for a boiler.</description>
      <type>Boolean</type>
      <required>true</required>
      <model_dependent>false</model_dependent>
      <default_value>false</default_value>
      <choices>
        <choice>
          <value>true</value>
          <display_name>true</display_name>
        </choice>
        <choice>
          <value>false</value>
          <display_name>false</display_name>
        </choice>
      </choices>
    </argument>
    <argument>
      <name>cooling_system_type</name>
      <display_name>Cooling System: Type</display_name>
      <description>The type of cooling system. Use 'none' if there is no cooling system.</description>
      <type>Choice</type>
      <required>true</required>
      <model_dependent>false</model_dependent>
      <default_value>central air conditioner</default_value>
      <choices>
        <choice>
          <value>none</value>
          <display_name>none</display_name>
        </choice>
        <choice>
          <value>central air conditioner</value>
          <display_name>central air conditioner</display_name>
        </choice>
        <choice>
          <value>room air conditioner</value>
          <display_name>room air conditioner</display_name>
        </choice>
        <choice>
          <value>evaporative cooler</value>
          <display_name>evaporative cooler</display_name>
        </choice>
        <choice>
          <value>mini-split</value>
          <display_name>mini-split</display_name>
        </choice>
        <choice>
          <value>chiller</value>
          <display_name>chiller</display_name>
        </choice>
      </choices>
    </argument>
    <argument>
      <name>cooling_system_cooling_efficiency_seer</name>
      <display_name>Cooling System: Rated SEER</display_name>
      <description>The rated efficiency value of the central air conditioner cooling system.</description>
      <type>Double</type>
      <units>SEER</units>
      <required>true</required>
      <model_dependent>false</model_dependent>
      <default_value>13</default_value>
    </argument>
    <argument>
      <name>cooling_system_cooling_efficiency_eer</name>
      <display_name>Cooling System: Rated EER</display_name>
      <description>The rated efficiency value of the room air conditioner cooling system.</description>
      <type>Double</type>
      <units>EER</units>
      <required>true</required>
      <model_dependent>false</model_dependent>
      <default_value>8.5</default_value>
    </argument>
    <argument>
      <name>cooling_system_cooling_efficiency_kw_per_ton</name>
      <display_name>Cooling System: Rated kW/ton</display_name>
      <description>The rated efficiency value of the shared chiller or cooling tower cooling system.</description>
      <type>Double</type>
      <units>kW/ton</units>
      <required>true</required>
      <model_dependent>false</model_dependent>
      <default_value>0.9</default_value>
    </argument>
    <argument>
      <name>cooling_system_cooling_compressor_type</name>
      <display_name>Cooling System: Cooling Compressor Type</display_name>
      <description>The compressor type of the cooling system. Only applies to central air conditioner.</description>
      <type>Choice</type>
      <required>false</required>
      <model_dependent>false</model_dependent>
      <choices>
        <choice>
          <value>single stage</value>
          <display_name>single stage</display_name>
        </choice>
        <choice>
          <value>two stage</value>
          <display_name>two stage</display_name>
        </choice>
        <choice>
          <value>variable speed</value>
          <display_name>variable speed</display_name>
        </choice>
      </choices>
    </argument>
    <argument>
      <name>cooling_system_cooling_sensible_heat_fraction</name>
      <display_name>Cooling System: Cooling Sensible Heat Fraction</display_name>
      <description>The sensible heat fraction of the cooling system. Ignored for evaporative cooler.</description>
      <type>Double</type>
      <units>Frac</units>
      <required>false</required>
      <model_dependent>false</model_dependent>
    </argument>
    <argument>
      <name>cooling_system_cooling_capacity</name>
      <display_name>Cooling System: Cooling Capacity</display_name>
      <description>The output cooling capacity of the cooling system. If using 'auto', the autosizing algorithm will use ACCA Manual J/S to set the capacity to meet its load served. Ignored for evaporative cooler.</description>
      <type>String</type>
      <units>tons</units>
      <required>true</required>
      <model_dependent>false</model_dependent>
      <default_value>auto</default_value>
    </argument>
    <argument>
      <name>cooling_system_fraction_cool_load_served</name>
      <display_name>Cooling System: Fraction Cool Load Served</display_name>
      <description>The cooling load served by the cooling system.</description>
      <type>Double</type>
      <units>Frac</units>
      <required>true</required>
      <model_dependent>false</model_dependent>
      <default_value>1</default_value>
    </argument>
    <argument>
      <name>cooling_system_is_ducted</name>
      <display_name>Cooling System: Is Ducted</display_name>
      <description>Whether the cooling system is ducted or not. Only used for evaporative cooler and mini-split.</description>
      <type>Boolean</type>
      <required>true</required>
      <model_dependent>false</model_dependent>
      <default_value>false</default_value>
      <choices>
        <choice>
          <value>true</value>
          <display_name>true</display_name>
        </choice>
        <choice>
          <value>false</value>
          <display_name>false</display_name>
        </choice>
      </choices>
    </argument>
    <argument>
      <name>cooling_system_is_shared_system</name>
      <display_name>Cooling System: Is Shared System</display_name>
      <description>Whether the cooling system is a shared system. If true, assumed to serve all the units in the building. This is valid only for a chiller.</description>
      <type>Boolean</type>
      <required>true</required>
      <model_dependent>false</model_dependent>
      <default_value>false</default_value>
      <choices>
        <choice>
          <value>true</value>
          <display_name>true</display_name>
        </choice>
        <choice>
          <value>false</value>
          <display_name>false</display_name>
        </choice>
      </choices>
    </argument>
    <argument>
      <name>heat_pump_type</name>
      <display_name>Heat Pump: Type</display_name>
      <description>The type of heat pump. Use 'none' if there is no heat pump.</description>
      <type>Choice</type>
      <required>true</required>
      <model_dependent>false</model_dependent>
      <default_value>none</default_value>
      <choices>
        <choice>
          <value>none</value>
          <display_name>none</display_name>
        </choice>
        <choice>
          <value>air-to-air</value>
          <display_name>air-to-air</display_name>
        </choice>
        <choice>
          <value>mini-split</value>
          <display_name>mini-split</display_name>
        </choice>
        <choice>
          <value>ground-to-air</value>
          <display_name>ground-to-air</display_name>
        </choice>
      </choices>
    </argument>
    <argument>
      <name>heat_pump_heating_efficiency_hspf</name>
      <display_name>Heat Pump: Rated Heating HSPF</display_name>
      <description>The rated heating efficiency value of the air-to-air/mini-split heat pump.</description>
      <type>Double</type>
      <units>HSPF</units>
      <required>true</required>
      <model_dependent>false</model_dependent>
      <default_value>7.7</default_value>
    </argument>
    <argument>
      <name>heat_pump_heating_efficiency_cop</name>
      <display_name>Heat Pump: Rated Heating COP</display_name>
      <description>The rated heating efficiency value of the ground-to-air heat pump.</description>
      <type>Double</type>
      <units>COP</units>
      <required>true</required>
      <model_dependent>false</model_dependent>
      <default_value>3.6</default_value>
    </argument>
    <argument>
      <name>heat_pump_cooling_efficiency_seer</name>
      <display_name>Heat Pump: Rated Cooling SEER</display_name>
      <description>The rated cooling efficiency value of the air-to-air/mini-split heat pump.</description>
      <type>Double</type>
      <units>SEER</units>
      <required>true</required>
      <model_dependent>false</model_dependent>
      <default_value>13</default_value>
    </argument>
    <argument>
      <name>heat_pump_cooling_efficiency_eer</name>
      <display_name>Heat Pump: Rated Cooling EER</display_name>
      <description>The rated cooling efficiency value of the ground-to-air heat pump.</description>
      <type>Double</type>
      <units>EER</units>
      <required>true</required>
      <model_dependent>false</model_dependent>
      <default_value>16.6</default_value>
    </argument>
    <argument>
      <name>heat_pump_cooling_compressor_type</name>
      <display_name>Heat Pump: Cooling Compressor Type</display_name>
      <description>The compressor type of the heat pump. Only applies to air-to-air and mini-split.</description>
      <type>Choice</type>
      <required>false</required>
      <model_dependent>false</model_dependent>
      <choices>
        <choice>
          <value>single stage</value>
          <display_name>single stage</display_name>
        </choice>
        <choice>
          <value>two stage</value>
          <display_name>two stage</display_name>
        </choice>
        <choice>
          <value>variable speed</value>
          <display_name>variable speed</display_name>
        </choice>
      </choices>
    </argument>
    <argument>
      <name>heat_pump_cooling_sensible_heat_fraction</name>
      <display_name>Heat Pump: Cooling Sensible Heat Fraction</display_name>
      <description>The sensible heat fraction of the heat pump.</description>
      <type>Double</type>
      <units>Frac</units>
      <required>false</required>
      <model_dependent>false</model_dependent>
    </argument>
    <argument>
      <name>heat_pump_heating_capacity</name>
      <display_name>Heat Pump: Heating Capacity</display_name>
      <description>The output heating capacity of the heat pump. If using 'auto', the autosizing algorithm will use ACCA Manual J/S to set the capacity to meet its load served.</description>
      <type>String</type>
      <units>Btu/hr</units>
      <required>true</required>
      <model_dependent>false</model_dependent>
      <default_value>auto</default_value>
    </argument>
    <argument>
      <name>heat_pump_heating_capacity_17F</name>
      <display_name>Heat Pump: Heating Capacity 17F</display_name>
      <description>The output heating capacity of the heat pump at 17F. Only applies to air-to-air and mini-split.</description>
      <type>String</type>
      <units>Btu/hr</units>
      <required>true</required>
      <model_dependent>false</model_dependent>
      <default_value>auto</default_value>
    </argument>
    <argument>
      <name>heat_pump_cooling_capacity</name>
      <display_name>Heat Pump: Cooling Capacity</display_name>
      <description>The output cooling capacity of the heat pump. If using 'auto', the autosizing algorithm will use ACCA Manual J/S to set the capacity to meet its load served.</description>
      <type>String</type>
      <units>Btu/hr</units>
      <required>true</required>
      <model_dependent>false</model_dependent>
      <default_value>auto</default_value>
    </argument>
    <argument>
      <name>heat_pump_fraction_heat_load_served</name>
      <display_name>Heat Pump: Fraction Heat Load Served</display_name>
      <description>The heating load served by the heat pump.</description>
      <type>Double</type>
      <units>Frac</units>
      <required>true</required>
      <model_dependent>false</model_dependent>
      <default_value>1</default_value>
    </argument>
    <argument>
      <name>heat_pump_fraction_cool_load_served</name>
      <display_name>Heat Pump: Fraction Cool Load Served</display_name>
      <description>The cooling load served by the heat pump.</description>
      <type>Double</type>
      <units>Frac</units>
      <required>true</required>
      <model_dependent>false</model_dependent>
      <default_value>1</default_value>
    </argument>
    <argument>
      <name>heat_pump_backup_fuel</name>
      <display_name>Heat Pump: Backup Fuel Type</display_name>
      <description>The backup fuel type of the heat pump. Use 'none' if there is no backup heating.</description>
      <type>Choice</type>
      <required>true</required>
      <model_dependent>false</model_dependent>
      <default_value>none</default_value>
      <choices>
        <choice>
          <value>none</value>
          <display_name>none</display_name>
        </choice>
        <choice>
          <value>electricity</value>
          <display_name>electricity</display_name>
        </choice>
        <choice>
          <value>natural gas</value>
          <display_name>natural gas</display_name>
        </choice>
        <choice>
          <value>fuel oil</value>
          <display_name>fuel oil</display_name>
        </choice>
        <choice>
          <value>propane</value>
          <display_name>propane</display_name>
        </choice>
      </choices>
    </argument>
    <argument>
      <name>heat_pump_backup_heating_efficiency</name>
      <display_name>Heat Pump: Backup Rated Efficiency</display_name>
      <description>The backup rated efficiency value of the heat pump. Percent for electricity fuel type. AFUE otherwise.</description>
      <type>Double</type>
      <required>true</required>
      <model_dependent>false</model_dependent>
      <default_value>1</default_value>
    </argument>
    <argument>
      <name>heat_pump_backup_heating_capacity</name>
      <display_name>Heat Pump: Backup Heating Capacity</display_name>
      <description>The backup output heating capacity of the heat pump. If using 'auto', the autosizing algorithm will use ACCA Manual J/S to set the capacity to meet its load served.</description>
      <type>String</type>
      <units>Btu/hr</units>
      <required>true</required>
      <model_dependent>false</model_dependent>
      <default_value>auto</default_value>
    </argument>
    <argument>
      <name>heat_pump_backup_heating_switchover_temp</name>
      <display_name>Heat Pump: Backup Heating Switchover Temperature</display_name>
      <description>The temperature at which the heat pump stops operating and the backup heating system starts running. Only applies to air-to-air and mini-split.</description>
      <type>Double</type>
      <units>deg-F</units>
      <required>false</required>
      <model_dependent>false</model_dependent>
    </argument>
    <argument>
      <name>heat_pump_mini_split_is_ducted</name>
      <display_name>Heat Pump: Mini-Split Is Ducted</display_name>
      <description>Whether the mini-split heat pump is ducted or not.</description>
      <type>Boolean</type>
      <required>false</required>
      <model_dependent>false</model_dependent>
      <choices>
        <choice>
          <value>true</value>
          <display_name>true</display_name>
        </choice>
        <choice>
          <value>false</value>
          <display_name>false</display_name>
        </choice>
      </choices>
    </argument>
    <argument>
      <name>heat_pump_ground_to_air_pump_power</name>
      <display_name>Heat Pump: Ground-to-Air Pump Power</display_name>
      <description>Ground loop circulator pump power during operation of the heat pump.</description>
      <type>Double</type>
      <units>W/ton</units>
      <required>false</required>
      <model_dependent>false</model_dependent>
    </argument>
    <argument>
      <name>heat_pump_ground_to_air_fan_power</name>
      <display_name>Heat Pump: Ground-to-Air Fan Power</display_name>
      <description>Blower fan power.</description>
      <type>Double</type>
      <units>W/CFM</units>
      <required>false</required>
      <model_dependent>false</model_dependent>
    </argument>
    <argument>
      <name>heat_pump_is_shared_system</name>
      <display_name>Heat Pump: Is Shared System</display_name>
      <description>Whether the heat pump is a shared system. If true, assumed to serve all the units in the building. This is valid only for a ground-to-air heat pump.</description>
      <type>Boolean</type>
      <required>true</required>
      <model_dependent>false</model_dependent>
      <default_value>false</default_value>
      <choices>
        <choice>
          <value>true</value>
          <display_name>true</display_name>
        </choice>
        <choice>
          <value>false</value>
          <display_name>false</display_name>
        </choice>
      </choices>
    </argument>
    <argument>
      <name>shared_hvac_heating_loop_power</name>
      <display_name>Shared HVAC: Heating Loop Power</display_name>
      <description>The shared pumping power serving a shared boiler. This is required for a shared boiler.</description>
      <type>Double</type>
      <units>W</units>
      <required>false</required>
      <model_dependent>false</model_dependent>
    </argument>
    <argument>
      <name>shared_hvac_heating_fan_coil_power</name>
      <display_name>Shared HVAC: Heating Fan Coil Power</display_name>
      <description>The in-unit fan coil power serving a shared boiler.</description>
      <type>Double</type>
      <units>W</units>
      <required>false</required>
      <model_dependent>false</model_dependent>
    </argument>
    <argument>
      <name>shared_hvac_heating_water_loop_heat_pump_heating_efficiency</name>
      <display_name>Shared HVAC: Heating Water Loop Heat Pump Efficiency</display_name>
      <description>The heating COP for water loop heat pumps that are connected to a shared boiler.</description>
      <type>Double</type>
      <units>COP</units>
      <required>false</required>
      <model_dependent>false</model_dependent>
    </argument>
    <argument>
      <name>shared_hvac_cooling_loop_power</name>
      <display_name>Shared HVAC: Cooling Loop Power</display_name>
      <description>The total of the pumping and fan power serving a shared chiller. This is required for a shared chiller.</description>
      <type>Double</type>
      <units>W</units>
      <required>false</required>
      <model_dependent>false</model_dependent>
    </argument>
    <argument>
      <name>shared_hvac_cooling_fan_coil_power</name>
      <display_name>Shared HVAC: Cooling Fan Coil Power</display_name>
      <description>The in-unit fan coil power serving a shared chiller.</description>
      <type>Double</type>
      <units>W</units>
      <required>false</required>
      <model_dependent>false</model_dependent>
    </argument>
    <argument>
      <name>shared_hvac_cooling_water_loop_heat_pump_cooling_capacity</name>
      <display_name>Shared HVAC: Cooling Water Loop Heat Pump Cooling Capacity</display_name>
      <description>The output cooling capacity of water loop heat pumps that are connected to a shared chiller.</description>
      <type>Double</type>
      <units>tons</units>
      <required>false</required>
      <model_dependent>false</model_dependent>
    </argument>
    <argument>
      <name>shared_hvac_cooling_water_loop_heat_pump_cooling_efficiency</name>
      <display_name>Shared HVAC: Cooling Water Loop Heat Pump Efficiency</display_name>
      <description>The cooling EER for water loop heat pumps that are connected to a shared chiller.</description>
      <type>Double</type>
      <units>EER</units>
      <required>false</required>
      <model_dependent>false</model_dependent>
    </argument>
    <argument>
      <name>shared_hvac_fan_coil_is_ducted</name>
      <display_name>Shared HVAC: Fan Coil Is Ducted</display_name>
      <description>Whether the in-unit fan coil is ducted or not.</description>
      <type>Boolean</type>
      <required>false</required>
      <model_dependent>false</model_dependent>
      <choices>
        <choice>
          <value>true</value>
          <display_name>true</display_name>
        </choice>
        <choice>
          <value>false</value>
          <display_name>false</display_name>
        </choice>
      </choices>
    </argument>
    <argument>
      <name>shared_hvac_heat_pump_shared_loop_power</name>
      <display_name>Shared HVAC: Heat Pump Loop Power</display_name>
      <description>The pumping power serving a shared ground-to-air heat pump.</description>
      <type>Double</type>
      <units>W</units>
      <required>false</required>
      <model_dependent>false</model_dependent>
    </argument>
    <argument>
      <name>setpoint_heating_temp</name>
      <display_name>Setpoint: Heating Temperature</display_name>
      <description>Specify the heating setpoint temperature.</description>
      <type>Double</type>
      <units>deg-F</units>
      <required>true</required>
      <model_dependent>false</model_dependent>
      <default_value>71</default_value>
    </argument>
    <argument>
      <name>setpoint_heating_setback_temp</name>
      <display_name>Setpoint: Heating Setback Temperature</display_name>
      <description>Specify the heating setback temperature.</description>
      <type>Double</type>
      <units>deg-F</units>
      <required>true</required>
      <model_dependent>false</model_dependent>
      <default_value>71</default_value>
    </argument>
    <argument>
      <name>setpoint_heating_setback_hours_per_week</name>
      <display_name>Setpoint: Heating Setback Hours per Week</display_name>
      <description>Specify the heating setback number of hours per week value.</description>
      <type>Double</type>
      <required>true</required>
      <model_dependent>false</model_dependent>
      <default_value>0</default_value>
    </argument>
    <argument>
      <name>setpoint_heating_setback_start_hour</name>
      <display_name>Setpoint: Heating Setback Start Hour</display_name>
      <description>Specify the heating setback start hour value. 0 = midnight, 12 = noon</description>
      <type>Double</type>
      <required>true</required>
      <model_dependent>false</model_dependent>
      <default_value>23</default_value>
    </argument>
    <argument>
      <name>setpoint_cooling_temp</name>
      <display_name>Setpoint: Cooling Temperature</display_name>
      <description>Specify the cooling setpoint temperature.</description>
      <type>Double</type>
      <units>deg-F</units>
      <required>true</required>
      <model_dependent>false</model_dependent>
      <default_value>76</default_value>
    </argument>
    <argument>
      <name>setpoint_cooling_setup_temp</name>
      <display_name>Setpoint: Cooling Setup Temperature</display_name>
      <description>Specify the cooling setup temperature.</description>
      <type>Double</type>
      <units>deg-F</units>
      <required>true</required>
      <model_dependent>false</model_dependent>
      <default_value>76</default_value>
    </argument>
    <argument>
      <name>setpoint_cooling_setup_hours_per_week</name>
      <display_name>Setpoint: Cooling Setup Hours per Week</display_name>
      <description>Specify the cooling setup number of hours per week value.</description>
      <type>Double</type>
      <required>true</required>
      <model_dependent>false</model_dependent>
      <default_value>0</default_value>
    </argument>
    <argument>
      <name>setpoint_cooling_setup_start_hour</name>
      <display_name>Setpoint: Cooling Setup Start Hour</display_name>
      <description>Specify the cooling setup start hour value. 0 = midnight, 12 = noon</description>
      <type>Double</type>
      <required>true</required>
      <model_dependent>false</model_dependent>
      <default_value>9</default_value>
    </argument>
    <argument>
      <name>ducts_supply_leakage_units</name>
      <display_name>Ducts: Supply Leakage Units</display_name>
      <description>The leakage units of the supply ducts.</description>
      <type>Choice</type>
      <required>true</required>
      <model_dependent>false</model_dependent>
      <default_value>CFM25</default_value>
      <choices>
        <choice>
          <value>CFM25</value>
          <display_name>CFM25</display_name>
        </choice>
        <choice>
          <value>Percent</value>
          <display_name>Percent</display_name>
        </choice>
      </choices>
    </argument>
    <argument>
      <name>ducts_return_leakage_units</name>
      <display_name>Ducts: Return Leakage Units</display_name>
      <description>The leakage units of the return ducts.</description>
      <type>Choice</type>
      <required>true</required>
      <model_dependent>false</model_dependent>
      <default_value>CFM25</default_value>
      <choices>
        <choice>
          <value>CFM25</value>
          <display_name>CFM25</display_name>
        </choice>
        <choice>
          <value>Percent</value>
          <display_name>Percent</display_name>
        </choice>
      </choices>
    </argument>
    <argument>
      <name>ducts_supply_leakage_value</name>
      <display_name>Ducts: Supply Leakage Value</display_name>
      <description>The leakage value to outside of the supply ducts.</description>
      <type>Double</type>
      <required>true</required>
      <model_dependent>false</model_dependent>
      <default_value>75</default_value>
    </argument>
    <argument>
      <name>ducts_return_leakage_value</name>
      <display_name>Ducts: Return Leakage Value</display_name>
      <description>The leakage value to outside of the return ducts.</description>
      <type>Double</type>
      <required>true</required>
      <model_dependent>false</model_dependent>
      <default_value>25</default_value>
    </argument>
    <argument>
      <name>ducts_supply_insulation_r</name>
      <display_name>Ducts: Supply Insulation R-Value</display_name>
      <description>The insulation r-value of the supply ducts.</description>
      <type>Double</type>
      <units>h-ft^2-R/Btu</units>
      <required>true</required>
      <model_dependent>false</model_dependent>
      <default_value>0</default_value>
    </argument>
    <argument>
      <name>ducts_return_insulation_r</name>
      <display_name>Ducts: Return Insulation R-Value</display_name>
      <description>The insulation r-value of the return ducts.</description>
      <type>Double</type>
      <units>h-ft^2-R/Btu</units>
      <required>true</required>
      <model_dependent>false</model_dependent>
      <default_value>0</default_value>
    </argument>
    <argument>
      <name>ducts_supply_location</name>
      <display_name>Ducts: Supply Location</display_name>
      <description>The location of the supply ducts.</description>
      <type>Choice</type>
      <required>true</required>
      <model_dependent>false</model_dependent>
      <default_value>auto</default_value>
      <choices>
        <choice>
          <value>auto</value>
          <display_name>auto</display_name>
        </choice>
        <choice>
          <value>living space</value>
          <display_name>living space</display_name>
        </choice>
        <choice>
          <value>basement - conditioned</value>
          <display_name>basement - conditioned</display_name>
        </choice>
        <choice>
          <value>basement - unconditioned</value>
          <display_name>basement - unconditioned</display_name>
        </choice>
        <choice>
          <value>crawlspace - vented</value>
          <display_name>crawlspace - vented</display_name>
        </choice>
        <choice>
          <value>crawlspace - unvented</value>
          <display_name>crawlspace - unvented</display_name>
        </choice>
        <choice>
          <value>attic - vented</value>
          <display_name>attic - vented</display_name>
        </choice>
        <choice>
          <value>attic - unvented</value>
          <display_name>attic - unvented</display_name>
        </choice>
        <choice>
          <value>garage</value>
          <display_name>garage</display_name>
        </choice>
        <choice>
          <value>exterior wall</value>
          <display_name>exterior wall</display_name>
        </choice>
        <choice>
          <value>under slab</value>
          <display_name>under slab</display_name>
        </choice>
        <choice>
          <value>roof deck</value>
          <display_name>roof deck</display_name>
        </choice>
        <choice>
          <value>outside</value>
          <display_name>outside</display_name>
        </choice>
        <choice>
          <value>other housing unit</value>
          <display_name>other housing unit</display_name>
        </choice>
        <choice>
          <value>other heated space</value>
          <display_name>other heated space</display_name>
        </choice>
        <choice>
          <value>other multifamily buffer space</value>
          <display_name>other multifamily buffer space</display_name>
        </choice>
        <choice>
          <value>other non-freezing space</value>
          <display_name>other non-freezing space</display_name>
        </choice>
      </choices>
    </argument>
    <argument>
      <name>ducts_return_location</name>
      <display_name>Ducts: Return Location</display_name>
      <description>The location of the return ducts.</description>
      <type>Choice</type>
      <required>true</required>
      <model_dependent>false</model_dependent>
      <default_value>auto</default_value>
      <choices>
        <choice>
          <value>auto</value>
          <display_name>auto</display_name>
        </choice>
        <choice>
          <value>living space</value>
          <display_name>living space</display_name>
        </choice>
        <choice>
          <value>basement - conditioned</value>
          <display_name>basement - conditioned</display_name>
        </choice>
        <choice>
          <value>basement - unconditioned</value>
          <display_name>basement - unconditioned</display_name>
        </choice>
        <choice>
          <value>crawlspace - vented</value>
          <display_name>crawlspace - vented</display_name>
        </choice>
        <choice>
          <value>crawlspace - unvented</value>
          <display_name>crawlspace - unvented</display_name>
        </choice>
        <choice>
          <value>attic - vented</value>
          <display_name>attic - vented</display_name>
        </choice>
        <choice>
          <value>attic - unvented</value>
          <display_name>attic - unvented</display_name>
        </choice>
        <choice>
          <value>garage</value>
          <display_name>garage</display_name>
        </choice>
        <choice>
          <value>exterior wall</value>
          <display_name>exterior wall</display_name>
        </choice>
        <choice>
          <value>under slab</value>
          <display_name>under slab</display_name>
        </choice>
        <choice>
          <value>roof deck</value>
          <display_name>roof deck</display_name>
        </choice>
        <choice>
          <value>outside</value>
          <display_name>outside</display_name>
        </choice>
        <choice>
          <value>other housing unit</value>
          <display_name>other housing unit</display_name>
        </choice>
        <choice>
          <value>other heated space</value>
          <display_name>other heated space</display_name>
        </choice>
        <choice>
          <value>other multifamily buffer space</value>
          <display_name>other multifamily buffer space</display_name>
        </choice>
        <choice>
          <value>other non-freezing space</value>
          <display_name>other non-freezing space</display_name>
        </choice>
      </choices>
    </argument>
    <argument>
      <name>ducts_supply_surface_area</name>
      <display_name>Ducts: Supply Surface Area</display_name>
      <description>The surface area of the supply ducts.</description>
      <type>String</type>
      <units>ft^2</units>
      <required>true</required>
      <model_dependent>false</model_dependent>
      <default_value>auto</default_value>
    </argument>
    <argument>
      <name>ducts_return_surface_area</name>
      <display_name>Ducts: Return Surface Area</display_name>
      <description>The surface area of the return ducts.</description>
      <type>String</type>
      <units>ft^2</units>
      <required>true</required>
      <model_dependent>false</model_dependent>
      <default_value>auto</default_value>
    </argument>
    <argument>
      <name>ducts_number_of_return_registers</name>
      <display_name>Ducts: Number of Return Registers</display_name>
      <description>The number of return registers of the ducts.</description>
      <type>String</type>
      <units>#</units>
      <required>true</required>
      <model_dependent>false</model_dependent>
      <default_value>auto</default_value>
    </argument>
    <argument>
      <name>heating_system_type_2</name>
      <display_name>Heating System 2: Type</display_name>
      <description>The type of the second heating system.</description>
      <type>Choice</type>
      <required>true</required>
      <model_dependent>false</model_dependent>
      <default_value>none</default_value>
      <choices>
        <choice>
          <value>none</value>
          <display_name>none</display_name>
        </choice>
        <choice>
          <value>WallFurnace</value>
          <display_name>WallFurnace</display_name>
        </choice>
        <choice>
          <value>FloorFurnace</value>
          <display_name>FloorFurnace</display_name>
        </choice>
        <choice>
          <value>ElectricResistance</value>
          <display_name>ElectricResistance</display_name>
        </choice>
        <choice>
          <value>Stove</value>
          <display_name>Stove</display_name>
        </choice>
        <choice>
          <value>PortableHeater</value>
          <display_name>PortableHeater</display_name>
        </choice>
        <choice>
          <value>Fireplace</value>
          <display_name>Fireplace</display_name>
        </choice>
      </choices>
    </argument>
    <argument>
      <name>heating_system_fuel_2</name>
      <display_name>Heating System 2: Fuel Type</display_name>
      <description>The fuel type of the second heating system. Ignored for ElectricResistance.</description>
      <type>Choice</type>
      <required>true</required>
      <model_dependent>false</model_dependent>
      <default_value>electricity</default_value>
      <choices>
        <choice>
          <value>electricity</value>
          <display_name>electricity</display_name>
        </choice>
        <choice>
          <value>natural gas</value>
          <display_name>natural gas</display_name>
        </choice>
        <choice>
          <value>fuel oil</value>
          <display_name>fuel oil</display_name>
        </choice>
        <choice>
          <value>propane</value>
          <display_name>propane</display_name>
        </choice>
        <choice>
          <value>wood</value>
          <display_name>wood</display_name>
        </choice>
        <choice>
          <value>wood pellets</value>
          <display_name>wood pellets</display_name>
        </choice>
        <choice>
          <value>coal</value>
          <display_name>coal</display_name>
        </choice>
      </choices>
    </argument>
    <argument>
      <name>heating_system_heating_efficiency_2</name>
      <display_name>Heating System 2: Rated AFUE or Percent</display_name>
      <description>For Furnace/WallFurnace/FloorFurnace/Boiler second heating system, the rated AFUE value. For ElectricResistance/Stove/PortableHeater/Fireplace, the rated Percent value.</description>
      <type>Double</type>
      <units>Frac</units>
      <required>true</required>
      <model_dependent>false</model_dependent>
      <default_value>1</default_value>
    </argument>
    <argument>
      <name>heating_system_heating_capacity_2</name>
      <display_name>Heating System 2: Heating Capacity</display_name>
      <description>The output heating capacity of the second heating system. If using 'auto', the autosizing algorithm will use ACCA Manual J/S to set the capacity to meet its load served.</description>
      <type>String</type>
      <units>Btu/hr</units>
      <required>true</required>
      <model_dependent>false</model_dependent>
      <default_value>auto</default_value>
    </argument>
    <argument>
      <name>heating_system_fraction_heat_load_served_2</name>
      <display_name>Heating System 2: Fraction Heat Load Served</display_name>
      <description>The heat load served fraction of the second heating system.</description>
      <type>Double</type>
      <units>Frac</units>
      <required>true</required>
      <model_dependent>false</model_dependent>
      <default_value>0.25</default_value>
    </argument>
    <argument>
      <name>heating_system_electric_auxiliary_energy_2</name>
      <display_name>Heating System 2: Electric Auxiliary Energy</display_name>
      <description>The electric auxiliary energy of the second heating system.</description>
      <type>Double</type>
      <units>kWh/yr</units>
      <required>false</required>
      <model_dependent>false</model_dependent>
    </argument>
    <argument>
      <name>heating_system_has_flue_or_chimney_2</name>
      <display_name>Heating System 2: Has Flue or Chimney</display_name>
      <description>Whether the second heating system has a flue or chimney.</description>
      <type>Boolean</type>
      <required>true</required>
      <model_dependent>false</model_dependent>
      <default_value>false</default_value>
      <choices>
        <choice>
          <value>true</value>
          <display_name>true</display_name>
        </choice>
        <choice>
          <value>false</value>
          <display_name>false</display_name>
        </choice>
      </choices>
    </argument>
    <argument>
      <name>mech_vent_fan_type</name>
      <display_name>Mechanical Ventilation: Fan Type</display_name>
      <description>The type of the mechanical ventilation. Use 'none' if there is no mechanical ventilation system.</description>
      <type>Choice</type>
      <required>true</required>
      <model_dependent>false</model_dependent>
      <default_value>none</default_value>
      <choices>
        <choice>
          <value>none</value>
          <display_name>none</display_name>
        </choice>
        <choice>
          <value>exhaust only</value>
          <display_name>exhaust only</display_name>
        </choice>
        <choice>
          <value>supply only</value>
          <display_name>supply only</display_name>
        </choice>
        <choice>
          <value>energy recovery ventilator</value>
          <display_name>energy recovery ventilator</display_name>
        </choice>
        <choice>
          <value>heat recovery ventilator</value>
          <display_name>heat recovery ventilator</display_name>
        </choice>
        <choice>
          <value>balanced</value>
          <display_name>balanced</display_name>
        </choice>
        <choice>
          <value>central fan integrated supply</value>
          <display_name>central fan integrated supply</display_name>
        </choice>
      </choices>
    </argument>
    <argument>
      <name>mech_vent_flow_rate</name>
      <display_name>Mechanical Ventilation: Flow Rate</display_name>
      <description>The flow rate of the mechanical ventilation.</description>
      <type>Double</type>
      <units>CFM</units>
      <required>true</required>
      <model_dependent>false</model_dependent>
      <default_value>110</default_value>
    </argument>
    <argument>
      <name>mech_vent_hours_in_operation</name>
      <display_name>Mechanical Ventilation: Hours In Operation</display_name>
      <description>The hours in operation of the mechanical ventilation.</description>
      <type>Double</type>
      <units>hrs</units>
      <required>true</required>
      <model_dependent>false</model_dependent>
      <default_value>24</default_value>
    </argument>
    <argument>
      <name>mech_vent_total_recovery_efficiency_type</name>
      <display_name>Mechanical Ventilation: Total Recovery Efficiency Type</display_name>
      <description>The total recovery efficiency type of the mechanical ventilation.</description>
      <type>Choice</type>
      <required>true</required>
      <model_dependent>false</model_dependent>
      <default_value>Unadjusted</default_value>
      <choices>
        <choice>
          <value>Unadjusted</value>
          <display_name>Unadjusted</display_name>
        </choice>
        <choice>
          <value>Adjusted</value>
          <display_name>Adjusted</display_name>
        </choice>
      </choices>
    </argument>
    <argument>
      <name>mech_vent_total_recovery_efficiency</name>
      <display_name>Mechanical Ventilation: Total Recovery Efficiency</display_name>
      <description>The Unadjusted or Adjusted total recovery efficiency of the mechanical ventilation.</description>
      <type>Double</type>
      <units>Frac</units>
      <required>true</required>
      <model_dependent>false</model_dependent>
      <default_value>0.48</default_value>
    </argument>
    <argument>
      <name>mech_vent_sensible_recovery_efficiency_type</name>
      <display_name>Mechanical Ventilation: Sensible Recovery Efficiency Type</display_name>
      <description>The sensible recovery efficiency type of the mechanical ventilation.</description>
      <type>Choice</type>
      <required>true</required>
      <model_dependent>false</model_dependent>
      <default_value>Unadjusted</default_value>
      <choices>
        <choice>
          <value>Unadjusted</value>
          <display_name>Unadjusted</display_name>
        </choice>
        <choice>
          <value>Adjusted</value>
          <display_name>Adjusted</display_name>
        </choice>
      </choices>
    </argument>
    <argument>
      <name>mech_vent_sensible_recovery_efficiency</name>
      <display_name>Mechanical Ventilation: Sensible Recovery Efficiency</display_name>
      <description>The Unadjusted or Adjusted sensible recovery efficiency of the mechanical ventilation.</description>
      <type>Double</type>
      <units>Frac</units>
      <required>true</required>
      <model_dependent>false</model_dependent>
      <default_value>0.72</default_value>
    </argument>
    <argument>
      <name>mech_vent_fan_power</name>
      <display_name>Mechanical Ventilation: Fan Power</display_name>
      <description>The fan power of the mechanical ventilation.</description>
      <type>Double</type>
      <units>W</units>
      <required>true</required>
      <model_dependent>false</model_dependent>
      <default_value>30</default_value>
    </argument>
    <argument>
      <name>mech_vent_is_shared_system</name>
      <display_name>Mechanical Ventilation: Is Shared System</display_name>
      <description>Whether the mechanical ventilation is a shared system. If true, assumed to serve all the units in the building.</description>
      <type>Boolean</type>
      <required>true</required>
      <model_dependent>false</model_dependent>
      <default_value>false</default_value>
      <choices>
        <choice>
          <value>true</value>
          <display_name>true</display_name>
        </choice>
        <choice>
          <value>false</value>
          <display_name>false</display_name>
        </choice>
      </choices>
    </argument>
    <argument>
      <name>shared_mech_vent_in_unit_flow_rate</name>
      <display_name>Shared Mechanical Ventilation: In-Unit Flow Rate</display_name>
      <description>The flow rate delivered to the dwelling unit. This is required for a shared mechanical ventilation system.</description>
      <type>Double</type>
      <units>CFM</units>
      <required>false</required>
      <model_dependent>false</model_dependent>
    </argument>
    <argument>
      <name>shared_mech_vent_frac_recirculation</name>
      <display_name>Shared Mechanical Ventilation: Fraction Recirculation</display_name>
      <description>Fraction of the total supply air that is recirculated, with the remainder assumed to be outdoor air. The value must be 0 for exhaust only systems. This is required for a shared mechanical ventilation system.</description>
      <type>Double</type>
      <units>Frac</units>
      <required>false</required>
      <model_dependent>false</model_dependent>
    </argument>
    <argument>
      <name>shared_mech_vent_preheating_fuel</name>
      <display_name>Shared Mechanical Ventilation: Preheating Fuel</display_name>
      <description>Fuel type of the preconditioning heating equipment.</description>
      <type>Choice</type>
      <required>false</required>
      <model_dependent>false</model_dependent>
      <choices>
        <choice>
          <value>electricity</value>
          <display_name>electricity</display_name>
        </choice>
        <choice>
          <value>natural gas</value>
          <display_name>natural gas</display_name>
        </choice>
        <choice>
          <value>fuel oil</value>
          <display_name>fuel oil</display_name>
        </choice>
        <choice>
          <value>propane</value>
          <display_name>propane</display_name>
        </choice>
        <choice>
          <value>wood</value>
          <display_name>wood</display_name>
        </choice>
        <choice>
          <value>wood pellets</value>
          <display_name>wood pellets</display_name>
        </choice>
        <choice>
          <value>coal</value>
          <display_name>coal</display_name>
        </choice>
      </choices>
    </argument>
    <argument>
      <name>shared_mech_vent_preheating_efficiency</name>
      <display_name>Shared Mechanical Ventilation: Preheating Efficiency</display_name>
      <description>Efficiency of the preconditioning heating equipment.</description>
      <type>Double</type>
      <units>COP</units>
      <required>false</required>
      <model_dependent>false</model_dependent>
    </argument>
    <argument>
      <name>shared_mech_vent_preheating_fraction_heat_load_served</name>
      <display_name>Shared Mechanical Ventilation: Preheating Fraction Ventilation Heat Load Served</display_name>
      <description>Fraction of heating load introduced by the shared ventilation system that is met by the preconditioning heating equipment.</description>
      <type>Double</type>
      <units>Frac</units>
      <required>false</required>
      <model_dependent>false</model_dependent>
    </argument>
    <argument>
      <name>shared_mech_vent_precooling_fuel</name>
      <display_name>Shared Mechanical Ventilation: Precooling Fuel</display_name>
      <description>Fuel type of the preconditioning cooling equipment.</description>
      <type>Choice</type>
      <required>false</required>
      <model_dependent>false</model_dependent>
      <choices>
        <choice>
          <value>electricity</value>
          <display_name>electricity</display_name>
        </choice>
      </choices>
    </argument>
    <argument>
      <name>shared_mech_vent_precooling_efficiency</name>
      <display_name>Shared Mechanical Ventilation: Precooling Efficiency</display_name>
      <description>Efficiency of the preconditioning cooling equipment.</description>
      <type>Double</type>
      <units>COP</units>
      <required>false</required>
      <model_dependent>false</model_dependent>
    </argument>
    <argument>
      <name>shared_mech_vent_precooling_fraction_cool_load_served</name>
      <display_name>Shared Mechanical Ventilation: Precooling Fraction Ventilation Cool Load Served</display_name>
      <description>Fraction of cooling load introduced by the shared ventilation system that is met by the preconditioning cooling equipment.</description>
      <type>Double</type>
      <units>Frac</units>
      <required>false</required>
      <model_dependent>false</model_dependent>
    </argument>
    <argument>
      <name>mech_vent_fan_type_2</name>
      <display_name>Mechanical Ventilation 2: Fan Type</display_name>
      <description>The type of the second mechanical ventilation. Use 'none' if there is no second mechanical ventilation system.</description>
      <type>Choice</type>
      <required>true</required>
      <model_dependent>false</model_dependent>
      <default_value>none</default_value>
      <choices>
        <choice>
          <value>none</value>
          <display_name>none</display_name>
        </choice>
        <choice>
          <value>exhaust only</value>
          <display_name>exhaust only</display_name>
        </choice>
        <choice>
          <value>supply only</value>
          <display_name>supply only</display_name>
        </choice>
        <choice>
          <value>energy recovery ventilator</value>
          <display_name>energy recovery ventilator</display_name>
        </choice>
        <choice>
          <value>heat recovery ventilator</value>
          <display_name>heat recovery ventilator</display_name>
        </choice>
        <choice>
          <value>balanced</value>
          <display_name>balanced</display_name>
        </choice>
        <choice>
          <value>central fan integrated supply</value>
          <display_name>central fan integrated supply</display_name>
        </choice>
      </choices>
    </argument>
    <argument>
      <name>mech_vent_flow_rate_2</name>
      <display_name>Mechanical Ventilation 2: Flow Rate</display_name>
      <description>The flow rate of the second mechanical ventilation.</description>
      <type>Double</type>
      <units>CFM</units>
      <required>true</required>
      <model_dependent>false</model_dependent>
      <default_value>110</default_value>
    </argument>
    <argument>
      <name>mech_vent_hours_in_operation_2</name>
      <display_name>Mechanical Ventilation 2: Hours In Operation</display_name>
      <description>The hours in operation of the second mechanical ventilation.</description>
      <type>Double</type>
      <units>hrs</units>
      <required>true</required>
      <model_dependent>false</model_dependent>
      <default_value>24</default_value>
    </argument>
    <argument>
      <name>mech_vent_total_recovery_efficiency_type_2</name>
      <display_name>Mechanical Ventilation 2: Total Recovery Efficiency Type</display_name>
      <description>The total recovery efficiency type of the second mechanical ventilation.</description>
      <type>Choice</type>
      <required>true</required>
      <model_dependent>false</model_dependent>
      <default_value>Unadjusted</default_value>
      <choices>
        <choice>
          <value>Unadjusted</value>
          <display_name>Unadjusted</display_name>
        </choice>
        <choice>
          <value>Adjusted</value>
          <display_name>Adjusted</display_name>
        </choice>
      </choices>
    </argument>
    <argument>
      <name>mech_vent_total_recovery_efficiency_2</name>
      <display_name>Mechanical Ventilation 2: Total Recovery Efficiency</display_name>
      <description>The Unadjusted or Adjusted total recovery efficiency of the second mechanical ventilation.</description>
      <type>Double</type>
      <units>Frac</units>
      <required>true</required>
      <model_dependent>false</model_dependent>
      <default_value>0.48</default_value>
    </argument>
    <argument>
      <name>mech_vent_sensible_recovery_efficiency_type_2</name>
      <display_name>Mechanical Ventilation 2: Sensible Recovery Efficiency Type</display_name>
      <description>The sensible recovery efficiency type of the second mechanical ventilation.</description>
      <type>Choice</type>
      <required>true</required>
      <model_dependent>false</model_dependent>
      <default_value>Unadjusted</default_value>
      <choices>
        <choice>
          <value>Unadjusted</value>
          <display_name>Unadjusted</display_name>
        </choice>
        <choice>
          <value>Adjusted</value>
          <display_name>Adjusted</display_name>
        </choice>
      </choices>
    </argument>
    <argument>
      <name>mech_vent_sensible_recovery_efficiency_2</name>
      <display_name>Mechanical Ventilation 2: Sensible Recovery Efficiency</display_name>
      <description>The Unadjusted or Adjusted sensible recovery efficiency of the second mechanical ventilation.</description>
      <type>Double</type>
      <units>Frac</units>
      <required>true</required>
      <model_dependent>false</model_dependent>
      <default_value>0.72</default_value>
    </argument>
    <argument>
      <name>mech_vent_fan_power_2</name>
      <display_name>Mechanical Ventilation 2: Fan Power</display_name>
      <description>The fan power of the second mechanical ventilation.</description>
      <type>Double</type>
      <units>W</units>
      <required>true</required>
      <model_dependent>false</model_dependent>
      <default_value>30</default_value>
    </argument>
    <argument>
      <name>kitchen_fans_present</name>
      <display_name>Kitchen Fans: Present</display_name>
      <description>Whether there are kitchen fans.</description>
      <type>Boolean</type>
      <required>true</required>
      <model_dependent>false</model_dependent>
      <default_value>false</default_value>
      <choices>
        <choice>
          <value>true</value>
          <display_name>true</display_name>
        </choice>
        <choice>
          <value>false</value>
          <display_name>false</display_name>
        </choice>
      </choices>
    </argument>
    <argument>
      <name>kitchen_fans_quantity</name>
      <display_name>Kitchen Fans: Quantity</display_name>
      <description>The quantity of the kitchen fans.</description>
      <type>Integer</type>
      <units>#</units>
      <required>false</required>
      <model_dependent>false</model_dependent>
    </argument>
    <argument>
      <name>kitchen_fans_flow_rate</name>
      <display_name>Kitchen Fans: Flow Rate</display_name>
      <description>The flow rate of the kitchen fan.</description>
      <type>Double</type>
      <units>CFM</units>
      <required>false</required>
      <model_dependent>false</model_dependent>
    </argument>
    <argument>
      <name>kitchen_fans_hours_in_operation</name>
      <display_name>Kitchen Fans: Hours In Operation</display_name>
      <description>The hours in operation of the kitchen fan.</description>
      <type>Double</type>
      <units>hrs</units>
      <required>false</required>
      <model_dependent>false</model_dependent>
    </argument>
    <argument>
      <name>kitchen_fans_power</name>
      <display_name>Kitchen Fans: Fan Power</display_name>
      <description>The fan power of the kitchen fan.</description>
      <type>Double</type>
      <units>W</units>
      <required>false</required>
      <model_dependent>false</model_dependent>
    </argument>
    <argument>
      <name>kitchen_fans_start_hour</name>
      <display_name>Kitchen Fans: Start Hour</display_name>
      <description>The start hour of the kitchen fan.</description>
      <type>Integer</type>
      <units>hr</units>
      <required>false</required>
      <model_dependent>false</model_dependent>
    </argument>
    <argument>
      <name>bathroom_fans_present</name>
      <display_name>Bathroom Fans: Present</display_name>
      <description>Whether there are bathroom fans.</description>
      <type>Boolean</type>
      <required>true</required>
      <model_dependent>false</model_dependent>
      <default_value>false</default_value>
      <choices>
        <choice>
          <value>true</value>
          <display_name>true</display_name>
        </choice>
        <choice>
          <value>false</value>
          <display_name>false</display_name>
        </choice>
      </choices>
    </argument>
    <argument>
      <name>bathroom_fans_quantity</name>
      <display_name>Bathroom Fans: Quantity</display_name>
      <description>The quantity of the bathroom fans.</description>
      <type>Integer</type>
      <units>#</units>
      <required>false</required>
      <model_dependent>false</model_dependent>
    </argument>
    <argument>
      <name>bathroom_fans_flow_rate</name>
      <display_name>Bathroom Fans: Flow Rate</display_name>
      <description>The flow rate of the bathroom fans.</description>
      <type>Double</type>
      <units>CFM</units>
      <required>false</required>
      <model_dependent>false</model_dependent>
    </argument>
    <argument>
      <name>bathroom_fans_hours_in_operation</name>
      <display_name>Bathroom Fans: Hours In Operation</display_name>
      <description>The hours in operation of the bathroom fans.</description>
      <type>Double</type>
      <units>hrs</units>
      <required>false</required>
      <model_dependent>false</model_dependent>
    </argument>
    <argument>
      <name>bathroom_fans_power</name>
      <display_name>Bathroom Fans: Fan Power</display_name>
      <description>The fan power of the bathroom fans.</description>
      <type>Double</type>
      <units>W</units>
      <required>false</required>
      <model_dependent>false</model_dependent>
    </argument>
    <argument>
      <name>bathroom_fans_start_hour</name>
      <display_name>Bathroom Fans: Start Hour</display_name>
      <description>The start hour of the bathroom fans.</description>
      <type>Integer</type>
      <units>hr</units>
      <required>false</required>
      <model_dependent>false</model_dependent>
    </argument>
    <argument>
      <name>whole_house_fan_present</name>
      <display_name>Whole House Fan: Present</display_name>
      <description>Whether there is a whole house fan.</description>
      <type>Boolean</type>
      <required>true</required>
      <model_dependent>false</model_dependent>
      <default_value>false</default_value>
      <choices>
        <choice>
          <value>true</value>
          <display_name>true</display_name>
        </choice>
        <choice>
          <value>false</value>
          <display_name>false</display_name>
        </choice>
      </choices>
    </argument>
    <argument>
      <name>whole_house_fan_flow_rate</name>
      <display_name>Whole House Fan: Flow Rate</display_name>
      <description>The flow rate of the whole house fan.</description>
      <type>Double</type>
      <units>CFM</units>
      <required>true</required>
      <model_dependent>false</model_dependent>
      <default_value>4500</default_value>
    </argument>
    <argument>
      <name>whole_house_fan_power</name>
      <display_name>Whole House Fan: Fan Power</display_name>
      <description>The fan power of the whole house fan.</description>
      <type>Double</type>
      <units>W</units>
      <required>true</required>
      <model_dependent>false</model_dependent>
      <default_value>300</default_value>
    </argument>
    <argument>
      <name>water_heater_type</name>
      <display_name>Water Heater: Type</display_name>
      <description>The type of water heater. Use 'none' if there is no water heater.</description>
      <type>Choice</type>
      <required>true</required>
      <model_dependent>false</model_dependent>
      <default_value>storage water heater</default_value>
      <choices>
        <choice>
          <value>none</value>
          <display_name>none</display_name>
        </choice>
        <choice>
          <value>storage water heater</value>
          <display_name>storage water heater</display_name>
        </choice>
        <choice>
          <value>instantaneous water heater</value>
          <display_name>instantaneous water heater</display_name>
        </choice>
        <choice>
          <value>heat pump water heater</value>
          <display_name>heat pump water heater</display_name>
        </choice>
        <choice>
          <value>space-heating boiler with storage tank</value>
          <display_name>space-heating boiler with storage tank</display_name>
        </choice>
        <choice>
          <value>space-heating boiler with tankless coil</value>
          <display_name>space-heating boiler with tankless coil</display_name>
        </choice>
      </choices>
    </argument>
    <argument>
      <name>water_heater_fuel_type</name>
      <display_name>Water Heater: Fuel Type</display_name>
      <description>The fuel type of water heater. Ignored for heat pump water heater.</description>
      <type>Choice</type>
      <required>true</required>
      <model_dependent>false</model_dependent>
      <default_value>natural gas</default_value>
      <choices>
        <choice>
          <value>electricity</value>
          <display_name>electricity</display_name>
        </choice>
        <choice>
          <value>natural gas</value>
          <display_name>natural gas</display_name>
        </choice>
        <choice>
          <value>fuel oil</value>
          <display_name>fuel oil</display_name>
        </choice>
        <choice>
          <value>propane</value>
          <display_name>propane</display_name>
        </choice>
        <choice>
          <value>wood</value>
          <display_name>wood</display_name>
        </choice>
        <choice>
          <value>coal</value>
          <display_name>coal</display_name>
        </choice>
      </choices>
    </argument>
    <argument>
      <name>water_heater_location</name>
      <display_name>Water Heater: Location</display_name>
      <description>The location of water heater.</description>
      <type>Choice</type>
      <required>true</required>
      <model_dependent>false</model_dependent>
      <default_value>auto</default_value>
      <choices>
        <choice>
          <value>auto</value>
          <display_name>auto</display_name>
        </choice>
        <choice>
          <value>living space</value>
          <display_name>living space</display_name>
        </choice>
        <choice>
          <value>basement - conditioned</value>
          <display_name>basement - conditioned</display_name>
        </choice>
        <choice>
          <value>basement - unconditioned</value>
          <display_name>basement - unconditioned</display_name>
        </choice>
        <choice>
          <value>garage</value>
          <display_name>garage</display_name>
        </choice>
        <choice>
          <value>attic - vented</value>
          <display_name>attic - vented</display_name>
        </choice>
        <choice>
          <value>attic - unvented</value>
          <display_name>attic - unvented</display_name>
        </choice>
        <choice>
          <value>crawlspace - vented</value>
          <display_name>crawlspace - vented</display_name>
        </choice>
        <choice>
          <value>crawlspace - unvented</value>
          <display_name>crawlspace - unvented</display_name>
        </choice>
        <choice>
          <value>other exterior</value>
          <display_name>other exterior</display_name>
        </choice>
        <choice>
          <value>other housing unit</value>
          <display_name>other housing unit</display_name>
        </choice>
        <choice>
          <value>other heated space</value>
          <display_name>other heated space</display_name>
        </choice>
        <choice>
          <value>other multifamily buffer space</value>
          <display_name>other multifamily buffer space</display_name>
        </choice>
        <choice>
          <value>other non-freezing space</value>
          <display_name>other non-freezing space</display_name>
        </choice>
      </choices>
    </argument>
    <argument>
      <name>water_heater_tank_volume</name>
      <display_name>Water Heater: Tank Volume</display_name>
      <description>Nominal volume of water heater tank. Set to auto to have volume autosized. Only applies to storage water heater, heat pump water heater, and space-heating boiler with storage tank.</description>
      <type>String</type>
      <units>gal</units>
      <required>true</required>
      <model_dependent>false</model_dependent>
      <default_value>auto</default_value>
    </argument>
    <argument>
      <name>water_heater_heating_capacity</name>
      <display_name>Water Heater: Input Capacity</display_name>
      <description>The maximum energy input rating of water heater. Set to auto to have this field autosized. Only applies to storage water heater.</description>
      <type>String</type>
      <units>Btu/hr</units>
      <required>true</required>
      <model_dependent>false</model_dependent>
      <default_value>auto</default_value>
    </argument>
    <argument>
      <name>water_heater_efficiency_type</name>
      <display_name>Water Heater: Efficiency Type</display_name>
      <description>The efficiency type of water heater. Does not apply to space-heating boilers.</description>
      <type>Choice</type>
      <required>true</required>
      <model_dependent>false</model_dependent>
      <default_value>EnergyFactor</default_value>
      <choices>
        <choice>
          <value>EnergyFactor</value>
          <display_name>EnergyFactor</display_name>
        </choice>
        <choice>
          <value>UniformEnergyFactor</value>
          <display_name>UniformEnergyFactor</display_name>
        </choice>
      </choices>
    </argument>
    <argument>
      <name>water_heater_efficiency_ef</name>
      <display_name>Water Heater: Energy Factor</display_name>
      <description>Ratio of useful energy output from water heater to the total amount of energy delivered from the water heater.</description>
      <type>Double</type>
      <required>true</required>
      <model_dependent>false</model_dependent>
      <default_value>0.67</default_value>
    </argument>
    <argument>
      <name>water_heater_efficiency_uef</name>
      <display_name>Water Heater: Uniform Energy Factor</display_name>
      <description>The uniform energy factor of water heater. Does not apply to space-heating boilers.</description>
      <type>Double</type>
      <required>true</required>
      <model_dependent>false</model_dependent>
      <default_value>0.67</default_value>
    </argument>
    <argument>
      <name>water_heater_recovery_efficiency</name>
      <display_name>Water Heater: Recovery Efficiency</display_name>
      <description>Ratio of energy delivered to water heater to the energy content of the fuel consumed by the water heater. Only used for non-electric storage water heaters.</description>
      <type>String</type>
      <units>Frac</units>
      <required>true</required>
      <model_dependent>false</model_dependent>
      <default_value>auto</default_value>
    </argument>
    <argument>
      <name>water_heater_standby_loss</name>
      <display_name>Water Heater: Standby Loss</display_name>
      <description>The standby loss of water heater. Only applies to space-heating boilers.</description>
      <type>Double</type>
      <units>deg-F/hr</units>
      <required>false</required>
      <model_dependent>false</model_dependent>
    </argument>
    <argument>
      <name>water_heater_jacket_rvalue</name>
      <display_name>Water Heater: Jacket R-value</display_name>
      <description>The jacket R-value of water heater. Doesn't apply to instantaneous water heater or space-heating boiler with tankless coil.</description>
      <type>Double</type>
      <units>h-ft^2-R/Btu</units>
      <required>false</required>
      <model_dependent>false</model_dependent>
    </argument>
    <argument>
      <name>water_heater_setpoint_temperature</name>
      <display_name>Water Heater: Setpoint Temperature</display_name>
      <description>The setpoint temperature of water heater.</description>
      <type>String</type>
      <units>deg-F</units>
      <required>true</required>
      <model_dependent>false</model_dependent>
      <default_value>auto</default_value>
    </argument>
    <argument>
      <name>water_heater_performance_adjustment</name>
      <display_name>Water Heater: Performance Adjustment</display_name>
      <description>A performance adjustment due to cycling inefficiencies. Only applies to instantaneous water heater.</description>
      <type>Double</type>
      <units>Frac</units>
      <required>false</required>
      <model_dependent>false</model_dependent>
    </argument>
    <argument>
      <name>water_heater_has_flue_or_chimney</name>
      <display_name>Water Heater: Has Flue or Chimney</display_name>
      <description>Whether the water heater has a flue or chimney.</description>
      <type>Boolean</type>
      <required>true</required>
      <model_dependent>false</model_dependent>
      <default_value>false</default_value>
      <choices>
        <choice>
          <value>true</value>
          <display_name>true</display_name>
        </choice>
        <choice>
          <value>false</value>
          <display_name>false</display_name>
        </choice>
      </choices>
    </argument>
    <argument>
      <name>water_heater_is_shared_system</name>
      <display_name>Water Heater: Is Shared System</display_name>
      <description>Whether the water heater is a shared system. If true, assumed to serve all the units in the building.</description>
      <type>Boolean</type>
      <required>true</required>
      <model_dependent>false</model_dependent>
      <default_value>false</default_value>
      <choices>
        <choice>
          <value>true</value>
          <display_name>true</display_name>
        </choice>
        <choice>
          <value>false</value>
          <display_name>false</display_name>
        </choice>
      </choices>
    </argument>
    <argument>
      <name>dhw_distribution_system_type</name>
      <display_name>Hot Water Distribution: System Type</display_name>
      <description>The type of the hot water distribution system.</description>
      <type>Choice</type>
      <required>true</required>
      <model_dependent>false</model_dependent>
      <default_value>Standard</default_value>
      <choices>
        <choice>
          <value>Standard</value>
          <display_name>Standard</display_name>
        </choice>
        <choice>
          <value>Recirculation</value>
          <display_name>Recirculation</display_name>
        </choice>
      </choices>
    </argument>
    <argument>
      <name>dhw_distribution_standard_piping_length</name>
      <display_name>Hot Water Distribution: Standard Piping Length</display_name>
      <description>If the distribution system is Standard, the length of the piping. A value of 'auto' will use a default.</description>
      <type>String</type>
      <units>ft</units>
      <required>true</required>
      <model_dependent>false</model_dependent>
      <default_value>auto</default_value>
    </argument>
    <argument>
      <name>dhw_distribution_recirc_control_type</name>
      <display_name>Hot Water Distribution: Recirculation Control Type</display_name>
      <description>If the distribution system is Recirculation, the type of hot water recirculation control, if any.</description>
      <type>Choice</type>
      <required>true</required>
      <model_dependent>false</model_dependent>
      <default_value>no control</default_value>
      <choices>
        <choice>
          <value>no control</value>
          <display_name>no control</display_name>
        </choice>
        <choice>
          <value>timer</value>
          <display_name>timer</display_name>
        </choice>
        <choice>
          <value>temperature</value>
          <display_name>temperature</display_name>
        </choice>
        <choice>
          <value>presence sensor demand control</value>
          <display_name>presence sensor demand control</display_name>
        </choice>
        <choice>
          <value>manual demand control</value>
          <display_name>manual demand control</display_name>
        </choice>
      </choices>
    </argument>
    <argument>
      <name>dhw_distribution_recirc_piping_length</name>
      <display_name>Hot Water Distribution: Recirculation Piping Length</display_name>
      <description>If the distribution system is Recirculation, the length of the recirculation piping.</description>
      <type>String</type>
      <units>ft</units>
      <required>true</required>
      <model_dependent>false</model_dependent>
      <default_value>auto</default_value>
    </argument>
    <argument>
      <name>dhw_distribution_recirc_branch_piping_length</name>
      <display_name>Hot Water Distribution: Recirculation Branch Piping Length</display_name>
      <description>If the distribution system is Recirculation, the length of the recirculation branch piping.</description>
      <type>String</type>
      <units>ft</units>
      <required>true</required>
      <model_dependent>false</model_dependent>
      <default_value>auto</default_value>
    </argument>
    <argument>
      <name>dhw_distribution_recirc_pump_power</name>
      <display_name>Hot Water Distribution: Recirculation Pump Power</display_name>
      <description>If the distribution system is Recirculation, the recirculation pump power.</description>
      <type>String</type>
      <units>W</units>
      <required>true</required>
      <model_dependent>false</model_dependent>
      <default_value>auto</default_value>
    </argument>
    <argument>
      <name>dhw_distribution_pipe_r</name>
      <display_name>Hot Water Distribution: Pipe Insulation Nominal R-Value</display_name>
      <description>Nominal R-value of the pipe insulation.</description>
      <type>Double</type>
      <units>h-ft^2-R/Btu</units>
      <required>true</required>
      <model_dependent>false</model_dependent>
      <default_value>0</default_value>
    </argument>
    <argument>
      <name>dwhr_facilities_connected</name>
      <display_name>Drain Water Heat Recovery: Facilities Connected</display_name>
      <description>Which facilities are connected for the drain water heat recovery. Use 'none' if there is no drawin water heat recovery system.</description>
      <type>Choice</type>
      <required>true</required>
      <model_dependent>false</model_dependent>
      <default_value>none</default_value>
      <choices>
        <choice>
          <value>none</value>
          <display_name>none</display_name>
        </choice>
        <choice>
          <value>one</value>
          <display_name>one</display_name>
        </choice>
        <choice>
          <value>all</value>
          <display_name>all</display_name>
        </choice>
      </choices>
    </argument>
    <argument>
      <name>dwhr_equal_flow</name>
      <display_name>Drain Water Heat Recovery: Equal Flow</display_name>
      <description>Whether the drain water heat recovery has equal flow.</description>
      <type>Boolean</type>
      <required>true</required>
      <model_dependent>false</model_dependent>
      <default_value>true</default_value>
      <choices>
        <choice>
          <value>true</value>
          <display_name>true</display_name>
        </choice>
        <choice>
          <value>false</value>
          <display_name>false</display_name>
        </choice>
      </choices>
    </argument>
    <argument>
      <name>dwhr_efficiency</name>
      <display_name>Drain Water Heat Recovery: Efficiency</display_name>
      <description>The efficiency of the drain water heat recovery.</description>
      <type>Double</type>
      <units>Frac</units>
      <required>true</required>
      <model_dependent>false</model_dependent>
      <default_value>0.55</default_value>
    </argument>
    <argument>
      <name>water_fixtures_shower_low_flow</name>
      <display_name>Hot Water Fixtures: Is Shower Low Flow</display_name>
      <description>Whether the shower fixture is low flow.</description>
      <type>Boolean</type>
      <required>true</required>
      <model_dependent>false</model_dependent>
      <default_value>false</default_value>
      <choices>
        <choice>
          <value>true</value>
          <display_name>true</display_name>
        </choice>
        <choice>
          <value>false</value>
          <display_name>false</display_name>
        </choice>
      </choices>
    </argument>
    <argument>
      <name>water_fixtures_sink_low_flow</name>
      <display_name>Hot Water Fixtures: Is Sink Low Flow</display_name>
      <description>Whether the sink fixture is low flow.</description>
      <type>Boolean</type>
      <required>true</required>
      <model_dependent>false</model_dependent>
      <default_value>false</default_value>
      <choices>
        <choice>
          <value>true</value>
          <display_name>true</display_name>
        </choice>
        <choice>
          <value>false</value>
          <display_name>false</display_name>
        </choice>
      </choices>
    </argument>
    <argument>
      <name>water_fixtures_usage_multiplier</name>
      <display_name>Hot Water Fixtures: Usage Multiplier</display_name>
      <description>Multiplier on the hot water usage that can reflect, e.g., high/low usage occupants.</description>
      <type>Double</type>
      <required>true</required>
      <model_dependent>false</model_dependent>
      <default_value>1</default_value>
    </argument>
    <argument>
      <name>solar_thermal_system_type</name>
      <display_name>Solar Thermal: System Type</display_name>
      <description>The type of solar thermal system. Use 'none' if there is no solar thermal system.</description>
      <type>Choice</type>
      <required>true</required>
      <model_dependent>false</model_dependent>
      <default_value>none</default_value>
      <choices>
        <choice>
          <value>none</value>
          <display_name>none</display_name>
        </choice>
        <choice>
          <value>hot water</value>
          <display_name>hot water</display_name>
        </choice>
      </choices>
    </argument>
    <argument>
      <name>solar_thermal_collector_area</name>
      <display_name>Solar Thermal: Collector Area</display_name>
      <description>The collector area of the solar thermal system.</description>
      <type>Double</type>
      <units>ft^2</units>
      <required>true</required>
      <model_dependent>false</model_dependent>
      <default_value>40</default_value>
    </argument>
    <argument>
      <name>solar_thermal_collector_loop_type</name>
      <display_name>Solar Thermal: Collector Loop Type</display_name>
      <description>The collector loop type of the solar thermal system.</description>
      <type>Choice</type>
      <required>true</required>
      <model_dependent>false</model_dependent>
      <default_value>liquid direct</default_value>
      <choices>
        <choice>
          <value>liquid direct</value>
          <display_name>liquid direct</display_name>
        </choice>
        <choice>
          <value>liquid indirect</value>
          <display_name>liquid indirect</display_name>
        </choice>
        <choice>
          <value>passive thermosyphon</value>
          <display_name>passive thermosyphon</display_name>
        </choice>
      </choices>
    </argument>
    <argument>
      <name>solar_thermal_collector_type</name>
      <display_name>Solar Thermal: Collector Type</display_name>
      <description>The collector type of the solar thermal system.</description>
      <type>Choice</type>
      <required>true</required>
      <model_dependent>false</model_dependent>
      <default_value>evacuated tube</default_value>
      <choices>
        <choice>
          <value>evacuated tube</value>
          <display_name>evacuated tube</display_name>
        </choice>
        <choice>
          <value>single glazing black</value>
          <display_name>single glazing black</display_name>
        </choice>
        <choice>
          <value>double glazing black</value>
          <display_name>double glazing black</display_name>
        </choice>
        <choice>
          <value>integrated collector storage</value>
          <display_name>integrated collector storage</display_name>
        </choice>
      </choices>
    </argument>
    <argument>
      <name>solar_thermal_collector_azimuth</name>
      <display_name>Solar Thermal: Collector Azimuth</display_name>
      <description>The collector azimuth of the solar thermal system.</description>
      <type>Double</type>
      <units>degrees</units>
      <required>true</required>
      <model_dependent>false</model_dependent>
      <default_value>180</default_value>
    </argument>
    <argument>
      <name>solar_thermal_collector_tilt</name>
      <display_name>Solar Thermal: Collector Tilt</display_name>
      <description>The collector tilt of the solar thermal system. Can also enter, e.g., RoofPitch, RoofPitch+20, Latitude, Latitude-15, etc.</description>
      <type>String</type>
      <units>degrees</units>
      <required>true</required>
      <model_dependent>false</model_dependent>
      <default_value>RoofPitch</default_value>
    </argument>
    <argument>
      <name>solar_thermal_collector_rated_optical_efficiency</name>
      <display_name>Solar Thermal: Collector Rated Optical Efficiency</display_name>
      <description>The collector rated optical efficiency of the solar thermal system.</description>
      <type>Double</type>
      <units>Frac</units>
      <required>true</required>
      <model_dependent>false</model_dependent>
      <default_value>0.5</default_value>
    </argument>
    <argument>
      <name>solar_thermal_collector_rated_thermal_losses</name>
      <display_name>Solar Thermal: Collector Rated Thermal Losses</display_name>
      <description>The collector rated thermal losses of the solar thermal system.</description>
      <type>Double</type>
      <units>Frac</units>
      <required>true</required>
      <model_dependent>false</model_dependent>
      <default_value>0.2799</default_value>
    </argument>
    <argument>
      <name>solar_thermal_storage_volume</name>
      <display_name>Solar Thermal: Storage Volume</display_name>
      <description>The storage volume of the solar thermal system.</description>
      <type>String</type>
      <units>Frac</units>
      <required>true</required>
      <model_dependent>false</model_dependent>
      <default_value>auto</default_value>
    </argument>
    <argument>
      <name>solar_thermal_solar_fraction</name>
      <display_name>Solar Thermal: Solar Fraction</display_name>
      <description>The solar fraction of the solar thermal system. If provided, overrides all other solar thermal inputs.</description>
      <type>Double</type>
      <units>Frac</units>
      <required>true</required>
      <model_dependent>false</model_dependent>
      <default_value>0</default_value>
    </argument>
    <argument>
      <name>pv_system_module_type_1</name>
      <display_name>Photovoltaics 1: Module Type</display_name>
      <description>Module type of the PV system 1. Use 'none' if there is no PV system 1.</description>
      <type>Choice</type>
      <required>true</required>
      <model_dependent>false</model_dependent>
      <default_value>none</default_value>
      <choices>
        <choice>
          <value>none</value>
          <display_name>none</display_name>
        </choice>
        <choice>
          <value>standard</value>
          <display_name>standard</display_name>
        </choice>
        <choice>
          <value>premium</value>
          <display_name>premium</display_name>
        </choice>
        <choice>
          <value>thin film</value>
          <display_name>thin film</display_name>
        </choice>
      </choices>
    </argument>
    <argument>
      <name>pv_system_location_1</name>
      <display_name>Photovoltaics 1: Location</display_name>
      <description>Location of the PV system 1.</description>
      <type>Choice</type>
      <required>true</required>
      <model_dependent>false</model_dependent>
      <default_value>roof</default_value>
      <choices>
        <choice>
          <value>roof</value>
          <display_name>roof</display_name>
        </choice>
        <choice>
          <value>ground</value>
          <display_name>ground</display_name>
        </choice>
      </choices>
    </argument>
    <argument>
      <name>pv_system_tracking_1</name>
      <display_name>Photovoltaics 1: Tracking</display_name>
      <description>Tracking of the PV system 1.</description>
      <type>Choice</type>
      <required>true</required>
      <model_dependent>false</model_dependent>
      <default_value>fixed</default_value>
      <choices>
        <choice>
          <value>fixed</value>
          <display_name>fixed</display_name>
        </choice>
        <choice>
          <value>1-axis</value>
          <display_name>1-axis</display_name>
        </choice>
        <choice>
          <value>1-axis backtracked</value>
          <display_name>1-axis backtracked</display_name>
        </choice>
        <choice>
          <value>2-axis</value>
          <display_name>2-axis</display_name>
        </choice>
      </choices>
    </argument>
    <argument>
      <name>pv_system_array_azimuth_1</name>
      <display_name>Photovoltaics 1: Array Azimuth</display_name>
      <description>Array azimuth of the PV system 1.</description>
      <type>Double</type>
      <units>degrees</units>
      <required>true</required>
      <model_dependent>false</model_dependent>
      <default_value>180</default_value>
    </argument>
    <argument>
      <name>pv_system_array_tilt_1</name>
      <display_name>Photovoltaics 1: Array Tilt</display_name>
      <description>Array tilt of the PV system 1. Can also enter, e.g., RoofPitch, RoofPitch+20, Latitude, Latitude-15, etc.</description>
      <type>String</type>
      <units>degrees</units>
      <required>true</required>
      <model_dependent>false</model_dependent>
      <default_value>RoofPitch</default_value>
    </argument>
    <argument>
      <name>pv_system_max_power_output_1</name>
      <display_name>Photovoltaics 1: Maximum Power Output</display_name>
      <description>Maximum power output of the PV system 1. For a shared system, this is the total building maximum power output.</description>
      <type>Double</type>
      <units>W</units>
      <required>true</required>
      <model_dependent>false</model_dependent>
      <default_value>4000</default_value>
    </argument>
    <argument>
      <name>pv_system_inverter_efficiency_1</name>
      <display_name>Photovoltaics 1: Inverter Efficiency</display_name>
      <description>Inverter efficiency of the PV system 1.</description>
      <type>Double</type>
      <units>Frac</units>
      <required>false</required>
      <model_dependent>false</model_dependent>
    </argument>
    <argument>
      <name>pv_system_system_losses_fraction_1</name>
      <display_name>Photovoltaics 1: System Losses Fraction</display_name>
      <description>System losses fraction of the PV system 1.</description>
      <type>Double</type>
      <units>Frac</units>
      <required>false</required>
      <model_dependent>false</model_dependent>
    </argument>
    <argument>
      <name>pv_system_is_shared_1</name>
      <display_name>Photovoltaics 1: Is Shared System</display_name>
      <description>Whether PV system 1 is shared. If true, assumed to serve all the units in the building.</description>
      <type>Boolean</type>
      <required>true</required>
      <model_dependent>false</model_dependent>
      <default_value>false</default_value>
      <choices>
        <choice>
          <value>true</value>
          <display_name>true</display_name>
        </choice>
        <choice>
          <value>false</value>
          <display_name>false</display_name>
        </choice>
      </choices>
    </argument>
    <argument>
      <name>pv_system_module_type_2</name>
      <display_name>Photovoltaics 2: Module Type</display_name>
      <description>Module type of the PV system 2. Use 'none' if there is no PV system 2.</description>
      <type>Choice</type>
      <required>true</required>
      <model_dependent>false</model_dependent>
      <default_value>none</default_value>
      <choices>
        <choice>
          <value>none</value>
          <display_name>none</display_name>
        </choice>
        <choice>
          <value>standard</value>
          <display_name>standard</display_name>
        </choice>
        <choice>
          <value>premium</value>
          <display_name>premium</display_name>
        </choice>
        <choice>
          <value>thin film</value>
          <display_name>thin film</display_name>
        </choice>
      </choices>
    </argument>
    <argument>
      <name>pv_system_location_2</name>
      <display_name>Photovoltaics 2: Location</display_name>
      <description>Location of the PV system 2.</description>
      <type>Choice</type>
      <required>true</required>
      <model_dependent>false</model_dependent>
      <default_value>roof</default_value>
      <choices>
        <choice>
          <value>roof</value>
          <display_name>roof</display_name>
        </choice>
        <choice>
          <value>ground</value>
          <display_name>ground</display_name>
        </choice>
      </choices>
    </argument>
    <argument>
      <name>pv_system_tracking_2</name>
      <display_name>Photovoltaics 2: Tracking</display_name>
      <description>Tracking of the PV system 2.</description>
      <type>Choice</type>
      <required>true</required>
      <model_dependent>false</model_dependent>
      <default_value>fixed</default_value>
      <choices>
        <choice>
          <value>fixed</value>
          <display_name>fixed</display_name>
        </choice>
        <choice>
          <value>1-axis</value>
          <display_name>1-axis</display_name>
        </choice>
        <choice>
          <value>1-axis backtracked</value>
          <display_name>1-axis backtracked</display_name>
        </choice>
        <choice>
          <value>2-axis</value>
          <display_name>2-axis</display_name>
        </choice>
      </choices>
    </argument>
    <argument>
      <name>pv_system_array_azimuth_2</name>
      <display_name>Photovoltaics 2: Array Azimuth</display_name>
      <description>Array azimuth of the PV system 2.</description>
      <type>Double</type>
      <units>degrees</units>
      <required>true</required>
      <model_dependent>false</model_dependent>
      <default_value>180</default_value>
    </argument>
    <argument>
      <name>pv_system_array_tilt_2</name>
      <display_name>Photovoltaics 2: Array Tilt</display_name>
      <description>Array tilt of the PV system 2. Can also enter, e.g., RoofPitch, RoofPitch+20, Latitude, Latitude-15, etc.</description>
      <type>String</type>
      <units>degrees</units>
      <required>true</required>
      <model_dependent>false</model_dependent>
      <default_value>RoofPitch</default_value>
    </argument>
    <argument>
      <name>pv_system_max_power_output_2</name>
      <display_name>Photovoltaics 2: Maximum Power Output</display_name>
      <description>Maximum power output of the PV system 2. For a shared system, this is the total building maximum power output.</description>
      <type>Double</type>
      <units>W</units>
      <required>true</required>
      <model_dependent>false</model_dependent>
      <default_value>4000</default_value>
    </argument>
    <argument>
      <name>pv_system_inverter_efficiency_2</name>
      <display_name>Photovoltaics 2: Inverter Efficiency</display_name>
      <description>Inverter efficiency of the PV system 2.</description>
      <type>Double</type>
      <units>Frac</units>
      <required>false</required>
      <model_dependent>false</model_dependent>
    </argument>
    <argument>
      <name>pv_system_system_losses_fraction_2</name>
      <display_name>Photovoltaics 2: System Losses Fraction</display_name>
      <description>System losses fraction of the PV system 2.</description>
      <type>Double</type>
      <units>Frac</units>
      <required>false</required>
      <model_dependent>false</model_dependent>
    </argument>
    <argument>
      <name>pv_system_is_shared_2</name>
      <display_name>Photovoltaics 2: Is Shared System</display_name>
      <description>Whether PV system 2 is shared. If true, assumed to serve all the units in the building.</description>
      <type>Boolean</type>
      <required>true</required>
      <model_dependent>false</model_dependent>
      <default_value>false</default_value>
      <choices>
        <choice>
          <value>true</value>
          <display_name>true</display_name>
        </choice>
        <choice>
          <value>false</value>
          <display_name>false</display_name>
        </choice>
      </choices>
    </argument>
    <argument>
      <name>lighting_fraction_cfl_interior</name>
      <display_name>Lighting: Fraction CFL Interior</display_name>
      <description>Fraction of all lamps (interior) that are compact fluorescent. Lighting not specified as CFL, LFL, or LED is assumed to be incandescent.</description>
      <type>Double</type>
      <required>true</required>
      <model_dependent>false</model_dependent>
      <default_value>0.4</default_value>
    </argument>
    <argument>
      <name>lighting_fraction_lfl_interior</name>
      <display_name>Lighting: Fraction LFL Interior</display_name>
      <description>Fraction of all lamps (interior) that are linear fluorescent. Lighting not specified as CFL, LFL, or LED is assumed to be incandescent.</description>
      <type>Double</type>
      <required>true</required>
      <model_dependent>false</model_dependent>
      <default_value>0.1</default_value>
    </argument>
    <argument>
      <name>lighting_fraction_led_interior</name>
      <display_name>Lighting: Fraction LED Interior</display_name>
      <description>Fraction of all lamps (interior) that are light emitting diodes. Lighting not specified as CFL, LFL, or LED is assumed to be incandescent.</description>
      <type>Double</type>
      <required>true</required>
      <model_dependent>false</model_dependent>
      <default_value>0.25</default_value>
    </argument>
    <argument>
      <name>lighting_usage_multiplier_interior</name>
      <display_name>Lighting: Usage Multiplier Interior</display_name>
      <description>Multiplier on the lighting energy usage (interior) that can reflect, e.g., high/low usage occupants.</description>
      <type>Double</type>
      <required>true</required>
      <model_dependent>false</model_dependent>
      <default_value>1</default_value>
    </argument>
    <argument>
      <name>lighting_weekday_fractions_interior</name>
      <display_name>Lighting: Weekday Schedule Interior</display_name>
      <description>Specify the 24-hour weekday schedule.</description>
      <type>String</type>
      <required>true</required>
      <model_dependent>false</model_dependent>
      <default_value>auto</default_value>
    </argument>
    <argument>
      <name>lighting_weekend_fractions_interior</name>
      <display_name>Lighting: Weekend Schedule Interior</display_name>
      <description>Specify the 24-hour weekend schedule.</description>
      <type>String</type>
      <required>true</required>
      <model_dependent>false</model_dependent>
      <default_value>auto</default_value>
    </argument>
    <argument>
      <name>lighting_monthly_multipliers_interior</name>
      <display_name>Lighting: Month Schedule Interior</display_name>
      <description>Specify the 12-month schedule.</description>
      <type>String</type>
      <required>true</required>
      <model_dependent>false</model_dependent>
      <default_value>auto</default_value>
    </argument>
    <argument>
      <name>lighting_fraction_cfl_exterior</name>
      <display_name>Lighting: Fraction CFL Exterior</display_name>
      <description>Fraction of all lamps (exterior) that are compact fluorescent. Lighting not specified as CFL, LFL, or LED is assumed to be incandescent.</description>
      <type>Double</type>
      <required>true</required>
      <model_dependent>false</model_dependent>
      <default_value>0.4</default_value>
    </argument>
    <argument>
      <name>lighting_fraction_lfl_exterior</name>
      <display_name>Lighting: Fraction LFL Exterior</display_name>
      <description>Fraction of all lamps (exterior) that are linear fluorescent. Lighting not specified as CFL, LFL, or LED is assumed to be incandescent.</description>
      <type>Double</type>
      <required>true</required>
      <model_dependent>false</model_dependent>
      <default_value>0.1</default_value>
    </argument>
    <argument>
      <name>lighting_fraction_led_exterior</name>
      <display_name>Lighting: Fraction LED Exterior</display_name>
      <description>Fraction of all lamps (exterior) that are light emitting diodes. Lighting not specified as CFL, LFL, or LED is assumed to be incandescent.</description>
      <type>Double</type>
      <required>true</required>
      <model_dependent>false</model_dependent>
      <default_value>0.25</default_value>
    </argument>
    <argument>
      <name>lighting_usage_multiplier_exterior</name>
      <display_name>Lighting: Usage Multiplier Exterior</display_name>
      <description>Multiplier on the lighting energy usage (exterior) that can reflect, e.g., high/low usage occupants.</description>
      <type>Double</type>
      <required>true</required>
      <model_dependent>false</model_dependent>
      <default_value>1</default_value>
    </argument>
    <argument>
      <name>lighting_weekday_fractions_exterior</name>
      <display_name>Lighting: Weekday Schedule Exterior</display_name>
      <description>Specify the 24-hour weekday schedule.</description>
      <type>String</type>
      <required>true</required>
      <model_dependent>false</model_dependent>
      <default_value>auto</default_value>
    </argument>
    <argument>
      <name>lighting_weekend_fractions_exterior</name>
      <display_name>Lighting: Weekend Schedule Exterior</display_name>
      <description>Specify the 24-hour weekend schedule.</description>
      <type>String</type>
      <required>true</required>
      <model_dependent>false</model_dependent>
      <default_value>auto</default_value>
    </argument>
    <argument>
      <name>lighting_monthly_multipliers_exterior</name>
      <display_name>Lighting: Month Schedule Exterior</display_name>
      <description>Specify the 12-month schedule.</description>
      <type>String</type>
      <required>true</required>
      <model_dependent>false</model_dependent>
      <default_value>auto</default_value>
    </argument>
    <argument>
      <name>lighting_fraction_cfl_garage</name>
      <display_name>Lighting: Fraction CFL Garage</display_name>
      <description>Fraction of all lamps (garage) that are compact fluorescent. Lighting not specified as CFL, LFL, or LED is assumed to be incandescent.</description>
      <type>Double</type>
      <required>true</required>
      <model_dependent>false</model_dependent>
      <default_value>0.4</default_value>
    </argument>
    <argument>
      <name>lighting_fraction_lfl_garage</name>
      <display_name>Lighting: Fraction LFL Garage</display_name>
      <description>Fraction of all lamps (garage) that are linear fluorescent. Lighting not specified as CFL, LFL, or LED is assumed to be incandescent.</description>
      <type>Double</type>
      <required>true</required>
      <model_dependent>false</model_dependent>
      <default_value>0.1</default_value>
    </argument>
    <argument>
      <name>lighting_fraction_led_garage</name>
      <display_name>Lighting: Fraction LED Garage</display_name>
      <description>Fraction of all lamps (garage) that are light emitting diodes. Lighting not specified as CFL, LFL, or LED is assumed to be incandescent.</description>
      <type>Double</type>
      <required>true</required>
      <model_dependent>false</model_dependent>
      <default_value>0.25</default_value>
    </argument>
    <argument>
      <name>lighting_usage_multiplier_garage</name>
      <display_name>Lighting: Usage Multiplier Garage</display_name>
      <description>Multiplier on the lighting energy usage (garage) that can reflect, e.g., high/low usage occupants.</description>
      <type>Double</type>
      <required>true</required>
      <model_dependent>false</model_dependent>
      <default_value>1</default_value>
    </argument>
    <argument>
      <name>lighting_weekday_fractions_garage</name>
      <display_name>Lighting: Weekday Schedule Garage</display_name>
      <description>Specify the 24-hour weekday schedule.</description>
      <type>String</type>
      <required>true</required>
      <model_dependent>false</model_dependent>
      <default_value>auto</default_value>
    </argument>
    <argument>
      <name>lighting_weekend_fractions_garage</name>
      <display_name>Lighting: Weekend Schedule Garage</display_name>
      <description>Specify the 24-hour weekend schedule.</description>
      <type>String</type>
      <required>true</required>
      <model_dependent>false</model_dependent>
      <default_value>auto</default_value>
    </argument>
    <argument>
      <name>lighting_monthly_multipliers_garage</name>
      <display_name>Lighting: Month Schedule Garage</display_name>
      <description>Specify the 12-month schedule.</description>
      <type>String</type>
      <required>true</required>
      <model_dependent>false</model_dependent>
      <default_value>auto</default_value>
    </argument>
    <argument>
      <name>holiday_lighting_present</name>
      <display_name>Holiday Lighting: Present</display_name>
      <description>Whether there is holiday lighting.</description>
      <type>Boolean</type>
      <required>true</required>
      <model_dependent>false</model_dependent>
      <default_value>false</default_value>
      <choices>
        <choice>
          <value>true</value>
          <display_name>true</display_name>
        </choice>
        <choice>
          <value>false</value>
          <display_name>false</display_name>
        </choice>
      </choices>
    </argument>
    <argument>
      <name>holiday_lighting_daily_kwh</name>
      <display_name>Holiday Lighting: Daily Consumption</display_name>
      <description>The daily energy consumption for holiday lighting (exterior).</description>
      <type>String</type>
      <units>kWh/day</units>
      <required>true</required>
      <model_dependent>false</model_dependent>
      <default_value>auto</default_value>
    </argument>
    <argument>
      <name>holiday_lighting_period_begin_month</name>
      <display_name>Holiday Lighting: Period Begin Month</display_name>
      <description>This numeric field should contain the starting month number (1 = January, 2 = February, etc.) for the holiday lighting period desired.</description>
      <type>String</type>
      <units>month</units>
      <required>true</required>
      <model_dependent>false</model_dependent>
      <default_value>auto</default_value>
    </argument>
    <argument>
      <name>holiday_lighting_period_begin_day_of_month</name>
      <display_name>Holiday Lighting: Period Begin Day of Month</display_name>
      <description>This numeric field should contain the starting day of the starting month (must be valid for month) for the holiday lighting period desired.</description>
      <type>String</type>
      <units>day</units>
      <required>true</required>
      <model_dependent>false</model_dependent>
      <default_value>auto</default_value>
    </argument>
    <argument>
      <name>holiday_lighting_period_end_month</name>
      <display_name>Holiday Lighting: Period End Month</display_name>
      <description>This numeric field should contain the end month number (1 = January, 2 = February, etc.) for the holiday lighting period desired.</description>
      <type>String</type>
      <units>month</units>
      <required>true</required>
      <model_dependent>false</model_dependent>
      <default_value>auto</default_value>
    </argument>
    <argument>
      <name>holiday_lighting_period_end_day_of_month</name>
      <display_name>Holiday Lighting: Period End Day of Month</display_name>
      <description>This numeric field should contain the ending day of the ending month (must be valid for month) for the holiday lighting period desired.</description>
      <type>String</type>
      <units>day</units>
      <required>true</required>
      <model_dependent>false</model_dependent>
      <default_value>auto</default_value>
    </argument>
    <argument>
      <name>holiday_lighting_weekday_fractions_exterior</name>
      <display_name>Holiday Lighting: Weekday Schedule Exterior</display_name>
      <description>Specify the 24-hour weekday schedule.</description>
      <type>String</type>
      <required>true</required>
      <model_dependent>false</model_dependent>
      <default_value>auto</default_value>
    </argument>
    <argument>
      <name>holiday_lighting_weekend_fractions_exterior</name>
      <display_name>Holiday Lighting: Weekend Schedule Exterior</display_name>
      <description>Specify the 24-hour weekend schedule.</description>
      <type>String</type>
      <required>true</required>
      <model_dependent>false</model_dependent>
      <default_value>auto</default_value>
    </argument>
    <argument>
      <name>dehumidifier_present</name>
      <display_name>Dehumidifier: Present</display_name>
      <description>Whether there is a dehumidifier.</description>
      <type>Boolean</type>
      <required>true</required>
      <model_dependent>false</model_dependent>
      <default_value>false</default_value>
      <choices>
        <choice>
          <value>true</value>
          <display_name>true</display_name>
        </choice>
        <choice>
          <value>false</value>
          <display_name>false</display_name>
        </choice>
      </choices>
    </argument>
    <argument>
      <name>dehumidifier_efficiency_type</name>
      <display_name>Dehumidifier: Efficiency Type</display_name>
      <description>The efficiency type of dehumidifier.</description>
      <type>Choice</type>
      <required>true</required>
      <model_dependent>false</model_dependent>
      <default_value>EnergyFactor</default_value>
      <choices>
        <choice>
          <value>EnergyFactor</value>
          <display_name>EnergyFactor</display_name>
        </choice>
        <choice>
          <value>IntegratedEnergyFactor</value>
          <display_name>IntegratedEnergyFactor</display_name>
        </choice>
      </choices>
    </argument>
    <argument>
      <name>dehumidifier_efficiency_ef</name>
      <display_name>Dehumidifier: Energy Factor</display_name>
      <description>The Energy Factor (EF) of the dehumidifier.</description>
      <type>Double</type>
      <units>liters/kWh</units>
      <required>true</required>
      <model_dependent>false</model_dependent>
      <default_value>1.8</default_value>
    </argument>
    <argument>
      <name>dehumidifier_efficiency_ief</name>
      <display_name>Dehumidifier: Integrated Energy Factor</display_name>
      <description>The Integrated Energy Factor (IEF) of the dehumidifier.</description>
      <type>Double</type>
      <units>liters/kWh</units>
      <required>true</required>
      <model_dependent>false</model_dependent>
      <default_value>1.5</default_value>
    </argument>
    <argument>
      <name>dehumidifier_capacity</name>
      <display_name>Dehumidifier: Capacity</display_name>
      <description>The capacity (water removal rate) of the dehumidifier.</description>
      <type>Double</type>
      <units>pint/day</units>
      <required>true</required>
      <model_dependent>false</model_dependent>
      <default_value>40</default_value>
    </argument>
    <argument>
      <name>dehumidifier_rh_setpoint</name>
      <display_name>Dehumidifier: Relative Humidity Setpoint</display_name>
      <description>The relative humidity setpoint of the dehumidifier.</description>
      <type>Double</type>
      <units>Frac</units>
      <required>true</required>
      <model_dependent>false</model_dependent>
      <default_value>0.5</default_value>
    </argument>
    <argument>
      <name>dehumidifier_fraction_dehumidification_load_served</name>
      <display_name>Dehumidifier: Fraction Dehumidification Load Served</display_name>
      <description>The dehumidification load served fraction of the dehumidifier.</description>
      <type>Double</type>
      <units>Frac</units>
      <required>true</required>
      <model_dependent>false</model_dependent>
      <default_value>1</default_value>
    </argument>
    <argument>
      <name>clothes_washer_present</name>
      <display_name>Clothes Washer: Present</display_name>
      <description>Whether there is a clothes washer.</description>
      <type>Boolean</type>
      <required>true</required>
      <model_dependent>false</model_dependent>
      <default_value>true</default_value>
      <choices>
        <choice>
          <value>true</value>
          <display_name>true</display_name>
        </choice>
        <choice>
          <value>false</value>
          <display_name>false</display_name>
        </choice>
      </choices>
    </argument>
    <argument>
      <name>clothes_washer_location</name>
      <display_name>Clothes Washer: Location</display_name>
      <description>The space type for the clothes washer location.</description>
      <type>Choice</type>
      <required>true</required>
      <model_dependent>false</model_dependent>
      <default_value>auto</default_value>
      <choices>
        <choice>
          <value>auto</value>
          <display_name>auto</display_name>
        </choice>
        <choice>
          <value>living space</value>
          <display_name>living space</display_name>
        </choice>
        <choice>
          <value>basement - conditioned</value>
          <display_name>basement - conditioned</display_name>
        </choice>
        <choice>
          <value>basement - unconditioned</value>
          <display_name>basement - unconditioned</display_name>
        </choice>
        <choice>
          <value>garage</value>
          <display_name>garage</display_name>
        </choice>
        <choice>
          <value>other housing unit</value>
          <display_name>other housing unit</display_name>
        </choice>
        <choice>
          <value>other heated space</value>
          <display_name>other heated space</display_name>
        </choice>
        <choice>
          <value>other multifamily buffer space</value>
          <display_name>other multifamily buffer space</display_name>
        </choice>
        <choice>
          <value>other non-freezing space</value>
          <display_name>other non-freezing space</display_name>
        </choice>
      </choices>
    </argument>
    <argument>
      <name>clothes_washer_efficiency_type</name>
      <display_name>Clothes Washer: Efficiency Type</display_name>
      <description>The efficiency type of clothes washer.</description>
      <type>Choice</type>
      <required>true</required>
      <model_dependent>false</model_dependent>
      <default_value>IntegratedModifiedEnergyFactor</default_value>
      <choices>
        <choice>
          <value>ModifiedEnergyFactor</value>
          <display_name>ModifiedEnergyFactor</display_name>
        </choice>
        <choice>
          <value>IntegratedModifiedEnergyFactor</value>
          <display_name>IntegratedModifiedEnergyFactor</display_name>
        </choice>
      </choices>
    </argument>
    <argument>
      <name>clothes_washer_efficiency_mef</name>
      <display_name>Clothes Washer: Modified Energy Factor</display_name>
      <description>The Modified Energy Factor (MEF) is the capacity of the clothes container divided by the total clothes washer energy consumption per cycle, where the energy consumption is the sum of the machine electrical energy consumption, the hot water energy consumption, the energy required for removal of the remaining moisture in the wash load, standby energy, and off-mode energy consumption.</description>
      <type>String</type>
      <units>ft^3/kWh-cycle</units>
      <required>true</required>
      <model_dependent>false</model_dependent>
      <default_value>auto</default_value>
    </argument>
    <argument>
      <name>clothes_washer_efficiency_imef</name>
      <display_name>Clothes Washer: Integrated Modified Energy Factor</display_name>
      <description>The energy performance metric for ENERGY STAR certified residential clothes washers as of March 7, 2015.</description>
      <type>String</type>
      <units>ft^3/kWh-cyc</units>
      <required>true</required>
      <model_dependent>false</model_dependent>
      <default_value>auto</default_value>
    </argument>
    <argument>
      <name>clothes_washer_rated_annual_kwh</name>
      <display_name>Clothes Washer: Rated Annual Consumption</display_name>
      <description>The annual energy consumed by the clothes washer, as rated, obtained from the EnergyGuide label. This includes both the appliance electricity consumption and the energy required for water heating.</description>
      <type>String</type>
      <units>kWh/yr</units>
      <required>true</required>
      <model_dependent>false</model_dependent>
      <default_value>auto</default_value>
    </argument>
    <argument>
      <name>clothes_washer_label_electric_rate</name>
      <display_name>Clothes Washer: Label Electric Rate</display_name>
      <description>The annual energy consumed by the clothes washer, as rated, obtained from the EnergyGuide label. This includes both the appliance electricity consumption and the energy required for water heating.</description>
      <type>String</type>
      <units>$/kWh</units>
      <required>true</required>
      <model_dependent>false</model_dependent>
      <default_value>auto</default_value>
    </argument>
    <argument>
      <name>clothes_washer_label_gas_rate</name>
      <display_name>Clothes Washer: Label Gas Rate</display_name>
      <description>The annual energy consumed by the clothes washer, as rated, obtained from the EnergyGuide label. This includes both the appliance electricity consumption and the energy required for water heating.</description>
      <type>String</type>
      <units>$/therm</units>
      <required>true</required>
      <model_dependent>false</model_dependent>
      <default_value>auto</default_value>
    </argument>
    <argument>
      <name>clothes_washer_label_annual_gas_cost</name>
      <display_name>Clothes Washer: Label Annual Cost with Gas DHW</display_name>
      <description>The annual cost of using the system under test conditions. Input is obtained from the EnergyGuide label.</description>
      <type>String</type>
      <units>$</units>
      <required>true</required>
      <model_dependent>false</model_dependent>
      <default_value>auto</default_value>
    </argument>
    <argument>
      <name>clothes_washer_label_usage</name>
      <display_name>Clothes Washer: Label Usage</display_name>
      <description>The clothes washer loads per week.</description>
      <type>String</type>
      <units>cyc/wk</units>
      <required>true</required>
      <model_dependent>false</model_dependent>
      <default_value>auto</default_value>
    </argument>
    <argument>
      <name>clothes_washer_capacity</name>
      <display_name>Clothes Washer: Drum Volume</display_name>
      <description>Volume of the washer drum. Obtained from the EnergyStar website or the manufacturer's literature.</description>
      <type>String</type>
      <units>ft^3</units>
      <required>true</required>
      <model_dependent>false</model_dependent>
      <default_value>auto</default_value>
    </argument>
    <argument>
      <name>clothes_washer_usage_multiplier</name>
      <display_name>Clothes Washer: Usage Multiplier</display_name>
      <description>Multiplier on the clothes washer energy and hot water usage that can reflect, e.g., high/low usage occupants.</description>
      <type>Double</type>
      <required>true</required>
      <model_dependent>false</model_dependent>
      <default_value>1</default_value>
    </argument>
    <argument>
      <name>clothes_dryer_present</name>
      <display_name>Clothes Dryer: Present</display_name>
      <description>Whether there is a clothes dryer.</description>
      <type>Boolean</type>
      <required>true</required>
      <model_dependent>false</model_dependent>
      <default_value>true</default_value>
      <choices>
        <choice>
          <value>true</value>
          <display_name>true</display_name>
        </choice>
        <choice>
          <value>false</value>
          <display_name>false</display_name>
        </choice>
      </choices>
    </argument>
    <argument>
      <name>clothes_dryer_location</name>
      <display_name>Clothes Dryer: Location</display_name>
      <description>The space type for the clothes dryer location.</description>
      <type>Choice</type>
      <required>true</required>
      <model_dependent>false</model_dependent>
      <default_value>auto</default_value>
      <choices>
        <choice>
          <value>auto</value>
          <display_name>auto</display_name>
        </choice>
        <choice>
          <value>living space</value>
          <display_name>living space</display_name>
        </choice>
        <choice>
          <value>basement - conditioned</value>
          <display_name>basement - conditioned</display_name>
        </choice>
        <choice>
          <value>basement - unconditioned</value>
          <display_name>basement - unconditioned</display_name>
        </choice>
        <choice>
          <value>garage</value>
          <display_name>garage</display_name>
        </choice>
        <choice>
          <value>other housing unit</value>
          <display_name>other housing unit</display_name>
        </choice>
        <choice>
          <value>other heated space</value>
          <display_name>other heated space</display_name>
        </choice>
        <choice>
          <value>other multifamily buffer space</value>
          <display_name>other multifamily buffer space</display_name>
        </choice>
        <choice>
          <value>other non-freezing space</value>
          <display_name>other non-freezing space</display_name>
        </choice>
      </choices>
    </argument>
    <argument>
      <name>clothes_dryer_fuel_type</name>
      <display_name>Clothes Dryer: Fuel Type</display_name>
      <description>Type of fuel used by the clothes dryer.</description>
      <type>Choice</type>
      <required>true</required>
      <model_dependent>false</model_dependent>
      <default_value>natural gas</default_value>
      <choices>
        <choice>
          <value>electricity</value>
          <display_name>electricity</display_name>
        </choice>
        <choice>
          <value>natural gas</value>
          <display_name>natural gas</display_name>
        </choice>
        <choice>
          <value>fuel oil</value>
          <display_name>fuel oil</display_name>
        </choice>
        <choice>
          <value>propane</value>
          <display_name>propane</display_name>
        </choice>
        <choice>
          <value>wood</value>
          <display_name>wood</display_name>
        </choice>
        <choice>
          <value>coal</value>
          <display_name>coal</display_name>
        </choice>
      </choices>
    </argument>
    <argument>
      <name>clothes_dryer_efficiency_type</name>
      <display_name>Clothes Dryer: Efficiency Type</display_name>
      <description>The efficiency type of clothes dryer.</description>
      <type>Choice</type>
      <required>true</required>
      <model_dependent>false</model_dependent>
      <default_value>CombinedEnergyFactor</default_value>
      <choices>
        <choice>
          <value>EnergyFactor</value>
          <display_name>EnergyFactor</display_name>
        </choice>
        <choice>
          <value>CombinedEnergyFactor</value>
          <display_name>CombinedEnergyFactor</display_name>
        </choice>
      </choices>
    </argument>
    <argument>
      <name>clothes_dryer_efficiency_ef</name>
      <display_name>Clothes Dryer: Energy Factor</display_name>
      <description>The energy performance metric for ENERGY STAR certified residential clothes dryers prior to September 13, 2013. The new metric is Combined Energy Factor.</description>
      <type>Double</type>
      <units>lb/kWh</units>
      <required>true</required>
      <model_dependent>false</model_dependent>
      <default_value>3.4615</default_value>
    </argument>
    <argument>
      <name>clothes_dryer_efficiency_cef</name>
      <display_name>Clothes Dryer: Combined Energy Factor</display_name>
      <description>The Combined Energy Factor (CEF) measures the pounds of clothing that can be dried per kWh (Fuel equivalent) of electricity, including energy consumed during Stand-by and Off modes.</description>
      <type>String</type>
      <units>lb/kWh</units>
      <required>true</required>
      <model_dependent>false</model_dependent>
      <default_value>auto</default_value>
    </argument>
    <argument>
      <name>clothes_dryer_control_type</name>
      <display_name>Clothes Dryer: Control Type</display_name>
      <description>Type of control used by the clothes dryer.</description>
      <type>Choice</type>
      <required>true</required>
      <model_dependent>false</model_dependent>
      <default_value>auto</default_value>
      <choices>
        <choice>
          <value>auto</value>
          <display_name>auto</display_name>
        </choice>
        <choice>
          <value>timer</value>
          <display_name>timer</display_name>
        </choice>
        <choice>
          <value>moisture</value>
          <display_name>moisture</display_name>
        </choice>
      </choices>
    </argument>
    <argument>
      <name>clothes_dryer_usage_multiplier</name>
      <display_name>Clothes Dryer: Usage Multiplier</display_name>
      <description>Multiplier on the clothes dryer energy usage that can reflect, e.g., high/low usage occupants.</description>
      <type>Double</type>
      <required>true</required>
      <model_dependent>false</model_dependent>
      <default_value>1</default_value>
    </argument>
    <argument>
      <name>dishwasher_present</name>
      <display_name>Dishwasher: Present</display_name>
      <description>Whether there is a dishwasher.</description>
      <type>Boolean</type>
      <required>true</required>
      <model_dependent>false</model_dependent>
      <default_value>true</default_value>
      <choices>
        <choice>
          <value>true</value>
          <display_name>true</display_name>
        </choice>
        <choice>
          <value>false</value>
          <display_name>false</display_name>
        </choice>
      </choices>
    </argument>
    <argument>
      <name>dishwasher_location</name>
      <display_name>Dishwasher: Location</display_name>
      <description>The space type for the dishwasher location.</description>
      <type>Choice</type>
      <required>true</required>
      <model_dependent>false</model_dependent>
      <default_value>auto</default_value>
      <choices>
        <choice>
          <value>auto</value>
          <display_name>auto</display_name>
        </choice>
        <choice>
          <value>living space</value>
          <display_name>living space</display_name>
        </choice>
        <choice>
          <value>basement - conditioned</value>
          <display_name>basement - conditioned</display_name>
        </choice>
        <choice>
          <value>basement - unconditioned</value>
          <display_name>basement - unconditioned</display_name>
        </choice>
        <choice>
          <value>garage</value>
          <display_name>garage</display_name>
        </choice>
        <choice>
          <value>other housing unit</value>
          <display_name>other housing unit</display_name>
        </choice>
        <choice>
          <value>other heated space</value>
          <display_name>other heated space</display_name>
        </choice>
        <choice>
          <value>other multifamily buffer space</value>
          <display_name>other multifamily buffer space</display_name>
        </choice>
        <choice>
          <value>other non-freezing space</value>
          <display_name>other non-freezing space</display_name>
        </choice>
      </choices>
    </argument>
    <argument>
      <name>dishwasher_efficiency_type</name>
      <display_name>Dishwasher: Efficiency Type</display_name>
      <description>The efficiency type of dishwasher.</description>
      <type>Choice</type>
      <required>true</required>
      <model_dependent>false</model_dependent>
      <default_value>RatedAnnualkWh</default_value>
      <choices>
        <choice>
          <value>RatedAnnualkWh</value>
          <display_name>RatedAnnualkWh</display_name>
        </choice>
        <choice>
          <value>EnergyFactor</value>
          <display_name>EnergyFactor</display_name>
        </choice>
      </choices>
    </argument>
    <argument>
      <name>dishwasher_efficiency_kwh</name>
      <display_name>Dishwasher: Rated Annual kWh</display_name>
      <description>The rated annual kWh of the dishwasher.</description>
      <type>String</type>
      <units>kWh/yr</units>
      <required>true</required>
      <model_dependent>false</model_dependent>
      <default_value>auto</default_value>
    </argument>
    <argument>
      <name>dishwasher_efficiency_ef</name>
      <display_name>Dishwasher: Energy Factor</display_name>
      <description>The energy factor of the dishwasher.</description>
      <type>Double</type>
      <required>true</required>
      <model_dependent>false</model_dependent>
      <default_value>0.46</default_value>
    </argument>
    <argument>
      <name>dishwasher_label_electric_rate</name>
      <display_name>Dishwasher: Label Electric Rate</display_name>
      <description>The label electric rate of the dishwasher.</description>
      <type>String</type>
      <units>$/kWh</units>
      <required>true</required>
      <model_dependent>false</model_dependent>
      <default_value>auto</default_value>
    </argument>
    <argument>
      <name>dishwasher_label_gas_rate</name>
      <display_name>Dishwasher: Label Gas Rate</display_name>
      <description>The label gas rate of the dishwasher.</description>
      <type>String</type>
      <units>$/therm</units>
      <required>true</required>
      <model_dependent>false</model_dependent>
      <default_value>auto</default_value>
    </argument>
    <argument>
      <name>dishwasher_label_annual_gas_cost</name>
      <display_name>Dishwasher: Label Annual Gas Cost</display_name>
      <description>The label annual gas cost of the dishwasher.</description>
      <type>String</type>
      <units>$</units>
      <required>true</required>
      <model_dependent>false</model_dependent>
      <default_value>auto</default_value>
    </argument>
    <argument>
      <name>dishwasher_label_usage</name>
      <display_name>Dishwasher: Label Usage</display_name>
      <description>The dishwasher loads per week.</description>
      <type>String</type>
      <units>cyc/wk</units>
      <required>true</required>
      <model_dependent>false</model_dependent>
      <default_value>auto</default_value>
    </argument>
    <argument>
      <name>dishwasher_place_setting_capacity</name>
      <display_name>Dishwasher: Number of Place Settings</display_name>
      <description>The number of place settings for the unit. Data obtained from manufacturer's literature.</description>
      <type>String</type>
      <units>#</units>
      <required>true</required>
      <model_dependent>false</model_dependent>
      <default_value>auto</default_value>
    </argument>
    <argument>
      <name>dishwasher_usage_multiplier</name>
      <display_name>Dishwasher: Usage Multiplier</display_name>
      <description>Multiplier on the dishwasher energy usage that can reflect, e.g., high/low usage occupants.</description>
      <type>Double</type>
      <required>true</required>
      <model_dependent>false</model_dependent>
      <default_value>1</default_value>
    </argument>
    <argument>
      <name>refrigerator_present</name>
      <display_name>Refrigerator: Present</display_name>
      <description>Whether there is a refrigerator.</description>
      <type>Boolean</type>
      <required>true</required>
      <model_dependent>false</model_dependent>
      <default_value>true</default_value>
      <choices>
        <choice>
          <value>true</value>
          <display_name>true</display_name>
        </choice>
        <choice>
          <value>false</value>
          <display_name>false</display_name>
        </choice>
      </choices>
    </argument>
    <argument>
      <name>refrigerator_location</name>
      <display_name>Refrigerator: Location</display_name>
      <description>The space type for the refrigerator location.</description>
      <type>Choice</type>
      <required>true</required>
      <model_dependent>false</model_dependent>
      <default_value>auto</default_value>
      <choices>
        <choice>
          <value>auto</value>
          <display_name>auto</display_name>
        </choice>
        <choice>
          <value>living space</value>
          <display_name>living space</display_name>
        </choice>
        <choice>
          <value>basement - conditioned</value>
          <display_name>basement - conditioned</display_name>
        </choice>
        <choice>
          <value>basement - unconditioned</value>
          <display_name>basement - unconditioned</display_name>
        </choice>
        <choice>
          <value>garage</value>
          <display_name>garage</display_name>
        </choice>
        <choice>
          <value>other housing unit</value>
          <display_name>other housing unit</display_name>
        </choice>
        <choice>
          <value>other heated space</value>
          <display_name>other heated space</display_name>
        </choice>
        <choice>
          <value>other multifamily buffer space</value>
          <display_name>other multifamily buffer space</display_name>
        </choice>
        <choice>
          <value>other non-freezing space</value>
          <display_name>other non-freezing space</display_name>
        </choice>
      </choices>
    </argument>
    <argument>
      <name>refrigerator_rated_annual_kwh</name>
      <display_name>Refrigerator: Rated Annual Consumption</display_name>
      <description>The EnergyGuide rated annual energy consumption for a refrigerator.</description>
      <type>String</type>
      <units>kWh/yr</units>
      <required>true</required>
      <model_dependent>false</model_dependent>
      <default_value>auto</default_value>
    </argument>
    <argument>
      <name>refrigerator_usage_multiplier</name>
      <display_name>Refrigerator: Usage Multiplier</display_name>
      <description>Multiplier on the refrigerator energy usage that can reflect, e.g., high/low usage occupants.</description>
      <type>Double</type>
      <required>true</required>
      <model_dependent>false</model_dependent>
      <default_value>1</default_value>
    </argument>
    <argument>
      <name>refrigerator_weekday_fractions</name>
      <display_name>Refrigerator: Weekday Schedule</display_name>
      <description>Specify the 24-hour weekday schedule.</description>
      <type>String</type>
      <required>true</required>
      <model_dependent>false</model_dependent>
      <default_value>auto</default_value>
    </argument>
    <argument>
      <name>refrigerator_weekend_fractions</name>
      <display_name>Refrigerator: Weekend Schedule</display_name>
      <description>Specify the 24-hour weekend schedule.</description>
      <type>String</type>
      <required>true</required>
      <model_dependent>false</model_dependent>
      <default_value>auto</default_value>
    </argument>
    <argument>
      <name>refrigerator_monthly_multipliers</name>
      <display_name>Refrigerator: Month Schedule</display_name>
      <description>Specify the 12-month schedule.</description>
      <type>String</type>
      <required>true</required>
      <model_dependent>false</model_dependent>
      <default_value>auto</default_value>
    </argument>
    <argument>
      <name>extra_refrigerator_present</name>
      <display_name>Extra Refrigerator: Present</display_name>
      <description>Whether there is an extra refrigerator.</description>
      <type>Boolean</type>
      <required>true</required>
      <model_dependent>false</model_dependent>
      <default_value>false</default_value>
      <choices>
        <choice>
          <value>true</value>
          <display_name>true</display_name>
        </choice>
        <choice>
          <value>false</value>
          <display_name>false</display_name>
        </choice>
      </choices>
    </argument>
    <argument>
      <name>extra_refrigerator_location</name>
      <display_name>Extra Refrigerator: Location</display_name>
      <description>The space type for the extra refrigerator location.</description>
      <type>Choice</type>
      <required>true</required>
      <model_dependent>false</model_dependent>
      <default_value>auto</default_value>
      <choices>
        <choice>
          <value>auto</value>
          <display_name>auto</display_name>
        </choice>
        <choice>
          <value>living space</value>
          <display_name>living space</display_name>
        </choice>
        <choice>
          <value>basement - conditioned</value>
          <display_name>basement - conditioned</display_name>
        </choice>
        <choice>
          <value>basement - unconditioned</value>
          <display_name>basement - unconditioned</display_name>
        </choice>
        <choice>
          <value>garage</value>
          <display_name>garage</display_name>
        </choice>
        <choice>
          <value>other housing unit</value>
          <display_name>other housing unit</display_name>
        </choice>
        <choice>
          <value>other heated space</value>
          <display_name>other heated space</display_name>
        </choice>
        <choice>
          <value>other multifamily buffer space</value>
          <display_name>other multifamily buffer space</display_name>
        </choice>
        <choice>
          <value>other non-freezing space</value>
          <display_name>other non-freezing space</display_name>
        </choice>
      </choices>
    </argument>
    <argument>
      <name>extra_refrigerator_rated_annual_kwh</name>
      <display_name>Extra Refrigerator: Rated Annual Consumption</display_name>
      <description>The EnergyGuide rated annual energy consumption for an extra rrefrigerator.</description>
      <type>String</type>
      <units>kWh/yr</units>
      <required>true</required>
      <model_dependent>false</model_dependent>
      <default_value>auto</default_value>
    </argument>
    <argument>
      <name>extra_refrigerator_usage_multiplier</name>
      <display_name>Extra Refrigerator: Usage Multiplier</display_name>
      <description>Multiplier on the extra refrigerator energy usage that can reflect, e.g., high/low usage occupants.</description>
      <type>Double</type>
      <required>true</required>
      <model_dependent>false</model_dependent>
      <default_value>1</default_value>
    </argument>
    <argument>
      <name>extra_refrigerator_weekday_fractions</name>
      <display_name>Extra Refrigerator: Weekday Schedule</display_name>
      <description>Specify the 24-hour weekday schedule.</description>
      <type>String</type>
      <required>true</required>
      <model_dependent>false</model_dependent>
      <default_value>auto</default_value>
    </argument>
    <argument>
      <name>extra_refrigerator_weekend_fractions</name>
      <display_name>Extra Refrigerator: Weekend Schedule</display_name>
      <description>Specify the 24-hour weekend schedule.</description>
      <type>String</type>
      <required>true</required>
      <model_dependent>false</model_dependent>
      <default_value>auto</default_value>
    </argument>
    <argument>
      <name>extra_refrigerator_monthly_multipliers</name>
      <display_name>Extra Refrigerator: Month Schedule</display_name>
      <description>Specify the 12-month schedule.</description>
      <type>String</type>
      <required>true</required>
      <model_dependent>false</model_dependent>
      <default_value>auto</default_value>
    </argument>
    <argument>
      <name>freezer_present</name>
      <display_name>Freezer: Present</display_name>
      <description>Whether there is a freezer.</description>
      <type>Boolean</type>
      <required>true</required>
      <model_dependent>false</model_dependent>
      <default_value>false</default_value>
      <choices>
        <choice>
          <value>true</value>
          <display_name>true</display_name>
        </choice>
        <choice>
          <value>false</value>
          <display_name>false</display_name>
        </choice>
      </choices>
    </argument>
    <argument>
      <name>freezer_location</name>
      <display_name>Freezer: Location</display_name>
      <description>The space type for the freezer location.</description>
      <type>Choice</type>
      <required>true</required>
      <model_dependent>false</model_dependent>
      <default_value>auto</default_value>
      <choices>
        <choice>
          <value>auto</value>
          <display_name>auto</display_name>
        </choice>
        <choice>
          <value>living space</value>
          <display_name>living space</display_name>
        </choice>
        <choice>
          <value>basement - conditioned</value>
          <display_name>basement - conditioned</display_name>
        </choice>
        <choice>
          <value>basement - unconditioned</value>
          <display_name>basement - unconditioned</display_name>
        </choice>
        <choice>
          <value>garage</value>
          <display_name>garage</display_name>
        </choice>
        <choice>
          <value>other housing unit</value>
          <display_name>other housing unit</display_name>
        </choice>
        <choice>
          <value>other heated space</value>
          <display_name>other heated space</display_name>
        </choice>
        <choice>
          <value>other multifamily buffer space</value>
          <display_name>other multifamily buffer space</display_name>
        </choice>
        <choice>
          <value>other non-freezing space</value>
          <display_name>other non-freezing space</display_name>
        </choice>
      </choices>
    </argument>
    <argument>
      <name>freezer_rated_annual_kwh</name>
      <display_name>Freezer: Rated Annual Consumption</display_name>
      <description>The EnergyGuide rated annual energy consumption for a freezer.</description>
      <type>String</type>
      <units>kWh/yr</units>
      <required>true</required>
      <model_dependent>false</model_dependent>
      <default_value>auto</default_value>
    </argument>
    <argument>
      <name>freezer_usage_multiplier</name>
      <display_name>Freezer: Usage Multiplier</display_name>
      <description>Multiplier on the freezer energy usage that can reflect, e.g., high/low usage occupants.</description>
      <type>Double</type>
      <required>true</required>
      <model_dependent>false</model_dependent>
      <default_value>1</default_value>
    </argument>
    <argument>
      <name>freezer_weekday_fractions</name>
      <display_name>Freezer: Weekday Schedule</display_name>
      <description>Specify the 24-hour weekday schedule.</description>
      <type>String</type>
      <required>true</required>
      <model_dependent>false</model_dependent>
      <default_value>auto</default_value>
    </argument>
    <argument>
      <name>freezer_weekend_fractions</name>
      <display_name>Freezer: Weekend Schedule</display_name>
      <description>Specify the 24-hour weekend schedule.</description>
      <type>String</type>
      <required>true</required>
      <model_dependent>false</model_dependent>
      <default_value>auto</default_value>
    </argument>
    <argument>
      <name>freezer_monthly_multipliers</name>
      <display_name>Freezer: Month Schedule</display_name>
      <description>Specify the 12-month schedule.</description>
      <type>String</type>
      <required>true</required>
      <model_dependent>false</model_dependent>
      <default_value>auto</default_value>
    </argument>
    <argument>
      <name>cooking_range_oven_present</name>
      <display_name>Cooking Range/Oven: Present</display_name>
      <description>Whether there is a cooking range/oven.</description>
      <type>Boolean</type>
      <required>true</required>
      <model_dependent>false</model_dependent>
      <default_value>true</default_value>
      <choices>
        <choice>
          <value>true</value>
          <display_name>true</display_name>
        </choice>
        <choice>
          <value>false</value>
          <display_name>false</display_name>
        </choice>
      </choices>
    </argument>
    <argument>
      <name>cooking_range_oven_location</name>
      <display_name>Cooking Range/Oven: Location</display_name>
      <description>The space type for the cooking range/oven location.</description>
      <type>Choice</type>
      <required>true</required>
      <model_dependent>false</model_dependent>
      <default_value>auto</default_value>
      <choices>
        <choice>
          <value>auto</value>
          <display_name>auto</display_name>
        </choice>
        <choice>
          <value>living space</value>
          <display_name>living space</display_name>
        </choice>
        <choice>
          <value>basement - conditioned</value>
          <display_name>basement - conditioned</display_name>
        </choice>
        <choice>
          <value>basement - unconditioned</value>
          <display_name>basement - unconditioned</display_name>
        </choice>
        <choice>
          <value>garage</value>
          <display_name>garage</display_name>
        </choice>
        <choice>
          <value>other housing unit</value>
          <display_name>other housing unit</display_name>
        </choice>
        <choice>
          <value>other heated space</value>
          <display_name>other heated space</display_name>
        </choice>
        <choice>
          <value>other multifamily buffer space</value>
          <display_name>other multifamily buffer space</display_name>
        </choice>
        <choice>
          <value>other non-freezing space</value>
          <display_name>other non-freezing space</display_name>
        </choice>
      </choices>
    </argument>
    <argument>
      <name>cooking_range_oven_fuel_type</name>
      <display_name>Cooking Range/Oven: Fuel Type</display_name>
      <description>Type of fuel used by the cooking range/oven.</description>
      <type>Choice</type>
      <required>true</required>
      <model_dependent>false</model_dependent>
      <default_value>natural gas</default_value>
      <choices>
        <choice>
          <value>electricity</value>
          <display_name>electricity</display_name>
        </choice>
        <choice>
          <value>natural gas</value>
          <display_name>natural gas</display_name>
        </choice>
        <choice>
          <value>fuel oil</value>
          <display_name>fuel oil</display_name>
        </choice>
        <choice>
          <value>propane</value>
          <display_name>propane</display_name>
        </choice>
        <choice>
          <value>wood</value>
          <display_name>wood</display_name>
        </choice>
        <choice>
          <value>coal</value>
          <display_name>coal</display_name>
        </choice>
      </choices>
    </argument>
    <argument>
      <name>cooking_range_oven_is_induction</name>
      <display_name>Cooking Range/Oven: Is Induction</display_name>
      <description>Whether the cooking range is induction.</description>
      <type>Boolean</type>
      <required>false</required>
      <model_dependent>false</model_dependent>
      <choices>
        <choice>
          <value>true</value>
          <display_name>true</display_name>
        </choice>
        <choice>
          <value>false</value>
          <display_name>false</display_name>
        </choice>
      </choices>
    </argument>
    <argument>
      <name>cooking_range_oven_is_convection</name>
      <display_name>Cooking Range/Oven: Is Convection</display_name>
      <description>Whether the oven is convection.</description>
      <type>Boolean</type>
      <required>false</required>
      <model_dependent>false</model_dependent>
      <choices>
        <choice>
          <value>true</value>
          <display_name>true</display_name>
        </choice>
        <choice>
          <value>false</value>
          <display_name>false</display_name>
        </choice>
      </choices>
    </argument>
    <argument>
      <name>cooking_range_oven_usage_multiplier</name>
      <display_name>Cooking Range/Oven: Usage Multiplier</display_name>
      <description>Multiplier on the cooking range/oven energy usage that can reflect, e.g., high/low usage occupants.</description>
      <type>Double</type>
      <required>true</required>
      <model_dependent>false</model_dependent>
      <default_value>1</default_value>
    </argument>
    <argument>
      <name>cooking_range_oven_weekday_fractions</name>
      <display_name>Cooking Range/Oven: Weekday Schedule</display_name>
      <description>Specify the 24-hour weekday schedule.</description>
      <type>String</type>
      <required>true</required>
      <model_dependent>false</model_dependent>
      <default_value>auto</default_value>
    </argument>
    <argument>
      <name>cooking_range_oven_weekend_fractions</name>
      <display_name>Cooking Range/Oven: Weekend Schedule</display_name>
      <description>Specify the 24-hour weekend schedule.</description>
      <type>String</type>
      <required>true</required>
      <model_dependent>false</model_dependent>
      <default_value>auto</default_value>
    </argument>
    <argument>
      <name>cooking_range_oven_monthly_multipliers</name>
      <display_name>Cooking Range/Oven: Month Schedule</display_name>
      <description>Specify the 12-month schedule.</description>
      <type>String</type>
      <required>true</required>
      <model_dependent>false</model_dependent>
      <default_value>auto</default_value>
    </argument>
    <argument>
      <name>ceiling_fan_present</name>
      <display_name>Ceiling Fan: Present</display_name>
      <description>Whether there is are any ceiling fans.</description>
      <type>Boolean</type>
      <required>true</required>
      <model_dependent>false</model_dependent>
      <default_value>true</default_value>
      <choices>
        <choice>
          <value>true</value>
          <display_name>true</display_name>
        </choice>
        <choice>
          <value>false</value>
          <display_name>false</display_name>
        </choice>
      </choices>
    </argument>
    <argument>
      <name>ceiling_fan_efficiency</name>
      <display_name>Ceiling Fan: Efficiency</display_name>
      <description>The efficiency rating of the ceiling fan(s) at medium speed.</description>
      <type>String</type>
      <units>CFM/W</units>
      <required>true</required>
      <model_dependent>false</model_dependent>
      <default_value>auto</default_value>
    </argument>
    <argument>
      <name>ceiling_fan_quantity</name>
      <display_name>Ceiling Fan: Quantity</display_name>
      <description>Total number of ceiling fans.</description>
      <type>String</type>
      <units>#</units>
      <required>true</required>
      <model_dependent>false</model_dependent>
      <default_value>auto</default_value>
    </argument>
    <argument>
      <name>ceiling_fan_cooling_setpoint_temp_offset</name>
      <display_name>Ceiling Fan: Cooling Setpoint Temperature Offset</display_name>
      <description>The setpoint temperature offset during cooling season for the ceiling fan(s). Only applies if ceiling fan quantity is greater than zero.</description>
      <type>Double</type>
      <units>deg-F</units>
      <required>true</required>
      <model_dependent>false</model_dependent>
      <default_value>0.5</default_value>
    </argument>
    <argument>
      <name>plug_loads_television_annual_kwh</name>
      <display_name>Plug Loads: Television Annual kWh</display_name>
      <description>The annual energy consumption of the television plug loads.</description>
      <type>String</type>
      <units>kWh/yr</units>
      <required>true</required>
      <model_dependent>false</model_dependent>
      <default_value>auto</default_value>
    </argument>
    <argument>
      <name>plug_loads_television_usage_multiplier</name>
      <display_name>Plug Loads: Television Usage Multiplier</display_name>
      <description>Multiplier on the television energy usage that can reflect, e.g., high/low usage occupants.</description>
      <type>Double</type>
      <required>true</required>
      <model_dependent>false</model_dependent>
      <default_value>1</default_value>
    </argument>
    <argument>
      <name>plug_loads_television_weekday_fractions</name>
      <display_name>Plug Loads: Television Weekday Schedule</display_name>
      <description>Specify the 24-hour weekday schedule.</description>
      <type>String</type>
      <required>true</required>
      <model_dependent>false</model_dependent>
      <default_value>auto</default_value>
    </argument>
    <argument>
      <name>plug_loads_television_weekend_fractions</name>
      <display_name>Plug Loads: Television Weekend Schedule</display_name>
      <description>Specify the 24-hour weekend schedule.</description>
      <type>String</type>
      <required>true</required>
      <model_dependent>false</model_dependent>
      <default_value>auto</default_value>
    </argument>
    <argument>
      <name>plug_loads_television_monthly_multipliers</name>
      <display_name>Plug Loads: Television Month Schedule</display_name>
      <description>Specify the 12-month schedule.</description>
      <type>String</type>
      <required>true</required>
      <model_dependent>false</model_dependent>
      <default_value>auto</default_value>
    </argument>
    <argument>
      <name>plug_loads_other_annual_kwh</name>
      <display_name>Plug Loads: Other Annual kWh</display_name>
      <description>The annual energy consumption of the other residual plug loads.</description>
      <type>String</type>
      <units>kWh/yr</units>
      <required>true</required>
      <model_dependent>false</model_dependent>
      <default_value>auto</default_value>
    </argument>
    <argument>
      <name>plug_loads_other_frac_sensible</name>
      <display_name>Plug Loads: Other Sensible Fraction</display_name>
      <description>Fraction of other residual plug loads' internal gains that are sensible.</description>
      <type>String</type>
      <units>Frac</units>
      <required>true</required>
      <model_dependent>false</model_dependent>
      <default_value>auto</default_value>
    </argument>
    <argument>
      <name>plug_loads_other_frac_latent</name>
      <display_name>Plug Loads: Other Latent Fraction</display_name>
      <description>Fraction of other residual plug loads' internal gains that are latent.</description>
      <type>String</type>
      <units>Frac</units>
      <required>true</required>
      <model_dependent>false</model_dependent>
      <default_value>auto</default_value>
    </argument>
    <argument>
      <name>plug_loads_other_usage_multiplier</name>
      <display_name>Plug Loads: Other Usage Multiplier</display_name>
      <description>Multiplier on the other energy usage that can reflect, e.g., high/low usage occupants.</description>
      <type>Double</type>
      <required>true</required>
      <model_dependent>false</model_dependent>
      <default_value>1</default_value>
    </argument>
    <argument>
      <name>plug_loads_other_weekday_fractions</name>
      <display_name>Plug Loads: Other Weekday Schedule</display_name>
      <description>Specify the 24-hour weekday schedule.</description>
      <type>String</type>
      <required>true</required>
      <model_dependent>false</model_dependent>
      <default_value>auto</default_value>
    </argument>
    <argument>
      <name>plug_loads_other_weekend_fractions</name>
      <display_name>Plug Loads: Other Weekend Schedule</display_name>
      <description>Specify the 24-hour weekend schedule.</description>
      <type>String</type>
      <required>true</required>
      <model_dependent>false</model_dependent>
      <default_value>auto</default_value>
    </argument>
    <argument>
      <name>plug_loads_other_monthly_multipliers</name>
      <display_name>Plug Loads: Other Month Schedule</display_name>
      <description>Specify the 12-month schedule.</description>
      <type>String</type>
      <required>true</required>
      <model_dependent>false</model_dependent>
      <default_value>auto</default_value>
    </argument>
    <argument>
      <name>plug_loads_well_pump_present</name>
      <display_name>Plug Loads: Well Pump Present</display_name>
      <description>Whether there is a well pump.</description>
      <type>Boolean</type>
      <required>true</required>
      <model_dependent>false</model_dependent>
      <default_value>false</default_value>
      <choices>
        <choice>
          <value>true</value>
          <display_name>true</display_name>
        </choice>
        <choice>
          <value>false</value>
          <display_name>false</display_name>
        </choice>
      </choices>
    </argument>
    <argument>
      <name>plug_loads_well_pump_annual_kwh</name>
      <display_name>Plug Loads: Well Pump Annual kWh</display_name>
      <description>The annual energy consumption of the well pump plug loads.</description>
      <type>String</type>
      <units>kWh/yr</units>
      <required>true</required>
      <model_dependent>false</model_dependent>
      <default_value>auto</default_value>
    </argument>
    <argument>
      <name>plug_loads_well_pump_usage_multiplier</name>
      <display_name>Plug Loads: Well Pump Usage Multiplier</display_name>
      <description>Multiplier on the well_pump energy usage that can reflect, e.g., high/low usage occupants.</description>
      <type>Double</type>
      <required>true</required>
      <model_dependent>false</model_dependent>
      <default_value>1</default_value>
    </argument>
    <argument>
      <name>plug_loads_well_pump_weekday_fractions</name>
      <display_name>Plug Loads: Well Pump Weekday Schedule</display_name>
      <description>Specify the 24-hour weekday schedule.</description>
      <type>String</type>
      <required>true</required>
      <model_dependent>false</model_dependent>
      <default_value>auto</default_value>
    </argument>
    <argument>
      <name>plug_loads_well_pump_weekend_fractions</name>
      <display_name>Plug Loads: Well Pump Weekend Schedule</display_name>
      <description>Specify the 24-hour weekend schedule.</description>
      <type>String</type>
      <required>true</required>
      <model_dependent>false</model_dependent>
      <default_value>auto</default_value>
    </argument>
    <argument>
      <name>plug_loads_well_pump_monthly_multipliers</name>
      <display_name>Plug Loads: Well Pump Month Schedule</display_name>
      <description>Specify the 12-month schedule.</description>
      <type>String</type>
      <required>true</required>
      <model_dependent>false</model_dependent>
      <default_value>auto</default_value>
    </argument>
    <argument>
      <name>plug_loads_vehicle_present</name>
      <display_name>Plug Loads: Vehicle Present</display_name>
      <description>Whether there is a vehicle.</description>
      <type>Boolean</type>
      <required>true</required>
      <model_dependent>false</model_dependent>
      <default_value>false</default_value>
      <choices>
        <choice>
          <value>true</value>
          <display_name>true</display_name>
        </choice>
        <choice>
          <value>false</value>
          <display_name>false</display_name>
        </choice>
      </choices>
    </argument>
    <argument>
      <name>plug_loads_vehicle_annual_kwh</name>
      <display_name>Plug Loads: Vehicle Annual kWh</display_name>
      <description>The annual energy consumption of the well pump plug loads.</description>
      <type>String</type>
      <units>kWh/yr</units>
      <required>true</required>
      <model_dependent>false</model_dependent>
      <default_value>auto</default_value>
    </argument>
    <argument>
      <name>plug_loads_vehicle_usage_multiplier</name>
      <display_name>Plug Loads: Vehicle Usage Multiplier</display_name>
      <description>Multiplier on the well_pump energy usage that can reflect, e.g., high/low usage occupants.</description>
      <type>Double</type>
      <required>true</required>
      <model_dependent>false</model_dependent>
      <default_value>1</default_value>
    </argument>
    <argument>
      <name>plug_loads_vehicle_weekday_fractions</name>
      <display_name>Plug Loads: Vehicle Weekday Schedule</display_name>
      <description>Specify the 24-hour weekday schedule.</description>
      <type>String</type>
      <required>true</required>
      <model_dependent>false</model_dependent>
      <default_value>auto</default_value>
    </argument>
    <argument>
      <name>plug_loads_vehicle_weekend_fractions</name>
      <display_name>Plug Loads: Vehicle Weekend Schedule</display_name>
      <description>Specify the 24-hour weekend schedule.</description>
      <type>String</type>
      <required>true</required>
      <model_dependent>false</model_dependent>
      <default_value>auto</default_value>
    </argument>
    <argument>
      <name>plug_loads_vehicle_monthly_multipliers</name>
      <display_name>Plug Loads: Vehicle Month Schedule</display_name>
      <description>Specify the 12-month schedule.</description>
      <type>String</type>
      <required>true</required>
      <model_dependent>false</model_dependent>
      <default_value>auto</default_value>
    </argument>
    <argument>
      <name>fuel_loads_grill_present</name>
      <display_name>Fuel Loads: Grill Present</display_name>
      <description>Whether there is a fuel loads grill.</description>
      <type>Boolean</type>
      <required>true</required>
      <model_dependent>false</model_dependent>
      <default_value>false</default_value>
      <choices>
        <choice>
          <value>true</value>
          <display_name>true</display_name>
        </choice>
        <choice>
          <value>false</value>
          <display_name>false</display_name>
        </choice>
      </choices>
    </argument>
    <argument>
      <name>fuel_loads_grill_fuel_type</name>
      <display_name>Fuel Loads: Grill Fuel Type</display_name>
      <description>The fuel type of the fuel loads grill.</description>
      <type>Choice</type>
      <required>true</required>
      <model_dependent>false</model_dependent>
      <default_value>natural gas</default_value>
      <choices>
        <choice>
          <value>natural gas</value>
          <display_name>natural gas</display_name>
        </choice>
        <choice>
          <value>fuel oil</value>
          <display_name>fuel oil</display_name>
        </choice>
        <choice>
          <value>propane</value>
          <display_name>propane</display_name>
        </choice>
        <choice>
          <value>wood</value>
          <display_name>wood</display_name>
        </choice>
        <choice>
          <value>wood pellets</value>
          <display_name>wood pellets</display_name>
        </choice>
      </choices>
    </argument>
    <argument>
      <name>fuel_loads_grill_annual_therm</name>
      <display_name>Fuel Loads: Grill Annual therm</display_name>
      <description>The annual energy consumption of the fuel loads grill.</description>
      <type>String</type>
      <units>therm/yr</units>
      <required>true</required>
      <model_dependent>false</model_dependent>
      <default_value>auto</default_value>
    </argument>
    <argument>
      <name>fuel_loads_grill_location</name>
      <display_name>Fuel Loads: Grill Location</display_name>
      <description>The location of the fuel loads grill.</description>
      <type>Choice</type>
      <required>true</required>
      <model_dependent>false</model_dependent>
      <default_value>auto</default_value>
      <choices>
        <choice>
          <value>auto</value>
          <display_name>auto</display_name>
        </choice>
        <choice>
          <value>interior</value>
          <display_name>interior</display_name>
        </choice>
        <choice>
          <value>exterior</value>
          <display_name>exterior</display_name>
        </choice>
      </choices>
    </argument>
    <argument>
      <name>fuel_loads_grill_usage_multiplier</name>
      <display_name>Fuel Loads: Grill Usage Multiplier</display_name>
      <description>Multiplier on the fuel loads grill energy usage that can reflect, e.g., high/low usage occupants.</description>
      <type>Double</type>
      <required>true</required>
      <model_dependent>false</model_dependent>
      <default_value>1</default_value>
    </argument>
    <argument>
      <name>fuel_loads_grill_weekday_fractions</name>
      <display_name>Fuel Loads: Grill Weekday Schedule</display_name>
      <description>Specify the 24-hour weekday schedule.</description>
      <type>String</type>
      <required>true</required>
      <model_dependent>false</model_dependent>
      <default_value>auto</default_value>
    </argument>
    <argument>
      <name>fuel_loads_grill_weekend_fractions</name>
      <display_name>Fuel Loads: Grill Weekend Schedule</display_name>
      <description>Specify the 24-hour weekend schedule.</description>
      <type>String</type>
      <required>true</required>
      <model_dependent>false</model_dependent>
      <default_value>auto</default_value>
    </argument>
    <argument>
      <name>fuel_loads_grill_monthly_multipliers</name>
      <display_name>Fuel Loads: Grill Month Schedule</display_name>
      <description>Specify the 12-month schedule.</description>
      <type>String</type>
      <required>true</required>
      <model_dependent>false</model_dependent>
      <default_value>auto</default_value>
    </argument>
    <argument>
      <name>fuel_loads_lighting_present</name>
      <display_name>Fuel Loads: Lighting Present</display_name>
      <description>Whether there is fuel loads lighting.</description>
      <type>Boolean</type>
      <required>true</required>
      <model_dependent>false</model_dependent>
      <default_value>false</default_value>
      <choices>
        <choice>
          <value>true</value>
          <display_name>true</display_name>
        </choice>
        <choice>
          <value>false</value>
          <display_name>false</display_name>
        </choice>
      </choices>
    </argument>
    <argument>
      <name>fuel_loads_lighting_fuel_type</name>
      <display_name>Fuel Loads: Lighting Fuel Type</display_name>
      <description>The fuel type of the fuel loads lighting.</description>
      <type>Choice</type>
      <required>true</required>
      <model_dependent>false</model_dependent>
      <default_value>natural gas</default_value>
      <choices>
        <choice>
          <value>natural gas</value>
          <display_name>natural gas</display_name>
        </choice>
        <choice>
          <value>fuel oil</value>
          <display_name>fuel oil</display_name>
        </choice>
        <choice>
          <value>propane</value>
          <display_name>propane</display_name>
        </choice>
        <choice>
          <value>wood</value>
          <display_name>wood</display_name>
        </choice>
        <choice>
          <value>wood pellets</value>
          <display_name>wood pellets</display_name>
        </choice>
      </choices>
    </argument>
    <argument>
      <name>fuel_loads_lighting_annual_therm</name>
      <display_name>Fuel Loads: Lighting Annual therm</display_name>
      <description>The annual energy consumption of the fuel loads lighting.</description>
      <type>String</type>
      <units>therm/yr</units>
      <required>true</required>
      <model_dependent>false</model_dependent>
      <default_value>auto</default_value>
    </argument>
    <argument>
      <name>fuel_loads_lighting_location</name>
      <display_name>Fuel Loads: Lighting Location</display_name>
      <description>The location of the fuel loads lighting.</description>
      <type>Choice</type>
      <required>true</required>
      <model_dependent>false</model_dependent>
      <default_value>auto</default_value>
      <choices>
        <choice>
          <value>auto</value>
          <display_name>auto</display_name>
        </choice>
        <choice>
          <value>interior</value>
          <display_name>interior</display_name>
        </choice>
        <choice>
          <value>exterior</value>
          <display_name>exterior</display_name>
        </choice>
      </choices>
    </argument>
    <argument>
      <name>fuel_loads_lighting_usage_multiplier</name>
      <display_name>Fuel Loads: Lighting Usage Multiplier</display_name>
      <description>Multiplier on the fuel loads lighting energy usage that can reflect, e.g., high/low usage occupants.</description>
      <type>Double</type>
      <required>true</required>
      <model_dependent>false</model_dependent>
      <default_value>1</default_value>
    </argument>
    <argument>
      <name>fuel_loads_lighting_weekday_fractions</name>
      <display_name>Fuel Loads: Lighting Weekday Schedule</display_name>
      <description>Specify the 24-hour weekday schedule.</description>
      <type>String</type>
      <required>true</required>
      <model_dependent>false</model_dependent>
      <default_value>auto</default_value>
    </argument>
    <argument>
      <name>fuel_loads_lighting_weekend_fractions</name>
      <display_name>Fuel Loads: Lighting Weekend Schedule</display_name>
      <description>Specify the 24-hour weekend schedule.</description>
      <type>String</type>
      <required>true</required>
      <model_dependent>false</model_dependent>
      <default_value>auto</default_value>
    </argument>
    <argument>
      <name>fuel_loads_lighting_monthly_multipliers</name>
      <display_name>Fuel Loads: Lighting Month Schedule</display_name>
      <description>Specify the 12-month schedule.</description>
      <type>String</type>
      <required>true</required>
      <model_dependent>false</model_dependent>
      <default_value>auto</default_value>
    </argument>
    <argument>
      <name>fuel_loads_fireplace_present</name>
      <display_name>Fuel Loads: Fireplace Present</display_name>
      <description>Whether there is fuel loads fireplace.</description>
      <type>Boolean</type>
      <required>true</required>
      <model_dependent>false</model_dependent>
      <default_value>false</default_value>
      <choices>
        <choice>
          <value>true</value>
          <display_name>true</display_name>
        </choice>
        <choice>
          <value>false</value>
          <display_name>false</display_name>
        </choice>
      </choices>
    </argument>
    <argument>
      <name>fuel_loads_fireplace_fuel_type</name>
      <display_name>Fuel Loads: Fireplace Fuel Type</display_name>
      <description>The fuel type of the fuel loads fireplace.</description>
      <type>Choice</type>
      <required>true</required>
      <model_dependent>false</model_dependent>
      <default_value>natural gas</default_value>
      <choices>
        <choice>
          <value>natural gas</value>
          <display_name>natural gas</display_name>
        </choice>
        <choice>
          <value>fuel oil</value>
          <display_name>fuel oil</display_name>
        </choice>
        <choice>
          <value>propane</value>
          <display_name>propane</display_name>
        </choice>
        <choice>
          <value>wood</value>
          <display_name>wood</display_name>
        </choice>
        <choice>
          <value>wood pellets</value>
          <display_name>wood pellets</display_name>
        </choice>
      </choices>
    </argument>
    <argument>
      <name>fuel_loads_fireplace_annual_therm</name>
      <display_name>Fuel Loads: Fireplace Annual therm</display_name>
      <description>The annual energy consumption of the fuel loads fireplace.</description>
      <type>String</type>
      <units>therm/yr</units>
      <required>true</required>
      <model_dependent>false</model_dependent>
      <default_value>auto</default_value>
    </argument>
    <argument>
      <name>fuel_loads_fireplace_location</name>
      <display_name>Fuel Loads: Fireplace Location</display_name>
      <description>The location of the fuel loads fireplace.</description>
      <type>Choice</type>
      <required>true</required>
      <model_dependent>false</model_dependent>
      <default_value>auto</default_value>
      <choices>
        <choice>
          <value>auto</value>
          <display_name>auto</display_name>
        </choice>
        <choice>
          <value>interior</value>
          <display_name>interior</display_name>
        </choice>
        <choice>
          <value>exterior</value>
          <display_name>exterior</display_name>
        </choice>
      </choices>
    </argument>
    <argument>
      <name>fuel_loads_fireplace_usage_multiplier</name>
      <display_name>Fuel Loads: Fireplace Usage Multiplier</display_name>
      <description>Multiplier on the fuel loads fireplace energy usage that can reflect, e.g., high/low usage occupants.</description>
      <type>Double</type>
      <required>true</required>
      <model_dependent>false</model_dependent>
      <default_value>1</default_value>
    </argument>
    <argument>
      <name>fuel_loads_fireplace_weekday_fractions</name>
      <display_name>Fuel Loads: Fireplace Weekday Schedule</display_name>
      <description>Specify the 24-hour weekday schedule.</description>
      <type>String</type>
      <required>true</required>
      <model_dependent>false</model_dependent>
      <default_value>auto</default_value>
    </argument>
    <argument>
      <name>fuel_loads_fireplace_weekend_fractions</name>
      <display_name>Fuel Loads: Fireplace Weekend Schedule</display_name>
      <description>Specify the 24-hour weekend schedule.</description>
      <type>String</type>
      <required>true</required>
      <model_dependent>false</model_dependent>
      <default_value>auto</default_value>
    </argument>
    <argument>
      <name>fuel_loads_fireplace_monthly_multipliers</name>
      <display_name>Fuel Loads: Fireplace Month Schedule</display_name>
      <description>Specify the 12-month schedule.</description>
      <type>String</type>
      <required>true</required>
      <model_dependent>false</model_dependent>
      <default_value>auto</default_value>
    </argument>
    <argument>
      <name>pool_present</name>
      <display_name>Pool: Present</display_name>
      <description>Whether there is a pool.</description>
      <type>Boolean</type>
      <required>true</required>
      <model_dependent>false</model_dependent>
      <default_value>false</default_value>
      <choices>
        <choice>
          <value>true</value>
          <display_name>true</display_name>
        </choice>
        <choice>
          <value>false</value>
          <display_name>false</display_name>
        </choice>
      </choices>
    </argument>
    <argument>
      <name>pool_pump_annual_kwh</name>
      <display_name>Pool: Pump Annual kWh</display_name>
      <description>The annual energy consumption of the pool pump.</description>
      <type>String</type>
      <units>kWh/yr</units>
      <required>true</required>
      <model_dependent>false</model_dependent>
      <default_value>auto</default_value>
    </argument>
    <argument>
      <name>pool_pump_usage_multiplier</name>
      <display_name>Pool: Pump Usage Multiplier</display_name>
      <description>Multiplier on the pool pump energy usage that can reflect, e.g., high/low usage occupants.</description>
      <type>Double</type>
      <required>true</required>
      <model_dependent>false</model_dependent>
      <default_value>1</default_value>
    </argument>
    <argument>
      <name>pool_pump_weekday_fractions</name>
      <display_name>Pool: Pump Weekday Schedule</display_name>
      <description>Specify the 24-hour weekday schedule.</description>
      <type>String</type>
      <required>true</required>
      <model_dependent>false</model_dependent>
      <default_value>auto</default_value>
    </argument>
    <argument>
      <name>pool_pump_weekend_fractions</name>
      <display_name>Pool: Pump Weekend Schedule</display_name>
      <description>Specify the 24-hour weekend schedule.</description>
      <type>String</type>
      <required>true</required>
      <model_dependent>false</model_dependent>
      <default_value>auto</default_value>
    </argument>
    <argument>
      <name>pool_pump_monthly_multipliers</name>
      <display_name>Pool: Pump Month Schedule</display_name>
      <description>Specify the 12-month schedule.</description>
      <type>String</type>
      <required>true</required>
      <model_dependent>false</model_dependent>
      <default_value>auto</default_value>
    </argument>
    <argument>
      <name>pool_heater_type</name>
      <display_name>Pool: Heater Type</display_name>
      <description>The type of pool heater. Use 'none' if there is no pool heater.</description>
      <type>Choice</type>
      <required>true</required>
      <model_dependent>false</model_dependent>
      <default_value>none</default_value>
      <choices>
        <choice>
          <value>none</value>
          <display_name>none</display_name>
        </choice>
        <choice>
          <value>electric resistance</value>
          <display_name>electric resistance</display_name>
        </choice>
        <choice>
          <value>gas fired</value>
          <display_name>gas fired</display_name>
        </choice>
        <choice>
          <value>heat pump</value>
          <display_name>heat pump</display_name>
        </choice>
      </choices>
    </argument>
    <argument>
      <name>pool_heater_annual_kwh</name>
      <display_name>Pool: Heater Annual kWh</display_name>
      <description>The annual energy consumption of the electric resistance pool heater.</description>
      <type>String</type>
      <units>kWh/yr</units>
      <required>true</required>
      <model_dependent>false</model_dependent>
      <default_value>auto</default_value>
    </argument>
    <argument>
      <name>pool_heater_annual_therm</name>
      <display_name>Pool: Heater Annual therm</display_name>
      <description>The annual energy consumption of the gas fired pool heater.</description>
      <type>String</type>
      <units>therm/yr</units>
      <required>true</required>
      <model_dependent>false</model_dependent>
      <default_value>auto</default_value>
    </argument>
    <argument>
      <name>pool_heater_usage_multiplier</name>
      <display_name>Pool: Heater Usage Multiplier</display_name>
      <description>Multiplier on the pool heater energy usage that can reflect, e.g., high/low usage occupants.</description>
      <type>Double</type>
      <required>true</required>
      <model_dependent>false</model_dependent>
      <default_value>1</default_value>
    </argument>
    <argument>
      <name>pool_heater_weekday_fractions</name>
      <display_name>Pool: Heater Weekday Schedule</display_name>
      <description>Specify the 24-hour weekday schedule.</description>
      <type>String</type>
      <required>true</required>
      <model_dependent>false</model_dependent>
      <default_value>auto</default_value>
    </argument>
    <argument>
      <name>pool_heater_weekend_fractions</name>
      <display_name>Pool: Heater Weekend Schedule</display_name>
      <description>Specify the 24-hour weekend schedule.</description>
      <type>String</type>
      <required>true</required>
      <model_dependent>false</model_dependent>
      <default_value>auto</default_value>
    </argument>
    <argument>
      <name>pool_heater_monthly_multipliers</name>
      <display_name>Pool: Heater Month Schedule</display_name>
      <description>Specify the 12-month schedule.</description>
      <type>String</type>
      <required>true</required>
      <model_dependent>false</model_dependent>
      <default_value>auto</default_value>
    </argument>
    <argument>
      <name>hot_tub_present</name>
      <display_name>Hot Tub: Present</display_name>
      <description>Whether there is a hot tub.</description>
      <type>Boolean</type>
      <required>true</required>
      <model_dependent>false</model_dependent>
      <default_value>false</default_value>
      <choices>
        <choice>
          <value>true</value>
          <display_name>true</display_name>
        </choice>
        <choice>
          <value>false</value>
          <display_name>false</display_name>
        </choice>
      </choices>
    </argument>
    <argument>
      <name>hot_tub_pump_annual_kwh</name>
      <display_name>Hot Tub: Pump Annual kWh</display_name>
      <description>The annual energy consumption of the hot tub pump.</description>
      <type>String</type>
      <units>kWh/yr</units>
      <required>true</required>
      <model_dependent>false</model_dependent>
      <default_value>auto</default_value>
    </argument>
    <argument>
      <name>hot_tub_pump_usage_multiplier</name>
      <display_name>Hot Tub: Pump Usage Multiplier</display_name>
      <description>Multiplier on the hot tub pump energy usage that can reflect, e.g., high/low usage occupants.</description>
      <type>Double</type>
      <required>true</required>
      <model_dependent>false</model_dependent>
      <default_value>1</default_value>
    </argument>
    <argument>
      <name>hot_tub_pump_weekday_fractions</name>
      <display_name>Hot Tub: Pump Weekday Schedule</display_name>
      <description>Specify the 24-hour weekday schedule.</description>
      <type>String</type>
      <required>true</required>
      <model_dependent>false</model_dependent>
      <default_value>auto</default_value>
    </argument>
    <argument>
      <name>hot_tub_pump_weekend_fractions</name>
      <display_name>Hot Tub: Pump Weekend Schedule</display_name>
      <description>Specify the 24-hour weekend schedule.</description>
      <type>String</type>
      <required>true</required>
      <model_dependent>false</model_dependent>
      <default_value>auto</default_value>
    </argument>
    <argument>
      <name>hot_tub_pump_monthly_multipliers</name>
      <display_name>Hot Tub: Pump Month Schedule</display_name>
      <description>Specify the 12-month schedule.</description>
      <type>String</type>
      <required>true</required>
      <model_dependent>false</model_dependent>
      <default_value>auto</default_value>
    </argument>
    <argument>
      <name>hot_tub_heater_type</name>
      <display_name>Hot Tub: Heater Type</display_name>
      <description>The type of hot tub heater. Use 'none' if there is no hot tub heater.</description>
      <type>Choice</type>
      <required>true</required>
      <model_dependent>false</model_dependent>
      <default_value>none</default_value>
      <choices>
        <choice>
          <value>none</value>
          <display_name>none</display_name>
        </choice>
        <choice>
          <value>electric resistance</value>
          <display_name>electric resistance</display_name>
        </choice>
        <choice>
          <value>gas fired</value>
          <display_name>gas fired</display_name>
        </choice>
        <choice>
          <value>heat pump</value>
          <display_name>heat pump</display_name>
        </choice>
      </choices>
    </argument>
    <argument>
      <name>hot_tub_heater_annual_kwh</name>
      <display_name>Hot Tub: Heater Annual kWh</display_name>
      <description>The annual energy consumption of the electric resistance hot tub heater.</description>
      <type>String</type>
      <units>kWh/yr</units>
      <required>true</required>
      <model_dependent>false</model_dependent>
      <default_value>auto</default_value>
    </argument>
    <argument>
      <name>hot_tub_heater_annual_therm</name>
      <display_name>Hot Tub: Heater Annual therm</display_name>
      <description>The annual energy consumption of the gas fired hot tub heater.</description>
      <type>String</type>
      <units>therm/yr</units>
      <required>true</required>
      <model_dependent>false</model_dependent>
      <default_value>auto</default_value>
    </argument>
    <argument>
      <name>hot_tub_heater_usage_multiplier</name>
      <display_name>Hot Tub: Heater Usage Multiplier</display_name>
      <description>Multiplier on the hot tub heater energy usage that can reflect, e.g., high/low usage occupants.</description>
      <type>Double</type>
      <required>true</required>
      <model_dependent>false</model_dependent>
      <default_value>1</default_value>
    </argument>
    <argument>
      <name>hot_tub_heater_weekday_fractions</name>
      <display_name>Hot Tub: Heater Weekday Schedule</display_name>
      <description>Specify the 24-hour weekday schedule.</description>
      <type>String</type>
      <required>true</required>
      <model_dependent>false</model_dependent>
      <default_value>auto</default_value>
    </argument>
    <argument>
      <name>hot_tub_heater_weekend_fractions</name>
      <display_name>Hot Tub: Heater Weekend Schedule</display_name>
      <description>Specify the 24-hour weekend schedule.</description>
      <type>String</type>
      <required>true</required>
      <model_dependent>false</model_dependent>
      <default_value>auto</default_value>
    </argument>
    <argument>
      <name>hot_tub_heater_monthly_multipliers</name>
      <display_name>Hot Tub: Heater Month Schedule</display_name>
      <description>Specify the 12-month schedule.</description>
      <type>String</type>
      <required>true</required>
      <model_dependent>false</model_dependent>
      <default_value>auto</default_value>
    </argument>
  </arguments>
  <outputs />
  <provenances />
  <tags>
    <tag>Whole Building.Space Types</tag>
  </tags>
  <attributes>
    <attribute>
      <name>Measure Type</name>
      <value>ModelMeasure</value>
      <datatype>string</datatype>
    </attribute>
  </attributes>
  <files>
    <file>
      <filename>constants.rb</filename>
      <filetype>rb</filetype>
      <usage_type>resource</usage_type>
      <checksum>6862D975</checksum>
    </file>
    <file>
      <filename>geometry.rb</filename>
      <filetype>rb</filetype>
      <usage_type>resource</usage_type>
<<<<<<< HEAD
      <checksum>0DA7A913</checksum>
    </file>
    <file>
      <filename>build_residential_hpxml_test.rb</filename>
      <filetype>rb</filetype>
      <usage_type>test</usage_type>
      <checksum>5419F668</checksum>
    </file>
    <file>
      <filename>test_measure.xml</filename>
      <filetype>xml</filetype>
      <usage_type>test</usage_type>
      <checksum>57F01C6B</checksum>
    </file>
    <file>
      <filename>test_rakefile.xml</filename>
      <filetype>xml</filetype>
      <usage_type>test</usage_type>
      <checksum>176A0312</checksum>
    </file>
    <file>
      <filename>base-hvac-dual-fuel-mini-split-heat-pump-ducted.osw</filename>
      <filetype>osw</filetype>
      <usage_type>test</usage_type>
      <checksum>D4E46F24</checksum>
    </file>
    <file>
      <filename>base-hvac-mini-split-heat-pump-ducted.osw</filename>
      <filetype>osw</filetype>
      <usage_type>test</usage_type>
      <checksum>5A340AC4</checksum>
=======
      <checksum>0ABBC934</checksum>
    </file>
    <file>
      <filename>location.rb</filename>
      <filetype>rb</filetype>
      <usage_type>resource</usage_type>
      <checksum>1833FBD3</checksum>
>>>>>>> 3ff8e66c
    </file>
    <file>
      <filename>test_rakefile.xml</filename>
      <filetype>xml</filetype>
      <usage_type>test</usage_type>
<<<<<<< HEAD
      <checksum>E1022270</checksum>
=======
      <checksum>631F26CA</checksum>
>>>>>>> 3ff8e66c
    </file>
    <file>
      <filename>test_measure.xml</filename>
      <filetype>xml</filetype>
      <usage_type>test</usage_type>
<<<<<<< HEAD
      <checksum>9C3BEFE9</checksum>
=======
      <checksum>CCC798E4</checksum>
>>>>>>> 3ff8e66c
    </file>
    <file>
      <filename>build_residential_hpxml_test.rb</filename>
      <filetype>rb</filetype>
      <usage_type>test</usage_type>
<<<<<<< HEAD
      <checksum>12BEDBD6</checksum>
=======
      <checksum>6C06E9F8</checksum>
>>>>>>> 3ff8e66c
    </file>
    <file>
      <filename>base-hvac-dual-fuel-mini-split-heat-pump-ducted.osw</filename>
      <filetype>osw</filetype>
      <usage_type>test</usage_type>
<<<<<<< HEAD
      <checksum>9058BFD9</checksum>
=======
      <checksum>048EC07D</checksum>
>>>>>>> 3ff8e66c
    </file>
    <file>
      <filename>base-hvac-mini-split-heat-pump-ducted.osw</filename>
      <filetype>osw</filetype>
      <usage_type>test</usage_type>
<<<<<<< HEAD
      <checksum>CDF9E052</checksum>
=======
      <checksum>B18EBB5A</checksum>
>>>>>>> 3ff8e66c
    </file>
    <file>
      <filename>base-hvac-mini-split-heat-pump-ducted-heating-only.osw</filename>
      <filetype>osw</filetype>
      <usage_type>test</usage_type>
<<<<<<< HEAD
      <checksum>3322C520</checksum>
=======
      <checksum>F5D87947</checksum>
>>>>>>> 3ff8e66c
    </file>
    <file>
      <filename>base-multifamily.osw</filename>
      <filetype>osw</filetype>
      <usage_type>test</usage_type>
<<<<<<< HEAD
      <checksum>CEE3E815</checksum>
=======
      <checksum>2AD35DD3</checksum>
>>>>>>> 3ff8e66c
    </file>
    <file>
      <filename>base.osw</filename>
      <filetype>osw</filetype>
      <usage_type>test</usage_type>
<<<<<<< HEAD
      <checksum>6A71E293</checksum>
=======
      <checksum>A9827223</checksum>
>>>>>>> 3ff8e66c
    </file>
    <file>
      <filename>base-appliances-none.osw</filename>
      <filetype>osw</filetype>
      <usage_type>test</usage_type>
<<<<<<< HEAD
      <checksum>91CB7D95</checksum>
=======
      <checksum>066FB432</checksum>
>>>>>>> 3ff8e66c
    </file>
    <file>
      <filename>base-single-family-attached.osw</filename>
      <filetype>osw</filetype>
      <usage_type>test</usage_type>
<<<<<<< HEAD
      <checksum>B70EDF30</checksum>
=======
      <checksum>5CF8857B</checksum>
>>>>>>> 3ff8e66c
    </file>
    <file>
      <filename>base-appliances-gas.osw</filename>
      <filetype>osw</filetype>
      <usage_type>test</usage_type>
<<<<<<< HEAD
      <checksum>FB9554FE</checksum>
=======
      <checksum>AEFC4C66</checksum>
>>>>>>> 3ff8e66c
    </file>
    <file>
      <filename>base-appliances-oil.osw</filename>
      <filetype>osw</filetype>
      <usage_type>test</usage_type>
<<<<<<< HEAD
      <checksum>4EE9FC57</checksum>
=======
      <checksum>08029822</checksum>
>>>>>>> 3ff8e66c
    </file>
    <file>
      <filename>base-appliances-propane.osw</filename>
      <filetype>osw</filetype>
      <usage_type>test</usage_type>
<<<<<<< HEAD
      <checksum>3AB0140C</checksum>
=======
      <checksum>659959E5</checksum>
>>>>>>> 3ff8e66c
    </file>
    <file>
      <filename>base-appliances-modified.osw</filename>
      <filetype>osw</filetype>
      <usage_type>test</usage_type>
<<<<<<< HEAD
      <checksum>36DBCB1C</checksum>
=======
      <checksum>7AC79994</checksum>
>>>>>>> 3ff8e66c
    </file>
    <file>
      <filename>base-appliances-wood.osw</filename>
      <filetype>osw</filetype>
      <usage_type>test</usage_type>
<<<<<<< HEAD
      <checksum>BC0E306E</checksum>
=======
      <checksum>CF1A5BF6</checksum>
>>>>>>> 3ff8e66c
    </file>
    <file>
      <filename>base-hvac-dual-fuel-air-to-air-heat-pump-1-speed.osw</filename>
      <filetype>osw</filetype>
      <usage_type>test</usage_type>
<<<<<<< HEAD
      <checksum>F8888C09</checksum>
    </file>
    <file>
      <filename>base-hvac-dual-fuel-air-to-air-heat-pump-2-speed.osw</filename>
      <filetype>osw</filetype>
      <usage_type>test</usage_type>
      <checksum>0845E303</checksum>
    </file>
    <file>
      <filename>base-hvac-dual-fuel-air-to-air-heat-pump-var-speed.osw</filename>
      <filetype>osw</filetype>
      <usage_type>test</usage_type>
      <checksum>BED962F9</checksum>
    </file>
    <file>
      <filename>base-hvac-dual-fuel-air-to-air-heat-pump-1-speed-electric.osw</filename>
      <filetype>osw</filetype>
      <usage_type>test</usage_type>
      <checksum>0B7A600A</checksum>
=======
      <checksum>DA591A40</checksum>
>>>>>>> 3ff8e66c
    </file>
    <file>
      <filename>base-mechvent-cfis.osw</filename>
      <filetype>osw</filetype>
      <usage_type>test</usage_type>
<<<<<<< HEAD
      <checksum>A7771087</checksum>
=======
      <checksum>A38D1973</checksum>
>>>>>>> 3ff8e66c
    </file>
    <file>
      <filename>base-dhw-indirect-outside.osw</filename>
      <filetype>osw</filetype>
      <usage_type>test</usage_type>
<<<<<<< HEAD
      <checksum>22CD9098</checksum>
=======
      <checksum>B7358926</checksum>
>>>>>>> 3ff8e66c
    </file>
    <file>
      <filename>base-dhw-jacket-electric.osw</filename>
      <filetype>osw</filetype>
      <usage_type>test</usage_type>
<<<<<<< HEAD
      <checksum>C5469950</checksum>
=======
      <checksum>E615E22C</checksum>
>>>>>>> 3ff8e66c
    </file>
    <file>
      <filename>base-dhw-low-flow-fixtures.osw</filename>
      <filetype>osw</filetype>
      <usage_type>test</usage_type>
<<<<<<< HEAD
      <checksum>85352207</checksum>
=======
      <checksum>E01E2E34</checksum>
>>>>>>> 3ff8e66c
    </file>
    <file>
      <filename>base-dhw-recirc-demand.osw</filename>
      <filetype>osw</filetype>
      <usage_type>test</usage_type>
<<<<<<< HEAD
      <checksum>32DEC828</checksum>
=======
      <checksum>ED85075C</checksum>
>>>>>>> 3ff8e66c
    </file>
    <file>
      <filename>base-dhw-recirc-manual.osw</filename>
      <filetype>osw</filetype>
      <usage_type>test</usage_type>
<<<<<<< HEAD
      <checksum>6EF56E8E</checksum>
=======
      <checksum>714B3894</checksum>
>>>>>>> 3ff8e66c
    </file>
    <file>
      <filename>base-dhw-recirc-nocontrol.osw</filename>
      <filetype>osw</filetype>
      <usage_type>test</usage_type>
<<<<<<< HEAD
      <checksum>6041E73F</checksum>
=======
      <checksum>96A02060</checksum>
>>>>>>> 3ff8e66c
    </file>
    <file>
      <filename>base-dhw-recirc-temperature.osw</filename>
      <filetype>osw</filetype>
      <usage_type>test</usage_type>
<<<<<<< HEAD
      <checksum>4F399A51</checksum>
=======
      <checksum>1F35F316</checksum>
>>>>>>> 3ff8e66c
    </file>
    <file>
      <filename>base-dhw-recirc-timer.osw</filename>
      <filetype>osw</filetype>
      <usage_type>test</usage_type>
<<<<<<< HEAD
      <checksum>1E7F77B4</checksum>
=======
      <checksum>CABBAEDB</checksum>
>>>>>>> 3ff8e66c
    </file>
    <file>
      <filename>base-dhw-solar-fraction.osw</filename>
      <filetype>osw</filetype>
      <usage_type>test</usage_type>
<<<<<<< HEAD
      <checksum>604E50D0</checksum>
=======
      <checksum>A2B5BBB2</checksum>
>>>>>>> 3ff8e66c
    </file>
    <file>
      <filename>base-dhw-uef.osw</filename>
      <filetype>osw</filetype>
      <usage_type>test</usage_type>
<<<<<<< HEAD
      <checksum>30D1037A</checksum>
=======
      <checksum>923F6F5F</checksum>
>>>>>>> 3ff8e66c
    </file>
    <file>
      <filename>base-enclosure-infil-cfm50.osw</filename>
      <filetype>osw</filetype>
      <usage_type>test</usage_type>
<<<<<<< HEAD
      <checksum>74366C05</checksum>
=======
      <checksum>6860B9C2</checksum>
>>>>>>> 3ff8e66c
    </file>
    <file>
      <filename>base-foundation-conditioned-basement-slab-insulation.osw</filename>
      <filetype>osw</filetype>
      <usage_type>test</usage_type>
<<<<<<< HEAD
      <checksum>50B97380</checksum>
=======
      <checksum>0954CFB4</checksum>
>>>>>>> 3ff8e66c
    </file>
    <file>
      <filename>base-hvac-boiler-gas-only.osw</filename>
      <filetype>osw</filetype>
      <usage_type>test</usage_type>
<<<<<<< HEAD
      <checksum>6BE76968</checksum>
=======
      <checksum>995ECAA9</checksum>
>>>>>>> 3ff8e66c
    </file>
    <file>
      <filename>base-hvac-boiler-oil-only.osw</filename>
      <filetype>osw</filetype>
      <usage_type>test</usage_type>
<<<<<<< HEAD
      <checksum>A9D3573C</checksum>
=======
      <checksum>8534FC2D</checksum>
>>>>>>> 3ff8e66c
    </file>
    <file>
      <filename>base-hvac-boiler-propane-only.osw</filename>
      <filetype>osw</filetype>
      <usage_type>test</usage_type>
<<<<<<< HEAD
      <checksum>30500BEC</checksum>
=======
      <checksum>6D2B3038</checksum>
>>>>>>> 3ff8e66c
    </file>
    <file>
      <filename>base-hvac-boiler-wood-only.osw</filename>
      <filetype>osw</filetype>
      <usage_type>test</usage_type>
<<<<<<< HEAD
      <checksum>FAB45C57</checksum>
=======
      <checksum>3567C6E3</checksum>
>>>>>>> 3ff8e66c
    </file>
    <file>
      <filename>base-hvac-central-ac-only-1-speed.osw</filename>
      <filetype>osw</filetype>
      <usage_type>test</usage_type>
<<<<<<< HEAD
      <checksum>EA8DD268</checksum>
=======
      <checksum>A4D01E3F</checksum>
>>>>>>> 3ff8e66c
    </file>
    <file>
      <filename>base-hvac-ducts-leakage-percent.osw</filename>
      <filetype>osw</filetype>
      <usage_type>test</usage_type>
<<<<<<< HEAD
      <checksum>AD49A674</checksum>
=======
      <checksum>EE4D7FA9</checksum>
>>>>>>> 3ff8e66c
    </file>
    <file>
      <filename>base-hvac-furnace-elec-only.osw</filename>
      <filetype>osw</filetype>
      <usage_type>test</usage_type>
<<<<<<< HEAD
      <checksum>EE298827</checksum>
=======
      <checksum>F89B362C</checksum>
>>>>>>> 3ff8e66c
    </file>
    <file>
      <filename>base-hvac-furnace-gas-only.osw</filename>
      <filetype>osw</filetype>
      <usage_type>test</usage_type>
<<<<<<< HEAD
      <checksum>DE4FC166</checksum>
=======
      <checksum>A94CD517</checksum>
>>>>>>> 3ff8e66c
    </file>
    <file>
      <filename>base-hvac-furnace-oil-only.osw</filename>
      <filetype>osw</filetype>
      <usage_type>test</usage_type>
<<<<<<< HEAD
      <checksum>F78E1F39</checksum>
=======
      <checksum>2FA045B9</checksum>
>>>>>>> 3ff8e66c
    </file>
    <file>
      <filename>base-hvac-furnace-propane-only.osw</filename>
      <filetype>osw</filetype>
      <usage_type>test</usage_type>
<<<<<<< HEAD
      <checksum>66763CA9</checksum>
=======
      <checksum>657678CD</checksum>
>>>>>>> 3ff8e66c
    </file>
    <file>
      <filename>base-hvac-furnace-wood-only.osw</filename>
      <filetype>osw</filetype>
      <usage_type>test</usage_type>
<<<<<<< HEAD
      <checksum>7E31B4FB</checksum>
=======
      <checksum>8EBD4AA2</checksum>
>>>>>>> 3ff8e66c
    </file>
    <file>
      <filename>base-hvac-none.osw</filename>
      <filetype>osw</filetype>
      <usage_type>test</usage_type>
<<<<<<< HEAD
      <checksum>8A5B4646</checksum>
=======
      <checksum>70B79DFE</checksum>
>>>>>>> 3ff8e66c
    </file>
    <file>
      <filename>base-hvac-programmable-thermostat.osw</filename>
      <filetype>osw</filetype>
      <usage_type>test</usage_type>
<<<<<<< HEAD
      <checksum>9A2572DF</checksum>
=======
      <checksum>AF4CA317</checksum>
>>>>>>> 3ff8e66c
    </file>
    <file>
      <filename>base-hvac-setpoints.osw</filename>
      <filetype>osw</filetype>
      <usage_type>test</usage_type>
<<<<<<< HEAD
      <checksum>6A3AE794</checksum>
=======
      <checksum>18160BC3</checksum>
>>>>>>> 3ff8e66c
    </file>
    <file>
      <filename>base-location-baltimore-md.osw</filename>
      <filetype>osw</filetype>
      <usage_type>test</usage_type>
<<<<<<< HEAD
      <checksum>89180202</checksum>
    </file>
    <file>
      <filename>base-location-dallas-tx.osw</filename>
      <filetype>osw</filetype>
      <usage_type>test</usage_type>
      <checksum>20831E92</checksum>
=======
      <checksum>9733E5EC</checksum>
>>>>>>> 3ff8e66c
    </file>
    <file>
      <filename>base-location-duluth-mn.osw</filename>
      <filetype>osw</filetype>
      <usage_type>test</usage_type>
<<<<<<< HEAD
      <checksum>0E151D6B</checksum>
    </file>
    <file>
      <filename>base-location-miami-fl.osw</filename>
      <filetype>osw</filetype>
      <usage_type>test</usage_type>
      <checksum>53182D89</checksum>
=======
      <checksum>4037D58E</checksum>
>>>>>>> 3ff8e66c
    </file>
    <file>
      <filename>base-mechvent-balanced.osw</filename>
      <filetype>osw</filetype>
      <usage_type>test</usage_type>
<<<<<<< HEAD
      <checksum>E43E324E</checksum>
=======
      <checksum>FB276907</checksum>
>>>>>>> 3ff8e66c
    </file>
    <file>
      <filename>base-mechvent-erv.osw</filename>
      <filetype>osw</filetype>
      <usage_type>test</usage_type>
<<<<<<< HEAD
      <checksum>2B32B6D5</checksum>
=======
      <checksum>7FEA6979</checksum>
>>>>>>> 3ff8e66c
    </file>
    <file>
      <filename>base-mechvent-exhaust.osw</filename>
      <filetype>osw</filetype>
      <usage_type>test</usage_type>
<<<<<<< HEAD
      <checksum>3D64AD21</checksum>
=======
      <checksum>10D7C286</checksum>
>>>>>>> 3ff8e66c
    </file>
    <file>
      <filename>base-mechvent-hrv.osw</filename>
      <filetype>osw</filetype>
      <usage_type>test</usage_type>
<<<<<<< HEAD
      <checksum>12DE768E</checksum>
=======
      <checksum>C9ACAE91</checksum>
>>>>>>> 3ff8e66c
    </file>
    <file>
      <filename>base-mechvent-supply.osw</filename>
      <filetype>osw</filetype>
      <usage_type>test</usage_type>
<<<<<<< HEAD
      <checksum>888DCB10</checksum>
=======
      <checksum>69AB9C27</checksum>
>>>>>>> 3ff8e66c
    </file>
    <file>
      <filename>base-hvac-air-to-air-heat-pump-1-speed.osw</filename>
      <filetype>osw</filetype>
      <usage_type>test</usage_type>
<<<<<<< HEAD
      <checksum>D8D4C607</checksum>
=======
      <checksum>64054DBB</checksum>
>>>>>>> 3ff8e66c
    </file>
    <file>
      <filename>base-mechvent-erv-atre-asre.osw</filename>
      <filetype>osw</filetype>
      <usage_type>test</usage_type>
<<<<<<< HEAD
      <checksum>1D1A2D27</checksum>
=======
      <checksum>B6DBF1F8</checksum>
>>>>>>> 3ff8e66c
    </file>
    <file>
      <filename>base-enclosure-windows-none.osw</filename>
      <filetype>osw</filetype>
      <usage_type>test</usage_type>
<<<<<<< HEAD
      <checksum>2768B506</checksum>
=======
      <checksum>E8EE56F4</checksum>
>>>>>>> 3ff8e66c
    </file>
    <file>
      <filename>base-dhw-indirect-standbyloss.osw</filename>
      <filetype>osw</filetype>
      <usage_type>test</usage_type>
<<<<<<< HEAD
      <checksum>87CA8E4B</checksum>
=======
      <checksum>DD6C09D3</checksum>
>>>>>>> 3ff8e66c
    </file>
    <file>
      <filename>base-dhw-indirect.osw</filename>
      <filetype>osw</filetype>
      <usage_type>test</usage_type>
<<<<<<< HEAD
      <checksum>3DED3169</checksum>
=======
      <checksum>56EAD71B</checksum>
>>>>>>> 3ff8e66c
    </file>
    <file>
      <filename>base-dhw-jacket-indirect.osw</filename>
      <filetype>osw</filetype>
      <usage_type>test</usage_type>
<<<<<<< HEAD
      <checksum>BD89BA56</checksum>
=======
      <checksum>5EE4F5F0</checksum>
>>>>>>> 3ff8e66c
    </file>
    <file>
      <filename>base-hvac-undersized.osw</filename>
      <filetype>osw</filetype>
      <usage_type>test</usage_type>
<<<<<<< HEAD
      <checksum>D328E658</checksum>
=======
      <checksum>0DF8C2A6</checksum>
>>>>>>> 3ff8e66c
    </file>
    <file>
      <filename>base-atticroof-unvented-insulated-roof.osw</filename>
      <filetype>osw</filetype>
      <usage_type>test</usage_type>
<<<<<<< HEAD
      <checksum>1141D6A1</checksum>
=======
      <checksum>7754F887</checksum>
>>>>>>> 3ff8e66c
    </file>
    <file>
      <filename>base-pv.osw</filename>
      <filetype>osw</filetype>
      <usage_type>test</usage_type>
<<<<<<< HEAD
      <checksum>007FF8DB</checksum>
=======
      <checksum>53F96360</checksum>
>>>>>>> 3ff8e66c
    </file>
    <file>
      <filename>base-mechvent-hrv-asre.osw</filename>
      <filetype>osw</filetype>
      <usage_type>test</usage_type>
<<<<<<< HEAD
      <checksum>2F628A35</checksum>
=======
      <checksum>3D1A0CCC</checksum>
>>>>>>> 3ff8e66c
    </file>
    <file>
      <filename>base-enclosure-overhangs.osw</filename>
      <filetype>osw</filetype>
      <usage_type>test</usage_type>
<<<<<<< HEAD
      <checksum>3DF39293</checksum>
=======
      <checksum>B77BFB62</checksum>
>>>>>>> 3ff8e66c
    </file>
    <file>
      <filename>base-atticroof-vented.osw</filename>
      <filetype>osw</filetype>
      <usage_type>test</usage_type>
<<<<<<< HEAD
      <checksum>81864492</checksum>
=======
      <checksum>7107ACFA</checksum>
>>>>>>> 3ff8e66c
    </file>
    <file>
      <filename>base-dhw-dwhr.osw</filename>
      <filetype>osw</filetype>
      <usage_type>test</usage_type>
<<<<<<< HEAD
      <checksum>EEA5BD93</checksum>
=======
      <checksum>1A4DF064</checksum>
>>>>>>> 3ff8e66c
    </file>
    <file>
      <filename>base-enclosure-beds-4.osw</filename>
      <filetype>osw</filetype>
      <usage_type>test</usage_type>
<<<<<<< HEAD
      <checksum>FC6D53AE</checksum>
=======
      <checksum>73DFC40E</checksum>
>>>>>>> 3ff8e66c
    </file>
    <file>
      <filename>base-foundation-ambient.osw</filename>
      <filetype>osw</filetype>
      <usage_type>test</usage_type>
<<<<<<< HEAD
      <checksum>4B676968</checksum>
=======
      <checksum>20967221</checksum>
>>>>>>> 3ff8e66c
    </file>
    <file>
      <filename>base-foundation-vented-crawlspace.osw</filename>
      <filetype>osw</filetype>
      <usage_type>test</usage_type>
<<<<<<< HEAD
      <checksum>0EA445A2</checksum>
=======
      <checksum>F0369053</checksum>
>>>>>>> 3ff8e66c
    </file>
    <file>
      <filename>base-foundation-unvented-crawlspace.osw</filename>
      <filetype>osw</filetype>
      <usage_type>test</usage_type>
<<<<<<< HEAD
      <checksum>626D811B</checksum>
=======
      <checksum>5EE2178B</checksum>
>>>>>>> 3ff8e66c
    </file>
    <file>
      <filename>base-hvac-central-ac-plus-air-to-air-heat-pump-heating.osw</filename>
      <filetype>osw</filetype>
      <usage_type>test</usage_type>
<<<<<<< HEAD
      <checksum>2405B1BD</checksum>
=======
      <checksum>1E8A633C</checksum>
>>>>>>> 3ff8e66c
    </file>
    <file>
      <filename>base-hvac-air-to-air-heat-pump-2-speed.osw</filename>
      <filetype>osw</filetype>
      <usage_type>test</usage_type>
<<<<<<< HEAD
      <checksum>A240F35C</checksum>
=======
      <checksum>D17A520D</checksum>
>>>>>>> 3ff8e66c
    </file>
    <file>
      <filename>base-hvac-central-ac-only-2-speed.osw</filename>
      <filetype>osw</filetype>
      <usage_type>test</usage_type>
<<<<<<< HEAD
      <checksum>9D5951C4</checksum>
=======
      <checksum>D9AAA306</checksum>
>>>>>>> 3ff8e66c
    </file>
    <file>
      <filename>base-hvac-air-to-air-heat-pump-var-speed.osw</filename>
      <filetype>osw</filetype>
      <usage_type>test</usage_type>
<<<<<<< HEAD
      <checksum>E30A459B</checksum>
=======
      <checksum>C2DAD955</checksum>
>>>>>>> 3ff8e66c
    </file>
    <file>
      <filename>base-hvac-furnace-gas-central-ac-2-speed.osw</filename>
      <filetype>osw</filetype>
      <usage_type>test</usage_type>
<<<<<<< HEAD
      <checksum>3B78A639</checksum>
=======
      <checksum>D6BABEAA</checksum>
>>>>>>> 3ff8e66c
    </file>
    <file>
      <filename>base-hvac-central-ac-only-var-speed.osw</filename>
      <filetype>osw</filetype>
      <usage_type>test</usage_type>
<<<<<<< HEAD
      <checksum>29BB4E3C</checksum>
=======
      <checksum>31351440</checksum>
>>>>>>> 3ff8e66c
    </file>
    <file>
      <filename>base-hvac-evap-cooler-furnace-gas.osw</filename>
      <filetype>osw</filetype>
      <usage_type>test</usage_type>
<<<<<<< HEAD
      <checksum>E38A4C1F</checksum>
=======
      <checksum>5DCE7B03</checksum>
>>>>>>> 3ff8e66c
    </file>
    <file>
      <filename>base-hvac-evap-cooler-only.osw</filename>
      <filetype>osw</filetype>
      <usage_type>test</usage_type>
<<<<<<< HEAD
      <checksum>06BE67D4</checksum>
=======
      <checksum>1B031CDD</checksum>
>>>>>>> 3ff8e66c
    </file>
    <file>
      <filename>base-hvac-evap-cooler-only-ducted.osw</filename>
      <filetype>osw</filetype>
      <usage_type>test</usage_type>
<<<<<<< HEAD
      <checksum>2BB12A86</checksum>
=======
      <checksum>42C74617</checksum>
>>>>>>> 3ff8e66c
    </file>
    <file>
      <filename>base-hvac-furnace-gas-central-ac-var-speed.osw</filename>
      <filetype>osw</filetype>
      <usage_type>test</usage_type>
<<<<<<< HEAD
      <checksum>24D8ABF5</checksum>
=======
      <checksum>85093F34</checksum>
>>>>>>> 3ff8e66c
    </file>
    <file>
      <filename>base-hvac-furnace-gas-room-ac.osw</filename>
      <filetype>osw</filetype>
      <usage_type>test</usage_type>
<<<<<<< HEAD
      <checksum>A2E9A7D3</checksum>
=======
      <checksum>2D48C454</checksum>
>>>>>>> 3ff8e66c
    </file>
    <file>
      <filename>base-hvac-room-ac-only.osw</filename>
      <filetype>osw</filetype>
      <usage_type>test</usage_type>
<<<<<<< HEAD
      <checksum>65CCEE06</checksum>
=======
      <checksum>874D2936</checksum>
>>>>>>> 3ff8e66c
    </file>
    <file>
      <filename>base-mechvent-cfis-evap-cooler-only-ducted.osw</filename>
      <filetype>osw</filetype>
      <usage_type>test</usage_type>
<<<<<<< HEAD
      <checksum>28352E92</checksum>
=======
      <checksum>262E5E18</checksum>
>>>>>>> 3ff8e66c
    </file>
    <file>
      <filename>base-atticroof-flat.osw</filename>
      <filetype>osw</filetype>
      <usage_type>test</usage_type>
<<<<<<< HEAD
      <checksum>C232663B</checksum>
=======
      <checksum>C2F35DDF</checksum>
>>>>>>> 3ff8e66c
    </file>
    <file>
      <filename>extra-dhw-solar-latitude.osw</filename>
      <filetype>osw</filetype>
      <usage_type>test</usage_type>
<<<<<<< HEAD
      <checksum>3AE24AD1</checksum>
=======
      <checksum>AD0ACDAB</checksum>
>>>>>>> 3ff8e66c
    </file>
    <file>
      <filename>extra-pv-roofpitch.osw</filename>
      <filetype>osw</filetype>
      <usage_type>test</usage_type>
<<<<<<< HEAD
      <checksum>7F0D37B0</checksum>
=======
      <checksum>C1B1118F</checksum>
>>>>>>> 3ff8e66c
    </file>
    <file>
      <filename>extra-auto.osw</filename>
      <filetype>osw</filetype>
      <usage_type>test</usage_type>
<<<<<<< HEAD
      <checksum>885D99E2</checksum>
=======
      <checksum>C55C1F26</checksum>
>>>>>>> 3ff8e66c
    </file>
    <file>
      <filename>base-hvac-boiler-elec-only.osw</filename>
      <filetype>osw</filetype>
      <usage_type>test</usage_type>
<<<<<<< HEAD
      <checksum>273D5A1D</checksum>
=======
      <checksum>B8B94EF2</checksum>
>>>>>>> 3ff8e66c
    </file>
    <file>
      <filename>base-hvac-stove-oil-only.osw</filename>
      <filetype>osw</filetype>
      <usage_type>test</usage_type>
<<<<<<< HEAD
      <checksum>BA7AA637</checksum>
=======
      <checksum>3F2A9A67</checksum>
>>>>>>> 3ff8e66c
    </file>
    <file>
      <filename>base-hvac-wall-furnace-elec-only.osw</filename>
      <filetype>osw</filetype>
      <usage_type>test</usage_type>
<<<<<<< HEAD
      <checksum>EEBDFB82</checksum>
=======
      <checksum>842148F5</checksum>
>>>>>>> 3ff8e66c
    </file>
    <file>
      <filename>base-hvac-stove-wood-pellets-only.osw</filename>
      <filetype>osw</filetype>
      <usage_type>test</usage_type>
<<<<<<< HEAD
      <checksum>ED859675</checksum>
=======
      <checksum>66F6B0A4</checksum>
>>>>>>> 3ff8e66c
    </file>
    <file>
      <filename>base-mechvent-bath-kitchen-fans.osw</filename>
      <filetype>osw</filetype>
      <usage_type>test</usage_type>
<<<<<<< HEAD
      <checksum>08F39EF1</checksum>
=======
      <checksum>F6E00D2F</checksum>
>>>>>>> 3ff8e66c
    </file>
    <file>
      <filename>base-misc-neighbor-shading.osw</filename>
      <filetype>osw</filetype>
      <usage_type>test</usage_type>
<<<<<<< HEAD
      <checksum>19222C12</checksum>
=======
      <checksum>EDA81394</checksum>
>>>>>>> 3ff8e66c
    </file>
    <file>
      <filename>base-dhw-indirect-with-solar-fraction.osw</filename>
      <filetype>osw</filetype>
      <usage_type>test</usage_type>
<<<<<<< HEAD
      <checksum>1D9B0383</checksum>
=======
      <checksum>19931329</checksum>
>>>>>>> 3ff8e66c
    </file>
    <file>
      <filename>base-location-epw-filepath-AMY-2012.osw</filename>
      <filetype>osw</filetype>
      <usage_type>test</usage_type>
<<<<<<< HEAD
      <checksum>09ACB171</checksum>
=======
      <checksum>F138498A</checksum>
>>>>>>> 3ff8e66c
    </file>
    <file>
      <filename>base-location-epw-filepath.osw</filename>
      <filetype>osw</filetype>
      <usage_type>test</usage_type>
<<<<<<< HEAD
      <checksum>63114B37</checksum>
=======
      <checksum>762AABCC</checksum>
>>>>>>> 3ff8e66c
    </file>
    <file>
      <filename>base-dhw-combi-tankless-outside.osw</filename>
      <filetype>osw</filetype>
      <usage_type>test</usage_type>
<<<<<<< HEAD
      <checksum>3D76B7CE</checksum>
=======
      <checksum>0939F868</checksum>
>>>>>>> 3ff8e66c
    </file>
    <file>
      <filename>base-dhw-combi-tankless.osw</filename>
      <filetype>osw</filetype>
      <usage_type>test</usage_type>
<<<<<<< HEAD
      <checksum>456E4269</checksum>
=======
      <checksum>E67DCE31</checksum>
>>>>>>> 3ff8e66c
    </file>
    <file>
      <filename>base-dhw-tank-heat-pump-outside.osw</filename>
      <filetype>osw</filetype>
      <usage_type>test</usage_type>
<<<<<<< HEAD
      <checksum>64D5A505</checksum>
=======
      <checksum>BC8FE97D</checksum>
>>>>>>> 3ff8e66c
    </file>
    <file>
      <filename>base-dhw-tank-heat-pump-with-solar-fraction.osw</filename>
      <filetype>osw</filetype>
      <usage_type>test</usage_type>
<<<<<<< HEAD
      <checksum>98D916F6</checksum>
=======
      <checksum>F7A294AC</checksum>
>>>>>>> 3ff8e66c
    </file>
    <file>
      <filename>base-dhw-tank-heat-pump.osw</filename>
      <filetype>osw</filetype>
      <usage_type>test</usage_type>
<<<<<<< HEAD
      <checksum>C9D91194</checksum>
=======
      <checksum>227C4B02</checksum>
>>>>>>> 3ff8e66c
    </file>
    <file>
      <filename>base-dhw-jacket-hpwh.osw</filename>
      <filetype>osw</filetype>
      <usage_type>test</usage_type>
<<<<<<< HEAD
      <checksum>8C373B77</checksum>
=======
      <checksum>74DED565</checksum>
>>>>>>> 3ff8e66c
    </file>
    <file>
      <filename>base-dhw-jacket-gas.osw</filename>
      <filetype>osw</filetype>
      <usage_type>test</usage_type>
<<<<<<< HEAD
      <checksum>B7E4B2EB</checksum>
=======
      <checksum>C0CCA2E6</checksum>
>>>>>>> 3ff8e66c
    </file>
    <file>
      <filename>base-dhw-solar-direct-evacuated-tube.osw</filename>
      <filetype>osw</filetype>
      <usage_type>test</usage_type>
<<<<<<< HEAD
      <checksum>57AB6CC4</checksum>
=======
      <checksum>FD8438E1</checksum>
>>>>>>> 3ff8e66c
    </file>
    <file>
      <filename>base-dhw-solar-direct-flat-plate.osw</filename>
      <filetype>osw</filetype>
      <usage_type>test</usage_type>
<<<<<<< HEAD
      <checksum>5DD65ECF</checksum>
=======
      <checksum>AB3F4C42</checksum>
>>>>>>> 3ff8e66c
    </file>
    <file>
      <filename>base-dhw-solar-direct-ics.osw</filename>
      <filetype>osw</filetype>
      <usage_type>test</usage_type>
<<<<<<< HEAD
      <checksum>4B552601</checksum>
=======
      <checksum>A59C2A10</checksum>
>>>>>>> 3ff8e66c
    </file>
    <file>
      <filename>base-dhw-solar-indirect-flat-plate.osw</filename>
      <filetype>osw</filetype>
      <usage_type>test</usage_type>
<<<<<<< HEAD
      <checksum>7C635B2E</checksum>
=======
      <checksum>ED165AB2</checksum>
>>>>>>> 3ff8e66c
    </file>
    <file>
      <filename>base-dhw-solar-thermosyphon-flat-plate.osw</filename>
      <filetype>osw</filetype>
      <usage_type>test</usage_type>
<<<<<<< HEAD
      <checksum>B6496CE2</checksum>
=======
      <checksum>4C941AF5</checksum>
>>>>>>> 3ff8e66c
    </file>
    <file>
      <filename>base-dhw-tank-heat-pump-with-solar.osw</filename>
      <filetype>osw</filetype>
      <usage_type>test</usage_type>
<<<<<<< HEAD
      <checksum>A44EE3E2</checksum>
=======
      <checksum>72AB3DAE</checksum>
>>>>>>> 3ff8e66c
    </file>
    <file>
      <filename>base-dhw-tank-gas-outside.osw</filename>
      <filetype>osw</filetype>
      <usage_type>test</usage_type>
<<<<<<< HEAD
      <checksum>D4D32CA7</checksum>
=======
      <checksum>D59D48D4</checksum>
>>>>>>> 3ff8e66c
    </file>
    <file>
      <filename>base-dhw-tank-gas.osw</filename>
      <filetype>osw</filetype>
      <usage_type>test</usage_type>
<<<<<<< HEAD
      <checksum>4FCC19FC</checksum>
=======
      <checksum>7035360B</checksum>
>>>>>>> 3ff8e66c
    </file>
    <file>
      <filename>base-dhw-tank-oil.osw</filename>
      <filetype>osw</filetype>
      <usage_type>test</usage_type>
<<<<<<< HEAD
      <checksum>AD92EAE3</checksum>
=======
      <checksum>02135526</checksum>
>>>>>>> 3ff8e66c
    </file>
    <file>
      <filename>base-dhw-tank-wood.osw</filename>
      <filetype>osw</filetype>
      <usage_type>test</usage_type>
<<<<<<< HEAD
      <checksum>0125C310</checksum>
=======
      <checksum>178B5D97</checksum>
>>>>>>> 3ff8e66c
    </file>
    <file>
      <filename>base-dhw-tankless-gas-with-solar.osw</filename>
      <filetype>osw</filetype>
      <usage_type>test</usage_type>
<<<<<<< HEAD
      <checksum>E38779FC</checksum>
=======
      <checksum>225D4B60</checksum>
>>>>>>> 3ff8e66c
    </file>
    <file>
      <filename>base-dhw-tankless-electric.osw</filename>
      <filetype>osw</filetype>
      <usage_type>test</usage_type>
<<<<<<< HEAD
      <checksum>38C6D854</checksum>
=======
      <checksum>1578F09E</checksum>
>>>>>>> 3ff8e66c
    </file>
    <file>
      <filename>base-dhw-tankless-gas-with-solar-fraction.osw</filename>
      <filetype>osw</filetype>
      <usage_type>test</usage_type>
<<<<<<< HEAD
      <checksum>A4A39FB1</checksum>
=======
      <checksum>621C20A4</checksum>
>>>>>>> 3ff8e66c
    </file>
    <file>
      <filename>base-dhw-tankless-propane.osw</filename>
      <filetype>osw</filetype>
      <usage_type>test</usage_type>
<<<<<<< HEAD
      <checksum>50F98626</checksum>
=======
      <checksum>8F9533AE</checksum>
>>>>>>> 3ff8e66c
    </file>
    <file>
      <filename>base-dhw-tankless-gas.osw</filename>
      <filetype>osw</filetype>
      <usage_type>test</usage_type>
<<<<<<< HEAD
      <checksum>56CCD2D9</checksum>
=======
      <checksum>D527DFC9</checksum>
>>>>>>> 3ff8e66c
    </file>
    <file>
      <filename>base-hvac-room-ac-only-33percent.osw</filename>
      <filetype>osw</filetype>
      <usage_type>test</usage_type>
<<<<<<< HEAD
      <checksum>8675DE5E</checksum>
=======
      <checksum>5519EBAD</checksum>
>>>>>>> 3ff8e66c
    </file>
    <file>
      <filename>base-hvac-furnace-elec-central-ac-1-speed.osw</filename>
      <filetype>osw</filetype>
      <usage_type>test</usage_type>
<<<<<<< HEAD
      <checksum>B65606D9</checksum>
=======
      <checksum>052719A7</checksum>
>>>>>>> 3ff8e66c
    </file>
    <file>
      <filename>base-enclosure-infil-natural-ach.osw</filename>
      <filetype>osw</filetype>
      <usage_type>test</usage_type>
<<<<<<< HEAD
      <checksum>A20BE56F</checksum>
    </file>
    <file>
      <filename>base-foundation-unconditioned-basement-assembly-r.osw</filename>
      <filetype>osw</filetype>
      <usage_type>test</usage_type>
      <checksum>781B7995</checksum>
    </file>
    <file>
      <filename>base-foundation-unconditioned-basement-wall-insulation.osw</filename>
      <filetype>osw</filetype>
      <usage_type>test</usage_type>
      <checksum>E745239E</checksum>
=======
      <checksum>B15C1914</checksum>
>>>>>>> 3ff8e66c
    </file>
    <file>
      <filename>base-foundation-unconditioned-basement.osw</filename>
      <filetype>osw</filetype>
      <usage_type>test</usage_type>
<<<<<<< HEAD
      <checksum>8409D8EA</checksum>
=======
      <checksum>C9E7DA7A</checksum>
>>>>>>> 3ff8e66c
    </file>
    <file>
      <filename>base-hvac-floor-furnace-propane-only.osw</filename>
      <filetype>osw</filetype>
      <usage_type>test</usage_type>
<<<<<<< HEAD
      <checksum>3D43A761</checksum>
=======
      <checksum>AC3C2A4B</checksum>
>>>>>>> 3ff8e66c
    </file>
    <file>
      <filename>base-enclosure-2stories-garage.osw</filename>
      <filetype>osw</filetype>
      <usage_type>test</usage_type>
<<<<<<< HEAD
      <checksum>09546BFA</checksum>
=======
      <checksum>1B026D9E</checksum>
>>>>>>> 3ff8e66c
    </file>
    <file>
      <filename>base-enclosure-2stories.osw</filename>
      <filetype>osw</filetype>
      <usage_type>test</usage_type>
<<<<<<< HEAD
      <checksum>5AF86BDA</checksum>
=======
      <checksum>18BA8A0B</checksum>
>>>>>>> 3ff8e66c
    </file>
    <file>
      <filename>base-foundation-slab.osw</filename>
      <filetype>osw</filetype>
      <usage_type>test</usage_type>
<<<<<<< HEAD
      <checksum>23AA433D</checksum>
=======
      <checksum>938F14CC</checksum>
>>>>>>> 3ff8e66c
    </file>
    <file>
      <filename>extra-second-refrigerator.osw</filename>
      <filetype>osw</filetype>
      <usage_type>test</usage_type>
<<<<<<< HEAD
      <checksum>92D6600F</checksum>
    </file>
    <file>
      <filename>base-hvac-mini-split-heat-pump-ductless.osw</filename>
      <filetype>osw</filetype>
      <usage_type>test</usage_type>
      <checksum>A2ED6BB4</checksum>
=======
      <checksum>64E3E3A3</checksum>
>>>>>>> 3ff8e66c
    </file>
    <file>
      <filename>base-enclosure-garage.osw</filename>
      <filetype>osw</filetype>
      <usage_type>test</usage_type>
<<<<<<< HEAD
      <checksum>6C974A47</checksum>
=======
      <checksum>6076390E</checksum>
>>>>>>> 3ff8e66c
    </file>
    <file>
      <filename>base-appliances-coal.osw</filename>
      <filetype>osw</filetype>
      <usage_type>test</usage_type>
<<<<<<< HEAD
      <checksum>9F32D761</checksum>
=======
      <checksum>8989EC0C</checksum>
>>>>>>> 3ff8e66c
    </file>
    <file>
      <filename>base-dhw-tank-coal.osw</filename>
      <filetype>osw</filetype>
      <usage_type>test</usage_type>
<<<<<<< HEAD
      <checksum>A4D24CD6</checksum>
=======
      <checksum>D4D59861</checksum>
>>>>>>> 3ff8e66c
    </file>
    <file>
      <filename>base-hvac-boiler-coal-only.osw</filename>
      <filetype>osw</filetype>
      <usage_type>test</usage_type>
<<<<<<< HEAD
      <checksum>71EE3616</checksum>
=======
      <checksum>0658A4DF</checksum>
>>>>>>> 3ff8e66c
    </file>
    <file>
      <filename>base-hvac-elec-resistance-only.osw</filename>
      <filetype>osw</filetype>
      <usage_type>test</usage_type>
<<<<<<< HEAD
      <checksum>702A083B</checksum>
=======
      <checksum>1E98B93A</checksum>
>>>>>>> 3ff8e66c
    </file>
    <file>
      <filename>base-simcontrol-timestep-10-mins.osw</filename>
      <filetype>osw</filetype>
      <usage_type>test</usage_type>
<<<<<<< HEAD
      <checksum>5F02F084</checksum>
=======
      <checksum>78B650E5</checksum>
>>>>>>> 3ff8e66c
    </file>
    <file>
      <filename>base-simcontrol-daylight-saving-custom.osw</filename>
      <filetype>osw</filetype>
      <usage_type>test</usage_type>
<<<<<<< HEAD
      <checksum>D3DFACDA</checksum>
=======
      <checksum>57691CFB</checksum>
>>>>>>> 3ff8e66c
    </file>
    <file>
      <filename>base-simcontrol-daylight-saving-disabled.osw</filename>
      <filetype>osw</filetype>
      <usage_type>test</usage_type>
<<<<<<< HEAD
      <checksum>15567B4E</checksum>
=======
      <checksum>97F9DDF2</checksum>
>>>>>>> 3ff8e66c
    </file>
    <file>
      <filename>extra-second-heating-system-fireplace.osw</filename>
      <filetype>osw</filetype>
      <usage_type>test</usage_type>
<<<<<<< HEAD
      <checksum>AA089ADF</checksum>
=======
      <checksum>C8C11F8B</checksum>
>>>>>>> 3ff8e66c
    </file>
    <file>
      <filename>extra-second-heating-system-portable-heater.osw</filename>
      <filetype>osw</filetype>
      <usage_type>test</usage_type>
<<<<<<< HEAD
      <checksum>63DD55B9</checksum>
=======
      <checksum>463B21B7</checksum>
>>>>>>> 3ff8e66c
    </file>
    <file>
      <filename>base-hvac-mini-split-air-conditioner-only-ducted.osw</filename>
      <filetype>osw</filetype>
      <usage_type>test</usage_type>
<<<<<<< HEAD
      <checksum>AD8140E9</checksum>
=======
      <checksum>44EA71D6</checksum>
>>>>>>> 3ff8e66c
    </file>
    <file>
      <filename>base-hvac-mini-split-air-conditioner-only-ductless.osw</filename>
      <filetype>osw</filetype>
      <usage_type>test</usage_type>
<<<<<<< HEAD
      <checksum>CCBFA72B</checksum>
=======
      <checksum>B51E2C88</checksum>
>>>>>>> 3ff8e66c
    </file>
    <file>
      <filename>base-lighting-ceiling-fans.osw</filename>
      <filetype>osw</filetype>
      <usage_type>test</usage_type>
<<<<<<< HEAD
      <checksum>0050753D</checksum>
=======
      <checksum>EF1F9E14</checksum>
>>>>>>> 3ff8e66c
    </file>
    <file>
      <filename>base-lighting-detailed.osw</filename>
      <filetype>osw</filetype>
      <usage_type>test</usage_type>
<<<<<<< HEAD
      <checksum>01BFAA86</checksum>
=======
      <checksum>A1E4A764</checksum>
>>>>>>> 3ff8e66c
    </file>
    <file>
      <filename>base-mechvent-whole-house-fan.osw</filename>
      <filetype>osw</filetype>
      <usage_type>test</usage_type>
<<<<<<< HEAD
      <checksum>76C84C50</checksum>
=======
      <checksum>F6264F64</checksum>
>>>>>>> 3ff8e66c
    </file>
    <file>
      <filename>base-misc-loads-large-uncommon.osw</filename>
      <filetype>osw</filetype>
      <usage_type>test</usage_type>
<<<<<<< HEAD
      <checksum>428FED07</checksum>
=======
      <checksum>C8403F6F</checksum>
>>>>>>> 3ff8e66c
    </file>
    <file>
      <filename>base-misc-loads-large-uncommon2.osw</filename>
      <filetype>osw</filetype>
      <usage_type>test</usage_type>
<<<<<<< HEAD
      <checksum>550B1D4E</checksum>
=======
      <checksum>C46B5F3A</checksum>
>>>>>>> 3ff8e66c
    </file>
    <file>
      <filename>base-dhw-none.osw</filename>
      <filetype>osw</filetype>
      <usage_type>test</usage_type>
<<<<<<< HEAD
      <checksum>B0904270</checksum>
=======
      <checksum>87178F0C</checksum>
>>>>>>> 3ff8e66c
    </file>
    <file>
      <filename>base-enclosure-infil-flue.osw</filename>
      <filetype>osw</filetype>
      <usage_type>test</usage_type>
<<<<<<< HEAD
      <checksum>52F773DB</checksum>
=======
      <checksum>3569D7C3</checksum>
>>>>>>> 3ff8e66c
    </file>
    <file>
      <filename>extra-dhw-shared-water-heater.osw</filename>
      <filetype>osw</filetype>
      <usage_type>test</usage_type>
<<<<<<< HEAD
      <checksum>5683E4BC</checksum>
=======
      <checksum>8B2AC4D4</checksum>
>>>>>>> 3ff8e66c
    </file>
    <file>
      <filename>base-enclosure-infil-ach-house-pressure.osw</filename>
      <filetype>osw</filetype>
      <usage_type>test</usage_type>
<<<<<<< HEAD
      <checksum>040B5863</checksum>
=======
      <checksum>6B49A796</checksum>
>>>>>>> 3ff8e66c
    </file>
    <file>
      <filename>base-enclosure-infil-cfm-house-pressure.osw</filename>
      <filetype>osw</filetype>
      <usage_type>test</usage_type>
<<<<<<< HEAD
      <checksum>AF1E94A7</checksum>
=======
      <checksum>93426256</checksum>
>>>>>>> 3ff8e66c
    </file>
    <file>
      <filename>extra-pv-shared.osw</filename>
      <filetype>osw</filetype>
      <usage_type>test</usage_type>
<<<<<<< HEAD
      <checksum>81FA94D1</checksum>
=======
      <checksum>F762E7D3</checksum>
>>>>>>> 3ff8e66c
    </file>
    <file>
      <filename>base-dhw-tankless-electric-outside.osw</filename>
      <filetype>osw</filetype>
      <usage_type>test</usage_type>
<<<<<<< HEAD
      <checksum>62816546</checksum>
=======
      <checksum>D544AF2B</checksum>
>>>>>>> 3ff8e66c
    </file>
    <file>
      <filename>base-enclosure-beds-5.osw</filename>
      <filetype>osw</filetype>
      <usage_type>test</usage_type>
<<<<<<< HEAD
      <checksum>CC7268BB</checksum>
=======
      <checksum>A5F5DADC</checksum>
>>>>>>> 3ff8e66c
    </file>
    <file>
      <filename>base-enclosure-beds-1.osw</filename>
      <filetype>osw</filetype>
      <usage_type>test</usage_type>
<<<<<<< HEAD
      <checksum>67E362A6</checksum>
=======
      <checksum>54B84903</checksum>
>>>>>>> 3ff8e66c
    </file>
    <file>
      <filename>base-enclosure-beds-2.osw</filename>
      <filetype>osw</filetype>
      <usage_type>test</usage_type>
<<<<<<< HEAD
      <checksum>2D698B98</checksum>
=======
      <checksum>D569C91B</checksum>
>>>>>>> 3ff8e66c
    </file>
    <file>
      <filename>base-hvac-boiler-gas-central-ac-1-speed.osw</filename>
      <filetype>osw</filetype>
      <usage_type>test</usage_type>
<<<<<<< HEAD
      <checksum>CEE07A94</checksum>
=======
      <checksum>29BD6073</checksum>
>>>>>>> 3ff8e66c
    </file>
    <file>
      <filename>base-hvac-fireplace-wood-only.osw</filename>
      <filetype>osw</filetype>
      <usage_type>test</usage_type>
<<<<<<< HEAD
      <checksum>413E1174</checksum>
=======
      <checksum>8BA42336</checksum>
>>>>>>> 3ff8e66c
    </file>
    <file>
      <filename>base-hvac-ground-to-air-heat-pump.osw</filename>
      <filetype>osw</filetype>
      <usage_type>test</usage_type>
<<<<<<< HEAD
      <checksum>669A6298</checksum>
=======
      <checksum>F62CAB80</checksum>
>>>>>>> 3ff8e66c
    </file>
    <file>
      <filename>base-hvac-fixed-heater-gas-only.osw</filename>
      <filetype>osw</filetype>
      <usage_type>test</usage_type>
<<<<<<< HEAD
      <checksum>45C5B44B</checksum>
=======
      <checksum>64A219BD</checksum>
>>>>>>> 3ff8e66c
    </file>
    <file>
      <filename>base-hvac-portable-heater-gas-only.osw</filename>
      <filetype>osw</filetype>
      <usage_type>test</usage_type>
<<<<<<< HEAD
      <checksum>9B6E99B7</checksum>
=======
      <checksum>1DF345A4</checksum>
>>>>>>> 3ff8e66c
    </file>
    <file>
      <filename>base-misc-defaults.osw</filename>
      <filetype>osw</filetype>
      <usage_type>test</usage_type>
<<<<<<< HEAD
      <checksum>CF404BA1</checksum>
=======
      <checksum>B086FAB5</checksum>
>>>>>>> 3ff8e66c
    </file>
    <file>
      <filename>base-misc-usage-multiplier.osw</filename>
      <filetype>osw</filetype>
      <usage_type>test</usage_type>
<<<<<<< HEAD
      <checksum>BB19040E</checksum>
=======
      <checksum>FA621379</checksum>
>>>>>>> 3ff8e66c
    </file>
    <file>
      <filename>base-simcontrol-runperiod-1-month.osw</filename>
      <filetype>osw</filetype>
      <usage_type>test</usage_type>
<<<<<<< HEAD
      <checksum>8F60BBEC</checksum>
=======
      <checksum>1DBFFBC9</checksum>
    </file>
    <file>
      <filename>extra-enclosure-garage-partially-protruded.osw</filename>
      <filetype>osw</filetype>
      <usage_type>test</usage_type>
      <checksum>8095D016</checksum>
    </file>
    <file>
      <filename>base-atticroof-radiant-barrier.osw</filename>
      <filetype>osw</filetype>
      <usage_type>test</usage_type>
      <checksum>1C0CDA57</checksum>
    </file>
    <file>
      <filename>base-location-miami-fl.osw</filename>
      <filetype>osw</filetype>
      <usage_type>test</usage_type>
      <checksum>979F0EDD</checksum>
    </file>
    <file>
      <filename>base-appliances-dehumidifier-ief.osw</filename>
      <filetype>osw</filetype>
      <usage_type>test</usage_type>
      <checksum>5DC52986</checksum>
    </file>
    <file>
      <filename>base-appliances-dehumidifier.osw</filename>
      <filetype>osw</filetype>
      <usage_type>test</usage_type>
      <checksum>99B6CEA5</checksum>
    </file>
    <file>
      <filename>base-location-dallas-tx.osw</filename>
      <filetype>osw</filetype>
      <usage_type>test</usage_type>
      <checksum>0D85A048</checksum>
    </file>
    <file>
      <filename>base-appliances-dehumidifier-50percent.osw</filename>
      <filetype>osw</filetype>
      <usage_type>test</usage_type>
      <checksum>0BB7D1FE</checksum>
    </file>
    <file>
      <filename>base-foundation-unconditioned-basement-assembly-r.osw</filename>
      <filetype>osw</filetype>
      <usage_type>test</usage_type>
      <checksum>8ED39205</checksum>
    </file>
    <file>
      <filename>base-foundation-unconditioned-basement-wall-insulation.osw</filename>
      <filetype>osw</filetype>
      <usage_type>test</usage_type>
      <checksum>F4E1EECB</checksum>
    </file>
    <file>
      <filename>base-hvac-dual-fuel-air-to-air-heat-pump-1-speed-electric.osw</filename>
      <filetype>osw</filetype>
      <usage_type>test</usage_type>
      <checksum>349FC0CC</checksum>
    </file>
    <file>
      <filename>base-hvac-dual-fuel-air-to-air-heat-pump-2-speed.osw</filename>
      <filetype>osw</filetype>
      <usage_type>test</usage_type>
      <checksum>E9C1E3E7</checksum>
    </file>
    <file>
      <filename>base-hvac-dual-fuel-air-to-air-heat-pump-var-speed.osw</filename>
      <filetype>osw</filetype>
      <usage_type>test</usage_type>
      <checksum>2E4459B8</checksum>
    </file>
    <file>
      <filename>base-hvac-mini-split-heat-pump-ducted-cooling-only.osw</filename>
      <filetype>osw</filetype>
      <usage_type>test</usage_type>
      <checksum>5F2C3EC7</checksum>
    </file>
    <file>
      <filename>base-hvac-mini-split-heat-pump-ductless.osw</filename>
      <filetype>osw</filetype>
      <usage_type>test</usage_type>
      <checksum>E79E1DE5</checksum>
>>>>>>> 3ff8e66c
    </file>
    <file>
      <version>
        <software_program>OpenStudio</software_program>
        <identifier>2.9.0</identifier>
        <min_compatible>2.9.0</min_compatible>
      </version>
      <filename>measure.rb</filename>
      <filetype>rb</filetype>
      <usage_type>script</usage_type>
<<<<<<< HEAD
      <checksum>F0377AE6</checksum>
    </file>
    <file>
      <filename>extra-hvac-shared-boiler-chiller-baseboard.osw</filename>
      <filetype>osw</filetype>
      <usage_type>test</usage_type>
      <checksum>8E082E15</checksum>
    </file>
    <file>
      <filename>extra-hvac-shared-boiler-chiller-fan-coil-ducted.osw</filename>
      <filetype>osw</filetype>
      <usage_type>test</usage_type>
      <checksum>E675D51B</checksum>
    </file>
    <file>
      <filename>extra-hvac-shared-boiler-chiller-fan-coil.osw</filename>
      <filetype>osw</filetype>
      <usage_type>test</usage_type>
      <checksum>165FF61A</checksum>
    </file>
    <file>
      <filename>extra-hvac-shared-boiler-chiller-water-loop-heat-pump.osw</filename>
      <filetype>osw</filetype>
      <usage_type>test</usage_type>
      <checksum>920A57CF</checksum>
    </file>
    <file>
      <filename>extra-hvac-shared-boiler-only-baseboard.osw</filename>
      <filetype>osw</filetype>
      <usage_type>test</usage_type>
      <checksum>E840B4A0</checksum>
    </file>
    <file>
      <filename>extra-hvac-shared-boiler-only-fan-coil-ducted.osw</filename>
      <filetype>osw</filetype>
      <usage_type>test</usage_type>
      <checksum>FB25DA72</checksum>
    </file>
    <file>
      <filename>extra-hvac-shared-boiler-only-fan-coil.osw</filename>
      <filetype>osw</filetype>
      <usage_type>test</usage_type>
      <checksum>14BA7E60</checksum>
    </file>
    <file>
      <filename>extra-hvac-shared-boiler-only-water-loop-heat-pump.osw</filename>
      <filetype>osw</filetype>
      <usage_type>test</usage_type>
      <checksum>FC93E171</checksum>
    </file>
    <file>
      <filename>extra-hvac-shared-chiller-only-baseboard.osw</filename>
      <filetype>osw</filetype>
      <usage_type>test</usage_type>
      <checksum>F7EA0621</checksum>
    </file>
    <file>
      <filename>extra-hvac-shared-chiller-only-fan-coil-ducted.osw</filename>
      <filetype>osw</filetype>
      <usage_type>test</usage_type>
      <checksum>2C50D207</checksum>
    </file>
    <file>
      <filename>extra-hvac-shared-chiller-only-fan-coil.osw</filename>
      <filetype>osw</filetype>
      <usage_type>test</usage_type>
      <checksum>64BB258A</checksum>
    </file>
    <file>
      <filename>extra-hvac-shared-chiller-only-water-loop-heat-pump.osw</filename>
      <filetype>osw</filetype>
      <usage_type>test</usage_type>
      <checksum>FA61565C</checksum>
    </file>
    <file>
      <filename>extra-hvac-shared-ground-loop-ground-to-air-heat-pump.osw</filename>
      <filetype>osw</filetype>
      <usage_type>test</usage_type>
      <checksum>0AF5B66C</checksum>
=======
      <checksum>B9EA9F41</checksum>
    </file>
    <file>
      <filename>extra-mechvent-shared-preconditioning.osw</filename>
      <filetype>osw</filetype>
      <usage_type>test</usage_type>
      <checksum>2773926A</checksum>
    </file>
    <file>
      <filename>extra-mechvent-shared.osw</filename>
      <filetype>osw</filetype>
      <usage_type>test</usage_type>
      <checksum>B129B471</checksum>
>>>>>>> 3ff8e66c
    </file>
  </files>
</measure><|MERGE_RESOLUTION|>--- conflicted
+++ resolved
@@ -3,13 +3,8 @@
   <schema_version>3.0</schema_version>
   <name>build_residential_hpxml</name>
   <uid>a13a8983-2b01-4930-8af2-42030b6e4233</uid>
-<<<<<<< HEAD
-  <version_id>cd597aa4-6212-41ce-9f57-cbb99ddff1ca</version_id>
-  <version_modified>20200917T201547Z</version_modified>
-=======
-  <version_id>a3d342cb-b6ae-455d-8f7a-eb53f4da5120</version_id>
-  <version_modified>20200924T153738Z</version_modified>
->>>>>>> 3ff8e66c
+  <version_id>6b38c881-6945-4b71-8e3c-f5173ad75b8e</version_id>
+  <version_modified>20200925T201611Z</version_modified>
   <xml_checksum>2C38F48B</xml_checksum>
   <class_name>BuildResidentialHPXML</class_name>
   <display_name>HPXML Builder</display_name>
@@ -6427,39 +6422,6 @@
       <filename>geometry.rb</filename>
       <filetype>rb</filetype>
       <usage_type>resource</usage_type>
-<<<<<<< HEAD
-      <checksum>0DA7A913</checksum>
-    </file>
-    <file>
-      <filename>build_residential_hpxml_test.rb</filename>
-      <filetype>rb</filetype>
-      <usage_type>test</usage_type>
-      <checksum>5419F668</checksum>
-    </file>
-    <file>
-      <filename>test_measure.xml</filename>
-      <filetype>xml</filetype>
-      <usage_type>test</usage_type>
-      <checksum>57F01C6B</checksum>
-    </file>
-    <file>
-      <filename>test_rakefile.xml</filename>
-      <filetype>xml</filetype>
-      <usage_type>test</usage_type>
-      <checksum>176A0312</checksum>
-    </file>
-    <file>
-      <filename>base-hvac-dual-fuel-mini-split-heat-pump-ducted.osw</filename>
-      <filetype>osw</filetype>
-      <usage_type>test</usage_type>
-      <checksum>D4E46F24</checksum>
-    </file>
-    <file>
-      <filename>base-hvac-mini-split-heat-pump-ducted.osw</filename>
-      <filetype>osw</filetype>
-      <usage_type>test</usage_type>
-      <checksum>5A340AC4</checksum>
-=======
       <checksum>0ABBC934</checksum>
     </file>
     <file>
@@ -6467,1729 +6429,1032 @@
       <filetype>rb</filetype>
       <usage_type>resource</usage_type>
       <checksum>1833FBD3</checksum>
->>>>>>> 3ff8e66c
-    </file>
-    <file>
-      <filename>test_rakefile.xml</filename>
-      <filetype>xml</filetype>
-      <usage_type>test</usage_type>
-<<<<<<< HEAD
-      <checksum>E1022270</checksum>
-=======
-      <checksum>631F26CA</checksum>
->>>>>>> 3ff8e66c
-    </file>
-    <file>
-      <filename>test_measure.xml</filename>
-      <filetype>xml</filetype>
-      <usage_type>test</usage_type>
-<<<<<<< HEAD
-      <checksum>9C3BEFE9</checksum>
-=======
-      <checksum>CCC798E4</checksum>
->>>>>>> 3ff8e66c
     </file>
     <file>
       <filename>build_residential_hpxml_test.rb</filename>
       <filetype>rb</filetype>
       <usage_type>test</usage_type>
-<<<<<<< HEAD
-      <checksum>12BEDBD6</checksum>
-=======
       <checksum>6C06E9F8</checksum>
->>>>>>> 3ff8e66c
     </file>
     <file>
       <filename>base-hvac-dual-fuel-mini-split-heat-pump-ducted.osw</filename>
       <filetype>osw</filetype>
       <usage_type>test</usage_type>
-<<<<<<< HEAD
-      <checksum>9058BFD9</checksum>
-=======
-      <checksum>048EC07D</checksum>
->>>>>>> 3ff8e66c
+      <checksum>CE42BF82</checksum>
     </file>
     <file>
       <filename>base-hvac-mini-split-heat-pump-ducted.osw</filename>
       <filetype>osw</filetype>
       <usage_type>test</usage_type>
-<<<<<<< HEAD
-      <checksum>CDF9E052</checksum>
-=======
-      <checksum>B18EBB5A</checksum>
->>>>>>> 3ff8e66c
+      <checksum>8B8E3344</checksum>
     </file>
     <file>
       <filename>base-hvac-mini-split-heat-pump-ducted-heating-only.osw</filename>
       <filetype>osw</filetype>
       <usage_type>test</usage_type>
-<<<<<<< HEAD
-      <checksum>3322C520</checksum>
-=======
-      <checksum>F5D87947</checksum>
->>>>>>> 3ff8e66c
+      <checksum>0CF3ACE2</checksum>
     </file>
     <file>
       <filename>base-multifamily.osw</filename>
       <filetype>osw</filetype>
       <usage_type>test</usage_type>
-<<<<<<< HEAD
-      <checksum>CEE3E815</checksum>
-=======
-      <checksum>2AD35DD3</checksum>
->>>>>>> 3ff8e66c
+      <checksum>14C751BE</checksum>
     </file>
     <file>
       <filename>base.osw</filename>
       <filetype>osw</filetype>
       <usage_type>test</usage_type>
-<<<<<<< HEAD
-      <checksum>6A71E293</checksum>
-=======
-      <checksum>A9827223</checksum>
->>>>>>> 3ff8e66c
+      <checksum>EB6F9B62</checksum>
     </file>
     <file>
       <filename>base-appliances-none.osw</filename>
       <filetype>osw</filetype>
       <usage_type>test</usage_type>
-<<<<<<< HEAD
-      <checksum>91CB7D95</checksum>
-=======
-      <checksum>066FB432</checksum>
->>>>>>> 3ff8e66c
+      <checksum>3DFFABE1</checksum>
     </file>
     <file>
       <filename>base-single-family-attached.osw</filename>
       <filetype>osw</filetype>
       <usage_type>test</usage_type>
-<<<<<<< HEAD
-      <checksum>B70EDF30</checksum>
-=======
-      <checksum>5CF8857B</checksum>
->>>>>>> 3ff8e66c
+      <checksum>446670BB</checksum>
     </file>
     <file>
       <filename>base-appliances-gas.osw</filename>
       <filetype>osw</filetype>
       <usage_type>test</usage_type>
-<<<<<<< HEAD
-      <checksum>FB9554FE</checksum>
-=======
-      <checksum>AEFC4C66</checksum>
->>>>>>> 3ff8e66c
+      <checksum>F3A9A589</checksum>
     </file>
     <file>
       <filename>base-appliances-oil.osw</filename>
       <filetype>osw</filetype>
       <usage_type>test</usage_type>
-<<<<<<< HEAD
-      <checksum>4EE9FC57</checksum>
-=======
-      <checksum>08029822</checksum>
->>>>>>> 3ff8e66c
+      <checksum>D1EB2C3E</checksum>
     </file>
     <file>
       <filename>base-appliances-propane.osw</filename>
       <filetype>osw</filetype>
       <usage_type>test</usage_type>
-<<<<<<< HEAD
-      <checksum>3AB0140C</checksum>
-=======
-      <checksum>659959E5</checksum>
->>>>>>> 3ff8e66c
+      <checksum>92120656</checksum>
     </file>
     <file>
       <filename>base-appliances-modified.osw</filename>
       <filetype>osw</filetype>
       <usage_type>test</usage_type>
-<<<<<<< HEAD
-      <checksum>36DBCB1C</checksum>
-=======
-      <checksum>7AC79994</checksum>
->>>>>>> 3ff8e66c
+      <checksum>71530E9D</checksum>
     </file>
     <file>
       <filename>base-appliances-wood.osw</filename>
       <filetype>osw</filetype>
       <usage_type>test</usage_type>
-<<<<<<< HEAD
-      <checksum>BC0E306E</checksum>
-=======
-      <checksum>CF1A5BF6</checksum>
->>>>>>> 3ff8e66c
+      <checksum>F2B89241</checksum>
     </file>
     <file>
       <filename>base-hvac-dual-fuel-air-to-air-heat-pump-1-speed.osw</filename>
       <filetype>osw</filetype>
       <usage_type>test</usage_type>
-<<<<<<< HEAD
-      <checksum>F8888C09</checksum>
+      <checksum>AA0A0600</checksum>
+    </file>
+    <file>
+      <filename>base-mechvent-cfis.osw</filename>
+      <filetype>osw</filetype>
+      <usage_type>test</usage_type>
+      <checksum>7F31E457</checksum>
+    </file>
+    <file>
+      <filename>base-dhw-indirect-outside.osw</filename>
+      <filetype>osw</filetype>
+      <usage_type>test</usage_type>
+      <checksum>10C312C5</checksum>
+    </file>
+    <file>
+      <filename>base-dhw-jacket-electric.osw</filename>
+      <filetype>osw</filetype>
+      <usage_type>test</usage_type>
+      <checksum>DD860E80</checksum>
+    </file>
+    <file>
+      <filename>base-dhw-low-flow-fixtures.osw</filename>
+      <filetype>osw</filetype>
+      <usage_type>test</usage_type>
+      <checksum>4E83742E</checksum>
+    </file>
+    <file>
+      <filename>base-dhw-recirc-demand.osw</filename>
+      <filetype>osw</filetype>
+      <usage_type>test</usage_type>
+      <checksum>39C21204</checksum>
+    </file>
+    <file>
+      <filename>base-dhw-recirc-manual.osw</filename>
+      <filetype>osw</filetype>
+      <usage_type>test</usage_type>
+      <checksum>99087AA9</checksum>
+    </file>
+    <file>
+      <filename>base-dhw-recirc-nocontrol.osw</filename>
+      <filetype>osw</filetype>
+      <usage_type>test</usage_type>
+      <checksum>8CD4306D</checksum>
+    </file>
+    <file>
+      <filename>base-dhw-recirc-temperature.osw</filename>
+      <filetype>osw</filetype>
+      <usage_type>test</usage_type>
+      <checksum>CC05DA84</checksum>
+    </file>
+    <file>
+      <filename>base-dhw-recirc-timer.osw</filename>
+      <filetype>osw</filetype>
+      <usage_type>test</usage_type>
+      <checksum>02184821</checksum>
+    </file>
+    <file>
+      <filename>base-dhw-solar-fraction.osw</filename>
+      <filetype>osw</filetype>
+      <usage_type>test</usage_type>
+      <checksum>EE970436</checksum>
+    </file>
+    <file>
+      <filename>base-dhw-uef.osw</filename>
+      <filetype>osw</filetype>
+      <usage_type>test</usage_type>
+      <checksum>752AE619</checksum>
+    </file>
+    <file>
+      <filename>base-enclosure-infil-cfm50.osw</filename>
+      <filetype>osw</filetype>
+      <usage_type>test</usage_type>
+      <checksum>B7539925</checksum>
+    </file>
+    <file>
+      <filename>base-foundation-conditioned-basement-slab-insulation.osw</filename>
+      <filetype>osw</filetype>
+      <usage_type>test</usage_type>
+      <checksum>C561E20A</checksum>
+    </file>
+    <file>
+      <filename>base-hvac-boiler-gas-only.osw</filename>
+      <filetype>osw</filetype>
+      <usage_type>test</usage_type>
+      <checksum>3C5905C1</checksum>
+    </file>
+    <file>
+      <filename>base-hvac-boiler-oil-only.osw</filename>
+      <filetype>osw</filetype>
+      <usage_type>test</usage_type>
+      <checksum>C668D76D</checksum>
+    </file>
+    <file>
+      <filename>base-hvac-boiler-propane-only.osw</filename>
+      <filetype>osw</filetype>
+      <usage_type>test</usage_type>
+      <checksum>05305085</checksum>
+    </file>
+    <file>
+      <filename>base-hvac-boiler-wood-only.osw</filename>
+      <filetype>osw</filetype>
+      <usage_type>test</usage_type>
+      <checksum>01B666F7</checksum>
+    </file>
+    <file>
+      <filename>base-hvac-central-ac-only-1-speed.osw</filename>
+      <filetype>osw</filetype>
+      <usage_type>test</usage_type>
+      <checksum>EF7FC41E</checksum>
+    </file>
+    <file>
+      <filename>base-hvac-ducts-leakage-percent.osw</filename>
+      <filetype>osw</filetype>
+      <usage_type>test</usage_type>
+      <checksum>E18D06FE</checksum>
+    </file>
+    <file>
+      <filename>base-hvac-furnace-elec-only.osw</filename>
+      <filetype>osw</filetype>
+      <usage_type>test</usage_type>
+      <checksum>BD8F3CDB</checksum>
+    </file>
+    <file>
+      <filename>base-hvac-furnace-gas-only.osw</filename>
+      <filetype>osw</filetype>
+      <usage_type>test</usage_type>
+      <checksum>C4DF7822</checksum>
+    </file>
+    <file>
+      <filename>base-hvac-furnace-oil-only.osw</filename>
+      <filetype>osw</filetype>
+      <usage_type>test</usage_type>
+      <checksum>7365B0A0</checksum>
+    </file>
+    <file>
+      <filename>base-hvac-furnace-propane-only.osw</filename>
+      <filetype>osw</filetype>
+      <usage_type>test</usage_type>
+      <checksum>79AFA17B</checksum>
+    </file>
+    <file>
+      <filename>base-hvac-furnace-wood-only.osw</filename>
+      <filetype>osw</filetype>
+      <usage_type>test</usage_type>
+      <checksum>76C50ACE</checksum>
+    </file>
+    <file>
+      <filename>base-hvac-none.osw</filename>
+      <filetype>osw</filetype>
+      <usage_type>test</usage_type>
+      <checksum>76988CEE</checksum>
+    </file>
+    <file>
+      <filename>base-hvac-programmable-thermostat.osw</filename>
+      <filetype>osw</filetype>
+      <usage_type>test</usage_type>
+      <checksum>C93E790E</checksum>
+    </file>
+    <file>
+      <filename>base-hvac-setpoints.osw</filename>
+      <filetype>osw</filetype>
+      <usage_type>test</usage_type>
+      <checksum>4156BDE2</checksum>
+    </file>
+    <file>
+      <filename>base-location-baltimore-md.osw</filename>
+      <filetype>osw</filetype>
+      <usage_type>test</usage_type>
+      <checksum>83E49206</checksum>
+    </file>
+    <file>
+      <filename>base-location-duluth-mn.osw</filename>
+      <filetype>osw</filetype>
+      <usage_type>test</usage_type>
+      <checksum>197763AF</checksum>
+    </file>
+    <file>
+      <filename>base-mechvent-balanced.osw</filename>
+      <filetype>osw</filetype>
+      <usage_type>test</usage_type>
+      <checksum>06EB0D27</checksum>
+    </file>
+    <file>
+      <filename>base-mechvent-erv.osw</filename>
+      <filetype>osw</filetype>
+      <usage_type>test</usage_type>
+      <checksum>A9C1CC65</checksum>
+    </file>
+    <file>
+      <filename>base-mechvent-exhaust.osw</filename>
+      <filetype>osw</filetype>
+      <usage_type>test</usage_type>
+      <checksum>BBD9A4A3</checksum>
+    </file>
+    <file>
+      <filename>base-mechvent-hrv.osw</filename>
+      <filetype>osw</filetype>
+      <usage_type>test</usage_type>
+      <checksum>ADA1748B</checksum>
+    </file>
+    <file>
+      <filename>base-mechvent-supply.osw</filename>
+      <filetype>osw</filetype>
+      <usage_type>test</usage_type>
+      <checksum>5238708B</checksum>
+    </file>
+    <file>
+      <filename>base-hvac-air-to-air-heat-pump-1-speed.osw</filename>
+      <filetype>osw</filetype>
+      <usage_type>test</usage_type>
+      <checksum>6696A43F</checksum>
+    </file>
+    <file>
+      <filename>base-mechvent-erv-atre-asre.osw</filename>
+      <filetype>osw</filetype>
+      <usage_type>test</usage_type>
+      <checksum>EA5A7F4F</checksum>
+    </file>
+    <file>
+      <filename>base-enclosure-windows-none.osw</filename>
+      <filetype>osw</filetype>
+      <usage_type>test</usage_type>
+      <checksum>9D7F134A</checksum>
+    </file>
+    <file>
+      <filename>base-dhw-indirect-standbyloss.osw</filename>
+      <filetype>osw</filetype>
+      <usage_type>test</usage_type>
+      <checksum>E2B4C064</checksum>
+    </file>
+    <file>
+      <filename>base-dhw-indirect.osw</filename>
+      <filetype>osw</filetype>
+      <usage_type>test</usage_type>
+      <checksum>ECF2AAD6</checksum>
+    </file>
+    <file>
+      <filename>base-dhw-jacket-indirect.osw</filename>
+      <filetype>osw</filetype>
+      <usage_type>test</usage_type>
+      <checksum>F9126E13</checksum>
+    </file>
+    <file>
+      <filename>base-hvac-undersized.osw</filename>
+      <filetype>osw</filetype>
+      <usage_type>test</usage_type>
+      <checksum>A6BA379A</checksum>
+    </file>
+    <file>
+      <filename>base-atticroof-unvented-insulated-roof.osw</filename>
+      <filetype>osw</filetype>
+      <usage_type>test</usage_type>
+      <checksum>02C48F0C</checksum>
+    </file>
+    <file>
+      <filename>base-pv.osw</filename>
+      <filetype>osw</filetype>
+      <usage_type>test</usage_type>
+      <checksum>266826DE</checksum>
+    </file>
+    <file>
+      <filename>base-mechvent-hrv-asre.osw</filename>
+      <filetype>osw</filetype>
+      <usage_type>test</usage_type>
+      <checksum>29CD7B26</checksum>
+    </file>
+    <file>
+      <filename>base-enclosure-overhangs.osw</filename>
+      <filetype>osw</filetype>
+      <usage_type>test</usage_type>
+      <checksum>E77ABBE1</checksum>
+    </file>
+    <file>
+      <filename>base-atticroof-vented.osw</filename>
+      <filetype>osw</filetype>
+      <usage_type>test</usage_type>
+      <checksum>B0224CCC</checksum>
+    </file>
+    <file>
+      <filename>base-dhw-dwhr.osw</filename>
+      <filetype>osw</filetype>
+      <usage_type>test</usage_type>
+      <checksum>B096BA6F</checksum>
+    </file>
+    <file>
+      <filename>base-enclosure-beds-4.osw</filename>
+      <filetype>osw</filetype>
+      <usage_type>test</usage_type>
+      <checksum>F0299E9B</checksum>
+    </file>
+    <file>
+      <filename>base-foundation-ambient.osw</filename>
+      <filetype>osw</filetype>
+      <usage_type>test</usage_type>
+      <checksum>C5BCA2EA</checksum>
+    </file>
+    <file>
+      <filename>base-foundation-vented-crawlspace.osw</filename>
+      <filetype>osw</filetype>
+      <usage_type>test</usage_type>
+      <checksum>29935F60</checksum>
+    </file>
+    <file>
+      <filename>base-foundation-unvented-crawlspace.osw</filename>
+      <filetype>osw</filetype>
+      <usage_type>test</usage_type>
+      <checksum>EBACE76E</checksum>
+    </file>
+    <file>
+      <filename>base-hvac-central-ac-plus-air-to-air-heat-pump-heating.osw</filename>
+      <filetype>osw</filetype>
+      <usage_type>test</usage_type>
+      <checksum>7B06B71F</checksum>
+    </file>
+    <file>
+      <filename>base-hvac-air-to-air-heat-pump-2-speed.osw</filename>
+      <filetype>osw</filetype>
+      <usage_type>test</usage_type>
+      <checksum>3372662C</checksum>
+    </file>
+    <file>
+      <filename>base-hvac-central-ac-only-2-speed.osw</filename>
+      <filetype>osw</filetype>
+      <usage_type>test</usage_type>
+      <checksum>521AC62F</checksum>
+    </file>
+    <file>
+      <filename>base-hvac-air-to-air-heat-pump-var-speed.osw</filename>
+      <filetype>osw</filetype>
+      <usage_type>test</usage_type>
+      <checksum>37EA0B91</checksum>
+    </file>
+    <file>
+      <filename>base-hvac-furnace-gas-central-ac-2-speed.osw</filename>
+      <filetype>osw</filetype>
+      <usage_type>test</usage_type>
+      <checksum>2FE13AF4</checksum>
+    </file>
+    <file>
+      <filename>base-hvac-central-ac-only-var-speed.osw</filename>
+      <filetype>osw</filetype>
+      <usage_type>test</usage_type>
+      <checksum>5F0EFF99</checksum>
+    </file>
+    <file>
+      <filename>base-hvac-evap-cooler-furnace-gas.osw</filename>
+      <filetype>osw</filetype>
+      <usage_type>test</usage_type>
+      <checksum>95707CC9</checksum>
+    </file>
+    <file>
+      <filename>base-hvac-evap-cooler-only.osw</filename>
+      <filetype>osw</filetype>
+      <usage_type>test</usage_type>
+      <checksum>7311D3B6</checksum>
+    </file>
+    <file>
+      <filename>base-hvac-evap-cooler-only-ducted.osw</filename>
+      <filetype>osw</filetype>
+      <usage_type>test</usage_type>
+      <checksum>772C591E</checksum>
+    </file>
+    <file>
+      <filename>base-hvac-furnace-gas-central-ac-var-speed.osw</filename>
+      <filetype>osw</filetype>
+      <usage_type>test</usage_type>
+      <checksum>9D40FC12</checksum>
+    </file>
+    <file>
+      <filename>base-hvac-furnace-gas-room-ac.osw</filename>
+      <filetype>osw</filetype>
+      <usage_type>test</usage_type>
+      <checksum>F38474F9</checksum>
+    </file>
+    <file>
+      <filename>base-hvac-room-ac-only.osw</filename>
+      <filetype>osw</filetype>
+      <usage_type>test</usage_type>
+      <checksum>90CBDA97</checksum>
+    </file>
+    <file>
+      <filename>base-mechvent-cfis-evap-cooler-only-ducted.osw</filename>
+      <filetype>osw</filetype>
+      <usage_type>test</usage_type>
+      <checksum>9BA1075C</checksum>
+    </file>
+    <file>
+      <filename>base-atticroof-flat.osw</filename>
+      <filetype>osw</filetype>
+      <usage_type>test</usage_type>
+      <checksum>D0D0F22E</checksum>
+    </file>
+    <file>
+      <filename>extra-dhw-solar-latitude.osw</filename>
+      <filetype>osw</filetype>
+      <usage_type>test</usage_type>
+      <checksum>500C390B</checksum>
+    </file>
+    <file>
+      <filename>extra-pv-roofpitch.osw</filename>
+      <filetype>osw</filetype>
+      <usage_type>test</usage_type>
+      <checksum>1D0DECAB</checksum>
+    </file>
+    <file>
+      <filename>extra-auto.osw</filename>
+      <filetype>osw</filetype>
+      <usage_type>test</usage_type>
+      <checksum>DC968A36</checksum>
+    </file>
+    <file>
+      <filename>base-hvac-boiler-elec-only.osw</filename>
+      <filetype>osw</filetype>
+      <usage_type>test</usage_type>
+      <checksum>8F88EF42</checksum>
+    </file>
+    <file>
+      <filename>base-hvac-stove-oil-only.osw</filename>
+      <filetype>osw</filetype>
+      <usage_type>test</usage_type>
+      <checksum>31E4647E</checksum>
+    </file>
+    <file>
+      <filename>base-hvac-wall-furnace-elec-only.osw</filename>
+      <filetype>osw</filetype>
+      <usage_type>test</usage_type>
+      <checksum>894FE3FC</checksum>
+    </file>
+    <file>
+      <filename>base-hvac-stove-wood-pellets-only.osw</filename>
+      <filetype>osw</filetype>
+      <usage_type>test</usage_type>
+      <checksum>66C7EDDA</checksum>
+    </file>
+    <file>
+      <filename>base-mechvent-bath-kitchen-fans.osw</filename>
+      <filetype>osw</filetype>
+      <usage_type>test</usage_type>
+      <checksum>A3E1FADF</checksum>
+    </file>
+    <file>
+      <filename>base-misc-neighbor-shading.osw</filename>
+      <filetype>osw</filetype>
+      <usage_type>test</usage_type>
+      <checksum>106477B4</checksum>
+    </file>
+    <file>
+      <filename>base-dhw-indirect-with-solar-fraction.osw</filename>
+      <filetype>osw</filetype>
+      <usage_type>test</usage_type>
+      <checksum>2FAB5023</checksum>
+    </file>
+    <file>
+      <filename>base-location-epw-filepath-AMY-2012.osw</filename>
+      <filetype>osw</filetype>
+      <usage_type>test</usage_type>
+      <checksum>BD081962</checksum>
+    </file>
+    <file>
+      <filename>base-location-epw-filepath.osw</filename>
+      <filetype>osw</filetype>
+      <usage_type>test</usage_type>
+      <checksum>8BE6CFEC</checksum>
+    </file>
+    <file>
+      <filename>base-dhw-combi-tankless-outside.osw</filename>
+      <filetype>osw</filetype>
+      <usage_type>test</usage_type>
+      <checksum>7BDFC354</checksum>
+    </file>
+    <file>
+      <filename>base-dhw-combi-tankless.osw</filename>
+      <filetype>osw</filetype>
+      <usage_type>test</usage_type>
+      <checksum>77C04CD5</checksum>
+    </file>
+    <file>
+      <filename>base-dhw-tank-heat-pump-outside.osw</filename>
+      <filetype>osw</filetype>
+      <usage_type>test</usage_type>
+      <checksum>B8BE560D</checksum>
+    </file>
+    <file>
+      <filename>base-dhw-tank-heat-pump-with-solar-fraction.osw</filename>
+      <filetype>osw</filetype>
+      <usage_type>test</usage_type>
+      <checksum>AE3AE24F</checksum>
+    </file>
+    <file>
+      <filename>base-dhw-tank-heat-pump.osw</filename>
+      <filetype>osw</filetype>
+      <usage_type>test</usage_type>
+      <checksum>7B3CFD23</checksum>
+    </file>
+    <file>
+      <filename>base-dhw-jacket-hpwh.osw</filename>
+      <filetype>osw</filetype>
+      <usage_type>test</usage_type>
+      <checksum>2D9E6344</checksum>
+    </file>
+    <file>
+      <filename>base-dhw-jacket-gas.osw</filename>
+      <filetype>osw</filetype>
+      <usage_type>test</usage_type>
+      <checksum>3347949A</checksum>
+    </file>
+    <file>
+      <filename>base-dhw-solar-direct-evacuated-tube.osw</filename>
+      <filetype>osw</filetype>
+      <usage_type>test</usage_type>
+      <checksum>2BAF9DFD</checksum>
+    </file>
+    <file>
+      <filename>base-dhw-solar-direct-flat-plate.osw</filename>
+      <filetype>osw</filetype>
+      <usage_type>test</usage_type>
+      <checksum>EBF49053</checksum>
+    </file>
+    <file>
+      <filename>base-dhw-solar-direct-ics.osw</filename>
+      <filetype>osw</filetype>
+      <usage_type>test</usage_type>
+      <checksum>CF6CC13E</checksum>
+    </file>
+    <file>
+      <filename>base-dhw-solar-indirect-flat-plate.osw</filename>
+      <filetype>osw</filetype>
+      <usage_type>test</usage_type>
+      <checksum>DFF2E909</checksum>
+    </file>
+    <file>
+      <filename>base-dhw-solar-thermosyphon-flat-plate.osw</filename>
+      <filetype>osw</filetype>
+      <usage_type>test</usage_type>
+      <checksum>6081B153</checksum>
+    </file>
+    <file>
+      <filename>base-dhw-tank-heat-pump-with-solar.osw</filename>
+      <filetype>osw</filetype>
+      <usage_type>test</usage_type>
+      <checksum>404F8E15</checksum>
+    </file>
+    <file>
+      <filename>base-dhw-tank-gas-outside.osw</filename>
+      <filetype>osw</filetype>
+      <usage_type>test</usage_type>
+      <checksum>EE0EA478</checksum>
+    </file>
+    <file>
+      <filename>base-dhw-tank-gas.osw</filename>
+      <filetype>osw</filetype>
+      <usage_type>test</usage_type>
+      <checksum>B3FC7E61</checksum>
+    </file>
+    <file>
+      <filename>base-dhw-tank-oil.osw</filename>
+      <filetype>osw</filetype>
+      <usage_type>test</usage_type>
+      <checksum>2EBF5AE8</checksum>
+    </file>
+    <file>
+      <filename>base-dhw-tank-wood.osw</filename>
+      <filetype>osw</filetype>
+      <usage_type>test</usage_type>
+      <checksum>25E5FAC8</checksum>
+    </file>
+    <file>
+      <filename>base-dhw-tankless-gas-with-solar.osw</filename>
+      <filetype>osw</filetype>
+      <usage_type>test</usage_type>
+      <checksum>7BC53D83</checksum>
+    </file>
+    <file>
+      <filename>base-dhw-tankless-electric.osw</filename>
+      <filetype>osw</filetype>
+      <usage_type>test</usage_type>
+      <checksum>4579B01D</checksum>
+    </file>
+    <file>
+      <filename>base-dhw-tankless-gas-with-solar-fraction.osw</filename>
+      <filetype>osw</filetype>
+      <usage_type>test</usage_type>
+      <checksum>9FC78093</checksum>
+    </file>
+    <file>
+      <filename>base-dhw-tankless-propane.osw</filename>
+      <filetype>osw</filetype>
+      <usage_type>test</usage_type>
+      <checksum>249B558B</checksum>
+    </file>
+    <file>
+      <filename>base-dhw-tankless-gas.osw</filename>
+      <filetype>osw</filetype>
+      <usage_type>test</usage_type>
+      <checksum>7E29B9EC</checksum>
+    </file>
+    <file>
+      <filename>base-hvac-room-ac-only-33percent.osw</filename>
+      <filetype>osw</filetype>
+      <usage_type>test</usage_type>
+      <checksum>DF7A7E59</checksum>
+    </file>
+    <file>
+      <filename>base-hvac-furnace-elec-central-ac-1-speed.osw</filename>
+      <filetype>osw</filetype>
+      <usage_type>test</usage_type>
+      <checksum>803D27FD</checksum>
+    </file>
+    <file>
+      <filename>base-enclosure-infil-natural-ach.osw</filename>
+      <filetype>osw</filetype>
+      <usage_type>test</usage_type>
+      <checksum>ACAFEFAE</checksum>
+    </file>
+    <file>
+      <filename>base-foundation-unconditioned-basement.osw</filename>
+      <filetype>osw</filetype>
+      <usage_type>test</usage_type>
+      <checksum>A6C84CAF</checksum>
+    </file>
+    <file>
+      <filename>base-hvac-floor-furnace-propane-only.osw</filename>
+      <filetype>osw</filetype>
+      <usage_type>test</usage_type>
+      <checksum>29094DC8</checksum>
+    </file>
+    <file>
+      <filename>base-enclosure-2stories-garage.osw</filename>
+      <filetype>osw</filetype>
+      <usage_type>test</usage_type>
+      <checksum>B6279B8F</checksum>
+    </file>
+    <file>
+      <filename>base-enclosure-2stories.osw</filename>
+      <filetype>osw</filetype>
+      <usage_type>test</usage_type>
+      <checksum>37B9EF03</checksum>
+    </file>
+    <file>
+      <filename>base-foundation-slab.osw</filename>
+      <filetype>osw</filetype>
+      <usage_type>test</usage_type>
+      <checksum>D3E281AF</checksum>
+    </file>
+    <file>
+      <filename>extra-second-refrigerator.osw</filename>
+      <filetype>osw</filetype>
+      <usage_type>test</usage_type>
+      <checksum>5BB622B0</checksum>
+    </file>
+    <file>
+      <filename>base-enclosure-garage.osw</filename>
+      <filetype>osw</filetype>
+      <usage_type>test</usage_type>
+      <checksum>883C1B34</checksum>
+    </file>
+    <file>
+      <filename>base-appliances-coal.osw</filename>
+      <filetype>osw</filetype>
+      <usage_type>test</usage_type>
+      <checksum>CA5B3147</checksum>
+    </file>
+    <file>
+      <filename>base-dhw-tank-coal.osw</filename>
+      <filetype>osw</filetype>
+      <usage_type>test</usage_type>
+      <checksum>E6BB3F3E</checksum>
+    </file>
+    <file>
+      <filename>base-hvac-boiler-coal-only.osw</filename>
+      <filetype>osw</filetype>
+      <usage_type>test</usage_type>
+      <checksum>D7518445</checksum>
+    </file>
+    <file>
+      <filename>base-hvac-elec-resistance-only.osw</filename>
+      <filetype>osw</filetype>
+      <usage_type>test</usage_type>
+      <checksum>80174A55</checksum>
+    </file>
+    <file>
+      <filename>base-simcontrol-timestep-10-mins.osw</filename>
+      <filetype>osw</filetype>
+      <usage_type>test</usage_type>
+      <checksum>922F3563</checksum>
+    </file>
+    <file>
+      <filename>base-simcontrol-daylight-saving-custom.osw</filename>
+      <filetype>osw</filetype>
+      <usage_type>test</usage_type>
+      <checksum>21CCA2D4</checksum>
+    </file>
+    <file>
+      <filename>base-simcontrol-daylight-saving-disabled.osw</filename>
+      <filetype>osw</filetype>
+      <usage_type>test</usage_type>
+      <checksum>D52DC921</checksum>
+    </file>
+    <file>
+      <filename>extra-second-heating-system-fireplace.osw</filename>
+      <filetype>osw</filetype>
+      <usage_type>test</usage_type>
+      <checksum>BDEC0535</checksum>
+    </file>
+    <file>
+      <filename>extra-second-heating-system-portable-heater.osw</filename>
+      <filetype>osw</filetype>
+      <usage_type>test</usage_type>
+      <checksum>BDF4FA1C</checksum>
+    </file>
+    <file>
+      <filename>base-hvac-mini-split-air-conditioner-only-ducted.osw</filename>
+      <filetype>osw</filetype>
+      <usage_type>test</usage_type>
+      <checksum>1C08018D</checksum>
+    </file>
+    <file>
+      <filename>base-hvac-mini-split-air-conditioner-only-ductless.osw</filename>
+      <filetype>osw</filetype>
+      <usage_type>test</usage_type>
+      <checksum>A0741F3C</checksum>
+    </file>
+    <file>
+      <filename>base-lighting-ceiling-fans.osw</filename>
+      <filetype>osw</filetype>
+      <usage_type>test</usage_type>
+      <checksum>DF64A8DA</checksum>
+    </file>
+    <file>
+      <filename>base-lighting-detailed.osw</filename>
+      <filetype>osw</filetype>
+      <usage_type>test</usage_type>
+      <checksum>D85C9A94</checksum>
+    </file>
+    <file>
+      <filename>base-mechvent-whole-house-fan.osw</filename>
+      <filetype>osw</filetype>
+      <usage_type>test</usage_type>
+      <checksum>297D334B</checksum>
+    </file>
+    <file>
+      <filename>base-misc-loads-large-uncommon.osw</filename>
+      <filetype>osw</filetype>
+      <usage_type>test</usage_type>
+      <checksum>70090961</checksum>
+    </file>
+    <file>
+      <filename>base-misc-loads-large-uncommon2.osw</filename>
+      <filetype>osw</filetype>
+      <usage_type>test</usage_type>
+      <checksum>F97B31D5</checksum>
+    </file>
+    <file>
+      <filename>base-dhw-none.osw</filename>
+      <filetype>osw</filetype>
+      <usage_type>test</usage_type>
+      <checksum>C129D243</checksum>
+    </file>
+    <file>
+      <filename>base-enclosure-infil-flue.osw</filename>
+      <filetype>osw</filetype>
+      <usage_type>test</usage_type>
+      <checksum>3F9F9BD8</checksum>
+    </file>
+    <file>
+      <filename>extra-dhw-shared-water-heater.osw</filename>
+      <filetype>osw</filetype>
+      <usage_type>test</usage_type>
+      <checksum>10569891</checksum>
+    </file>
+    <file>
+      <filename>base-enclosure-infil-ach-house-pressure.osw</filename>
+      <filetype>osw</filetype>
+      <usage_type>test</usage_type>
+      <checksum>EA38DC38</checksum>
+    </file>
+    <file>
+      <filename>base-enclosure-infil-cfm-house-pressure.osw</filename>
+      <filetype>osw</filetype>
+      <usage_type>test</usage_type>
+      <checksum>B652C4CB</checksum>
+    </file>
+    <file>
+      <filename>extra-pv-shared.osw</filename>
+      <filetype>osw</filetype>
+      <usage_type>test</usage_type>
+      <checksum>44023817</checksum>
+    </file>
+    <file>
+      <filename>base-dhw-tankless-electric-outside.osw</filename>
+      <filetype>osw</filetype>
+      <usage_type>test</usage_type>
+      <checksum>F1EAAC60</checksum>
+    </file>
+    <file>
+      <filename>base-enclosure-beds-5.osw</filename>
+      <filetype>osw</filetype>
+      <usage_type>test</usage_type>
+      <checksum>D80F440A</checksum>
+    </file>
+    <file>
+      <filename>base-enclosure-beds-1.osw</filename>
+      <filetype>osw</filetype>
+      <usage_type>test</usage_type>
+      <checksum>085D4C22</checksum>
+    </file>
+    <file>
+      <filename>base-enclosure-beds-2.osw</filename>
+      <filetype>osw</filetype>
+      <usage_type>test</usage_type>
+      <checksum>8AB746A2</checksum>
+    </file>
+    <file>
+      <filename>base-hvac-boiler-gas-central-ac-1-speed.osw</filename>
+      <filetype>osw</filetype>
+      <usage_type>test</usage_type>
+      <checksum>0D3E8BDB</checksum>
+    </file>
+    <file>
+      <filename>base-hvac-fireplace-wood-only.osw</filename>
+      <filetype>osw</filetype>
+      <usage_type>test</usage_type>
+      <checksum>9DF3AB5F</checksum>
+    </file>
+    <file>
+      <filename>base-hvac-ground-to-air-heat-pump.osw</filename>
+      <filetype>osw</filetype>
+      <usage_type>test</usage_type>
+      <checksum>6D6B92B0</checksum>
+    </file>
+    <file>
+      <filename>base-hvac-fixed-heater-gas-only.osw</filename>
+      <filetype>osw</filetype>
+      <usage_type>test</usage_type>
+      <checksum>C3492BCD</checksum>
+    </file>
+    <file>
+      <filename>base-hvac-portable-heater-gas-only.osw</filename>
+      <filetype>osw</filetype>
+      <usage_type>test</usage_type>
+      <checksum>10792E5F</checksum>
+    </file>
+    <file>
+      <filename>base-misc-defaults.osw</filename>
+      <filetype>osw</filetype>
+      <usage_type>test</usage_type>
+      <checksum>EE04F9E2</checksum>
+    </file>
+    <file>
+      <filename>base-misc-usage-multiplier.osw</filename>
+      <filetype>osw</filetype>
+      <usage_type>test</usage_type>
+      <checksum>BA6112E1</checksum>
+    </file>
+    <file>
+      <filename>base-simcontrol-runperiod-1-month.osw</filename>
+      <filetype>osw</filetype>
+      <usage_type>test</usage_type>
+      <checksum>F12C9B24</checksum>
+    </file>
+    <file>
+      <filename>extra-enclosure-garage-partially-protruded.osw</filename>
+      <filetype>osw</filetype>
+      <usage_type>test</usage_type>
+      <checksum>95DE62CB</checksum>
+    </file>
+    <file>
+      <filename>base-atticroof-radiant-barrier.osw</filename>
+      <filetype>osw</filetype>
+      <usage_type>test</usage_type>
+      <checksum>625E6B2F</checksum>
+    </file>
+    <file>
+      <filename>base-location-miami-fl.osw</filename>
+      <filetype>osw</filetype>
+      <usage_type>test</usage_type>
+      <checksum>436453AA</checksum>
+    </file>
+    <file>
+      <filename>base-appliances-dehumidifier-ief.osw</filename>
+      <filetype>osw</filetype>
+      <usage_type>test</usage_type>
+      <checksum>7D99E9C9</checksum>
+    </file>
+    <file>
+      <filename>base-appliances-dehumidifier.osw</filename>
+      <filetype>osw</filetype>
+      <usage_type>test</usage_type>
+      <checksum>77E33AB3</checksum>
+    </file>
+    <file>
+      <filename>base-location-dallas-tx.osw</filename>
+      <filetype>osw</filetype>
+      <usage_type>test</usage_type>
+      <checksum>94CE4E6D</checksum>
+    </file>
+    <file>
+      <filename>base-appliances-dehumidifier-50percent.osw</filename>
+      <filetype>osw</filetype>
+      <usage_type>test</usage_type>
+      <checksum>AE97BF17</checksum>
+    </file>
+    <file>
+      <filename>base-foundation-unconditioned-basement-assembly-r.osw</filename>
+      <filetype>osw</filetype>
+      <usage_type>test</usage_type>
+      <checksum>87F71BDF</checksum>
+    </file>
+    <file>
+      <filename>base-foundation-unconditioned-basement-wall-insulation.osw</filename>
+      <filetype>osw</filetype>
+      <usage_type>test</usage_type>
+      <checksum>4F4A6B6D</checksum>
+    </file>
+    <file>
+      <filename>base-hvac-dual-fuel-air-to-air-heat-pump-1-speed-electric.osw</filename>
+      <filetype>osw</filetype>
+      <usage_type>test</usage_type>
+      <checksum>9916857F</checksum>
     </file>
     <file>
       <filename>base-hvac-dual-fuel-air-to-air-heat-pump-2-speed.osw</filename>
       <filetype>osw</filetype>
       <usage_type>test</usage_type>
-      <checksum>0845E303</checksum>
+      <checksum>7E157B79</checksum>
     </file>
     <file>
       <filename>base-hvac-dual-fuel-air-to-air-heat-pump-var-speed.osw</filename>
       <filetype>osw</filetype>
       <usage_type>test</usage_type>
-      <checksum>BED962F9</checksum>
-    </file>
-    <file>
-      <filename>base-hvac-dual-fuel-air-to-air-heat-pump-1-speed-electric.osw</filename>
-      <filetype>osw</filetype>
-      <usage_type>test</usage_type>
-      <checksum>0B7A600A</checksum>
-=======
-      <checksum>DA591A40</checksum>
->>>>>>> 3ff8e66c
-    </file>
-    <file>
-      <filename>base-mechvent-cfis.osw</filename>
-      <filetype>osw</filetype>
-      <usage_type>test</usage_type>
-<<<<<<< HEAD
-      <checksum>A7771087</checksum>
-=======
-      <checksum>A38D1973</checksum>
->>>>>>> 3ff8e66c
-    </file>
-    <file>
-      <filename>base-dhw-indirect-outside.osw</filename>
-      <filetype>osw</filetype>
-      <usage_type>test</usage_type>
-<<<<<<< HEAD
-      <checksum>22CD9098</checksum>
-=======
-      <checksum>B7358926</checksum>
->>>>>>> 3ff8e66c
-    </file>
-    <file>
-      <filename>base-dhw-jacket-electric.osw</filename>
-      <filetype>osw</filetype>
-      <usage_type>test</usage_type>
-<<<<<<< HEAD
-      <checksum>C5469950</checksum>
-=======
-      <checksum>E615E22C</checksum>
->>>>>>> 3ff8e66c
-    </file>
-    <file>
-      <filename>base-dhw-low-flow-fixtures.osw</filename>
-      <filetype>osw</filetype>
-      <usage_type>test</usage_type>
-<<<<<<< HEAD
-      <checksum>85352207</checksum>
-=======
-      <checksum>E01E2E34</checksum>
->>>>>>> 3ff8e66c
-    </file>
-    <file>
-      <filename>base-dhw-recirc-demand.osw</filename>
-      <filetype>osw</filetype>
-      <usage_type>test</usage_type>
-<<<<<<< HEAD
-      <checksum>32DEC828</checksum>
-=======
-      <checksum>ED85075C</checksum>
->>>>>>> 3ff8e66c
-    </file>
-    <file>
-      <filename>base-dhw-recirc-manual.osw</filename>
-      <filetype>osw</filetype>
-      <usage_type>test</usage_type>
-<<<<<<< HEAD
-      <checksum>6EF56E8E</checksum>
-=======
-      <checksum>714B3894</checksum>
->>>>>>> 3ff8e66c
-    </file>
-    <file>
-      <filename>base-dhw-recirc-nocontrol.osw</filename>
-      <filetype>osw</filetype>
-      <usage_type>test</usage_type>
-<<<<<<< HEAD
-      <checksum>6041E73F</checksum>
-=======
-      <checksum>96A02060</checksum>
->>>>>>> 3ff8e66c
-    </file>
-    <file>
-      <filename>base-dhw-recirc-temperature.osw</filename>
-      <filetype>osw</filetype>
-      <usage_type>test</usage_type>
-<<<<<<< HEAD
-      <checksum>4F399A51</checksum>
-=======
-      <checksum>1F35F316</checksum>
->>>>>>> 3ff8e66c
-    </file>
-    <file>
-      <filename>base-dhw-recirc-timer.osw</filename>
-      <filetype>osw</filetype>
-      <usage_type>test</usage_type>
-<<<<<<< HEAD
-      <checksum>1E7F77B4</checksum>
-=======
-      <checksum>CABBAEDB</checksum>
->>>>>>> 3ff8e66c
-    </file>
-    <file>
-      <filename>base-dhw-solar-fraction.osw</filename>
-      <filetype>osw</filetype>
-      <usage_type>test</usage_type>
-<<<<<<< HEAD
-      <checksum>604E50D0</checksum>
-=======
-      <checksum>A2B5BBB2</checksum>
->>>>>>> 3ff8e66c
-    </file>
-    <file>
-      <filename>base-dhw-uef.osw</filename>
-      <filetype>osw</filetype>
-      <usage_type>test</usage_type>
-<<<<<<< HEAD
-      <checksum>30D1037A</checksum>
-=======
-      <checksum>923F6F5F</checksum>
->>>>>>> 3ff8e66c
-    </file>
-    <file>
-      <filename>base-enclosure-infil-cfm50.osw</filename>
-      <filetype>osw</filetype>
-      <usage_type>test</usage_type>
-<<<<<<< HEAD
-      <checksum>74366C05</checksum>
-=======
-      <checksum>6860B9C2</checksum>
->>>>>>> 3ff8e66c
-    </file>
-    <file>
-      <filename>base-foundation-conditioned-basement-slab-insulation.osw</filename>
-      <filetype>osw</filetype>
-      <usage_type>test</usage_type>
-<<<<<<< HEAD
-      <checksum>50B97380</checksum>
-=======
-      <checksum>0954CFB4</checksum>
->>>>>>> 3ff8e66c
-    </file>
-    <file>
-      <filename>base-hvac-boiler-gas-only.osw</filename>
-      <filetype>osw</filetype>
-      <usage_type>test</usage_type>
-<<<<<<< HEAD
-      <checksum>6BE76968</checksum>
-=======
-      <checksum>995ECAA9</checksum>
->>>>>>> 3ff8e66c
-    </file>
-    <file>
-      <filename>base-hvac-boiler-oil-only.osw</filename>
-      <filetype>osw</filetype>
-      <usage_type>test</usage_type>
-<<<<<<< HEAD
-      <checksum>A9D3573C</checksum>
-=======
-      <checksum>8534FC2D</checksum>
->>>>>>> 3ff8e66c
-    </file>
-    <file>
-      <filename>base-hvac-boiler-propane-only.osw</filename>
-      <filetype>osw</filetype>
-      <usage_type>test</usage_type>
-<<<<<<< HEAD
-      <checksum>30500BEC</checksum>
-=======
-      <checksum>6D2B3038</checksum>
->>>>>>> 3ff8e66c
-    </file>
-    <file>
-      <filename>base-hvac-boiler-wood-only.osw</filename>
-      <filetype>osw</filetype>
-      <usage_type>test</usage_type>
-<<<<<<< HEAD
-      <checksum>FAB45C57</checksum>
-=======
-      <checksum>3567C6E3</checksum>
->>>>>>> 3ff8e66c
-    </file>
-    <file>
-      <filename>base-hvac-central-ac-only-1-speed.osw</filename>
-      <filetype>osw</filetype>
-      <usage_type>test</usage_type>
-<<<<<<< HEAD
-      <checksum>EA8DD268</checksum>
-=======
-      <checksum>A4D01E3F</checksum>
->>>>>>> 3ff8e66c
-    </file>
-    <file>
-      <filename>base-hvac-ducts-leakage-percent.osw</filename>
-      <filetype>osw</filetype>
-      <usage_type>test</usage_type>
-<<<<<<< HEAD
-      <checksum>AD49A674</checksum>
-=======
-      <checksum>EE4D7FA9</checksum>
->>>>>>> 3ff8e66c
-    </file>
-    <file>
-      <filename>base-hvac-furnace-elec-only.osw</filename>
-      <filetype>osw</filetype>
-      <usage_type>test</usage_type>
-<<<<<<< HEAD
-      <checksum>EE298827</checksum>
-=======
-      <checksum>F89B362C</checksum>
->>>>>>> 3ff8e66c
-    </file>
-    <file>
-      <filename>base-hvac-furnace-gas-only.osw</filename>
-      <filetype>osw</filetype>
-      <usage_type>test</usage_type>
-<<<<<<< HEAD
-      <checksum>DE4FC166</checksum>
-=======
-      <checksum>A94CD517</checksum>
->>>>>>> 3ff8e66c
-    </file>
-    <file>
-      <filename>base-hvac-furnace-oil-only.osw</filename>
-      <filetype>osw</filetype>
-      <usage_type>test</usage_type>
-<<<<<<< HEAD
-      <checksum>F78E1F39</checksum>
-=======
-      <checksum>2FA045B9</checksum>
->>>>>>> 3ff8e66c
-    </file>
-    <file>
-      <filename>base-hvac-furnace-propane-only.osw</filename>
-      <filetype>osw</filetype>
-      <usage_type>test</usage_type>
-<<<<<<< HEAD
-      <checksum>66763CA9</checksum>
-=======
-      <checksum>657678CD</checksum>
->>>>>>> 3ff8e66c
-    </file>
-    <file>
-      <filename>base-hvac-furnace-wood-only.osw</filename>
-      <filetype>osw</filetype>
-      <usage_type>test</usage_type>
-<<<<<<< HEAD
-      <checksum>7E31B4FB</checksum>
-=======
-      <checksum>8EBD4AA2</checksum>
->>>>>>> 3ff8e66c
-    </file>
-    <file>
-      <filename>base-hvac-none.osw</filename>
-      <filetype>osw</filetype>
-      <usage_type>test</usage_type>
-<<<<<<< HEAD
-      <checksum>8A5B4646</checksum>
-=======
-      <checksum>70B79DFE</checksum>
->>>>>>> 3ff8e66c
-    </file>
-    <file>
-      <filename>base-hvac-programmable-thermostat.osw</filename>
-      <filetype>osw</filetype>
-      <usage_type>test</usage_type>
-<<<<<<< HEAD
-      <checksum>9A2572DF</checksum>
-=======
-      <checksum>AF4CA317</checksum>
->>>>>>> 3ff8e66c
-    </file>
-    <file>
-      <filename>base-hvac-setpoints.osw</filename>
-      <filetype>osw</filetype>
-      <usage_type>test</usage_type>
-<<<<<<< HEAD
-      <checksum>6A3AE794</checksum>
-=======
-      <checksum>18160BC3</checksum>
->>>>>>> 3ff8e66c
-    </file>
-    <file>
-      <filename>base-location-baltimore-md.osw</filename>
-      <filetype>osw</filetype>
-      <usage_type>test</usage_type>
-<<<<<<< HEAD
-      <checksum>89180202</checksum>
-    </file>
-    <file>
-      <filename>base-location-dallas-tx.osw</filename>
-      <filetype>osw</filetype>
-      <usage_type>test</usage_type>
-      <checksum>20831E92</checksum>
-=======
-      <checksum>9733E5EC</checksum>
->>>>>>> 3ff8e66c
-    </file>
-    <file>
-      <filename>base-location-duluth-mn.osw</filename>
-      <filetype>osw</filetype>
-      <usage_type>test</usage_type>
-<<<<<<< HEAD
-      <checksum>0E151D6B</checksum>
-    </file>
-    <file>
-      <filename>base-location-miami-fl.osw</filename>
-      <filetype>osw</filetype>
-      <usage_type>test</usage_type>
-      <checksum>53182D89</checksum>
-=======
-      <checksum>4037D58E</checksum>
->>>>>>> 3ff8e66c
-    </file>
-    <file>
-      <filename>base-mechvent-balanced.osw</filename>
-      <filetype>osw</filetype>
-      <usage_type>test</usage_type>
-<<<<<<< HEAD
-      <checksum>E43E324E</checksum>
-=======
-      <checksum>FB276907</checksum>
->>>>>>> 3ff8e66c
-    </file>
-    <file>
-      <filename>base-mechvent-erv.osw</filename>
-      <filetype>osw</filetype>
-      <usage_type>test</usage_type>
-<<<<<<< HEAD
-      <checksum>2B32B6D5</checksum>
-=======
-      <checksum>7FEA6979</checksum>
->>>>>>> 3ff8e66c
-    </file>
-    <file>
-      <filename>base-mechvent-exhaust.osw</filename>
-      <filetype>osw</filetype>
-      <usage_type>test</usage_type>
-<<<<<<< HEAD
-      <checksum>3D64AD21</checksum>
-=======
-      <checksum>10D7C286</checksum>
->>>>>>> 3ff8e66c
-    </file>
-    <file>
-      <filename>base-mechvent-hrv.osw</filename>
-      <filetype>osw</filetype>
-      <usage_type>test</usage_type>
-<<<<<<< HEAD
-      <checksum>12DE768E</checksum>
-=======
-      <checksum>C9ACAE91</checksum>
->>>>>>> 3ff8e66c
-    </file>
-    <file>
-      <filename>base-mechvent-supply.osw</filename>
-      <filetype>osw</filetype>
-      <usage_type>test</usage_type>
-<<<<<<< HEAD
-      <checksum>888DCB10</checksum>
-=======
-      <checksum>69AB9C27</checksum>
->>>>>>> 3ff8e66c
-    </file>
-    <file>
-      <filename>base-hvac-air-to-air-heat-pump-1-speed.osw</filename>
-      <filetype>osw</filetype>
-      <usage_type>test</usage_type>
-<<<<<<< HEAD
-      <checksum>D8D4C607</checksum>
-=======
-      <checksum>64054DBB</checksum>
->>>>>>> 3ff8e66c
-    </file>
-    <file>
-      <filename>base-mechvent-erv-atre-asre.osw</filename>
-      <filetype>osw</filetype>
-      <usage_type>test</usage_type>
-<<<<<<< HEAD
-      <checksum>1D1A2D27</checksum>
-=======
-      <checksum>B6DBF1F8</checksum>
->>>>>>> 3ff8e66c
-    </file>
-    <file>
-      <filename>base-enclosure-windows-none.osw</filename>
-      <filetype>osw</filetype>
-      <usage_type>test</usage_type>
-<<<<<<< HEAD
-      <checksum>2768B506</checksum>
-=======
-      <checksum>E8EE56F4</checksum>
->>>>>>> 3ff8e66c
-    </file>
-    <file>
-      <filename>base-dhw-indirect-standbyloss.osw</filename>
-      <filetype>osw</filetype>
-      <usage_type>test</usage_type>
-<<<<<<< HEAD
-      <checksum>87CA8E4B</checksum>
-=======
-      <checksum>DD6C09D3</checksum>
->>>>>>> 3ff8e66c
-    </file>
-    <file>
-      <filename>base-dhw-indirect.osw</filename>
-      <filetype>osw</filetype>
-      <usage_type>test</usage_type>
-<<<<<<< HEAD
-      <checksum>3DED3169</checksum>
-=======
-      <checksum>56EAD71B</checksum>
->>>>>>> 3ff8e66c
-    </file>
-    <file>
-      <filename>base-dhw-jacket-indirect.osw</filename>
-      <filetype>osw</filetype>
-      <usage_type>test</usage_type>
-<<<<<<< HEAD
-      <checksum>BD89BA56</checksum>
-=======
-      <checksum>5EE4F5F0</checksum>
->>>>>>> 3ff8e66c
-    </file>
-    <file>
-      <filename>base-hvac-undersized.osw</filename>
-      <filetype>osw</filetype>
-      <usage_type>test</usage_type>
-<<<<<<< HEAD
-      <checksum>D328E658</checksum>
-=======
-      <checksum>0DF8C2A6</checksum>
->>>>>>> 3ff8e66c
-    </file>
-    <file>
-      <filename>base-atticroof-unvented-insulated-roof.osw</filename>
-      <filetype>osw</filetype>
-      <usage_type>test</usage_type>
-<<<<<<< HEAD
-      <checksum>1141D6A1</checksum>
-=======
-      <checksum>7754F887</checksum>
->>>>>>> 3ff8e66c
-    </file>
-    <file>
-      <filename>base-pv.osw</filename>
-      <filetype>osw</filetype>
-      <usage_type>test</usage_type>
-<<<<<<< HEAD
-      <checksum>007FF8DB</checksum>
-=======
-      <checksum>53F96360</checksum>
->>>>>>> 3ff8e66c
-    </file>
-    <file>
-      <filename>base-mechvent-hrv-asre.osw</filename>
-      <filetype>osw</filetype>
-      <usage_type>test</usage_type>
-<<<<<<< HEAD
-      <checksum>2F628A35</checksum>
-=======
-      <checksum>3D1A0CCC</checksum>
->>>>>>> 3ff8e66c
-    </file>
-    <file>
-      <filename>base-enclosure-overhangs.osw</filename>
-      <filetype>osw</filetype>
-      <usage_type>test</usage_type>
-<<<<<<< HEAD
-      <checksum>3DF39293</checksum>
-=======
-      <checksum>B77BFB62</checksum>
->>>>>>> 3ff8e66c
-    </file>
-    <file>
-      <filename>base-atticroof-vented.osw</filename>
-      <filetype>osw</filetype>
-      <usage_type>test</usage_type>
-<<<<<<< HEAD
-      <checksum>81864492</checksum>
-=======
-      <checksum>7107ACFA</checksum>
->>>>>>> 3ff8e66c
-    </file>
-    <file>
-      <filename>base-dhw-dwhr.osw</filename>
-      <filetype>osw</filetype>
-      <usage_type>test</usage_type>
-<<<<<<< HEAD
-      <checksum>EEA5BD93</checksum>
-=======
-      <checksum>1A4DF064</checksum>
->>>>>>> 3ff8e66c
-    </file>
-    <file>
-      <filename>base-enclosure-beds-4.osw</filename>
-      <filetype>osw</filetype>
-      <usage_type>test</usage_type>
-<<<<<<< HEAD
-      <checksum>FC6D53AE</checksum>
-=======
-      <checksum>73DFC40E</checksum>
->>>>>>> 3ff8e66c
-    </file>
-    <file>
-      <filename>base-foundation-ambient.osw</filename>
-      <filetype>osw</filetype>
-      <usage_type>test</usage_type>
-<<<<<<< HEAD
-      <checksum>4B676968</checksum>
-=======
-      <checksum>20967221</checksum>
->>>>>>> 3ff8e66c
-    </file>
-    <file>
-      <filename>base-foundation-vented-crawlspace.osw</filename>
-      <filetype>osw</filetype>
-      <usage_type>test</usage_type>
-<<<<<<< HEAD
-      <checksum>0EA445A2</checksum>
-=======
-      <checksum>F0369053</checksum>
->>>>>>> 3ff8e66c
-    </file>
-    <file>
-      <filename>base-foundation-unvented-crawlspace.osw</filename>
-      <filetype>osw</filetype>
-      <usage_type>test</usage_type>
-<<<<<<< HEAD
-      <checksum>626D811B</checksum>
-=======
-      <checksum>5EE2178B</checksum>
->>>>>>> 3ff8e66c
-    </file>
-    <file>
-      <filename>base-hvac-central-ac-plus-air-to-air-heat-pump-heating.osw</filename>
-      <filetype>osw</filetype>
-      <usage_type>test</usage_type>
-<<<<<<< HEAD
-      <checksum>2405B1BD</checksum>
-=======
-      <checksum>1E8A633C</checksum>
->>>>>>> 3ff8e66c
-    </file>
-    <file>
-      <filename>base-hvac-air-to-air-heat-pump-2-speed.osw</filename>
-      <filetype>osw</filetype>
-      <usage_type>test</usage_type>
-<<<<<<< HEAD
-      <checksum>A240F35C</checksum>
-=======
-      <checksum>D17A520D</checksum>
->>>>>>> 3ff8e66c
-    </file>
-    <file>
-      <filename>base-hvac-central-ac-only-2-speed.osw</filename>
-      <filetype>osw</filetype>
-      <usage_type>test</usage_type>
-<<<<<<< HEAD
-      <checksum>9D5951C4</checksum>
-=======
-      <checksum>D9AAA306</checksum>
->>>>>>> 3ff8e66c
-    </file>
-    <file>
-      <filename>base-hvac-air-to-air-heat-pump-var-speed.osw</filename>
-      <filetype>osw</filetype>
-      <usage_type>test</usage_type>
-<<<<<<< HEAD
-      <checksum>E30A459B</checksum>
-=======
-      <checksum>C2DAD955</checksum>
->>>>>>> 3ff8e66c
-    </file>
-    <file>
-      <filename>base-hvac-furnace-gas-central-ac-2-speed.osw</filename>
-      <filetype>osw</filetype>
-      <usage_type>test</usage_type>
-<<<<<<< HEAD
-      <checksum>3B78A639</checksum>
-=======
-      <checksum>D6BABEAA</checksum>
->>>>>>> 3ff8e66c
-    </file>
-    <file>
-      <filename>base-hvac-central-ac-only-var-speed.osw</filename>
-      <filetype>osw</filetype>
-      <usage_type>test</usage_type>
-<<<<<<< HEAD
-      <checksum>29BB4E3C</checksum>
-=======
-      <checksum>31351440</checksum>
->>>>>>> 3ff8e66c
-    </file>
-    <file>
-      <filename>base-hvac-evap-cooler-furnace-gas.osw</filename>
-      <filetype>osw</filetype>
-      <usage_type>test</usage_type>
-<<<<<<< HEAD
-      <checksum>E38A4C1F</checksum>
-=======
-      <checksum>5DCE7B03</checksum>
->>>>>>> 3ff8e66c
-    </file>
-    <file>
-      <filename>base-hvac-evap-cooler-only.osw</filename>
-      <filetype>osw</filetype>
-      <usage_type>test</usage_type>
-<<<<<<< HEAD
-      <checksum>06BE67D4</checksum>
-=======
-      <checksum>1B031CDD</checksum>
->>>>>>> 3ff8e66c
-    </file>
-    <file>
-      <filename>base-hvac-evap-cooler-only-ducted.osw</filename>
-      <filetype>osw</filetype>
-      <usage_type>test</usage_type>
-<<<<<<< HEAD
-      <checksum>2BB12A86</checksum>
-=======
-      <checksum>42C74617</checksum>
->>>>>>> 3ff8e66c
-    </file>
-    <file>
-      <filename>base-hvac-furnace-gas-central-ac-var-speed.osw</filename>
-      <filetype>osw</filetype>
-      <usage_type>test</usage_type>
-<<<<<<< HEAD
-      <checksum>24D8ABF5</checksum>
-=======
-      <checksum>85093F34</checksum>
->>>>>>> 3ff8e66c
-    </file>
-    <file>
-      <filename>base-hvac-furnace-gas-room-ac.osw</filename>
-      <filetype>osw</filetype>
-      <usage_type>test</usage_type>
-<<<<<<< HEAD
-      <checksum>A2E9A7D3</checksum>
-=======
-      <checksum>2D48C454</checksum>
->>>>>>> 3ff8e66c
-    </file>
-    <file>
-      <filename>base-hvac-room-ac-only.osw</filename>
-      <filetype>osw</filetype>
-      <usage_type>test</usage_type>
-<<<<<<< HEAD
-      <checksum>65CCEE06</checksum>
-=======
-      <checksum>874D2936</checksum>
->>>>>>> 3ff8e66c
-    </file>
-    <file>
-      <filename>base-mechvent-cfis-evap-cooler-only-ducted.osw</filename>
-      <filetype>osw</filetype>
-      <usage_type>test</usage_type>
-<<<<<<< HEAD
-      <checksum>28352E92</checksum>
-=======
-      <checksum>262E5E18</checksum>
->>>>>>> 3ff8e66c
-    </file>
-    <file>
-      <filename>base-atticroof-flat.osw</filename>
-      <filetype>osw</filetype>
-      <usage_type>test</usage_type>
-<<<<<<< HEAD
-      <checksum>C232663B</checksum>
-=======
-      <checksum>C2F35DDF</checksum>
->>>>>>> 3ff8e66c
-    </file>
-    <file>
-      <filename>extra-dhw-solar-latitude.osw</filename>
-      <filetype>osw</filetype>
-      <usage_type>test</usage_type>
-<<<<<<< HEAD
-      <checksum>3AE24AD1</checksum>
-=======
-      <checksum>AD0ACDAB</checksum>
->>>>>>> 3ff8e66c
-    </file>
-    <file>
-      <filename>extra-pv-roofpitch.osw</filename>
-      <filetype>osw</filetype>
-      <usage_type>test</usage_type>
-<<<<<<< HEAD
-      <checksum>7F0D37B0</checksum>
-=======
-      <checksum>C1B1118F</checksum>
->>>>>>> 3ff8e66c
-    </file>
-    <file>
-      <filename>extra-auto.osw</filename>
-      <filetype>osw</filetype>
-      <usage_type>test</usage_type>
-<<<<<<< HEAD
-      <checksum>885D99E2</checksum>
-=======
-      <checksum>C55C1F26</checksum>
->>>>>>> 3ff8e66c
-    </file>
-    <file>
-      <filename>base-hvac-boiler-elec-only.osw</filename>
-      <filetype>osw</filetype>
-      <usage_type>test</usage_type>
-<<<<<<< HEAD
-      <checksum>273D5A1D</checksum>
-=======
-      <checksum>B8B94EF2</checksum>
->>>>>>> 3ff8e66c
-    </file>
-    <file>
-      <filename>base-hvac-stove-oil-only.osw</filename>
-      <filetype>osw</filetype>
-      <usage_type>test</usage_type>
-<<<<<<< HEAD
-      <checksum>BA7AA637</checksum>
-=======
-      <checksum>3F2A9A67</checksum>
->>>>>>> 3ff8e66c
-    </file>
-    <file>
-      <filename>base-hvac-wall-furnace-elec-only.osw</filename>
-      <filetype>osw</filetype>
-      <usage_type>test</usage_type>
-<<<<<<< HEAD
-      <checksum>EEBDFB82</checksum>
-=======
-      <checksum>842148F5</checksum>
->>>>>>> 3ff8e66c
-    </file>
-    <file>
-      <filename>base-hvac-stove-wood-pellets-only.osw</filename>
-      <filetype>osw</filetype>
-      <usage_type>test</usage_type>
-<<<<<<< HEAD
-      <checksum>ED859675</checksum>
-=======
-      <checksum>66F6B0A4</checksum>
->>>>>>> 3ff8e66c
-    </file>
-    <file>
-      <filename>base-mechvent-bath-kitchen-fans.osw</filename>
-      <filetype>osw</filetype>
-      <usage_type>test</usage_type>
-<<<<<<< HEAD
-      <checksum>08F39EF1</checksum>
-=======
-      <checksum>F6E00D2F</checksum>
->>>>>>> 3ff8e66c
-    </file>
-    <file>
-      <filename>base-misc-neighbor-shading.osw</filename>
-      <filetype>osw</filetype>
-      <usage_type>test</usage_type>
-<<<<<<< HEAD
-      <checksum>19222C12</checksum>
-=======
-      <checksum>EDA81394</checksum>
->>>>>>> 3ff8e66c
-    </file>
-    <file>
-      <filename>base-dhw-indirect-with-solar-fraction.osw</filename>
-      <filetype>osw</filetype>
-      <usage_type>test</usage_type>
-<<<<<<< HEAD
-      <checksum>1D9B0383</checksum>
-=======
-      <checksum>19931329</checksum>
->>>>>>> 3ff8e66c
-    </file>
-    <file>
-      <filename>base-location-epw-filepath-AMY-2012.osw</filename>
-      <filetype>osw</filetype>
-      <usage_type>test</usage_type>
-<<<<<<< HEAD
-      <checksum>09ACB171</checksum>
-=======
-      <checksum>F138498A</checksum>
->>>>>>> 3ff8e66c
-    </file>
-    <file>
-      <filename>base-location-epw-filepath.osw</filename>
-      <filetype>osw</filetype>
-      <usage_type>test</usage_type>
-<<<<<<< HEAD
-      <checksum>63114B37</checksum>
-=======
-      <checksum>762AABCC</checksum>
->>>>>>> 3ff8e66c
-    </file>
-    <file>
-      <filename>base-dhw-combi-tankless-outside.osw</filename>
-      <filetype>osw</filetype>
-      <usage_type>test</usage_type>
-<<<<<<< HEAD
-      <checksum>3D76B7CE</checksum>
-=======
-      <checksum>0939F868</checksum>
->>>>>>> 3ff8e66c
-    </file>
-    <file>
-      <filename>base-dhw-combi-tankless.osw</filename>
-      <filetype>osw</filetype>
-      <usage_type>test</usage_type>
-<<<<<<< HEAD
-      <checksum>456E4269</checksum>
-=======
-      <checksum>E67DCE31</checksum>
->>>>>>> 3ff8e66c
-    </file>
-    <file>
-      <filename>base-dhw-tank-heat-pump-outside.osw</filename>
-      <filetype>osw</filetype>
-      <usage_type>test</usage_type>
-<<<<<<< HEAD
-      <checksum>64D5A505</checksum>
-=======
-      <checksum>BC8FE97D</checksum>
->>>>>>> 3ff8e66c
-    </file>
-    <file>
-      <filename>base-dhw-tank-heat-pump-with-solar-fraction.osw</filename>
-      <filetype>osw</filetype>
-      <usage_type>test</usage_type>
-<<<<<<< HEAD
-      <checksum>98D916F6</checksum>
-=======
-      <checksum>F7A294AC</checksum>
->>>>>>> 3ff8e66c
-    </file>
-    <file>
-      <filename>base-dhw-tank-heat-pump.osw</filename>
-      <filetype>osw</filetype>
-      <usage_type>test</usage_type>
-<<<<<<< HEAD
-      <checksum>C9D91194</checksum>
-=======
-      <checksum>227C4B02</checksum>
->>>>>>> 3ff8e66c
-    </file>
-    <file>
-      <filename>base-dhw-jacket-hpwh.osw</filename>
-      <filetype>osw</filetype>
-      <usage_type>test</usage_type>
-<<<<<<< HEAD
-      <checksum>8C373B77</checksum>
-=======
-      <checksum>74DED565</checksum>
->>>>>>> 3ff8e66c
-    </file>
-    <file>
-      <filename>base-dhw-jacket-gas.osw</filename>
-      <filetype>osw</filetype>
-      <usage_type>test</usage_type>
-<<<<<<< HEAD
-      <checksum>B7E4B2EB</checksum>
-=======
-      <checksum>C0CCA2E6</checksum>
->>>>>>> 3ff8e66c
-    </file>
-    <file>
-      <filename>base-dhw-solar-direct-evacuated-tube.osw</filename>
-      <filetype>osw</filetype>
-      <usage_type>test</usage_type>
-<<<<<<< HEAD
-      <checksum>57AB6CC4</checksum>
-=======
-      <checksum>FD8438E1</checksum>
->>>>>>> 3ff8e66c
-    </file>
-    <file>
-      <filename>base-dhw-solar-direct-flat-plate.osw</filename>
-      <filetype>osw</filetype>
-      <usage_type>test</usage_type>
-<<<<<<< HEAD
-      <checksum>5DD65ECF</checksum>
-=======
-      <checksum>AB3F4C42</checksum>
->>>>>>> 3ff8e66c
-    </file>
-    <file>
-      <filename>base-dhw-solar-direct-ics.osw</filename>
-      <filetype>osw</filetype>
-      <usage_type>test</usage_type>
-<<<<<<< HEAD
-      <checksum>4B552601</checksum>
-=======
-      <checksum>A59C2A10</checksum>
->>>>>>> 3ff8e66c
-    </file>
-    <file>
-      <filename>base-dhw-solar-indirect-flat-plate.osw</filename>
-      <filetype>osw</filetype>
-      <usage_type>test</usage_type>
-<<<<<<< HEAD
-      <checksum>7C635B2E</checksum>
-=======
-      <checksum>ED165AB2</checksum>
->>>>>>> 3ff8e66c
-    </file>
-    <file>
-      <filename>base-dhw-solar-thermosyphon-flat-plate.osw</filename>
-      <filetype>osw</filetype>
-      <usage_type>test</usage_type>
-<<<<<<< HEAD
-      <checksum>B6496CE2</checksum>
-=======
-      <checksum>4C941AF5</checksum>
->>>>>>> 3ff8e66c
-    </file>
-    <file>
-      <filename>base-dhw-tank-heat-pump-with-solar.osw</filename>
-      <filetype>osw</filetype>
-      <usage_type>test</usage_type>
-<<<<<<< HEAD
-      <checksum>A44EE3E2</checksum>
-=======
-      <checksum>72AB3DAE</checksum>
->>>>>>> 3ff8e66c
-    </file>
-    <file>
-      <filename>base-dhw-tank-gas-outside.osw</filename>
-      <filetype>osw</filetype>
-      <usage_type>test</usage_type>
-<<<<<<< HEAD
-      <checksum>D4D32CA7</checksum>
-=======
-      <checksum>D59D48D4</checksum>
->>>>>>> 3ff8e66c
-    </file>
-    <file>
-      <filename>base-dhw-tank-gas.osw</filename>
-      <filetype>osw</filetype>
-      <usage_type>test</usage_type>
-<<<<<<< HEAD
-      <checksum>4FCC19FC</checksum>
-=======
-      <checksum>7035360B</checksum>
->>>>>>> 3ff8e66c
-    </file>
-    <file>
-      <filename>base-dhw-tank-oil.osw</filename>
-      <filetype>osw</filetype>
-      <usage_type>test</usage_type>
-<<<<<<< HEAD
-      <checksum>AD92EAE3</checksum>
-=======
-      <checksum>02135526</checksum>
->>>>>>> 3ff8e66c
-    </file>
-    <file>
-      <filename>base-dhw-tank-wood.osw</filename>
-      <filetype>osw</filetype>
-      <usage_type>test</usage_type>
-<<<<<<< HEAD
-      <checksum>0125C310</checksum>
-=======
-      <checksum>178B5D97</checksum>
->>>>>>> 3ff8e66c
-    </file>
-    <file>
-      <filename>base-dhw-tankless-gas-with-solar.osw</filename>
-      <filetype>osw</filetype>
-      <usage_type>test</usage_type>
-<<<<<<< HEAD
-      <checksum>E38779FC</checksum>
-=======
-      <checksum>225D4B60</checksum>
->>>>>>> 3ff8e66c
-    </file>
-    <file>
-      <filename>base-dhw-tankless-electric.osw</filename>
-      <filetype>osw</filetype>
-      <usage_type>test</usage_type>
-<<<<<<< HEAD
-      <checksum>38C6D854</checksum>
-=======
-      <checksum>1578F09E</checksum>
->>>>>>> 3ff8e66c
-    </file>
-    <file>
-      <filename>base-dhw-tankless-gas-with-solar-fraction.osw</filename>
-      <filetype>osw</filetype>
-      <usage_type>test</usage_type>
-<<<<<<< HEAD
-      <checksum>A4A39FB1</checksum>
-=======
-      <checksum>621C20A4</checksum>
->>>>>>> 3ff8e66c
-    </file>
-    <file>
-      <filename>base-dhw-tankless-propane.osw</filename>
-      <filetype>osw</filetype>
-      <usage_type>test</usage_type>
-<<<<<<< HEAD
-      <checksum>50F98626</checksum>
-=======
-      <checksum>8F9533AE</checksum>
->>>>>>> 3ff8e66c
-    </file>
-    <file>
-      <filename>base-dhw-tankless-gas.osw</filename>
-      <filetype>osw</filetype>
-      <usage_type>test</usage_type>
-<<<<<<< HEAD
-      <checksum>56CCD2D9</checksum>
-=======
-      <checksum>D527DFC9</checksum>
->>>>>>> 3ff8e66c
-    </file>
-    <file>
-      <filename>base-hvac-room-ac-only-33percent.osw</filename>
-      <filetype>osw</filetype>
-      <usage_type>test</usage_type>
-<<<<<<< HEAD
-      <checksum>8675DE5E</checksum>
-=======
-      <checksum>5519EBAD</checksum>
->>>>>>> 3ff8e66c
-    </file>
-    <file>
-      <filename>base-hvac-furnace-elec-central-ac-1-speed.osw</filename>
-      <filetype>osw</filetype>
-      <usage_type>test</usage_type>
-<<<<<<< HEAD
-      <checksum>B65606D9</checksum>
-=======
-      <checksum>052719A7</checksum>
->>>>>>> 3ff8e66c
-    </file>
-    <file>
-      <filename>base-enclosure-infil-natural-ach.osw</filename>
-      <filetype>osw</filetype>
-      <usage_type>test</usage_type>
-<<<<<<< HEAD
-      <checksum>A20BE56F</checksum>
-    </file>
-    <file>
-      <filename>base-foundation-unconditioned-basement-assembly-r.osw</filename>
-      <filetype>osw</filetype>
-      <usage_type>test</usage_type>
-      <checksum>781B7995</checksum>
-    </file>
-    <file>
-      <filename>base-foundation-unconditioned-basement-wall-insulation.osw</filename>
-      <filetype>osw</filetype>
-      <usage_type>test</usage_type>
-      <checksum>E745239E</checksum>
-=======
-      <checksum>B15C1914</checksum>
->>>>>>> 3ff8e66c
-    </file>
-    <file>
-      <filename>base-foundation-unconditioned-basement.osw</filename>
-      <filetype>osw</filetype>
-      <usage_type>test</usage_type>
-<<<<<<< HEAD
-      <checksum>8409D8EA</checksum>
-=======
-      <checksum>C9E7DA7A</checksum>
->>>>>>> 3ff8e66c
-    </file>
-    <file>
-      <filename>base-hvac-floor-furnace-propane-only.osw</filename>
-      <filetype>osw</filetype>
-      <usage_type>test</usage_type>
-<<<<<<< HEAD
-      <checksum>3D43A761</checksum>
-=======
-      <checksum>AC3C2A4B</checksum>
->>>>>>> 3ff8e66c
-    </file>
-    <file>
-      <filename>base-enclosure-2stories-garage.osw</filename>
-      <filetype>osw</filetype>
-      <usage_type>test</usage_type>
-<<<<<<< HEAD
-      <checksum>09546BFA</checksum>
-=======
-      <checksum>1B026D9E</checksum>
->>>>>>> 3ff8e66c
-    </file>
-    <file>
-      <filename>base-enclosure-2stories.osw</filename>
-      <filetype>osw</filetype>
-      <usage_type>test</usage_type>
-<<<<<<< HEAD
-      <checksum>5AF86BDA</checksum>
-=======
-      <checksum>18BA8A0B</checksum>
->>>>>>> 3ff8e66c
-    </file>
-    <file>
-      <filename>base-foundation-slab.osw</filename>
-      <filetype>osw</filetype>
-      <usage_type>test</usage_type>
-<<<<<<< HEAD
-      <checksum>23AA433D</checksum>
-=======
-      <checksum>938F14CC</checksum>
->>>>>>> 3ff8e66c
-    </file>
-    <file>
-      <filename>extra-second-refrigerator.osw</filename>
-      <filetype>osw</filetype>
-      <usage_type>test</usage_type>
-<<<<<<< HEAD
-      <checksum>92D6600F</checksum>
+      <checksum>F50CFA61</checksum>
+    </file>
+    <file>
+      <filename>base-hvac-mini-split-heat-pump-ducted-cooling-only.osw</filename>
+      <filetype>osw</filetype>
+      <usage_type>test</usage_type>
+      <checksum>A82588BC</checksum>
     </file>
     <file>
       <filename>base-hvac-mini-split-heat-pump-ductless.osw</filename>
       <filetype>osw</filetype>
       <usage_type>test</usage_type>
-      <checksum>A2ED6BB4</checksum>
-=======
-      <checksum>64E3E3A3</checksum>
->>>>>>> 3ff8e66c
-    </file>
-    <file>
-      <filename>base-enclosure-garage.osw</filename>
-      <filetype>osw</filetype>
-      <usage_type>test</usage_type>
-<<<<<<< HEAD
-      <checksum>6C974A47</checksum>
-=======
-      <checksum>6076390E</checksum>
->>>>>>> 3ff8e66c
-    </file>
-    <file>
-      <filename>base-appliances-coal.osw</filename>
-      <filetype>osw</filetype>
-      <usage_type>test</usage_type>
-<<<<<<< HEAD
-      <checksum>9F32D761</checksum>
-=======
-      <checksum>8989EC0C</checksum>
->>>>>>> 3ff8e66c
-    </file>
-    <file>
-      <filename>base-dhw-tank-coal.osw</filename>
-      <filetype>osw</filetype>
-      <usage_type>test</usage_type>
-<<<<<<< HEAD
-      <checksum>A4D24CD6</checksum>
-=======
-      <checksum>D4D59861</checksum>
->>>>>>> 3ff8e66c
-    </file>
-    <file>
-      <filename>base-hvac-boiler-coal-only.osw</filename>
-      <filetype>osw</filetype>
-      <usage_type>test</usage_type>
-<<<<<<< HEAD
-      <checksum>71EE3616</checksum>
-=======
-      <checksum>0658A4DF</checksum>
->>>>>>> 3ff8e66c
-    </file>
-    <file>
-      <filename>base-hvac-elec-resistance-only.osw</filename>
-      <filetype>osw</filetype>
-      <usage_type>test</usage_type>
-<<<<<<< HEAD
-      <checksum>702A083B</checksum>
-=======
-      <checksum>1E98B93A</checksum>
->>>>>>> 3ff8e66c
-    </file>
-    <file>
-      <filename>base-simcontrol-timestep-10-mins.osw</filename>
-      <filetype>osw</filetype>
-      <usage_type>test</usage_type>
-<<<<<<< HEAD
-      <checksum>5F02F084</checksum>
-=======
-      <checksum>78B650E5</checksum>
->>>>>>> 3ff8e66c
-    </file>
-    <file>
-      <filename>base-simcontrol-daylight-saving-custom.osw</filename>
-      <filetype>osw</filetype>
-      <usage_type>test</usage_type>
-<<<<<<< HEAD
-      <checksum>D3DFACDA</checksum>
-=======
-      <checksum>57691CFB</checksum>
->>>>>>> 3ff8e66c
-    </file>
-    <file>
-      <filename>base-simcontrol-daylight-saving-disabled.osw</filename>
-      <filetype>osw</filetype>
-      <usage_type>test</usage_type>
-<<<<<<< HEAD
-      <checksum>15567B4E</checksum>
-=======
-      <checksum>97F9DDF2</checksum>
->>>>>>> 3ff8e66c
-    </file>
-    <file>
-      <filename>extra-second-heating-system-fireplace.osw</filename>
-      <filetype>osw</filetype>
-      <usage_type>test</usage_type>
-<<<<<<< HEAD
-      <checksum>AA089ADF</checksum>
-=======
-      <checksum>C8C11F8B</checksum>
->>>>>>> 3ff8e66c
-    </file>
-    <file>
-      <filename>extra-second-heating-system-portable-heater.osw</filename>
-      <filetype>osw</filetype>
-      <usage_type>test</usage_type>
-<<<<<<< HEAD
-      <checksum>63DD55B9</checksum>
-=======
-      <checksum>463B21B7</checksum>
->>>>>>> 3ff8e66c
-    </file>
-    <file>
-      <filename>base-hvac-mini-split-air-conditioner-only-ducted.osw</filename>
-      <filetype>osw</filetype>
-      <usage_type>test</usage_type>
-<<<<<<< HEAD
-      <checksum>AD8140E9</checksum>
-=======
-      <checksum>44EA71D6</checksum>
->>>>>>> 3ff8e66c
-    </file>
-    <file>
-      <filename>base-hvac-mini-split-air-conditioner-only-ductless.osw</filename>
-      <filetype>osw</filetype>
-      <usage_type>test</usage_type>
-<<<<<<< HEAD
-      <checksum>CCBFA72B</checksum>
-=======
-      <checksum>B51E2C88</checksum>
->>>>>>> 3ff8e66c
-    </file>
-    <file>
-      <filename>base-lighting-ceiling-fans.osw</filename>
-      <filetype>osw</filetype>
-      <usage_type>test</usage_type>
-<<<<<<< HEAD
-      <checksum>0050753D</checksum>
-=======
-      <checksum>EF1F9E14</checksum>
->>>>>>> 3ff8e66c
-    </file>
-    <file>
-      <filename>base-lighting-detailed.osw</filename>
-      <filetype>osw</filetype>
-      <usage_type>test</usage_type>
-<<<<<<< HEAD
-      <checksum>01BFAA86</checksum>
-=======
-      <checksum>A1E4A764</checksum>
->>>>>>> 3ff8e66c
-    </file>
-    <file>
-      <filename>base-mechvent-whole-house-fan.osw</filename>
-      <filetype>osw</filetype>
-      <usage_type>test</usage_type>
-<<<<<<< HEAD
-      <checksum>76C84C50</checksum>
-=======
-      <checksum>F6264F64</checksum>
->>>>>>> 3ff8e66c
-    </file>
-    <file>
-      <filename>base-misc-loads-large-uncommon.osw</filename>
-      <filetype>osw</filetype>
-      <usage_type>test</usage_type>
-<<<<<<< HEAD
-      <checksum>428FED07</checksum>
-=======
-      <checksum>C8403F6F</checksum>
->>>>>>> 3ff8e66c
-    </file>
-    <file>
-      <filename>base-misc-loads-large-uncommon2.osw</filename>
-      <filetype>osw</filetype>
-      <usage_type>test</usage_type>
-<<<<<<< HEAD
-      <checksum>550B1D4E</checksum>
-=======
-      <checksum>C46B5F3A</checksum>
->>>>>>> 3ff8e66c
-    </file>
-    <file>
-      <filename>base-dhw-none.osw</filename>
-      <filetype>osw</filetype>
-      <usage_type>test</usage_type>
-<<<<<<< HEAD
-      <checksum>B0904270</checksum>
-=======
-      <checksum>87178F0C</checksum>
->>>>>>> 3ff8e66c
-    </file>
-    <file>
-      <filename>base-enclosure-infil-flue.osw</filename>
-      <filetype>osw</filetype>
-      <usage_type>test</usage_type>
-<<<<<<< HEAD
-      <checksum>52F773DB</checksum>
-=======
-      <checksum>3569D7C3</checksum>
->>>>>>> 3ff8e66c
-    </file>
-    <file>
-      <filename>extra-dhw-shared-water-heater.osw</filename>
-      <filetype>osw</filetype>
-      <usage_type>test</usage_type>
-<<<<<<< HEAD
-      <checksum>5683E4BC</checksum>
-=======
-      <checksum>8B2AC4D4</checksum>
->>>>>>> 3ff8e66c
-    </file>
-    <file>
-      <filename>base-enclosure-infil-ach-house-pressure.osw</filename>
-      <filetype>osw</filetype>
-      <usage_type>test</usage_type>
-<<<<<<< HEAD
-      <checksum>040B5863</checksum>
-=======
-      <checksum>6B49A796</checksum>
->>>>>>> 3ff8e66c
-    </file>
-    <file>
-      <filename>base-enclosure-infil-cfm-house-pressure.osw</filename>
-      <filetype>osw</filetype>
-      <usage_type>test</usage_type>
-<<<<<<< HEAD
-      <checksum>AF1E94A7</checksum>
-=======
-      <checksum>93426256</checksum>
->>>>>>> 3ff8e66c
-    </file>
-    <file>
-      <filename>extra-pv-shared.osw</filename>
-      <filetype>osw</filetype>
-      <usage_type>test</usage_type>
-<<<<<<< HEAD
-      <checksum>81FA94D1</checksum>
-=======
-      <checksum>F762E7D3</checksum>
->>>>>>> 3ff8e66c
-    </file>
-    <file>
-      <filename>base-dhw-tankless-electric-outside.osw</filename>
-      <filetype>osw</filetype>
-      <usage_type>test</usage_type>
-<<<<<<< HEAD
-      <checksum>62816546</checksum>
-=======
-      <checksum>D544AF2B</checksum>
->>>>>>> 3ff8e66c
-    </file>
-    <file>
-      <filename>base-enclosure-beds-5.osw</filename>
-      <filetype>osw</filetype>
-      <usage_type>test</usage_type>
-<<<<<<< HEAD
-      <checksum>CC7268BB</checksum>
-=======
-      <checksum>A5F5DADC</checksum>
->>>>>>> 3ff8e66c
-    </file>
-    <file>
-      <filename>base-enclosure-beds-1.osw</filename>
-      <filetype>osw</filetype>
-      <usage_type>test</usage_type>
-<<<<<<< HEAD
-      <checksum>67E362A6</checksum>
-=======
-      <checksum>54B84903</checksum>
->>>>>>> 3ff8e66c
-    </file>
-    <file>
-      <filename>base-enclosure-beds-2.osw</filename>
-      <filetype>osw</filetype>
-      <usage_type>test</usage_type>
-<<<<<<< HEAD
-      <checksum>2D698B98</checksum>
-=======
-      <checksum>D569C91B</checksum>
->>>>>>> 3ff8e66c
-    </file>
-    <file>
-      <filename>base-hvac-boiler-gas-central-ac-1-speed.osw</filename>
-      <filetype>osw</filetype>
-      <usage_type>test</usage_type>
-<<<<<<< HEAD
-      <checksum>CEE07A94</checksum>
-=======
-      <checksum>29BD6073</checksum>
->>>>>>> 3ff8e66c
-    </file>
-    <file>
-      <filename>base-hvac-fireplace-wood-only.osw</filename>
-      <filetype>osw</filetype>
-      <usage_type>test</usage_type>
-<<<<<<< HEAD
-      <checksum>413E1174</checksum>
-=======
-      <checksum>8BA42336</checksum>
->>>>>>> 3ff8e66c
-    </file>
-    <file>
-      <filename>base-hvac-ground-to-air-heat-pump.osw</filename>
-      <filetype>osw</filetype>
-      <usage_type>test</usage_type>
-<<<<<<< HEAD
-      <checksum>669A6298</checksum>
-=======
-      <checksum>F62CAB80</checksum>
->>>>>>> 3ff8e66c
-    </file>
-    <file>
-      <filename>base-hvac-fixed-heater-gas-only.osw</filename>
-      <filetype>osw</filetype>
-      <usage_type>test</usage_type>
-<<<<<<< HEAD
-      <checksum>45C5B44B</checksum>
-=======
-      <checksum>64A219BD</checksum>
->>>>>>> 3ff8e66c
-    </file>
-    <file>
-      <filename>base-hvac-portable-heater-gas-only.osw</filename>
-      <filetype>osw</filetype>
-      <usage_type>test</usage_type>
-<<<<<<< HEAD
-      <checksum>9B6E99B7</checksum>
-=======
-      <checksum>1DF345A4</checksum>
->>>>>>> 3ff8e66c
-    </file>
-    <file>
-      <filename>base-misc-defaults.osw</filename>
-      <filetype>osw</filetype>
-      <usage_type>test</usage_type>
-<<<<<<< HEAD
-      <checksum>CF404BA1</checksum>
-=======
-      <checksum>B086FAB5</checksum>
->>>>>>> 3ff8e66c
-    </file>
-    <file>
-      <filename>base-misc-usage-multiplier.osw</filename>
-      <filetype>osw</filetype>
-      <usage_type>test</usage_type>
-<<<<<<< HEAD
-      <checksum>BB19040E</checksum>
-=======
-      <checksum>FA621379</checksum>
->>>>>>> 3ff8e66c
-    </file>
-    <file>
-      <filename>base-simcontrol-runperiod-1-month.osw</filename>
-      <filetype>osw</filetype>
-      <usage_type>test</usage_type>
-<<<<<<< HEAD
-      <checksum>8F60BBEC</checksum>
-=======
-      <checksum>1DBFFBC9</checksum>
-    </file>
-    <file>
-      <filename>extra-enclosure-garage-partially-protruded.osw</filename>
-      <filetype>osw</filetype>
-      <usage_type>test</usage_type>
-      <checksum>8095D016</checksum>
-    </file>
-    <file>
-      <filename>base-atticroof-radiant-barrier.osw</filename>
-      <filetype>osw</filetype>
-      <usage_type>test</usage_type>
-      <checksum>1C0CDA57</checksum>
-    </file>
-    <file>
-      <filename>base-location-miami-fl.osw</filename>
-      <filetype>osw</filetype>
-      <usage_type>test</usage_type>
-      <checksum>979F0EDD</checksum>
-    </file>
-    <file>
-      <filename>base-appliances-dehumidifier-ief.osw</filename>
-      <filetype>osw</filetype>
-      <usage_type>test</usage_type>
-      <checksum>5DC52986</checksum>
-    </file>
-    <file>
-      <filename>base-appliances-dehumidifier.osw</filename>
-      <filetype>osw</filetype>
-      <usage_type>test</usage_type>
-      <checksum>99B6CEA5</checksum>
-    </file>
-    <file>
-      <filename>base-location-dallas-tx.osw</filename>
-      <filetype>osw</filetype>
-      <usage_type>test</usage_type>
-      <checksum>0D85A048</checksum>
-    </file>
-    <file>
-      <filename>base-appliances-dehumidifier-50percent.osw</filename>
-      <filetype>osw</filetype>
-      <usage_type>test</usage_type>
-      <checksum>0BB7D1FE</checksum>
-    </file>
-    <file>
-      <filename>base-foundation-unconditioned-basement-assembly-r.osw</filename>
-      <filetype>osw</filetype>
-      <usage_type>test</usage_type>
-      <checksum>8ED39205</checksum>
-    </file>
-    <file>
-      <filename>base-foundation-unconditioned-basement-wall-insulation.osw</filename>
-      <filetype>osw</filetype>
-      <usage_type>test</usage_type>
-      <checksum>F4E1EECB</checksum>
-    </file>
-    <file>
-      <filename>base-hvac-dual-fuel-air-to-air-heat-pump-1-speed-electric.osw</filename>
-      <filetype>osw</filetype>
-      <usage_type>test</usage_type>
-      <checksum>349FC0CC</checksum>
-    </file>
-    <file>
-      <filename>base-hvac-dual-fuel-air-to-air-heat-pump-2-speed.osw</filename>
-      <filetype>osw</filetype>
-      <usage_type>test</usage_type>
-      <checksum>E9C1E3E7</checksum>
-    </file>
-    <file>
-      <filename>base-hvac-dual-fuel-air-to-air-heat-pump-var-speed.osw</filename>
-      <filetype>osw</filetype>
-      <usage_type>test</usage_type>
-      <checksum>2E4459B8</checksum>
-    </file>
-    <file>
-      <filename>base-hvac-mini-split-heat-pump-ducted-cooling-only.osw</filename>
-      <filetype>osw</filetype>
-      <usage_type>test</usage_type>
-      <checksum>5F2C3EC7</checksum>
-    </file>
-    <file>
-      <filename>base-hvac-mini-split-heat-pump-ductless.osw</filename>
-      <filetype>osw</filetype>
-      <usage_type>test</usage_type>
-      <checksum>E79E1DE5</checksum>
->>>>>>> 3ff8e66c
+      <checksum>B74FCE7E</checksum>
     </file>
     <file>
       <version>
@@ -8200,101 +7465,97 @@
       <filename>measure.rb</filename>
       <filetype>rb</filetype>
       <usage_type>script</usage_type>
-<<<<<<< HEAD
-      <checksum>F0377AE6</checksum>
+      <checksum>D344D175</checksum>
+    </file>
+    <file>
+      <filename>extra-mechvent-shared-preconditioning.osw</filename>
+      <filetype>osw</filetype>
+      <usage_type>test</usage_type>
+      <checksum>D6CBA4CC</checksum>
+    </file>
+    <file>
+      <filename>extra-mechvent-shared.osw</filename>
+      <filetype>osw</filetype>
+      <usage_type>test</usage_type>
+      <checksum>B9F2F67D</checksum>
     </file>
     <file>
       <filename>extra-hvac-shared-boiler-chiller-baseboard.osw</filename>
       <filetype>osw</filetype>
       <usage_type>test</usage_type>
-      <checksum>8E082E15</checksum>
+      <checksum>910C3507</checksum>
     </file>
     <file>
       <filename>extra-hvac-shared-boiler-chiller-fan-coil-ducted.osw</filename>
       <filetype>osw</filetype>
       <usage_type>test</usage_type>
-      <checksum>E675D51B</checksum>
+      <checksum>4898E088</checksum>
     </file>
     <file>
       <filename>extra-hvac-shared-boiler-chiller-fan-coil.osw</filename>
       <filetype>osw</filetype>
       <usage_type>test</usage_type>
-      <checksum>165FF61A</checksum>
+      <checksum>829B6516</checksum>
     </file>
     <file>
       <filename>extra-hvac-shared-boiler-chiller-water-loop-heat-pump.osw</filename>
       <filetype>osw</filetype>
       <usage_type>test</usage_type>
-      <checksum>920A57CF</checksum>
+      <checksum>61596A2F</checksum>
     </file>
     <file>
       <filename>extra-hvac-shared-boiler-only-baseboard.osw</filename>
       <filetype>osw</filetype>
       <usage_type>test</usage_type>
-      <checksum>E840B4A0</checksum>
+      <checksum>D48C1A78</checksum>
     </file>
     <file>
       <filename>extra-hvac-shared-boiler-only-fan-coil-ducted.osw</filename>
       <filetype>osw</filetype>
       <usage_type>test</usage_type>
-      <checksum>FB25DA72</checksum>
+      <checksum>C342A2A1</checksum>
     </file>
     <file>
       <filename>extra-hvac-shared-boiler-only-fan-coil.osw</filename>
       <filetype>osw</filetype>
       <usage_type>test</usage_type>
-      <checksum>14BA7E60</checksum>
+      <checksum>CF7D807E</checksum>
     </file>
     <file>
       <filename>extra-hvac-shared-boiler-only-water-loop-heat-pump.osw</filename>
       <filetype>osw</filetype>
       <usage_type>test</usage_type>
-      <checksum>FC93E171</checksum>
+      <checksum>AD405CA4</checksum>
     </file>
     <file>
       <filename>extra-hvac-shared-chiller-only-baseboard.osw</filename>
       <filetype>osw</filetype>
       <usage_type>test</usage_type>
-      <checksum>F7EA0621</checksum>
+      <checksum>50D2F538</checksum>
     </file>
     <file>
       <filename>extra-hvac-shared-chiller-only-fan-coil-ducted.osw</filename>
       <filetype>osw</filetype>
       <usage_type>test</usage_type>
-      <checksum>2C50D207</checksum>
+      <checksum>2C5FDA81</checksum>
     </file>
     <file>
       <filename>extra-hvac-shared-chiller-only-fan-coil.osw</filename>
       <filetype>osw</filetype>
       <usage_type>test</usage_type>
-      <checksum>64BB258A</checksum>
+      <checksum>7620C1F7</checksum>
     </file>
     <file>
       <filename>extra-hvac-shared-chiller-only-water-loop-heat-pump.osw</filename>
       <filetype>osw</filetype>
       <usage_type>test</usage_type>
-      <checksum>FA61565C</checksum>
+      <checksum>D7CCDBE7</checksum>
     </file>
     <file>
       <filename>extra-hvac-shared-ground-loop-ground-to-air-heat-pump.osw</filename>
       <filetype>osw</filetype>
       <usage_type>test</usage_type>
-      <checksum>0AF5B66C</checksum>
-=======
-      <checksum>B9EA9F41</checksum>
-    </file>
-    <file>
-      <filename>extra-mechvent-shared-preconditioning.osw</filename>
-      <filetype>osw</filetype>
-      <usage_type>test</usage_type>
-      <checksum>2773926A</checksum>
-    </file>
-    <file>
-      <filename>extra-mechvent-shared.osw</filename>
-      <filetype>osw</filetype>
-      <usage_type>test</usage_type>
-      <checksum>B129B471</checksum>
->>>>>>> 3ff8e66c
+      <checksum>FF687B6D</checksum>
     </file>
   </files>
 </measure>