<?xml version="1.0"?>
<measure>
  <schema_version>3.0</schema_version>
  <name>build_residential_hpxml</name>
  <uid>a13a8983-2b01-4930-8af2-42030b6e4233</uid>
<<<<<<< HEAD
  <version_id>9990ffb0-8e10-410a-8a9a-fff783324d8b</version_id>
  <version_modified>20211102T223455Z</version_modified>
=======
  <version_id>2ee03841-789d-4cca-9f40-6c7fc473d5e5</version_id>
  <version_modified>20211104T000219Z</version_modified>
>>>>>>> 2d0f5bd4
  <xml_checksum>2C38F48B</xml_checksum>
  <class_name>BuildResidentialHPXML</class_name>
  <display_name>HPXML Builder (Beta)</display_name>
  <description>Builds a residential HPXML file.</description>
  <modeler_description>TODO</modeler_description>
  <arguments>
    <argument>
      <name>hpxml_path</name>
      <display_name>HPXML File Path</display_name>
      <description>Absolute/relative path of the HPXML file.</description>
      <type>String</type>
      <required>true</required>
      <model_dependent>false</model_dependent>
    </argument>
    <argument>
      <name>software_info_program_used</name>
      <display_name>Software Info: Program Used</display_name>
      <description>The name of the software program used.</description>
      <type>String</type>
      <required>false</required>
      <model_dependent>false</model_dependent>
    </argument>
    <argument>
      <name>software_info_program_version</name>
      <display_name>Software Info: Program Version</display_name>
      <description>The version of the software program used.</description>
      <type>String</type>
      <required>false</required>
      <model_dependent>false</model_dependent>
    </argument>
    <argument>
      <name>simulation_control_timestep</name>
      <display_name>Simulation Control: Timestep</display_name>
      <description>Value must be a divisor of 60.</description>
      <type>Integer</type>
      <units>min</units>
      <required>false</required>
      <model_dependent>false</model_dependent>
    </argument>
    <argument>
      <name>simulation_control_run_period</name>
      <display_name>Simulation Control: Run Period</display_name>
      <description>Enter a date like "Jan 1 - Dec 31".</description>
      <type>String</type>
      <required>false</required>
      <model_dependent>false</model_dependent>
    </argument>
    <argument>
      <name>simulation_control_run_period_calendar_year</name>
      <display_name>Simulation Control: Run Period Calendar Year</display_name>
      <description>This numeric field should contain the calendar year that determines the start day of week. If you are running simulations using AMY weather files, the value entered for calendar year will not be used; it will be overridden by the actual year found in the AMY weather file.</description>
      <type>Integer</type>
      <units>year</units>
      <required>false</required>
      <model_dependent>false</model_dependent>
    </argument>
    <argument>
      <name>simulation_control_daylight_saving_enabled</name>
      <display_name>Simulation Control: Daylight Saving Enabled</display_name>
      <description>Whether to use daylight saving.</description>
      <type>Boolean</type>
      <required>false</required>
      <model_dependent>false</model_dependent>
      <choices>
        <choice>
          <value>true</value>
          <display_name>true</display_name>
        </choice>
        <choice>
          <value>false</value>
          <display_name>false</display_name>
        </choice>
      </choices>
    </argument>
    <argument>
      <name>simulation_control_daylight_saving_period</name>
      <display_name>Simulation Control: Daylight Saving Period</display_name>
      <description>Enter a date like "Mar 15 - Dec 15".</description>
      <type>String</type>
      <required>false</required>
      <model_dependent>false</model_dependent>
    </argument>
    <argument>
      <name>site_type</name>
      <display_name>Site: Type</display_name>
      <description>The type of site.</description>
      <type>Choice</type>
      <required>false</required>
      <model_dependent>false</model_dependent>
      <choices>
        <choice>
          <value>suburban</value>
          <display_name>suburban</display_name>
        </choice>
        <choice>
          <value>urban</value>
          <display_name>urban</display_name>
        </choice>
        <choice>
          <value>rural</value>
          <display_name>rural</display_name>
        </choice>
      </choices>
    </argument>
    <argument>
      <name>site_shielding_of_home</name>
      <display_name>Site: Shielding of Home</display_name>
      <description>Presence of nearby buildings, trees, obstructions for infiltration model.  A value of 'auto' will use 'normal'.</description>
      <type>Choice</type>
      <required>true</required>
      <model_dependent>false</model_dependent>
      <default_value>auto</default_value>
      <choices>
        <choice>
          <value>auto</value>
          <display_name>auto</display_name>
        </choice>
        <choice>
          <value>exposed</value>
          <display_name>exposed</display_name>
        </choice>
        <choice>
          <value>normal</value>
          <display_name>normal</display_name>
        </choice>
        <choice>
          <value>well-shielded</value>
          <display_name>well-shielded</display_name>
        </choice>
      </choices>
    </argument>
    <argument>
      <name>zip_code</name>
      <display_name>Zip Code</display_name>
      <description>Zip code - used for informational purposes only</description>
      <type>String</type>
      <required>false</required>
      <model_dependent>false</model_dependent>
    </argument>
    <argument>
      <name>site_iecc_zone</name>
      <display_name>Site: IECC Zone</display_name>
      <description>IECC zone of the home address. If not provided, uses the IECC zone corresponding to the EPW weather file.</description>
      <type>Choice</type>
      <required>false</required>
      <model_dependent>false</model_dependent>
      <choices>
        <choice>
          <value>1A</value>
          <display_name>1A</display_name>
        </choice>
        <choice>
          <value>1B</value>
          <display_name>1B</display_name>
        </choice>
        <choice>
          <value>1C</value>
          <display_name>1C</display_name>
        </choice>
        <choice>
          <value>2A</value>
          <display_name>2A</display_name>
        </choice>
        <choice>
          <value>2B</value>
          <display_name>2B</display_name>
        </choice>
        <choice>
          <value>2C</value>
          <display_name>2C</display_name>
        </choice>
        <choice>
          <value>3A</value>
          <display_name>3A</display_name>
        </choice>
        <choice>
          <value>3B</value>
          <display_name>3B</display_name>
        </choice>
        <choice>
          <value>3C</value>
          <display_name>3C</display_name>
        </choice>
        <choice>
          <value>4A</value>
          <display_name>4A</display_name>
        </choice>
        <choice>
          <value>4B</value>
          <display_name>4B</display_name>
        </choice>
        <choice>
          <value>4C</value>
          <display_name>4C</display_name>
        </choice>
        <choice>
          <value>5A</value>
          <display_name>5A</display_name>
        </choice>
        <choice>
          <value>5B</value>
          <display_name>5B</display_name>
        </choice>
        <choice>
          <value>5C</value>
          <display_name>5C</display_name>
        </choice>
        <choice>
          <value>6A</value>
          <display_name>6A</display_name>
        </choice>
        <choice>
          <value>6B</value>
          <display_name>6B</display_name>
        </choice>
        <choice>
          <value>6C</value>
          <display_name>6C</display_name>
        </choice>
        <choice>
          <value>7</value>
          <display_name>7</display_name>
        </choice>
        <choice>
          <value>8</value>
          <display_name>8</display_name>
        </choice>
      </choices>
    </argument>
    <argument>
      <name>site_state_code</name>
      <display_name>Site: State Code</display_name>
      <description>State code of the home address. If not provided, uses the EPW weather file state code.</description>
      <type>Choice</type>
      <required>false</required>
      <model_dependent>false</model_dependent>
      <choices>
        <choice>
          <value>AK</value>
          <display_name>AK</display_name>
        </choice>
        <choice>
          <value>AL</value>
          <display_name>AL</display_name>
        </choice>
        <choice>
          <value>AR</value>
          <display_name>AR</display_name>
        </choice>
        <choice>
          <value>AZ</value>
          <display_name>AZ</display_name>
        </choice>
        <choice>
          <value>CA</value>
          <display_name>CA</display_name>
        </choice>
        <choice>
          <value>CO</value>
          <display_name>CO</display_name>
        </choice>
        <choice>
          <value>CT</value>
          <display_name>CT</display_name>
        </choice>
        <choice>
          <value>DC</value>
          <display_name>DC</display_name>
        </choice>
        <choice>
          <value>DE</value>
          <display_name>DE</display_name>
        </choice>
        <choice>
          <value>FL</value>
          <display_name>FL</display_name>
        </choice>
        <choice>
          <value>GA</value>
          <display_name>GA</display_name>
        </choice>
        <choice>
          <value>HI</value>
          <display_name>HI</display_name>
        </choice>
        <choice>
          <value>IA</value>
          <display_name>IA</display_name>
        </choice>
        <choice>
          <value>ID</value>
          <display_name>ID</display_name>
        </choice>
        <choice>
          <value>IL</value>
          <display_name>IL</display_name>
        </choice>
        <choice>
          <value>IN</value>
          <display_name>IN</display_name>
        </choice>
        <choice>
          <value>KS</value>
          <display_name>KS</display_name>
        </choice>
        <choice>
          <value>KY</value>
          <display_name>KY</display_name>
        </choice>
        <choice>
          <value>LA</value>
          <display_name>LA</display_name>
        </choice>
        <choice>
          <value>MA</value>
          <display_name>MA</display_name>
        </choice>
        <choice>
          <value>MD</value>
          <display_name>MD</display_name>
        </choice>
        <choice>
          <value>ME</value>
          <display_name>ME</display_name>
        </choice>
        <choice>
          <value>MI</value>
          <display_name>MI</display_name>
        </choice>
        <choice>
          <value>MN</value>
          <display_name>MN</display_name>
        </choice>
        <choice>
          <value>MO</value>
          <display_name>MO</display_name>
        </choice>
        <choice>
          <value>MS</value>
          <display_name>MS</display_name>
        </choice>
        <choice>
          <value>MT</value>
          <display_name>MT</display_name>
        </choice>
        <choice>
          <value>NC</value>
          <display_name>NC</display_name>
        </choice>
        <choice>
          <value>ND</value>
          <display_name>ND</display_name>
        </choice>
        <choice>
          <value>NE</value>
          <display_name>NE</display_name>
        </choice>
        <choice>
          <value>NH</value>
          <display_name>NH</display_name>
        </choice>
        <choice>
          <value>NJ</value>
          <display_name>NJ</display_name>
        </choice>
        <choice>
          <value>NM</value>
          <display_name>NM</display_name>
        </choice>
        <choice>
          <value>NV</value>
          <display_name>NV</display_name>
        </choice>
        <choice>
          <value>NY</value>
          <display_name>NY</display_name>
        </choice>
        <choice>
          <value>OH</value>
          <display_name>OH</display_name>
        </choice>
        <choice>
          <value>OK</value>
          <display_name>OK</display_name>
        </choice>
        <choice>
          <value>OR</value>
          <display_name>OR</display_name>
        </choice>
        <choice>
          <value>PA</value>
          <display_name>PA</display_name>
        </choice>
        <choice>
          <value>RI</value>
          <display_name>RI</display_name>
        </choice>
        <choice>
          <value>SC</value>
          <display_name>SC</display_name>
        </choice>
        <choice>
          <value>SD</value>
          <display_name>SD</display_name>
        </choice>
        <choice>
          <value>TN</value>
          <display_name>TN</display_name>
        </choice>
        <choice>
          <value>TX</value>
          <display_name>TX</display_name>
        </choice>
        <choice>
          <value>UT</value>
          <display_name>UT</display_name>
        </choice>
        <choice>
          <value>VA</value>
          <display_name>VA</display_name>
        </choice>
        <choice>
          <value>VT</value>
          <display_name>VT</display_name>
        </choice>
        <choice>
          <value>WA</value>
          <display_name>WA</display_name>
        </choice>
        <choice>
          <value>WI</value>
          <display_name>WI</display_name>
        </choice>
        <choice>
          <value>WV</value>
          <display_name>WV</display_name>
        </choice>
        <choice>
          <value>WY</value>
          <display_name>WY</display_name>
        </choice>
      </choices>
    </argument>
    <argument>
      <name>weather_station_epw_filepath</name>
      <display_name>Weather Station: EnergyPlus Weather (EPW) Filepath</display_name>
      <description>Path of the EPW file.</description>
      <type>String</type>
      <required>true</required>
      <model_dependent>false</model_dependent>
      <default_value>USA_CO_Denver.Intl.AP.725650_TMY3.epw</default_value>
    </argument>
    <argument>
      <name>year_built</name>
      <display_name>Building Construction: Year Built</display_name>
      <description>The year the building was built</description>
      <type>Integer</type>
      <required>false</required>
      <model_dependent>false</model_dependent>
    </argument>
    <argument>
      <name>geometry_unit_type</name>
      <display_name>Geometry: Unit Type</display_name>
      <description>The type of dwelling unit. Use single-family attached for a dwelling unit with 1 or more stories, attached units to one or both sides, and no units above/below. Use apartment unit for a dwelling unit with 1 story, attached units to one, two, or three sides, and units above and/or below.</description>
      <type>Choice</type>
      <required>true</required>
      <model_dependent>false</model_dependent>
      <default_value>single-family detached</default_value>
      <choices>
        <choice>
          <value>single-family detached</value>
          <display_name>single-family detached</display_name>
        </choice>
        <choice>
          <value>single-family attached</value>
          <display_name>single-family attached</display_name>
        </choice>
        <choice>
          <value>apartment unit</value>
          <display_name>apartment unit</display_name>
        </choice>
      </choices>
    </argument>
    <argument>
      <name>geometry_unit_left_wall_is_adiabatic</name>
      <display_name>Geometry: Unit Left Wall Is Adiabatic</display_name>
      <description>Presence of an adiabatic left wall.</description>
      <type>Boolean</type>
      <required>true</required>
      <model_dependent>false</model_dependent>
      <default_value>false</default_value>
      <choices>
        <choice>
          <value>true</value>
          <display_name>true</display_name>
        </choice>
        <choice>
          <value>false</value>
          <display_name>false</display_name>
        </choice>
      </choices>
    </argument>
    <argument>
      <name>geometry_unit_right_wall_is_adiabatic</name>
      <display_name>Geometry: Unit Right Wall Is Adiabatic</display_name>
      <description>Presence of an adiabatic right wall.</description>
      <type>Boolean</type>
      <required>true</required>
      <model_dependent>false</model_dependent>
      <default_value>false</default_value>
      <choices>
        <choice>
          <value>true</value>
          <display_name>true</display_name>
        </choice>
        <choice>
          <value>false</value>
          <display_name>false</display_name>
        </choice>
      </choices>
    </argument>
    <argument>
      <name>geometry_unit_front_wall_is_adiabatic</name>
      <display_name>Geometry: Unit Front Wall Is Adiabatic</display_name>
      <description>Presence of an adiabatic front wall, for example, the unit is adjacent to a conditioned corridor.</description>
      <type>Boolean</type>
      <required>true</required>
      <model_dependent>false</model_dependent>
      <default_value>false</default_value>
      <choices>
        <choice>
          <value>true</value>
          <display_name>true</display_name>
        </choice>
        <choice>
          <value>false</value>
          <display_name>false</display_name>
        </choice>
      </choices>
    </argument>
    <argument>
      <name>geometry_unit_back_wall_is_adiabatic</name>
      <display_name>Geometry: Unit Back Wall Is Adiabatic</display_name>
      <description>Presence of an adiabatic back wall.</description>
      <type>Boolean</type>
      <required>true</required>
      <model_dependent>false</model_dependent>
      <default_value>false</default_value>
      <choices>
        <choice>
          <value>true</value>
          <display_name>true</display_name>
        </choice>
        <choice>
          <value>false</value>
          <display_name>false</display_name>
        </choice>
      </choices>
    </argument>
    <argument>
      <name>geometry_unit_num_floors_above_grade</name>
      <display_name>Geometry: Unit Number of Floors Above Grade</display_name>
      <description>The number of floors above grade in the unit. Conditioned attics are included. Assumed to be 1 if apartment unit.</description>
      <type>Integer</type>
      <units>#</units>
      <required>true</required>
      <model_dependent>false</model_dependent>
      <default_value>2</default_value>
    </argument>
    <argument>
      <name>geometry_unit_cfa</name>
      <display_name>Geometry: Unit Conditioned Floor Area</display_name>
      <description>The total floor area of the unit's conditioned space (including any conditioned basement floor area).</description>
      <type>Double</type>
      <units>ft^2</units>
      <required>true</required>
      <model_dependent>false</model_dependent>
      <default_value>2000</default_value>
    </argument>
    <argument>
      <name>geometry_unit_aspect_ratio</name>
      <display_name>Geometry: Unit Aspect Ratio</display_name>
      <description>The ratio of front/back wall length to left/right wall length for the unit, excluding any protruding garage wall area.</description>
      <type>Double</type>
      <units>FB/LR</units>
      <required>true</required>
      <model_dependent>false</model_dependent>
      <default_value>2</default_value>
    </argument>
    <argument>
      <name>geometry_unit_orientation</name>
      <display_name>Geometry: Unit Orientation</display_name>
      <description>The unit's orientation is measured clockwise from north (e.g., North=0, East=90, South=180, West=270).</description>
      <type>Double</type>
      <units>degrees</units>
      <required>true</required>
      <model_dependent>false</model_dependent>
      <default_value>180</default_value>
    </argument>
    <argument>
      <name>geometry_unit_num_bedrooms</name>
      <display_name>Geometry: Unit Number of Bedrooms</display_name>
      <description>The number of bedrooms in the unit. Used to determine the energy usage of appliances and plug loads, hot water usage, etc.</description>
      <type>Integer</type>
      <units>#</units>
      <required>true</required>
      <model_dependent>false</model_dependent>
      <default_value>3</default_value>
    </argument>
    <argument>
      <name>geometry_unit_num_bathrooms</name>
      <display_name>Geometry: Unit Number of Bathrooms</display_name>
      <description>The number of bathrooms in the unit.  A value of 'auto' will default the value based on the number of bedrooms.</description>
      <type>String</type>
      <units>#</units>
      <required>true</required>
      <model_dependent>false</model_dependent>
      <default_value>auto</default_value>
    </argument>
    <argument>
      <name>geometry_unit_num_occupants</name>
      <display_name>Geometry: Unit Number of Occupants</display_name>
      <description>The number of occupants in the unit. A value of 'auto' will default the value based on the number of bedrooms. Used to specify the internal gains from people only.</description>
      <type>String</type>
      <units>#</units>
      <required>true</required>
      <model_dependent>false</model_dependent>
      <default_value>auto</default_value>
    </argument>
    <argument>
      <name>geometry_building_num_units</name>
      <display_name>Geometry: Building Number of Units</display_name>
      <description>The number of units in the building. This is required for single-family attached and apartment units.</description>
      <type>Integer</type>
      <units>#</units>
      <required>false</required>
      <model_dependent>false</model_dependent>
    </argument>
    <argument>
      <name>geometry_building_num_bedrooms</name>
      <display_name>Geometry: Building Number of Bedrooms</display_name>
      <description>The number of bedrooms in the building. This is required for single-family attached and apartment units with shared PV systems.</description>
      <type>Integer</type>
      <units>#</units>
      <required>false</required>
      <model_dependent>false</model_dependent>
    </argument>
    <argument>
      <name>geometry_average_ceiling_height</name>
      <display_name>Geometry: Average Ceiling Height</display_name>
      <description>Average distance from the floor to the ceiling.</description>
      <type>Double</type>
      <units>ft</units>
      <required>true</required>
      <model_dependent>false</model_dependent>
      <default_value>8</default_value>
    </argument>
    <argument>
      <name>geometry_garage_width</name>
      <display_name>Geometry: Garage Width</display_name>
      <description>The width of the garage. Enter zero for no garage. Only applies to single-family detached units.</description>
      <type>Double</type>
      <units>ft</units>
      <required>true</required>
      <model_dependent>false</model_dependent>
      <default_value>0</default_value>
    </argument>
    <argument>
      <name>geometry_garage_depth</name>
      <display_name>Geometry: Garage Depth</display_name>
      <description>The depth of the garage. Only applies to single-family detached units.</description>
      <type>Double</type>
      <units>ft</units>
      <required>true</required>
      <model_dependent>false</model_dependent>
      <default_value>20</default_value>
    </argument>
    <argument>
      <name>geometry_garage_protrusion</name>
      <display_name>Geometry: Garage Protrusion</display_name>
      <description>The fraction of the garage that is protruding from the living space. Only applies to single-family detached units.</description>
      <type>Double</type>
      <units>frac</units>
      <required>true</required>
      <model_dependent>false</model_dependent>
      <default_value>0</default_value>
    </argument>
    <argument>
      <name>geometry_garage_position</name>
      <display_name>Geometry: Garage Position</display_name>
      <description>The position of the garage. Only applies to single-family detached units.</description>
      <type>Choice</type>
      <required>true</required>
      <model_dependent>false</model_dependent>
      <default_value>Right</default_value>
      <choices>
        <choice>
          <value>Right</value>
          <display_name>Right</display_name>
        </choice>
        <choice>
          <value>Left</value>
          <display_name>Left</display_name>
        </choice>
      </choices>
    </argument>
    <argument>
      <name>geometry_foundation_type</name>
      <display_name>Geometry: Foundation Type</display_name>
      <description>The foundation type of the building.</description>
      <type>Choice</type>
      <required>true</required>
      <model_dependent>false</model_dependent>
      <default_value>SlabOnGrade</default_value>
      <choices>
        <choice>
          <value>SlabOnGrade</value>
          <display_name>SlabOnGrade</display_name>
        </choice>
        <choice>
          <value>VentedCrawlspace</value>
          <display_name>VentedCrawlspace</display_name>
        </choice>
        <choice>
          <value>UnventedCrawlspace</value>
          <display_name>UnventedCrawlspace</display_name>
        </choice>
        <choice>
          <value>ConditionedCrawlspace</value>
          <display_name>ConditionedCrawlspace</display_name>
        </choice>
        <choice>
          <value>UnconditionedBasement</value>
          <display_name>UnconditionedBasement</display_name>
        </choice>
        <choice>
          <value>ConditionedBasement</value>
          <display_name>ConditionedBasement</display_name>
        </choice>
        <choice>
          <value>Ambient</value>
          <display_name>Ambient</display_name>
        </choice>
        <choice>
          <value>AboveApartment</value>
          <display_name>AboveApartment</display_name>
        </choice>
      </choices>
    </argument>
    <argument>
      <name>geometry_foundation_height</name>
      <display_name>Geometry: Foundation Height</display_name>
      <description>The height of the foundation (e.g., 3ft for crawlspace, 8ft for basement). Only applies to basements/crawlspaces.</description>
      <type>Double</type>
      <units>ft</units>
      <required>true</required>
      <model_dependent>false</model_dependent>
      <default_value>0</default_value>
    </argument>
    <argument>
      <name>geometry_foundation_height_above_grade</name>
      <display_name>Geometry: Foundation Height Above Grade</display_name>
      <description>The depth above grade of the foundation wall. Only applies to basements/crawlspaces.</description>
      <type>Double</type>
      <units>ft</units>
      <required>true</required>
      <model_dependent>false</model_dependent>
      <default_value>0</default_value>
    </argument>
    <argument>
      <name>geometry_rim_joist_height</name>
      <display_name>Geometry: Rim Joist Height</display_name>
      <description>The height of the rim joists. Only applies to basements/crawlspaces.</description>
      <type>Double</type>
      <units>in</units>
      <required>false</required>
      <model_dependent>false</model_dependent>
    </argument>
    <argument>
      <name>geometry_attic_type</name>
      <display_name>Geometry: Attic Type</display_name>
      <description>The attic type of the building.</description>
      <type>Choice</type>
      <required>true</required>
      <model_dependent>false</model_dependent>
      <default_value>VentedAttic</default_value>
      <choices>
        <choice>
          <value>FlatRoof</value>
          <display_name>FlatRoof</display_name>
        </choice>
        <choice>
          <value>VentedAttic</value>
          <display_name>VentedAttic</display_name>
        </choice>
        <choice>
          <value>UnventedAttic</value>
          <display_name>UnventedAttic</display_name>
        </choice>
        <choice>
          <value>ConditionedAttic</value>
          <display_name>ConditionedAttic</display_name>
        </choice>
        <choice>
          <value>BelowApartment</value>
          <display_name>BelowApartment</display_name>
        </choice>
      </choices>
    </argument>
    <argument>
      <name>geometry_roof_type</name>
      <display_name>Geometry: Roof Type</display_name>
      <description>The roof type of the building. Ignored if the building has a flat roof.</description>
      <type>Choice</type>
      <required>true</required>
      <model_dependent>false</model_dependent>
      <default_value>gable</default_value>
      <choices>
        <choice>
          <value>gable</value>
          <display_name>gable</display_name>
        </choice>
        <choice>
          <value>hip</value>
          <display_name>hip</display_name>
        </choice>
      </choices>
    </argument>
    <argument>
      <name>geometry_roof_pitch</name>
      <display_name>Geometry: Roof Pitch</display_name>
      <description>The roof pitch of the attic. Ignored if the building has a flat roof.</description>
      <type>Choice</type>
      <required>true</required>
      <model_dependent>false</model_dependent>
      <default_value>6:12</default_value>
      <choices>
        <choice>
          <value>1:12</value>
          <display_name>1:12</display_name>
        </choice>
        <choice>
          <value>2:12</value>
          <display_name>2:12</display_name>
        </choice>
        <choice>
          <value>3:12</value>
          <display_name>3:12</display_name>
        </choice>
        <choice>
          <value>4:12</value>
          <display_name>4:12</display_name>
        </choice>
        <choice>
          <value>5:12</value>
          <display_name>5:12</display_name>
        </choice>
        <choice>
          <value>6:12</value>
          <display_name>6:12</display_name>
        </choice>
        <choice>
          <value>7:12</value>
          <display_name>7:12</display_name>
        </choice>
        <choice>
          <value>8:12</value>
          <display_name>8:12</display_name>
        </choice>
        <choice>
          <value>9:12</value>
          <display_name>9:12</display_name>
        </choice>
        <choice>
          <value>10:12</value>
          <display_name>10:12</display_name>
        </choice>
        <choice>
          <value>11:12</value>
          <display_name>11:12</display_name>
        </choice>
        <choice>
          <value>12:12</value>
          <display_name>12:12</display_name>
        </choice>
      </choices>
    </argument>
    <argument>
      <name>geometry_eaves_depth</name>
      <display_name>Geometry: Eaves Depth</display_name>
      <description>The eaves depth of the roof.</description>
      <type>Double</type>
      <units>ft</units>
      <required>true</required>
      <model_dependent>false</model_dependent>
      <default_value>2</default_value>
    </argument>
    <argument>
      <name>geometry_has_flue_or_chimney</name>
      <display_name>Geometry: Has Flue or Chimney</display_name>
      <description>Presence of flue or chimney for infiltration model.  A value of 'auto' will default based on the fuel type and efficiency of space/water heating equipment in the home.</description>
      <type>String</type>
      <required>true</required>
      <model_dependent>false</model_dependent>
      <default_value>auto</default_value>
    </argument>
    <argument>
      <name>neighbor_front_distance</name>
      <display_name>Neighbor: Front Distance</display_name>
      <description>The distance between the unit and the neighboring building to the front (not including eaves). A value of zero indicates no neighbors. Used for shading.</description>
      <type>Double</type>
      <units>ft</units>
      <required>true</required>
      <model_dependent>false</model_dependent>
      <default_value>0</default_value>
    </argument>
    <argument>
      <name>neighbor_back_distance</name>
      <display_name>Neighbor: Back Distance</display_name>
      <description>The distance between the unit and the neighboring building to the back (not including eaves). A value of zero indicates no neighbors. Used for shading.</description>
      <type>Double</type>
      <units>ft</units>
      <required>true</required>
      <model_dependent>false</model_dependent>
      <default_value>0</default_value>
    </argument>
    <argument>
      <name>neighbor_left_distance</name>
      <display_name>Neighbor: Left Distance</display_name>
      <description>The distance between the unit and the neighboring building to the left (not including eaves). A value of zero indicates no neighbors. Used for shading.</description>
      <type>Double</type>
      <units>ft</units>
      <required>true</required>
      <model_dependent>false</model_dependent>
      <default_value>10</default_value>
    </argument>
    <argument>
      <name>neighbor_right_distance</name>
      <display_name>Neighbor: Right Distance</display_name>
      <description>The distance between the unit and the neighboring building to the right (not including eaves). A value of zero indicates no neighbors. Used for shading.</description>
      <type>Double</type>
      <units>ft</units>
      <required>true</required>
      <model_dependent>false</model_dependent>
      <default_value>10</default_value>
    </argument>
    <argument>
      <name>neighbor_front_height</name>
      <display_name>Neighbor: Front Height</display_name>
      <description>The height of the neighboring building to the front. A value of 'auto' will use the same height as this building.</description>
      <type>String</type>
      <units>ft</units>
      <required>true</required>
      <model_dependent>false</model_dependent>
      <default_value>auto</default_value>
    </argument>
    <argument>
      <name>neighbor_back_height</name>
      <display_name>Neighbor: Back Height</display_name>
      <description>The height of the neighboring building to the back. A value of 'auto' will use the same height as this building.</description>
      <type>String</type>
      <units>ft</units>
      <required>true</required>
      <model_dependent>false</model_dependent>
      <default_value>auto</default_value>
    </argument>
    <argument>
      <name>neighbor_left_height</name>
      <display_name>Neighbor: Left Height</display_name>
      <description>The height of the neighboring building to the left. A value of 'auto' will use the same height as this building.</description>
      <type>String</type>
      <units>ft</units>
      <required>true</required>
      <model_dependent>false</model_dependent>
      <default_value>auto</default_value>
    </argument>
    <argument>
      <name>neighbor_right_height</name>
      <display_name>Neighbor: Right Height</display_name>
      <description>The height of the neighboring building to the right. A value of 'auto' will use the same height as this building.</description>
      <type>String</type>
      <units>ft</units>
      <required>true</required>
      <model_dependent>false</model_dependent>
      <default_value>auto</default_value>
    </argument>
    <argument>
      <name>floor_over_foundation_assembly_r</name>
      <display_name>Floor: Over Foundation Assembly R-value</display_name>
      <description>Assembly R-value for the floor over the foundation. Ignored if the building has a slab-on-grade foundation.</description>
      <type>Double</type>
      <units>h-ft^2-R/Btu</units>
      <required>true</required>
      <model_dependent>false</model_dependent>
      <default_value>28.1</default_value>
    </argument>
    <argument>
      <name>floor_over_garage_assembly_r</name>
      <display_name>Floor: Over Garage Assembly R-value</display_name>
      <description>Assembly R-value for the floor over the garage. Ignored unless the building has a garage under conditioned space.</description>
      <type>Double</type>
      <units>h-ft^2-R/Btu</units>
      <required>true</required>
      <model_dependent>false</model_dependent>
      <default_value>28.1</default_value>
    </argument>
    <argument>
      <name>foundation_wall_type</name>
      <display_name>Foundation Wall: Type</display_name>
      <description>The material type of the foundation wall.</description>
      <type>String</type>
      <required>true</required>
      <model_dependent>false</model_dependent>
      <default_value>auto</default_value>
    </argument>
    <argument>
      <name>foundation_wall_thickness</name>
      <display_name>Foundation Wall: Thickness</display_name>
      <description>The thickness of the foundation wall.</description>
      <type>String</type>
      <required>true</required>
      <model_dependent>false</model_dependent>
      <default_value>auto</default_value>
    </argument>
    <argument>
      <name>foundation_wall_insulation_r</name>
      <display_name>Foundation Wall: Insulation Nominal R-value</display_name>
      <description>Nominal R-value for the foundation wall insulation. Only applies to basements/crawlspaces.</description>
      <type>Double</type>
      <units>h-ft^2-R/Btu</units>
      <required>true</required>
      <model_dependent>false</model_dependent>
      <default_value>0</default_value>
    </argument>
    <argument>
      <name>foundation_wall_insulation_location</name>
      <display_name>Foundation Wall: Insulation Location</display_name>
      <description>Whether the insulation is on the interior or exterior of the foundation wall. Only applies to basements/crawlspaces.</description>
      <type>Choice</type>
      <units>ft</units>
      <required>false</required>
      <model_dependent>false</model_dependent>
      <default_value>exterior</default_value>
      <choices>
        <choice>
          <value>interior</value>
          <display_name>interior</display_name>
        </choice>
        <choice>
          <value>exterior</value>
          <display_name>exterior</display_name>
        </choice>
      </choices>
    </argument>
    <argument>
      <name>foundation_wall_insulation_distance_to_top</name>
      <display_name>Foundation Wall: Insulation Distance To Top</display_name>
      <description>The distance from the top of the foundation wall to the top of the foundation wall insulation. Only applies to basements/crawlspaces. A value of 'auto' will use zero.</description>
      <type>String</type>
      <units>ft</units>
      <required>true</required>
      <model_dependent>false</model_dependent>
      <default_value>auto</default_value>
    </argument>
    <argument>
      <name>foundation_wall_insulation_distance_to_bottom</name>
      <display_name>Foundation Wall: Insulation Distance To Bottom</display_name>
      <description>The distance from the top of the foundation wall to the bottom of the foundation wall insulation. Only applies to basements/crawlspaces. A value of 'auto' will use the height of the foundation wall.</description>
      <type>String</type>
      <units>ft</units>
      <required>true</required>
      <model_dependent>false</model_dependent>
      <default_value>auto</default_value>
    </argument>
    <argument>
      <name>foundation_wall_assembly_r</name>
      <display_name>Foundation Wall: Assembly R-value</display_name>
      <description>Assembly R-value for the foundation walls. Only applies to basements/crawlspaces. If provided, overrides the previous foundation wall insulation inputs.</description>
      <type>Double</type>
      <units>h-ft^2-R/Btu</units>
      <required>false</required>
      <model_dependent>false</model_dependent>
    </argument>
    <argument>
      <name>rim_joist_assembly_r</name>
      <display_name>Rim Joist: Assembly R-value</display_name>
      <description>Assembly R-value for the rim joists. Only applies to basements/crawlspaces.</description>
      <type>Double</type>
      <units>h-ft^2-R/Btu</units>
      <required>false</required>
      <model_dependent>false</model_dependent>
    </argument>
    <argument>
      <name>slab_perimeter_insulation_r</name>
      <display_name>Slab: Perimeter Insulation Nominal R-value</display_name>
      <description>Nominal R-value of the vertical slab perimeter insulation. Applies to slab-on-grade foundations and basement/crawlspace floors.</description>
      <type>Double</type>
      <units>h-ft^2-R/Btu</units>
      <required>true</required>
      <model_dependent>false</model_dependent>
      <default_value>0</default_value>
    </argument>
    <argument>
      <name>slab_perimeter_depth</name>
      <display_name>Slab: Perimeter Insulation Depth</display_name>
      <description>Depth from grade to bottom of vertical slab perimeter insulation. Applies to slab-on-grade foundations and basement/crawlspace floors.</description>
      <type>Double</type>
      <units>ft</units>
      <required>true</required>
      <model_dependent>false</model_dependent>
      <default_value>0</default_value>
    </argument>
    <argument>
      <name>slab_under_insulation_r</name>
      <display_name>Slab: Under Slab Insulation Nominal R-value</display_name>
      <description>Nominal R-value of the horizontal under slab insulation. Applies to slab-on-grade foundations and basement/crawlspace floors.</description>
      <type>Double</type>
      <units>h-ft^2-R/Btu</units>
      <required>true</required>
      <model_dependent>false</model_dependent>
      <default_value>0</default_value>
    </argument>
    <argument>
      <name>slab_under_width</name>
      <display_name>Slab: Under Slab Insulation Width</display_name>
      <description>Width from slab edge inward of horizontal under-slab insulation. Enter 999 to specify that the under slab insulation spans the entire slab. Applies to slab-on-grade foundations and basement/crawlspace floors.</description>
      <type>Double</type>
      <units>ft</units>
      <required>true</required>
      <model_dependent>false</model_dependent>
      <default_value>0</default_value>
    </argument>
    <argument>
      <name>slab_thickness</name>
      <display_name>Slab: Thickness</display_name>
      <description>The thickness of the slab. Zero can be entered if there is a dirt floor instead of a slab.</description>
      <type>String</type>
      <required>true</required>
      <model_dependent>false</model_dependent>
      <default_value>auto</default_value>
    </argument>
    <argument>
      <name>slab_carpet_fraction</name>
      <display_name>Slab: Carpet Fraction</display_name>
      <description>Fraction of the slab floor area that is carpeted.</description>
      <type>String</type>
      <units>Frac</units>
      <required>true</required>
      <model_dependent>false</model_dependent>
      <default_value>auto</default_value>
    </argument>
    <argument>
      <name>slab_carpet_r</name>
      <display_name>Slab: Carpet R-value</display_name>
      <description>R-value of the slab carpet.</description>
      <type>String</type>
      <units>h-ft^2-R/Btu</units>
      <required>true</required>
      <model_dependent>false</model_dependent>
      <default_value>auto</default_value>
    </argument>
    <argument>
      <name>ceiling_assembly_r</name>
      <display_name>Ceiling: Assembly R-value</display_name>
      <description>Assembly R-value for the ceiling (attic floor).</description>
      <type>Double</type>
      <units>h-ft^2-R/Btu</units>
      <required>true</required>
      <model_dependent>false</model_dependent>
      <default_value>31.6</default_value>
    </argument>
    <argument>
      <name>roof_material_type</name>
      <display_name>Roof: Material Type</display_name>
      <description>The material type of the roof.</description>
      <type>Choice</type>
      <required>false</required>
      <model_dependent>false</model_dependent>
      <choices>
        <choice>
          <value>asphalt or fiberglass shingles</value>
          <display_name>asphalt or fiberglass shingles</display_name>
        </choice>
        <choice>
          <value>concrete</value>
          <display_name>concrete</display_name>
        </choice>
        <choice>
          <value>cool roof</value>
          <display_name>cool roof</display_name>
        </choice>
        <choice>
          <value>slate or tile shingles</value>
          <display_name>slate or tile shingles</display_name>
        </choice>
        <choice>
          <value>expanded polystyrene sheathing</value>
          <display_name>expanded polystyrene sheathing</display_name>
        </choice>
        <choice>
          <value>metal surfacing</value>
          <display_name>metal surfacing</display_name>
        </choice>
        <choice>
          <value>plastic/rubber/synthetic sheeting</value>
          <display_name>plastic/rubber/synthetic sheeting</display_name>
        </choice>
        <choice>
          <value>shingles</value>
          <display_name>shingles</display_name>
        </choice>
        <choice>
          <value>wood shingles or shakes</value>
          <display_name>wood shingles or shakes</display_name>
        </choice>
      </choices>
    </argument>
    <argument>
      <name>roof_color</name>
      <display_name>Roof: Color</display_name>
      <description>The color of the roof.</description>
      <type>Choice</type>
      <required>true</required>
      <model_dependent>false</model_dependent>
      <default_value>medium</default_value>
      <choices>
        <choice>
          <value>dark</value>
          <display_name>dark</display_name>
        </choice>
        <choice>
          <value>light</value>
          <display_name>light</display_name>
        </choice>
        <choice>
          <value>medium</value>
          <display_name>medium</display_name>
        </choice>
        <choice>
          <value>medium dark</value>
          <display_name>medium dark</display_name>
        </choice>
        <choice>
          <value>reflective</value>
          <display_name>reflective</display_name>
        </choice>
      </choices>
    </argument>
    <argument>
      <name>roof_assembly_r</name>
      <display_name>Roof: Assembly R-value</display_name>
      <description>Assembly R-value of the roof.</description>
      <type>Double</type>
      <units>h-ft^2-R/Btu</units>
      <required>true</required>
      <model_dependent>false</model_dependent>
      <default_value>2.3</default_value>
    </argument>
    <argument>
      <name>roof_radiant_barrier</name>
      <display_name>Roof: Has Radiant Barrier</display_name>
      <description>Presence of a radiant barrier in the attic.</description>
      <type>Boolean</type>
      <required>true</required>
      <model_dependent>false</model_dependent>
      <default_value>false</default_value>
      <choices>
        <choice>
          <value>true</value>
          <display_name>true</display_name>
        </choice>
        <choice>
          <value>false</value>
          <display_name>false</display_name>
        </choice>
      </choices>
    </argument>
    <argument>
      <name>roof_radiant_barrier_grade</name>
      <display_name>Roof: Radiant Barrier Grade</display_name>
      <description>The grade of the radiant barrier, if it exists.</description>
      <type>Choice</type>
      <required>true</required>
      <model_dependent>false</model_dependent>
      <default_value>1</default_value>
      <choices>
        <choice>
          <value>1</value>
          <display_name>1</display_name>
        </choice>
        <choice>
          <value>2</value>
          <display_name>2</display_name>
        </choice>
        <choice>
          <value>3</value>
          <display_name>3</display_name>
        </choice>
      </choices>
    </argument>
    <argument>
      <name>wall_type</name>
      <display_name>Wall: Type</display_name>
      <description>The type of walls.</description>
      <type>Choice</type>
      <required>true</required>
      <model_dependent>false</model_dependent>
      <default_value>WoodStud</default_value>
      <choices>
        <choice>
          <value>WoodStud</value>
          <display_name>WoodStud</display_name>
        </choice>
        <choice>
          <value>ConcreteMasonryUnit</value>
          <display_name>ConcreteMasonryUnit</display_name>
        </choice>
        <choice>
          <value>DoubleWoodStud</value>
          <display_name>DoubleWoodStud</display_name>
        </choice>
        <choice>
          <value>InsulatedConcreteForms</value>
          <display_name>InsulatedConcreteForms</display_name>
        </choice>
        <choice>
          <value>LogWall</value>
          <display_name>LogWall</display_name>
        </choice>
        <choice>
          <value>StructurallyInsulatedPanel</value>
          <display_name>StructurallyInsulatedPanel</display_name>
        </choice>
        <choice>
          <value>SolidConcrete</value>
          <display_name>SolidConcrete</display_name>
        </choice>
        <choice>
          <value>SteelFrame</value>
          <display_name>SteelFrame</display_name>
        </choice>
        <choice>
          <value>Stone</value>
          <display_name>Stone</display_name>
        </choice>
        <choice>
          <value>StrawBale</value>
          <display_name>StrawBale</display_name>
        </choice>
        <choice>
          <value>StructuralBrick</value>
          <display_name>StructuralBrick</display_name>
        </choice>
      </choices>
    </argument>
    <argument>
      <name>wall_siding_type</name>
      <display_name>Wall: Siding Type</display_name>
      <description>The siding type of the walls. Also applies to rim joists.</description>
      <type>Choice</type>
      <required>false</required>
      <model_dependent>false</model_dependent>
      <choices>
        <choice>
          <value>aluminum siding</value>
          <display_name>aluminum siding</display_name>
        </choice>
        <choice>
          <value>asbestos siding</value>
          <display_name>asbestos siding</display_name>
        </choice>
        <choice>
          <value>brick veneer</value>
          <display_name>brick veneer</display_name>
        </choice>
        <choice>
          <value>composite shingle siding</value>
          <display_name>composite shingle siding</display_name>
        </choice>
        <choice>
          <value>fiber cement siding</value>
          <display_name>fiber cement siding</display_name>
        </choice>
        <choice>
          <value>masonite siding</value>
          <display_name>masonite siding</display_name>
        </choice>
        <choice>
          <value>none</value>
          <display_name>none</display_name>
        </choice>
        <choice>
          <value>stucco</value>
          <display_name>stucco</display_name>
        </choice>
        <choice>
          <value>synthetic stucco</value>
          <display_name>synthetic stucco</display_name>
        </choice>
        <choice>
          <value>vinyl siding</value>
          <display_name>vinyl siding</display_name>
        </choice>
        <choice>
          <value>wood siding</value>
          <display_name>wood siding</display_name>
        </choice>
      </choices>
    </argument>
    <argument>
      <name>wall_color</name>
      <display_name>Wall: Color</display_name>
      <description>The color of the walls. Also applies to rim joists.</description>
      <type>Choice</type>
      <required>true</required>
      <model_dependent>false</model_dependent>
      <default_value>medium</default_value>
      <choices>
        <choice>
          <value>dark</value>
          <display_name>dark</display_name>
        </choice>
        <choice>
          <value>light</value>
          <display_name>light</display_name>
        </choice>
        <choice>
          <value>medium</value>
          <display_name>medium</display_name>
        </choice>
        <choice>
          <value>medium dark</value>
          <display_name>medium dark</display_name>
        </choice>
        <choice>
          <value>reflective</value>
          <display_name>reflective</display_name>
        </choice>
      </choices>
    </argument>
    <argument>
      <name>wall_assembly_r</name>
      <display_name>Wall: Assembly R-value</display_name>
      <description>Assembly R-value of the walls.</description>
      <type>Double</type>
      <units>h-ft^2-R/Btu</units>
      <required>true</required>
      <model_dependent>false</model_dependent>
      <default_value>11.9</default_value>
    </argument>
    <argument>
      <name>window_front_wwr</name>
      <display_name>Windows: Front Window-to-Wall Ratio</display_name>
      <description>The ratio of window area to wall area for the unit's front facade. Enter 0 if specifying Front Window Area instead.</description>
      <type>Double</type>
      <required>true</required>
      <model_dependent>false</model_dependent>
      <default_value>0.18</default_value>
    </argument>
    <argument>
      <name>window_back_wwr</name>
      <display_name>Windows: Back Window-to-Wall Ratio</display_name>
      <description>The ratio of window area to wall area for the unit's back facade. Enter 0 if specifying Back Window Area instead.</description>
      <type>Double</type>
      <required>true</required>
      <model_dependent>false</model_dependent>
      <default_value>0.18</default_value>
    </argument>
    <argument>
      <name>window_left_wwr</name>
      <display_name>Windows: Left Window-to-Wall Ratio</display_name>
      <description>The ratio of window area to wall area for the unit's left facade (when viewed from the front). Enter 0 if specifying Left Window Area instead.</description>
      <type>Double</type>
      <required>true</required>
      <model_dependent>false</model_dependent>
      <default_value>0.18</default_value>
    </argument>
    <argument>
      <name>window_right_wwr</name>
      <display_name>Windows: Right Window-to-Wall Ratio</display_name>
      <description>The ratio of window area to wall area for the unit's right facade (when viewed from the front). Enter 0 if specifying Right Window Area instead.</description>
      <type>Double</type>
      <required>true</required>
      <model_dependent>false</model_dependent>
      <default_value>0.18</default_value>
    </argument>
    <argument>
      <name>window_area_front</name>
      <display_name>Windows: Front Window Area</display_name>
      <description>The amount of window area on the unit's front facade. Enter 0 if specifying Front Window-to-Wall Ratio instead.</description>
      <type>Double</type>
      <required>true</required>
      <model_dependent>false</model_dependent>
      <default_value>0</default_value>
    </argument>
    <argument>
      <name>window_area_back</name>
      <display_name>Windows: Back Window Area</display_name>
      <description>The amount of window area on the unit's back facade. Enter 0 if specifying Back Window-to-Wall Ratio instead.</description>
      <type>Double</type>
      <required>true</required>
      <model_dependent>false</model_dependent>
      <default_value>0</default_value>
    </argument>
    <argument>
      <name>window_area_left</name>
      <display_name>Windows: Left Window Area</display_name>
      <description>The amount of window area on the unit's left facade (when viewed from the front). Enter 0 if specifying Left Window-to-Wall Ratio instead.</description>
      <type>Double</type>
      <required>true</required>
      <model_dependent>false</model_dependent>
      <default_value>0</default_value>
    </argument>
    <argument>
      <name>window_area_right</name>
      <display_name>Windows: Right Window Area</display_name>
      <description>The amount of window area on the unit's right facade (when viewed from the front). Enter 0 if specifying Right Window-to-Wall Ratio instead.</description>
      <type>Double</type>
      <required>true</required>
      <model_dependent>false</model_dependent>
      <default_value>0</default_value>
    </argument>
    <argument>
      <name>window_aspect_ratio</name>
      <display_name>Windows: Aspect Ratio</display_name>
      <description>Ratio of window height to width.</description>
      <type>Double</type>
      <required>true</required>
      <model_dependent>false</model_dependent>
      <default_value>1.333</default_value>
    </argument>
    <argument>
      <name>window_fraction_operable</name>
      <display_name>Windows: Fraction Operable</display_name>
      <description>Fraction of windows that are operable.</description>
      <type>Double</type>
      <required>false</required>
      <model_dependent>false</model_dependent>
    </argument>
    <argument>
      <name>window_ufactor</name>
      <display_name>Windows: U-Factor</display_name>
      <description>Full-assembly NFRC U-factor.</description>
      <type>Double</type>
      <units>Btu/hr-ft^2-R</units>
      <required>true</required>
      <model_dependent>false</model_dependent>
      <default_value>0.37</default_value>
    </argument>
    <argument>
      <name>window_shgc</name>
      <display_name>Windows: SHGC</display_name>
      <description>Full-assembly NFRC solar heat gain coefficient.</description>
      <type>Double</type>
      <required>true</required>
      <model_dependent>false</model_dependent>
      <default_value>0.3</default_value>
    </argument>
    <argument>
      <name>window_interior_shading_winter</name>
      <display_name>Windows: Winter Interior Shading</display_name>
      <description>Interior shading multiplier for the heating season. 1.0 indicates no reduction in solar gain, 0.85 indicates 15% reduction, etc.</description>
      <type>Double</type>
      <required>false</required>
      <model_dependent>false</model_dependent>
    </argument>
    <argument>
      <name>window_interior_shading_summer</name>
      <display_name>Windows: Summer Interior Shading</display_name>
      <description>Interior shading multiplier for the cooling season. 1.0 indicates no reduction in solar gain, 0.85 indicates 15% reduction, etc.</description>
      <type>Double</type>
      <required>false</required>
      <model_dependent>false</model_dependent>
    </argument>
    <argument>
      <name>window_exterior_shading_winter</name>
      <display_name>Windows: Winter Exterior Shading</display_name>
      <description>Exterior shading multiplier for the heating season. 1.0 indicates no reduction in solar gain, 0.85 indicates 15% reduction, etc.</description>
      <type>Double</type>
      <required>false</required>
      <model_dependent>false</model_dependent>
    </argument>
    <argument>
      <name>window_exterior_shading_summer</name>
      <display_name>Windows: Summer Exterior Shading</display_name>
      <description>Exterior shading multiplier for the cooling season. 1.0 indicates no reduction in solar gain, 0.85 indicates 15% reduction, etc.</description>
      <type>Double</type>
      <required>false</required>
      <model_dependent>false</model_dependent>
    </argument>
    <argument>
      <name>overhangs_front_depth</name>
      <display_name>Overhangs: Front Depth</display_name>
      <description>The depth of overhangs for windows for the front facade.</description>
      <type>Double</type>
      <required>true</required>
      <model_dependent>false</model_dependent>
      <default_value>0</default_value>
    </argument>
    <argument>
      <name>overhangs_front_distance_to_top_of_window</name>
      <display_name>Overhangs: Front Distance to Top of Window</display_name>
      <description>The overhangs distance to the top of window for the front facade.</description>
      <type>Double</type>
      <required>true</required>
      <model_dependent>false</model_dependent>
      <default_value>0</default_value>
    </argument>
    <argument>
      <name>overhangs_front_distance_to_bottom_of_window</name>
      <display_name>Overhangs: Front Distance to Bottom of Window</display_name>
      <description>The overhangs distance to the bottom of window for the front facade.</description>
      <type>Double</type>
      <required>true</required>
      <model_dependent>false</model_dependent>
      <default_value>4</default_value>
    </argument>
    <argument>
      <name>overhangs_back_depth</name>
      <display_name>Overhangs: Back Depth</display_name>
      <description>The depth of overhangs for windows for the back facade.</description>
      <type>Double</type>
      <required>true</required>
      <model_dependent>false</model_dependent>
      <default_value>0</default_value>
    </argument>
    <argument>
      <name>overhangs_back_distance_to_top_of_window</name>
      <display_name>Overhangs: Back Distance to Top of Window</display_name>
      <description>The overhangs distance to the top of window for the back facade.</description>
      <type>Double</type>
      <required>true</required>
      <model_dependent>false</model_dependent>
      <default_value>0</default_value>
    </argument>
    <argument>
      <name>overhangs_back_distance_to_bottom_of_window</name>
      <display_name>Overhangs: Back Distance to Bottom of Window</display_name>
      <description>The overhangs distance to the bottom of window for the back facade.</description>
      <type>Double</type>
      <required>true</required>
      <model_dependent>false</model_dependent>
      <default_value>4</default_value>
    </argument>
    <argument>
      <name>overhangs_left_depth</name>
      <display_name>Overhangs: Left Depth</display_name>
      <description>The depth of overhangs for windows for the left facade.</description>
      <type>Double</type>
      <required>true</required>
      <model_dependent>false</model_dependent>
      <default_value>0</default_value>
    </argument>
    <argument>
      <name>overhangs_left_distance_to_top_of_window</name>
      <display_name>Overhangs: Left Distance to Top of Window</display_name>
      <description>The overhangs distance to the top of window for the left facade.</description>
      <type>Double</type>
      <required>true</required>
      <model_dependent>false</model_dependent>
      <default_value>0</default_value>
    </argument>
    <argument>
      <name>overhangs_left_distance_to_bottom_of_window</name>
      <display_name>Overhangs: Left Distance to Bottom of Window</display_name>
      <description>The overhangs distance to the bottom of window for the left facade.</description>
      <type>Double</type>
      <required>true</required>
      <model_dependent>false</model_dependent>
      <default_value>4</default_value>
    </argument>
    <argument>
      <name>overhangs_right_depth</name>
      <display_name>Overhangs: Right Depth</display_name>
      <description>The depth of overhangs for windows for the right facade.</description>
      <type>Double</type>
      <required>true</required>
      <model_dependent>false</model_dependent>
      <default_value>0</default_value>
    </argument>
    <argument>
      <name>overhangs_right_distance_to_top_of_window</name>
      <display_name>Overhangs: Right Distance to Top of Window</display_name>
      <description>The overhangs distance to the top of window for the right facade.</description>
      <type>Double</type>
      <required>true</required>
      <model_dependent>false</model_dependent>
      <default_value>0</default_value>
    </argument>
    <argument>
      <name>overhangs_right_distance_to_bottom_of_window</name>
      <display_name>Overhangs: Right Distance to Bottom of Window</display_name>
      <description>The overhangs distance to the bottom of window for the right facade.</description>
      <type>Double</type>
      <required>true</required>
      <model_dependent>false</model_dependent>
      <default_value>4</default_value>
    </argument>
    <argument>
      <name>skylight_area_front</name>
      <display_name>Skylights: Front Roof Area</display_name>
      <description>The amount of skylight area on the unit's front conditioned roof facade.</description>
      <type>Double</type>
      <required>true</required>
      <model_dependent>false</model_dependent>
      <default_value>0</default_value>
    </argument>
    <argument>
      <name>skylight_area_back</name>
      <display_name>Skylights: Back Roof Area</display_name>
      <description>The amount of skylight area on the unit's back conditioned roof facade.</description>
      <type>Double</type>
      <required>true</required>
      <model_dependent>false</model_dependent>
      <default_value>0</default_value>
    </argument>
    <argument>
      <name>skylight_area_left</name>
      <display_name>Skylights: Left Roof Area</display_name>
      <description>The amount of skylight area on the unit's left conditioned roof facade (when viewed from the front).</description>
      <type>Double</type>
      <required>true</required>
      <model_dependent>false</model_dependent>
      <default_value>0</default_value>
    </argument>
    <argument>
      <name>skylight_area_right</name>
      <display_name>Skylights: Right Roof Area</display_name>
      <description>The amount of skylight area on the unit's right conditioned roof facade (when viewed from the front).</description>
      <type>Double</type>
      <required>true</required>
      <model_dependent>false</model_dependent>
      <default_value>0</default_value>
    </argument>
    <argument>
      <name>skylight_ufactor</name>
      <display_name>Skylights: U-Factor</display_name>
      <description>Full-assembly NFRC U-factor.</description>
      <type>Double</type>
      <units>Btu/hr-ft^2-R</units>
      <required>true</required>
      <model_dependent>false</model_dependent>
      <default_value>0.33</default_value>
    </argument>
    <argument>
      <name>skylight_shgc</name>
      <display_name>Skylights: SHGC</display_name>
      <description>Full-assembly NFRC solar heat gain coefficient.</description>
      <type>Double</type>
      <required>true</required>
      <model_dependent>false</model_dependent>
      <default_value>0.45</default_value>
    </argument>
    <argument>
      <name>door_area</name>
      <display_name>Doors: Area</display_name>
      <description>The area of the opaque door(s).</description>
      <type>Double</type>
      <units>ft^2</units>
      <required>true</required>
      <model_dependent>false</model_dependent>
      <default_value>20</default_value>
    </argument>
    <argument>
      <name>door_rvalue</name>
      <display_name>Doors: R-value</display_name>
      <description>R-value of the opaque door(s).</description>
      <type>Double</type>
      <units>h-ft^2-R/Btu</units>
      <required>true</required>
      <model_dependent>false</model_dependent>
      <default_value>4.4</default_value>
    </argument>
    <argument>
      <name>air_leakage_units</name>
      <display_name>Air Leakage: Units</display_name>
      <description>The unit of measure for the air leakage.</description>
      <type>Choice</type>
      <required>true</required>
      <model_dependent>false</model_dependent>
      <default_value>ACH</default_value>
      <choices>
        <choice>
          <value>ACH</value>
          <display_name>ACH</display_name>
        </choice>
        <choice>
          <value>CFM</value>
          <display_name>CFM</display_name>
        </choice>
        <choice>
          <value>ACHnatural</value>
          <display_name>ACHnatural</display_name>
        </choice>
      </choices>
    </argument>
    <argument>
      <name>air_leakage_house_pressure</name>
      <display_name>Air Leakage: House Pressure</display_name>
      <description>The house pressure relative to outside. Required when units are ACH or CFM.</description>
      <type>Double</type>
      <units>Pa</units>
      <required>true</required>
      <model_dependent>false</model_dependent>
      <default_value>50</default_value>
    </argument>
    <argument>
      <name>air_leakage_value</name>
      <display_name>Air Leakage: Value</display_name>
      <description>Air exchange rate value.</description>
      <type>Double</type>
      <required>true</required>
      <model_dependent>false</model_dependent>
      <default_value>3</default_value>
    </argument>
    <argument>
      <name>heating_system_type</name>
      <display_name>Heating System: Type</display_name>
      <description>The type of heating system. Use 'none' if there is no heating system.</description>
      <type>Choice</type>
      <required>true</required>
      <model_dependent>false</model_dependent>
      <default_value>Furnace</default_value>
      <choices>
        <choice>
          <value>none</value>
          <display_name>none</display_name>
        </choice>
        <choice>
          <value>Furnace</value>
          <display_name>Furnace</display_name>
        </choice>
        <choice>
          <value>WallFurnace</value>
          <display_name>WallFurnace</display_name>
        </choice>
        <choice>
          <value>FloorFurnace</value>
          <display_name>FloorFurnace</display_name>
        </choice>
        <choice>
          <value>Boiler</value>
          <display_name>Boiler</display_name>
        </choice>
        <choice>
          <value>ElectricResistance</value>
          <display_name>ElectricResistance</display_name>
        </choice>
        <choice>
          <value>Stove</value>
          <display_name>Stove</display_name>
        </choice>
        <choice>
          <value>PortableHeater</value>
          <display_name>PortableHeater</display_name>
        </choice>
        <choice>
          <value>Fireplace</value>
          <display_name>Fireplace</display_name>
        </choice>
        <choice>
          <value>FixedHeater</value>
          <display_name>FixedHeater</display_name>
        </choice>
        <choice>
          <value>PackagedTerminalAirConditionerHeating</value>
          <display_name>PackagedTerminalAirConditionerHeating</display_name>
        </choice>
        <choice>
          <value>Shared Boiler w/ Baseboard</value>
          <display_name>Shared Boiler w/ Baseboard</display_name>
        </choice>
        <choice>
          <value>Shared Boiler w/ Ductless Fan Coil</value>
          <display_name>Shared Boiler w/ Ductless Fan Coil</display_name>
        </choice>
      </choices>
    </argument>
    <argument>
      <name>heating_system_fuel</name>
      <display_name>Heating System: Fuel Type</display_name>
      <description>The fuel type of the heating system. Ignored for ElectricResistance and PackagedTerminalAirConditionerHeating.</description>
      <type>Choice</type>
      <required>true</required>
      <model_dependent>false</model_dependent>
      <default_value>natural gas</default_value>
      <choices>
        <choice>
          <value>electricity</value>
          <display_name>electricity</display_name>
        </choice>
        <choice>
          <value>natural gas</value>
          <display_name>natural gas</display_name>
        </choice>
        <choice>
          <value>fuel oil</value>
          <display_name>fuel oil</display_name>
        </choice>
        <choice>
          <value>propane</value>
          <display_name>propane</display_name>
        </choice>
        <choice>
          <value>wood</value>
          <display_name>wood</display_name>
        </choice>
        <choice>
          <value>wood pellets</value>
          <display_name>wood pellets</display_name>
        </choice>
        <choice>
          <value>coal</value>
          <display_name>coal</display_name>
        </choice>
      </choices>
    </argument>
    <argument>
      <name>heating_system_heating_efficiency</name>
      <display_name>Heating System: Rated AFUE or Percent</display_name>
      <description>The rated heating efficiency value of the heating system.</description>
      <type>Double</type>
      <units>Frac</units>
      <required>true</required>
      <model_dependent>false</model_dependent>
      <default_value>0.78</default_value>
    </argument>
    <argument>
      <name>heating_system_heating_capacity</name>
      <display_name>Heating System: Heating Capacity</display_name>
      <description>The output heating capacity of the heating system. Enter 'auto' to size the capacity based on ACCA Manual J/S.</description>
      <type>String</type>
      <units>Btu/hr</units>
      <required>true</required>
      <model_dependent>false</model_dependent>
      <default_value>auto</default_value>
    </argument>
    <argument>
      <name>heating_system_fraction_heat_load_served</name>
      <display_name>Heating System: Fraction Heat Load Served</display_name>
      <description>The heating load served by the heating system.</description>
      <type>Double</type>
      <units>Frac</units>
      <required>true</required>
      <model_dependent>false</model_dependent>
      <default_value>1</default_value>
    </argument>
    <argument>
      <name>heating_system_airflow_defect_ratio</name>
      <display_name>Heating System: Airflow Defect Ratio</display_name>
      <description>The airflow defect ratio, defined as (InstalledAirflow - DesignAirflow) / DesignAirflow, of the heating system per ANSI/RESNET/ACCA Standard 310. A value of zero means no airflow defect. Applies only to Furnace.</description>
      <type>Double</type>
      <units>Frac</units>
      <required>false</required>
      <model_dependent>false</model_dependent>
    </argument>
    <argument>
      <name>cooling_system_type</name>
      <display_name>Cooling System: Type</display_name>
      <description>The type of cooling system. Use 'none' if there is no cooling system.</description>
      <type>Choice</type>
      <required>true</required>
      <model_dependent>false</model_dependent>
      <default_value>central air conditioner</default_value>
      <choices>
        <choice>
          <value>none</value>
          <display_name>none</display_name>
        </choice>
        <choice>
          <value>central air conditioner</value>
          <display_name>central air conditioner</display_name>
        </choice>
        <choice>
          <value>room air conditioner</value>
          <display_name>room air conditioner</display_name>
        </choice>
        <choice>
          <value>evaporative cooler</value>
          <display_name>evaporative cooler</display_name>
        </choice>
        <choice>
          <value>mini-split</value>
          <display_name>mini-split</display_name>
        </choice>
        <choice>
          <value>packaged terminal air conditioner</value>
          <display_name>packaged terminal air conditioner</display_name>
        </choice>
      </choices>
    </argument>
    <argument>
      <name>cooling_system_cooling_efficiency_type</name>
      <display_name>Cooling System: Efficiency Type</display_name>
      <description>The efficiency type of the cooling system. System types central air conditioner and mini-split use SEER. System types room air conditioner and packaged terminal air conditioner use EER or CEER. Ignored for system type evaporative cooler.</description>
      <type>Choice</type>
      <required>true</required>
      <model_dependent>false</model_dependent>
      <default_value>SEER</default_value>
      <choices>
        <choice>
          <value>SEER</value>
          <display_name>SEER</display_name>
        </choice>
        <choice>
          <value>EER</value>
          <display_name>EER</display_name>
        </choice>
        <choice>
          <value>CEER</value>
          <display_name>CEER</display_name>
        </choice>
      </choices>
    </argument>
    <argument>
      <name>cooling_system_cooling_efficiency</name>
      <display_name>Cooling System: Efficiency</display_name>
      <description>The rated efficiency value of the cooling system. Ignored for evaporative cooler.</description>
      <type>Double</type>
      <units>SEER or EER or CEER</units>
      <required>true</required>
      <model_dependent>false</model_dependent>
      <default_value>13</default_value>
    </argument>
    <argument>
      <name>cooling_system_cooling_compressor_type</name>
      <display_name>Cooling System: Cooling Compressor Type</display_name>
      <description>The compressor type of the cooling system. Only applies to central air conditioner.</description>
      <type>Choice</type>
      <required>false</required>
      <model_dependent>false</model_dependent>
      <choices>
        <choice>
          <value>single stage</value>
          <display_name>single stage</display_name>
        </choice>
        <choice>
          <value>two stage</value>
          <display_name>two stage</display_name>
        </choice>
        <choice>
          <value>variable speed</value>
          <display_name>variable speed</display_name>
        </choice>
      </choices>
    </argument>
    <argument>
      <name>cooling_system_cooling_sensible_heat_fraction</name>
      <display_name>Cooling System: Cooling Sensible Heat Fraction</display_name>
      <description>The sensible heat fraction of the cooling system. Ignored for evaporative cooler.</description>
      <type>Double</type>
      <units>Frac</units>
      <required>false</required>
      <model_dependent>false</model_dependent>
    </argument>
    <argument>
      <name>cooling_system_cooling_capacity</name>
      <display_name>Cooling System: Cooling Capacity</display_name>
      <description>The output cooling capacity of the cooling system. Enter 'auto' to size the capacity based on ACCA Manual J/S.</description>
      <type>String</type>
      <units>tons</units>
      <required>true</required>
      <model_dependent>false</model_dependent>
      <default_value>auto</default_value>
    </argument>
    <argument>
      <name>cooling_system_fraction_cool_load_served</name>
      <display_name>Cooling System: Fraction Cool Load Served</display_name>
      <description>The cooling load served by the cooling system.</description>
      <type>Double</type>
      <units>Frac</units>
      <required>true</required>
      <model_dependent>false</model_dependent>
      <default_value>1</default_value>
    </argument>
    <argument>
      <name>cooling_system_is_ducted</name>
      <display_name>Cooling System: Is Ducted</display_name>
      <description>Whether the cooling system is ducted or not. Only used for mini-split and evaporative cooler. It's assumed that central air conditioner is ducted, and room air conditioner and packaged terminal air conditioner are not ducted.</description>
      <type>Boolean</type>
      <required>true</required>
      <model_dependent>false</model_dependent>
      <default_value>false</default_value>
      <choices>
        <choice>
          <value>true</value>
          <display_name>true</display_name>
        </choice>
        <choice>
          <value>false</value>
          <display_name>false</display_name>
        </choice>
      </choices>
    </argument>
    <argument>
      <name>cooling_system_airflow_defect_ratio</name>
      <display_name>Cooling System: Airflow Defect Ratio</display_name>
      <description>The airflow defect ratio, defined as (InstalledAirflow - DesignAirflow) / DesignAirflow, of the cooling system per ANSI/RESNET/ACCA Standard 310. A value of zero means no airflow defect. Applies only to central air conditioner and ducted mini-split.</description>
      <type>Double</type>
      <units>Frac</units>
      <required>false</required>
      <model_dependent>false</model_dependent>
    </argument>
    <argument>
      <name>cooling_system_charge_defect_ratio</name>
      <display_name>Cooling System: Charge Defect Ratio</display_name>
      <description>The refrigerant charge defect ratio, defined as (InstalledCharge - DesignCharge) / DesignCharge, of the cooling system per ANSI/RESNET/ACCA Standard 310. A value of zero means no refrigerant charge defect. Applies only to central air conditioner and mini-split.</description>
      <type>Double</type>
      <units>Frac</units>
      <required>false</required>
      <model_dependent>false</model_dependent>
    </argument>
    <argument>
      <name>heat_pump_type</name>
      <display_name>Heat Pump: Type</display_name>
      <description>The type of heat pump. Use 'none' if there is no heat pump.</description>
      <type>Choice</type>
      <required>true</required>
      <model_dependent>false</model_dependent>
      <default_value>none</default_value>
      <choices>
        <choice>
          <value>none</value>
          <display_name>none</display_name>
        </choice>
        <choice>
          <value>air-to-air</value>
          <display_name>air-to-air</display_name>
        </choice>
        <choice>
          <value>mini-split</value>
          <display_name>mini-split</display_name>
        </choice>
        <choice>
          <value>ground-to-air</value>
          <display_name>ground-to-air</display_name>
        </choice>
        <choice>
          <value>packaged terminal heat pump</value>
          <display_name>packaged terminal heat pump</display_name>
        </choice>
      </choices>
    </argument>
    <argument>
      <name>heat_pump_heating_efficiency_type</name>
      <display_name>Heat Pump: Heating Efficiency Type</display_name>
      <description>The heating efficiency type of heat pump. System types air-to-air and mini-split use HSPF. System types ground-to-air and packaged terminal heat pump use COP.</description>
      <type>Choice</type>
      <required>true</required>
      <model_dependent>false</model_dependent>
      <default_value>HSPF</default_value>
      <choices>
        <choice>
          <value>HSPF</value>
          <display_name>HSPF</display_name>
        </choice>
        <choice>
          <value>COP</value>
          <display_name>COP</display_name>
        </choice>
      </choices>
    </argument>
    <argument>
      <name>heat_pump_heating_efficiency</name>
      <display_name>Heat Pump: Heating Efficiency</display_name>
      <description>The rated heating efficiency value of the heat pump.</description>
      <type>Double</type>
      <units>HSPF or COP</units>
      <required>true</required>
      <model_dependent>false</model_dependent>
      <default_value>7.7</default_value>
    </argument>
    <argument>
      <name>heat_pump_cooling_efficiency_type</name>
      <display_name>Heat Pump: Cooling Efficiency Type</display_name>
      <description>The cooling efficiency type of heat pump. System types air-to-air and mini-split use SEER. System types ground-to-air and packaged terminal heat pump use EER.</description>
      <type>Choice</type>
      <required>true</required>
      <model_dependent>false</model_dependent>
      <default_value>SEER</default_value>
      <choices>
        <choice>
          <value>SEER</value>
          <display_name>SEER</display_name>
        </choice>
        <choice>
          <value>EER</value>
          <display_name>EER</display_name>
        </choice>
        <choice>
          <value>CEER</value>
          <display_name>CEER</display_name>
        </choice>
      </choices>
    </argument>
    <argument>
      <name>heat_pump_cooling_efficiency</name>
      <display_name>Heat Pump: Cooling Efficiency</display_name>
      <description>The rated cooling efficiency value of the heat pump.</description>
      <type>Double</type>
      <units>SEER or EER</units>
      <required>true</required>
      <model_dependent>false</model_dependent>
      <default_value>13</default_value>
    </argument>
    <argument>
      <name>heat_pump_cooling_compressor_type</name>
      <display_name>Heat Pump: Cooling Compressor Type</display_name>
      <description>The compressor type of the heat pump. Only applies to air-to-air.</description>
      <type>Choice</type>
      <required>false</required>
      <model_dependent>false</model_dependent>
      <choices>
        <choice>
          <value>single stage</value>
          <display_name>single stage</display_name>
        </choice>
        <choice>
          <value>two stage</value>
          <display_name>two stage</display_name>
        </choice>
        <choice>
          <value>variable speed</value>
          <display_name>variable speed</display_name>
        </choice>
      </choices>
    </argument>
    <argument>
      <name>heat_pump_cooling_sensible_heat_fraction</name>
      <display_name>Heat Pump: Cooling Sensible Heat Fraction</display_name>
      <description>The sensible heat fraction of the heat pump.</description>
      <type>Double</type>
      <units>Frac</units>
      <required>false</required>
      <model_dependent>false</model_dependent>
    </argument>
    <argument>
      <name>heat_pump_heating_capacity</name>
      <display_name>Heat Pump: Heating Capacity</display_name>
      <description>The output heating capacity of the heat pump. Enter 'auto' to size the capacity based on ACCA Manual J/S (i.e., based on cooling design loads with some oversizing allowances for heating design loads). Enter 'auto using max load' to size the capacity based on the maximum of heating/cooling design loads.</description>
      <type>String</type>
      <units>Btu/hr</units>
      <required>true</required>
      <model_dependent>false</model_dependent>
      <default_value>auto</default_value>
    </argument>
    <argument>
      <name>heat_pump_heating_capacity_17_f</name>
      <display_name>Heat Pump: Heating Capacity 17F</display_name>
      <description>The output heating capacity of the heat pump at 17F. Only applies to air-to-air and mini-split.</description>
      <type>String</type>
      <units>Btu/hr</units>
      <required>true</required>
      <model_dependent>false</model_dependent>
      <default_value>auto</default_value>
    </argument>
    <argument>
      <name>heat_pump_cooling_capacity</name>
      <display_name>Heat Pump: Cooling Capacity</display_name>
      <description>The output cooling capacity of the heat pump. Enter 'auto' to size the capacity based on ACCA Manual J/S.</description>
      <type>String</type>
      <units>Btu/hr</units>
      <required>true</required>
      <model_dependent>false</model_dependent>
      <default_value>auto</default_value>
    </argument>
    <argument>
      <name>heat_pump_fraction_heat_load_served</name>
      <display_name>Heat Pump: Fraction Heat Load Served</display_name>
      <description>The heating load served by the heat pump.</description>
      <type>Double</type>
      <units>Frac</units>
      <required>true</required>
      <model_dependent>false</model_dependent>
      <default_value>1</default_value>
    </argument>
    <argument>
      <name>heat_pump_fraction_cool_load_served</name>
      <display_name>Heat Pump: Fraction Cool Load Served</display_name>
      <description>The cooling load served by the heat pump.</description>
      <type>Double</type>
      <units>Frac</units>
      <required>true</required>
      <model_dependent>false</model_dependent>
      <default_value>1</default_value>
    </argument>
    <argument>
      <name>heat_pump_backup_type</name>
      <display_name>Heat Pump: Backup Type</display_name>
      <description>The backup type of the heat pump. If 'integrated' (e.g., built-in electric resistance or dual-fuel integrated furnace), the subsequent backup inputs apply. If 'separate', the Heating System 2 specified below will be selected as the backup system. Use 'none' if there is no backup heating.</description>
      <type>Choice</type>
      <required>true</required>
      <model_dependent>false</model_dependent>
      <default_value>integrated</default_value>
      <choices>
        <choice>
          <value>none</value>
          <display_name>none</display_name>
        </choice>
        <choice>
          <value>integrated</value>
          <display_name>integrated</display_name>
        </choice>
        <choice>
          <value>separate</value>
          <display_name>separate</display_name>
        </choice>
      </choices>
    </argument>
    <argument>
      <name>heat_pump_backup_fuel</name>
      <display_name>Heat Pump: Backup Fuel Type</display_name>
      <description>The backup fuel type of the heat pump.</description>
      <type>Choice</type>
      <required>true</required>
      <model_dependent>false</model_dependent>
      <default_value>electricity</default_value>
      <choices>
        <choice>
          <value>electricity</value>
          <display_name>electricity</display_name>
        </choice>
        <choice>
          <value>natural gas</value>
          <display_name>natural gas</display_name>
        </choice>
        <choice>
          <value>fuel oil</value>
          <display_name>fuel oil</display_name>
        </choice>
        <choice>
          <value>propane</value>
          <display_name>propane</display_name>
        </choice>
      </choices>
    </argument>
    <argument>
      <name>heat_pump_backup_heating_efficiency</name>
      <display_name>Heat Pump: Backup Rated Efficiency</display_name>
      <description>The backup rated efficiency value of the heat pump. Percent for electricity fuel type. AFUE otherwise.</description>
      <type>Double</type>
      <required>true</required>
      <model_dependent>false</model_dependent>
      <default_value>1</default_value>
    </argument>
    <argument>
      <name>heat_pump_backup_heating_capacity</name>
      <display_name>Heat Pump: Backup Heating Capacity</display_name>
      <description>The backup output heating capacity of the heat pump. Enter 'auto' to size the capacity based on ACCA Manual J/S.</description>
      <type>String</type>
      <units>Btu/hr</units>
      <required>true</required>
      <model_dependent>false</model_dependent>
      <default_value>auto</default_value>
    </argument>
    <argument>
      <name>heat_pump_backup_heating_switchover_temp</name>
      <display_name>Heat Pump: Backup Heating Switchover Temperature</display_name>
      <description>The temperature at which the heat pump stops operating and the backup heating system starts running. Only applies to air-to-air and mini-split. If not provided, backup heating will operate as needed when heat pump capacity is insufficient.</description>
      <type>Double</type>
      <units>deg-F</units>
      <required>false</required>
      <model_dependent>false</model_dependent>
    </argument>
    <argument>
      <name>heat_pump_is_ducted</name>
      <display_name>Heat Pump: Is Ducted</display_name>
      <description>Whether the heat pump is ducted or not. Only used for mini-split. It's assumed that air-to-air and ground-to-air are ducted.</description>
      <type>Boolean</type>
      <required>false</required>
      <model_dependent>false</model_dependent>
      <choices>
        <choice>
          <value>true</value>
          <display_name>true</display_name>
        </choice>
        <choice>
          <value>false</value>
          <display_name>false</display_name>
        </choice>
      </choices>
    </argument>
    <argument>
      <name>heat_pump_airflow_defect_ratio</name>
      <display_name>Heat Pump: Airflow Defect Ratio</display_name>
      <description>The airflow defect ratio, defined as (InstalledAirflow - DesignAirflow) / DesignAirflow, of the heat pump per ANSI/RESNET/ACCA Standard 310. A value of zero means no airflow defect. Applies only to air-to-air, ducted mini-split, and ground-to-air.</description>
      <type>Double</type>
      <units>Frac</units>
      <required>false</required>
      <model_dependent>false</model_dependent>
    </argument>
    <argument>
      <name>heat_pump_charge_defect_ratio</name>
      <display_name>Heat Pump: Charge Defect Ratio</display_name>
      <description>The refrigerant charge defect ratio, defined as (InstalledCharge - DesignCharge) / DesignCharge, of the heat pump per ANSI/RESNET/ACCA Standard 310. A value of zero means no refrigerant charge defect. Applies to all heat pump types.</description>
      <type>Double</type>
      <units>Frac</units>
      <required>false</required>
      <model_dependent>false</model_dependent>
    </argument>
    <argument>
      <name>heating_system_2_type</name>
      <display_name>Heating System 2: Type</display_name>
      <description>The type of the second heating system.</description>
      <type>Choice</type>
      <required>true</required>
      <model_dependent>false</model_dependent>
      <default_value>none</default_value>
      <choices>
        <choice>
          <value>none</value>
          <display_name>none</display_name>
        </choice>
        <choice>
          <value>WallFurnace</value>
          <display_name>WallFurnace</display_name>
        </choice>
        <choice>
          <value>FloorFurnace</value>
          <display_name>FloorFurnace</display_name>
        </choice>
        <choice>
          <value>Boiler</value>
          <display_name>Boiler</display_name>
        </choice>
        <choice>
          <value>ElectricResistance</value>
          <display_name>ElectricResistance</display_name>
        </choice>
        <choice>
          <value>Stove</value>
          <display_name>Stove</display_name>
        </choice>
        <choice>
          <value>PortableHeater</value>
          <display_name>PortableHeater</display_name>
        </choice>
        <choice>
          <value>Fireplace</value>
          <display_name>Fireplace</display_name>
        </choice>
      </choices>
    </argument>
    <argument>
      <name>heating_system_2_fuel</name>
      <display_name>Heating System 2: Fuel Type</display_name>
      <description>The fuel type of the second heating system. Ignored for ElectricResistance.</description>
      <type>Choice</type>
      <required>true</required>
      <model_dependent>false</model_dependent>
      <default_value>electricity</default_value>
      <choices>
        <choice>
          <value>electricity</value>
          <display_name>electricity</display_name>
        </choice>
        <choice>
          <value>natural gas</value>
          <display_name>natural gas</display_name>
        </choice>
        <choice>
          <value>fuel oil</value>
          <display_name>fuel oil</display_name>
        </choice>
        <choice>
          <value>propane</value>
          <display_name>propane</display_name>
        </choice>
        <choice>
          <value>wood</value>
          <display_name>wood</display_name>
        </choice>
        <choice>
          <value>wood pellets</value>
          <display_name>wood pellets</display_name>
        </choice>
        <choice>
          <value>coal</value>
          <display_name>coal</display_name>
        </choice>
      </choices>
    </argument>
    <argument>
      <name>heating_system_2_heating_efficiency</name>
      <display_name>Heating System 2: Rated AFUE or Percent</display_name>
      <description>The rated heating efficiency value of the second heating system.</description>
      <type>Double</type>
      <units>Frac</units>
      <required>true</required>
      <model_dependent>false</model_dependent>
      <default_value>1</default_value>
    </argument>
    <argument>
      <name>heating_system_2_heating_capacity</name>
      <display_name>Heating System 2: Heating Capacity</display_name>
      <description>The output heating capacity of the second heating system. Enter 'auto' to size the capacity based on ACCA Manual J/S.</description>
      <type>String</type>
      <units>Btu/hr</units>
      <required>true</required>
      <model_dependent>false</model_dependent>
      <default_value>auto</default_value>
    </argument>
    <argument>
      <name>heating_system_2_fraction_heat_load_served</name>
      <display_name>Heating System 2: Fraction Heat Load Served</display_name>
      <description>The heat load served fraction of the second heating system. Ignored if this heating system serves as a backup system for a heat pump.</description>
      <type>Double</type>
      <units>Frac</units>
      <required>true</required>
      <model_dependent>false</model_dependent>
      <default_value>0.25</default_value>
    </argument>
    <argument>
      <name>hvac_control_type</name>
      <display_name>HVAC Control: Type</display_name>
      <description>The type of thermostat.</description>
      <type>Choice</type>
      <required>false</required>
      <model_dependent>false</model_dependent>
      <default_value>manual thermostat</default_value>
      <choices>
        <choice>
          <value>manual thermostat</value>
          <display_name>manual thermostat</display_name>
        </choice>
        <choice>
          <value>programmable thermostat</value>
          <display_name>programmable thermostat</display_name>
        </choice>
      </choices>
    </argument>
    <argument>
      <name>hvac_control_heating_weekday_setpoint</name>
      <display_name>HVAC Control: Heating Weekday Setpoint Schedule</display_name>
      <description>Specify the constant or 24-hour comma-separated weekday heating setpoint schedule.</description>
      <type>String</type>
      <units>deg-F</units>
      <required>true</required>
      <model_dependent>false</model_dependent>
      <default_value>71</default_value>
    </argument>
    <argument>
      <name>hvac_control_heating_weekend_setpoint</name>
      <display_name>HVAC Control: Heating Weekend Setpoint Schedule</display_name>
      <description>Specify the constant or 24-hour comma-separated weekend heating setpoint schedule.</description>
      <type>String</type>
      <units>deg-F</units>
      <required>true</required>
      <model_dependent>false</model_dependent>
      <default_value>71</default_value>
    </argument>
    <argument>
      <name>hvac_control_cooling_weekday_setpoint</name>
      <display_name>HVAC Control: Cooling Weekday Setpoint Schedule</display_name>
      <description>Specify the constant or 24-hour comma-separated weekday cooling setpoint schedule.</description>
      <type>String</type>
      <units>deg-F</units>
      <required>true</required>
      <model_dependent>false</model_dependent>
      <default_value>76</default_value>
    </argument>
    <argument>
      <name>hvac_control_cooling_weekend_setpoint</name>
      <display_name>HVAC Control: Cooling Weekend Setpoint Schedule</display_name>
      <description>Specify the constant or 24-hour comma-separated weekend cooling setpoint schedule.</description>
      <type>String</type>
      <units>deg-F</units>
      <required>true</required>
      <model_dependent>false</model_dependent>
      <default_value>76</default_value>
    </argument>
    <argument>
      <name>hvac_control_heating_season_period</name>
      <display_name>HVAC Control: Heating Season Period</display_name>
      <description>Enter a date like "Nov 1 - Jun 30".</description>
      <type>String</type>
      <required>false</required>
      <model_dependent>false</model_dependent>
    </argument>
    <argument>
      <name>hvac_control_cooling_season_period</name>
      <display_name>HVAC Control: Cooling Season Period</display_name>
      <description>Enter a date like "Jun 1 - Oct 31".</description>
      <type>String</type>
      <required>false</required>
      <model_dependent>false</model_dependent>
    </argument>
    <argument>
      <name>ducts_leakage_units</name>
      <display_name>Ducts: Leakage Units</display_name>
      <description>The leakage units of the ducts.</description>
      <type>Choice</type>
      <required>true</required>
      <model_dependent>false</model_dependent>
      <default_value>Percent</default_value>
      <choices>
        <choice>
          <value>CFM25</value>
          <display_name>CFM25</display_name>
        </choice>
        <choice>
          <value>CFM50</value>
          <display_name>CFM50</display_name>
        </choice>
        <choice>
          <value>Percent</value>
          <display_name>Percent</display_name>
        </choice>
      </choices>
    </argument>
    <argument>
      <name>ducts_supply_leakage_to_outside_value</name>
      <display_name>Ducts: Supply Leakage to Outside Value</display_name>
      <description>The leakage value to outside for the supply ducts.</description>
      <type>Double</type>
      <required>true</required>
      <model_dependent>false</model_dependent>
      <default_value>0.1</default_value>
    </argument>
    <argument>
      <name>ducts_return_leakage_to_outside_value</name>
      <display_name>Ducts: Return Leakage to Outside Value</display_name>
      <description>The leakage value to outside for the return ducts.</description>
      <type>Double</type>
      <required>true</required>
      <model_dependent>false</model_dependent>
      <default_value>0.1</default_value>
    </argument>
    <argument>
      <name>ducts_supply_location</name>
      <display_name>Ducts: Supply Location</display_name>
      <description>The location of the supply ducts.</description>
      <type>Choice</type>
      <required>true</required>
      <model_dependent>false</model_dependent>
      <default_value>auto</default_value>
      <choices>
        <choice>
          <value>auto</value>
          <display_name>auto</display_name>
        </choice>
        <choice>
          <value>living space</value>
          <display_name>living space</display_name>
        </choice>
        <choice>
          <value>basement - conditioned</value>
          <display_name>basement - conditioned</display_name>
        </choice>
        <choice>
          <value>basement - unconditioned</value>
          <display_name>basement - unconditioned</display_name>
        </choice>
        <choice>
          <value>crawlspace - vented</value>
          <display_name>crawlspace - vented</display_name>
        </choice>
        <choice>
          <value>crawlspace - unvented</value>
          <display_name>crawlspace - unvented</display_name>
        </choice>
        <choice>
          <value>crawlspace - conditioned</value>
          <display_name>crawlspace - conditioned</display_name>
        </choice>
        <choice>
          <value>attic - vented</value>
          <display_name>attic - vented</display_name>
        </choice>
        <choice>
          <value>attic - unvented</value>
          <display_name>attic - unvented</display_name>
        </choice>
        <choice>
          <value>garage</value>
          <display_name>garage</display_name>
        </choice>
        <choice>
          <value>exterior wall</value>
          <display_name>exterior wall</display_name>
        </choice>
        <choice>
          <value>under slab</value>
          <display_name>under slab</display_name>
        </choice>
        <choice>
          <value>roof deck</value>
          <display_name>roof deck</display_name>
        </choice>
        <choice>
          <value>outside</value>
          <display_name>outside</display_name>
        </choice>
        <choice>
          <value>other housing unit</value>
          <display_name>other housing unit</display_name>
        </choice>
        <choice>
          <value>other heated space</value>
          <display_name>other heated space</display_name>
        </choice>
        <choice>
          <value>other multifamily buffer space</value>
          <display_name>other multifamily buffer space</display_name>
        </choice>
        <choice>
          <value>other non-freezing space</value>
          <display_name>other non-freezing space</display_name>
        </choice>
      </choices>
    </argument>
    <argument>
      <name>ducts_supply_insulation_r</name>
      <display_name>Ducts: Supply Insulation R-Value</display_name>
      <description>The insulation r-value of the supply ducts excluding air films.</description>
      <type>Double</type>
      <units>h-ft^2-R/Btu</units>
      <required>true</required>
      <model_dependent>false</model_dependent>
      <default_value>0</default_value>
    </argument>
    <argument>
      <name>ducts_supply_surface_area</name>
      <display_name>Ducts: Supply Surface Area</display_name>
      <description>The surface area of the supply ducts.</description>
      <type>String</type>
      <units>ft^2</units>
      <required>true</required>
      <model_dependent>false</model_dependent>
      <default_value>auto</default_value>
    </argument>
    <argument>
      <name>ducts_return_location</name>
      <display_name>Ducts: Return Location</display_name>
      <description>The location of the return ducts.</description>
      <type>Choice</type>
      <required>true</required>
      <model_dependent>false</model_dependent>
      <default_value>auto</default_value>
      <choices>
        <choice>
          <value>auto</value>
          <display_name>auto</display_name>
        </choice>
        <choice>
          <value>living space</value>
          <display_name>living space</display_name>
        </choice>
        <choice>
          <value>basement - conditioned</value>
          <display_name>basement - conditioned</display_name>
        </choice>
        <choice>
          <value>basement - unconditioned</value>
          <display_name>basement - unconditioned</display_name>
        </choice>
        <choice>
          <value>crawlspace - vented</value>
          <display_name>crawlspace - vented</display_name>
        </choice>
        <choice>
          <value>crawlspace - unvented</value>
          <display_name>crawlspace - unvented</display_name>
        </choice>
        <choice>
          <value>crawlspace - conditioned</value>
          <display_name>crawlspace - conditioned</display_name>
        </choice>
        <choice>
          <value>attic - vented</value>
          <display_name>attic - vented</display_name>
        </choice>
        <choice>
          <value>attic - unvented</value>
          <display_name>attic - unvented</display_name>
        </choice>
        <choice>
          <value>garage</value>
          <display_name>garage</display_name>
        </choice>
        <choice>
          <value>exterior wall</value>
          <display_name>exterior wall</display_name>
        </choice>
        <choice>
          <value>under slab</value>
          <display_name>under slab</display_name>
        </choice>
        <choice>
          <value>roof deck</value>
          <display_name>roof deck</display_name>
        </choice>
        <choice>
          <value>outside</value>
          <display_name>outside</display_name>
        </choice>
        <choice>
          <value>other housing unit</value>
          <display_name>other housing unit</display_name>
        </choice>
        <choice>
          <value>other heated space</value>
          <display_name>other heated space</display_name>
        </choice>
        <choice>
          <value>other multifamily buffer space</value>
          <display_name>other multifamily buffer space</display_name>
        </choice>
        <choice>
          <value>other non-freezing space</value>
          <display_name>other non-freezing space</display_name>
        </choice>
      </choices>
    </argument>
    <argument>
      <name>ducts_return_insulation_r</name>
      <display_name>Ducts: Return Insulation R-Value</display_name>
      <description>The insulation r-value of the return ducts excluding air films.</description>
      <type>Double</type>
      <units>h-ft^2-R/Btu</units>
      <required>true</required>
      <model_dependent>false</model_dependent>
      <default_value>0</default_value>
    </argument>
    <argument>
      <name>ducts_return_surface_area</name>
      <display_name>Ducts: Return Surface Area</display_name>
      <description>The surface area of the return ducts.</description>
      <type>String</type>
      <units>ft^2</units>
      <required>true</required>
      <model_dependent>false</model_dependent>
      <default_value>auto</default_value>
    </argument>
    <argument>
      <name>ducts_number_of_return_registers</name>
      <display_name>Ducts: Number of Return Registers</display_name>
      <description>The number of return registers of the ducts. Ignored for ducted evaporative cooler.</description>
      <type>String</type>
      <units>#</units>
      <required>true</required>
      <model_dependent>false</model_dependent>
      <default_value>auto</default_value>
    </argument>
    <argument>
      <name>mech_vent_fan_type</name>
      <display_name>Mechanical Ventilation: Fan Type</display_name>
      <description>The type of the mechanical ventilation. Use 'none' if there is no mechanical ventilation system.</description>
      <type>Choice</type>
      <required>true</required>
      <model_dependent>false</model_dependent>
      <default_value>none</default_value>
      <choices>
        <choice>
          <value>none</value>
          <display_name>none</display_name>
        </choice>
        <choice>
          <value>exhaust only</value>
          <display_name>exhaust only</display_name>
        </choice>
        <choice>
          <value>supply only</value>
          <display_name>supply only</display_name>
        </choice>
        <choice>
          <value>energy recovery ventilator</value>
          <display_name>energy recovery ventilator</display_name>
        </choice>
        <choice>
          <value>heat recovery ventilator</value>
          <display_name>heat recovery ventilator</display_name>
        </choice>
        <choice>
          <value>balanced</value>
          <display_name>balanced</display_name>
        </choice>
        <choice>
          <value>central fan integrated supply</value>
          <display_name>central fan integrated supply</display_name>
        </choice>
      </choices>
    </argument>
    <argument>
      <name>mech_vent_flow_rate</name>
      <display_name>Mechanical Ventilation: Flow Rate</display_name>
      <description>The flow rate of the mechanical ventilation.</description>
      <type>String</type>
      <units>CFM</units>
      <required>true</required>
      <model_dependent>false</model_dependent>
      <default_value>auto</default_value>
    </argument>
    <argument>
      <name>mech_vent_hours_in_operation</name>
      <display_name>Mechanical Ventilation: Hours In Operation</display_name>
      <description>The hours in operation of the mechanical ventilation.</description>
      <type>String</type>
      <units>hrs/day</units>
      <required>true</required>
      <model_dependent>false</model_dependent>
      <default_value>auto</default_value>
    </argument>
    <argument>
      <name>mech_vent_recovery_efficiency_type</name>
      <display_name>Mechanical Ventilation: Total Recovery Efficiency Type</display_name>
      <description>The total recovery efficiency type of the mechanical ventilation.</description>
      <type>Choice</type>
      <required>true</required>
      <model_dependent>false</model_dependent>
      <default_value>Unadjusted</default_value>
      <choices>
        <choice>
          <value>Unadjusted</value>
          <display_name>Unadjusted</display_name>
        </choice>
        <choice>
          <value>Adjusted</value>
          <display_name>Adjusted</display_name>
        </choice>
      </choices>
    </argument>
    <argument>
      <name>mech_vent_total_recovery_efficiency</name>
      <display_name>Mechanical Ventilation: Total Recovery Efficiency</display_name>
      <description>The Unadjusted or Adjusted total recovery efficiency of the mechanical ventilation. Applies to energy recovery ventilator.</description>
      <type>Double</type>
      <units>Frac</units>
      <required>true</required>
      <model_dependent>false</model_dependent>
      <default_value>0.48</default_value>
    </argument>
    <argument>
      <name>mech_vent_sensible_recovery_efficiency</name>
      <display_name>Mechanical Ventilation: Sensible Recovery Efficiency</display_name>
      <description>The Unadjusted or Adjusted sensible recovery efficiency of the mechanical ventilation. Applies to energy recovery ventilator and heat recovery ventilator.</description>
      <type>Double</type>
      <units>Frac</units>
      <required>true</required>
      <model_dependent>false</model_dependent>
      <default_value>0.72</default_value>
    </argument>
    <argument>
      <name>mech_vent_fan_power</name>
      <display_name>Mechanical Ventilation: Fan Power</display_name>
      <description>The fan power of the mechanical ventilation.</description>
      <type>String</type>
      <units>W</units>
      <required>true</required>
      <model_dependent>false</model_dependent>
      <default_value>auto</default_value>
    </argument>
    <argument>
      <name>mech_vent_num_units_served</name>
      <display_name>Mechanical Ventilation: Number of Units Served</display_name>
      <description>Number of dwelling units served by the mechanical ventilation system. Must be 1 if single-family detached. Used to apportion flow rate and fan power to the unit.</description>
      <type>Integer</type>
      <units>#</units>
      <required>true</required>
      <model_dependent>false</model_dependent>
      <default_value>1</default_value>
    </argument>
    <argument>
      <name>mech_vent_shared_frac_recirculation</name>
      <display_name>Shared Mechanical Ventilation: Fraction Recirculation</display_name>
      <description>Fraction of the total supply air that is recirculated, with the remainder assumed to be outdoor air. The value must be 0 for exhaust only systems. This is required for a shared mechanical ventilation system.</description>
      <type>Double</type>
      <units>Frac</units>
      <required>false</required>
      <model_dependent>false</model_dependent>
    </argument>
    <argument>
      <name>mech_vent_shared_preheating_fuel</name>
      <display_name>Shared Mechanical Ventilation: Preheating Fuel</display_name>
      <description>Fuel type of the preconditioning heating equipment. Only used for a shared mechanical ventilation system.</description>
      <type>Choice</type>
      <required>false</required>
      <model_dependent>false</model_dependent>
      <choices>
        <choice>
          <value>electricity</value>
          <display_name>electricity</display_name>
        </choice>
        <choice>
          <value>natural gas</value>
          <display_name>natural gas</display_name>
        </choice>
        <choice>
          <value>fuel oil</value>
          <display_name>fuel oil</display_name>
        </choice>
        <choice>
          <value>propane</value>
          <display_name>propane</display_name>
        </choice>
        <choice>
          <value>wood</value>
          <display_name>wood</display_name>
        </choice>
        <choice>
          <value>wood pellets</value>
          <display_name>wood pellets</display_name>
        </choice>
        <choice>
          <value>coal</value>
          <display_name>coal</display_name>
        </choice>
      </choices>
    </argument>
    <argument>
      <name>mech_vent_shared_preheating_efficiency</name>
      <display_name>Shared Mechanical Ventilation: Preheating Efficiency</display_name>
      <description>Efficiency of the preconditioning heating equipment. Only used for a shared mechanical ventilation system.</description>
      <type>Double</type>
      <units>COP</units>
      <required>false</required>
      <model_dependent>false</model_dependent>
    </argument>
    <argument>
      <name>mech_vent_shared_preheating_fraction_heat_load_served</name>
      <display_name>Shared Mechanical Ventilation: Preheating Fraction Ventilation Heat Load Served</display_name>
      <description>Fraction of heating load introduced by the shared ventilation system that is met by the preconditioning heating equipment.</description>
      <type>Double</type>
      <units>Frac</units>
      <required>false</required>
      <model_dependent>false</model_dependent>
    </argument>
    <argument>
      <name>mech_vent_shared_precooling_fuel</name>
      <display_name>Shared Mechanical Ventilation: Precooling Fuel</display_name>
      <description>Fuel type of the preconditioning cooling equipment. Only used for a shared mechanical ventilation system.</description>
      <type>Choice</type>
      <required>false</required>
      <model_dependent>false</model_dependent>
      <choices>
        <choice>
          <value>electricity</value>
          <display_name>electricity</display_name>
        </choice>
      </choices>
    </argument>
    <argument>
      <name>mech_vent_shared_precooling_efficiency</name>
      <display_name>Shared Mechanical Ventilation: Precooling Efficiency</display_name>
      <description>Efficiency of the preconditioning cooling equipment. Only used for a shared mechanical ventilation system.</description>
      <type>Double</type>
      <units>COP</units>
      <required>false</required>
      <model_dependent>false</model_dependent>
    </argument>
    <argument>
      <name>mech_vent_shared_precooling_fraction_cool_load_served</name>
      <display_name>Shared Mechanical Ventilation: Precooling Fraction Ventilation Cool Load Served</display_name>
      <description>Fraction of cooling load introduced by the shared ventilation system that is met by the preconditioning cooling equipment.</description>
      <type>Double</type>
      <units>Frac</units>
      <required>false</required>
      <model_dependent>false</model_dependent>
    </argument>
    <argument>
      <name>mech_vent_2_fan_type</name>
      <display_name>Mechanical Ventilation 2: Fan Type</display_name>
      <description>The type of the second mechanical ventilation. Use 'none' if there is no second mechanical ventilation system.</description>
      <type>Choice</type>
      <required>true</required>
      <model_dependent>false</model_dependent>
      <default_value>none</default_value>
      <choices>
        <choice>
          <value>none</value>
          <display_name>none</display_name>
        </choice>
        <choice>
          <value>exhaust only</value>
          <display_name>exhaust only</display_name>
        </choice>
        <choice>
          <value>supply only</value>
          <display_name>supply only</display_name>
        </choice>
        <choice>
          <value>energy recovery ventilator</value>
          <display_name>energy recovery ventilator</display_name>
        </choice>
        <choice>
          <value>heat recovery ventilator</value>
          <display_name>heat recovery ventilator</display_name>
        </choice>
        <choice>
          <value>balanced</value>
          <display_name>balanced</display_name>
        </choice>
      </choices>
    </argument>
    <argument>
      <name>mech_vent_2_flow_rate</name>
      <display_name>Mechanical Ventilation 2: Flow Rate</display_name>
      <description>The flow rate of the second mechanical ventilation.</description>
      <type>Double</type>
      <units>CFM</units>
      <required>true</required>
      <model_dependent>false</model_dependent>
      <default_value>110</default_value>
    </argument>
    <argument>
      <name>mech_vent_2_hours_in_operation</name>
      <display_name>Mechanical Ventilation 2: Hours In Operation</display_name>
      <description>The hours in operation of the second mechanical ventilation.</description>
      <type>Double</type>
      <units>hrs/day</units>
      <required>true</required>
      <model_dependent>false</model_dependent>
      <default_value>24</default_value>
    </argument>
    <argument>
      <name>mech_vent_2_recovery_efficiency_type</name>
      <display_name>Mechanical Ventilation 2: Total Recovery Efficiency Type</display_name>
      <description>The total recovery efficiency type of the second mechanical ventilation.</description>
      <type>Choice</type>
      <required>true</required>
      <model_dependent>false</model_dependent>
      <default_value>Unadjusted</default_value>
      <choices>
        <choice>
          <value>Unadjusted</value>
          <display_name>Unadjusted</display_name>
        </choice>
        <choice>
          <value>Adjusted</value>
          <display_name>Adjusted</display_name>
        </choice>
      </choices>
    </argument>
    <argument>
      <name>mech_vent_2_total_recovery_efficiency</name>
      <display_name>Mechanical Ventilation 2: Total Recovery Efficiency</display_name>
      <description>The Unadjusted or Adjusted total recovery efficiency of the second mechanical ventilation. Applies to energy recovery ventilator.</description>
      <type>Double</type>
      <units>Frac</units>
      <required>true</required>
      <model_dependent>false</model_dependent>
      <default_value>0.48</default_value>
    </argument>
    <argument>
      <name>mech_vent_2_sensible_recovery_efficiency</name>
      <display_name>Mechanical Ventilation 2: Sensible Recovery Efficiency</display_name>
      <description>The Unadjusted or Adjusted sensible recovery efficiency of the second mechanical ventilation. Applies to energy recovery ventilator and heat recovery ventilator.</description>
      <type>Double</type>
      <units>Frac</units>
      <required>true</required>
      <model_dependent>false</model_dependent>
      <default_value>0.72</default_value>
    </argument>
    <argument>
      <name>mech_vent_2_fan_power</name>
      <display_name>Mechanical Ventilation 2: Fan Power</display_name>
      <description>The fan power of the second mechanical ventilation.</description>
      <type>Double</type>
      <units>W</units>
      <required>true</required>
      <model_dependent>false</model_dependent>
      <default_value>30</default_value>
    </argument>
    <argument>
      <name>kitchen_fans_quantity</name>
      <display_name>Kitchen Fans: Quantity</display_name>
      <description>The quantity of the kitchen fans.</description>
      <type>String</type>
      <units>#</units>
      <required>true</required>
      <model_dependent>false</model_dependent>
      <default_value>auto</default_value>
    </argument>
    <argument>
      <name>kitchen_fans_flow_rate</name>
      <display_name>Kitchen Fans: Flow Rate</display_name>
      <description>The flow rate of the kitchen fan.</description>
      <type>String</type>
      <units>CFM</units>
      <required>false</required>
      <model_dependent>false</model_dependent>
      <default_value>auto</default_value>
    </argument>
    <argument>
      <name>kitchen_fans_hours_in_operation</name>
      <display_name>Kitchen Fans: Hours In Operation</display_name>
      <description>The hours in operation of the kitchen fan.</description>
      <type>String</type>
      <units>hrs/day</units>
      <required>false</required>
      <model_dependent>false</model_dependent>
      <default_value>auto</default_value>
    </argument>
    <argument>
      <name>kitchen_fans_power</name>
      <display_name>Kitchen Fans: Fan Power</display_name>
      <description>The fan power of the kitchen fan.</description>
      <type>String</type>
      <units>W</units>
      <required>false</required>
      <model_dependent>false</model_dependent>
      <default_value>auto</default_value>
    </argument>
    <argument>
      <name>kitchen_fans_start_hour</name>
      <display_name>Kitchen Fans: Start Hour</display_name>
      <description>The start hour of the kitchen fan.</description>
      <type>String</type>
      <units>hr</units>
      <required>false</required>
      <model_dependent>false</model_dependent>
      <default_value>auto</default_value>
    </argument>
    <argument>
      <name>bathroom_fans_quantity</name>
      <display_name>Bathroom Fans: Quantity</display_name>
      <description>The quantity of the bathroom fans.</description>
      <type>String</type>
      <units>#</units>
      <required>true</required>
      <model_dependent>false</model_dependent>
      <default_value>auto</default_value>
    </argument>
    <argument>
      <name>bathroom_fans_flow_rate</name>
      <display_name>Bathroom Fans: Flow Rate</display_name>
      <description>The flow rate of the bathroom fans.</description>
      <type>String</type>
      <units>CFM</units>
      <required>false</required>
      <model_dependent>false</model_dependent>
      <default_value>auto</default_value>
    </argument>
    <argument>
      <name>bathroom_fans_hours_in_operation</name>
      <display_name>Bathroom Fans: Hours In Operation</display_name>
      <description>The hours in operation of the bathroom fans.</description>
      <type>String</type>
      <units>hrs/day</units>
      <required>false</required>
      <model_dependent>false</model_dependent>
      <default_value>auto</default_value>
    </argument>
    <argument>
      <name>bathroom_fans_power</name>
      <display_name>Bathroom Fans: Fan Power</display_name>
      <description>The fan power of the bathroom fans.</description>
      <type>String</type>
      <units>W</units>
      <required>false</required>
      <model_dependent>false</model_dependent>
      <default_value>auto</default_value>
    </argument>
    <argument>
      <name>bathroom_fans_start_hour</name>
      <display_name>Bathroom Fans: Start Hour</display_name>
      <description>The start hour of the bathroom fans.</description>
      <type>String</type>
      <units>hr</units>
      <required>false</required>
      <model_dependent>false</model_dependent>
      <default_value>auto</default_value>
    </argument>
    <argument>
      <name>whole_house_fan_present</name>
      <display_name>Whole House Fan: Present</display_name>
      <description>Whether there is a whole house fan.</description>
      <type>Boolean</type>
      <required>true</required>
      <model_dependent>false</model_dependent>
      <default_value>false</default_value>
      <choices>
        <choice>
          <value>true</value>
          <display_name>true</display_name>
        </choice>
        <choice>
          <value>false</value>
          <display_name>false</display_name>
        </choice>
      </choices>
    </argument>
    <argument>
      <name>whole_house_fan_flow_rate</name>
      <display_name>Whole House Fan: Flow Rate</display_name>
      <description>The flow rate of the whole house fan.</description>
      <type>String</type>
      <units>CFM</units>
      <required>false</required>
      <model_dependent>false</model_dependent>
      <default_value>auto</default_value>
    </argument>
    <argument>
      <name>whole_house_fan_power</name>
      <display_name>Whole House Fan: Fan Power</display_name>
      <description>The fan power of the whole house fan.</description>
      <type>String</type>
      <units>W</units>
      <required>false</required>
      <model_dependent>false</model_dependent>
      <default_value>auto</default_value>
    </argument>
    <argument>
      <name>water_heater_type</name>
      <display_name>Water Heater: Type</display_name>
      <description>The type of water heater. Use 'none' if there is no water heater.</description>
      <type>Choice</type>
      <required>true</required>
      <model_dependent>false</model_dependent>
      <default_value>storage water heater</default_value>
      <choices>
        <choice>
          <value>none</value>
          <display_name>none</display_name>
        </choice>
        <choice>
          <value>storage water heater</value>
          <display_name>storage water heater</display_name>
        </choice>
        <choice>
          <value>instantaneous water heater</value>
          <display_name>instantaneous water heater</display_name>
        </choice>
        <choice>
          <value>heat pump water heater</value>
          <display_name>heat pump water heater</display_name>
        </choice>
        <choice>
          <value>space-heating boiler with storage tank</value>
          <display_name>space-heating boiler with storage tank</display_name>
        </choice>
        <choice>
          <value>space-heating boiler with tankless coil</value>
          <display_name>space-heating boiler with tankless coil</display_name>
        </choice>
      </choices>
    </argument>
    <argument>
      <name>water_heater_fuel_type</name>
      <display_name>Water Heater: Fuel Type</display_name>
      <description>The fuel type of water heater. Ignored for heat pump water heater.</description>
      <type>Choice</type>
      <required>true</required>
      <model_dependent>false</model_dependent>
      <default_value>natural gas</default_value>
      <choices>
        <choice>
          <value>electricity</value>
          <display_name>electricity</display_name>
        </choice>
        <choice>
          <value>natural gas</value>
          <display_name>natural gas</display_name>
        </choice>
        <choice>
          <value>fuel oil</value>
          <display_name>fuel oil</display_name>
        </choice>
        <choice>
          <value>propane</value>
          <display_name>propane</display_name>
        </choice>
        <choice>
          <value>wood</value>
          <display_name>wood</display_name>
        </choice>
        <choice>
          <value>coal</value>
          <display_name>coal</display_name>
        </choice>
      </choices>
    </argument>
    <argument>
      <name>water_heater_location</name>
      <display_name>Water Heater: Location</display_name>
      <description>The location of water heater.</description>
      <type>Choice</type>
      <required>true</required>
      <model_dependent>false</model_dependent>
      <default_value>auto</default_value>
      <choices>
        <choice>
          <value>auto</value>
          <display_name>auto</display_name>
        </choice>
        <choice>
          <value>living space</value>
          <display_name>living space</display_name>
        </choice>
        <choice>
          <value>basement - conditioned</value>
          <display_name>basement - conditioned</display_name>
        </choice>
        <choice>
          <value>basement - unconditioned</value>
          <display_name>basement - unconditioned</display_name>
        </choice>
        <choice>
          <value>garage</value>
          <display_name>garage</display_name>
        </choice>
        <choice>
          <value>attic - vented</value>
          <display_name>attic - vented</display_name>
        </choice>
        <choice>
          <value>attic - unvented</value>
          <display_name>attic - unvented</display_name>
        </choice>
        <choice>
          <value>crawlspace - vented</value>
          <display_name>crawlspace - vented</display_name>
        </choice>
        <choice>
          <value>crawlspace - unvented</value>
          <display_name>crawlspace - unvented</display_name>
        </choice>
        <choice>
          <value>crawlspace - conditioned</value>
          <display_name>crawlspace - conditioned</display_name>
        </choice>
        <choice>
          <value>other exterior</value>
          <display_name>other exterior</display_name>
        </choice>
        <choice>
          <value>other housing unit</value>
          <display_name>other housing unit</display_name>
        </choice>
        <choice>
          <value>other heated space</value>
          <display_name>other heated space</display_name>
        </choice>
        <choice>
          <value>other multifamily buffer space</value>
          <display_name>other multifamily buffer space</display_name>
        </choice>
        <choice>
          <value>other non-freezing space</value>
          <display_name>other non-freezing space</display_name>
        </choice>
      </choices>
    </argument>
    <argument>
      <name>water_heater_tank_volume</name>
      <display_name>Water Heater: Tank Volume</display_name>
      <description>Nominal volume of water heater tank. Set to 'auto' to have volume autosized. Only applies to storage water heater, heat pump water heater, and space-heating boiler with storage tank.</description>
      <type>String</type>
      <units>gal</units>
      <required>true</required>
      <model_dependent>false</model_dependent>
      <default_value>auto</default_value>
    </argument>
    <argument>
      <name>water_heater_efficiency_type</name>
      <display_name>Water Heater: Efficiency Type</display_name>
      <description>The efficiency type of water heater. Does not apply to space-heating boilers.</description>
      <type>Choice</type>
      <required>true</required>
      <model_dependent>false</model_dependent>
      <default_value>EnergyFactor</default_value>
      <choices>
        <choice>
          <value>EnergyFactor</value>
          <display_name>EnergyFactor</display_name>
        </choice>
        <choice>
          <value>UniformEnergyFactor</value>
          <display_name>UniformEnergyFactor</display_name>
        </choice>
      </choices>
    </argument>
    <argument>
      <name>water_heater_efficiency</name>
      <display_name>Water Heater: Efficiency</display_name>
      <description>Rated Energy Factor or Uniform Energy Factor. Does not apply to space-heating boilers.</description>
      <type>Double</type>
      <required>true</required>
      <model_dependent>false</model_dependent>
      <default_value>0.67</default_value>
    </argument>
    <argument>
      <name>water_heater_usage_bin</name>
      <display_name>Water Heater: Usage Bin</display_name>
      <description>The usage of the water heater. Required if Efficiency Type is UniformEnergyFactor and Type is not instantaneous water heater. Does not apply to space-heating boilers.</description>
      <type>Choice</type>
      <required>false</required>
      <model_dependent>false</model_dependent>
      <choices>
        <choice>
          <value>very small</value>
          <display_name>very small</display_name>
        </choice>
        <choice>
          <value>low</value>
          <display_name>low</display_name>
        </choice>
        <choice>
          <value>medium</value>
          <display_name>medium</display_name>
        </choice>
        <choice>
          <value>high</value>
          <display_name>high</display_name>
        </choice>
      </choices>
    </argument>
    <argument>
      <name>water_heater_recovery_efficiency</name>
      <display_name>Water Heater: Recovery Efficiency</display_name>
      <description>Ratio of energy delivered to water heater to the energy content of the fuel consumed by the water heater. Only used for non-electric storage water heaters.</description>
      <type>String</type>
      <units>Frac</units>
      <required>true</required>
      <model_dependent>false</model_dependent>
      <default_value>auto</default_value>
    </argument>
    <argument>
      <name>water_heater_heating_capacity</name>
      <display_name>Water Heater: Heating Capacity</display_name>
      <description>Heating capacity. Set to 'auto' to have heating capacity defaulted. Only applies to storage water heater.</description>
      <type>String</type>
      <units>Btu/hr</units>
      <required>true</required>
      <model_dependent>false</model_dependent>
      <default_value>auto</default_value>
    </argument>
    <argument>
      <name>water_heater_standby_loss</name>
      <display_name>Water Heater: Standby Loss</display_name>
      <description>The standby loss of water heater. Only applies to space-heating boilers.</description>
      <type>Double</type>
      <units>deg-F/hr</units>
      <required>false</required>
      <model_dependent>false</model_dependent>
    </argument>
    <argument>
      <name>water_heater_jacket_rvalue</name>
      <display_name>Water Heater: Jacket R-value</display_name>
      <description>The jacket R-value of water heater. Doesn't apply to instantaneous water heater or space-heating boiler with tankless coil.</description>
      <type>Double</type>
      <units>h-ft^2-R/Btu</units>
      <required>false</required>
      <model_dependent>false</model_dependent>
    </argument>
    <argument>
      <name>water_heater_setpoint_temperature</name>
      <display_name>Water Heater: Setpoint Temperature</display_name>
      <description>The setpoint temperature of water heater.</description>
      <type>String</type>
      <units>deg-F</units>
      <required>true</required>
      <model_dependent>false</model_dependent>
      <default_value>auto</default_value>
    </argument>
    <argument>
      <name>water_heater_num_units_served</name>
      <display_name>Water Heater: Number of Units Served</display_name>
      <description>Number of dwelling units served (directly or indirectly) by the water heater. Must be 1 if single-family detached. Used to apportion water heater tank losses to the unit.</description>
      <type>Integer</type>
      <units>#</units>
      <required>true</required>
      <model_dependent>false</model_dependent>
      <default_value>1</default_value>
    </argument>
    <argument>
      <name>water_heater_uses_desuperheater</name>
      <display_name>Water Heater: Uses Desuperheater</display_name>
      <description>Requires that the dwelling unit has a air-to-air, mini-split, or ground-to-air heat pump or a central air conditioner or mini-split air conditioner.</description>
      <type>Boolean</type>
      <required>false</required>
      <model_dependent>false</model_dependent>
      <choices>
        <choice>
          <value>true</value>
          <display_name>true</display_name>
        </choice>
        <choice>
          <value>false</value>
          <display_name>false</display_name>
        </choice>
      </choices>
    </argument>
    <argument>
      <name>hot_water_distribution_system_type</name>
      <display_name>Hot Water Distribution: System Type</display_name>
      <description>The type of the hot water distribution system.</description>
      <type>Choice</type>
      <required>true</required>
      <model_dependent>false</model_dependent>
      <default_value>Standard</default_value>
      <choices>
        <choice>
          <value>Standard</value>
          <display_name>Standard</display_name>
        </choice>
        <choice>
          <value>Recirculation</value>
          <display_name>Recirculation</display_name>
        </choice>
      </choices>
    </argument>
    <argument>
      <name>hot_water_distribution_standard_piping_length</name>
      <display_name>Hot Water Distribution: Standard Piping Length</display_name>
      <description>If the distribution system is Standard, the length of the piping. A value of 'auto' will use a default.</description>
      <type>String</type>
      <units>ft</units>
      <required>true</required>
      <model_dependent>false</model_dependent>
      <default_value>auto</default_value>
    </argument>
    <argument>
      <name>hot_water_distribution_recirc_control_type</name>
      <display_name>Hot Water Distribution: Recirculation Control Type</display_name>
      <description>If the distribution system is Recirculation, the type of hot water recirculation control, if any.</description>
      <type>Choice</type>
      <required>true</required>
      <model_dependent>false</model_dependent>
      <default_value>no control</default_value>
      <choices>
        <choice>
          <value>no control</value>
          <display_name>no control</display_name>
        </choice>
        <choice>
          <value>timer</value>
          <display_name>timer</display_name>
        </choice>
        <choice>
          <value>temperature</value>
          <display_name>temperature</display_name>
        </choice>
        <choice>
          <value>presence sensor demand control</value>
          <display_name>presence sensor demand control</display_name>
        </choice>
        <choice>
          <value>manual demand control</value>
          <display_name>manual demand control</display_name>
        </choice>
      </choices>
    </argument>
    <argument>
      <name>hot_water_distribution_recirc_piping_length</name>
      <display_name>Hot Water Distribution: Recirculation Piping Length</display_name>
      <description>If the distribution system is Recirculation, the length of the recirculation piping.</description>
      <type>String</type>
      <units>ft</units>
      <required>true</required>
      <model_dependent>false</model_dependent>
      <default_value>auto</default_value>
    </argument>
    <argument>
      <name>hot_water_distribution_recirc_branch_piping_length</name>
      <display_name>Hot Water Distribution: Recirculation Branch Piping Length</display_name>
      <description>If the distribution system is Recirculation, the length of the recirculation branch piping.</description>
      <type>String</type>
      <units>ft</units>
      <required>true</required>
      <model_dependent>false</model_dependent>
      <default_value>auto</default_value>
    </argument>
    <argument>
      <name>hot_water_distribution_recirc_pump_power</name>
      <display_name>Hot Water Distribution: Recirculation Pump Power</display_name>
      <description>If the distribution system is Recirculation, the recirculation pump power.</description>
      <type>String</type>
      <units>W</units>
      <required>true</required>
      <model_dependent>false</model_dependent>
      <default_value>auto</default_value>
    </argument>
    <argument>
      <name>hot_water_distribution_pipe_r</name>
      <display_name>Hot Water Distribution: Pipe Insulation Nominal R-Value</display_name>
      <description>Nominal R-value of the pipe insulation.</description>
      <type>String</type>
      <units>h-ft^2-R/Btu</units>
      <required>true</required>
      <model_dependent>false</model_dependent>
      <default_value>auto</default_value>
    </argument>
    <argument>
      <name>dwhr_facilities_connected</name>
      <display_name>Drain Water Heat Recovery: Facilities Connected</display_name>
      <description>Which facilities are connected for the drain water heat recovery. Use 'none' if there is no drain water heat recovery system.</description>
      <type>Choice</type>
      <required>true</required>
      <model_dependent>false</model_dependent>
      <default_value>none</default_value>
      <choices>
        <choice>
          <value>none</value>
          <display_name>none</display_name>
        </choice>
        <choice>
          <value>one</value>
          <display_name>one</display_name>
        </choice>
        <choice>
          <value>all</value>
          <display_name>all</display_name>
        </choice>
      </choices>
    </argument>
    <argument>
      <name>dwhr_equal_flow</name>
      <display_name>Drain Water Heat Recovery: Equal Flow</display_name>
      <description>Whether the drain water heat recovery has equal flow.</description>
      <type>Boolean</type>
      <required>true</required>
      <model_dependent>false</model_dependent>
      <default_value>true</default_value>
      <choices>
        <choice>
          <value>true</value>
          <display_name>true</display_name>
        </choice>
        <choice>
          <value>false</value>
          <display_name>false</display_name>
        </choice>
      </choices>
    </argument>
    <argument>
      <name>dwhr_efficiency</name>
      <display_name>Drain Water Heat Recovery: Efficiency</display_name>
      <description>The efficiency of the drain water heat recovery.</description>
      <type>Double</type>
      <units>Frac</units>
      <required>true</required>
      <model_dependent>false</model_dependent>
      <default_value>0.55</default_value>
    </argument>
    <argument>
      <name>water_fixtures_shower_low_flow</name>
      <display_name>Hot Water Fixtures: Is Shower Low Flow</display_name>
      <description>Whether the shower fixture is low flow.</description>
      <type>Boolean</type>
      <required>true</required>
      <model_dependent>false</model_dependent>
      <default_value>false</default_value>
      <choices>
        <choice>
          <value>true</value>
          <display_name>true</display_name>
        </choice>
        <choice>
          <value>false</value>
          <display_name>false</display_name>
        </choice>
      </choices>
    </argument>
    <argument>
      <name>water_fixtures_sink_low_flow</name>
      <display_name>Hot Water Fixtures: Is Sink Low Flow</display_name>
      <description>Whether the sink fixture is low flow.</description>
      <type>Boolean</type>
      <required>true</required>
      <model_dependent>false</model_dependent>
      <default_value>false</default_value>
      <choices>
        <choice>
          <value>true</value>
          <display_name>true</display_name>
        </choice>
        <choice>
          <value>false</value>
          <display_name>false</display_name>
        </choice>
      </choices>
    </argument>
    <argument>
      <name>water_fixtures_usage_multiplier</name>
      <display_name>Hot Water Fixtures: Usage Multiplier</display_name>
      <description>Multiplier on the hot water usage that can reflect, e.g., high/low usage occupants.</description>
      <type>Double</type>
      <required>true</required>
      <model_dependent>false</model_dependent>
      <default_value>1</default_value>
    </argument>
    <argument>
      <name>solar_thermal_system_type</name>
      <display_name>Solar Thermal: System Type</display_name>
      <description>The type of solar thermal system. Use 'none' if there is no solar thermal system.</description>
      <type>Choice</type>
      <required>true</required>
      <model_dependent>false</model_dependent>
      <default_value>none</default_value>
      <choices>
        <choice>
          <value>none</value>
          <display_name>none</display_name>
        </choice>
        <choice>
          <value>hot water</value>
          <display_name>hot water</display_name>
        </choice>
      </choices>
    </argument>
    <argument>
      <name>solar_thermal_collector_area</name>
      <display_name>Solar Thermal: Collector Area</display_name>
      <description>The collector area of the solar thermal system.</description>
      <type>Double</type>
      <units>ft^2</units>
      <required>true</required>
      <model_dependent>false</model_dependent>
      <default_value>40</default_value>
    </argument>
    <argument>
      <name>solar_thermal_collector_loop_type</name>
      <display_name>Solar Thermal: Collector Loop Type</display_name>
      <description>The collector loop type of the solar thermal system.</description>
      <type>Choice</type>
      <required>true</required>
      <model_dependent>false</model_dependent>
      <default_value>liquid direct</default_value>
      <choices>
        <choice>
          <value>liquid direct</value>
          <display_name>liquid direct</display_name>
        </choice>
        <choice>
          <value>liquid indirect</value>
          <display_name>liquid indirect</display_name>
        </choice>
        <choice>
          <value>passive thermosyphon</value>
          <display_name>passive thermosyphon</display_name>
        </choice>
      </choices>
    </argument>
    <argument>
      <name>solar_thermal_collector_type</name>
      <display_name>Solar Thermal: Collector Type</display_name>
      <description>The collector type of the solar thermal system.</description>
      <type>Choice</type>
      <required>true</required>
      <model_dependent>false</model_dependent>
      <default_value>evacuated tube</default_value>
      <choices>
        <choice>
          <value>evacuated tube</value>
          <display_name>evacuated tube</display_name>
        </choice>
        <choice>
          <value>single glazing black</value>
          <display_name>single glazing black</display_name>
        </choice>
        <choice>
          <value>double glazing black</value>
          <display_name>double glazing black</display_name>
        </choice>
        <choice>
          <value>integrated collector storage</value>
          <display_name>integrated collector storage</display_name>
        </choice>
      </choices>
    </argument>
    <argument>
      <name>solar_thermal_collector_azimuth</name>
      <display_name>Solar Thermal: Collector Azimuth</display_name>
      <description>The collector azimuth of the solar thermal system. Azimuth is measured clockwise from north (e.g., North=0, East=90, South=180, West=270).</description>
      <type>Double</type>
      <units>degrees</units>
      <required>true</required>
      <model_dependent>false</model_dependent>
      <default_value>180</default_value>
    </argument>
    <argument>
      <name>solar_thermal_collector_tilt</name>
      <display_name>Solar Thermal: Collector Tilt</display_name>
      <description>The collector tilt of the solar thermal system. Can also enter, e.g., RoofPitch, RoofPitch+20, Latitude, Latitude-15, etc.</description>
      <type>String</type>
      <units>degrees</units>
      <required>true</required>
      <model_dependent>false</model_dependent>
      <default_value>RoofPitch</default_value>
    </argument>
    <argument>
      <name>solar_thermal_collector_rated_optical_efficiency</name>
      <display_name>Solar Thermal: Collector Rated Optical Efficiency</display_name>
      <description>The collector rated optical efficiency of the solar thermal system.</description>
      <type>Double</type>
      <units>Frac</units>
      <required>true</required>
      <model_dependent>false</model_dependent>
      <default_value>0.5</default_value>
    </argument>
    <argument>
      <name>solar_thermal_collector_rated_thermal_losses</name>
      <display_name>Solar Thermal: Collector Rated Thermal Losses</display_name>
      <description>The collector rated thermal losses of the solar thermal system.</description>
      <type>Double</type>
      <units>Frac</units>
      <required>true</required>
      <model_dependent>false</model_dependent>
      <default_value>0.2799</default_value>
    </argument>
    <argument>
      <name>solar_thermal_storage_volume</name>
      <display_name>Solar Thermal: Storage Volume</display_name>
      <description>The storage volume of the solar thermal system.</description>
      <type>String</type>
      <units>Frac</units>
      <required>true</required>
      <model_dependent>false</model_dependent>
      <default_value>auto</default_value>
    </argument>
    <argument>
      <name>solar_thermal_solar_fraction</name>
      <display_name>Solar Thermal: Solar Fraction</display_name>
      <description>The solar fraction of the solar thermal system. If provided, overrides all other solar thermal inputs.</description>
      <type>Double</type>
      <units>Frac</units>
      <required>true</required>
      <model_dependent>false</model_dependent>
      <default_value>0</default_value>
    </argument>
    <argument>
      <name>pv_system_module_type</name>
      <display_name>PV System: Module Type</display_name>
      <description>Module type of the PV system. Use 'none' if there is no PV system 1.</description>
      <type>Choice</type>
      <required>true</required>
      <model_dependent>false</model_dependent>
      <default_value>none</default_value>
      <choices>
        <choice>
          <value>none</value>
          <display_name>none</display_name>
        </choice>
        <choice>
          <value>auto</value>
          <display_name>auto</display_name>
        </choice>
        <choice>
          <value>standard</value>
          <display_name>standard</display_name>
        </choice>
        <choice>
          <value>premium</value>
          <display_name>premium</display_name>
        </choice>
        <choice>
          <value>thin film</value>
          <display_name>thin film</display_name>
        </choice>
      </choices>
    </argument>
    <argument>
      <name>pv_system_location</name>
      <display_name>PV System: Location</display_name>
      <description>Location of the PV system.</description>
      <type>Choice</type>
      <required>true</required>
      <model_dependent>false</model_dependent>
      <default_value>auto</default_value>
      <choices>
        <choice>
          <value>auto</value>
          <display_name>auto</display_name>
        </choice>
        <choice>
          <value>roof</value>
          <display_name>roof</display_name>
        </choice>
        <choice>
          <value>ground</value>
          <display_name>ground</display_name>
        </choice>
      </choices>
    </argument>
    <argument>
      <name>pv_system_tracking</name>
      <display_name>PV System: Tracking</display_name>
      <description>Tracking of the PV system.</description>
      <type>Choice</type>
      <required>true</required>
      <model_dependent>false</model_dependent>
      <default_value>auto</default_value>
      <choices>
        <choice>
          <value>auto</value>
          <display_name>auto</display_name>
        </choice>
        <choice>
          <value>fixed</value>
          <display_name>fixed</display_name>
        </choice>
        <choice>
          <value>1-axis</value>
          <display_name>1-axis</display_name>
        </choice>
        <choice>
          <value>1-axis backtracked</value>
          <display_name>1-axis backtracked</display_name>
        </choice>
        <choice>
          <value>2-axis</value>
          <display_name>2-axis</display_name>
        </choice>
      </choices>
    </argument>
    <argument>
      <name>pv_system_array_azimuth</name>
      <display_name>PV System: Array Azimuth</display_name>
      <description>Array azimuth of the PV system. Azimuth is measured clockwise from north (e.g., North=0, East=90, South=180, West=270).</description>
      <type>Double</type>
      <units>degrees</units>
      <required>true</required>
      <model_dependent>false</model_dependent>
      <default_value>180</default_value>
    </argument>
    <argument>
      <name>pv_system_array_tilt</name>
      <display_name>PV System: Array Tilt</display_name>
      <description>Array tilt of the PV system. Can also enter, e.g., RoofPitch, RoofPitch+20, Latitude, Latitude-15, etc.</description>
      <type>String</type>
      <units>degrees</units>
      <required>true</required>
      <model_dependent>false</model_dependent>
      <default_value>RoofPitch</default_value>
    </argument>
    <argument>
      <name>pv_system_max_power_output</name>
      <display_name>PV System: Maximum Power Output</display_name>
      <description>Maximum power output of the PV system. For a shared system, this is the total building maximum power output.</description>
      <type>Double</type>
      <units>W</units>
      <required>true</required>
      <model_dependent>false</model_dependent>
      <default_value>4000</default_value>
    </argument>
    <argument>
      <name>pv_system_inverter_efficiency</name>
      <display_name>PV System: Inverter Efficiency</display_name>
      <description>Inverter efficiency of the PV system.</description>
      <type>Double</type>
      <units>Frac</units>
      <required>false</required>
      <model_dependent>false</model_dependent>
    </argument>
    <argument>
      <name>pv_system_system_losses_fraction</name>
      <display_name>PV System: System Losses Fraction</display_name>
      <description>System losses fraction of the PV system.</description>
      <type>Double</type>
      <units>Frac</units>
      <required>false</required>
      <model_dependent>false</model_dependent>
    </argument>
    <argument>
      <name>pv_system_num_units_served</name>
      <display_name>PV System: Number of Units Served</display_name>
      <description>Number of dwelling units served by PV system. Must be 1 if single-family detached. Used to apportion PV generation to the unit.</description>
      <type>Integer</type>
      <units>#</units>
      <required>true</required>
      <model_dependent>false</model_dependent>
      <default_value>1</default_value>
    </argument>
    <argument>
      <name>pv_system_2_module_type</name>
      <display_name>PV System 2: Module Type</display_name>
      <description>Module type of the second PV system. Use 'none' if there is no PV system 2.</description>
      <type>Choice</type>
      <required>true</required>
      <model_dependent>false</model_dependent>
      <default_value>none</default_value>
      <choices>
        <choice>
          <value>none</value>
          <display_name>none</display_name>
        </choice>
        <choice>
          <value>auto</value>
          <display_name>auto</display_name>
        </choice>
        <choice>
          <value>standard</value>
          <display_name>standard</display_name>
        </choice>
        <choice>
          <value>premium</value>
          <display_name>premium</display_name>
        </choice>
        <choice>
          <value>thin film</value>
          <display_name>thin film</display_name>
        </choice>
      </choices>
    </argument>
    <argument>
      <name>pv_system_2_location</name>
      <display_name>PV System 2: Location</display_name>
      <description>Location of the second PV system.</description>
      <type>Choice</type>
      <required>true</required>
      <model_dependent>false</model_dependent>
      <default_value>auto</default_value>
      <choices>
        <choice>
          <value>auto</value>
          <display_name>auto</display_name>
        </choice>
        <choice>
          <value>roof</value>
          <display_name>roof</display_name>
        </choice>
        <choice>
          <value>ground</value>
          <display_name>ground</display_name>
        </choice>
      </choices>
    </argument>
    <argument>
      <name>pv_system_2_tracking</name>
      <display_name>PV System 2: Tracking</display_name>
      <description>Tracking of the second PV system.</description>
      <type>Choice</type>
      <required>true</required>
      <model_dependent>false</model_dependent>
      <default_value>auto</default_value>
      <choices>
        <choice>
          <value>auto</value>
          <display_name>auto</display_name>
        </choice>
        <choice>
          <value>fixed</value>
          <display_name>fixed</display_name>
        </choice>
        <choice>
          <value>1-axis</value>
          <display_name>1-axis</display_name>
        </choice>
        <choice>
          <value>1-axis backtracked</value>
          <display_name>1-axis backtracked</display_name>
        </choice>
        <choice>
          <value>2-axis</value>
          <display_name>2-axis</display_name>
        </choice>
      </choices>
    </argument>
    <argument>
      <name>pv_system_2_array_azimuth</name>
      <display_name>PV System 2: Array Azimuth</display_name>
      <description>Array azimuth of the second PV system. Azimuth is measured clockwise from north (e.g., North=0, East=90, South=180, West=270).</description>
      <type>Double</type>
      <units>degrees</units>
      <required>true</required>
      <model_dependent>false</model_dependent>
      <default_value>180</default_value>
    </argument>
    <argument>
      <name>pv_system_2_array_tilt</name>
      <display_name>PV System 2: Array Tilt</display_name>
      <description>Array tilt of the second PV system. Can also enter, e.g., RoofPitch, RoofPitch+20, Latitude, Latitude-15, etc.</description>
      <type>String</type>
      <units>degrees</units>
      <required>true</required>
      <model_dependent>false</model_dependent>
      <default_value>RoofPitch</default_value>
    </argument>
    <argument>
      <name>pv_system_2_max_power_output</name>
      <display_name>PV System 2: Maximum Power Output</display_name>
      <description>Maximum power output of the second PV system. For a shared system, this is the total building maximum power output.</description>
      <type>Double</type>
      <units>W</units>
      <required>true</required>
      <model_dependent>false</model_dependent>
      <default_value>4000</default_value>
    </argument>
    <argument>
      <name>pv_system_2_inverter_efficiency</name>
      <display_name>PV System 2: Inverter Efficiency</display_name>
      <description>Inverter efficiency of the second PV system.</description>
      <type>Double</type>
      <units>Frac</units>
      <required>false</required>
      <model_dependent>false</model_dependent>
    </argument>
    <argument>
      <name>pv_system_2_system_losses_fraction</name>
      <display_name>PV System 2: System Losses Fraction</display_name>
      <description>System losses fraction of the second PV system.</description>
      <type>Double</type>
      <units>Frac</units>
      <required>false</required>
      <model_dependent>false</model_dependent>
    </argument>
    <argument>
      <name>pv_system_2_num_units_served</name>
      <display_name>PV System 2: Number of Units Served</display_name>
      <description>Number of dwelling units served by second PV system. Must be 1 if single-family detached. Used to apportion PV generation to the unit.</description>
      <type>Integer</type>
      <units>#</units>
      <required>true</required>
      <model_dependent>false</model_dependent>
      <default_value>1</default_value>
    </argument>
    <argument>
      <name>lighting_present</name>
      <display_name>Lighting: Present</display_name>
      <description>Whether there is lighting energy use.</description>
      <type>Boolean</type>
      <required>false</required>
      <model_dependent>false</model_dependent>
      <default_value>true</default_value>
      <choices>
        <choice>
          <value>true</value>
          <display_name>true</display_name>
        </choice>
        <choice>
          <value>false</value>
          <display_name>false</display_name>
        </choice>
      </choices>
    </argument>
    <argument>
      <name>lighting_interior_fraction_cfl</name>
      <display_name>Lighting: Interior Fraction CFL</display_name>
      <description>Fraction of all lamps (interior) that are compact fluorescent. Lighting not specified as CFL, LFL, or LED is assumed to be incandescent.</description>
      <type>Double</type>
      <required>true</required>
      <model_dependent>false</model_dependent>
      <default_value>0.1</default_value>
    </argument>
    <argument>
      <name>lighting_interior_fraction_lfl</name>
      <display_name>Lighting: Interior Fraction LFL</display_name>
      <description>Fraction of all lamps (interior) that are linear fluorescent. Lighting not specified as CFL, LFL, or LED is assumed to be incandescent.</description>
      <type>Double</type>
      <required>true</required>
      <model_dependent>false</model_dependent>
      <default_value>0</default_value>
    </argument>
    <argument>
      <name>lighting_interior_fraction_led</name>
      <display_name>Lighting: Interior Fraction LED</display_name>
      <description>Fraction of all lamps (interior) that are light emitting diodes. Lighting not specified as CFL, LFL, or LED is assumed to be incandescent.</description>
      <type>Double</type>
      <required>true</required>
      <model_dependent>false</model_dependent>
      <default_value>0</default_value>
    </argument>
    <argument>
      <name>lighting_interior_usage_multiplier</name>
      <display_name>Lighting: Interior Usage Multiplier</display_name>
      <description>Multiplier on the lighting energy usage (interior) that can reflect, e.g., high/low usage occupants.</description>
      <type>Double</type>
      <required>true</required>
      <model_dependent>false</model_dependent>
      <default_value>1</default_value>
    </argument>
    <argument>
      <name>lighting_exterior_fraction_cfl</name>
      <display_name>Lighting: Exterior Fraction CFL</display_name>
      <description>Fraction of all lamps (exterior) that are compact fluorescent. Lighting not specified as CFL, LFL, or LED is assumed to be incandescent.</description>
      <type>Double</type>
      <required>true</required>
      <model_dependent>false</model_dependent>
      <default_value>0</default_value>
    </argument>
    <argument>
      <name>lighting_exterior_fraction_lfl</name>
      <display_name>Lighting: Exterior Fraction LFL</display_name>
      <description>Fraction of all lamps (exterior) that are linear fluorescent. Lighting not specified as CFL, LFL, or LED is assumed to be incandescent.</description>
      <type>Double</type>
      <required>true</required>
      <model_dependent>false</model_dependent>
      <default_value>0</default_value>
    </argument>
    <argument>
      <name>lighting_exterior_fraction_led</name>
      <display_name>Lighting: Exterior Fraction LED</display_name>
      <description>Fraction of all lamps (exterior) that are light emitting diodes. Lighting not specified as CFL, LFL, or LED is assumed to be incandescent.</description>
      <type>Double</type>
      <required>true</required>
      <model_dependent>false</model_dependent>
      <default_value>0</default_value>
    </argument>
    <argument>
      <name>lighting_exterior_usage_multiplier</name>
      <display_name>Lighting: Exterior Usage Multiplier</display_name>
      <description>Multiplier on the lighting energy usage (exterior) that can reflect, e.g., high/low usage occupants.</description>
      <type>Double</type>
      <required>true</required>
      <model_dependent>false</model_dependent>
      <default_value>1</default_value>
    </argument>
    <argument>
      <name>lighting_garage_fraction_cfl</name>
      <display_name>Lighting: Garage Fraction CFL</display_name>
      <description>Fraction of all lamps (garage) that are compact fluorescent. Lighting not specified as CFL, LFL, or LED is assumed to be incandescent.</description>
      <type>Double</type>
      <required>true</required>
      <model_dependent>false</model_dependent>
      <default_value>0</default_value>
    </argument>
    <argument>
      <name>lighting_garage_fraction_lfl</name>
      <display_name>Lighting: Garage Fraction LFL</display_name>
      <description>Fraction of all lamps (garage) that are linear fluorescent. Lighting not specified as CFL, LFL, or LED is assumed to be incandescent.</description>
      <type>Double</type>
      <required>true</required>
      <model_dependent>false</model_dependent>
      <default_value>0</default_value>
    </argument>
    <argument>
      <name>lighting_garage_fraction_led</name>
      <display_name>Lighting: Garage Fraction LED</display_name>
      <description>Fraction of all lamps (garage) that are light emitting diodes. Lighting not specified as CFL, LFL, or LED is assumed to be incandescent.</description>
      <type>Double</type>
      <required>true</required>
      <model_dependent>false</model_dependent>
      <default_value>0</default_value>
    </argument>
    <argument>
      <name>lighting_garage_usage_multiplier</name>
      <display_name>Lighting: Garage Usage Multiplier</display_name>
      <description>Multiplier on the lighting energy usage (garage) that can reflect, e.g., high/low usage occupants.</description>
      <type>Double</type>
      <required>true</required>
      <model_dependent>false</model_dependent>
      <default_value>1</default_value>
    </argument>
    <argument>
      <name>holiday_lighting_present</name>
      <display_name>Holiday Lighting: Present</display_name>
      <description>Whether there is holiday lighting.</description>
      <type>Boolean</type>
      <required>true</required>
      <model_dependent>false</model_dependent>
      <default_value>false</default_value>
      <choices>
        <choice>
          <value>true</value>
          <display_name>true</display_name>
        </choice>
        <choice>
          <value>false</value>
          <display_name>false</display_name>
        </choice>
      </choices>
    </argument>
    <argument>
      <name>holiday_lighting_daily_kwh</name>
      <display_name>Holiday Lighting: Daily Consumption</display_name>
      <description>The daily energy consumption for holiday lighting (exterior).</description>
      <type>String</type>
      <units>kWh/day</units>
      <required>true</required>
      <model_dependent>false</model_dependent>
      <default_value>auto</default_value>
    </argument>
    <argument>
      <name>holiday_lighting_period</name>
      <display_name>Holiday Lighting: Period</display_name>
      <description>Enter a date like "Nov 25 - Jan 5".</description>
      <type>String</type>
      <required>false</required>
      <model_dependent>false</model_dependent>
    </argument>
    <argument>
      <name>dehumidifier_type</name>
      <display_name>Dehumidifier: Type</display_name>
      <description>The type of dehumidifier.</description>
      <type>Choice</type>
      <required>true</required>
      <model_dependent>false</model_dependent>
      <default_value>none</default_value>
      <choices>
        <choice>
          <value>none</value>
          <display_name>none</display_name>
        </choice>
        <choice>
          <value>portable</value>
          <display_name>portable</display_name>
        </choice>
        <choice>
          <value>whole-home</value>
          <display_name>whole-home</display_name>
        </choice>
      </choices>
    </argument>
    <argument>
      <name>dehumidifier_efficiency_type</name>
      <display_name>Dehumidifier: Efficiency Type</display_name>
      <description>The efficiency type of dehumidifier.</description>
      <type>Choice</type>
      <required>true</required>
      <model_dependent>false</model_dependent>
      <default_value>IntegratedEnergyFactor</default_value>
      <choices>
        <choice>
          <value>EnergyFactor</value>
          <display_name>EnergyFactor</display_name>
        </choice>
        <choice>
          <value>IntegratedEnergyFactor</value>
          <display_name>IntegratedEnergyFactor</display_name>
        </choice>
      </choices>
    </argument>
    <argument>
      <name>dehumidifier_efficiency</name>
      <display_name>Dehumidifier: Efficiency</display_name>
      <description>The efficiency of the dehumidifier.</description>
      <type>Double</type>
      <units>liters/kWh</units>
      <required>true</required>
      <model_dependent>false</model_dependent>
      <default_value>1.5</default_value>
    </argument>
    <argument>
      <name>dehumidifier_capacity</name>
      <display_name>Dehumidifier: Capacity</display_name>
      <description>The capacity (water removal rate) of the dehumidifier.</description>
      <type>Double</type>
      <units>pint/day</units>
      <required>true</required>
      <model_dependent>false</model_dependent>
      <default_value>40</default_value>
    </argument>
    <argument>
      <name>dehumidifier_rh_setpoint</name>
      <display_name>Dehumidifier: Relative Humidity Setpoint</display_name>
      <description>The relative humidity setpoint of the dehumidifier.</description>
      <type>Double</type>
      <units>Frac</units>
      <required>true</required>
      <model_dependent>false</model_dependent>
      <default_value>0.5</default_value>
    </argument>
    <argument>
      <name>dehumidifier_fraction_dehumidification_load_served</name>
      <display_name>Dehumidifier: Fraction Dehumidification Load Served</display_name>
      <description>The dehumidification load served fraction of the dehumidifier.</description>
      <type>Double</type>
      <units>Frac</units>
      <required>true</required>
      <model_dependent>false</model_dependent>
      <default_value>1</default_value>
    </argument>
    <argument>
      <name>clothes_washer_location</name>
      <display_name>Clothes Washer: Location</display_name>
      <description>The space type for the clothes washer location.</description>
      <type>Choice</type>
      <required>true</required>
      <model_dependent>false</model_dependent>
      <default_value>auto</default_value>
      <choices>
        <choice>
          <value>auto</value>
          <display_name>auto</display_name>
        </choice>
        <choice>
          <value>none</value>
          <display_name>none</display_name>
        </choice>
        <choice>
          <value>living space</value>
          <display_name>living space</display_name>
        </choice>
        <choice>
          <value>basement - conditioned</value>
          <display_name>basement - conditioned</display_name>
        </choice>
        <choice>
          <value>basement - unconditioned</value>
          <display_name>basement - unconditioned</display_name>
        </choice>
        <choice>
          <value>garage</value>
          <display_name>garage</display_name>
        </choice>
        <choice>
          <value>other housing unit</value>
          <display_name>other housing unit</display_name>
        </choice>
        <choice>
          <value>other heated space</value>
          <display_name>other heated space</display_name>
        </choice>
        <choice>
          <value>other multifamily buffer space</value>
          <display_name>other multifamily buffer space</display_name>
        </choice>
        <choice>
          <value>other non-freezing space</value>
          <display_name>other non-freezing space</display_name>
        </choice>
      </choices>
    </argument>
    <argument>
      <name>clothes_washer_efficiency_type</name>
      <display_name>Clothes Washer: Efficiency Type</display_name>
      <description>The efficiency type of the clothes washer.</description>
      <type>Choice</type>
      <required>true</required>
      <model_dependent>false</model_dependent>
      <default_value>IntegratedModifiedEnergyFactor</default_value>
      <choices>
        <choice>
          <value>ModifiedEnergyFactor</value>
          <display_name>ModifiedEnergyFactor</display_name>
        </choice>
        <choice>
          <value>IntegratedModifiedEnergyFactor</value>
          <display_name>IntegratedModifiedEnergyFactor</display_name>
        </choice>
      </choices>
    </argument>
    <argument>
      <name>clothes_washer_efficiency</name>
      <display_name>Clothes Washer: Efficiency</display_name>
      <description>The efficiency of the clothes washer.</description>
      <type>String</type>
      <units>ft^3/kWh-cyc</units>
      <required>true</required>
      <model_dependent>false</model_dependent>
      <default_value>auto</default_value>
    </argument>
    <argument>
      <name>clothes_washer_rated_annual_kwh</name>
      <display_name>Clothes Washer: Rated Annual Consumption</display_name>
      <description>The annual energy consumed by the clothes washer, as rated, obtained from the EnergyGuide label. This includes both the appliance electricity consumption and the energy required for water heating.</description>
      <type>String</type>
      <units>kWh/yr</units>
      <required>true</required>
      <model_dependent>false</model_dependent>
      <default_value>auto</default_value>
    </argument>
    <argument>
      <name>clothes_washer_label_electric_rate</name>
      <display_name>Clothes Washer: Label Electric Rate</display_name>
      <description>The annual energy consumed by the clothes washer, as rated, obtained from the EnergyGuide label. This includes both the appliance electricity consumption and the energy required for water heating.</description>
      <type>String</type>
      <units>$/kWh</units>
      <required>true</required>
      <model_dependent>false</model_dependent>
      <default_value>auto</default_value>
    </argument>
    <argument>
      <name>clothes_washer_label_gas_rate</name>
      <display_name>Clothes Washer: Label Gas Rate</display_name>
      <description>The annual energy consumed by the clothes washer, as rated, obtained from the EnergyGuide label. This includes both the appliance electricity consumption and the energy required for water heating.</description>
      <type>String</type>
      <units>$/therm</units>
      <required>true</required>
      <model_dependent>false</model_dependent>
      <default_value>auto</default_value>
    </argument>
    <argument>
      <name>clothes_washer_label_annual_gas_cost</name>
      <display_name>Clothes Washer: Label Annual Cost with Gas DHW</display_name>
      <description>The annual cost of using the system under test conditions. Input is obtained from the EnergyGuide label.</description>
      <type>String</type>
      <units>$</units>
      <required>true</required>
      <model_dependent>false</model_dependent>
      <default_value>auto</default_value>
    </argument>
    <argument>
      <name>clothes_washer_label_usage</name>
      <display_name>Clothes Washer: Label Usage</display_name>
      <description>The clothes washer loads per week.</description>
      <type>String</type>
      <units>cyc/wk</units>
      <required>true</required>
      <model_dependent>false</model_dependent>
      <default_value>auto</default_value>
    </argument>
    <argument>
      <name>clothes_washer_capacity</name>
      <display_name>Clothes Washer: Drum Volume</display_name>
      <description>Volume of the washer drum. Obtained from the EnergyStar website or the manufacturer's literature.</description>
      <type>String</type>
      <units>ft^3</units>
      <required>true</required>
      <model_dependent>false</model_dependent>
      <default_value>auto</default_value>
    </argument>
    <argument>
      <name>clothes_washer_usage_multiplier</name>
      <display_name>Clothes Washer: Usage Multiplier</display_name>
      <description>Multiplier on the clothes washer energy and hot water usage that can reflect, e.g., high/low usage occupants.</description>
      <type>Double</type>
      <required>true</required>
      <model_dependent>false</model_dependent>
      <default_value>1</default_value>
    </argument>
    <argument>
      <name>clothes_dryer_location</name>
      <display_name>Clothes Dryer: Location</display_name>
      <description>The space type for the clothes dryer location.</description>
      <type>Choice</type>
      <required>true</required>
      <model_dependent>false</model_dependent>
      <default_value>auto</default_value>
      <choices>
        <choice>
          <value>auto</value>
          <display_name>auto</display_name>
        </choice>
        <choice>
          <value>none</value>
          <display_name>none</display_name>
        </choice>
        <choice>
          <value>living space</value>
          <display_name>living space</display_name>
        </choice>
        <choice>
          <value>basement - conditioned</value>
          <display_name>basement - conditioned</display_name>
        </choice>
        <choice>
          <value>basement - unconditioned</value>
          <display_name>basement - unconditioned</display_name>
        </choice>
        <choice>
          <value>garage</value>
          <display_name>garage</display_name>
        </choice>
        <choice>
          <value>other housing unit</value>
          <display_name>other housing unit</display_name>
        </choice>
        <choice>
          <value>other heated space</value>
          <display_name>other heated space</display_name>
        </choice>
        <choice>
          <value>other multifamily buffer space</value>
          <display_name>other multifamily buffer space</display_name>
        </choice>
        <choice>
          <value>other non-freezing space</value>
          <display_name>other non-freezing space</display_name>
        </choice>
      </choices>
    </argument>
    <argument>
      <name>clothes_dryer_fuel_type</name>
      <display_name>Clothes Dryer: Fuel Type</display_name>
      <description>Type of fuel used by the clothes dryer.</description>
      <type>Choice</type>
      <required>true</required>
      <model_dependent>false</model_dependent>
      <default_value>natural gas</default_value>
      <choices>
        <choice>
          <value>electricity</value>
          <display_name>electricity</display_name>
        </choice>
        <choice>
          <value>natural gas</value>
          <display_name>natural gas</display_name>
        </choice>
        <choice>
          <value>fuel oil</value>
          <display_name>fuel oil</display_name>
        </choice>
        <choice>
          <value>propane</value>
          <display_name>propane</display_name>
        </choice>
        <choice>
          <value>wood</value>
          <display_name>wood</display_name>
        </choice>
        <choice>
          <value>coal</value>
          <display_name>coal</display_name>
        </choice>
      </choices>
    </argument>
    <argument>
      <name>clothes_dryer_efficiency_type</name>
      <display_name>Clothes Dryer: Efficiency Type</display_name>
      <description>The efficiency type of the clothes dryer.</description>
      <type>Choice</type>
      <required>true</required>
      <model_dependent>false</model_dependent>
      <default_value>CombinedEnergyFactor</default_value>
      <choices>
        <choice>
          <value>EnergyFactor</value>
          <display_name>EnergyFactor</display_name>
        </choice>
        <choice>
          <value>CombinedEnergyFactor</value>
          <display_name>CombinedEnergyFactor</display_name>
        </choice>
      </choices>
    </argument>
    <argument>
      <name>clothes_dryer_efficiency</name>
      <display_name>Clothes Dryer: Efficiency</display_name>
      <description>The efficiency of the clothes dryer.</description>
      <type>String</type>
      <units>lb/kWh</units>
      <required>true</required>
      <model_dependent>false</model_dependent>
      <default_value>auto</default_value>
    </argument>
    <argument>
      <name>clothes_dryer_vented_flow_rate</name>
      <display_name>Clothes Dryer: Vented Flow Rate</display_name>
      <description>The exhaust flow rate of the vented clothes dryer.</description>
      <type>String</type>
      <units>CFM</units>
      <required>true</required>
      <model_dependent>false</model_dependent>
      <default_value>auto</default_value>
    </argument>
    <argument>
      <name>clothes_dryer_usage_multiplier</name>
      <display_name>Clothes Dryer: Usage Multiplier</display_name>
      <description>Multiplier on the clothes dryer energy usage that can reflect, e.g., high/low usage occupants.</description>
      <type>Double</type>
      <required>true</required>
      <model_dependent>false</model_dependent>
      <default_value>1</default_value>
    </argument>
    <argument>
      <name>dishwasher_location</name>
      <display_name>Dishwasher: Location</display_name>
      <description>The space type for the dishwasher location.</description>
      <type>Choice</type>
      <required>true</required>
      <model_dependent>false</model_dependent>
      <default_value>auto</default_value>
      <choices>
        <choice>
          <value>auto</value>
          <display_name>auto</display_name>
        </choice>
        <choice>
          <value>none</value>
          <display_name>none</display_name>
        </choice>
        <choice>
          <value>living space</value>
          <display_name>living space</display_name>
        </choice>
        <choice>
          <value>basement - conditioned</value>
          <display_name>basement - conditioned</display_name>
        </choice>
        <choice>
          <value>basement - unconditioned</value>
          <display_name>basement - unconditioned</display_name>
        </choice>
        <choice>
          <value>garage</value>
          <display_name>garage</display_name>
        </choice>
        <choice>
          <value>other housing unit</value>
          <display_name>other housing unit</display_name>
        </choice>
        <choice>
          <value>other heated space</value>
          <display_name>other heated space</display_name>
        </choice>
        <choice>
          <value>other multifamily buffer space</value>
          <display_name>other multifamily buffer space</display_name>
        </choice>
        <choice>
          <value>other non-freezing space</value>
          <display_name>other non-freezing space</display_name>
        </choice>
      </choices>
    </argument>
    <argument>
      <name>dishwasher_efficiency_type</name>
      <display_name>Dishwasher: Efficiency Type</display_name>
      <description>The efficiency type of dishwasher.</description>
      <type>Choice</type>
      <required>true</required>
      <model_dependent>false</model_dependent>
      <default_value>RatedAnnualkWh</default_value>
      <choices>
        <choice>
          <value>RatedAnnualkWh</value>
          <display_name>RatedAnnualkWh</display_name>
        </choice>
        <choice>
          <value>EnergyFactor</value>
          <display_name>EnergyFactor</display_name>
        </choice>
      </choices>
    </argument>
    <argument>
      <name>dishwasher_efficiency</name>
      <display_name>Dishwasher: Efficiency</display_name>
      <description>The efficiency of the dishwasher.</description>
      <type>String</type>
      <units>RatedAnnualkWh or EnergyFactor</units>
      <required>true</required>
      <model_dependent>false</model_dependent>
      <default_value>auto</default_value>
    </argument>
    <argument>
      <name>dishwasher_label_electric_rate</name>
      <display_name>Dishwasher: Label Electric Rate</display_name>
      <description>The label electric rate of the dishwasher.</description>
      <type>String</type>
      <units>$/kWh</units>
      <required>true</required>
      <model_dependent>false</model_dependent>
      <default_value>auto</default_value>
    </argument>
    <argument>
      <name>dishwasher_label_gas_rate</name>
      <display_name>Dishwasher: Label Gas Rate</display_name>
      <description>The label gas rate of the dishwasher.</description>
      <type>String</type>
      <units>$/therm</units>
      <required>true</required>
      <model_dependent>false</model_dependent>
      <default_value>auto</default_value>
    </argument>
    <argument>
      <name>dishwasher_label_annual_gas_cost</name>
      <display_name>Dishwasher: Label Annual Gas Cost</display_name>
      <description>The label annual gas cost of the dishwasher.</description>
      <type>String</type>
      <units>$</units>
      <required>true</required>
      <model_dependent>false</model_dependent>
      <default_value>auto</default_value>
    </argument>
    <argument>
      <name>dishwasher_label_usage</name>
      <display_name>Dishwasher: Label Usage</display_name>
      <description>The dishwasher loads per week.</description>
      <type>String</type>
      <units>cyc/wk</units>
      <required>true</required>
      <model_dependent>false</model_dependent>
      <default_value>auto</default_value>
    </argument>
    <argument>
      <name>dishwasher_place_setting_capacity</name>
      <display_name>Dishwasher: Number of Place Settings</display_name>
      <description>The number of place settings for the unit. Data obtained from manufacturer's literature.</description>
      <type>String</type>
      <units>#</units>
      <required>true</required>
      <model_dependent>false</model_dependent>
      <default_value>auto</default_value>
    </argument>
    <argument>
      <name>dishwasher_usage_multiplier</name>
      <display_name>Dishwasher: Usage Multiplier</display_name>
      <description>Multiplier on the dishwasher energy usage that can reflect, e.g., high/low usage occupants.</description>
      <type>Double</type>
      <required>true</required>
      <model_dependent>false</model_dependent>
      <default_value>1</default_value>
    </argument>
    <argument>
      <name>refrigerator_location</name>
      <display_name>Refrigerator: Location</display_name>
      <description>The space type for the refrigerator location.</description>
      <type>Choice</type>
      <required>true</required>
      <model_dependent>false</model_dependent>
      <default_value>auto</default_value>
      <choices>
        <choice>
          <value>auto</value>
          <display_name>auto</display_name>
        </choice>
        <choice>
          <value>none</value>
          <display_name>none</display_name>
        </choice>
        <choice>
          <value>living space</value>
          <display_name>living space</display_name>
        </choice>
        <choice>
          <value>basement - conditioned</value>
          <display_name>basement - conditioned</display_name>
        </choice>
        <choice>
          <value>basement - unconditioned</value>
          <display_name>basement - unconditioned</display_name>
        </choice>
        <choice>
          <value>garage</value>
          <display_name>garage</display_name>
        </choice>
        <choice>
          <value>other housing unit</value>
          <display_name>other housing unit</display_name>
        </choice>
        <choice>
          <value>other heated space</value>
          <display_name>other heated space</display_name>
        </choice>
        <choice>
          <value>other multifamily buffer space</value>
          <display_name>other multifamily buffer space</display_name>
        </choice>
        <choice>
          <value>other non-freezing space</value>
          <display_name>other non-freezing space</display_name>
        </choice>
      </choices>
    </argument>
    <argument>
      <name>refrigerator_rated_annual_kwh</name>
      <display_name>Refrigerator: Rated Annual Consumption</display_name>
      <description>The EnergyGuide rated annual energy consumption for a refrigerator.</description>
      <type>String</type>
      <units>kWh/yr</units>
      <required>true</required>
      <model_dependent>false</model_dependent>
      <default_value>auto</default_value>
    </argument>
    <argument>
      <name>refrigerator_usage_multiplier</name>
      <display_name>Refrigerator: Usage Multiplier</display_name>
      <description>Multiplier on the refrigerator energy usage that can reflect, e.g., high/low usage occupants.</description>
      <type>Double</type>
      <required>true</required>
      <model_dependent>false</model_dependent>
      <default_value>1</default_value>
    </argument>
    <argument>
      <name>extra_refrigerator_location</name>
      <display_name>Extra Refrigerator: Location</display_name>
      <description>The space type for the extra refrigerator location.</description>
      <type>Choice</type>
      <required>true</required>
      <model_dependent>false</model_dependent>
      <default_value>none</default_value>
      <choices>
        <choice>
          <value>auto</value>
          <display_name>auto</display_name>
        </choice>
        <choice>
          <value>none</value>
          <display_name>none</display_name>
        </choice>
        <choice>
          <value>living space</value>
          <display_name>living space</display_name>
        </choice>
        <choice>
          <value>basement - conditioned</value>
          <display_name>basement - conditioned</display_name>
        </choice>
        <choice>
          <value>basement - unconditioned</value>
          <display_name>basement - unconditioned</display_name>
        </choice>
        <choice>
          <value>garage</value>
          <display_name>garage</display_name>
        </choice>
        <choice>
          <value>other housing unit</value>
          <display_name>other housing unit</display_name>
        </choice>
        <choice>
          <value>other heated space</value>
          <display_name>other heated space</display_name>
        </choice>
        <choice>
          <value>other multifamily buffer space</value>
          <display_name>other multifamily buffer space</display_name>
        </choice>
        <choice>
          <value>other non-freezing space</value>
          <display_name>other non-freezing space</display_name>
        </choice>
      </choices>
    </argument>
    <argument>
      <name>extra_refrigerator_rated_annual_kwh</name>
      <display_name>Extra Refrigerator: Rated Annual Consumption</display_name>
      <description>The EnergyGuide rated annual energy consumption for an extra rrefrigerator.</description>
      <type>String</type>
      <units>kWh/yr</units>
      <required>true</required>
      <model_dependent>false</model_dependent>
      <default_value>auto</default_value>
    </argument>
    <argument>
      <name>extra_refrigerator_usage_multiplier</name>
      <display_name>Extra Refrigerator: Usage Multiplier</display_name>
      <description>Multiplier on the extra refrigerator energy usage that can reflect, e.g., high/low usage occupants.</description>
      <type>Double</type>
      <required>true</required>
      <model_dependent>false</model_dependent>
      <default_value>1</default_value>
    </argument>
    <argument>
      <name>freezer_location</name>
      <display_name>Freezer: Location</display_name>
      <description>The space type for the freezer location.</description>
      <type>Choice</type>
      <required>true</required>
      <model_dependent>false</model_dependent>
      <default_value>none</default_value>
      <choices>
        <choice>
          <value>auto</value>
          <display_name>auto</display_name>
        </choice>
        <choice>
          <value>none</value>
          <display_name>none</display_name>
        </choice>
        <choice>
          <value>living space</value>
          <display_name>living space</display_name>
        </choice>
        <choice>
          <value>basement - conditioned</value>
          <display_name>basement - conditioned</display_name>
        </choice>
        <choice>
          <value>basement - unconditioned</value>
          <display_name>basement - unconditioned</display_name>
        </choice>
        <choice>
          <value>garage</value>
          <display_name>garage</display_name>
        </choice>
        <choice>
          <value>other housing unit</value>
          <display_name>other housing unit</display_name>
        </choice>
        <choice>
          <value>other heated space</value>
          <display_name>other heated space</display_name>
        </choice>
        <choice>
          <value>other multifamily buffer space</value>
          <display_name>other multifamily buffer space</display_name>
        </choice>
        <choice>
          <value>other non-freezing space</value>
          <display_name>other non-freezing space</display_name>
        </choice>
      </choices>
    </argument>
    <argument>
      <name>freezer_rated_annual_kwh</name>
      <display_name>Freezer: Rated Annual Consumption</display_name>
      <description>The EnergyGuide rated annual energy consumption for a freezer.</description>
      <type>String</type>
      <units>kWh/yr</units>
      <required>true</required>
      <model_dependent>false</model_dependent>
      <default_value>auto</default_value>
    </argument>
    <argument>
      <name>freezer_usage_multiplier</name>
      <display_name>Freezer: Usage Multiplier</display_name>
      <description>Multiplier on the freezer energy usage that can reflect, e.g., high/low usage occupants.</description>
      <type>Double</type>
      <required>true</required>
      <model_dependent>false</model_dependent>
      <default_value>1</default_value>
    </argument>
    <argument>
      <name>cooking_range_oven_location</name>
      <display_name>Cooking Range/Oven: Location</display_name>
      <description>The space type for the cooking range/oven location.</description>
      <type>Choice</type>
      <required>true</required>
      <model_dependent>false</model_dependent>
      <default_value>auto</default_value>
      <choices>
        <choice>
          <value>auto</value>
          <display_name>auto</display_name>
        </choice>
        <choice>
          <value>none</value>
          <display_name>none</display_name>
        </choice>
        <choice>
          <value>living space</value>
          <display_name>living space</display_name>
        </choice>
        <choice>
          <value>basement - conditioned</value>
          <display_name>basement - conditioned</display_name>
        </choice>
        <choice>
          <value>basement - unconditioned</value>
          <display_name>basement - unconditioned</display_name>
        </choice>
        <choice>
          <value>garage</value>
          <display_name>garage</display_name>
        </choice>
        <choice>
          <value>other housing unit</value>
          <display_name>other housing unit</display_name>
        </choice>
        <choice>
          <value>other heated space</value>
          <display_name>other heated space</display_name>
        </choice>
        <choice>
          <value>other multifamily buffer space</value>
          <display_name>other multifamily buffer space</display_name>
        </choice>
        <choice>
          <value>other non-freezing space</value>
          <display_name>other non-freezing space</display_name>
        </choice>
      </choices>
    </argument>
    <argument>
      <name>cooking_range_oven_fuel_type</name>
      <display_name>Cooking Range/Oven: Fuel Type</display_name>
      <description>Type of fuel used by the cooking range/oven.</description>
      <type>Choice</type>
      <required>true</required>
      <model_dependent>false</model_dependent>
      <default_value>natural gas</default_value>
      <choices>
        <choice>
          <value>electricity</value>
          <display_name>electricity</display_name>
        </choice>
        <choice>
          <value>natural gas</value>
          <display_name>natural gas</display_name>
        </choice>
        <choice>
          <value>fuel oil</value>
          <display_name>fuel oil</display_name>
        </choice>
        <choice>
          <value>propane</value>
          <display_name>propane</display_name>
        </choice>
        <choice>
          <value>wood</value>
          <display_name>wood</display_name>
        </choice>
        <choice>
          <value>coal</value>
          <display_name>coal</display_name>
        </choice>
      </choices>
    </argument>
    <argument>
      <name>cooking_range_oven_is_induction</name>
      <display_name>Cooking Range/Oven: Is Induction</display_name>
      <description>Whether the cooking range is induction.</description>
      <type>Boolean</type>
      <required>false</required>
      <model_dependent>false</model_dependent>
      <choices>
        <choice>
          <value>true</value>
          <display_name>true</display_name>
        </choice>
        <choice>
          <value>false</value>
          <display_name>false</display_name>
        </choice>
      </choices>
    </argument>
    <argument>
      <name>cooking_range_oven_is_convection</name>
      <display_name>Cooking Range/Oven: Is Convection</display_name>
      <description>Whether the oven is convection.</description>
      <type>Boolean</type>
      <required>false</required>
      <model_dependent>false</model_dependent>
      <choices>
        <choice>
          <value>true</value>
          <display_name>true</display_name>
        </choice>
        <choice>
          <value>false</value>
          <display_name>false</display_name>
        </choice>
      </choices>
    </argument>
    <argument>
      <name>cooking_range_oven_usage_multiplier</name>
      <display_name>Cooking Range/Oven: Usage Multiplier</display_name>
      <description>Multiplier on the cooking range/oven energy usage that can reflect, e.g., high/low usage occupants.</description>
      <type>Double</type>
      <required>true</required>
      <model_dependent>false</model_dependent>
      <default_value>1</default_value>
    </argument>
    <argument>
      <name>ceiling_fan_present</name>
      <display_name>Ceiling Fan: Present</display_name>
      <description>Whether there is are any ceiling fans.</description>
      <type>Boolean</type>
      <required>true</required>
      <model_dependent>false</model_dependent>
      <default_value>true</default_value>
      <choices>
        <choice>
          <value>true</value>
          <display_name>true</display_name>
        </choice>
        <choice>
          <value>false</value>
          <display_name>false</display_name>
        </choice>
      </choices>
    </argument>
    <argument>
      <name>ceiling_fan_efficiency</name>
      <display_name>Ceiling Fan: Efficiency</display_name>
      <description>The efficiency rating of the ceiling fan(s) at medium speed.</description>
      <type>String</type>
      <units>CFM/W</units>
      <required>true</required>
      <model_dependent>false</model_dependent>
      <default_value>auto</default_value>
    </argument>
    <argument>
      <name>ceiling_fan_quantity</name>
      <display_name>Ceiling Fan: Quantity</display_name>
      <description>Total number of ceiling fans.</description>
      <type>String</type>
      <units>#</units>
      <required>true</required>
      <model_dependent>false</model_dependent>
      <default_value>auto</default_value>
    </argument>
    <argument>
      <name>ceiling_fan_cooling_setpoint_temp_offset</name>
      <display_name>Ceiling Fan: Cooling Setpoint Temperature Offset</display_name>
      <description>The setpoint temperature offset during cooling season for the ceiling fan(s). Only applies if ceiling fan quantity is greater than zero.</description>
      <type>Double</type>
      <units>deg-F</units>
      <required>true</required>
      <model_dependent>false</model_dependent>
      <default_value>0</default_value>
    </argument>
    <argument>
      <name>misc_plug_loads_television_present</name>
      <display_name>Misc Plug Loads: Television Present</display_name>
      <description>Whether there are televisions.</description>
      <type>Boolean</type>
      <required>true</required>
      <model_dependent>false</model_dependent>
      <default_value>true</default_value>
      <choices>
        <choice>
          <value>true</value>
          <display_name>true</display_name>
        </choice>
        <choice>
          <value>false</value>
          <display_name>false</display_name>
        </choice>
      </choices>
    </argument>
    <argument>
      <name>misc_plug_loads_television_annual_kwh</name>
      <display_name>Misc Plug Loads: Television Annual kWh</display_name>
      <description>The annual energy consumption of the television plug loads.</description>
      <type>String</type>
      <units>kWh/yr</units>
      <required>true</required>
      <model_dependent>false</model_dependent>
      <default_value>auto</default_value>
    </argument>
    <argument>
      <name>misc_plug_loads_television_usage_multiplier</name>
      <display_name>Misc Plug Loads: Television Usage Multiplier</display_name>
      <description>Multiplier on the television energy usage that can reflect, e.g., high/low usage occupants.</description>
      <type>Double</type>
      <required>true</required>
      <model_dependent>false</model_dependent>
      <default_value>1</default_value>
    </argument>
    <argument>
      <name>misc_plug_loads_other_annual_kwh</name>
      <display_name>Misc Plug Loads: Other Annual kWh</display_name>
      <description>The annual energy consumption of the other residual plug loads.</description>
      <type>String</type>
      <units>kWh/yr</units>
      <required>true</required>
      <model_dependent>false</model_dependent>
      <default_value>auto</default_value>
    </argument>
    <argument>
      <name>misc_plug_loads_other_frac_sensible</name>
      <display_name>Misc Plug Loads: Other Sensible Fraction</display_name>
      <description>Fraction of other residual plug loads' internal gains that are sensible.</description>
      <type>String</type>
      <units>Frac</units>
      <required>true</required>
      <model_dependent>false</model_dependent>
      <default_value>auto</default_value>
    </argument>
    <argument>
      <name>misc_plug_loads_other_frac_latent</name>
      <display_name>Misc Plug Loads: Other Latent Fraction</display_name>
      <description>Fraction of other residual plug loads' internal gains that are latent.</description>
      <type>String</type>
      <units>Frac</units>
      <required>true</required>
      <model_dependent>false</model_dependent>
      <default_value>auto</default_value>
    </argument>
    <argument>
      <name>misc_plug_loads_other_usage_multiplier</name>
      <display_name>Misc Plug Loads: Other Usage Multiplier</display_name>
      <description>Multiplier on the other energy usage that can reflect, e.g., high/low usage occupants.</description>
      <type>Double</type>
      <required>true</required>
      <model_dependent>false</model_dependent>
      <default_value>1</default_value>
    </argument>
    <argument>
      <name>misc_plug_loads_well_pump_present</name>
      <display_name>Misc Plug Loads: Well Pump Present</display_name>
      <description>Whether there is a well pump.</description>
      <type>Boolean</type>
      <required>true</required>
      <model_dependent>false</model_dependent>
      <default_value>false</default_value>
      <choices>
        <choice>
          <value>true</value>
          <display_name>true</display_name>
        </choice>
        <choice>
          <value>false</value>
          <display_name>false</display_name>
        </choice>
      </choices>
    </argument>
    <argument>
      <name>misc_plug_loads_well_pump_annual_kwh</name>
      <display_name>Misc Plug Loads: Well Pump Annual kWh</display_name>
      <description>The annual energy consumption of the well pump plug loads.</description>
      <type>String</type>
      <units>kWh/yr</units>
      <required>true</required>
      <model_dependent>false</model_dependent>
      <default_value>auto</default_value>
    </argument>
    <argument>
      <name>misc_plug_loads_well_pump_usage_multiplier</name>
      <display_name>Misc Plug Loads: Well Pump Usage Multiplier</display_name>
      <description>Multiplier on the well pump energy usage that can reflect, e.g., high/low usage occupants.</description>
      <type>Double</type>
      <required>true</required>
      <model_dependent>false</model_dependent>
      <default_value>1</default_value>
    </argument>
    <argument>
      <name>misc_plug_loads_vehicle_present</name>
      <display_name>Misc Plug Loads: Vehicle Present</display_name>
      <description>Whether there is an electric vehicle.</description>
      <type>Boolean</type>
      <required>true</required>
      <model_dependent>false</model_dependent>
      <default_value>false</default_value>
      <choices>
        <choice>
          <value>true</value>
          <display_name>true</display_name>
        </choice>
        <choice>
          <value>false</value>
          <display_name>false</display_name>
        </choice>
      </choices>
    </argument>
    <argument>
      <name>misc_plug_loads_vehicle_annual_kwh</name>
      <display_name>Misc Plug Loads: Vehicle Annual kWh</display_name>
      <description>The annual energy consumption of the electric vehicle plug loads.</description>
      <type>String</type>
      <units>kWh/yr</units>
      <required>true</required>
      <model_dependent>false</model_dependent>
      <default_value>auto</default_value>
    </argument>
    <argument>
      <name>misc_plug_loads_vehicle_usage_multiplier</name>
      <display_name>Misc Plug Loads: Vehicle Usage Multiplier</display_name>
      <description>Multiplier on the electric vehicle energy usage that can reflect, e.g., high/low usage occupants.</description>
      <type>Double</type>
      <required>true</required>
      <model_dependent>false</model_dependent>
      <default_value>1</default_value>
    </argument>
    <argument>
      <name>misc_fuel_loads_grill_present</name>
      <display_name>Misc Fuel Loads: Grill Present</display_name>
      <description>Whether there is a fuel loads grill.</description>
      <type>Boolean</type>
      <required>true</required>
      <model_dependent>false</model_dependent>
      <default_value>false</default_value>
      <choices>
        <choice>
          <value>true</value>
          <display_name>true</display_name>
        </choice>
        <choice>
          <value>false</value>
          <display_name>false</display_name>
        </choice>
      </choices>
    </argument>
    <argument>
      <name>misc_fuel_loads_grill_fuel_type</name>
      <display_name>Misc Fuel Loads: Grill Fuel Type</display_name>
      <description>The fuel type of the fuel loads grill.</description>
      <type>Choice</type>
      <required>true</required>
      <model_dependent>false</model_dependent>
      <default_value>natural gas</default_value>
      <choices>
        <choice>
          <value>natural gas</value>
          <display_name>natural gas</display_name>
        </choice>
        <choice>
          <value>fuel oil</value>
          <display_name>fuel oil</display_name>
        </choice>
        <choice>
          <value>propane</value>
          <display_name>propane</display_name>
        </choice>
        <choice>
          <value>wood</value>
          <display_name>wood</display_name>
        </choice>
        <choice>
          <value>wood pellets</value>
          <display_name>wood pellets</display_name>
        </choice>
      </choices>
    </argument>
    <argument>
      <name>misc_fuel_loads_grill_annual_therm</name>
      <display_name>Misc Fuel Loads: Grill Annual therm</display_name>
      <description>The annual energy consumption of the fuel loads grill.</description>
      <type>String</type>
      <units>therm/yr</units>
      <required>true</required>
      <model_dependent>false</model_dependent>
      <default_value>auto</default_value>
    </argument>
    <argument>
      <name>misc_fuel_loads_grill_usage_multiplier</name>
      <display_name>Misc Fuel Loads: Grill Usage Multiplier</display_name>
      <description>Multiplier on the fuel loads grill energy usage that can reflect, e.g., high/low usage occupants.</description>
      <type>Double</type>
      <required>true</required>
      <model_dependent>false</model_dependent>
      <default_value>0</default_value>
    </argument>
    <argument>
      <name>misc_fuel_loads_lighting_present</name>
      <display_name>Misc Fuel Loads: Lighting Present</display_name>
      <description>Whether there is fuel loads lighting.</description>
      <type>Boolean</type>
      <required>true</required>
      <model_dependent>false</model_dependent>
      <default_value>false</default_value>
      <choices>
        <choice>
          <value>true</value>
          <display_name>true</display_name>
        </choice>
        <choice>
          <value>false</value>
          <display_name>false</display_name>
        </choice>
      </choices>
    </argument>
    <argument>
      <name>misc_fuel_loads_lighting_fuel_type</name>
      <display_name>Misc Fuel Loads: Lighting Fuel Type</display_name>
      <description>The fuel type of the fuel loads lighting.</description>
      <type>Choice</type>
      <required>true</required>
      <model_dependent>false</model_dependent>
      <default_value>natural gas</default_value>
      <choices>
        <choice>
          <value>natural gas</value>
          <display_name>natural gas</display_name>
        </choice>
        <choice>
          <value>fuel oil</value>
          <display_name>fuel oil</display_name>
        </choice>
        <choice>
          <value>propane</value>
          <display_name>propane</display_name>
        </choice>
        <choice>
          <value>wood</value>
          <display_name>wood</display_name>
        </choice>
        <choice>
          <value>wood pellets</value>
          <display_name>wood pellets</display_name>
        </choice>
      </choices>
    </argument>
    <argument>
      <name>misc_fuel_loads_lighting_annual_therm</name>
      <display_name>Misc Fuel Loads: Lighting Annual therm</display_name>
      <description>The annual energy consumption of the fuel loads lighting.</description>
      <type>String</type>
      <units>therm/yr</units>
      <required>true</required>
      <model_dependent>false</model_dependent>
      <default_value>auto</default_value>
    </argument>
    <argument>
      <name>misc_fuel_loads_lighting_usage_multiplier</name>
      <display_name>Misc Fuel Loads: Lighting Usage Multiplier</display_name>
      <description>Multiplier on the fuel loads lighting energy usage that can reflect, e.g., high/low usage occupants.</description>
      <type>Double</type>
      <required>true</required>
      <model_dependent>false</model_dependent>
      <default_value>0</default_value>
    </argument>
    <argument>
      <name>misc_fuel_loads_fireplace_present</name>
      <display_name>Misc Fuel Loads: Fireplace Present</display_name>
      <description>Whether there is fuel loads fireplace.</description>
      <type>Boolean</type>
      <required>true</required>
      <model_dependent>false</model_dependent>
      <default_value>false</default_value>
      <choices>
        <choice>
          <value>true</value>
          <display_name>true</display_name>
        </choice>
        <choice>
          <value>false</value>
          <display_name>false</display_name>
        </choice>
      </choices>
    </argument>
    <argument>
      <name>misc_fuel_loads_fireplace_fuel_type</name>
      <display_name>Misc Fuel Loads: Fireplace Fuel Type</display_name>
      <description>The fuel type of the fuel loads fireplace.</description>
      <type>Choice</type>
      <required>true</required>
      <model_dependent>false</model_dependent>
      <default_value>natural gas</default_value>
      <choices>
        <choice>
          <value>natural gas</value>
          <display_name>natural gas</display_name>
        </choice>
        <choice>
          <value>fuel oil</value>
          <display_name>fuel oil</display_name>
        </choice>
        <choice>
          <value>propane</value>
          <display_name>propane</display_name>
        </choice>
        <choice>
          <value>wood</value>
          <display_name>wood</display_name>
        </choice>
        <choice>
          <value>wood pellets</value>
          <display_name>wood pellets</display_name>
        </choice>
      </choices>
    </argument>
    <argument>
      <name>misc_fuel_loads_fireplace_annual_therm</name>
      <display_name>Misc Fuel Loads: Fireplace Annual therm</display_name>
      <description>The annual energy consumption of the fuel loads fireplace.</description>
      <type>String</type>
      <units>therm/yr</units>
      <required>true</required>
      <model_dependent>false</model_dependent>
      <default_value>auto</default_value>
    </argument>
    <argument>
      <name>misc_fuel_loads_fireplace_frac_sensible</name>
      <display_name>Misc Fuel Loads: Fireplace Sensible Fraction</display_name>
      <description>Fraction of fireplace residual fuel loads' internal gains that are sensible.</description>
      <type>String</type>
      <units>Frac</units>
      <required>true</required>
      <model_dependent>false</model_dependent>
      <default_value>auto</default_value>
    </argument>
    <argument>
      <name>misc_fuel_loads_fireplace_frac_latent</name>
      <display_name>Misc Fuel Loads: Fireplace Latent Fraction</display_name>
      <description>Fraction of fireplace residual fuel loads' internal gains that are latent.</description>
      <type>String</type>
      <units>Frac</units>
      <required>true</required>
      <model_dependent>false</model_dependent>
      <default_value>auto</default_value>
    </argument>
    <argument>
      <name>misc_fuel_loads_fireplace_usage_multiplier</name>
      <display_name>Misc Fuel Loads: Fireplace Usage Multiplier</display_name>
      <description>Multiplier on the fuel loads fireplace energy usage that can reflect, e.g., high/low usage occupants.</description>
      <type>Double</type>
      <required>true</required>
      <model_dependent>false</model_dependent>
      <default_value>0</default_value>
    </argument>
    <argument>
      <name>pool_present</name>
      <display_name>Pool: Present</display_name>
      <description>Whether there is a pool.</description>
      <type>Boolean</type>
      <required>true</required>
      <model_dependent>false</model_dependent>
      <default_value>false</default_value>
      <choices>
        <choice>
          <value>true</value>
          <display_name>true</display_name>
        </choice>
        <choice>
          <value>false</value>
          <display_name>false</display_name>
        </choice>
      </choices>
    </argument>
    <argument>
      <name>pool_pump_annual_kwh</name>
      <display_name>Pool: Pump Annual kWh</display_name>
      <description>The annual energy consumption of the pool pump.</description>
      <type>String</type>
      <units>kWh/yr</units>
      <required>true</required>
      <model_dependent>false</model_dependent>
      <default_value>auto</default_value>
    </argument>
    <argument>
      <name>pool_pump_usage_multiplier</name>
      <display_name>Pool: Pump Usage Multiplier</display_name>
      <description>Multiplier on the pool pump energy usage that can reflect, e.g., high/low usage occupants.</description>
      <type>Double</type>
      <required>true</required>
      <model_dependent>false</model_dependent>
      <default_value>1</default_value>
    </argument>
    <argument>
      <name>pool_heater_type</name>
      <display_name>Pool: Heater Type</display_name>
      <description>The type of pool heater. Use 'none' if there is no pool heater.</description>
      <type>Choice</type>
      <required>true</required>
      <model_dependent>false</model_dependent>
      <default_value>none</default_value>
      <choices>
        <choice>
          <value>none</value>
          <display_name>none</display_name>
        </choice>
        <choice>
          <value>electric resistance</value>
          <display_name>electric resistance</display_name>
        </choice>
        <choice>
          <value>gas fired</value>
          <display_name>gas fired</display_name>
        </choice>
        <choice>
          <value>heat pump</value>
          <display_name>heat pump</display_name>
        </choice>
      </choices>
    </argument>
    <argument>
      <name>pool_heater_annual_kwh</name>
      <display_name>Pool: Heater Annual kWh</display_name>
      <description>The annual energy consumption of the electric resistance pool heater.</description>
      <type>String</type>
      <units>kWh/yr</units>
      <required>true</required>
      <model_dependent>false</model_dependent>
      <default_value>auto</default_value>
    </argument>
    <argument>
      <name>pool_heater_annual_therm</name>
      <display_name>Pool: Heater Annual therm</display_name>
      <description>The annual energy consumption of the gas fired pool heater.</description>
      <type>String</type>
      <units>therm/yr</units>
      <required>true</required>
      <model_dependent>false</model_dependent>
      <default_value>auto</default_value>
    </argument>
    <argument>
      <name>pool_heater_usage_multiplier</name>
      <display_name>Pool: Heater Usage Multiplier</display_name>
      <description>Multiplier on the pool heater energy usage that can reflect, e.g., high/low usage occupants.</description>
      <type>Double</type>
      <required>true</required>
      <model_dependent>false</model_dependent>
      <default_value>1</default_value>
    </argument>
    <argument>
      <name>hot_tub_present</name>
      <display_name>Hot Tub: Present</display_name>
      <description>Whether there is a hot tub.</description>
      <type>Boolean</type>
      <required>true</required>
      <model_dependent>false</model_dependent>
      <default_value>false</default_value>
      <choices>
        <choice>
          <value>true</value>
          <display_name>true</display_name>
        </choice>
        <choice>
          <value>false</value>
          <display_name>false</display_name>
        </choice>
      </choices>
    </argument>
    <argument>
      <name>hot_tub_pump_annual_kwh</name>
      <display_name>Hot Tub: Pump Annual kWh</display_name>
      <description>The annual energy consumption of the hot tub pump.</description>
      <type>String</type>
      <units>kWh/yr</units>
      <required>true</required>
      <model_dependent>false</model_dependent>
      <default_value>auto</default_value>
    </argument>
    <argument>
      <name>hot_tub_pump_usage_multiplier</name>
      <display_name>Hot Tub: Pump Usage Multiplier</display_name>
      <description>Multiplier on the hot tub pump energy usage that can reflect, e.g., high/low usage occupants.</description>
      <type>Double</type>
      <required>true</required>
      <model_dependent>false</model_dependent>
      <default_value>1</default_value>
    </argument>
    <argument>
      <name>hot_tub_heater_type</name>
      <display_name>Hot Tub: Heater Type</display_name>
      <description>The type of hot tub heater. Use 'none' if there is no hot tub heater.</description>
      <type>Choice</type>
      <required>true</required>
      <model_dependent>false</model_dependent>
      <default_value>none</default_value>
      <choices>
        <choice>
          <value>none</value>
          <display_name>none</display_name>
        </choice>
        <choice>
          <value>electric resistance</value>
          <display_name>electric resistance</display_name>
        </choice>
        <choice>
          <value>gas fired</value>
          <display_name>gas fired</display_name>
        </choice>
        <choice>
          <value>heat pump</value>
          <display_name>heat pump</display_name>
        </choice>
      </choices>
    </argument>
    <argument>
      <name>hot_tub_heater_annual_kwh</name>
      <display_name>Hot Tub: Heater Annual kWh</display_name>
      <description>The annual energy consumption of the electric resistance hot tub heater.</description>
      <type>String</type>
      <units>kWh/yr</units>
      <required>true</required>
      <model_dependent>false</model_dependent>
      <default_value>auto</default_value>
    </argument>
    <argument>
      <name>hot_tub_heater_annual_therm</name>
      <display_name>Hot Tub: Heater Annual therm</display_name>
      <description>The annual energy consumption of the gas fired hot tub heater.</description>
      <type>String</type>
      <units>therm/yr</units>
      <required>true</required>
      <model_dependent>false</model_dependent>
      <default_value>auto</default_value>
    </argument>
    <argument>
      <name>hot_tub_heater_usage_multiplier</name>
      <display_name>Hot Tub: Heater Usage Multiplier</display_name>
      <description>Multiplier on the hot tub heater energy usage that can reflect, e.g., high/low usage occupants.</description>
      <type>Double</type>
      <required>true</required>
      <model_dependent>false</model_dependent>
      <default_value>1</default_value>
    </argument>
  </arguments>
  <outputs />
  <provenances />
  <tags>
    <tag>Whole Building.Space Types</tag>
  </tags>
  <attributes>
    <attribute>
      <name>Measure Type</name>
      <value>ModelMeasure</value>
      <datatype>string</datatype>
    </attribute>
  </attributes>
  <files>
    <file>
      <filename>geometry.rb</filename>
      <filetype>rb</filetype>
      <usage_type>resource</usage_type>
<<<<<<< HEAD
      <checksum>E12DF4C0</checksum>
    </file>
    <file>
      <filename>build_residential_hpxml_test.rb</filename>
      <filetype>rb</filetype>
      <usage_type>test</usage_type>
      <checksum>F4BA4FBE</checksum>
=======
      <checksum>11D30CF5</checksum>
>>>>>>> 2d0f5bd4
    </file>
    <file>
      <version>
        <software_program>OpenStudio</software_program>
        <identifier>2.9.0</identifier>
        <min_compatible>2.9.0</min_compatible>
      </version>
      <filename>measure.rb</filename>
      <filetype>rb</filetype>
      <usage_type>script</usage_type>
<<<<<<< HEAD
      <checksum>8FF8CF6B</checksum>
=======
      <checksum>120823E6</checksum>
    </file>
    <file>
      <filename>build_residential_hpxml_test.rb</filename>
      <filetype>rb</filetype>
      <usage_type>test</usage_type>
      <checksum>225E1D64</checksum>
>>>>>>> 2d0f5bd4
    </file>
  </files>
</measure><|MERGE_RESOLUTION|>--- conflicted
+++ resolved
@@ -3,13 +3,8 @@
   <schema_version>3.0</schema_version>
   <name>build_residential_hpxml</name>
   <uid>a13a8983-2b01-4930-8af2-42030b6e4233</uid>
-<<<<<<< HEAD
-  <version_id>9990ffb0-8e10-410a-8a9a-fff783324d8b</version_id>
-  <version_modified>20211102T223455Z</version_modified>
-=======
   <version_id>2ee03841-789d-4cca-9f40-6c7fc473d5e5</version_id>
   <version_modified>20211104T000219Z</version_modified>
->>>>>>> 2d0f5bd4
   <xml_checksum>2C38F48B</xml_checksum>
   <class_name>BuildResidentialHPXML</class_name>
   <display_name>HPXML Builder (Beta)</display_name>
@@ -2297,37 +2292,18 @@
       <default_value>1</default_value>
     </argument>
     <argument>
-      <name>heat_pump_backup_type</name>
-      <display_name>Heat Pump: Backup Type</display_name>
-      <description>The backup type of the heat pump. If 'integrated' (e.g., built-in electric resistance or dual-fuel integrated furnace), the subsequent backup inputs apply. If 'separate', the Heating System 2 specified below will be selected as the backup system. Use 'none' if there is no backup heating.</description>
-      <type>Choice</type>
-      <required>true</required>
-      <model_dependent>false</model_dependent>
-      <default_value>integrated</default_value>
+      <name>heat_pump_backup_fuel</name>
+      <display_name>Heat Pump: Backup Fuel Type</display_name>
+      <description>The backup fuel type of the heat pump. Use 'none' if there is no backup heating.</description>
+      <type>Choice</type>
+      <required>true</required>
+      <model_dependent>false</model_dependent>
+      <default_value>none</default_value>
       <choices>
         <choice>
           <value>none</value>
           <display_name>none</display_name>
         </choice>
-        <choice>
-          <value>integrated</value>
-          <display_name>integrated</display_name>
-        </choice>
-        <choice>
-          <value>separate</value>
-          <display_name>separate</display_name>
-        </choice>
-      </choices>
-    </argument>
-    <argument>
-      <name>heat_pump_backup_fuel</name>
-      <display_name>Heat Pump: Backup Fuel Type</display_name>
-      <description>The backup fuel type of the heat pump.</description>
-      <type>Choice</type>
-      <required>true</required>
-      <model_dependent>false</model_dependent>
-      <default_value>electricity</default_value>
-      <choices>
         <choice>
           <value>electricity</value>
           <display_name>electricity</display_name>
@@ -2515,7 +2491,7 @@
     <argument>
       <name>heating_system_2_fraction_heat_load_served</name>
       <display_name>Heating System 2: Fraction Heat Load Served</display_name>
-      <description>The heat load served fraction of the second heating system. Ignored if this heating system serves as a backup system for a heat pump.</description>
+      <description>The heat load served fraction of the second heating system.</description>
       <type>Double</type>
       <units>Frac</units>
       <required>true</required>
@@ -5861,17 +5837,7 @@
       <filename>geometry.rb</filename>
       <filetype>rb</filetype>
       <usage_type>resource</usage_type>
-<<<<<<< HEAD
-      <checksum>E12DF4C0</checksum>
-    </file>
-    <file>
-      <filename>build_residential_hpxml_test.rb</filename>
-      <filetype>rb</filetype>
-      <usage_type>test</usage_type>
-      <checksum>F4BA4FBE</checksum>
-=======
       <checksum>11D30CF5</checksum>
->>>>>>> 2d0f5bd4
     </file>
     <file>
       <version>
@@ -5882,9 +5848,6 @@
       <filename>measure.rb</filename>
       <filetype>rb</filetype>
       <usage_type>script</usage_type>
-<<<<<<< HEAD
-      <checksum>8FF8CF6B</checksum>
-=======
       <checksum>120823E6</checksum>
     </file>
     <file>
@@ -5892,7 +5855,6 @@
       <filetype>rb</filetype>
       <usage_type>test</usage_type>
       <checksum>225E1D64</checksum>
->>>>>>> 2d0f5bd4
     </file>
   </files>
 </measure>