<?xml version="1.0"?>
<measure>
  <schema_version>3.0</schema_version>
  <name>build_residential_hpxml</name>
  <uid>a13a8983-2b01-4930-8af2-42030b6e4233</uid>
<<<<<<< HEAD
  <version_id>8a2743d8-0204-4ead-ada6-f68170cd8edf</version_id>
  <version_modified>20210811T170609Z</version_modified>
=======
  <version_id>3082c4fa-293b-407d-928e-8774dfbdb074</version_id>
  <version_modified>20210820T000242Z</version_modified>
>>>>>>> 6a433866
  <xml_checksum>2C38F48B</xml_checksum>
  <class_name>BuildResidentialHPXML</class_name>
  <display_name>HPXML Builder</display_name>
  <description>Builds a residential HPXML file.</description>
  <modeler_description>TODO</modeler_description>
  <arguments>
    <argument>
      <name>hpxml_path</name>
      <display_name>HPXML File Path</display_name>
      <description>Absolute/relative path of the HPXML file.</description>
      <type>String</type>
      <required>true</required>
      <model_dependent>false</model_dependent>
    </argument>
    <argument>
      <name>software_program_used</name>
      <display_name>Software Program Used</display_name>
      <description>The name of the software program used.</description>
      <type>String</type>
      <required>false</required>
      <model_dependent>false</model_dependent>
    </argument>
    <argument>
      <name>software_program_version</name>
      <display_name>Software Program Version</display_name>
      <description>The version of the software program used.</description>
      <type>String</type>
      <required>false</required>
      <model_dependent>false</model_dependent>
    </argument>
    <argument>
      <name>simulation_control_timestep</name>
      <display_name>Simulation Control: Timestep</display_name>
      <description>Value must be a divisor of 60.</description>
      <type>Integer</type>
      <units>min</units>
      <required>false</required>
      <model_dependent>false</model_dependent>
    </argument>
    <argument>
      <name>simulation_control_run_period</name>
      <display_name>Simulation Control: Run Period</display_name>
      <description>Specifies the annual simulation run period. Enter a date like "Mar 15 - Sep 15".</description>
      <type>String</type>
      <required>false</required>
      <model_dependent>false</model_dependent>
    </argument>
    <argument>
      <name>simulation_control_run_period_calendar_year</name>
      <display_name>Simulation Control: Run Period Calendar Year</display_name>
      <description>This numeric field should contain the calendar year that determines the start day of week. If you are running simulations using AMY weather files, the value entered for calendar year will not be used; it will be overridden by the actual year found in the AMY weather file.</description>
      <type>Integer</type>
      <units>year</units>
      <required>false</required>
      <model_dependent>false</model_dependent>
    </argument>
    <argument>
      <name>simulation_control_daylight_saving_enabled</name>
      <display_name>Simulation Control: Daylight Saving Enabled</display_name>
      <description>Whether to use daylight saving.</description>
      <type>Boolean</type>
      <required>false</required>
      <model_dependent>false</model_dependent>
      <choices>
        <choice>
          <value>true</value>
          <display_name>true</display_name>
        </choice>
        <choice>
          <value>false</value>
          <display_name>false</display_name>
        </choice>
      </choices>
    </argument>
    <argument>
      <name>simulation_control_daylight_saving_period</name>
      <display_name>Simulation Control: Daylight Saving Period</display_name>
      <description>Specifies the daylight saving period. Enter a date like "Mar 15 - Dec 15".</description>
      <type>String</type>
      <required>false</required>
      <model_dependent>false</model_dependent>
    </argument>
    <argument>
      <name>schedules_type</name>
      <display_name>Schedules: Type</display_name>
      <description>The type of occupant-related schedules to use. Schedules corresponding to 'default' are average (e.g., Building America). Schedules corresponding to 'stochastic' are generated using time-inhomogeneous Markov chains derived from American Time Use Survey data, and supplemented with sampling duration and power level from NEEA RBSA data as well as DHW draw duration and flow rate from Aquacraft/AWWA data.</description>
      <type>Choice</type>
      <required>true</required>
      <model_dependent>false</model_dependent>
      <default_value>default</default_value>
      <choices>
        <choice>
          <value>default</value>
          <display_name>default</display_name>
        </choice>
        <choice>
          <value>stochastic</value>
          <display_name>stochastic</display_name>
        </choice>
        <choice>
          <value>user-specified</value>
          <display_name>user-specified</display_name>
        </choice>
      </choices>
    </argument>
    <argument>
      <name>schedules_path</name>
      <display_name>Schedules: Path</display_name>
      <description>Absolute (or relative) path of the csv file containing user-specified occupancy schedules.</description>
      <type>String</type>
      <required>false</required>
      <model_dependent>false</model_dependent>
    </argument>
    <argument>
      <name>schedules_vacancy_period</name>
      <display_name>Schedules: Vacancy Period</display_name>
      <description>Specifies the vacancy period. Only applies if the schedules type is 'stochastic'. Enter a date like "Dec 15 - Jan 15".</description>
      <type>String</type>
      <required>false</required>
      <model_dependent>false</model_dependent>
    </argument>
    <argument>
      <name>schedules_random_seed</name>
      <display_name>Schedules: Random Seed</display_name>
      <description>This numeric field is the seed for the random number generator. Only applies if the schedules type is 'stochastic'.</description>
      <type>Integer</type>
      <units>#</units>
      <required>false</required>
      <model_dependent>false</model_dependent>
    </argument>
    <argument>
      <name>weather_station_epw_filepath</name>
      <display_name>EnergyPlus Weather (EPW) Filepath</display_name>
      <description>Path of the EPW file.</description>
      <type>String</type>
      <required>true</required>
      <model_dependent>false</model_dependent>
      <default_value>USA_CO_Denver.Intl.AP.725650_TMY3.epw</default_value>
    </argument>
    <argument>
      <name>zip_code</name>
      <display_name>Zip Code</display_name>
      <description>Zip code - used for informational purposes only</description>
      <type>String</type>
      <required>false</required>
      <model_dependent>false</model_dependent>
    </argument>
    <argument>
      <name>site_state_code</name>
      <display_name>Site: State Code</display_name>
      <description>State code of the home address. If not provided, uses the EPW weather file state code.</description>
      <type>Choice</type>
      <units></units>
      <required>false</required>
      <model_dependent>false</model_dependent>
      <default_value></default_value>
      <choices>
        <choice>
          <value>AK</value>
          <display_name>AK</display_name>
        </choice>
        <choice>
          <value>AL</value>
          <display_name>AL</display_name>
        </choice>
        <choice>
          <value>AR</value>
          <display_name>AR</display_name>
        </choice>
        <choice>
          <value>AZ</value>
          <display_name>AZ</display_name>
        </choice>
        <choice>
          <value>CA</value>
          <display_name>CA</display_name>
        </choice>
        <choice>
          <value>CO</value>
          <display_name>CO</display_name>
        </choice>
        <choice>
          <value>CT</value>
          <display_name>CT</display_name>
        </choice>
        <choice>
          <value>DC</value>
          <display_name>DC</display_name>
        </choice>
        <choice>
          <value>DE</value>
          <display_name>DE</display_name>
        </choice>
        <choice>
          <value>FL</value>
          <display_name>FL</display_name>
        </choice>
        <choice>
          <value>GA</value>
          <display_name>GA</display_name>
        </choice>
        <choice>
          <value>HI</value>
          <display_name>HI</display_name>
        </choice>
        <choice>
          <value>IA</value>
          <display_name>IA</display_name>
        </choice>
        <choice>
          <value>ID</value>
          <display_name>ID</display_name>
        </choice>
        <choice>
          <value>IL</value>
          <display_name>IL</display_name>
        </choice>
        <choice>
          <value>IN</value>
          <display_name>IN</display_name>
        </choice>
        <choice>
          <value>KS</value>
          <display_name>KS</display_name>
        </choice>
        <choice>
          <value>KY</value>
          <display_name>KY</display_name>
        </choice>
        <choice>
          <value>LA</value>
          <display_name>LA</display_name>
        </choice>
        <choice>
          <value>MA</value>
          <display_name>MA</display_name>
        </choice>
        <choice>
          <value>MD</value>
          <display_name>MD</display_name>
        </choice>
        <choice>
          <value>ME</value>
          <display_name>ME</display_name>
        </choice>
        <choice>
          <value>MI</value>
          <display_name>MI</display_name>
        </choice>
        <choice>
          <value>MN</value>
          <display_name>MN</display_name>
        </choice>
        <choice>
          <value>MO</value>
          <display_name>MO</display_name>
        </choice>
        <choice>
          <value>MS</value>
          <display_name>MS</display_name>
        </choice>
        <choice>
          <value>MT</value>
          <display_name>MT</display_name>
        </choice>
        <choice>
          <value>NC</value>
          <display_name>NC</display_name>
        </choice>
        <choice>
          <value>ND</value>
          <display_name>ND</display_name>
        </choice>
        <choice>
          <value>NE</value>
          <display_name>NE</display_name>
        </choice>
        <choice>
          <value>NH</value>
          <display_name>NH</display_name>
        </choice>
        <choice>
          <value>NJ</value>
          <display_name>NJ</display_name>
        </choice>
        <choice>
          <value>NM</value>
          <display_name>NM</display_name>
        </choice>
        <choice>
          <value>NV</value>
          <display_name>NV</display_name>
        </choice>
        <choice>
          <value>NY</value>
          <display_name>NY</display_name>
        </choice>
        <choice>
          <value>OH</value>
          <display_name>OH</display_name>
        </choice>
        <choice>
          <value>OK</value>
          <display_name>OK</display_name>
        </choice>
        <choice>
          <value>OR</value>
          <display_name>OR</display_name>
        </choice>
        <choice>
          <value>PA</value>
          <display_name>PA</display_name>
        </choice>
        <choice>
          <value>RI</value>
          <display_name>RI</display_name>
        </choice>
        <choice>
          <value>SC</value>
          <display_name>SC</display_name>
        </choice>
        <choice>
          <value>SD</value>
          <display_name>SD</display_name>
        </choice>
        <choice>
          <value>TN</value>
          <display_name>TN</display_name>
        </choice>
        <choice>
          <value>TX</value>
          <display_name>TX</display_name>
        </choice>
        <choice>
          <value>UT</value>
          <display_name>UT</display_name>
        </choice>
        <choice>
          <value>VA</value>
          <display_name>VA</display_name>
        </choice>
        <choice>
          <value>VT</value>
          <display_name>VT</display_name>
        </choice>
        <choice>
          <value>WA</value>
          <display_name>WA</display_name>
        </choice>
        <choice>
          <value>WI</value>
          <display_name>WI</display_name>
        </choice>
        <choice>
          <value>WV</value>
          <display_name>WV</display_name>
        </choice>
        <choice>
          <value>WY</value>
          <display_name>WY</display_name>
        </choice>
      </choices>
      <min_value></min_value>
      <max_value></max_value>
    </argument>
    <argument>
      <name>site_type</name>
      <display_name>Site: Type</display_name>
      <description>The type of site.</description>
      <type>Choice</type>
      <required>false</required>
      <model_dependent>false</model_dependent>
      <choices>
        <choice>
          <value>suburban</value>
          <display_name>suburban</display_name>
        </choice>
        <choice>
          <value>urban</value>
          <display_name>urban</display_name>
        </choice>
        <choice>
          <value>rural</value>
          <display_name>rural</display_name>
        </choice>
      </choices>
    </argument>
    <argument>
      <name>year_built</name>
      <display_name>Building Construction: Year Built</display_name>
      <description>The year the building was built</description>
      <type>Integer</type>
      <required>false</required>
      <model_dependent>false</model_dependent>
    </argument>
    <argument>
      <name>geometry_unit_type</name>
      <display_name>Geometry: Unit Type</display_name>
      <description>The type of unit.</description>
      <type>Choice</type>
      <required>true</required>
      <model_dependent>false</model_dependent>
      <default_value>single-family detached</default_value>
      <choices>
        <choice>
          <value>single-family detached</value>
          <display_name>single-family detached</display_name>
        </choice>
        <choice>
          <value>single-family attached</value>
          <display_name>single-family attached</display_name>
        </choice>
        <choice>
          <value>apartment unit</value>
          <display_name>apartment unit</display_name>
        </choice>
      </choices>
    </argument>
    <argument>
      <name>geometry_cfa</name>
      <display_name>Geometry: Conditioned Floor Area</display_name>
      <description>The total floor area of the conditioned space (including any conditioned basement floor area).</description>
      <type>Double</type>
      <units>ft^2</units>
      <required>true</required>
      <model_dependent>false</model_dependent>
      <default_value>2000</default_value>
    </argument>
    <argument>
      <name>geometry_num_floors_above_grade</name>
      <display_name>Geometry: Number of Floors</display_name>
      <description>The number of floors above grade (in the unit if single-family detached or single-family attached, and in the building if apartment unit). Conditioned attics are included.</description>
      <type>Integer</type>
      <units>#</units>
      <required>true</required>
      <model_dependent>false</model_dependent>
      <default_value>2</default_value>
    </argument>
    <argument>
      <name>geometry_wall_height</name>
      <display_name>Geometry: Average Wall Height</display_name>
      <description>The average height of the walls.</description>
      <type>Double</type>
      <units>ft</units>
      <required>true</required>
      <model_dependent>false</model_dependent>
      <default_value>8</default_value>
    </argument>
    <argument>
      <name>geometry_orientation</name>
      <display_name>Geometry: Orientation</display_name>
      <description>The unit's orientation is measured clockwise from north (e.g., North=0, East=90, South=180, West=270).</description>
      <type>Double</type>
      <units>degrees</units>
      <required>true</required>
      <model_dependent>false</model_dependent>
      <default_value>180</default_value>
    </argument>
    <argument>
      <name>geometry_aspect_ratio</name>
      <display_name>Geometry: Aspect Ratio</display_name>
      <description>The ratio of the front/back wall length to the left/right wall length, excluding any protruding garage wall area.</description>
      <type>Double</type>
      <units>FB/LR</units>
      <required>true</required>
      <model_dependent>false</model_dependent>
      <default_value>2</default_value>
    </argument>
    <argument>
      <name>geometry_corridor_position</name>
      <display_name>Geometry: Corridor Position</display_name>
      <description>The position of the corridor. Only applies to single-family attached and apartment unit units. Exterior corridors are shaded, but not enclosed. Interior corridors are enclosed and conditioned.</description>
      <type>Choice</type>
      <required>true</required>
      <model_dependent>false</model_dependent>
      <default_value>Double-Loaded Interior</default_value>
      <choices>
        <choice>
          <value>Double-Loaded Interior</value>
          <display_name>Double-Loaded Interior</display_name>
        </choice>
        <choice>
          <value>Single Exterior (Front)</value>
          <display_name>Single Exterior (Front)</display_name>
        </choice>
        <choice>
          <value>Double Exterior</value>
          <display_name>Double Exterior</display_name>
        </choice>
        <choice>
          <value>None</value>
          <display_name>None</display_name>
        </choice>
      </choices>
    </argument>
    <argument>
      <name>geometry_corridor_width</name>
      <display_name>Geometry: Corridor Width</display_name>
      <description>The width of the corridor. Only applies to apartment unit units.</description>
      <type>Double</type>
      <units>ft</units>
      <required>true</required>
      <model_dependent>false</model_dependent>
      <default_value>10</default_value>
    </argument>
    <argument>
      <name>geometry_inset_width</name>
      <display_name>Geometry: Inset Width</display_name>
      <description>The width of the inset. Only applies to apartment unit units.</description>
      <type>Double</type>
      <units>ft</units>
      <required>true</required>
      <model_dependent>false</model_dependent>
      <default_value>0</default_value>
    </argument>
    <argument>
      <name>geometry_inset_depth</name>
      <display_name>Geometry: Inset Depth</display_name>
      <description>The depth of the inset. Only applies to apartment unit units.</description>
      <type>Double</type>
      <units>ft</units>
      <required>true</required>
      <model_dependent>false</model_dependent>
      <default_value>0</default_value>
    </argument>
    <argument>
      <name>geometry_inset_position</name>
      <display_name>Geometry: Inset Position</display_name>
      <description>The position of the inset. Only applies to apartment unit units.</description>
      <type>Choice</type>
      <required>true</required>
      <model_dependent>false</model_dependent>
      <default_value>Right</default_value>
      <choices>
        <choice>
          <value>Right</value>
          <display_name>Right</display_name>
        </choice>
        <choice>
          <value>Left</value>
          <display_name>Left</display_name>
        </choice>
      </choices>
    </argument>
    <argument>
      <name>geometry_balcony_depth</name>
      <display_name>Geometry: Balcony Depth</display_name>
      <description>The depth of the balcony. Only applies to apartment unit units.</description>
      <type>Double</type>
      <units>ft</units>
      <required>true</required>
      <model_dependent>false</model_dependent>
      <default_value>0</default_value>
    </argument>
    <argument>
      <name>geometry_garage_width</name>
      <display_name>Geometry: Garage Width</display_name>
      <description>The width of the garage. Enter zero for no garage. Only applies to single-family detached units.</description>
      <type>Double</type>
      <units>ft</units>
      <required>true</required>
      <model_dependent>false</model_dependent>
      <default_value>0</default_value>
    </argument>
    <argument>
      <name>geometry_garage_depth</name>
      <display_name>Geometry: Garage Depth</display_name>
      <description>The depth of the garage. Only applies to single-family detached units.</description>
      <type>Double</type>
      <units>ft</units>
      <required>true</required>
      <model_dependent>false</model_dependent>
      <default_value>20</default_value>
    </argument>
    <argument>
      <name>geometry_garage_protrusion</name>
      <display_name>Geometry: Garage Protrusion</display_name>
      <description>The fraction of the garage that is protruding from the living space. Only applies to single-family detached units.</description>
      <type>Double</type>
      <units>frac</units>
      <required>true</required>
      <model_dependent>false</model_dependent>
      <default_value>0</default_value>
    </argument>
    <argument>
      <name>geometry_garage_position</name>
      <display_name>Geometry: Garage Position</display_name>
      <description>The position of the garage. Only applies to single-family detached units.</description>
      <type>Choice</type>
      <required>true</required>
      <model_dependent>false</model_dependent>
      <default_value>Right</default_value>
      <choices>
        <choice>
          <value>Right</value>
          <display_name>Right</display_name>
        </choice>
        <choice>
          <value>Left</value>
          <display_name>Left</display_name>
        </choice>
      </choices>
    </argument>
    <argument>
      <name>geometry_foundation_type</name>
      <display_name>Geometry: Foundation Type</display_name>
      <description>The foundation type of the building.</description>
      <type>Choice</type>
      <required>true</required>
      <model_dependent>false</model_dependent>
      <default_value>SlabOnGrade</default_value>
      <choices>
        <choice>
          <value>SlabOnGrade</value>
          <display_name>SlabOnGrade</display_name>
        </choice>
        <choice>
          <value>VentedCrawlspace</value>
          <display_name>VentedCrawlspace</display_name>
        </choice>
        <choice>
          <value>UnventedCrawlspace</value>
          <display_name>UnventedCrawlspace</display_name>
        </choice>
        <choice>
          <value>UnconditionedBasement</value>
          <display_name>UnconditionedBasement</display_name>
        </choice>
        <choice>
          <value>ConditionedBasement</value>
          <display_name>ConditionedBasement</display_name>
        </choice>
        <choice>
          <value>Ambient</value>
          <display_name>Ambient</display_name>
        </choice>
      </choices>
    </argument>
    <argument>
      <name>geometry_foundation_height</name>
      <display_name>Geometry: Foundation Height</display_name>
      <description>The height of the foundation (e.g., 3ft for crawlspace, 8ft for basement). Only applies to basements/crawlspaces.</description>
      <type>Double</type>
      <units>ft</units>
      <required>true</required>
      <model_dependent>false</model_dependent>
      <default_value>0</default_value>
    </argument>
    <argument>
      <name>geometry_foundation_height_above_grade</name>
      <display_name>Geometry: Foundation Height Above Grade</display_name>
      <description>The depth above grade of the foundation wall. Only applies to basements/crawlspaces.</description>
      <type>Double</type>
      <units>ft</units>
      <required>true</required>
      <model_dependent>false</model_dependent>
      <default_value>0</default_value>
    </argument>
    <argument>
      <name>geometry_rim_joist_height</name>
      <display_name>Geometry: Rim Joist Height</display_name>
      <description>The height of the rim joists. Only applies to basements/crawlspaces.</description>
      <type>Double</type>
      <units>in</units>
      <required>false</required>
      <model_dependent>false</model_dependent>
<<<<<<< HEAD
      <default_value>9.25</default_value>
=======
      <default_value></default_value>
      <min_value></min_value>
      <max_value></max_value>
>>>>>>> 6a433866
    </argument>
    <argument>
      <name>geometry_roof_type</name>
      <display_name>Geometry: Roof Type</display_name>
      <description>The roof type of the building. Assumed flat for apartment unit units.</description>
      <type>Choice</type>
      <required>true</required>
      <model_dependent>false</model_dependent>
      <default_value>gable</default_value>
      <choices>
        <choice>
          <value>gable</value>
          <display_name>gable</display_name>
        </choice>
        <choice>
          <value>hip</value>
          <display_name>hip</display_name>
        </choice>
        <choice>
          <value>flat</value>
          <display_name>flat</display_name>
        </choice>
      </choices>
    </argument>
    <argument>
      <name>geometry_roof_pitch</name>
      <display_name>Geometry: Roof Pitch</display_name>
      <description>The roof pitch of the attic. Ignored if the building has a flat roof.</description>
      <type>Choice</type>
      <required>true</required>
      <model_dependent>false</model_dependent>
      <default_value>6:12</default_value>
      <choices>
        <choice>
          <value>1:12</value>
          <display_name>1:12</display_name>
        </choice>
        <choice>
          <value>2:12</value>
          <display_name>2:12</display_name>
        </choice>
        <choice>
          <value>3:12</value>
          <display_name>3:12</display_name>
        </choice>
        <choice>
          <value>4:12</value>
          <display_name>4:12</display_name>
        </choice>
        <choice>
          <value>5:12</value>
          <display_name>5:12</display_name>
        </choice>
        <choice>
          <value>6:12</value>
          <display_name>6:12</display_name>
        </choice>
        <choice>
          <value>7:12</value>
          <display_name>7:12</display_name>
        </choice>
        <choice>
          <value>8:12</value>
          <display_name>8:12</display_name>
        </choice>
        <choice>
          <value>9:12</value>
          <display_name>9:12</display_name>
        </choice>
        <choice>
          <value>10:12</value>
          <display_name>10:12</display_name>
        </choice>
        <choice>
          <value>11:12</value>
          <display_name>11:12</display_name>
        </choice>
        <choice>
          <value>12:12</value>
          <display_name>12:12</display_name>
        </choice>
      </choices>
    </argument>
    <argument>
      <name>geometry_attic_type</name>
      <display_name>Geometry: Attic Type</display_name>
      <description>The attic type of the building. Ignored if the building has a flat roof.</description>
      <type>Choice</type>
      <required>true</required>
      <model_dependent>false</model_dependent>
      <default_value>VentedAttic</default_value>
      <choices>
        <choice>
          <value>VentedAttic</value>
          <display_name>VentedAttic</display_name>
        </choice>
        <choice>
          <value>UnventedAttic</value>
          <display_name>UnventedAttic</display_name>
        </choice>
        <choice>
          <value>ConditionedAttic</value>
          <display_name>ConditionedAttic</display_name>
        </choice>
      </choices>
    </argument>
    <argument>
      <name>geometry_eaves_depth</name>
      <display_name>Geometry: Eaves Depth</display_name>
      <description>The eaves depth of the roof.</description>
      <type>Double</type>
      <units>ft</units>
      <required>true</required>
      <model_dependent>false</model_dependent>
      <default_value>2</default_value>
    </argument>
    <argument>
      <name>geometry_num_bedrooms</name>
      <display_name>Geometry: Number of Bedrooms</display_name>
      <description>Specify the number of bedrooms. Used to determine the energy usage of appliances and plug loads, hot water usage, etc.</description>
      <type>Integer</type>
      <units>#</units>
      <required>true</required>
      <model_dependent>false</model_dependent>
      <default_value>3</default_value>
    </argument>
    <argument>
      <name>geometry_num_bathrooms</name>
      <display_name>Geometry: Number of Bathrooms</display_name>
      <description>Specify the number of bathrooms.</description>
      <type>String</type>
      <units>#</units>
      <required>true</required>
      <model_dependent>false</model_dependent>
      <default_value>auto</default_value>
    </argument>
    <argument>
      <name>geometry_num_occupants</name>
      <display_name>Geometry: Number of Occupants</display_name>
      <description>Specify the number of occupants. A value of 'auto' will calculate the average number of occupants from the number of bedrooms. Used to specify the internal gains from people only.</description>
      <type>String</type>
      <units>#</units>
      <required>true</required>
      <model_dependent>false</model_dependent>
      <default_value>auto</default_value>
    </argument>
    <argument>
      <name>geometry_has_flue_or_chimney</name>
      <display_name>Geometry: Has Flue or Chimney</display_name>
      <description>Whether there is a flue or chimney.</description>
      <type>String</type>
      <required>true</required>
      <model_dependent>false</model_dependent>
      <default_value>auto</default_value>
    </argument>
    <argument>
      <name>geometry_level</name>
      <display_name>Geometry: Level</display_name>
      <description>The level of the apartment unit unit.</description>
      <type>Choice</type>
      <required>false</required>
      <model_dependent>false</model_dependent>
      <choices>
        <choice>
          <value>Bottom</value>
          <display_name>Bottom</display_name>
        </choice>
        <choice>
          <value>Middle</value>
          <display_name>Middle</display_name>
        </choice>
        <choice>
          <value>Top</value>
          <display_name>Top</display_name>
        </choice>
      </choices>
    </argument>
    <argument>
      <name>geometry_horizontal_location</name>
      <display_name>Geometry: Horizontal Location</display_name>
      <description>The horizontal location of the single-family attached or apartment unit unit when viewing the front of the building.</description>
      <type>Choice</type>
      <required>false</required>
      <model_dependent>false</model_dependent>
      <choices>
        <choice>
          <value>None</value>
          <display_name>None</display_name>
        </choice>
        <choice>
          <value>Left</value>
          <display_name>Left</display_name>
        </choice>
        <choice>
          <value>Middle</value>
          <display_name>Middle</display_name>
        </choice>
        <choice>
          <value>Right</value>
          <display_name>Right</display_name>
        </choice>
      </choices>
    </argument>
    <argument>
      <name>geometry_building_num_units</name>
      <display_name>Geometry: Building Number of Units</display_name>
      <description>The number of units in the building. This is required for single-family attached and apartment unit units.</description>
      <type>Integer</type>
      <units>#</units>
      <required>false</required>
      <model_dependent>false</model_dependent>
    </argument>
    <argument>
      <name>geometry_building_num_bedrooms</name>
      <display_name>Geometry: Building Number of Bedrooms</display_name>
      <description>The number of bedrooms in the building. This is required for single-family attached and apartment unit units with shared PV systems.</description>
      <type>Integer</type>
      <units>#</units>
      <required>false</required>
      <model_dependent>false</model_dependent>
    </argument>
    <argument>
      <name>floor_over_foundation_assembly_r</name>
      <display_name>Floor: Over Foundation Assembly R-value</display_name>
      <description>Assembly R-value for the floor over the foundation. Ignored if the building has a slab-on-grade foundation.</description>
      <type>Double</type>
      <units>h-ft^2-R/Btu</units>
      <required>true</required>
      <model_dependent>false</model_dependent>
      <default_value>30</default_value>
    </argument>
    <argument>
      <name>floor_over_garage_assembly_r</name>
      <display_name>Floor: Over Garage Assembly R-value</display_name>
      <description>Assembly R-value for the floor over the garage. Ignored unless the building has a garage under conditioned space.</description>
      <type>Double</type>
      <units>h-ft^2-R/Btu</units>
      <required>true</required>
      <model_dependent>false</model_dependent>
      <default_value>30</default_value>
    </argument>
    <argument>
      <name>foundation_wall_insulation_r</name>
      <display_name>Foundation: Wall Insulation Nominal R-value</display_name>
      <description>Nominal R-value for the foundation wall insulation. Only applies to basements/crawlspaces.</description>
      <type>Double</type>
      <units>h-ft^2-R/Btu</units>
      <required>true</required>
      <model_dependent>false</model_dependent>
      <default_value>0</default_value>
    </argument>
    <argument>
      <name>foundation_wall_insulation_distance_to_top</name>
      <display_name>Foundation: Wall Insulation Distance To Top</display_name>
      <description>The distance from the top of the foundation wall to the top of the foundation wall insulation. Only applies to basements/crawlspaces.</description>
      <type>String</type>
      <units>ft</units>
      <required>true</required>
      <model_dependent>false</model_dependent>
      <default_value>auto</default_value>
    </argument>
    <argument>
      <name>foundation_wall_insulation_distance_to_bottom</name>
      <display_name>Foundation: Wall Insulation Distance To Bottom</display_name>
      <description>The distance from the top of the foundation wall to the bottom of the foundation wall insulation. Only applies to basements/crawlspaces. A value of 'auto' will use the same height as the foundation.</description>
      <type>String</type>
      <units>ft</units>
      <required>true</required>
      <model_dependent>false</model_dependent>
      <default_value>auto</default_value>
    </argument>
    <argument>
      <name>foundation_wall_assembly_r</name>
      <display_name>Foundation: Wall Assembly R-value</display_name>
      <description>Assembly R-value for the foundation walls. Only applies to basements/crawlspaces. If provided, overrides the previous foundation wall insulation inputs.</description>
      <type>Double</type>
      <units>h-ft^2-R/Btu</units>
      <required>false</required>
      <model_dependent>false</model_dependent>
    </argument>
    <argument>
      <name>foundation_wall_thickness</name>
      <display_name>Foundation: Wall Thickness</display_name>
      <description>The thickness of the foundation wall.</description>
      <type>String</type>
      <required>true</required>
      <model_dependent>false</model_dependent>
      <default_value>auto</default_value>
    </argument>
    <argument>
      <name>rim_joist_assembly_r</name>
      <display_name>Rim Joist: Assembly R-value</display_name>
      <description>Assembly R-value for the rim joists. Only applies to basements/crawlspaces.</description>
      <type>Double</type>
      <units>h-ft^2-R/Btu</units>
      <required>false</required>
      <model_dependent>false</model_dependent>
<<<<<<< HEAD
      <default_value>23</default_value>
=======
      <default_value></default_value>
      <min_value></min_value>
      <max_value></max_value>
>>>>>>> 6a433866
    </argument>
    <argument>
      <name>slab_perimeter_insulation_r</name>
      <display_name>Slab: Perimeter Insulation Nominal R-value</display_name>
      <description>Nominal R-value of the vertical slab perimeter insulation. Applies to slab-on-grade foundations and basement/crawlspace floors.</description>
      <type>Double</type>
      <units>h-ft^2-R/Btu</units>
      <required>true</required>
      <model_dependent>false</model_dependent>
      <default_value>0</default_value>
    </argument>
    <argument>
      <name>slab_perimeter_depth</name>
      <display_name>Slab: Perimeter Insulation Depth</display_name>
      <description>Depth from grade to bottom of vertical slab perimeter insulation. Applies to slab-on-grade foundations and basement/crawlspace floors.</description>
      <type>Double</type>
      <units>ft</units>
      <required>true</required>
      <model_dependent>false</model_dependent>
      <default_value>0</default_value>
    </argument>
    <argument>
      <name>slab_under_insulation_r</name>
      <display_name>Slab: Under Slab Insulation Nominal R-value</display_name>
      <description>Nominal R-value of the horizontal under slab insulation. Applies to slab-on-grade foundations and basement/crawlspace floors.</description>
      <type>Double</type>
      <units>h-ft^2-R/Btu</units>
      <required>true</required>
      <model_dependent>false</model_dependent>
      <default_value>0</default_value>
    </argument>
    <argument>
      <name>slab_under_width</name>
      <display_name>Slab: Under Slab Insulation Width</display_name>
      <description>Width from slab edge inward of horizontal under-slab insulation. Enter 999 to specify that the under slab insulation spans the entire slab. Applies to slab-on-grade foundations and basement/crawlspace floors.</description>
      <type>Double</type>
      <units>ft</units>
      <required>true</required>
      <model_dependent>false</model_dependent>
      <default_value>0</default_value>
    </argument>
    <argument>
      <name>slab_thickness</name>
      <display_name>Slab: Thickness</display_name>
      <description>The thickness of the slab.</description>
      <type>String</type>
      <required>true</required>
      <model_dependent>false</model_dependent>
      <default_value>auto</default_value>
    </argument>
    <argument>
      <name>slab_carpet_fraction</name>
      <display_name>Slab: Carpet Fraction</display_name>
      <description>Fraction of the slab floor area that is carpeted.</description>
      <type>String</type>
      <units>Frac</units>
      <required>true</required>
      <model_dependent>false</model_dependent>
      <default_value>auto</default_value>
    </argument>
    <argument>
      <name>slab_carpet_r</name>
      <display_name>Slab: Carpet R-value</display_name>
      <description>R-value of the slab carpet.</description>
      <type>String</type>
      <units>h-ft^2-R/Btu</units>
      <required>true</required>
      <model_dependent>false</model_dependent>
      <default_value>auto</default_value>
    </argument>
    <argument>
      <name>ceiling_assembly_r</name>
      <display_name>Ceiling: Assembly R-value</display_name>
      <description>Assembly R-value for the ceiling (attic floor).</description>
      <type>Double</type>
      <units>h-ft^2-R/Btu</units>
      <required>true</required>
      <model_dependent>false</model_dependent>
      <default_value>30</default_value>
    </argument>
    <argument>
      <name>roof_material_type</name>
      <display_name>Roof: Material Type</display_name>
      <description>The material type of the roof.</description>
      <type>Choice</type>
      <required>false</required>
      <model_dependent>false</model_dependent>
      <choices>
        <choice>
          <value>asphalt or fiberglass shingles</value>
          <display_name>asphalt or fiberglass shingles</display_name>
        </choice>
        <choice>
          <value>concrete</value>
          <display_name>concrete</display_name>
        </choice>
        <choice>
          <value>cool roof</value>
          <display_name>cool roof</display_name>
        </choice>
        <choice>
          <value>slate or tile shingles</value>
          <display_name>slate or tile shingles</display_name>
        </choice>
        <choice>
          <value>expanded polystyrene sheathing</value>
          <display_name>expanded polystyrene sheathing</display_name>
        </choice>
        <choice>
          <value>metal surfacing</value>
          <display_name>metal surfacing</display_name>
        </choice>
        <choice>
          <value>plastic/rubber/synthetic sheeting</value>
          <display_name>plastic/rubber/synthetic sheeting</display_name>
        </choice>
        <choice>
          <value>shingles</value>
          <display_name>shingles</display_name>
        </choice>
        <choice>
          <value>wood shingles or shakes</value>
          <display_name>wood shingles or shakes</display_name>
        </choice>
      </choices>
    </argument>
    <argument>
      <name>roof_color</name>
      <display_name>Roof: Color</display_name>
      <description>The color of the roof.</description>
      <type>Choice</type>
      <required>true</required>
      <model_dependent>false</model_dependent>
      <default_value>medium</default_value>
      <choices>
        <choice>
          <value>dark</value>
          <display_name>dark</display_name>
        </choice>
        <choice>
          <value>light</value>
          <display_name>light</display_name>
        </choice>
        <choice>
          <value>medium</value>
          <display_name>medium</display_name>
        </choice>
        <choice>
          <value>medium dark</value>
          <display_name>medium dark</display_name>
        </choice>
        <choice>
          <value>reflective</value>
          <display_name>reflective</display_name>
        </choice>
      </choices>
    </argument>
    <argument>
      <name>roof_assembly_r</name>
      <display_name>Roof: Assembly R-value</display_name>
      <description>Assembly R-value of the roof.</description>
      <type>Double</type>
      <units>h-ft^2-R/Btu</units>
      <required>true</required>
      <model_dependent>false</model_dependent>
      <default_value>2.3</default_value>
    </argument>
    <argument>
      <name>roof_radiant_barrier</name>
      <display_name>Roof: Has Radiant Barrier</display_name>
      <description>Specifies whether the attic has a radiant barrier.</description>
      <type>Boolean</type>
      <required>true</required>
      <model_dependent>false</model_dependent>
      <default_value>false</default_value>
      <choices>
        <choice>
          <value>true</value>
          <display_name>true</display_name>
        </choice>
        <choice>
          <value>false</value>
          <display_name>false</display_name>
        </choice>
      </choices>
    </argument>
    <argument>
      <name>roof_radiant_barrier_grade</name>
      <display_name>Roof: Radiant Barrier Grade</display_name>
      <description>The grade of the radiant barrier, if it exists.</description>
      <type>Choice</type>
      <required>true</required>
      <model_dependent>false</model_dependent>
      <default_value>1</default_value>
      <choices>
        <choice>
          <value>1</value>
          <display_name>1</display_name>
        </choice>
        <choice>
          <value>2</value>
          <display_name>2</display_name>
        </choice>
        <choice>
          <value>3</value>
          <display_name>3</display_name>
        </choice>
      </choices>
    </argument>
    <argument>
      <name>neighbor_front_distance</name>
      <display_name>Neighbor: Front Distance</display_name>
      <description>The minimum distance between the simulated unit and the neighboring building to the front (not including eaves). A value of zero indicates no neighbors.</description>
      <type>Double</type>
      <units>ft</units>
      <required>true</required>
      <model_dependent>false</model_dependent>
      <default_value>0</default_value>
    </argument>
    <argument>
      <name>neighbor_back_distance</name>
      <display_name>Neighbor: Back Distance</display_name>
      <description>The minimum distance between the simulated unit and the neighboring building to the back (not including eaves). A value of zero indicates no neighbors.</description>
      <type>Double</type>
      <units>ft</units>
      <required>true</required>
      <model_dependent>false</model_dependent>
      <default_value>0</default_value>
    </argument>
    <argument>
      <name>neighbor_left_distance</name>
      <display_name>Neighbor: Left Distance</display_name>
      <description>The minimum distance between the simulated unit and the neighboring building to the left (not including eaves). A value of zero indicates no neighbors.</description>
      <type>Double</type>
      <units>ft</units>
      <required>true</required>
      <model_dependent>false</model_dependent>
      <default_value>10</default_value>
    </argument>
    <argument>
      <name>neighbor_right_distance</name>
      <display_name>Neighbor: Right Distance</display_name>
      <description>The minimum distance between the simulated unit and the neighboring building to the right (not including eaves). A value of zero indicates no neighbors.</description>
      <type>Double</type>
      <units>ft</units>
      <required>true</required>
      <model_dependent>false</model_dependent>
      <default_value>10</default_value>
    </argument>
    <argument>
      <name>neighbor_front_height</name>
      <display_name>Neighbor: Front Height</display_name>
      <description>The height of the neighboring building to the front. A value of 'auto' will use the same height as this building.</description>
      <type>String</type>
      <units>ft</units>
      <required>true</required>
      <model_dependent>false</model_dependent>
      <default_value>auto</default_value>
    </argument>
    <argument>
      <name>neighbor_back_height</name>
      <display_name>Neighbor: Back Height</display_name>
      <description>The height of the neighboring building to the back. A value of 'auto' will use the same height as this building.</description>
      <type>String</type>
      <units>ft</units>
      <required>true</required>
      <model_dependent>false</model_dependent>
      <default_value>auto</default_value>
    </argument>
    <argument>
      <name>neighbor_left_height</name>
      <display_name>Neighbor: Left Height</display_name>
      <description>The height of the neighboring building to the left. A value of 'auto' will use the same height as this building.</description>
      <type>String</type>
      <units>ft</units>
      <required>true</required>
      <model_dependent>false</model_dependent>
      <default_value>auto</default_value>
    </argument>
    <argument>
      <name>neighbor_right_height</name>
      <display_name>Neighbor: Right Height</display_name>
      <description>The height of the neighboring building to the right. A value of 'auto' will use the same height as this building.</description>
      <type>String</type>
      <units>ft</units>
      <required>true</required>
      <model_dependent>false</model_dependent>
      <default_value>auto</default_value>
    </argument>
    <argument>
      <name>wall_type</name>
      <display_name>Walls: Type</display_name>
      <description>The type of exterior walls.</description>
      <type>Choice</type>
      <required>true</required>
      <model_dependent>false</model_dependent>
      <default_value>WoodStud</default_value>
      <choices>
        <choice>
          <value>WoodStud</value>
          <display_name>WoodStud</display_name>
        </choice>
        <choice>
          <value>ConcreteMasonryUnit</value>
          <display_name>ConcreteMasonryUnit</display_name>
        </choice>
        <choice>
          <value>DoubleWoodStud</value>
          <display_name>DoubleWoodStud</display_name>
        </choice>
        <choice>
          <value>InsulatedConcreteForms</value>
          <display_name>InsulatedConcreteForms</display_name>
        </choice>
        <choice>
          <value>LogWall</value>
          <display_name>LogWall</display_name>
        </choice>
        <choice>
          <value>StructurallyInsulatedPanel</value>
          <display_name>StructurallyInsulatedPanel</display_name>
        </choice>
        <choice>
          <value>SolidConcrete</value>
          <display_name>SolidConcrete</display_name>
        </choice>
        <choice>
          <value>SteelFrame</value>
          <display_name>SteelFrame</display_name>
        </choice>
        <choice>
          <value>Stone</value>
          <display_name>Stone</display_name>
        </choice>
        <choice>
          <value>StrawBale</value>
          <display_name>StrawBale</display_name>
        </choice>
        <choice>
          <value>StructuralBrick</value>
          <display_name>StructuralBrick</display_name>
        </choice>
      </choices>
    </argument>
    <argument>
      <name>wall_siding_type</name>
      <display_name>Wall: Siding Type</display_name>
      <description>The siding type of the exterior walls. Also applies to rim joists.</description>
      <type>Choice</type>
      <required>false</required>
      <model_dependent>false</model_dependent>
      <choices>
        <choice>
          <value>aluminum siding</value>
          <display_name>aluminum siding</display_name>
        </choice>
        <choice>
          <value>asbestos siding</value>
          <display_name>asbestos siding</display_name>
        </choice>
        <choice>
          <value>brick veneer</value>
          <display_name>brick veneer</display_name>
        </choice>
        <choice>
          <value>composite shingle siding</value>
          <display_name>composite shingle siding</display_name>
        </choice>
        <choice>
          <value>fiber cement siding</value>
          <display_name>fiber cement siding</display_name>
        </choice>
        <choice>
          <value>masonite siding</value>
          <display_name>masonite siding</display_name>
        </choice>
        <choice>
          <value>none</value>
          <display_name>none</display_name>
        </choice>
        <choice>
          <value>stucco</value>
          <display_name>stucco</display_name>
        </choice>
        <choice>
          <value>synthetic stucco</value>
          <display_name>synthetic stucco</display_name>
        </choice>
        <choice>
          <value>vinyl siding</value>
          <display_name>vinyl siding</display_name>
        </choice>
        <choice>
          <value>wood siding</value>
          <display_name>wood siding</display_name>
        </choice>
      </choices>
    </argument>
    <argument>
      <name>wall_color</name>
      <display_name>Wall: Color</display_name>
      <description>The color of the exterior walls. Also applies to rim joists.</description>
      <type>Choice</type>
      <required>true</required>
      <model_dependent>false</model_dependent>
      <default_value>medium</default_value>
      <choices>
        <choice>
          <value>dark</value>
          <display_name>dark</display_name>
        </choice>
        <choice>
          <value>light</value>
          <display_name>light</display_name>
        </choice>
        <choice>
          <value>medium</value>
          <display_name>medium</display_name>
        </choice>
        <choice>
          <value>medium dark</value>
          <display_name>medium dark</display_name>
        </choice>
        <choice>
          <value>reflective</value>
          <display_name>reflective</display_name>
        </choice>
      </choices>
    </argument>
    <argument>
      <name>wall_assembly_r</name>
      <display_name>Walls: Assembly R-value</display_name>
      <description>Assembly R-value of the exterior walls.</description>
      <type>Double</type>
      <units>h-ft^2-R/Btu</units>
      <required>true</required>
      <model_dependent>false</model_dependent>
      <default_value>13</default_value>
    </argument>
    <argument>
      <name>window_front_wwr</name>
      <display_name>Windows: Front Window-to-Wall Ratio</display_name>
      <description>The ratio of window area to wall area for the unit's front facade. Enter 0 if specifying Front Window Area instead.</description>
      <type>Double</type>
      <required>true</required>
      <model_dependent>false</model_dependent>
      <default_value>0.18</default_value>
    </argument>
    <argument>
      <name>window_back_wwr</name>
      <display_name>Windows: Back Window-to-Wall Ratio</display_name>
      <description>The ratio of window area to wall area for the unit's back facade. Enter 0 if specifying Back Window Area instead.</description>
      <type>Double</type>
      <required>true</required>
      <model_dependent>false</model_dependent>
      <default_value>0.18</default_value>
    </argument>
    <argument>
      <name>window_left_wwr</name>
      <display_name>Windows: Left Window-to-Wall Ratio</display_name>
      <description>The ratio of window area to wall area for the unit's left facade (when viewed from the front). Enter 0 if specifying Left Window Area instead.</description>
      <type>Double</type>
      <required>true</required>
      <model_dependent>false</model_dependent>
      <default_value>0.18</default_value>
    </argument>
    <argument>
      <name>window_right_wwr</name>
      <display_name>Windows: Right Window-to-Wall Ratio</display_name>
      <description>The ratio of window area to wall area for the unit's right facade (when viewed from the front). Enter 0 if specifying Right Window Area instead.</description>
      <type>Double</type>
      <required>true</required>
      <model_dependent>false</model_dependent>
      <default_value>0.18</default_value>
    </argument>
    <argument>
      <name>window_area_front</name>
      <display_name>Windows: Front Window Area</display_name>
      <description>The amount of window area on the unit's front facade. Enter 0 if specifying Front Window-to-Wall Ratio instead.</description>
      <type>Double</type>
      <required>true</required>
      <model_dependent>false</model_dependent>
      <default_value>0</default_value>
    </argument>
    <argument>
      <name>window_area_back</name>
      <display_name>Windows: Back Window Area</display_name>
      <description>The amount of window area on the unit's back facade. Enter 0 if specifying Back Window-to-Wall Ratio instead.</description>
      <type>Double</type>
      <required>true</required>
      <model_dependent>false</model_dependent>
      <default_value>0</default_value>
    </argument>
    <argument>
      <name>window_area_left</name>
      <display_name>Windows: Left Window Area</display_name>
      <description>The amount of window area on the unit's left facade (when viewed from the front). Enter 0 if specifying Left Window-to-Wall Ratio instead.</description>
      <type>Double</type>
      <required>true</required>
      <model_dependent>false</model_dependent>
      <default_value>0</default_value>
    </argument>
    <argument>
      <name>window_area_right</name>
      <display_name>Windows: Right Window Area</display_name>
      <description>The amount of window area on the unit's right facade (when viewed from the front). Enter 0 if specifying Right Window-to-Wall Ratio instead.</description>
      <type>Double</type>
      <required>true</required>
      <model_dependent>false</model_dependent>
      <default_value>0</default_value>
    </argument>
    <argument>
      <name>window_aspect_ratio</name>
      <display_name>Windows: Aspect Ratio</display_name>
      <description>Ratio of window height to width.</description>
      <type>Double</type>
      <required>true</required>
      <model_dependent>false</model_dependent>
      <default_value>1.333</default_value>
    </argument>
    <argument>
      <name>window_fraction_operable</name>
      <display_name>Windows: Fraction Operable</display_name>
      <description>Fraction of windows that are operable.</description>
      <type>Double</type>
      <required>false</required>
      <model_dependent>false</model_dependent>
    </argument>
    <argument>
      <name>window_ufactor</name>
      <display_name>Windows: U-Factor</display_name>
      <description>The heat transfer coefficient of the windows.</description>
      <type>Double</type>
      <units>Btu/hr-ft^2-R</units>
      <required>true</required>
      <model_dependent>false</model_dependent>
      <default_value>0.37</default_value>
    </argument>
    <argument>
      <name>window_shgc</name>
      <display_name>Windows: SHGC</display_name>
      <description>The ratio of solar heat gain through a glazing system compared to that of an unobstructed opening, for windows.</description>
      <type>Double</type>
      <required>true</required>
      <model_dependent>false</model_dependent>
      <default_value>0.3</default_value>
    </argument>
    <argument>
      <name>window_interior_shading_winter</name>
      <display_name>Windows: Winter Interior Shading</display_name>
      <description>Interior shading multiplier for the heating season. 1.0 indicates no reduction in solar gain, 0.85 indicates 15% reduction, etc.</description>
      <type>Double</type>
      <required>false</required>
      <model_dependent>false</model_dependent>
    </argument>
    <argument>
      <name>window_interior_shading_summer</name>
      <display_name>Windows: Summer Interior Shading</display_name>
      <description>Interior shading multiplier for the cooling season. 1.0 indicates no reduction in solar gain, 0.85 indicates 15% reduction, etc.</description>
      <type>Double</type>
      <required>false</required>
      <model_dependent>false</model_dependent>
    </argument>
    <argument>
      <name>window_exterior_shading_winter</name>
      <display_name>Windows: Winter Exterior Shading</display_name>
      <description>Exterior shading multiplier for the heating season. 1.0 indicates no reduction in solar gain, 0.85 indicates 15% reduction, etc.</description>
      <type>Double</type>
      <required>false</required>
      <model_dependent>false</model_dependent>
    </argument>
    <argument>
      <name>window_exterior_shading_summer</name>
      <display_name>Windows: Summer Exterior Shading</display_name>
      <description>Exterior shading multiplier for the cooling season. 1.0 indicates no reduction in solar gain, 0.85 indicates 15% reduction, etc.</description>
      <type>Double</type>
      <required>false</required>
      <model_dependent>false</model_dependent>
    </argument>
    <argument>
      <name>overhangs_front_depth</name>
      <display_name>Overhangs: Front Facade Depth</display_name>
      <description>Specifies the depth of overhangs for windows on the front facade.</description>
      <type>Double</type>
      <required>true</required>
      <model_dependent>false</model_dependent>
      <default_value>0</default_value>
    </argument>
    <argument>
      <name>overhangs_front_distance_to_top_of_window</name>
      <display_name>Overhangs: Front Facade Distance to Top of Window</display_name>
      <description>Specifies the distance to the top of window of overhangs for windows on the front facade.</description>
      <type>Double</type>
      <required>true</required>
      <model_dependent>false</model_dependent>
      <default_value>0</default_value>
    </argument>
    <argument>
      <name>overhangs_back_depth</name>
      <display_name>Overhangs: Back Facade Depth</display_name>
      <description>Specifies the depth of overhangs for windows on the back facade.</description>
      <type>Double</type>
      <required>true</required>
      <model_dependent>false</model_dependent>
      <default_value>0</default_value>
    </argument>
    <argument>
      <name>overhangs_back_distance_to_top_of_window</name>
      <display_name>Overhangs: Back Facade Distance to Top of Window</display_name>
      <description>Specifies the distance to the top of window of overhangs for windows on the back facade.</description>
      <type>Double</type>
      <required>true</required>
      <model_dependent>false</model_dependent>
      <default_value>0</default_value>
    </argument>
    <argument>
      <name>overhangs_left_depth</name>
      <display_name>Overhangs: Left Facade Depth</display_name>
      <description>Specifies the depth of overhangs for windows on the left facade.</description>
      <type>Double</type>
      <required>true</required>
      <model_dependent>false</model_dependent>
      <default_value>0</default_value>
    </argument>
    <argument>
      <name>overhangs_left_distance_to_top_of_window</name>
      <display_name>Overhangs: Left Facade Distance to Top of Window</display_name>
      <description>Specifies the distance to the top of window of overhangs for windows on the left facade.</description>
      <type>Double</type>
      <required>true</required>
      <model_dependent>false</model_dependent>
      <default_value>0</default_value>
    </argument>
    <argument>
      <name>overhangs_right_depth</name>
      <display_name>Overhangs: Right Facade Depth</display_name>
      <description>Specifies the depth of overhangs for windows on the right facade.</description>
      <type>Double</type>
      <required>true</required>
      <model_dependent>false</model_dependent>
      <default_value>0</default_value>
    </argument>
    <argument>
      <name>overhangs_right_distance_to_top_of_window</name>
      <display_name>Overhangs: Right Facade Distance to Top of Window</display_name>
      <description>Specifies the distance to the top of window of overhangs for windows on the right facade.</description>
      <type>Double</type>
      <required>true</required>
      <model_dependent>false</model_dependent>
      <default_value>0</default_value>
    </argument>
    <argument>
      <name>skylight_area_front</name>
      <display_name>Skylights: Front Roof Area</display_name>
      <description>The amount of skylight area on the unit's front conditioned roof facade.</description>
      <type>Double</type>
      <required>true</required>
      <model_dependent>false</model_dependent>
      <default_value>0</default_value>
    </argument>
    <argument>
      <name>skylight_area_back</name>
      <display_name>Skylights: Back Roof Area</display_name>
      <description>The amount of skylight area on the unit's back conditioned roof facade.</description>
      <type>Double</type>
      <required>true</required>
      <model_dependent>false</model_dependent>
      <default_value>0</default_value>
    </argument>
    <argument>
      <name>skylight_area_left</name>
      <display_name>Skylights: Left Roof Area</display_name>
      <description>The amount of skylight area on the unit's left conditioned roof facade (when viewed from the front).</description>
      <type>Double</type>
      <required>true</required>
      <model_dependent>false</model_dependent>
      <default_value>0</default_value>
    </argument>
    <argument>
      <name>skylight_area_right</name>
      <display_name>Skylights: Right Roof Area</display_name>
      <description>The amount of skylight area on the unit's right conditioned roof facade (when viewed from the front).</description>
      <type>Double</type>
      <required>true</required>
      <model_dependent>false</model_dependent>
      <default_value>0</default_value>
    </argument>
    <argument>
      <name>skylight_ufactor</name>
      <display_name>Skylights: U-Factor</display_name>
      <description>The heat transfer coefficient of the skylights.</description>
      <type>Double</type>
      <units>Btu/hr-ft^2-R</units>
      <required>true</required>
      <model_dependent>false</model_dependent>
      <default_value>0.33</default_value>
    </argument>
    <argument>
      <name>skylight_shgc</name>
      <display_name>Skylights: SHGC</display_name>
      <description>The ratio of solar heat gain through a glazing system compared to that of an unobstructed opening, for skylights.</description>
      <type>Double</type>
      <required>true</required>
      <model_dependent>false</model_dependent>
      <default_value>0.45</default_value>
    </argument>
    <argument>
      <name>door_area</name>
      <display_name>Doors: Area</display_name>
      <description>The area of the opaque door(s).</description>
      <type>Double</type>
      <units>ft^2</units>
      <required>true</required>
      <model_dependent>false</model_dependent>
      <default_value>20</default_value>
    </argument>
    <argument>
      <name>door_rvalue</name>
      <display_name>Doors: R-value</display_name>
      <description>R-value of the doors.</description>
      <type>Double</type>
      <units>h-ft^2-R/Btu</units>
      <required>true</required>
      <model_dependent>false</model_dependent>
      <default_value>5</default_value>
    </argument>
    <argument>
      <name>air_leakage_units</name>
      <display_name>Air Leakage: Units</display_name>
      <description>The unit of measure for the above-grade living air leakage.</description>
      <type>Choice</type>
      <required>true</required>
      <model_dependent>false</model_dependent>
      <default_value>ACH</default_value>
      <choices>
        <choice>
          <value>ACH</value>
          <display_name>ACH</display_name>
        </choice>
        <choice>
          <value>CFM</value>
          <display_name>CFM</display_name>
        </choice>
        <choice>
          <value>ACHnatural</value>
          <display_name>ACHnatural</display_name>
        </choice>
      </choices>
    </argument>
    <argument>
      <name>air_leakage_house_pressure</name>
      <display_name>Air Leakage: House Pressure</display_name>
      <description>The pressure of the house for the above-grade living air leakage when the air leakage units are ACH or CFM.</description>
      <type>Double</type>
      <units>Pa</units>
      <required>true</required>
      <model_dependent>false</model_dependent>
      <default_value>50</default_value>
    </argument>
    <argument>
      <name>air_leakage_value</name>
      <display_name>Air Leakage: Value</display_name>
      <description>Air exchange rate, in ACH or CFM at the specified house pressure.</description>
      <type>Double</type>
      <required>true</required>
      <model_dependent>false</model_dependent>
      <default_value>3</default_value>
    </argument>
    <argument>
      <name>air_leakage_shielding_of_home</name>
      <display_name>Air Leakage: Shielding of Home</display_name>
      <description>Presence of nearby buildings, trees, obstructions for infiltration model.</description>
      <type>Choice</type>
      <required>true</required>
      <model_dependent>false</model_dependent>
      <default_value>auto</default_value>
      <choices>
        <choice>
          <value>auto</value>
          <display_name>auto</display_name>
        </choice>
        <choice>
          <value>exposed</value>
          <display_name>exposed</display_name>
        </choice>
        <choice>
          <value>normal</value>
          <display_name>normal</display_name>
        </choice>
        <choice>
          <value>well-shielded</value>
          <display_name>well-shielded</display_name>
        </choice>
      </choices>
    </argument>
    <argument>
      <name>heating_system_type</name>
      <display_name>Heating System: Type</display_name>
      <description>The type of heating system. Use 'none' if there is no heating system.</description>
      <type>Choice</type>
      <required>true</required>
      <model_dependent>false</model_dependent>
      <default_value>Furnace</default_value>
      <choices>
        <choice>
          <value>none</value>
          <display_name>none</display_name>
        </choice>
        <choice>
          <value>Furnace</value>
          <display_name>Furnace</display_name>
        </choice>
        <choice>
          <value>WallFurnace</value>
          <display_name>WallFurnace</display_name>
        </choice>
        <choice>
          <value>FloorFurnace</value>
          <display_name>FloorFurnace</display_name>
        </choice>
        <choice>
          <value>Boiler</value>
          <display_name>Boiler</display_name>
        </choice>
        <choice>
          <value>ElectricResistance</value>
          <display_name>ElectricResistance</display_name>
        </choice>
        <choice>
          <value>Stove</value>
          <display_name>Stove</display_name>
        </choice>
        <choice>
          <value>PortableHeater</value>
          <display_name>PortableHeater</display_name>
        </choice>
        <choice>
          <value>Fireplace</value>
          <display_name>Fireplace</display_name>
        </choice>
        <choice>
          <value>FixedHeater</value>
          <display_name>FixedHeater</display_name>
        </choice>
        <choice>
          <value>Shared Boiler w/ Baseboard</value>
          <display_name>Shared Boiler w/ Baseboard</display_name>
        </choice>
        <choice>
          <value>Shared Boiler w/ Ductless Fan Coil</value>
          <display_name>Shared Boiler w/ Ductless Fan Coil</display_name>
        </choice>
      </choices>
    </argument>
    <argument>
      <name>heating_system_fuel</name>
      <display_name>Heating System: Fuel Type</display_name>
      <description>The fuel type of the heating system. Ignored for ElectricResistance.</description>
      <type>Choice</type>
      <required>true</required>
      <model_dependent>false</model_dependent>
      <default_value>natural gas</default_value>
      <choices>
        <choice>
          <value>electricity</value>
          <display_name>electricity</display_name>
        </choice>
        <choice>
          <value>natural gas</value>
          <display_name>natural gas</display_name>
        </choice>
        <choice>
          <value>fuel oil</value>
          <display_name>fuel oil</display_name>
        </choice>
        <choice>
          <value>propane</value>
          <display_name>propane</display_name>
        </choice>
        <choice>
          <value>wood</value>
          <display_name>wood</display_name>
        </choice>
        <choice>
          <value>wood pellets</value>
          <display_name>wood pellets</display_name>
        </choice>
        <choice>
          <value>coal</value>
          <display_name>coal</display_name>
        </choice>
      </choices>
    </argument>
    <argument>
      <name>heating_system_heating_efficiency</name>
      <display_name>Heating System: Rated AFUE or Percent</display_name>
      <description>The rated heating efficiency value of the heating system.</description>
      <type>Double</type>
      <units>Frac</units>
      <required>true</required>
      <model_dependent>false</model_dependent>
      <default_value>0.78</default_value>
    </argument>
    <argument>
      <name>heating_system_heating_capacity</name>
      <display_name>Heating System: Heating Capacity</display_name>
      <description>The output heating capacity of the heating system. If using 'auto', the autosizing algorithm will use ACCA Manual J/S to set the capacity to meet its load served.</description>
      <type>String</type>
      <units>Btu/hr</units>
      <required>true</required>
      <model_dependent>false</model_dependent>
      <default_value>auto</default_value>
    </argument>
    <argument>
      <name>heating_system_fraction_heat_load_served</name>
      <display_name>Heating System: Fraction Heat Load Served</display_name>
      <description>The heating load served by the heating system.</description>
      <type>Double</type>
      <units>Frac</units>
      <required>true</required>
      <model_dependent>false</model_dependent>
      <default_value>1</default_value>
    </argument>
    <argument>
      <name>heating_system_airflow_defect_ratio</name>
      <display_name>Heating System: Airflow Defect Ratio</display_name>
      <description>The airflow defect ratio, defined as (InstalledAirflow - DesignAirflow) / DesignAirflow, of the heating system per ANSI/RESNET/ACCA Standard 310. A value of zero means no airflow defect. Applies only to Furnace.</description>
      <type>Double</type>
      <units>Frac</units>
      <required>false</required>
      <model_dependent>false</model_dependent>
    </argument>
    <argument>
      <name>cooling_system_type</name>
      <display_name>Cooling System: Type</display_name>
      <description>The type of cooling system. Use 'none' if there is no cooling system.</description>
      <type>Choice</type>
      <required>true</required>
      <model_dependent>false</model_dependent>
      <default_value>central air conditioner</default_value>
      <choices>
        <choice>
          <value>none</value>
          <display_name>none</display_name>
        </choice>
        <choice>
          <value>central air conditioner</value>
          <display_name>central air conditioner</display_name>
        </choice>
        <choice>
          <value>room air conditioner</value>
          <display_name>room air conditioner</display_name>
        </choice>
        <choice>
          <value>evaporative cooler</value>
          <display_name>evaporative cooler</display_name>
        </choice>
        <choice>
          <value>mini-split</value>
          <display_name>mini-split</display_name>
        </choice>
      </choices>
    </argument>
    <argument>
      <name>cooling_system_cooling_efficiency_type</name>
      <display_name>Cooling System: Efficiency Type</display_name>
      <description>The efficiency type of the cooling system. System types central air conditioner and mini-split use SEER. System type room air conditioner uses EER or CEER. Ignored for system type evaporative cooler.</description>
      <type>Choice</type>
      <required>true</required>
      <model_dependent>false</model_dependent>
      <default_value>SEER</default_value>
      <choices>
        <choice>
          <value>SEER</value>
          <display_name>SEER</display_name>
        </choice>
        <choice>
          <value>EER</value>
          <display_name>EER</display_name>
        </choice>
        <choice>
          <value>CEER</value>
          <display_name>CEER</display_name>
        </choice>
      </choices>
    </argument>
    <argument>
      <name>cooling_system_cooling_efficiency</name>
      <display_name>Cooling System: Efficiency</display_name>
      <description>The rated efficiency value of the cooling system. Ignored for evaporative cooler.</description>
      <type>Double</type>
      <units>SEER or EER or CEER</units>
      <required>true</required>
      <model_dependent>false</model_dependent>
      <default_value>13</default_value>
    </argument>
    <argument>
      <name>cooling_system_cooling_compressor_type</name>
      <display_name>Cooling System: Cooling Compressor Type</display_name>
      <description>The compressor type of the cooling system. Only applies to central air conditioner.</description>
      <type>Choice</type>
      <required>false</required>
      <model_dependent>false</model_dependent>
      <choices>
        <choice>
          <value>single stage</value>
          <display_name>single stage</display_name>
        </choice>
        <choice>
          <value>two stage</value>
          <display_name>two stage</display_name>
        </choice>
        <choice>
          <value>variable speed</value>
          <display_name>variable speed</display_name>
        </choice>
      </choices>
    </argument>
    <argument>
      <name>cooling_system_cooling_sensible_heat_fraction</name>
      <display_name>Cooling System: Cooling Sensible Heat Fraction</display_name>
      <description>The sensible heat fraction of the cooling system. Ignored for evaporative cooler.</description>
      <type>Double</type>
      <units>Frac</units>
      <required>false</required>
      <model_dependent>false</model_dependent>
    </argument>
    <argument>
      <name>cooling_system_cooling_capacity</name>
      <display_name>Cooling System: Cooling Capacity</display_name>
      <description>The output cooling capacity of the cooling system. If using 'auto', the autosizing algorithm will use ACCA Manual J/S to set the capacity to meet its load served.</description>
      <type>String</type>
      <units>tons</units>
      <required>true</required>
      <model_dependent>false</model_dependent>
      <default_value>auto</default_value>
    </argument>
    <argument>
      <name>cooling_system_fraction_cool_load_served</name>
      <display_name>Cooling System: Fraction Cool Load Served</display_name>
      <description>The cooling load served by the cooling system.</description>
      <type>Double</type>
      <units>Frac</units>
      <required>true</required>
      <model_dependent>false</model_dependent>
      <default_value>1</default_value>
    </argument>
    <argument>
      <name>cooling_system_is_ducted</name>
      <display_name>Cooling System: Is Ducted</display_name>
      <description>Whether the cooling system is ducted or not. Only used for mini-split and evaporative cooler.</description>
      <type>Boolean</type>
      <required>true</required>
      <model_dependent>false</model_dependent>
      <default_value>false</default_value>
      <choices>
        <choice>
          <value>true</value>
          <display_name>true</display_name>
        </choice>
        <choice>
          <value>false</value>
          <display_name>false</display_name>
        </choice>
      </choices>
    </argument>
    <argument>
      <name>cooling_system_airflow_defect_ratio</name>
      <display_name>Cooling System: Airflow Defect Ratio</display_name>
      <description>The airflow defect ratio, defined as (InstalledAirflow - DesignAirflow) / DesignAirflow, of the cooling system per ANSI/RESNET/ACCA Standard 310. A value of zero means no airflow defect. Applies only to central air conditioner and ducted mini-split.</description>
      <type>Double</type>
      <units>Frac</units>
      <required>false</required>
      <model_dependent>false</model_dependent>
    </argument>
    <argument>
      <name>cooling_system_charge_defect_ratio</name>
      <display_name>Cooling System: Charge Defect Ratio</display_name>
      <description>The refrigerant charge defect ratio, defined as (InstalledCharge - DesignCharge) / DesignCharge, of the cooling system per ANSI/RESNET/ACCA Standard 310. A value of zero means no refrigerant charge defect. Applies only to central air conditioner and mini-split.</description>
      <type>Double</type>
      <units>Frac</units>
      <required>false</required>
      <model_dependent>false</model_dependent>
    </argument>
    <argument>
      <name>heat_pump_type</name>
      <display_name>Heat Pump: Type</display_name>
      <description>The type of heat pump. Use 'none' if there is no heat pump.</description>
      <type>Choice</type>
      <required>true</required>
      <model_dependent>false</model_dependent>
      <default_value>none</default_value>
      <choices>
        <choice>
          <value>none</value>
          <display_name>none</display_name>
        </choice>
        <choice>
          <value>air-to-air</value>
          <display_name>air-to-air</display_name>
        </choice>
        <choice>
          <value>mini-split</value>
          <display_name>mini-split</display_name>
        </choice>
        <choice>
          <value>ground-to-air</value>
          <display_name>ground-to-air</display_name>
        </choice>
      </choices>
    </argument>
    <argument>
      <name>heat_pump_heating_efficiency_type</name>
      <display_name>Heat Pump: Heating Efficiency Type</display_name>
      <description>The heating efficiency type of heat pump. System types air-to-air and mini-split use HSPF. System type ground-to-air uses COP.</description>
      <type>Choice</type>
      <required>true</required>
      <model_dependent>false</model_dependent>
      <default_value>HSPF</default_value>
      <choices>
        <choice>
          <value>HSPF</value>
          <display_name>HSPF</display_name>
        </choice>
        <choice>
          <value>COP</value>
          <display_name>COP</display_name>
        </choice>
      </choices>
    </argument>
    <argument>
      <name>heat_pump_heating_efficiency</name>
      <display_name>Heat Pump: Heating Efficiency</display_name>
      <description>The rated heating efficiency value of the heat pump.</description>
      <type>Double</type>
      <units>HSPF or COP</units>
      <required>true</required>
      <model_dependent>false</model_dependent>
      <default_value>7.7</default_value>
    </argument>
    <argument>
      <name>heat_pump_cooling_efficiency_type</name>
      <display_name>Heat Pump: Cooling Efficiency Type</display_name>
      <description>The cooling efficiency type of heat pump. System types air-to-air and mini-split use SEER. System type ground-to-air uses EER.</description>
      <type>Choice</type>
      <required>true</required>
      <model_dependent>false</model_dependent>
      <default_value>SEER</default_value>
      <choices>
        <choice>
          <value>SEER</value>
          <display_name>SEER</display_name>
        </choice>
        <choice>
          <value>EER</value>
          <display_name>EER</display_name>
        </choice>
        <choice>
          <value>CEER</value>
          <display_name>CEER</display_name>
        </choice>
      </choices>
    </argument>
    <argument>
      <name>heat_pump_cooling_efficiency</name>
      <display_name>Heat Pump: Cooling Efficiency</display_name>
      <description>The rated cooling efficiency value of the heat pump.</description>
      <type>Double</type>
      <units>SEER or EER</units>
      <required>true</required>
      <model_dependent>false</model_dependent>
      <default_value>13</default_value>
    </argument>
    <argument>
      <name>heat_pump_cooling_compressor_type</name>
      <display_name>Heat Pump: Cooling Compressor Type</display_name>
      <description>The compressor type of the heat pump. Only applies to air-to-air and mini-split.</description>
      <type>Choice</type>
      <required>false</required>
      <model_dependent>false</model_dependent>
      <choices>
        <choice>
          <value>single stage</value>
          <display_name>single stage</display_name>
        </choice>
        <choice>
          <value>two stage</value>
          <display_name>two stage</display_name>
        </choice>
        <choice>
          <value>variable speed</value>
          <display_name>variable speed</display_name>
        </choice>
      </choices>
    </argument>
    <argument>
      <name>heat_pump_cooling_sensible_heat_fraction</name>
      <display_name>Heat Pump: Cooling Sensible Heat Fraction</display_name>
      <description>The sensible heat fraction of the heat pump.</description>
      <type>Double</type>
      <units>Frac</units>
      <required>false</required>
      <model_dependent>false</model_dependent>
    </argument>
    <argument>
      <name>heat_pump_heating_capacity</name>
      <display_name>Heat Pump: Heating Capacity</display_name>
      <description>The output heating capacity of the heat pump. If using 'auto', the autosizing algorithm will use ACCA Manual J/S to set the capacity to meet its load served.</description>
      <type>String</type>
      <units>Btu/hr</units>
      <required>true</required>
      <model_dependent>false</model_dependent>
      <default_value>auto</default_value>
    </argument>
    <argument>
      <name>heat_pump_heating_capacity_17_f</name>
      <display_name>Heat Pump: Heating Capacity 17F</display_name>
      <description>The output heating capacity of the heat pump at 17F. Only applies to air-to-air and mini-split.</description>
      <type>String</type>
      <units>Btu/hr</units>
      <required>true</required>
      <model_dependent>false</model_dependent>
      <default_value>auto</default_value>
    </argument>
    <argument>
      <name>heat_pump_cooling_capacity</name>
      <display_name>Heat Pump: Cooling Capacity</display_name>
      <description>The output cooling capacity of the heat pump. If using 'auto', the autosizing algorithm will use ACCA Manual J/S to set the capacity to meet its load served.</description>
      <type>String</type>
      <units>Btu/hr</units>
      <required>true</required>
      <model_dependent>false</model_dependent>
      <default_value>auto</default_value>
    </argument>
    <argument>
      <name>heat_pump_fraction_heat_load_served</name>
      <display_name>Heat Pump: Fraction Heat Load Served</display_name>
      <description>The heating load served by the heat pump.</description>
      <type>Double</type>
      <units>Frac</units>
      <required>true</required>
      <model_dependent>false</model_dependent>
      <default_value>1</default_value>
    </argument>
    <argument>
      <name>heat_pump_fraction_cool_load_served</name>
      <display_name>Heat Pump: Fraction Cool Load Served</display_name>
      <description>The cooling load served by the heat pump.</description>
      <type>Double</type>
      <units>Frac</units>
      <required>true</required>
      <model_dependent>false</model_dependent>
      <default_value>1</default_value>
    </argument>
    <argument>
      <name>heat_pump_backup_fuel</name>
      <display_name>Heat Pump: Backup Fuel Type</display_name>
      <description>The backup fuel type of the heat pump. Use 'none' if there is no backup heating.</description>
      <type>Choice</type>
      <required>true</required>
      <model_dependent>false</model_dependent>
      <default_value>none</default_value>
      <choices>
        <choice>
          <value>none</value>
          <display_name>none</display_name>
        </choice>
        <choice>
          <value>electricity</value>
          <display_name>electricity</display_name>
        </choice>
        <choice>
          <value>natural gas</value>
          <display_name>natural gas</display_name>
        </choice>
        <choice>
          <value>fuel oil</value>
          <display_name>fuel oil</display_name>
        </choice>
        <choice>
          <value>propane</value>
          <display_name>propane</display_name>
        </choice>
      </choices>
    </argument>
    <argument>
      <name>heat_pump_backup_heating_efficiency</name>
      <display_name>Heat Pump: Backup Rated Efficiency</display_name>
      <description>The backup rated efficiency value of the heat pump. Percent for electricity fuel type. AFUE otherwise.</description>
      <type>Double</type>
      <required>true</required>
      <model_dependent>false</model_dependent>
      <default_value>1</default_value>
    </argument>
    <argument>
      <name>heat_pump_backup_heating_capacity</name>
      <display_name>Heat Pump: Backup Heating Capacity</display_name>
      <description>The backup output heating capacity of the heat pump. If using 'auto', the autosizing algorithm will use ACCA Manual J/S to set the capacity to meet its load served.</description>
      <type>String</type>
      <units>Btu/hr</units>
      <required>true</required>
      <model_dependent>false</model_dependent>
      <default_value>auto</default_value>
    </argument>
    <argument>
      <name>heat_pump_backup_heating_switchover_temp</name>
      <display_name>Heat Pump: Backup Heating Switchover Temperature</display_name>
      <description>The temperature at which the heat pump stops operating and the backup heating system starts running. Only applies to air-to-air and mini-split. If not provided, backup heating will operate as needed when heat pump capacity is insufficient.</description>
      <type>Double</type>
      <units>deg-F</units>
      <required>false</required>
      <model_dependent>false</model_dependent>
    </argument>
    <argument>
      <name>heat_pump_is_ducted</name>
      <display_name>Heat Pump: Is Ducted</display_name>
      <description>Whether the heat pump is ducted or not. Only used for mini-split.</description>
      <type>Boolean</type>
      <required>false</required>
      <model_dependent>false</model_dependent>
      <choices>
        <choice>
          <value>true</value>
          <display_name>true</display_name>
        </choice>
        <choice>
          <value>false</value>
          <display_name>false</display_name>
        </choice>
      </choices>
    </argument>
    <argument>
      <name>heat_pump_airflow_defect_ratio</name>
      <display_name>Heat Pump: Airflow Defect Ratio</display_name>
      <description>The airflow defect ratio, defined as (InstalledAirflow - DesignAirflow) / DesignAirflow, of the heat pump per ANSI/RESNET/ACCA Standard 310. A value of zero means no airflow defect. Applies only to air-to-air, ducted mini-split, and ground-to-air.</description>
      <type>Double</type>
      <units>Frac</units>
      <required>false</required>
      <model_dependent>false</model_dependent>
    </argument>
    <argument>
      <name>heat_pump_charge_defect_ratio</name>
      <display_name>Heat Pump: Charge Defect Ratio</display_name>
      <description>The refrigerant charge defect ratio, defined as (InstalledCharge - DesignCharge) / DesignCharge, of the heat pump per ANSI/RESNET/ACCA Standard 310. A value of zero means no refrigerant charge defect. Applies to all heat pump types.</description>
      <type>Double</type>
      <units>Frac</units>
      <required>false</required>
      <model_dependent>false</model_dependent>
    </argument>
    <argument>
      <name>heating_system_type_2</name>
      <display_name>Heating System 2: Type</display_name>
      <description>The type of the second heating system.</description>
      <type>Choice</type>
      <required>true</required>
      <model_dependent>false</model_dependent>
      <default_value>none</default_value>
      <choices>
        <choice>
          <value>none</value>
          <display_name>none</display_name>
        </choice>
        <choice>
          <value>WallFurnace</value>
          <display_name>WallFurnace</display_name>
        </choice>
        <choice>
          <value>FloorFurnace</value>
          <display_name>FloorFurnace</display_name>
        </choice>
        <choice>
          <value>Boiler</value>
          <display_name>Boiler</display_name>
        </choice>
        <choice>
          <value>ElectricResistance</value>
          <display_name>ElectricResistance</display_name>
        </choice>
        <choice>
          <value>Stove</value>
          <display_name>Stove</display_name>
        </choice>
        <choice>
          <value>PortableHeater</value>
          <display_name>PortableHeater</display_name>
        </choice>
        <choice>
          <value>Fireplace</value>
          <display_name>Fireplace</display_name>
        </choice>
      </choices>
    </argument>
    <argument>
      <name>heating_system_fuel_2</name>
      <display_name>Heating System 2: Fuel Type</display_name>
      <description>The fuel type of the second heating system. Ignored for ElectricResistance.</description>
      <type>Choice</type>
      <required>true</required>
      <model_dependent>false</model_dependent>
      <default_value>electricity</default_value>
      <choices>
        <choice>
          <value>electricity</value>
          <display_name>electricity</display_name>
        </choice>
        <choice>
          <value>natural gas</value>
          <display_name>natural gas</display_name>
        </choice>
        <choice>
          <value>fuel oil</value>
          <display_name>fuel oil</display_name>
        </choice>
        <choice>
          <value>propane</value>
          <display_name>propane</display_name>
        </choice>
        <choice>
          <value>wood</value>
          <display_name>wood</display_name>
        </choice>
        <choice>
          <value>wood pellets</value>
          <display_name>wood pellets</display_name>
        </choice>
        <choice>
          <value>coal</value>
          <display_name>coal</display_name>
        </choice>
      </choices>
    </argument>
    <argument>
      <name>heating_system_heating_efficiency_2</name>
      <display_name>Heating System 2: Rated AFUE or Percent</display_name>
      <description>For Furnace/WallFurnace/FloorFurnace/Boiler second heating system, the rated AFUE value. For ElectricResistance/Stove/PortableHeater/Fireplace, the rated Percent value.</description>
      <type>Double</type>
      <units>Frac</units>
      <required>true</required>
      <model_dependent>false</model_dependent>
      <default_value>1</default_value>
    </argument>
    <argument>
      <name>heating_system_heating_capacity_2</name>
      <display_name>Heating System 2: Heating Capacity</display_name>
      <description>The output heating capacity of the second heating system. If using 'auto', the autosizing algorithm will use ACCA Manual J/S to set the capacity to meet its load served.</description>
      <type>String</type>
      <units>Btu/hr</units>
      <required>true</required>
      <model_dependent>false</model_dependent>
      <default_value>auto</default_value>
    </argument>
    <argument>
      <name>heating_system_fraction_heat_load_served_2</name>
      <display_name>Heating System 2: Fraction Heat Load Served</display_name>
      <description>The heat load served fraction of the second heating system.</description>
      <type>Double</type>
      <units>Frac</units>
      <required>true</required>
      <model_dependent>false</model_dependent>
      <default_value>0.25</default_value>
    </argument>
    <argument>
      <name>setpoint_heating_weekday</name>
      <display_name>Heating Setpoint: Weekday Schedule</display_name>
      <description>Specify the constant or 24-hour comma-separated weekday heating schedule.</description>
      <type>String</type>
      <units>deg-F</units>
      <required>true</required>
      <model_dependent>false</model_dependent>
      <default_value>71</default_value>
    </argument>
    <argument>
      <name>setpoint_heating_weekend</name>
      <display_name>Heating Setpoint: Weekend Schedule</display_name>
      <description>Specify the constant or 24-hour comma-separated weekend heating schedule.</description>
      <type>String</type>
      <units>deg-F</units>
      <required>true</required>
      <model_dependent>false</model_dependent>
      <default_value>71</default_value>
    </argument>
    <argument>
      <name>setpoint_cooling_weekday</name>
      <display_name>Cooling Setpoint: Weekday Schedule</display_name>
      <description>Specify the constant or 24-hour comma-separated weekday cooling schedule.</description>
      <type>String</type>
      <units>deg-F</units>
      <required>true</required>
      <model_dependent>false</model_dependent>
      <default_value>76</default_value>
    </argument>
    <argument>
      <name>setpoint_cooling_weekend</name>
      <display_name>Cooling Setpoint: Weekend Schedule</display_name>
      <description>Specify the constant or 24-hour comma-separated weekend cooling schedule.</description>
      <type>String</type>
      <units>deg-F</units>
      <required>true</required>
      <model_dependent>false</model_dependent>
      <default_value>76</default_value>
    </argument>
    <argument>
      <name>season_heating_period</name>
      <display_name>Heating Season Period</display_name>
      <description>Specifies the heating season. Enter a date like "Nov 1 - Jun 30".</description>
      <type>String</type>
      <required>false</required>
      <model_dependent>false</model_dependent>
    </argument>
    <argument>
      <name>season_cooling_period</name>
      <display_name>Cooling Season Period</display_name>
      <description>Specifies the cooling season. Enter a date like "Jun 1 - Oct 31".</description>
      <type>String</type>
      <required>false</required>
      <model_dependent>false</model_dependent>
    </argument>
    <argument>
      <name>ducts_leakage_units</name>
      <display_name>Ducts: Leakage Units</display_name>
      <description>The leakage units of the ducts.</description>
      <type>Choice</type>
      <required>true</required>
      <model_dependent>false</model_dependent>
      <default_value>CFM25</default_value>
      <choices>
        <choice>
          <value>CFM25</value>
          <display_name>CFM25</display_name>
        </choice>
        <choice>
          <value>Percent</value>
          <display_name>Percent</display_name>
        </choice>
      </choices>
    </argument>
    <argument>
      <name>ducts_supply_leakage_value</name>
      <display_name>Ducts: Supply Leakage Value</display_name>
      <description>The leakage value to outside of the supply ducts.</description>
      <type>Double</type>
      <required>true</required>
      <model_dependent>false</model_dependent>
      <default_value>75</default_value>
    </argument>
    <argument>
      <name>ducts_return_leakage_value</name>
      <display_name>Ducts: Return Leakage Value</display_name>
      <description>The leakage value to outside of the return ducts.</description>
      <type>Double</type>
      <required>true</required>
      <model_dependent>false</model_dependent>
      <default_value>25</default_value>
    </argument>
    <argument>
      <name>ducts_supply_insulation_r</name>
      <display_name>Ducts: Supply Insulation R-Value</display_name>
      <description>The insulation r-value of the supply ducts.</description>
      <type>Double</type>
      <units>h-ft^2-R/Btu</units>
      <required>true</required>
      <model_dependent>false</model_dependent>
      <default_value>0</default_value>
    </argument>
    <argument>
      <name>ducts_return_insulation_r</name>
      <display_name>Ducts: Return Insulation R-Value</display_name>
      <description>The insulation r-value of the return ducts.</description>
      <type>Double</type>
      <units>h-ft^2-R/Btu</units>
      <required>true</required>
      <model_dependent>false</model_dependent>
      <default_value>0</default_value>
    </argument>
    <argument>
      <name>ducts_supply_location</name>
      <display_name>Ducts: Supply Location</display_name>
      <description>The location of the supply ducts.</description>
      <type>Choice</type>
      <required>true</required>
      <model_dependent>false</model_dependent>
      <default_value>auto</default_value>
      <choices>
        <choice>
          <value>auto</value>
          <display_name>auto</display_name>
        </choice>
        <choice>
          <value>living space</value>
          <display_name>living space</display_name>
        </choice>
        <choice>
          <value>basement - conditioned</value>
          <display_name>basement - conditioned</display_name>
        </choice>
        <choice>
          <value>basement - unconditioned</value>
          <display_name>basement - unconditioned</display_name>
        </choice>
        <choice>
          <value>crawlspace - vented</value>
          <display_name>crawlspace - vented</display_name>
        </choice>
        <choice>
          <value>crawlspace - unvented</value>
          <display_name>crawlspace - unvented</display_name>
        </choice>
        <choice>
          <value>attic - vented</value>
          <display_name>attic - vented</display_name>
        </choice>
        <choice>
          <value>attic - unvented</value>
          <display_name>attic - unvented</display_name>
        </choice>
        <choice>
          <value>garage</value>
          <display_name>garage</display_name>
        </choice>
        <choice>
          <value>exterior wall</value>
          <display_name>exterior wall</display_name>
        </choice>
        <choice>
          <value>under slab</value>
          <display_name>under slab</display_name>
        </choice>
        <choice>
          <value>roof deck</value>
          <display_name>roof deck</display_name>
        </choice>
        <choice>
          <value>outside</value>
          <display_name>outside</display_name>
        </choice>
        <choice>
          <value>other housing unit</value>
          <display_name>other housing unit</display_name>
        </choice>
        <choice>
          <value>other heated space</value>
          <display_name>other heated space</display_name>
        </choice>
        <choice>
          <value>other multifamily buffer space</value>
          <display_name>other multifamily buffer space</display_name>
        </choice>
        <choice>
          <value>other non-freezing space</value>
          <display_name>other non-freezing space</display_name>
        </choice>
      </choices>
    </argument>
    <argument>
      <name>ducts_return_location</name>
      <display_name>Ducts: Return Location</display_name>
      <description>The location of the return ducts.</description>
      <type>Choice</type>
      <required>true</required>
      <model_dependent>false</model_dependent>
      <default_value>auto</default_value>
      <choices>
        <choice>
          <value>auto</value>
          <display_name>auto</display_name>
        </choice>
        <choice>
          <value>living space</value>
          <display_name>living space</display_name>
        </choice>
        <choice>
          <value>basement - conditioned</value>
          <display_name>basement - conditioned</display_name>
        </choice>
        <choice>
          <value>basement - unconditioned</value>
          <display_name>basement - unconditioned</display_name>
        </choice>
        <choice>
          <value>crawlspace - vented</value>
          <display_name>crawlspace - vented</display_name>
        </choice>
        <choice>
          <value>crawlspace - unvented</value>
          <display_name>crawlspace - unvented</display_name>
        </choice>
        <choice>
          <value>attic - vented</value>
          <display_name>attic - vented</display_name>
        </choice>
        <choice>
          <value>attic - unvented</value>
          <display_name>attic - unvented</display_name>
        </choice>
        <choice>
          <value>garage</value>
          <display_name>garage</display_name>
        </choice>
        <choice>
          <value>exterior wall</value>
          <display_name>exterior wall</display_name>
        </choice>
        <choice>
          <value>under slab</value>
          <display_name>under slab</display_name>
        </choice>
        <choice>
          <value>roof deck</value>
          <display_name>roof deck</display_name>
        </choice>
        <choice>
          <value>outside</value>
          <display_name>outside</display_name>
        </choice>
        <choice>
          <value>other housing unit</value>
          <display_name>other housing unit</display_name>
        </choice>
        <choice>
          <value>other heated space</value>
          <display_name>other heated space</display_name>
        </choice>
        <choice>
          <value>other multifamily buffer space</value>
          <display_name>other multifamily buffer space</display_name>
        </choice>
        <choice>
          <value>other non-freezing space</value>
          <display_name>other non-freezing space</display_name>
        </choice>
      </choices>
    </argument>
    <argument>
      <name>ducts_supply_surface_area</name>
      <display_name>Ducts: Supply Surface Area</display_name>
      <description>The surface area of the supply ducts.</description>
      <type>String</type>
      <units>ft^2</units>
      <required>true</required>
      <model_dependent>false</model_dependent>
      <default_value>auto</default_value>
    </argument>
    <argument>
      <name>ducts_return_surface_area</name>
      <display_name>Ducts: Return Surface Area</display_name>
      <description>The surface area of the return ducts.</description>
      <type>String</type>
      <units>ft^2</units>
      <required>true</required>
      <model_dependent>false</model_dependent>
      <default_value>auto</default_value>
    </argument>
    <argument>
      <name>ducts_number_of_return_registers</name>
      <display_name>Ducts: Number of Return Registers</display_name>
      <description>The number of return registers of the ducts. Ignored for ducted evaporative cooler.</description>
      <type>String</type>
      <units>#</units>
      <required>true</required>
      <model_dependent>false</model_dependent>
      <default_value>auto</default_value>
    </argument>
    <argument>
      <name>mech_vent_fan_type</name>
      <display_name>Mechanical Ventilation: Fan Type</display_name>
      <description>The type of the mechanical ventilation. Use 'none' if there is no mechanical ventilation system.</description>
      <type>Choice</type>
      <required>true</required>
      <model_dependent>false</model_dependent>
      <default_value>none</default_value>
      <choices>
        <choice>
          <value>none</value>
          <display_name>none</display_name>
        </choice>
        <choice>
          <value>exhaust only</value>
          <display_name>exhaust only</display_name>
        </choice>
        <choice>
          <value>supply only</value>
          <display_name>supply only</display_name>
        </choice>
        <choice>
          <value>energy recovery ventilator</value>
          <display_name>energy recovery ventilator</display_name>
        </choice>
        <choice>
          <value>heat recovery ventilator</value>
          <display_name>heat recovery ventilator</display_name>
        </choice>
        <choice>
          <value>balanced</value>
          <display_name>balanced</display_name>
        </choice>
        <choice>
          <value>central fan integrated supply</value>
          <display_name>central fan integrated supply</display_name>
        </choice>
      </choices>
    </argument>
    <argument>
      <name>mech_vent_flow_rate</name>
      <display_name>Mechanical Ventilation: Flow Rate</display_name>
      <description>The flow rate of the mechanical ventilation.</description>
      <type>String</type>
      <units>CFM</units>
      <required>true</required>
      <model_dependent>false</model_dependent>
      <default_value>auto</default_value>
<<<<<<< HEAD
=======
      <min_value></min_value>
      <max_value></max_value>
>>>>>>> 6a433866
    </argument>
    <argument>
      <name>mech_vent_hours_in_operation</name>
      <display_name>Mechanical Ventilation: Hours In Operation</display_name>
      <description>The hours in operation of the mechanical ventilation.</description>
      <type>String</type>
      <units>hrs/day</units>
      <required>true</required>
      <model_dependent>false</model_dependent>
      <default_value>auto</default_value>
    </argument>
    <argument>
      <name>mech_vent_recovery_efficiency_type</name>
      <display_name>Mechanical Ventilation: Total Recovery Efficiency Type</display_name>
      <description>The total recovery efficiency type of the mechanical ventilation.</description>
      <type>Choice</type>
      <required>true</required>
      <model_dependent>false</model_dependent>
      <default_value>Unadjusted</default_value>
      <choices>
        <choice>
          <value>Unadjusted</value>
          <display_name>Unadjusted</display_name>
        </choice>
        <choice>
          <value>Adjusted</value>
          <display_name>Adjusted</display_name>
        </choice>
      </choices>
    </argument>
    <argument>
      <name>mech_vent_total_recovery_efficiency</name>
      <display_name>Mechanical Ventilation: Total Recovery Efficiency</display_name>
      <description>The Unadjusted or Adjusted total recovery efficiency of the mechanical ventilation. Applies to energy recovery ventilator.</description>
      <type>Double</type>
      <units>Frac</units>
      <required>true</required>
      <model_dependent>false</model_dependent>
      <default_value>0.48</default_value>
    </argument>
    <argument>
      <name>mech_vent_sensible_recovery_efficiency</name>
      <display_name>Mechanical Ventilation: Sensible Recovery Efficiency</display_name>
      <description>The Unadjusted or Adjusted sensible recovery efficiency of the mechanical ventilation. Applies to energy recovery ventilator and heat recovery ventilator.</description>
      <type>Double</type>
      <units>Frac</units>
      <required>true</required>
      <model_dependent>false</model_dependent>
      <default_value>0.72</default_value>
    </argument>
    <argument>
      <name>mech_vent_fan_power</name>
      <display_name>Mechanical Ventilation: Fan Power</display_name>
      <description>The fan power of the mechanical ventilation.</description>
      <type>String</type>
      <units>W</units>
      <required>true</required>
      <model_dependent>false</model_dependent>
      <default_value>auto</default_value>
    </argument>
    <argument>
      <name>mech_vent_num_units_served</name>
      <display_name>Mechanical Ventilation: Number of Units Served</display_name>
      <description>Number of dwelling units served by the mechanical ventilation system. Must be 1 if single-family detached. Used to apportion flow rate and fan power to the unit.</description>
      <type>Integer</type>
      <units>#</units>
      <required>true</required>
      <model_dependent>false</model_dependent>
      <default_value>1</default_value>
    </argument>
    <argument>
      <name>shared_mech_vent_frac_recirculation</name>
      <display_name>Shared Mechanical Ventilation: Fraction Recirculation</display_name>
      <description>Fraction of the total supply air that is recirculated, with the remainder assumed to be outdoor air. The value must be 0 for exhaust only systems. This is required for a shared mechanical ventilation system.</description>
      <type>Double</type>
      <units>Frac</units>
      <required>false</required>
      <model_dependent>false</model_dependent>
    </argument>
    <argument>
      <name>shared_mech_vent_preheating_fuel</name>
      <display_name>Shared Mechanical Ventilation: Preheating Fuel</display_name>
      <description>Fuel type of the preconditioning heating equipment. Only used for a shared mechanical ventilation system.</description>
      <type>Choice</type>
      <required>false</required>
      <model_dependent>false</model_dependent>
      <choices>
        <choice>
          <value>electricity</value>
          <display_name>electricity</display_name>
        </choice>
        <choice>
          <value>natural gas</value>
          <display_name>natural gas</display_name>
        </choice>
        <choice>
          <value>fuel oil</value>
          <display_name>fuel oil</display_name>
        </choice>
        <choice>
          <value>propane</value>
          <display_name>propane</display_name>
        </choice>
        <choice>
          <value>wood</value>
          <display_name>wood</display_name>
        </choice>
        <choice>
          <value>wood pellets</value>
          <display_name>wood pellets</display_name>
        </choice>
        <choice>
          <value>coal</value>
          <display_name>coal</display_name>
        </choice>
      </choices>
    </argument>
    <argument>
      <name>shared_mech_vent_preheating_efficiency</name>
      <display_name>Shared Mechanical Ventilation: Preheating Efficiency</display_name>
      <description>Efficiency of the preconditioning heating equipment. Only used for a shared mechanical ventilation system.</description>
      <type>Double</type>
      <units>COP</units>
      <required>false</required>
      <model_dependent>false</model_dependent>
    </argument>
    <argument>
      <name>shared_mech_vent_preheating_fraction_heat_load_served</name>
      <display_name>Shared Mechanical Ventilation: Preheating Fraction Ventilation Heat Load Served</display_name>
      <description>Fraction of heating load introduced by the shared ventilation system that is met by the preconditioning heating equipment.</description>
      <type>Double</type>
      <units>Frac</units>
      <required>false</required>
      <model_dependent>false</model_dependent>
    </argument>
    <argument>
      <name>shared_mech_vent_precooling_fuel</name>
      <display_name>Shared Mechanical Ventilation: Precooling Fuel</display_name>
      <description>Fuel type of the preconditioning cooling equipment. Only used for a shared mechanical ventilation system.</description>
      <type>Choice</type>
      <required>false</required>
      <model_dependent>false</model_dependent>
      <choices>
        <choice>
          <value>electricity</value>
          <display_name>electricity</display_name>
        </choice>
      </choices>
    </argument>
    <argument>
      <name>shared_mech_vent_precooling_efficiency</name>
      <display_name>Shared Mechanical Ventilation: Precooling Efficiency</display_name>
      <description>Efficiency of the preconditioning cooling equipment. Only used for a shared mechanical ventilation system.</description>
      <type>Double</type>
      <units>COP</units>
      <required>false</required>
      <model_dependent>false</model_dependent>
    </argument>
    <argument>
      <name>shared_mech_vent_precooling_fraction_cool_load_served</name>
      <display_name>Shared Mechanical Ventilation: Precooling Fraction Ventilation Cool Load Served</display_name>
      <description>Fraction of cooling load introduced by the shared ventilation system that is met by the preconditioning cooling equipment.</description>
      <type>Double</type>
      <units>Frac</units>
      <required>false</required>
      <model_dependent>false</model_dependent>
    </argument>
    <argument>
      <name>mech_vent_fan_type_2</name>
      <display_name>Mechanical Ventilation 2: Fan Type</display_name>
      <description>The type of the second mechanical ventilation. Use 'none' if there is no second mechanical ventilation system.</description>
      <type>Choice</type>
      <required>true</required>
      <model_dependent>false</model_dependent>
      <default_value>none</default_value>
      <choices>
        <choice>
          <value>none</value>
          <display_name>none</display_name>
        </choice>
        <choice>
          <value>exhaust only</value>
          <display_name>exhaust only</display_name>
        </choice>
        <choice>
          <value>supply only</value>
          <display_name>supply only</display_name>
        </choice>
        <choice>
          <value>energy recovery ventilator</value>
          <display_name>energy recovery ventilator</display_name>
        </choice>
        <choice>
          <value>heat recovery ventilator</value>
          <display_name>heat recovery ventilator</display_name>
        </choice>
        <choice>
          <value>balanced</value>
          <display_name>balanced</display_name>
        </choice>
      </choices>
    </argument>
    <argument>
      <name>mech_vent_flow_rate_2</name>
      <display_name>Mechanical Ventilation 2: Flow Rate</display_name>
      <description>The flow rate of the second mechanical ventilation.</description>
      <type>Double</type>
      <units>CFM</units>
      <required>true</required>
      <model_dependent>false</model_dependent>
      <default_value>110</default_value>
    </argument>
    <argument>
      <name>mech_vent_hours_in_operation_2</name>
      <display_name>Mechanical Ventilation 2: Hours In Operation</display_name>
      <description>The hours in operation of the second mechanical ventilation.</description>
      <type>Double</type>
      <units>hrs/day</units>
      <required>true</required>
      <model_dependent>false</model_dependent>
      <default_value>24</default_value>
    </argument>
    <argument>
      <name>mech_vent_recovery_efficiency_type_2</name>
      <display_name>Mechanical Ventilation 2: Total Recovery Efficiency Type</display_name>
      <description>The total recovery efficiency type of the second mechanical ventilation.</description>
      <type>Choice</type>
      <required>true</required>
      <model_dependent>false</model_dependent>
      <default_value>Unadjusted</default_value>
      <choices>
        <choice>
          <value>Unadjusted</value>
          <display_name>Unadjusted</display_name>
        </choice>
        <choice>
          <value>Adjusted</value>
          <display_name>Adjusted</display_name>
        </choice>
      </choices>
    </argument>
    <argument>
      <name>mech_vent_total_recovery_efficiency_2</name>
      <display_name>Mechanical Ventilation 2: Total Recovery Efficiency</display_name>
      <description>The Unadjusted or Adjusted total recovery efficiency of the second mechanical ventilation. Applies to energy recovery ventilator.</description>
      <type>Double</type>
      <units>Frac</units>
      <required>true</required>
      <model_dependent>false</model_dependent>
      <default_value>0.48</default_value>
    </argument>
    <argument>
      <name>mech_vent_sensible_recovery_efficiency_2</name>
      <display_name>Mechanical Ventilation 2: Sensible Recovery Efficiency</display_name>
      <description>The Unadjusted or Adjusted sensible recovery efficiency of the second mechanical ventilation. Applies to energy recovery ventilator and heat recovery ventilator.</description>
      <type>Double</type>
      <units>Frac</units>
      <required>true</required>
      <model_dependent>false</model_dependent>
      <default_value>0.72</default_value>
    </argument>
    <argument>
      <name>mech_vent_fan_power_2</name>
      <display_name>Mechanical Ventilation 2: Fan Power</display_name>
      <description>The fan power of the second mechanical ventilation.</description>
      <type>Double</type>
      <units>W</units>
      <required>true</required>
      <model_dependent>false</model_dependent>
      <default_value>30</default_value>
    </argument>
    <argument>
      <name>kitchen_fans_quantity</name>
      <display_name>Kitchen Fans: Quantity</display_name>
      <description>The quantity of the kitchen fans.</description>
      <type>String</type>
      <units>#</units>
      <required>true</required>
      <model_dependent>false</model_dependent>
      <default_value>auto</default_value>
    </argument>
    <argument>
      <name>kitchen_fans_flow_rate</name>
      <display_name>Kitchen Fans: Flow Rate</display_name>
      <description>The flow rate of the kitchen fan.</description>
      <type>String</type>
      <units>CFM</units>
      <required>false</required>
      <model_dependent>false</model_dependent>
      <default_value>auto</default_value>
    </argument>
    <argument>
      <name>kitchen_fans_hours_in_operation</name>
      <display_name>Kitchen Fans: Hours In Operation</display_name>
      <description>The hours in operation of the kitchen fan.</description>
      <type>String</type>
      <units>hrs/day</units>
      <required>false</required>
      <model_dependent>false</model_dependent>
      <default_value>auto</default_value>
    </argument>
    <argument>
      <name>kitchen_fans_power</name>
      <display_name>Kitchen Fans: Fan Power</display_name>
      <description>The fan power of the kitchen fan.</description>
      <type>String</type>
      <units>W</units>
      <required>false</required>
      <model_dependent>false</model_dependent>
      <default_value>auto</default_value>
    </argument>
    <argument>
      <name>kitchen_fans_start_hour</name>
      <display_name>Kitchen Fans: Start Hour</display_name>
      <description>The start hour of the kitchen fan.</description>
      <type>String</type>
      <units>hr</units>
      <required>false</required>
      <model_dependent>false</model_dependent>
      <default_value>auto</default_value>
    </argument>
    <argument>
      <name>bathroom_fans_quantity</name>
      <display_name>Bathroom Fans: Quantity</display_name>
      <description>The quantity of the bathroom fans.</description>
      <type>String</type>
      <units>#</units>
      <required>true</required>
      <model_dependent>false</model_dependent>
      <default_value>auto</default_value>
    </argument>
    <argument>
      <name>bathroom_fans_flow_rate</name>
      <display_name>Bathroom Fans: Flow Rate</display_name>
      <description>The flow rate of the bathroom fans.</description>
      <type>String</type>
      <units>CFM</units>
      <required>false</required>
      <model_dependent>false</model_dependent>
      <default_value>auto</default_value>
    </argument>
    <argument>
      <name>bathroom_fans_hours_in_operation</name>
      <display_name>Bathroom Fans: Hours In Operation</display_name>
      <description>The hours in operation of the bathroom fans.</description>
      <type>String</type>
      <units>hrs/day</units>
      <required>false</required>
      <model_dependent>false</model_dependent>
      <default_value>auto</default_value>
    </argument>
    <argument>
      <name>bathroom_fans_power</name>
      <display_name>Bathroom Fans: Fan Power</display_name>
      <description>The fan power of the bathroom fans.</description>
      <type>String</type>
      <units>W</units>
      <required>false</required>
      <model_dependent>false</model_dependent>
      <default_value>auto</default_value>
    </argument>
    <argument>
      <name>bathroom_fans_start_hour</name>
      <display_name>Bathroom Fans: Start Hour</display_name>
      <description>The start hour of the bathroom fans.</description>
      <type>String</type>
      <units>hr</units>
      <required>false</required>
      <model_dependent>false</model_dependent>
      <default_value>auto</default_value>
    </argument>
    <argument>
      <name>whole_house_fan_present</name>
      <display_name>Whole House Fan: Present</display_name>
      <description>Whether there is a whole house fan.</description>
      <type>Boolean</type>
      <required>true</required>
      <model_dependent>false</model_dependent>
      <default_value>false</default_value>
      <choices>
        <choice>
          <value>true</value>
          <display_name>true</display_name>
        </choice>
        <choice>
          <value>false</value>
          <display_name>false</display_name>
        </choice>
      </choices>
    </argument>
    <argument>
      <name>whole_house_fan_flow_rate</name>
      <display_name>Whole House Fan: Flow Rate</display_name>
      <description>The flow rate of the whole house fan.</description>
      <type>String</type>
      <units>CFM</units>
      <required>false</required>
      <model_dependent>false</model_dependent>
      <default_value>auto</default_value>
<<<<<<< HEAD
=======
      <min_value></min_value>
      <max_value></max_value>
>>>>>>> 6a433866
    </argument>
    <argument>
      <name>whole_house_fan_power</name>
      <display_name>Whole House Fan: Fan Power</display_name>
      <description>The fan power of the whole house fan.</description>
      <type>String</type>
      <units>W</units>
      <required>false</required>
      <model_dependent>false</model_dependent>
      <default_value>auto</default_value>
<<<<<<< HEAD
=======
      <min_value></min_value>
      <max_value></max_value>
>>>>>>> 6a433866
    </argument>
    <argument>
      <name>water_heater_type</name>
      <display_name>Water Heater: Type</display_name>
      <description>The type of water heater. Use 'none' if there is no water heater.</description>
      <type>Choice</type>
      <required>true</required>
      <model_dependent>false</model_dependent>
      <default_value>storage water heater</default_value>
      <choices>
        <choice>
          <value>none</value>
          <display_name>none</display_name>
        </choice>
        <choice>
          <value>storage water heater</value>
          <display_name>storage water heater</display_name>
        </choice>
        <choice>
          <value>instantaneous water heater</value>
          <display_name>instantaneous water heater</display_name>
        </choice>
        <choice>
          <value>heat pump water heater</value>
          <display_name>heat pump water heater</display_name>
        </choice>
        <choice>
          <value>space-heating boiler with storage tank</value>
          <display_name>space-heating boiler with storage tank</display_name>
        </choice>
        <choice>
          <value>space-heating boiler with tankless coil</value>
          <display_name>space-heating boiler with tankless coil</display_name>
        </choice>
      </choices>
    </argument>
    <argument>
      <name>water_heater_fuel_type</name>
      <display_name>Water Heater: Fuel Type</display_name>
      <description>The fuel type of water heater. Ignored for heat pump water heater.</description>
      <type>Choice</type>
      <required>true</required>
      <model_dependent>false</model_dependent>
      <default_value>natural gas</default_value>
      <choices>
        <choice>
          <value>electricity</value>
          <display_name>electricity</display_name>
        </choice>
        <choice>
          <value>natural gas</value>
          <display_name>natural gas</display_name>
        </choice>
        <choice>
          <value>fuel oil</value>
          <display_name>fuel oil</display_name>
        </choice>
        <choice>
          <value>propane</value>
          <display_name>propane</display_name>
        </choice>
        <choice>
          <value>wood</value>
          <display_name>wood</display_name>
        </choice>
        <choice>
          <value>coal</value>
          <display_name>coal</display_name>
        </choice>
      </choices>
    </argument>
    <argument>
      <name>water_heater_location</name>
      <display_name>Water Heater: Location</display_name>
      <description>The location of water heater.</description>
      <type>Choice</type>
      <required>true</required>
      <model_dependent>false</model_dependent>
      <default_value>auto</default_value>
      <choices>
        <choice>
          <value>auto</value>
          <display_name>auto</display_name>
        </choice>
        <choice>
          <value>living space</value>
          <display_name>living space</display_name>
        </choice>
        <choice>
          <value>basement - conditioned</value>
          <display_name>basement - conditioned</display_name>
        </choice>
        <choice>
          <value>basement - unconditioned</value>
          <display_name>basement - unconditioned</display_name>
        </choice>
        <choice>
          <value>garage</value>
          <display_name>garage</display_name>
        </choice>
        <choice>
          <value>attic - vented</value>
          <display_name>attic - vented</display_name>
        </choice>
        <choice>
          <value>attic - unvented</value>
          <display_name>attic - unvented</display_name>
        </choice>
        <choice>
          <value>crawlspace - vented</value>
          <display_name>crawlspace - vented</display_name>
        </choice>
        <choice>
          <value>crawlspace - unvented</value>
          <display_name>crawlspace - unvented</display_name>
        </choice>
        <choice>
          <value>other exterior</value>
          <display_name>other exterior</display_name>
        </choice>
        <choice>
          <value>other housing unit</value>
          <display_name>other housing unit</display_name>
        </choice>
        <choice>
          <value>other heated space</value>
          <display_name>other heated space</display_name>
        </choice>
        <choice>
          <value>other multifamily buffer space</value>
          <display_name>other multifamily buffer space</display_name>
        </choice>
        <choice>
          <value>other non-freezing space</value>
          <display_name>other non-freezing space</display_name>
        </choice>
      </choices>
    </argument>
    <argument>
      <name>water_heater_tank_volume</name>
      <display_name>Water Heater: Tank Volume</display_name>
      <description>Nominal volume of water heater tank. Set to 'auto' to have volume autosized. Only applies to storage water heater, heat pump water heater, and space-heating boiler with storage tank.</description>
      <type>String</type>
      <units>gal</units>
      <required>true</required>
      <model_dependent>false</model_dependent>
      <default_value>auto</default_value>
    </argument>
    <argument>
      <name>water_heater_efficiency_type</name>
      <display_name>Water Heater: Efficiency Type</display_name>
      <description>The efficiency type of water heater. Does not apply to space-heating boilers.</description>
      <type>Choice</type>
      <required>true</required>
      <model_dependent>false</model_dependent>
      <default_value>EnergyFactor</default_value>
      <choices>
        <choice>
          <value>EnergyFactor</value>
          <display_name>EnergyFactor</display_name>
        </choice>
        <choice>
          <value>UniformEnergyFactor</value>
          <display_name>UniformEnergyFactor</display_name>
        </choice>
      </choices>
    </argument>
    <argument>
      <name>water_heater_efficiency</name>
      <display_name>Water Heater: Efficiency</display_name>
      <description>Rated Energy Factor or Uniform Energy Factor. Does not apply to space-heating boilers.</description>
      <type>Double</type>
      <required>true</required>
      <model_dependent>false</model_dependent>
      <default_value>0.67</default_value>
    </argument>
    <argument>
      <name>water_heater_usage_bin</name>
      <display_name>Water Heater: Usage Bin</display_name>
      <description>The usage of the water heater. Required if Efficiency Type is UniformEnergyFactor and Type is not instantaneous water heater. Does not apply to space-heating boilers.</description>
      <type>Choice</type>
      <required>false</required>
      <model_dependent>false</model_dependent>
      <choices>
        <choice>
          <value>very small</value>
          <display_name>very small</display_name>
        </choice>
        <choice>
          <value>low</value>
          <display_name>low</display_name>
        </choice>
        <choice>
          <value>medium</value>
          <display_name>medium</display_name>
        </choice>
        <choice>
          <value>high</value>
          <display_name>high</display_name>
        </choice>
      </choices>
    </argument>
    <argument>
      <name>water_heater_recovery_efficiency</name>
      <display_name>Water Heater: Recovery Efficiency</display_name>
      <description>Ratio of energy delivered to water heater to the energy content of the fuel consumed by the water heater. Only used for non-electric storage water heaters.</description>
      <type>String</type>
      <units>Frac</units>
      <required>true</required>
      <model_dependent>false</model_dependent>
      <default_value>auto</default_value>
    </argument>
    <argument>
      <name>water_heater_standby_loss</name>
      <display_name>Water Heater: Standby Loss</display_name>
      <description>The standby loss of water heater. Only applies to space-heating boilers.</description>
      <type>Double</type>
      <units>deg-F/hr</units>
      <required>false</required>
      <model_dependent>false</model_dependent>
    </argument>
    <argument>
      <name>water_heater_jacket_rvalue</name>
      <display_name>Water Heater: Jacket R-value</display_name>
      <description>The jacket R-value of water heater. Doesn't apply to instantaneous water heater or space-heating boiler with tankless coil.</description>
      <type>Double</type>
      <units>h-ft^2-R/Btu</units>
      <required>false</required>
      <model_dependent>false</model_dependent>
    </argument>
    <argument>
      <name>water_heater_setpoint_temperature</name>
      <display_name>Water Heater: Setpoint Temperature</display_name>
      <description>The setpoint temperature of water heater.</description>
      <type>String</type>
      <units>deg-F</units>
      <required>true</required>
      <model_dependent>false</model_dependent>
      <default_value>auto</default_value>
    </argument>
    <argument>
      <name>water_heater_num_units_served</name>
      <display_name>Water Heater: Number of Units Served</display_name>
      <description>Number of dwelling units served (directly or indirectly) by the water heater. Must be 1 if single-family detached. Used to apportion water heater tank losses to the unit.</description>
      <type>Integer</type>
      <units>#</units>
      <required>true</required>
      <model_dependent>false</model_dependent>
      <default_value>1</default_value>
    </argument>
    <argument>
      <name>dhw_distribution_system_type</name>
      <display_name>Hot Water Distribution: System Type</display_name>
      <description>The type of the hot water distribution system.</description>
      <type>Choice</type>
      <required>true</required>
      <model_dependent>false</model_dependent>
      <default_value>Standard</default_value>
      <choices>
        <choice>
          <value>Standard</value>
          <display_name>Standard</display_name>
        </choice>
        <choice>
          <value>Recirculation</value>
          <display_name>Recirculation</display_name>
        </choice>
      </choices>
    </argument>
    <argument>
      <name>dhw_distribution_standard_piping_length</name>
      <display_name>Hot Water Distribution: Standard Piping Length</display_name>
      <description>If the distribution system is Standard, the length of the piping. A value of 'auto' will use a default.</description>
      <type>String</type>
      <units>ft</units>
      <required>true</required>
      <model_dependent>false</model_dependent>
      <default_value>auto</default_value>
    </argument>
    <argument>
      <name>dhw_distribution_recirc_control_type</name>
      <display_name>Hot Water Distribution: Recirculation Control Type</display_name>
      <description>If the distribution system is Recirculation, the type of hot water recirculation control, if any.</description>
      <type>Choice</type>
      <required>true</required>
      <model_dependent>false</model_dependent>
      <default_value>no control</default_value>
      <choices>
        <choice>
          <value>no control</value>
          <display_name>no control</display_name>
        </choice>
        <choice>
          <value>timer</value>
          <display_name>timer</display_name>
        </choice>
        <choice>
          <value>temperature</value>
          <display_name>temperature</display_name>
        </choice>
        <choice>
          <value>presence sensor demand control</value>
          <display_name>presence sensor demand control</display_name>
        </choice>
        <choice>
          <value>manual demand control</value>
          <display_name>manual demand control</display_name>
        </choice>
      </choices>
    </argument>
    <argument>
      <name>dhw_distribution_recirc_piping_length</name>
      <display_name>Hot Water Distribution: Recirculation Piping Length</display_name>
      <description>If the distribution system is Recirculation, the length of the recirculation piping.</description>
      <type>String</type>
      <units>ft</units>
      <required>true</required>
      <model_dependent>false</model_dependent>
      <default_value>auto</default_value>
    </argument>
    <argument>
      <name>dhw_distribution_recirc_branch_piping_length</name>
      <display_name>Hot Water Distribution: Recirculation Branch Piping Length</display_name>
      <description>If the distribution system is Recirculation, the length of the recirculation branch piping.</description>
      <type>String</type>
      <units>ft</units>
      <required>true</required>
      <model_dependent>false</model_dependent>
      <default_value>auto</default_value>
    </argument>
    <argument>
      <name>dhw_distribution_recirc_pump_power</name>
      <display_name>Hot Water Distribution: Recirculation Pump Power</display_name>
      <description>If the distribution system is Recirculation, the recirculation pump power.</description>
      <type>String</type>
      <units>W</units>
      <required>true</required>
      <model_dependent>false</model_dependent>
      <default_value>auto</default_value>
    </argument>
    <argument>
      <name>dhw_distribution_pipe_r</name>
      <display_name>Hot Water Distribution: Pipe Insulation Nominal R-Value</display_name>
      <description>Nominal R-value of the pipe insulation.</description>
      <type>String</type>
      <units>h-ft^2-R/Btu</units>
      <required>true</required>
      <model_dependent>false</model_dependent>
      <default_value>auto</default_value>
    </argument>
    <argument>
      <name>dwhr_facilities_connected</name>
      <display_name>Drain Water Heat Recovery: Facilities Connected</display_name>
      <description>Which facilities are connected for the drain water heat recovery. Use 'none' if there is no drain water heat recovery system.</description>
      <type>Choice</type>
      <required>true</required>
      <model_dependent>false</model_dependent>
      <default_value>none</default_value>
      <choices>
        <choice>
          <value>none</value>
          <display_name>none</display_name>
        </choice>
        <choice>
          <value>one</value>
          <display_name>one</display_name>
        </choice>
        <choice>
          <value>all</value>
          <display_name>all</display_name>
        </choice>
      </choices>
    </argument>
    <argument>
      <name>dwhr_equal_flow</name>
      <display_name>Drain Water Heat Recovery: Equal Flow</display_name>
      <description>Whether the drain water heat recovery has equal flow.</description>
      <type>Boolean</type>
      <required>true</required>
      <model_dependent>false</model_dependent>
      <default_value>true</default_value>
      <choices>
        <choice>
          <value>true</value>
          <display_name>true</display_name>
        </choice>
        <choice>
          <value>false</value>
          <display_name>false</display_name>
        </choice>
      </choices>
    </argument>
    <argument>
      <name>dwhr_efficiency</name>
      <display_name>Drain Water Heat Recovery: Efficiency</display_name>
      <description>The efficiency of the drain water heat recovery.</description>
      <type>Double</type>
      <units>Frac</units>
      <required>true</required>
      <model_dependent>false</model_dependent>
      <default_value>0.55</default_value>
    </argument>
    <argument>
      <name>water_fixtures_shower_low_flow</name>
      <display_name>Hot Water Fixtures: Is Shower Low Flow</display_name>
      <description>Whether the shower fixture is low flow.</description>
      <type>Boolean</type>
      <required>true</required>
      <model_dependent>false</model_dependent>
      <default_value>false</default_value>
      <choices>
        <choice>
          <value>true</value>
          <display_name>true</display_name>
        </choice>
        <choice>
          <value>false</value>
          <display_name>false</display_name>
        </choice>
      </choices>
    </argument>
    <argument>
      <name>water_fixtures_sink_low_flow</name>
      <display_name>Hot Water Fixtures: Is Sink Low Flow</display_name>
      <description>Whether the sink fixture is low flow.</description>
      <type>Boolean</type>
      <required>true</required>
      <model_dependent>false</model_dependent>
      <default_value>false</default_value>
      <choices>
        <choice>
          <value>true</value>
          <display_name>true</display_name>
        </choice>
        <choice>
          <value>false</value>
          <display_name>false</display_name>
        </choice>
      </choices>
    </argument>
    <argument>
      <name>water_fixtures_usage_multiplier</name>
      <display_name>Hot Water Fixtures: Usage Multiplier</display_name>
      <description>Multiplier on the hot water usage that can reflect, e.g., high/low usage occupants.</description>
      <type>Double</type>
      <required>true</required>
      <model_dependent>false</model_dependent>
      <default_value>1</default_value>
    </argument>
    <argument>
      <name>solar_thermal_system_type</name>
      <display_name>Solar Thermal: System Type</display_name>
      <description>The type of solar thermal system. Use 'none' if there is no solar thermal system.</description>
      <type>Choice</type>
      <required>true</required>
      <model_dependent>false</model_dependent>
      <default_value>none</default_value>
      <choices>
        <choice>
          <value>none</value>
          <display_name>none</display_name>
        </choice>
        <choice>
          <value>hot water</value>
          <display_name>hot water</display_name>
        </choice>
      </choices>
    </argument>
    <argument>
      <name>solar_thermal_collector_area</name>
      <display_name>Solar Thermal: Collector Area</display_name>
      <description>The collector area of the solar thermal system.</description>
      <type>Double</type>
      <units>ft^2</units>
      <required>true</required>
      <model_dependent>false</model_dependent>
      <default_value>40</default_value>
    </argument>
    <argument>
      <name>solar_thermal_collector_loop_type</name>
      <display_name>Solar Thermal: Collector Loop Type</display_name>
      <description>The collector loop type of the solar thermal system.</description>
      <type>Choice</type>
      <required>true</required>
      <model_dependent>false</model_dependent>
      <default_value>liquid direct</default_value>
      <choices>
        <choice>
          <value>liquid direct</value>
          <display_name>liquid direct</display_name>
        </choice>
        <choice>
          <value>liquid indirect</value>
          <display_name>liquid indirect</display_name>
        </choice>
        <choice>
          <value>passive thermosyphon</value>
          <display_name>passive thermosyphon</display_name>
        </choice>
      </choices>
    </argument>
    <argument>
      <name>solar_thermal_collector_type</name>
      <display_name>Solar Thermal: Collector Type</display_name>
      <description>The collector type of the solar thermal system.</description>
      <type>Choice</type>
      <required>true</required>
      <model_dependent>false</model_dependent>
      <default_value>evacuated tube</default_value>
      <choices>
        <choice>
          <value>evacuated tube</value>
          <display_name>evacuated tube</display_name>
        </choice>
        <choice>
          <value>single glazing black</value>
          <display_name>single glazing black</display_name>
        </choice>
        <choice>
          <value>double glazing black</value>
          <display_name>double glazing black</display_name>
        </choice>
        <choice>
          <value>integrated collector storage</value>
          <display_name>integrated collector storage</display_name>
        </choice>
      </choices>
    </argument>
    <argument>
      <name>solar_thermal_collector_azimuth</name>
      <display_name>Solar Thermal: Collector Azimuth</display_name>
      <description>The collector azimuth of the solar thermal system. Azimuth is measured clockwise from north (e.g., North=0, East=90, South=180, West=270).</description>
      <type>Double</type>
      <units>degrees</units>
      <required>true</required>
      <model_dependent>false</model_dependent>
      <default_value>180</default_value>
    </argument>
    <argument>
      <name>solar_thermal_collector_tilt</name>
      <display_name>Solar Thermal: Collector Tilt</display_name>
      <description>The collector tilt of the solar thermal system. Can also enter, e.g., RoofPitch, RoofPitch+20, Latitude, Latitude-15, etc.</description>
      <type>String</type>
      <units>degrees</units>
      <required>true</required>
      <model_dependent>false</model_dependent>
      <default_value>RoofPitch</default_value>
    </argument>
    <argument>
      <name>solar_thermal_collector_rated_optical_efficiency</name>
      <display_name>Solar Thermal: Collector Rated Optical Efficiency</display_name>
      <description>The collector rated optical efficiency of the solar thermal system.</description>
      <type>Double</type>
      <units>Frac</units>
      <required>true</required>
      <model_dependent>false</model_dependent>
      <default_value>0.5</default_value>
    </argument>
    <argument>
      <name>solar_thermal_collector_rated_thermal_losses</name>
      <display_name>Solar Thermal: Collector Rated Thermal Losses</display_name>
      <description>The collector rated thermal losses of the solar thermal system.</description>
      <type>Double</type>
      <units>Frac</units>
      <required>true</required>
      <model_dependent>false</model_dependent>
      <default_value>0.2799</default_value>
    </argument>
    <argument>
      <name>solar_thermal_storage_volume</name>
      <display_name>Solar Thermal: Storage Volume</display_name>
      <description>The storage volume of the solar thermal system.</description>
      <type>String</type>
      <units>Frac</units>
      <required>true</required>
      <model_dependent>false</model_dependent>
      <default_value>auto</default_value>
    </argument>
    <argument>
      <name>solar_thermal_solar_fraction</name>
      <display_name>Solar Thermal: Solar Fraction</display_name>
      <description>The solar fraction of the solar thermal system. If provided, overrides all other solar thermal inputs.</description>
      <type>Double</type>
      <units>Frac</units>
      <required>true</required>
      <model_dependent>false</model_dependent>
      <default_value>0</default_value>
    </argument>
    <argument>
      <name>pv_system_module_type_1</name>
      <display_name>Photovoltaics 1: Module Type</display_name>
      <description>Module type of the PV system 1. Use 'none' if there is no PV system 1.</description>
      <type>Choice</type>
      <required>true</required>
      <model_dependent>false</model_dependent>
      <default_value>none</default_value>
      <choices>
        <choice>
          <value>none</value>
          <display_name>none</display_name>
        </choice>
        <choice>
          <value>auto</value>
          <display_name>auto</display_name>
        </choice>
        <choice>
          <value>standard</value>
          <display_name>standard</display_name>
        </choice>
        <choice>
          <value>premium</value>
          <display_name>premium</display_name>
        </choice>
        <choice>
          <value>thin film</value>
          <display_name>thin film</display_name>
        </choice>
      </choices>
    </argument>
    <argument>
      <name>pv_system_location_1</name>
      <display_name>Photovoltaics 1: Location</display_name>
      <description>Location of the PV system 1.</description>
      <type>Choice</type>
      <required>true</required>
      <model_dependent>false</model_dependent>
      <default_value>auto</default_value>
      <choices>
        <choice>
          <value>auto</value>
          <display_name>auto</display_name>
        </choice>
        <choice>
          <value>roof</value>
          <display_name>roof</display_name>
        </choice>
        <choice>
          <value>ground</value>
          <display_name>ground</display_name>
        </choice>
      </choices>
    </argument>
    <argument>
      <name>pv_system_tracking_1</name>
      <display_name>Photovoltaics 1: Tracking</display_name>
      <description>Tracking of the PV system 1.</description>
      <type>Choice</type>
      <required>true</required>
      <model_dependent>false</model_dependent>
      <default_value>auto</default_value>
      <choices>
        <choice>
          <value>auto</value>
          <display_name>auto</display_name>
        </choice>
        <choice>
          <value>fixed</value>
          <display_name>fixed</display_name>
        </choice>
        <choice>
          <value>1-axis</value>
          <display_name>1-axis</display_name>
        </choice>
        <choice>
          <value>1-axis backtracked</value>
          <display_name>1-axis backtracked</display_name>
        </choice>
        <choice>
          <value>2-axis</value>
          <display_name>2-axis</display_name>
        </choice>
      </choices>
    </argument>
    <argument>
      <name>pv_system_array_azimuth_1</name>
      <display_name>Photovoltaics 1: Array Azimuth</display_name>
      <description>Array azimuth of the PV system 1. Azimuth is measured clockwise from north (e.g., North=0, East=90, South=180, West=270).</description>
      <type>Double</type>
      <units>degrees</units>
      <required>true</required>
      <model_dependent>false</model_dependent>
      <default_value>180</default_value>
    </argument>
    <argument>
      <name>pv_system_array_tilt_1</name>
      <display_name>Photovoltaics 1: Array Tilt</display_name>
      <description>Array tilt of the PV system 1. Can also enter, e.g., RoofPitch, RoofPitch+20, Latitude, Latitude-15, etc.</description>
      <type>String</type>
      <units>degrees</units>
      <required>true</required>
      <model_dependent>false</model_dependent>
      <default_value>RoofPitch</default_value>
    </argument>
    <argument>
      <name>pv_system_max_power_output_1</name>
      <display_name>Photovoltaics 1: Maximum Power Output</display_name>
      <description>Maximum power output of the PV system 1. For a shared system, this is the total building maximum power output.</description>
      <type>Double</type>
      <units>W</units>
      <required>true</required>
      <model_dependent>false</model_dependent>
      <default_value>4000</default_value>
    </argument>
    <argument>
      <name>pv_system_inverter_efficiency_1</name>
      <display_name>Photovoltaics 1: Inverter Efficiency</display_name>
      <description>Inverter efficiency of the PV system 1.</description>
      <type>Double</type>
      <units>Frac</units>
      <required>false</required>
      <model_dependent>false</model_dependent>
    </argument>
    <argument>
      <name>pv_system_system_losses_fraction_1</name>
      <display_name>Photovoltaics 1: System Losses Fraction</display_name>
      <description>System losses fraction of the PV system 1.</description>
      <type>Double</type>
      <units>Frac</units>
      <required>false</required>
      <model_dependent>false</model_dependent>
    </argument>
    <argument>
      <name>pv_system_num_units_served_1</name>
      <display_name>Photovoltaics 1: Number of Units Served</display_name>
      <description>Number of dwelling units served by PV system 1. Must be 1 if single-family detached. Used to apportion PV generation to the unit.</description>
      <type>Integer</type>
      <units>#</units>
      <required>true</required>
      <model_dependent>false</model_dependent>
      <default_value>1</default_value>
    </argument>
    <argument>
      <name>pv_system_module_type_2</name>
      <display_name>Photovoltaics 2: Module Type</display_name>
      <description>Module type of the PV system 2. Use 'none' if there is no PV system 2.</description>
      <type>Choice</type>
      <required>true</required>
      <model_dependent>false</model_dependent>
      <default_value>none</default_value>
      <choices>
        <choice>
          <value>none</value>
          <display_name>none</display_name>
        </choice>
        <choice>
          <value>auto</value>
          <display_name>auto</display_name>
        </choice>
        <choice>
          <value>standard</value>
          <display_name>standard</display_name>
        </choice>
        <choice>
          <value>premium</value>
          <display_name>premium</display_name>
        </choice>
        <choice>
          <value>thin film</value>
          <display_name>thin film</display_name>
        </choice>
      </choices>
    </argument>
    <argument>
      <name>pv_system_location_2</name>
      <display_name>Photovoltaics 2: Location</display_name>
      <description>Location of the PV system 2.</description>
      <type>Choice</type>
      <required>true</required>
      <model_dependent>false</model_dependent>
      <default_value>auto</default_value>
      <choices>
        <choice>
          <value>auto</value>
          <display_name>auto</display_name>
        </choice>
        <choice>
          <value>roof</value>
          <display_name>roof</display_name>
        </choice>
        <choice>
          <value>ground</value>
          <display_name>ground</display_name>
        </choice>
      </choices>
    </argument>
    <argument>
      <name>pv_system_tracking_2</name>
      <display_name>Photovoltaics 2: Tracking</display_name>
      <description>Tracking of the PV system 2.</description>
      <type>Choice</type>
      <required>true</required>
      <model_dependent>false</model_dependent>
      <default_value>auto</default_value>
      <choices>
        <choice>
          <value>auto</value>
          <display_name>auto</display_name>
        </choice>
        <choice>
          <value>fixed</value>
          <display_name>fixed</display_name>
        </choice>
        <choice>
          <value>1-axis</value>
          <display_name>1-axis</display_name>
        </choice>
        <choice>
          <value>1-axis backtracked</value>
          <display_name>1-axis backtracked</display_name>
        </choice>
        <choice>
          <value>2-axis</value>
          <display_name>2-axis</display_name>
        </choice>
      </choices>
    </argument>
    <argument>
      <name>pv_system_array_azimuth_2</name>
      <display_name>Photovoltaics 2: Array Azimuth</display_name>
      <description>Array azimuth of the PV system 2. Azimuth is measured clockwise from north (e.g., North=0, East=90, South=180, West=270).</description>
      <type>Double</type>
      <units>degrees</units>
      <required>true</required>
      <model_dependent>false</model_dependent>
      <default_value>180</default_value>
    </argument>
    <argument>
      <name>pv_system_array_tilt_2</name>
      <display_name>Photovoltaics 2: Array Tilt</display_name>
      <description>Array tilt of the PV system 2. Can also enter, e.g., RoofPitch, RoofPitch+20, Latitude, Latitude-15, etc.</description>
      <type>String</type>
      <units>degrees</units>
      <required>true</required>
      <model_dependent>false</model_dependent>
      <default_value>RoofPitch</default_value>
    </argument>
    <argument>
      <name>pv_system_max_power_output_2</name>
      <display_name>Photovoltaics 2: Maximum Power Output</display_name>
      <description>Maximum power output of the PV system 2. For a shared system, this is the total building maximum power output.</description>
      <type>Double</type>
      <units>W</units>
      <required>true</required>
      <model_dependent>false</model_dependent>
      <default_value>4000</default_value>
    </argument>
    <argument>
      <name>pv_system_inverter_efficiency_2</name>
      <display_name>Photovoltaics 2: Inverter Efficiency</display_name>
      <description>Inverter efficiency of the PV system 2.</description>
      <type>Double</type>
      <units>Frac</units>
      <required>false</required>
      <model_dependent>false</model_dependent>
    </argument>
    <argument>
      <name>pv_system_system_losses_fraction_2</name>
      <display_name>Photovoltaics 2: System Losses Fraction</display_name>
      <description>System losses fraction of the PV system 2.</description>
      <type>Double</type>
      <units>Frac</units>
      <required>false</required>
      <model_dependent>false</model_dependent>
    </argument>
    <argument>
      <name>pv_system_num_units_served_2</name>
      <display_name>Photovoltaics 2: Number of Units Served</display_name>
      <description>Number of dwelling units served by PV system 2. Must be 1 if single-family detached. Used to apportion PV generation to the unit.</description>
      <type>Integer</type>
      <units>#</units>
      <required>true</required>
      <model_dependent>false</model_dependent>
      <default_value>1</default_value>
    </argument>
    <argument>
      <name>lighting_fraction_cfl_interior</name>
      <display_name>Lighting: Fraction CFL Interior</display_name>
      <description>Fraction of all lamps (interior) that are compact fluorescent. Lighting not specified as CFL, LFL, or LED is assumed to be incandescent.</description>
      <type>Double</type>
      <required>true</required>
      <model_dependent>false</model_dependent>
      <default_value>0.4</default_value>
    </argument>
    <argument>
      <name>lighting_fraction_lfl_interior</name>
      <display_name>Lighting: Fraction LFL Interior</display_name>
      <description>Fraction of all lamps (interior) that are linear fluorescent. Lighting not specified as CFL, LFL, or LED is assumed to be incandescent.</description>
      <type>Double</type>
      <required>true</required>
      <model_dependent>false</model_dependent>
      <default_value>0.1</default_value>
    </argument>
    <argument>
      <name>lighting_fraction_led_interior</name>
      <display_name>Lighting: Fraction LED Interior</display_name>
      <description>Fraction of all lamps (interior) that are light emitting diodes. Lighting not specified as CFL, LFL, or LED is assumed to be incandescent.</description>
      <type>Double</type>
      <required>true</required>
      <model_dependent>false</model_dependent>
      <default_value>0.25</default_value>
    </argument>
    <argument>
      <name>lighting_usage_multiplier_interior</name>
      <display_name>Lighting: Usage Multiplier Interior</display_name>
      <description>Multiplier on the lighting energy usage (interior) that can reflect, e.g., high/low usage occupants.</description>
      <type>Double</type>
      <required>true</required>
      <model_dependent>false</model_dependent>
      <default_value>1</default_value>
    </argument>
    <argument>
      <name>lighting_fraction_cfl_exterior</name>
      <display_name>Lighting: Fraction CFL Exterior</display_name>
      <description>Fraction of all lamps (exterior) that are compact fluorescent. Lighting not specified as CFL, LFL, or LED is assumed to be incandescent.</description>
      <type>Double</type>
      <required>true</required>
      <model_dependent>false</model_dependent>
      <default_value>0.4</default_value>
    </argument>
    <argument>
      <name>lighting_fraction_lfl_exterior</name>
      <display_name>Lighting: Fraction LFL Exterior</display_name>
      <description>Fraction of all lamps (exterior) that are linear fluorescent. Lighting not specified as CFL, LFL, or LED is assumed to be incandescent.</description>
      <type>Double</type>
      <required>true</required>
      <model_dependent>false</model_dependent>
      <default_value>0.1</default_value>
    </argument>
    <argument>
      <name>lighting_fraction_led_exterior</name>
      <display_name>Lighting: Fraction LED Exterior</display_name>
      <description>Fraction of all lamps (exterior) that are light emitting diodes. Lighting not specified as CFL, LFL, or LED is assumed to be incandescent.</description>
      <type>Double</type>
      <required>true</required>
      <model_dependent>false</model_dependent>
      <default_value>0.25</default_value>
    </argument>
    <argument>
      <name>lighting_usage_multiplier_exterior</name>
      <display_name>Lighting: Usage Multiplier Exterior</display_name>
      <description>Multiplier on the lighting energy usage (exterior) that can reflect, e.g., high/low usage occupants.</description>
      <type>Double</type>
      <required>true</required>
      <model_dependent>false</model_dependent>
      <default_value>1</default_value>
    </argument>
    <argument>
      <name>lighting_fraction_cfl_garage</name>
      <display_name>Lighting: Fraction CFL Garage</display_name>
      <description>Fraction of all lamps (garage) that are compact fluorescent. Lighting not specified as CFL, LFL, or LED is assumed to be incandescent.</description>
      <type>Double</type>
      <required>true</required>
      <model_dependent>false</model_dependent>
      <default_value>0.4</default_value>
    </argument>
    <argument>
      <name>lighting_fraction_lfl_garage</name>
      <display_name>Lighting: Fraction LFL Garage</display_name>
      <description>Fraction of all lamps (garage) that are linear fluorescent. Lighting not specified as CFL, LFL, or LED is assumed to be incandescent.</description>
      <type>Double</type>
      <required>true</required>
      <model_dependent>false</model_dependent>
      <default_value>0.1</default_value>
    </argument>
    <argument>
      <name>lighting_fraction_led_garage</name>
      <display_name>Lighting: Fraction LED Garage</display_name>
      <description>Fraction of all lamps (garage) that are light emitting diodes. Lighting not specified as CFL, LFL, or LED is assumed to be incandescent.</description>
      <type>Double</type>
      <required>true</required>
      <model_dependent>false</model_dependent>
      <default_value>0.25</default_value>
    </argument>
    <argument>
      <name>lighting_usage_multiplier_garage</name>
      <display_name>Lighting: Usage Multiplier Garage</display_name>
      <description>Multiplier on the lighting energy usage (garage) that can reflect, e.g., high/low usage occupants.</description>
      <type>Double</type>
      <required>true</required>
      <model_dependent>false</model_dependent>
      <default_value>1</default_value>
    </argument>
    <argument>
      <name>holiday_lighting_present</name>
      <display_name>Holiday Lighting: Present</display_name>
      <description>Whether there is holiday lighting.</description>
      <type>Boolean</type>
      <required>true</required>
      <model_dependent>false</model_dependent>
      <default_value>false</default_value>
      <choices>
        <choice>
          <value>true</value>
          <display_name>true</display_name>
        </choice>
        <choice>
          <value>false</value>
          <display_name>false</display_name>
        </choice>
      </choices>
    </argument>
    <argument>
      <name>holiday_lighting_daily_kwh</name>
      <display_name>Holiday Lighting: Daily Consumption</display_name>
      <description>The daily energy consumption for holiday lighting (exterior).</description>
      <type>String</type>
      <units>kWh/day</units>
      <required>true</required>
      <model_dependent>false</model_dependent>
      <default_value>auto</default_value>
    </argument>
    <argument>
      <name>holiday_lighting_period</name>
      <display_name>Holiday Lighting: Period</display_name>
      <description>Specifies the holiday lighting period. Enter a date like "Nov 25 - Jan 5".</description>
      <type>String</type>
      <required>false</required>
      <model_dependent>false</model_dependent>
    </argument>
    <argument>
      <name>dehumidifier_type</name>
      <display_name>Dehumidifier: Type</display_name>
      <description>The type of dehumidifier.</description>
      <type>Choice</type>
      <required>true</required>
      <model_dependent>false</model_dependent>
      <default_value>none</default_value>
      <choices>
        <choice>
          <value>none</value>
          <display_name>none</display_name>
        </choice>
        <choice>
          <value>portable</value>
          <display_name>portable</display_name>
        </choice>
        <choice>
          <value>whole-home</value>
          <display_name>whole-home</display_name>
        </choice>
      </choices>
    </argument>
    <argument>
      <name>dehumidifier_efficiency_type</name>
      <display_name>Dehumidifier: Efficiency Type</display_name>
      <description>The efficiency type of dehumidifier.</description>
      <type>Choice</type>
      <required>true</required>
      <model_dependent>false</model_dependent>
      <default_value>IntegratedEnergyFactor</default_value>
      <choices>
        <choice>
          <value>EnergyFactor</value>
          <display_name>EnergyFactor</display_name>
        </choice>
        <choice>
          <value>IntegratedEnergyFactor</value>
          <display_name>IntegratedEnergyFactor</display_name>
        </choice>
      </choices>
    </argument>
    <argument>
      <name>dehumidifier_efficiency</name>
      <display_name>Dehumidifier: Efficiency</display_name>
      <description>The efficiency of the dehumidifier.</description>
      <type>Double</type>
      <units>liters/kWh</units>
      <required>true</required>
      <model_dependent>false</model_dependent>
      <default_value>1.5</default_value>
    </argument>
    <argument>
      <name>dehumidifier_capacity</name>
      <display_name>Dehumidifier: Capacity</display_name>
      <description>The capacity (water removal rate) of the dehumidifier.</description>
      <type>Double</type>
      <units>pint/day</units>
      <required>true</required>
      <model_dependent>false</model_dependent>
      <default_value>40</default_value>
    </argument>
    <argument>
      <name>dehumidifier_rh_setpoint</name>
      <display_name>Dehumidifier: Relative Humidity Setpoint</display_name>
      <description>The relative humidity setpoint of the dehumidifier.</description>
      <type>Double</type>
      <units>Frac</units>
      <required>true</required>
      <model_dependent>false</model_dependent>
      <default_value>0.5</default_value>
    </argument>
    <argument>
      <name>dehumidifier_fraction_dehumidification_load_served</name>
      <display_name>Dehumidifier: Fraction Dehumidification Load Served</display_name>
      <description>The dehumidification load served fraction of the dehumidifier.</description>
      <type>Double</type>
      <units>Frac</units>
      <required>true</required>
      <model_dependent>false</model_dependent>
      <default_value>1</default_value>
    </argument>
    <argument>
      <name>clothes_washer_location</name>
      <display_name>Clothes Washer: Location</display_name>
      <description>The space type for the clothes washer location.</description>
      <type>Choice</type>
      <required>true</required>
      <model_dependent>false</model_dependent>
      <default_value>auto</default_value>
      <choices>
        <choice>
          <value>auto</value>
          <display_name>auto</display_name>
        </choice>
        <choice>
          <value>none</value>
          <display_name>none</display_name>
        </choice>
        <choice>
          <value>living space</value>
          <display_name>living space</display_name>
        </choice>
        <choice>
          <value>basement - conditioned</value>
          <display_name>basement - conditioned</display_name>
        </choice>
        <choice>
          <value>basement - unconditioned</value>
          <display_name>basement - unconditioned</display_name>
        </choice>
        <choice>
          <value>garage</value>
          <display_name>garage</display_name>
        </choice>
        <choice>
          <value>other housing unit</value>
          <display_name>other housing unit</display_name>
        </choice>
        <choice>
          <value>other heated space</value>
          <display_name>other heated space</display_name>
        </choice>
        <choice>
          <value>other multifamily buffer space</value>
          <display_name>other multifamily buffer space</display_name>
        </choice>
        <choice>
          <value>other non-freezing space</value>
          <display_name>other non-freezing space</display_name>
        </choice>
      </choices>
    </argument>
    <argument>
      <name>clothes_washer_efficiency_type</name>
      <display_name>Clothes Washer: Efficiency Type</display_name>
      <description>The efficiency type of the clothes washer.</description>
      <type>Choice</type>
      <required>true</required>
      <model_dependent>false</model_dependent>
      <default_value>IntegratedModifiedEnergyFactor</default_value>
      <choices>
        <choice>
          <value>ModifiedEnergyFactor</value>
          <display_name>ModifiedEnergyFactor</display_name>
        </choice>
        <choice>
          <value>IntegratedModifiedEnergyFactor</value>
          <display_name>IntegratedModifiedEnergyFactor</display_name>
        </choice>
      </choices>
    </argument>
    <argument>
      <name>clothes_washer_efficiency</name>
      <display_name>Clothes Washer: Efficiency</display_name>
      <description>The efficiency of the clothes washer.</description>
      <type>String</type>
      <units>ft^3/kWh-cyc</units>
      <required>true</required>
      <model_dependent>false</model_dependent>
      <default_value>auto</default_value>
    </argument>
    <argument>
      <name>clothes_washer_rated_annual_kwh</name>
      <display_name>Clothes Washer: Rated Annual Consumption</display_name>
      <description>The annual energy consumed by the clothes washer, as rated, obtained from the EnergyGuide label. This includes both the appliance electricity consumption and the energy required for water heating.</description>
      <type>String</type>
      <units>kWh/yr</units>
      <required>true</required>
      <model_dependent>false</model_dependent>
      <default_value>auto</default_value>
    </argument>
    <argument>
      <name>clothes_washer_label_electric_rate</name>
      <display_name>Clothes Washer: Label Electric Rate</display_name>
      <description>The annual energy consumed by the clothes washer, as rated, obtained from the EnergyGuide label. This includes both the appliance electricity consumption and the energy required for water heating.</description>
      <type>String</type>
      <units>$/kWh</units>
      <required>true</required>
      <model_dependent>false</model_dependent>
      <default_value>auto</default_value>
    </argument>
    <argument>
      <name>clothes_washer_label_gas_rate</name>
      <display_name>Clothes Washer: Label Gas Rate</display_name>
      <description>The annual energy consumed by the clothes washer, as rated, obtained from the EnergyGuide label. This includes both the appliance electricity consumption and the energy required for water heating.</description>
      <type>String</type>
      <units>$/therm</units>
      <required>true</required>
      <model_dependent>false</model_dependent>
      <default_value>auto</default_value>
    </argument>
    <argument>
      <name>clothes_washer_label_annual_gas_cost</name>
      <display_name>Clothes Washer: Label Annual Cost with Gas DHW</display_name>
      <description>The annual cost of using the system under test conditions. Input is obtained from the EnergyGuide label.</description>
      <type>String</type>
      <units>$</units>
      <required>true</required>
      <model_dependent>false</model_dependent>
      <default_value>auto</default_value>
    </argument>
    <argument>
      <name>clothes_washer_label_usage</name>
      <display_name>Clothes Washer: Label Usage</display_name>
      <description>The clothes washer loads per week.</description>
      <type>String</type>
      <units>cyc/wk</units>
      <required>true</required>
      <model_dependent>false</model_dependent>
      <default_value>auto</default_value>
    </argument>
    <argument>
      <name>clothes_washer_capacity</name>
      <display_name>Clothes Washer: Drum Volume</display_name>
      <description>Volume of the washer drum. Obtained from the EnergyStar website or the manufacturer's literature.</description>
      <type>String</type>
      <units>ft^3</units>
      <required>true</required>
      <model_dependent>false</model_dependent>
      <default_value>auto</default_value>
    </argument>
    <argument>
      <name>clothes_washer_usage_multiplier</name>
      <display_name>Clothes Washer: Usage Multiplier</display_name>
      <description>Multiplier on the clothes washer energy and hot water usage that can reflect, e.g., high/low usage occupants.</description>
      <type>Double</type>
      <required>true</required>
      <model_dependent>false</model_dependent>
      <default_value>1</default_value>
    </argument>
    <argument>
      <name>clothes_dryer_location</name>
      <display_name>Clothes Dryer: Location</display_name>
      <description>The space type for the clothes dryer location.</description>
      <type>Choice</type>
      <required>true</required>
      <model_dependent>false</model_dependent>
      <default_value>auto</default_value>
      <choices>
        <choice>
          <value>auto</value>
          <display_name>auto</display_name>
        </choice>
        <choice>
          <value>none</value>
          <display_name>none</display_name>
        </choice>
        <choice>
          <value>living space</value>
          <display_name>living space</display_name>
        </choice>
        <choice>
          <value>basement - conditioned</value>
          <display_name>basement - conditioned</display_name>
        </choice>
        <choice>
          <value>basement - unconditioned</value>
          <display_name>basement - unconditioned</display_name>
        </choice>
        <choice>
          <value>garage</value>
          <display_name>garage</display_name>
        </choice>
        <choice>
          <value>other housing unit</value>
          <display_name>other housing unit</display_name>
        </choice>
        <choice>
          <value>other heated space</value>
          <display_name>other heated space</display_name>
        </choice>
        <choice>
          <value>other multifamily buffer space</value>
          <display_name>other multifamily buffer space</display_name>
        </choice>
        <choice>
          <value>other non-freezing space</value>
          <display_name>other non-freezing space</display_name>
        </choice>
      </choices>
    </argument>
    <argument>
      <name>clothes_dryer_fuel_type</name>
      <display_name>Clothes Dryer: Fuel Type</display_name>
      <description>Type of fuel used by the clothes dryer.</description>
      <type>Choice</type>
      <required>true</required>
      <model_dependent>false</model_dependent>
      <default_value>natural gas</default_value>
      <choices>
        <choice>
          <value>electricity</value>
          <display_name>electricity</display_name>
        </choice>
        <choice>
          <value>natural gas</value>
          <display_name>natural gas</display_name>
        </choice>
        <choice>
          <value>fuel oil</value>
          <display_name>fuel oil</display_name>
        </choice>
        <choice>
          <value>propane</value>
          <display_name>propane</display_name>
        </choice>
        <choice>
          <value>wood</value>
          <display_name>wood</display_name>
        </choice>
        <choice>
          <value>coal</value>
          <display_name>coal</display_name>
        </choice>
      </choices>
    </argument>
    <argument>
      <name>clothes_dryer_efficiency_type</name>
      <display_name>Clothes Dryer: Efficiency Type</display_name>
      <description>The efficiency type of the clothes dryer.</description>
      <type>Choice</type>
      <required>true</required>
      <model_dependent>false</model_dependent>
      <default_value>CombinedEnergyFactor</default_value>
      <choices>
        <choice>
          <value>EnergyFactor</value>
          <display_name>EnergyFactor</display_name>
        </choice>
        <choice>
          <value>CombinedEnergyFactor</value>
          <display_name>CombinedEnergyFactor</display_name>
        </choice>
      </choices>
    </argument>
    <argument>
      <name>clothes_dryer_efficiency</name>
      <display_name>Clothes Dryer: Efficiency</display_name>
      <description>The efficiency of the clothes dryer.</description>
      <type>String</type>
      <units>lb/kWh</units>
      <required>true</required>
      <model_dependent>false</model_dependent>
      <default_value>auto</default_value>
    </argument>
    <argument>
      <name>clothes_dryer_vented_flow_rate</name>
      <display_name>Clothes Dryer: Vented Flow Rate</display_name>
      <description>The exhaust flow rate of the vented clothes dryer.</description>
      <type>String</type>
      <units>CFM</units>
      <required>true</required>
      <model_dependent>false</model_dependent>
      <default_value>auto</default_value>
    </argument>
    <argument>
      <name>clothes_dryer_usage_multiplier</name>
      <display_name>Clothes Dryer: Usage Multiplier</display_name>
      <description>Multiplier on the clothes dryer energy usage that can reflect, e.g., high/low usage occupants.</description>
      <type>Double</type>
      <required>true</required>
      <model_dependent>false</model_dependent>
      <default_value>1</default_value>
    </argument>
    <argument>
      <name>dishwasher_location</name>
      <display_name>Dishwasher: Location</display_name>
      <description>The space type for the dishwasher location.</description>
      <type>Choice</type>
      <required>true</required>
      <model_dependent>false</model_dependent>
      <default_value>auto</default_value>
      <choices>
        <choice>
          <value>auto</value>
          <display_name>auto</display_name>
        </choice>
        <choice>
          <value>none</value>
          <display_name>none</display_name>
        </choice>
        <choice>
          <value>living space</value>
          <display_name>living space</display_name>
        </choice>
        <choice>
          <value>basement - conditioned</value>
          <display_name>basement - conditioned</display_name>
        </choice>
        <choice>
          <value>basement - unconditioned</value>
          <display_name>basement - unconditioned</display_name>
        </choice>
        <choice>
          <value>garage</value>
          <display_name>garage</display_name>
        </choice>
        <choice>
          <value>other housing unit</value>
          <display_name>other housing unit</display_name>
        </choice>
        <choice>
          <value>other heated space</value>
          <display_name>other heated space</display_name>
        </choice>
        <choice>
          <value>other multifamily buffer space</value>
          <display_name>other multifamily buffer space</display_name>
        </choice>
        <choice>
          <value>other non-freezing space</value>
          <display_name>other non-freezing space</display_name>
        </choice>
      </choices>
    </argument>
    <argument>
      <name>dishwasher_efficiency_type</name>
      <display_name>Dishwasher: Efficiency Type</display_name>
      <description>The efficiency type of dishwasher.</description>
      <type>Choice</type>
      <required>true</required>
      <model_dependent>false</model_dependent>
      <default_value>RatedAnnualkWh</default_value>
      <choices>
        <choice>
          <value>RatedAnnualkWh</value>
          <display_name>RatedAnnualkWh</display_name>
        </choice>
        <choice>
          <value>EnergyFactor</value>
          <display_name>EnergyFactor</display_name>
        </choice>
      </choices>
    </argument>
    <argument>
      <name>dishwasher_efficiency</name>
      <display_name>Dishwasher: Efficiency</display_name>
      <description>The efficiency of the dishwasher.</description>
      <type>String</type>
      <units>RatedAnnualkWh or EnergyFactor</units>
      <required>true</required>
      <model_dependent>false</model_dependent>
      <default_value>auto</default_value>
    </argument>
    <argument>
      <name>dishwasher_label_electric_rate</name>
      <display_name>Dishwasher: Label Electric Rate</display_name>
      <description>The label electric rate of the dishwasher.</description>
      <type>String</type>
      <units>$/kWh</units>
      <required>true</required>
      <model_dependent>false</model_dependent>
      <default_value>auto</default_value>
    </argument>
    <argument>
      <name>dishwasher_label_gas_rate</name>
      <display_name>Dishwasher: Label Gas Rate</display_name>
      <description>The label gas rate of the dishwasher.</description>
      <type>String</type>
      <units>$/therm</units>
      <required>true</required>
      <model_dependent>false</model_dependent>
      <default_value>auto</default_value>
    </argument>
    <argument>
      <name>dishwasher_label_annual_gas_cost</name>
      <display_name>Dishwasher: Label Annual Gas Cost</display_name>
      <description>The label annual gas cost of the dishwasher.</description>
      <type>String</type>
      <units>$</units>
      <required>true</required>
      <model_dependent>false</model_dependent>
      <default_value>auto</default_value>
    </argument>
    <argument>
      <name>dishwasher_label_usage</name>
      <display_name>Dishwasher: Label Usage</display_name>
      <description>The dishwasher loads per week.</description>
      <type>String</type>
      <units>cyc/wk</units>
      <required>true</required>
      <model_dependent>false</model_dependent>
      <default_value>auto</default_value>
    </argument>
    <argument>
      <name>dishwasher_place_setting_capacity</name>
      <display_name>Dishwasher: Number of Place Settings</display_name>
      <description>The number of place settings for the unit. Data obtained from manufacturer's literature.</description>
      <type>String</type>
      <units>#</units>
      <required>true</required>
      <model_dependent>false</model_dependent>
      <default_value>auto</default_value>
    </argument>
    <argument>
      <name>dishwasher_usage_multiplier</name>
      <display_name>Dishwasher: Usage Multiplier</display_name>
      <description>Multiplier on the dishwasher energy usage that can reflect, e.g., high/low usage occupants.</description>
      <type>Double</type>
      <required>true</required>
      <model_dependent>false</model_dependent>
      <default_value>1</default_value>
    </argument>
    <argument>
      <name>refrigerator_location</name>
      <display_name>Refrigerator: Location</display_name>
      <description>The space type for the refrigerator location.</description>
      <type>Choice</type>
      <required>true</required>
      <model_dependent>false</model_dependent>
      <default_value>auto</default_value>
      <choices>
        <choice>
          <value>auto</value>
          <display_name>auto</display_name>
        </choice>
        <choice>
          <value>none</value>
          <display_name>none</display_name>
        </choice>
        <choice>
          <value>living space</value>
          <display_name>living space</display_name>
        </choice>
        <choice>
          <value>basement - conditioned</value>
          <display_name>basement - conditioned</display_name>
        </choice>
        <choice>
          <value>basement - unconditioned</value>
          <display_name>basement - unconditioned</display_name>
        </choice>
        <choice>
          <value>garage</value>
          <display_name>garage</display_name>
        </choice>
        <choice>
          <value>other housing unit</value>
          <display_name>other housing unit</display_name>
        </choice>
        <choice>
          <value>other heated space</value>
          <display_name>other heated space</display_name>
        </choice>
        <choice>
          <value>other multifamily buffer space</value>
          <display_name>other multifamily buffer space</display_name>
        </choice>
        <choice>
          <value>other non-freezing space</value>
          <display_name>other non-freezing space</display_name>
        </choice>
      </choices>
    </argument>
    <argument>
      <name>refrigerator_rated_annual_kwh</name>
      <display_name>Refrigerator: Rated Annual Consumption</display_name>
      <description>The EnergyGuide rated annual energy consumption for a refrigerator.</description>
      <type>String</type>
      <units>kWh/yr</units>
      <required>true</required>
      <model_dependent>false</model_dependent>
      <default_value>auto</default_value>
    </argument>
    <argument>
      <name>refrigerator_usage_multiplier</name>
      <display_name>Refrigerator: Usage Multiplier</display_name>
      <description>Multiplier on the refrigerator energy usage that can reflect, e.g., high/low usage occupants.</description>
      <type>Double</type>
      <required>true</required>
      <model_dependent>false</model_dependent>
      <default_value>1</default_value>
    </argument>
    <argument>
      <name>extra_refrigerator_location</name>
      <display_name>Extra Refrigerator: Location</display_name>
      <description>The space type for the extra refrigerator location.</description>
      <type>Choice</type>
      <required>true</required>
      <model_dependent>false</model_dependent>
      <default_value>auto</default_value>
      <choices>
        <choice>
          <value>auto</value>
          <display_name>auto</display_name>
        </choice>
        <choice>
          <value>none</value>
          <display_name>none</display_name>
        </choice>
        <choice>
          <value>living space</value>
          <display_name>living space</display_name>
        </choice>
        <choice>
          <value>basement - conditioned</value>
          <display_name>basement - conditioned</display_name>
        </choice>
        <choice>
          <value>basement - unconditioned</value>
          <display_name>basement - unconditioned</display_name>
        </choice>
        <choice>
          <value>garage</value>
          <display_name>garage</display_name>
        </choice>
        <choice>
          <value>other housing unit</value>
          <display_name>other housing unit</display_name>
        </choice>
        <choice>
          <value>other heated space</value>
          <display_name>other heated space</display_name>
        </choice>
        <choice>
          <value>other multifamily buffer space</value>
          <display_name>other multifamily buffer space</display_name>
        </choice>
        <choice>
          <value>other non-freezing space</value>
          <display_name>other non-freezing space</display_name>
        </choice>
      </choices>
    </argument>
    <argument>
      <name>extra_refrigerator_rated_annual_kwh</name>
      <display_name>Extra Refrigerator: Rated Annual Consumption</display_name>
      <description>The EnergyGuide rated annual energy consumption for an extra rrefrigerator.</description>
      <type>String</type>
      <units>kWh/yr</units>
      <required>true</required>
      <model_dependent>false</model_dependent>
      <default_value>auto</default_value>
    </argument>
    <argument>
      <name>extra_refrigerator_usage_multiplier</name>
      <display_name>Extra Refrigerator: Usage Multiplier</display_name>
      <description>Multiplier on the extra refrigerator energy usage that can reflect, e.g., high/low usage occupants.</description>
      <type>Double</type>
      <required>true</required>
      <model_dependent>false</model_dependent>
      <default_value>1</default_value>
    </argument>
    <argument>
      <name>freezer_location</name>
      <display_name>Freezer: Location</display_name>
      <description>The space type for the freezer location.</description>
      <type>Choice</type>
      <required>true</required>
      <model_dependent>false</model_dependent>
      <default_value>auto</default_value>
      <choices>
        <choice>
          <value>auto</value>
          <display_name>auto</display_name>
        </choice>
        <choice>
          <value>none</value>
          <display_name>none</display_name>
        </choice>
        <choice>
          <value>living space</value>
          <display_name>living space</display_name>
        </choice>
        <choice>
          <value>basement - conditioned</value>
          <display_name>basement - conditioned</display_name>
        </choice>
        <choice>
          <value>basement - unconditioned</value>
          <display_name>basement - unconditioned</display_name>
        </choice>
        <choice>
          <value>garage</value>
          <display_name>garage</display_name>
        </choice>
        <choice>
          <value>other housing unit</value>
          <display_name>other housing unit</display_name>
        </choice>
        <choice>
          <value>other heated space</value>
          <display_name>other heated space</display_name>
        </choice>
        <choice>
          <value>other multifamily buffer space</value>
          <display_name>other multifamily buffer space</display_name>
        </choice>
        <choice>
          <value>other non-freezing space</value>
          <display_name>other non-freezing space</display_name>
        </choice>
      </choices>
    </argument>
    <argument>
      <name>freezer_rated_annual_kwh</name>
      <display_name>Freezer: Rated Annual Consumption</display_name>
      <description>The EnergyGuide rated annual energy consumption for a freezer.</description>
      <type>String</type>
      <units>kWh/yr</units>
      <required>true</required>
      <model_dependent>false</model_dependent>
      <default_value>auto</default_value>
    </argument>
    <argument>
      <name>freezer_usage_multiplier</name>
      <display_name>Freezer: Usage Multiplier</display_name>
      <description>Multiplier on the freezer energy usage that can reflect, e.g., high/low usage occupants.</description>
      <type>Double</type>
      <required>true</required>
      <model_dependent>false</model_dependent>
      <default_value>1</default_value>
    </argument>
    <argument>
      <name>cooking_range_oven_location</name>
      <display_name>Cooking Range/Oven: Location</display_name>
      <description>The space type for the cooking range/oven location.</description>
      <type>Choice</type>
      <required>true</required>
      <model_dependent>false</model_dependent>
      <default_value>auto</default_value>
      <choices>
        <choice>
          <value>auto</value>
          <display_name>auto</display_name>
        </choice>
        <choice>
          <value>none</value>
          <display_name>none</display_name>
        </choice>
        <choice>
          <value>living space</value>
          <display_name>living space</display_name>
        </choice>
        <choice>
          <value>basement - conditioned</value>
          <display_name>basement - conditioned</display_name>
        </choice>
        <choice>
          <value>basement - unconditioned</value>
          <display_name>basement - unconditioned</display_name>
        </choice>
        <choice>
          <value>garage</value>
          <display_name>garage</display_name>
        </choice>
        <choice>
          <value>other housing unit</value>
          <display_name>other housing unit</display_name>
        </choice>
        <choice>
          <value>other heated space</value>
          <display_name>other heated space</display_name>
        </choice>
        <choice>
          <value>other multifamily buffer space</value>
          <display_name>other multifamily buffer space</display_name>
        </choice>
        <choice>
          <value>other non-freezing space</value>
          <display_name>other non-freezing space</display_name>
        </choice>
      </choices>
    </argument>
    <argument>
      <name>cooking_range_oven_fuel_type</name>
      <display_name>Cooking Range/Oven: Fuel Type</display_name>
      <description>Type of fuel used by the cooking range/oven.</description>
      <type>Choice</type>
      <required>true</required>
      <model_dependent>false</model_dependent>
      <default_value>natural gas</default_value>
      <choices>
        <choice>
          <value>electricity</value>
          <display_name>electricity</display_name>
        </choice>
        <choice>
          <value>natural gas</value>
          <display_name>natural gas</display_name>
        </choice>
        <choice>
          <value>fuel oil</value>
          <display_name>fuel oil</display_name>
        </choice>
        <choice>
          <value>propane</value>
          <display_name>propane</display_name>
        </choice>
        <choice>
          <value>wood</value>
          <display_name>wood</display_name>
        </choice>
        <choice>
          <value>coal</value>
          <display_name>coal</display_name>
        </choice>
      </choices>
    </argument>
    <argument>
      <name>cooking_range_oven_is_induction</name>
      <display_name>Cooking Range/Oven: Is Induction</display_name>
      <description>Whether the cooking range is induction.</description>
      <type>Boolean</type>
      <required>false</required>
      <model_dependent>false</model_dependent>
      <choices>
        <choice>
          <value>true</value>
          <display_name>true</display_name>
        </choice>
        <choice>
          <value>false</value>
          <display_name>false</display_name>
        </choice>
      </choices>
    </argument>
    <argument>
      <name>cooking_range_oven_is_convection</name>
      <display_name>Cooking Range/Oven: Is Convection</display_name>
      <description>Whether the oven is convection.</description>
      <type>Boolean</type>
      <required>false</required>
      <model_dependent>false</model_dependent>
      <choices>
        <choice>
          <value>true</value>
          <display_name>true</display_name>
        </choice>
        <choice>
          <value>false</value>
          <display_name>false</display_name>
        </choice>
      </choices>
    </argument>
    <argument>
      <name>cooking_range_oven_usage_multiplier</name>
      <display_name>Cooking Range/Oven: Usage Multiplier</display_name>
      <description>Multiplier on the cooking range/oven energy usage that can reflect, e.g., high/low usage occupants.</description>
      <type>Double</type>
      <required>true</required>
      <model_dependent>false</model_dependent>
      <default_value>1</default_value>
    </argument>
    <argument>
      <name>ceiling_fan_present</name>
      <display_name>Ceiling Fan: Present</display_name>
      <description>Whether there is are any ceiling fans.</description>
      <type>Boolean</type>
      <required>true</required>
      <model_dependent>false</model_dependent>
      <default_value>true</default_value>
      <choices>
        <choice>
          <value>true</value>
          <display_name>true</display_name>
        </choice>
        <choice>
          <value>false</value>
          <display_name>false</display_name>
        </choice>
      </choices>
    </argument>
    <argument>
      <name>ceiling_fan_efficiency</name>
      <display_name>Ceiling Fan: Efficiency</display_name>
      <description>The efficiency rating of the ceiling fan(s) at medium speed.</description>
      <type>String</type>
      <units>CFM/W</units>
      <required>true</required>
      <model_dependent>false</model_dependent>
      <default_value>auto</default_value>
    </argument>
    <argument>
      <name>ceiling_fan_quantity</name>
      <display_name>Ceiling Fan: Quantity</display_name>
      <description>Total number of ceiling fans.</description>
      <type>String</type>
      <units>#</units>
      <required>true</required>
      <model_dependent>false</model_dependent>
      <default_value>auto</default_value>
    </argument>
    <argument>
      <name>ceiling_fan_cooling_setpoint_temp_offset</name>
      <display_name>Ceiling Fan: Cooling Setpoint Temperature Offset</display_name>
      <description>The setpoint temperature offset during cooling season for the ceiling fan(s). Only applies if ceiling fan quantity is greater than zero.</description>
      <type>Double</type>
      <units>deg-F</units>
      <required>true</required>
      <model_dependent>false</model_dependent>
      <default_value>0.5</default_value>
    </argument>
    <argument>
      <name>plug_loads_television_annual_kwh</name>
      <display_name>Plug Loads: Television Annual kWh</display_name>
      <description>The annual energy consumption of the television plug loads.</description>
      <type>String</type>
      <units>kWh/yr</units>
      <required>true</required>
      <model_dependent>false</model_dependent>
      <default_value>auto</default_value>
    </argument>
    <argument>
      <name>plug_loads_television_usage_multiplier</name>
      <display_name>Plug Loads: Television Usage Multiplier</display_name>
      <description>Multiplier on the television energy usage that can reflect, e.g., high/low usage occupants.</description>
      <type>Double</type>
      <required>true</required>
      <model_dependent>false</model_dependent>
      <default_value>1</default_value>
    </argument>
    <argument>
      <name>plug_loads_other_annual_kwh</name>
      <display_name>Plug Loads: Other Annual kWh</display_name>
      <description>The annual energy consumption of the other residual plug loads.</description>
      <type>String</type>
      <units>kWh/yr</units>
      <required>true</required>
      <model_dependent>false</model_dependent>
      <default_value>auto</default_value>
    </argument>
    <argument>
      <name>plug_loads_other_frac_sensible</name>
      <display_name>Plug Loads: Other Sensible Fraction</display_name>
      <description>Fraction of other residual plug loads' internal gains that are sensible.</description>
      <type>String</type>
      <units>Frac</units>
      <required>true</required>
      <model_dependent>false</model_dependent>
      <default_value>auto</default_value>
    </argument>
    <argument>
      <name>plug_loads_other_frac_latent</name>
      <display_name>Plug Loads: Other Latent Fraction</display_name>
      <description>Fraction of other residual plug loads' internal gains that are latent.</description>
      <type>String</type>
      <units>Frac</units>
      <required>true</required>
      <model_dependent>false</model_dependent>
      <default_value>auto</default_value>
    </argument>
    <argument>
      <name>plug_loads_other_usage_multiplier</name>
      <display_name>Plug Loads: Other Usage Multiplier</display_name>
      <description>Multiplier on the other energy usage that can reflect, e.g., high/low usage occupants.</description>
      <type>Double</type>
      <required>true</required>
      <model_dependent>false</model_dependent>
      <default_value>1</default_value>
    </argument>
    <argument>
      <name>plug_loads_well_pump_present</name>
      <display_name>Plug Loads: Well Pump Present</display_name>
      <description>Whether there is a well pump.</description>
      <type>Boolean</type>
      <required>true</required>
      <model_dependent>false</model_dependent>
      <default_value>false</default_value>
      <choices>
        <choice>
          <value>true</value>
          <display_name>true</display_name>
        </choice>
        <choice>
          <value>false</value>
          <display_name>false</display_name>
        </choice>
      </choices>
    </argument>
    <argument>
      <name>plug_loads_well_pump_annual_kwh</name>
      <display_name>Plug Loads: Well Pump Annual kWh</display_name>
      <description>The annual energy consumption of the well pump plug loads.</description>
      <type>String</type>
      <units>kWh/yr</units>
      <required>true</required>
      <model_dependent>false</model_dependent>
      <default_value>auto</default_value>
    </argument>
    <argument>
      <name>plug_loads_well_pump_usage_multiplier</name>
      <display_name>Plug Loads: Well Pump Usage Multiplier</display_name>
      <description>Multiplier on the well pump energy usage that can reflect, e.g., high/low usage occupants.</description>
      <type>Double</type>
      <required>true</required>
      <model_dependent>false</model_dependent>
      <default_value>1</default_value>
    </argument>
    <argument>
      <name>plug_loads_vehicle_present</name>
      <display_name>Plug Loads: Vehicle Present</display_name>
      <description>Whether there is an electric vehicle.</description>
      <type>Boolean</type>
      <required>true</required>
      <model_dependent>false</model_dependent>
      <default_value>false</default_value>
      <choices>
        <choice>
          <value>true</value>
          <display_name>true</display_name>
        </choice>
        <choice>
          <value>false</value>
          <display_name>false</display_name>
        </choice>
      </choices>
    </argument>
    <argument>
      <name>plug_loads_vehicle_annual_kwh</name>
      <display_name>Plug Loads: Vehicle Annual kWh</display_name>
      <description>The annual energy consumption of the electric vehicle plug loads.</description>
      <type>String</type>
      <units>kWh/yr</units>
      <required>true</required>
      <model_dependent>false</model_dependent>
      <default_value>auto</default_value>
    </argument>
    <argument>
      <name>plug_loads_vehicle_usage_multiplier</name>
      <display_name>Plug Loads: Vehicle Usage Multiplier</display_name>
      <description>Multiplier on the electric vehicle energy usage that can reflect, e.g., high/low usage occupants.</description>
      <type>Double</type>
      <required>true</required>
      <model_dependent>false</model_dependent>
      <default_value>1</default_value>
    </argument>
    <argument>
      <name>fuel_loads_grill_present</name>
      <display_name>Fuel Loads: Grill Present</display_name>
      <description>Whether there is a fuel loads grill.</description>
      <type>Boolean</type>
      <required>true</required>
      <model_dependent>false</model_dependent>
      <default_value>false</default_value>
      <choices>
        <choice>
          <value>true</value>
          <display_name>true</display_name>
        </choice>
        <choice>
          <value>false</value>
          <display_name>false</display_name>
        </choice>
      </choices>
    </argument>
    <argument>
      <name>fuel_loads_grill_fuel_type</name>
      <display_name>Fuel Loads: Grill Fuel Type</display_name>
      <description>The fuel type of the fuel loads grill.</description>
      <type>Choice</type>
      <required>true</required>
      <model_dependent>false</model_dependent>
      <default_value>natural gas</default_value>
      <choices>
        <choice>
          <value>natural gas</value>
          <display_name>natural gas</display_name>
        </choice>
        <choice>
          <value>fuel oil</value>
          <display_name>fuel oil</display_name>
        </choice>
        <choice>
          <value>propane</value>
          <display_name>propane</display_name>
        </choice>
        <choice>
          <value>wood</value>
          <display_name>wood</display_name>
        </choice>
        <choice>
          <value>wood pellets</value>
          <display_name>wood pellets</display_name>
        </choice>
      </choices>
    </argument>
    <argument>
      <name>fuel_loads_grill_annual_therm</name>
      <display_name>Fuel Loads: Grill Annual therm</display_name>
      <description>The annual energy consumption of the fuel loads grill.</description>
      <type>String</type>
      <units>therm/yr</units>
      <required>true</required>
      <model_dependent>false</model_dependent>
      <default_value>auto</default_value>
    </argument>
    <argument>
      <name>fuel_loads_grill_usage_multiplier</name>
      <display_name>Fuel Loads: Grill Usage Multiplier</display_name>
      <description>Multiplier on the fuel loads grill energy usage that can reflect, e.g., high/low usage occupants.</description>
      <type>Double</type>
      <required>true</required>
      <model_dependent>false</model_dependent>
      <default_value>0</default_value>
    </argument>
    <argument>
      <name>fuel_loads_lighting_present</name>
      <display_name>Fuel Loads: Lighting Present</display_name>
      <description>Whether there is fuel loads lighting.</description>
      <type>Boolean</type>
      <required>true</required>
      <model_dependent>false</model_dependent>
      <default_value>false</default_value>
      <choices>
        <choice>
          <value>true</value>
          <display_name>true</display_name>
        </choice>
        <choice>
          <value>false</value>
          <display_name>false</display_name>
        </choice>
      </choices>
    </argument>
    <argument>
      <name>fuel_loads_lighting_fuel_type</name>
      <display_name>Fuel Loads: Lighting Fuel Type</display_name>
      <description>The fuel type of the fuel loads lighting.</description>
      <type>Choice</type>
      <required>true</required>
      <model_dependent>false</model_dependent>
      <default_value>natural gas</default_value>
      <choices>
        <choice>
          <value>natural gas</value>
          <display_name>natural gas</display_name>
        </choice>
        <choice>
          <value>fuel oil</value>
          <display_name>fuel oil</display_name>
        </choice>
        <choice>
          <value>propane</value>
          <display_name>propane</display_name>
        </choice>
        <choice>
          <value>wood</value>
          <display_name>wood</display_name>
        </choice>
        <choice>
          <value>wood pellets</value>
          <display_name>wood pellets</display_name>
        </choice>
      </choices>
    </argument>
    <argument>
      <name>fuel_loads_lighting_annual_therm</name>
      <display_name>Fuel Loads: Lighting Annual therm</display_name>
      <description>The annual energy consumption of the fuel loads lighting.</description>
      <type>String</type>
      <units>therm/yr</units>
      <required>true</required>
      <model_dependent>false</model_dependent>
      <default_value>auto</default_value>
    </argument>
    <argument>
      <name>fuel_loads_lighting_usage_multiplier</name>
      <display_name>Fuel Loads: Lighting Usage Multiplier</display_name>
      <description>Multiplier on the fuel loads lighting energy usage that can reflect, e.g., high/low usage occupants.</description>
      <type>Double</type>
      <required>true</required>
      <model_dependent>false</model_dependent>
      <default_value>0</default_value>
    </argument>
    <argument>
      <name>fuel_loads_fireplace_present</name>
      <display_name>Fuel Loads: Fireplace Present</display_name>
      <description>Whether there is fuel loads fireplace.</description>
      <type>Boolean</type>
      <required>true</required>
      <model_dependent>false</model_dependent>
      <default_value>false</default_value>
      <choices>
        <choice>
          <value>true</value>
          <display_name>true</display_name>
        </choice>
        <choice>
          <value>false</value>
          <display_name>false</display_name>
        </choice>
      </choices>
    </argument>
    <argument>
      <name>fuel_loads_fireplace_fuel_type</name>
      <display_name>Fuel Loads: Fireplace Fuel Type</display_name>
      <description>The fuel type of the fuel loads fireplace.</description>
      <type>Choice</type>
      <required>true</required>
      <model_dependent>false</model_dependent>
      <default_value>natural gas</default_value>
      <choices>
        <choice>
          <value>natural gas</value>
          <display_name>natural gas</display_name>
        </choice>
        <choice>
          <value>fuel oil</value>
          <display_name>fuel oil</display_name>
        </choice>
        <choice>
          <value>propane</value>
          <display_name>propane</display_name>
        </choice>
        <choice>
          <value>wood</value>
          <display_name>wood</display_name>
        </choice>
        <choice>
          <value>wood pellets</value>
          <display_name>wood pellets</display_name>
        </choice>
      </choices>
    </argument>
    <argument>
      <name>fuel_loads_fireplace_annual_therm</name>
      <display_name>Fuel Loads: Fireplace Annual therm</display_name>
      <description>The annual energy consumption of the fuel loads fireplace.</description>
      <type>String</type>
      <units>therm/yr</units>
      <required>true</required>
      <model_dependent>false</model_dependent>
      <default_value>auto</default_value>
    </argument>
    <argument>
      <name>fuel_loads_fireplace_frac_sensible</name>
      <display_name>Fuel Loads: Fireplace Sensible Fraction</display_name>
      <description>Fraction of fireplace residual fuel loads' internal gains that are sensible.</description>
      <type>String</type>
      <units>Frac</units>
      <required>true</required>
      <model_dependent>false</model_dependent>
      <default_value>auto</default_value>
    </argument>
    <argument>
      <name>fuel_loads_fireplace_frac_latent</name>
      <display_name>Fuel Loads: Fireplace Latent Fraction</display_name>
      <description>Fraction of fireplace residual fuel loads' internal gains that are latent.</description>
      <type>String</type>
      <units>Frac</units>
      <required>true</required>
      <model_dependent>false</model_dependent>
      <default_value>auto</default_value>
    </argument>
    <argument>
      <name>fuel_loads_fireplace_usage_multiplier</name>
      <display_name>Fuel Loads: Fireplace Usage Multiplier</display_name>
      <description>Multiplier on the fuel loads fireplace energy usage that can reflect, e.g., high/low usage occupants.</description>
      <type>Double</type>
      <required>true</required>
      <model_dependent>false</model_dependent>
      <default_value>0</default_value>
    </argument>
    <argument>
      <name>pool_present</name>
      <display_name>Pool: Present</display_name>
      <description>Whether there is a pool.</description>
      <type>Boolean</type>
      <required>true</required>
      <model_dependent>false</model_dependent>
      <default_value>false</default_value>
      <choices>
        <choice>
          <value>true</value>
          <display_name>true</display_name>
        </choice>
        <choice>
          <value>false</value>
          <display_name>false</display_name>
        </choice>
      </choices>
    </argument>
    <argument>
      <name>pool_pump_annual_kwh</name>
      <display_name>Pool: Pump Annual kWh</display_name>
      <description>The annual energy consumption of the pool pump.</description>
      <type>String</type>
      <units>kWh/yr</units>
      <required>true</required>
      <model_dependent>false</model_dependent>
      <default_value>auto</default_value>
    </argument>
    <argument>
      <name>pool_pump_usage_multiplier</name>
      <display_name>Pool: Pump Usage Multiplier</display_name>
      <description>Multiplier on the pool pump energy usage that can reflect, e.g., high/low usage occupants.</description>
      <type>Double</type>
      <required>true</required>
      <model_dependent>false</model_dependent>
      <default_value>1</default_value>
    </argument>
    <argument>
      <name>pool_heater_type</name>
      <display_name>Pool: Heater Type</display_name>
      <description>The type of pool heater. Use 'none' if there is no pool heater.</description>
      <type>Choice</type>
      <required>true</required>
      <model_dependent>false</model_dependent>
      <default_value>none</default_value>
      <choices>
        <choice>
          <value>none</value>
          <display_name>none</display_name>
        </choice>
        <choice>
          <value>electric resistance</value>
          <display_name>electric resistance</display_name>
        </choice>
        <choice>
          <value>gas fired</value>
          <display_name>gas fired</display_name>
        </choice>
        <choice>
          <value>heat pump</value>
          <display_name>heat pump</display_name>
        </choice>
      </choices>
    </argument>
    <argument>
      <name>pool_heater_annual_kwh</name>
      <display_name>Pool: Heater Annual kWh</display_name>
      <description>The annual energy consumption of the electric resistance pool heater.</description>
      <type>String</type>
      <units>kWh/yr</units>
      <required>true</required>
      <model_dependent>false</model_dependent>
      <default_value>auto</default_value>
    </argument>
    <argument>
      <name>pool_heater_annual_therm</name>
      <display_name>Pool: Heater Annual therm</display_name>
      <description>The annual energy consumption of the gas fired pool heater.</description>
      <type>String</type>
      <units>therm/yr</units>
      <required>true</required>
      <model_dependent>false</model_dependent>
      <default_value>auto</default_value>
    </argument>
    <argument>
      <name>pool_heater_usage_multiplier</name>
      <display_name>Pool: Heater Usage Multiplier</display_name>
      <description>Multiplier on the pool heater energy usage that can reflect, e.g., high/low usage occupants.</description>
      <type>Double</type>
      <required>true</required>
      <model_dependent>false</model_dependent>
      <default_value>1</default_value>
    </argument>
    <argument>
      <name>hot_tub_present</name>
      <display_name>Hot Tub: Present</display_name>
      <description>Whether there is a hot tub.</description>
      <type>Boolean</type>
      <required>true</required>
      <model_dependent>false</model_dependent>
      <default_value>false</default_value>
      <choices>
        <choice>
          <value>true</value>
          <display_name>true</display_name>
        </choice>
        <choice>
          <value>false</value>
          <display_name>false</display_name>
        </choice>
      </choices>
    </argument>
    <argument>
      <name>hot_tub_pump_annual_kwh</name>
      <display_name>Hot Tub: Pump Annual kWh</display_name>
      <description>The annual energy consumption of the hot tub pump.</description>
      <type>String</type>
      <units>kWh/yr</units>
      <required>true</required>
      <model_dependent>false</model_dependent>
      <default_value>auto</default_value>
    </argument>
    <argument>
      <name>hot_tub_pump_usage_multiplier</name>
      <display_name>Hot Tub: Pump Usage Multiplier</display_name>
      <description>Multiplier on the hot tub pump energy usage that can reflect, e.g., high/low usage occupants.</description>
      <type>Double</type>
      <required>true</required>
      <model_dependent>false</model_dependent>
      <default_value>1</default_value>
    </argument>
    <argument>
      <name>hot_tub_heater_type</name>
      <display_name>Hot Tub: Heater Type</display_name>
      <description>The type of hot tub heater. Use 'none' if there is no hot tub heater.</description>
      <type>Choice</type>
      <required>true</required>
      <model_dependent>false</model_dependent>
      <default_value>none</default_value>
      <choices>
        <choice>
          <value>none</value>
          <display_name>none</display_name>
        </choice>
        <choice>
          <value>electric resistance</value>
          <display_name>electric resistance</display_name>
        </choice>
        <choice>
          <value>gas fired</value>
          <display_name>gas fired</display_name>
        </choice>
        <choice>
          <value>heat pump</value>
          <display_name>heat pump</display_name>
        </choice>
      </choices>
    </argument>
    <argument>
      <name>hot_tub_heater_annual_kwh</name>
      <display_name>Hot Tub: Heater Annual kWh</display_name>
      <description>The annual energy consumption of the electric resistance hot tub heater.</description>
      <type>String</type>
      <units>kWh/yr</units>
      <required>true</required>
      <model_dependent>false</model_dependent>
      <default_value>auto</default_value>
    </argument>
    <argument>
      <name>hot_tub_heater_annual_therm</name>
      <display_name>Hot Tub: Heater Annual therm</display_name>
      <description>The annual energy consumption of the gas fired hot tub heater.</description>
      <type>String</type>
      <units>therm/yr</units>
      <required>true</required>
      <model_dependent>false</model_dependent>
      <default_value>auto</default_value>
    </argument>
    <argument>
      <name>hot_tub_heater_usage_multiplier</name>
      <display_name>Hot Tub: Heater Usage Multiplier</display_name>
      <description>Multiplier on the hot tub heater energy usage that can reflect, e.g., high/low usage occupants.</description>
      <type>Double</type>
      <required>true</required>
      <model_dependent>false</model_dependent>
      <default_value>1</default_value>
    </argument>
  </arguments>
  <outputs />
  <provenances />
  <tags>
    <tag>Whole Building.Space Types</tag>
  </tags>
  <attributes>
    <attribute>
      <name>Measure Type</name>
      <value>ModelMeasure</value>
      <datatype>string</datatype>
    </attribute>
  </attributes>
  <files>
    <file>
      <filename>schedules_README.md</filename>
      <filetype>md</filetype>
      <usage_type>resource</usage_type>
      <checksum>FA773BE2</checksum>
    </file>
    <file>
      <filename>schedules_shower_cluster_size_probability.csv</filename>
      <filetype>csv</filetype>
      <usage_type>resource</usage_type>
      <checksum>DBE185CA</checksum>
    </file>
    <file>
      <filename>schedules_shower_event_duration_probability.csv</filename>
      <filetype>csv</filetype>
      <usage_type>resource</usage_type>
      <checksum>F8A366F2</checksum>
    </file>
    <file>
      <filename>schedules_weekday_duration_probability_cluster_0_cooking_evening_duration_probability.csv</filename>
      <filetype>csv</filetype>
      <usage_type>resource</usage_type>
      <checksum>4986DD68</checksum>
    </file>
    <file>
      <filename>schedules_weekday_duration_probability_cluster_0_cooking_midday_duration_probability.csv</filename>
      <filetype>csv</filetype>
      <usage_type>resource</usage_type>
      <checksum>FBF76CFC</checksum>
    </file>
    <file>
      <filename>schedules_weekday_duration_probability_cluster_0_cooking_morning_duration_probability.csv</filename>
      <filetype>csv</filetype>
      <usage_type>resource</usage_type>
      <checksum>C54497C3</checksum>
    </file>
    <file>
      <filename>schedules_weekday_duration_probability_cluster_0_dishwashing_evening_duration_probability.csv</filename>
      <filetype>csv</filetype>
      <usage_type>resource</usage_type>
      <checksum>7C95D22E</checksum>
    </file>
    <file>
      <filename>schedules_weekday_duration_probability_cluster_0_dishwashing_midday_duration_probability.csv</filename>
      <filetype>csv</filetype>
      <usage_type>resource</usage_type>
      <checksum>05C8905F</checksum>
    </file>
    <file>
      <filename>schedules_weekday_duration_probability_cluster_0_dishwashing_morning_duration_probability.csv</filename>
      <filetype>csv</filetype>
      <usage_type>resource</usage_type>
      <checksum>DDD537E9</checksum>
    </file>
    <file>
      <filename>schedules_weekday_duration_probability_cluster_0_laundry_evening_duration_probability.csv</filename>
      <filetype>csv</filetype>
      <usage_type>resource</usage_type>
      <checksum>C3A5357C</checksum>
    </file>
    <file>
      <filename>schedules_weekday_duration_probability_cluster_0_laundry_midday_duration_probability.csv</filename>
      <filetype>csv</filetype>
      <usage_type>resource</usage_type>
      <checksum>CA0C9069</checksum>
    </file>
    <file>
      <filename>schedules_weekday_duration_probability_cluster_0_laundry_morning_duration_probability.csv</filename>
      <filetype>csv</filetype>
      <usage_type>resource</usage_type>
      <checksum>8CDCA30E</checksum>
    </file>
    <file>
      <filename>schedules_weekday_duration_probability_cluster_0_shower_evening_duration_probability.csv</filename>
      <filetype>csv</filetype>
      <usage_type>resource</usage_type>
      <checksum>54EB60DE</checksum>
    </file>
    <file>
      <filename>schedules_weekday_duration_probability_cluster_0_shower_midday_duration_probability.csv</filename>
      <filetype>csv</filetype>
      <usage_type>resource</usage_type>
      <checksum>1AD7139F</checksum>
    </file>
    <file>
      <filename>schedules_weekday_duration_probability_cluster_0_shower_morning_duration_probability.csv</filename>
      <filetype>csv</filetype>
      <usage_type>resource</usage_type>
      <checksum>8300EB00</checksum>
    </file>
    <file>
      <filename>schedules_weekday_duration_probability_cluster_1_cooking_evening_duration_probability.csv</filename>
      <filetype>csv</filetype>
      <usage_type>resource</usage_type>
      <checksum>B817132C</checksum>
    </file>
    <file>
      <filename>schedules_weekday_duration_probability_cluster_1_cooking_midday_duration_probability.csv</filename>
      <filetype>csv</filetype>
      <usage_type>resource</usage_type>
      <checksum>D45A9584</checksum>
    </file>
    <file>
      <filename>schedules_weekday_duration_probability_cluster_1_cooking_morning_duration_probability.csv</filename>
      <filetype>csv</filetype>
      <usage_type>resource</usage_type>
      <checksum>407A312C</checksum>
    </file>
    <file>
      <filename>schedules_weekday_duration_probability_cluster_1_dishwashing_evening_duration_probability.csv</filename>
      <filetype>csv</filetype>
      <usage_type>resource</usage_type>
      <checksum>652AD618</checksum>
    </file>
    <file>
      <filename>schedules_weekday_duration_probability_cluster_1_dishwashing_midday_duration_probability.csv</filename>
      <filetype>csv</filetype>
      <usage_type>resource</usage_type>
      <checksum>018B32BA</checksum>
    </file>
    <file>
      <filename>schedules_weekday_duration_probability_cluster_1_dishwashing_morning_duration_probability.csv</filename>
      <filetype>csv</filetype>
      <usage_type>resource</usage_type>
      <checksum>F3A0A48E</checksum>
    </file>
    <file>
      <filename>schedules_weekday_duration_probability_cluster_1_laundry_evening_duration_probability.csv</filename>
      <filetype>csv</filetype>
      <usage_type>resource</usage_type>
      <checksum>56010915</checksum>
    </file>
    <file>
      <filename>schedules_weekday_duration_probability_cluster_1_laundry_midday_duration_probability.csv</filename>
      <filetype>csv</filetype>
      <usage_type>resource</usage_type>
      <checksum>9843CD4C</checksum>
    </file>
    <file>
      <filename>schedules_weekday_duration_probability_cluster_1_laundry_morning_duration_probability.csv</filename>
      <filetype>csv</filetype>
      <usage_type>resource</usage_type>
      <checksum>746D40E8</checksum>
    </file>
    <file>
      <filename>schedules_weekday_duration_probability_cluster_1_shower_evening_duration_probability.csv</filename>
      <filetype>csv</filetype>
      <usage_type>resource</usage_type>
      <checksum>AE9ED85B</checksum>
    </file>
    <file>
      <filename>schedules_weekday_duration_probability_cluster_1_shower_midday_duration_probability.csv</filename>
      <filetype>csv</filetype>
      <usage_type>resource</usage_type>
      <checksum>D4FBDE56</checksum>
    </file>
    <file>
      <filename>schedules_weekday_duration_probability_cluster_1_shower_morning_duration_probability.csv</filename>
      <filetype>csv</filetype>
      <usage_type>resource</usage_type>
      <checksum>D897D4A1</checksum>
    </file>
    <file>
      <filename>schedules_weekday_duration_probability_cluster_2_cooking_evening_duration_probability.csv</filename>
      <filetype>csv</filetype>
      <usage_type>resource</usage_type>
      <checksum>8E88C92D</checksum>
    </file>
    <file>
      <filename>schedules_weekday_duration_probability_cluster_2_cooking_midday_duration_probability.csv</filename>
      <filetype>csv</filetype>
      <usage_type>resource</usage_type>
      <checksum>2244D290</checksum>
    </file>
    <file>
      <filename>schedules_weekday_duration_probability_cluster_2_cooking_morning_duration_probability.csv</filename>
      <filetype>csv</filetype>
      <usage_type>resource</usage_type>
      <checksum>0E99EBF7</checksum>
    </file>
    <file>
      <filename>schedules_weekday_duration_probability_cluster_2_dishwashing_evening_duration_probability.csv</filename>
      <filetype>csv</filetype>
      <usage_type>resource</usage_type>
      <checksum>379A086A</checksum>
    </file>
    <file>
      <filename>schedules_weekday_duration_probability_cluster_2_dishwashing_midday_duration_probability.csv</filename>
      <filetype>csv</filetype>
      <usage_type>resource</usage_type>
      <checksum>F9891815</checksum>
    </file>
    <file>
      <filename>schedules_weekday_duration_probability_cluster_2_dishwashing_morning_duration_probability.csv</filename>
      <filetype>csv</filetype>
      <usage_type>resource</usage_type>
      <checksum>23E18003</checksum>
    </file>
    <file>
      <filename>schedules_weekday_duration_probability_cluster_2_laundry_evening_duration_probability.csv</filename>
      <filetype>csv</filetype>
      <usage_type>resource</usage_type>
      <checksum>B250D83A</checksum>
    </file>
    <file>
      <filename>schedules_weekday_duration_probability_cluster_2_laundry_midday_duration_probability.csv</filename>
      <filetype>csv</filetype>
      <usage_type>resource</usage_type>
      <checksum>ACB5BCD2</checksum>
    </file>
    <file>
      <filename>schedules_weekday_duration_probability_cluster_2_laundry_morning_duration_probability.csv</filename>
      <filetype>csv</filetype>
      <usage_type>resource</usage_type>
      <checksum>26CFB684</checksum>
    </file>
    <file>
      <filename>schedules_weekday_duration_probability_cluster_2_shower_evening_duration_probability.csv</filename>
      <filetype>csv</filetype>
      <usage_type>resource</usage_type>
      <checksum>1CCBCB69</checksum>
    </file>
    <file>
      <filename>schedules_weekday_duration_probability_cluster_2_shower_midday_duration_probability.csv</filename>
      <filetype>csv</filetype>
      <usage_type>resource</usage_type>
      <checksum>41C774DB</checksum>
    </file>
    <file>
      <filename>schedules_weekday_duration_probability_cluster_2_shower_morning_duration_probability.csv</filename>
      <filetype>csv</filetype>
      <usage_type>resource</usage_type>
      <checksum>84737EBC</checksum>
    </file>
    <file>
      <filename>schedules_weekday_duration_probability_cluster_3_cooking_evening_duration_probability.csv</filename>
      <filetype>csv</filetype>
      <usage_type>resource</usage_type>
      <checksum>6F2B7686</checksum>
    </file>
    <file>
      <filename>schedules_weekday_duration_probability_cluster_3_cooking_midday_duration_probability.csv</filename>
      <filetype>csv</filetype>
      <usage_type>resource</usage_type>
      <checksum>34A7D406</checksum>
    </file>
    <file>
      <filename>schedules_weekday_duration_probability_cluster_3_cooking_morning_duration_probability.csv</filename>
      <filetype>csv</filetype>
      <usage_type>resource</usage_type>
      <checksum>615CD1D7</checksum>
    </file>
    <file>
      <filename>schedules_weekday_duration_probability_cluster_3_dishwashing_evening_duration_probability.csv</filename>
      <filetype>csv</filetype>
      <usage_type>resource</usage_type>
      <checksum>DACA45E5</checksum>
    </file>
    <file>
      <filename>schedules_weekday_duration_probability_cluster_3_dishwashing_midday_duration_probability.csv</filename>
      <filetype>csv</filetype>
      <usage_type>resource</usage_type>
      <checksum>D119B4D0</checksum>
    </file>
    <file>
      <filename>schedules_weekday_duration_probability_cluster_3_dishwashing_morning_duration_probability.csv</filename>
      <filetype>csv</filetype>
      <usage_type>resource</usage_type>
      <checksum>120B9428</checksum>
    </file>
    <file>
      <filename>schedules_weekday_duration_probability_cluster_3_laundry_evening_duration_probability.csv</filename>
      <filetype>csv</filetype>
      <usage_type>resource</usage_type>
      <checksum>267E8883</checksum>
    </file>
    <file>
      <filename>schedules_weekday_duration_probability_cluster_3_laundry_midday_duration_probability.csv</filename>
      <filetype>csv</filetype>
      <usage_type>resource</usage_type>
      <checksum>C3A5DA8B</checksum>
    </file>
    <file>
      <filename>schedules_weekday_duration_probability_cluster_3_laundry_morning_duration_probability.csv</filename>
      <filetype>csv</filetype>
      <usage_type>resource</usage_type>
      <checksum>D614AB97</checksum>
    </file>
    <file>
      <filename>schedules_weekday_duration_probability_cluster_3_shower_evening_duration_probability.csv</filename>
      <filetype>csv</filetype>
      <usage_type>resource</usage_type>
      <checksum>7FFBFD68</checksum>
    </file>
    <file>
      <filename>schedules_weekday_duration_probability_cluster_3_shower_midday_duration_probability.csv</filename>
      <filetype>csv</filetype>
      <usage_type>resource</usage_type>
      <checksum>8C62CEDB</checksum>
    </file>
    <file>
      <filename>schedules_weekday_duration_probability_cluster_3_shower_morning_duration_probability.csv</filename>
      <filetype>csv</filetype>
      <usage_type>resource</usage_type>
      <checksum>E3A10BE2</checksum>
    </file>
    <file>
      <filename>schedules_weekday_mkv_chain_initial_prob_cluster_0.csv</filename>
      <filetype>csv</filetype>
      <usage_type>resource</usage_type>
      <checksum>0AC88E84</checksum>
    </file>
    <file>
      <filename>schedules_weekday_mkv_chain_initial_prob_cluster_1.csv</filename>
      <filetype>csv</filetype>
      <usage_type>resource</usage_type>
      <checksum>AE298C53</checksum>
    </file>
    <file>
      <filename>schedules_weekday_mkv_chain_initial_prob_cluster_2.csv</filename>
      <filetype>csv</filetype>
      <usage_type>resource</usage_type>
      <checksum>42FB1588</checksum>
    </file>
    <file>
      <filename>schedules_weekday_mkv_chain_initial_prob_cluster_3.csv</filename>
      <filetype>csv</filetype>
      <usage_type>resource</usage_type>
      <checksum>5AAC2E9E</checksum>
    </file>
    <file>
      <filename>schedules_weekday_mkv_chain_transition_prob_cluster_0.csv</filename>
      <filetype>csv</filetype>
      <usage_type>resource</usage_type>
      <checksum>1BCCAC5C</checksum>
    </file>
    <file>
      <filename>schedules_weekday_mkv_chain_transition_prob_cluster_1.csv</filename>
      <filetype>csv</filetype>
      <usage_type>resource</usage_type>
      <checksum>BBB50EE1</checksum>
    </file>
    <file>
      <filename>schedules_weekday_mkv_chain_transition_prob_cluster_2.csv</filename>
      <filetype>csv</filetype>
      <usage_type>resource</usage_type>
      <checksum>7DBA15B4</checksum>
    </file>
    <file>
      <filename>schedules_weekday_mkv_chain_transition_prob_cluster_3.csv</filename>
      <filetype>csv</filetype>
      <usage_type>resource</usage_type>
      <checksum>CAC5CB5F</checksum>
    </file>
    <file>
      <filename>schedules_weekend_duration_probability_cluster_0_cooking_evening_duration_probability.csv</filename>
      <filetype>csv</filetype>
      <usage_type>resource</usage_type>
      <checksum>F6CB80B1</checksum>
    </file>
    <file>
      <filename>schedules_weekend_duration_probability_cluster_0_cooking_midday_duration_probability.csv</filename>
      <filetype>csv</filetype>
      <usage_type>resource</usage_type>
      <checksum>3CFFA67D</checksum>
    </file>
    <file>
      <filename>schedules_weekend_duration_probability_cluster_0_cooking_morning_duration_probability.csv</filename>
      <filetype>csv</filetype>
      <usage_type>resource</usage_type>
      <checksum>44F4FB7B</checksum>
    </file>
    <file>
      <filename>schedules_weekend_duration_probability_cluster_0_dishwashing_evening_duration_probability.csv</filename>
      <filetype>csv</filetype>
      <usage_type>resource</usage_type>
      <checksum>AB0BE66C</checksum>
    </file>
    <file>
      <filename>schedules_weekend_duration_probability_cluster_0_dishwashing_midday_duration_probability.csv</filename>
      <filetype>csv</filetype>
      <usage_type>resource</usage_type>
      <checksum>9120E2FD</checksum>
    </file>
    <file>
      <filename>schedules_weekend_duration_probability_cluster_0_dishwashing_morning_duration_probability.csv</filename>
      <filetype>csv</filetype>
      <usage_type>resource</usage_type>
      <checksum>A4EB422A</checksum>
    </file>
    <file>
      <filename>schedules_weekend_duration_probability_cluster_0_laundry_evening_duration_probability.csv</filename>
      <filetype>csv</filetype>
      <usage_type>resource</usage_type>
      <checksum>8ABEC58D</checksum>
    </file>
    <file>
      <filename>schedules_weekend_duration_probability_cluster_0_laundry_midday_duration_probability.csv</filename>
      <filetype>csv</filetype>
      <usage_type>resource</usage_type>
      <checksum>80C3640C</checksum>
    </file>
    <file>
      <filename>schedules_weekend_duration_probability_cluster_0_laundry_morning_duration_probability.csv</filename>
      <filetype>csv</filetype>
      <usage_type>resource</usage_type>
      <checksum>6DA7C30F</checksum>
    </file>
    <file>
      <filename>schedules_weekend_duration_probability_cluster_0_shower_evening_duration_probability.csv</filename>
      <filetype>csv</filetype>
      <usage_type>resource</usage_type>
      <checksum>ED525953</checksum>
    </file>
    <file>
      <filename>schedules_weekend_duration_probability_cluster_0_shower_midday_duration_probability.csv</filename>
      <filetype>csv</filetype>
      <usage_type>resource</usage_type>
      <checksum>332088E2</checksum>
    </file>
    <file>
      <filename>schedules_weekend_duration_probability_cluster_0_shower_morning_duration_probability.csv</filename>
      <filetype>csv</filetype>
      <usage_type>resource</usage_type>
      <checksum>86F7DFDE</checksum>
    </file>
    <file>
      <filename>schedules_weekend_duration_probability_cluster_1_cooking_evening_duration_probability.csv</filename>
      <filetype>csv</filetype>
      <usage_type>resource</usage_type>
      <checksum>2209A5BF</checksum>
    </file>
    <file>
      <filename>schedules_weekend_duration_probability_cluster_1_cooking_midday_duration_probability.csv</filename>
      <filetype>csv</filetype>
      <usage_type>resource</usage_type>
      <checksum>768859FF</checksum>
    </file>
    <file>
      <filename>schedules_weekend_duration_probability_cluster_1_cooking_morning_duration_probability.csv</filename>
      <filetype>csv</filetype>
      <usage_type>resource</usage_type>
      <checksum>2927CF95</checksum>
    </file>
    <file>
      <filename>schedules_weekend_duration_probability_cluster_1_dishwashing_evening_duration_probability.csv</filename>
      <filetype>csv</filetype>
      <usage_type>resource</usage_type>
      <checksum>B304EB88</checksum>
    </file>
    <file>
      <filename>schedules_weekend_duration_probability_cluster_1_dishwashing_midday_duration_probability.csv</filename>
      <filetype>csv</filetype>
      <usage_type>resource</usage_type>
      <checksum>5E7982A4</checksum>
    </file>
    <file>
      <filename>schedules_weekend_duration_probability_cluster_1_dishwashing_morning_duration_probability.csv</filename>
      <filetype>csv</filetype>
      <usage_type>resource</usage_type>
      <checksum>58BCE2B4</checksum>
    </file>
    <file>
      <filename>schedules_weekend_duration_probability_cluster_1_laundry_evening_duration_probability.csv</filename>
      <filetype>csv</filetype>
      <usage_type>resource</usage_type>
      <checksum>9FEF76FF</checksum>
    </file>
    <file>
      <filename>schedules_weekend_duration_probability_cluster_1_laundry_midday_duration_probability.csv</filename>
      <filetype>csv</filetype>
      <usage_type>resource</usage_type>
      <checksum>63F777DC</checksum>
    </file>
    <file>
      <filename>schedules_weekend_duration_probability_cluster_1_laundry_morning_duration_probability.csv</filename>
      <filetype>csv</filetype>
      <usage_type>resource</usage_type>
      <checksum>E731D060</checksum>
    </file>
    <file>
      <filename>schedules_weekend_duration_probability_cluster_1_shower_evening_duration_probability.csv</filename>
      <filetype>csv</filetype>
      <usage_type>resource</usage_type>
      <checksum>3E947E31</checksum>
    </file>
    <file>
      <filename>schedules_weekend_duration_probability_cluster_1_shower_midday_duration_probability.csv</filename>
      <filetype>csv</filetype>
      <usage_type>resource</usage_type>
      <checksum>FE78DD0B</checksum>
    </file>
    <file>
      <filename>schedules_weekend_duration_probability_cluster_1_shower_morning_duration_probability.csv</filename>
      <filetype>csv</filetype>
      <usage_type>resource</usage_type>
      <checksum>C6D1F192</checksum>
    </file>
    <file>
      <filename>schedules_weekend_duration_probability_cluster_2_cooking_evening_duration_probability.csv</filename>
      <filetype>csv</filetype>
      <usage_type>resource</usage_type>
      <checksum>26C904EC</checksum>
    </file>
    <file>
      <filename>schedules_weekend_duration_probability_cluster_2_cooking_midday_duration_probability.csv</filename>
      <filetype>csv</filetype>
      <usage_type>resource</usage_type>
      <checksum>51CF51D3</checksum>
    </file>
    <file>
      <filename>schedules_weekend_duration_probability_cluster_2_cooking_morning_duration_probability.csv</filename>
      <filetype>csv</filetype>
      <usage_type>resource</usage_type>
      <checksum>34855051</checksum>
    </file>
    <file>
      <filename>schedules_weekend_duration_probability_cluster_2_dishwashing_evening_duration_probability.csv</filename>
      <filetype>csv</filetype>
      <usage_type>resource</usage_type>
      <checksum>479CD610</checksum>
    </file>
    <file>
      <filename>schedules_weekend_duration_probability_cluster_2_dishwashing_midday_duration_probability.csv</filename>
      <filetype>csv</filetype>
      <usage_type>resource</usage_type>
      <checksum>29AAEE1E</checksum>
    </file>
    <file>
      <filename>schedules_weekend_duration_probability_cluster_2_dishwashing_morning_duration_probability.csv</filename>
      <filetype>csv</filetype>
      <usage_type>resource</usage_type>
      <checksum>F3A11DE1</checksum>
    </file>
    <file>
      <filename>schedules_weekend_duration_probability_cluster_2_laundry_evening_duration_probability.csv</filename>
      <filetype>csv</filetype>
      <usage_type>resource</usage_type>
      <checksum>EA68360B</checksum>
    </file>
    <file>
      <filename>schedules_weekend_duration_probability_cluster_2_laundry_midday_duration_probability.csv</filename>
      <filetype>csv</filetype>
      <usage_type>resource</usage_type>
      <checksum>78DC5051</checksum>
    </file>
    <file>
      <filename>schedules_weekend_duration_probability_cluster_2_laundry_morning_duration_probability.csv</filename>
      <filetype>csv</filetype>
      <usage_type>resource</usage_type>
      <checksum>1D1FB07E</checksum>
    </file>
    <file>
      <filename>schedules_weekend_duration_probability_cluster_2_shower_evening_duration_probability.csv</filename>
      <filetype>csv</filetype>
      <usage_type>resource</usage_type>
      <checksum>829DBC41</checksum>
    </file>
    <file>
      <filename>schedules_weekend_duration_probability_cluster_2_shower_midday_duration_probability.csv</filename>
      <filetype>csv</filetype>
      <usage_type>resource</usage_type>
      <checksum>E97FEBA7</checksum>
    </file>
    <file>
      <filename>schedules_weekend_duration_probability_cluster_2_shower_morning_duration_probability.csv</filename>
      <filetype>csv</filetype>
      <usage_type>resource</usage_type>
      <checksum>2DDD3D0B</checksum>
    </file>
    <file>
      <filename>schedules_weekend_duration_probability_cluster_3_cooking_evening_duration_probability.csv</filename>
      <filetype>csv</filetype>
      <usage_type>resource</usage_type>
      <checksum>EC70F74E</checksum>
    </file>
    <file>
      <filename>schedules_weekend_duration_probability_cluster_3_cooking_midday_duration_probability.csv</filename>
      <filetype>csv</filetype>
      <usage_type>resource</usage_type>
      <checksum>7C8976F3</checksum>
    </file>
    <file>
      <filename>schedules_weekend_duration_probability_cluster_3_cooking_morning_duration_probability.csv</filename>
      <filetype>csv</filetype>
      <usage_type>resource</usage_type>
      <checksum>5825338A</checksum>
    </file>
    <file>
      <filename>schedules_weekend_duration_probability_cluster_3_dishwashing_evening_duration_probability.csv</filename>
      <filetype>csv</filetype>
      <usage_type>resource</usage_type>
      <checksum>37B5AF9C</checksum>
    </file>
    <file>
      <filename>schedules_weekend_duration_probability_cluster_3_dishwashing_midday_duration_probability.csv</filename>
      <filetype>csv</filetype>
      <usage_type>resource</usage_type>
      <checksum>EDD63C21</checksum>
    </file>
    <file>
      <filename>schedules_weekend_duration_probability_cluster_3_dishwashing_morning_duration_probability.csv</filename>
      <filetype>csv</filetype>
      <usage_type>resource</usage_type>
      <checksum>99F23B28</checksum>
    </file>
    <file>
      <filename>schedules_weekend_duration_probability_cluster_3_laundry_evening_duration_probability.csv</filename>
      <filetype>csv</filetype>
      <usage_type>resource</usage_type>
      <checksum>C3963FF9</checksum>
    </file>
    <file>
      <filename>schedules_weekend_duration_probability_cluster_3_laundry_midday_duration_probability.csv</filename>
      <filetype>csv</filetype>
      <usage_type>resource</usage_type>
      <checksum>0B329C66</checksum>
    </file>
    <file>
      <filename>schedules_weekend_duration_probability_cluster_3_laundry_morning_duration_probability.csv</filename>
      <filetype>csv</filetype>
      <usage_type>resource</usage_type>
      <checksum>1761FEF6</checksum>
    </file>
    <file>
      <filename>schedules_weekend_duration_probability_cluster_3_shower_evening_duration_probability.csv</filename>
      <filetype>csv</filetype>
      <usage_type>resource</usage_type>
      <checksum>35AD8E7F</checksum>
    </file>
    <file>
      <filename>schedules_weekend_duration_probability_cluster_3_shower_midday_duration_probability.csv</filename>
      <filetype>csv</filetype>
      <usage_type>resource</usage_type>
      <checksum>DAF2049F</checksum>
    </file>
    <file>
      <filename>schedules_weekend_duration_probability_cluster_3_shower_morning_duration_probability.csv</filename>
      <filetype>csv</filetype>
      <usage_type>resource</usage_type>
      <checksum>C2CA1416</checksum>
    </file>
    <file>
      <filename>schedules_weekend_mkv_chain_initial_prob_cluster_0.csv</filename>
      <filetype>csv</filetype>
      <usage_type>resource</usage_type>
      <checksum>3F16AE89</checksum>
    </file>
    <file>
      <filename>schedules_weekend_mkv_chain_initial_prob_cluster_1.csv</filename>
      <filetype>csv</filetype>
      <usage_type>resource</usage_type>
      <checksum>49FEAE44</checksum>
    </file>
    <file>
      <filename>schedules_weekend_mkv_chain_initial_prob_cluster_2.csv</filename>
      <filetype>csv</filetype>
      <usage_type>resource</usage_type>
      <checksum>B48A47D6</checksum>
    </file>
    <file>
      <filename>schedules_weekend_mkv_chain_initial_prob_cluster_3.csv</filename>
      <filetype>csv</filetype>
      <usage_type>resource</usage_type>
      <checksum>B47E790B</checksum>
    </file>
    <file>
      <filename>schedules_weekend_mkv_chain_transition_prob_cluster_0.csv</filename>
      <filetype>csv</filetype>
      <usage_type>resource</usage_type>
      <checksum>E4089705</checksum>
    </file>
    <file>
      <filename>schedules_weekend_mkv_chain_transition_prob_cluster_1.csv</filename>
      <filetype>csv</filetype>
      <usage_type>resource</usage_type>
      <checksum>25700CD2</checksum>
    </file>
    <file>
      <filename>schedules_weekend_mkv_chain_transition_prob_cluster_2.csv</filename>
      <filetype>csv</filetype>
      <usage_type>resource</usage_type>
      <checksum>032B846A</checksum>
    </file>
    <file>
      <filename>schedules_weekend_mkv_chain_transition_prob_cluster_3.csv</filename>
      <filetype>csv</filetype>
      <usage_type>resource</usage_type>
      <checksum>F0F0F886</checksum>
    </file>
    <file>
      <filename>schedules_weekday_state_and_monthly_schedule_shift.csv</filename>
      <filetype>csv</filetype>
      <usage_type>resource</usage_type>
      <checksum>FFDA057E</checksum>
    </file>
    <file>
      <filename>schedules_weekend_state_and_monthly_schedule_shift.csv</filename>
      <filetype>csv</filetype>
      <usage_type>resource</usage_type>
      <checksum>5FC694CF</checksum>
    </file>
    <file>
      <filename>schedules_config.md</filename>
      <filetype>md</filetype>
      <usage_type>resource</usage_type>
      <checksum>EC6567F6</checksum>
    </file>
    <file>
<<<<<<< HEAD
      <filename>geometry.rb</filename>
      <filetype>rb</filetype>
      <usage_type>resource</usage_type>
      <checksum>FD7A80CD</checksum>
    </file>
    <file>
=======
>>>>>>> 6a433866
      <filename>base-hvac-air-to-air-heat-pump-1-speed-heating-only.osw</filename>
      <filetype>osw</filetype>
      <usage_type>test</usage_type>
      <checksum>F4E4917D</checksum>
    </file>
    <file>
      <filename>extra-second-heating-system-portable-heater-to-heat-pump.osw</filename>
      <filetype>osw</filetype>
      <usage_type>test</usage_type>
      <checksum>4A9B9F6D</checksum>
    </file>
    <file>
      <filename>base-hvac-air-to-air-heat-pump-1-speed-cooling-only.osw</filename>
      <filetype>osw</filetype>
      <usage_type>test</usage_type>
      <checksum>01D19E3D</checksum>
    </file>
    <file>
      <filename>base-hvac-air-to-air-heat-pump-1-speed.osw</filename>
      <filetype>osw</filetype>
      <usage_type>test</usage_type>
      <checksum>666F7934</checksum>
    </file>
    <file>
      <filename>base-hvac-air-to-air-heat-pump-2-speed.osw</filename>
      <filetype>osw</filetype>
      <usage_type>test</usage_type>
      <checksum>6CABF180</checksum>
    </file>
    <file>
      <filename>base-hvac-dual-fuel-air-to-air-heat-pump-2-speed.osw</filename>
      <filetype>osw</filetype>
      <usage_type>test</usage_type>
      <checksum>9B8B2789</checksum>
    </file>
    <file>
      <filename>base-atticroof-unvented-insulated-roof.osw</filename>
      <filetype>osw</filetype>
      <usage_type>test</usage_type>
      <checksum>E6187A65</checksum>
    </file>
    <file>
      <filename>base-atticroof-flat.osw</filename>
      <filetype>osw</filetype>
      <usage_type>test</usage_type>
      <checksum>A4B698D7</checksum>
    </file>
    <file>
      <filename>base.osw</filename>
      <filetype>osw</filetype>
      <usage_type>test</usage_type>
      <checksum>91EAF752</checksum>
    </file>
    <file>
      <filename>base-appliances-none.osw</filename>
      <filetype>osw</filetype>
      <usage_type>test</usage_type>
      <checksum>D79F7010</checksum>
    </file>
    <file>
      <filename>base-mechvent-cfis.osw</filename>
      <filetype>osw</filetype>
      <usage_type>test</usage_type>
      <checksum>847B55A3</checksum>
    </file>
    <file>
      <filename>base-dhw-jacket-electric.osw</filename>
      <filetype>osw</filetype>
      <usage_type>test</usage_type>
      <checksum>CB94C3DD</checksum>
    </file>
    <file>
      <filename>base-dhw-low-flow-fixtures.osw</filename>
      <filetype>osw</filetype>
      <usage_type>test</usage_type>
      <checksum>8D000390</checksum>
    </file>
    <file>
      <filename>base-dhw-recirc-demand.osw</filename>
      <filetype>osw</filetype>
      <usage_type>test</usage_type>
      <checksum>289A5E93</checksum>
    </file>
    <file>
      <filename>base-dhw-recirc-manual.osw</filename>
      <filetype>osw</filetype>
      <usage_type>test</usage_type>
      <checksum>A6E20C38</checksum>
    </file>
    <file>
      <filename>base-dhw-recirc-nocontrol.osw</filename>
      <filetype>osw</filetype>
      <usage_type>test</usage_type>
      <checksum>6A60DC2E</checksum>
    </file>
    <file>
      <filename>base-dhw-recirc-temperature.osw</filename>
      <filetype>osw</filetype>
      <usage_type>test</usage_type>
      <checksum>CBEBB42B</checksum>
    </file>
    <file>
      <filename>base-dhw-recirc-timer.osw</filename>
      <filetype>osw</filetype>
      <usage_type>test</usage_type>
      <checksum>5BF1027C</checksum>
    </file>
    <file>
      <filename>base-dhw-solar-fraction.osw</filename>
      <filetype>osw</filetype>
      <usage_type>test</usage_type>
      <checksum>E8A75C53</checksum>
    </file>
    <file>
      <filename>base-enclosure-infil-cfm50.osw</filename>
      <filetype>osw</filetype>
      <usage_type>test</usage_type>
      <checksum>026A9E5E</checksum>
    </file>
    <file>
      <filename>base-foundation-conditioned-basement-slab-insulation.osw</filename>
      <filetype>osw</filetype>
      <usage_type>test</usage_type>
      <checksum>EA4738D8</checksum>
    </file>
    <file>
      <filename>base-hvac-boiler-oil-only.osw</filename>
      <filetype>osw</filetype>
      <usage_type>test</usage_type>
      <checksum>58941CB0</checksum>
    </file>
    <file>
      <filename>base-hvac-boiler-propane-only.osw</filename>
      <filetype>osw</filetype>
      <usage_type>test</usage_type>
      <checksum>0D84850F</checksum>
    </file>
    <file>
      <filename>base-hvac-boiler-wood-only.osw</filename>
      <filetype>osw</filetype>
      <usage_type>test</usage_type>
      <checksum>67A5E994</checksum>
    </file>
    <file>
      <filename>base-hvac-ducts-leakage-percent.osw</filename>
      <filetype>osw</filetype>
      <usage_type>test</usage_type>
      <checksum>12BF0584</checksum>
    </file>
    <file>
      <filename>base-hvac-furnace-oil-only.osw</filename>
      <filetype>osw</filetype>
      <usage_type>test</usage_type>
      <checksum>BAAA8AEA</checksum>
    </file>
    <file>
      <filename>base-hvac-furnace-propane-only.osw</filename>
      <filetype>osw</filetype>
      <usage_type>test</usage_type>
      <checksum>86BFC6BA</checksum>
    </file>
    <file>
      <filename>base-hvac-furnace-wood-only.osw</filename>
      <filetype>osw</filetype>
      <usage_type>test</usage_type>
      <checksum>07D6ED9D</checksum>
    </file>
    <file>
      <filename>base-hvac-none.osw</filename>
      <filetype>osw</filetype>
      <usage_type>test</usage_type>
      <checksum>B5E060DD</checksum>
    </file>
    <file>
      <filename>base-hvac-setpoints.osw</filename>
      <filetype>osw</filetype>
      <usage_type>test</usage_type>
      <checksum>5C30BB55</checksum>
    </file>
    <file>
      <filename>base-mechvent-balanced.osw</filename>
      <filetype>osw</filetype>
      <usage_type>test</usage_type>
      <checksum>18C808CF</checksum>
    </file>
    <file>
      <filename>base-mechvent-erv.osw</filename>
      <filetype>osw</filetype>
      <usage_type>test</usage_type>
      <checksum>A160796C</checksum>
    </file>
    <file>
      <filename>base-mechvent-exhaust.osw</filename>
      <filetype>osw</filetype>
      <usage_type>test</usage_type>
      <checksum>2A40B140</checksum>
    </file>
    <file>
      <filename>base-mechvent-hrv.osw</filename>
      <filetype>osw</filetype>
      <usage_type>test</usage_type>
      <checksum>CF736DE7</checksum>
    </file>
    <file>
      <filename>base-mechvent-supply.osw</filename>
      <filetype>osw</filetype>
      <usage_type>test</usage_type>
      <checksum>F077AF5E</checksum>
    </file>
    <file>
      <filename>base-mechvent-erv-atre-asre.osw</filename>
      <filetype>osw</filetype>
      <usage_type>test</usage_type>
      <checksum>6FC3FB31</checksum>
    </file>
    <file>
      <filename>base-enclosure-windows-none.osw</filename>
      <filetype>osw</filetype>
      <usage_type>test</usage_type>
      <checksum>2CD36120</checksum>
    </file>
    <file>
      <filename>base-mechvent-hrv-asre.osw</filename>
      <filetype>osw</filetype>
      <usage_type>test</usage_type>
      <checksum>5BCFB315</checksum>
    </file>
    <file>
      <filename>base-atticroof-vented.osw</filename>
      <filetype>osw</filetype>
      <usage_type>test</usage_type>
      <checksum>D17609E2</checksum>
    </file>
    <file>
      <filename>base-dhw-dwhr.osw</filename>
      <filetype>osw</filetype>
      <usage_type>test</usage_type>
      <checksum>BF63124F</checksum>
    </file>
    <file>
      <filename>base-enclosure-beds-4.osw</filename>
      <filetype>osw</filetype>
      <usage_type>test</usage_type>
      <checksum>20DB6D18</checksum>
    </file>
    <file>
      <filename>base-hvac-central-ac-only-2-speed.osw</filename>
      <filetype>osw</filetype>
      <usage_type>test</usage_type>
      <checksum>28F82B34</checksum>
    </file>
    <file>
      <filename>base-hvac-air-to-air-heat-pump-var-speed.osw</filename>
      <filetype>osw</filetype>
      <usage_type>test</usage_type>
      <checksum>59EFA445</checksum>
    </file>
    <file>
      <filename>base-hvac-furnace-gas-central-ac-2-speed.osw</filename>
      <filetype>osw</filetype>
      <usage_type>test</usage_type>
      <checksum>2AE055EB</checksum>
    </file>
    <file>
      <filename>base-hvac-central-ac-only-var-speed.osw</filename>
      <filetype>osw</filetype>
      <usage_type>test</usage_type>
      <checksum>8B2A03D2</checksum>
    </file>
    <file>
      <filename>base-hvac-evap-cooler-furnace-gas.osw</filename>
      <filetype>osw</filetype>
      <usage_type>test</usage_type>
      <checksum>08F71F5A</checksum>
    </file>
    <file>
      <filename>base-hvac-furnace-gas-central-ac-var-speed.osw</filename>
      <filetype>osw</filetype>
      <usage_type>test</usage_type>
      <checksum>F37A1EF8</checksum>
    </file>
    <file>
      <filename>base-hvac-furnace-gas-room-ac.osw</filename>
      <filetype>osw</filetype>
      <usage_type>test</usage_type>
      <checksum>7CC0E2B4</checksum>
    </file>
    <file>
      <filename>base-hvac-room-ac-only.osw</filename>
      <filetype>osw</filetype>
      <usage_type>test</usage_type>
      <checksum>04E307E7</checksum>
    </file>
    <file>
      <filename>extra-dhw-solar-latitude.osw</filename>
      <filetype>osw</filetype>
      <usage_type>test</usage_type>
      <checksum>504A8BFE</checksum>
    </file>
    <file>
      <filename>extra-pv-roofpitch.osw</filename>
      <filetype>osw</filetype>
      <usage_type>test</usage_type>
      <checksum>DB1DCC7B</checksum>
    </file>
    <file>
      <filename>extra-auto.osw</filename>
      <filetype>osw</filetype>
      <usage_type>test</usage_type>
      <checksum>4F5909B3</checksum>
    </file>
    <file>
      <filename>base-mechvent-bath-kitchen-fans.osw</filename>
      <filetype>osw</filetype>
      <usage_type>test</usage_type>
      <checksum>679F981A</checksum>
    </file>
    <file>
      <filename>base-misc-neighbor-shading.osw</filename>
      <filetype>osw</filetype>
      <usage_type>test</usage_type>
      <checksum>18EA4003</checksum>
    </file>
    <file>
      <filename>base-dhw-tank-heat-pump-outside.osw</filename>
      <filetype>osw</filetype>
      <usage_type>test</usage_type>
      <checksum>197F012C</checksum>
    </file>
    <file>
      <filename>base-dhw-tank-heat-pump-with-solar-fraction.osw</filename>
      <filetype>osw</filetype>
      <usage_type>test</usage_type>
      <checksum>BF8C5A4E</checksum>
    </file>
    <file>
      <filename>base-dhw-tank-heat-pump.osw</filename>
      <filetype>osw</filetype>
      <usage_type>test</usage_type>
      <checksum>75F71DBA</checksum>
    </file>
    <file>
      <filename>base-dhw-jacket-hpwh.osw</filename>
      <filetype>osw</filetype>
      <usage_type>test</usage_type>
      <checksum>BF73E2EE</checksum>
    </file>
    <file>
      <filename>base-dhw-jacket-gas.osw</filename>
      <filetype>osw</filetype>
      <usage_type>test</usage_type>
      <checksum>07684DD2</checksum>
    </file>
    <file>
      <filename>base-dhw-solar-direct-evacuated-tube.osw</filename>
      <filetype>osw</filetype>
      <usage_type>test</usage_type>
      <checksum>99E2983B</checksum>
    </file>
    <file>
      <filename>base-dhw-solar-direct-flat-plate.osw</filename>
      <filetype>osw</filetype>
      <usage_type>test</usage_type>
      <checksum>345F3C58</checksum>
    </file>
    <file>
      <filename>base-dhw-solar-direct-ics.osw</filename>
      <filetype>osw</filetype>
      <usage_type>test</usage_type>
      <checksum>54C26DD4</checksum>
    </file>
    <file>
      <filename>base-dhw-solar-indirect-flat-plate.osw</filename>
      <filetype>osw</filetype>
      <usage_type>test</usage_type>
      <checksum>10BBE7B0</checksum>
    </file>
    <file>
      <filename>base-dhw-solar-thermosyphon-flat-plate.osw</filename>
      <filetype>osw</filetype>
      <usage_type>test</usage_type>
      <checksum>1D17AF2C</checksum>
    </file>
    <file>
      <filename>base-dhw-tank-heat-pump-with-solar.osw</filename>
      <filetype>osw</filetype>
      <usage_type>test</usage_type>
      <checksum>2242842E</checksum>
    </file>
    <file>
      <filename>base-dhw-tank-gas-outside.osw</filename>
      <filetype>osw</filetype>
      <usage_type>test</usage_type>
      <checksum>A7F4D099</checksum>
    </file>
    <file>
      <filename>base-dhw-tank-gas.osw</filename>
      <filetype>osw</filetype>
      <usage_type>test</usage_type>
      <checksum>85CCACD1</checksum>
    </file>
    <file>
      <filename>base-dhw-tank-oil.osw</filename>
      <filetype>osw</filetype>
      <usage_type>test</usage_type>
      <checksum>77A04E16</checksum>
    </file>
    <file>
      <filename>base-dhw-tank-wood.osw</filename>
      <filetype>osw</filetype>
      <usage_type>test</usage_type>
      <checksum>82900D11</checksum>
    </file>
    <file>
      <filename>base-dhw-tankless-gas-with-solar.osw</filename>
      <filetype>osw</filetype>
      <usage_type>test</usage_type>
      <checksum>F98AAF09</checksum>
    </file>
    <file>
      <filename>base-dhw-tankless-electric.osw</filename>
      <filetype>osw</filetype>
      <usage_type>test</usage_type>
      <checksum>2BC91807</checksum>
    </file>
    <file>
      <filename>base-dhw-tankless-gas-with-solar-fraction.osw</filename>
      <filetype>osw</filetype>
      <usage_type>test</usage_type>
      <checksum>2CFC8ADE</checksum>
    </file>
    <file>
      <filename>base-dhw-tankless-propane.osw</filename>
      <filetype>osw</filetype>
      <usage_type>test</usage_type>
      <checksum>1DA9C202</checksum>
    </file>
    <file>
      <filename>base-dhw-tankless-gas.osw</filename>
      <filetype>osw</filetype>
      <usage_type>test</usage_type>
      <checksum>F010A7E5</checksum>
    </file>
    <file>
      <filename>base-hvac-furnace-elec-central-ac-1-speed.osw</filename>
      <filetype>osw</filetype>
      <usage_type>test</usage_type>
      <checksum>218408FC</checksum>
    </file>
    <file>
      <filename>extra-second-refrigerator.osw</filename>
      <filetype>osw</filetype>
      <usage_type>test</usage_type>
      <checksum>BC61EBCA</checksum>
    </file>
    <file>
      <filename>base-enclosure-garage.osw</filename>
      <filetype>osw</filetype>
      <usage_type>test</usage_type>
      <checksum>80E213DF</checksum>
    </file>
    <file>
      <filename>base-dhw-tank-coal.osw</filename>
      <filetype>osw</filetype>
      <usage_type>test</usage_type>
      <checksum>A689E942</checksum>
    </file>
    <file>
      <filename>base-hvac-boiler-coal-only.osw</filename>
      <filetype>osw</filetype>
      <usage_type>test</usage_type>
      <checksum>7257695A</checksum>
    </file>
    <file>
      <filename>base-hvac-elec-resistance-only.osw</filename>
      <filetype>osw</filetype>
      <usage_type>test</usage_type>
      <checksum>4466E2FA</checksum>
    </file>
    <file>
      <filename>base-simcontrol-timestep-10-mins.osw</filename>
      <filetype>osw</filetype>
      <usage_type>test</usage_type>
      <checksum>1E76C1DF</checksum>
    </file>
    <file>
      <filename>base-simcontrol-daylight-saving-disabled.osw</filename>
      <filetype>osw</filetype>
      <usage_type>test</usage_type>
      <checksum>C03CCCEA</checksum>
    </file>
    <file>
      <filename>base-mechvent-whole-house-fan.osw</filename>
      <filetype>osw</filetype>
      <usage_type>test</usage_type>
      <checksum>B53108EB</checksum>
    </file>
    <file>
      <filename>base-dhw-none.osw</filename>
      <filetype>osw</filetype>
      <usage_type>test</usage_type>
      <checksum>F76642F5</checksum>
    </file>
    <file>
      <filename>base-enclosure-infil-ach-house-pressure.osw</filename>
      <filetype>osw</filetype>
      <usage_type>test</usage_type>
      <checksum>5DF49BE5</checksum>
    </file>
    <file>
      <filename>base-enclosure-infil-cfm-house-pressure.osw</filename>
      <filetype>osw</filetype>
      <usage_type>test</usage_type>
      <checksum>65F231FF</checksum>
    </file>
    <file>
      <filename>base-dhw-tankless-electric-outside.osw</filename>
      <filetype>osw</filetype>
      <usage_type>test</usage_type>
      <checksum>D73698D1</checksum>
    </file>
    <file>
      <filename>base-enclosure-beds-5.osw</filename>
      <filetype>osw</filetype>
      <usage_type>test</usage_type>
      <checksum>9CCB45F5</checksum>
    </file>
    <file>
      <filename>base-enclosure-beds-1.osw</filename>
      <filetype>osw</filetype>
      <usage_type>test</usage_type>
      <checksum>24E80D9C</checksum>
    </file>
    <file>
      <filename>base-enclosure-beds-2.osw</filename>
      <filetype>osw</filetype>
      <usage_type>test</usage_type>
      <checksum>CFE5F648</checksum>
    </file>
    <file>
      <filename>extra-enclosure-garage-partially-protruded.osw</filename>
      <filetype>osw</filetype>
      <usage_type>test</usage_type>
      <checksum>A02F7186</checksum>
    </file>
    <file>
      <filename>base-hvac-dual-fuel-air-to-air-heat-pump-var-speed.osw</filename>
      <filetype>osw</filetype>
      <usage_type>test</usage_type>
      <checksum>E9181273</checksum>
    </file>
    <file>
      <filename>base-appliances-coal.osw</filename>
      <filetype>osw</filetype>
      <usage_type>test</usage_type>
      <checksum>97819119</checksum>
    </file>
    <file>
      <filename>base-appliances-gas.osw</filename>
      <filetype>osw</filetype>
      <usage_type>test</usage_type>
      <checksum>778C4B44</checksum>
    </file>
    <file>
      <filename>base-appliances-modified.osw</filename>
      <filetype>osw</filetype>
      <usage_type>test</usage_type>
      <checksum>682DAC58</checksum>
    </file>
    <file>
      <filename>base-appliances-oil.osw</filename>
      <filetype>osw</filetype>
      <usage_type>test</usage_type>
      <checksum>5C9F9921</checksum>
    </file>
    <file>
      <filename>base-appliances-propane.osw</filename>
      <filetype>osw</filetype>
      <usage_type>test</usage_type>
      <checksum>DD4E2C0F</checksum>
    </file>
    <file>
      <filename>base-appliances-wood.osw</filename>
      <filetype>osw</filetype>
      <usage_type>test</usage_type>
      <checksum>C5376208</checksum>
    </file>
    <file>
      <filename>base-simcontrol-calendar-year-custom.osw</filename>
      <filetype>osw</filetype>
      <usage_type>test</usage_type>
      <checksum>7A81F159</checksum>
    </file>
    <file>
      <filename>base-location-AMY-2012.osw</filename>
      <filetype>osw</filetype>
      <usage_type>test</usage_type>
      <checksum>11C201AC</checksum>
    </file>
    <file>
      <filename>base-lighting-ceiling-fans.osw</filename>
      <filetype>osw</filetype>
      <usage_type>test</usage_type>
      <checksum>314F5D71</checksum>
    </file>
    <file>
      <filename>extra-schedules-random-seed.osw</filename>
      <filetype>osw</filetype>
      <usage_type>test</usage_type>
      <checksum>8EA84C63</checksum>
    </file>
    <file>
      <filename>base-misc-usage-multiplier.osw</filename>
      <filetype>osw</filetype>
      <usage_type>test</usage_type>
      <checksum>6C337720</checksum>
    </file>
    <file>
      <filename>base-pv.osw</filename>
      <filetype>osw</filetype>
      <usage_type>test</usage_type>
      <checksum>7C77C131</checksum>
    </file>
    <file>
      <filename>base-dhw-tankless-electric-uef.osw</filename>
      <filetype>osw</filetype>
      <usage_type>test</usage_type>
      <checksum>40657D4D</checksum>
    </file>
    <file>
      <filename>base-dhw-tankless-gas-uef.osw</filename>
      <filetype>osw</filetype>
      <usage_type>test</usage_type>
      <checksum>5886E094</checksum>
    </file>
    <file>
      <filename>base-misc-loads-large-uncommon.osw</filename>
      <filetype>osw</filetype>
      <usage_type>test</usage_type>
      <checksum>1F18D26A</checksum>
    </file>
    <file>
      <filename>base-misc-loads-large-uncommon2.osw</filename>
      <filetype>osw</filetype>
      <usage_type>test</usage_type>
      <checksum>7232B321</checksum>
    </file>
    <file>
      <filename>base-dhw-indirect-outside.osw</filename>
      <filetype>osw</filetype>
      <usage_type>test</usage_type>
      <checksum>2A53766E</checksum>
    </file>
    <file>
      <filename>base-hvac-boiler-gas-only.osw</filename>
      <filetype>osw</filetype>
      <usage_type>test</usage_type>
      <checksum>C056F3FC</checksum>
    </file>
    <file>
      <filename>base-dhw-indirect-standbyloss.osw</filename>
      <filetype>osw</filetype>
      <usage_type>test</usage_type>
      <checksum>7AE17BE4</checksum>
    </file>
    <file>
      <filename>base-dhw-indirect.osw</filename>
      <filetype>osw</filetype>
      <usage_type>test</usage_type>
      <checksum>E4D747AF</checksum>
    </file>
    <file>
      <filename>base-dhw-jacket-indirect.osw</filename>
      <filetype>osw</filetype>
      <usage_type>test</usage_type>
      <checksum>21A6D5C1</checksum>
    </file>
    <file>
      <filename>base-dhw-indirect-with-solar-fraction.osw</filename>
      <filetype>osw</filetype>
      <usage_type>test</usage_type>
      <checksum>1679CAAD</checksum>
    </file>
    <file>
      <filename>base-dhw-combi-tankless-outside.osw</filename>
      <filetype>osw</filetype>
      <usage_type>test</usage_type>
      <checksum>305E9D34</checksum>
    </file>
    <file>
      <filename>base-dhw-combi-tankless.osw</filename>
      <filetype>osw</filetype>
      <usage_type>test</usage_type>
      <checksum>BE0A5ED5</checksum>
    </file>
    <file>
      <filename>base-hvac-fireplace-wood-only.osw</filename>
      <filetype>osw</filetype>
      <usage_type>test</usage_type>
      <checksum>8F104648</checksum>
    </file>
    <file>
      <filename>base-hvac-furnace-gas-only.osw</filename>
      <filetype>osw</filetype>
      <usage_type>test</usage_type>
      <checksum>C0349C8B</checksum>
    </file>
    <file>
      <filename>base-hvac-evap-cooler-only.osw</filename>
      <filetype>osw</filetype>
      <usage_type>test</usage_type>
      <checksum>4C42EBBB</checksum>
    </file>
    <file>
      <filename>base-hvac-mini-split-air-conditioner-only-ducted.osw</filename>
      <filetype>osw</filetype>
      <usage_type>test</usage_type>
      <checksum>F1FD6390</checksum>
    </file>
    <file>
      <filename>base-hvac-mini-split-air-conditioner-only-ductless.osw</filename>
      <filetype>osw</filetype>
      <usage_type>test</usage_type>
      <checksum>8AA2F078</checksum>
    </file>
    <file>
      <filename>base-hvac-central-ac-only-1-speed.osw</filename>
      <filetype>osw</filetype>
      <usage_type>test</usage_type>
      <checksum>71C67A33</checksum>
    </file>
    <file>
      <filename>base-hvac-stove-oil-only.osw</filename>
      <filetype>osw</filetype>
      <usage_type>test</usage_type>
      <checksum>39672E20</checksum>
    </file>
    <file>
      <filename>base-hvac-stove-wood-pellets-only.osw</filename>
      <filetype>osw</filetype>
      <usage_type>test</usage_type>
      <checksum>CD80DC9B</checksum>
    </file>
    <file>
      <filename>base-hvac-floor-furnace-propane-only.osw</filename>
      <filetype>osw</filetype>
      <usage_type>test</usage_type>
      <checksum>83A621B8</checksum>
    </file>
    <file>
      <filename>base-hvac-mini-split-heat-pump-ducted-cooling-only.osw</filename>
      <filetype>osw</filetype>
      <usage_type>test</usage_type>
      <checksum>A7ED6346</checksum>
    </file>
    <file>
      <filename>base-enclosure-infil-flue.osw</filename>
      <filetype>osw</filetype>
      <usage_type>test</usage_type>
      <checksum>7C12747A</checksum>
    </file>
    <file>
      <filename>extra-enclosure-windows-shading.osw</filename>
      <filetype>osw</filetype>
      <usage_type>test</usage_type>
      <checksum>406B52B2</checksum>
    </file>
    <file>
      <filename>base-enclosure-overhangs.osw</filename>
      <filetype>osw</filetype>
      <usage_type>test</usage_type>
      <checksum>0303DB79</checksum>
    </file>
    <file>
      <filename>base-hvac-evap-cooler-only-ducted.osw</filename>
      <filetype>osw</filetype>
      <usage_type>test</usage_type>
      <checksum>FD516121</checksum>
    </file>
    <file>
      <filename>base-mechvent-cfis-evap-cooler-only-ducted.osw</filename>
      <filetype>osw</filetype>
      <usage_type>test</usage_type>
      <checksum>E01AEB53</checksum>
    </file>
    <file>
      <filename>extra-second-heating-system-portable-heater-to-heating-system.osw</filename>
      <filetype>osw</filetype>
      <usage_type>test</usage_type>
      <checksum>E9FD0325</checksum>
    </file>
    <file>
      <filename>extra-second-heating-system-fireplace-to-heating-system.osw</filename>
      <filetype>osw</filetype>
      <usage_type>test</usage_type>
      <checksum>DA92FAFF</checksum>
    </file>
    <file>
      <filename>base-hvac-furnace-coal-only.osw</filename>
      <filetype>osw</filetype>
      <usage_type>test</usage_type>
      <checksum>3634850F</checksum>
    </file>
    <file>
      <filename>base-mechvent-exhaust-rated-flow-rate.osw</filename>
      <filetype>osw</filetype>
      <usage_type>test</usage_type>
      <checksum>0E71F94E</checksum>
    </file>
    <file>
      <filename>base-hvac-ground-to-air-heat-pump-cooling-only.osw</filename>
      <filetype>osw</filetype>
      <usage_type>test</usage_type>
      <checksum>814053BF</checksum>
    </file>
    <file>
      <filename>base-hvac-boiler-gas-central-ac-1-speed.osw</filename>
      <filetype>osw</filetype>
      <usage_type>test</usage_type>
      <checksum>6093DBF2</checksum>
    </file>
    <file>
      <filename>extra-second-heating-system-boiler-to-heating-system.osw</filename>
      <filetype>osw</filetype>
      <usage_type>test</usage_type>
      <checksum>A8A9306C</checksum>
    </file>
    <file>
      <filename>extra-zero-extra-refrigerator-kwh.osw</filename>
      <filetype>osw</filetype>
      <usage_type>test</usage_type>
      <checksum>5EB457C1</checksum>
    </file>
    <file>
      <filename>extra-zero-freezer-kwh.osw</filename>
      <filetype>osw</filetype>
      <usage_type>test</usage_type>
      <checksum>D27F5934</checksum>
    </file>
    <file>
      <filename>extra-zero-refrigerator-kwh.osw</filename>
      <filetype>osw</filetype>
      <usage_type>test</usage_type>
      <checksum>DB0B57F4</checksum>
    </file>
    <file>
      <filename>extra-zero-clothes-washer-kwh.osw</filename>
      <filetype>osw</filetype>
      <usage_type>test</usage_type>
      <checksum>D4223815</checksum>
    </file>
    <file>
      <filename>extra-zero-dishwasher-kwh.osw</filename>
      <filetype>osw</filetype>
      <usage_type>test</usage_type>
      <checksum>6C2FA0E7</checksum>
    </file>
    <file>
      <filename>base-misc-shielding-of-home.osw</filename>
      <filetype>osw</filetype>
      <usage_type>test</usage_type>
      <checksum>09CE72D4</checksum>
    </file>
    <file>
      <filename>extra-gas-hot-tub-heater-with-zero-kwh.osw</filename>
      <filetype>osw</filetype>
      <usage_type>test</usage_type>
      <checksum>D045A047</checksum>
    </file>
    <file>
      <filename>extra-gas-pool-heater-with-zero-kwh.osw</filename>
      <filetype>osw</filetype>
      <usage_type>test</usage_type>
      <checksum>131E38EE</checksum>
    </file>
    <file>
      <filename>base-bldgtype-single-family-attached.osw</filename>
      <filetype>osw</filetype>
      <usage_type>test</usage_type>
      <checksum>C7CA9697</checksum>
    </file>
    <file>
      <filename>extra-bldgtype-single-family-attached-double-exterior.osw</filename>
      <filetype>osw</filetype>
      <usage_type>test</usage_type>
      <checksum>09FCF133</checksum>
    </file>
    <file>
      <filename>extra-bldgtype-single-family-attached-single-exterior-front.osw</filename>
      <filetype>osw</filetype>
      <usage_type>test</usage_type>
      <checksum>DB7AA419</checksum>
    </file>
    <file>
      <filename>extra-bldgtype-single-family-attached-atticroof-flat.osw</filename>
      <filetype>osw</filetype>
      <usage_type>test</usage_type>
      <checksum>1E0AABE1</checksum>
    </file>
    <file>
      <filename>base-enclosure-infil-natural-ach.osw</filename>
      <filetype>osw</filetype>
      <usage_type>test</usage_type>
      <checksum>164E4A06</checksum>
    </file>
    <file>
      <filename>base-hvac-central-ac-plus-air-to-air-heat-pump-heating.osw</filename>
      <filetype>osw</filetype>
      <usage_type>test</usage_type>
      <checksum>AE7E667E</checksum>
    </file>
    <file>
      <filename>base-hvac-dual-fuel-air-to-air-heat-pump-1-speed.osw</filename>
      <filetype>osw</filetype>
      <usage_type>test</usage_type>
      <checksum>9AC49972</checksum>
    </file>
    <file>
      <filename>base-hvac-dual-fuel-air-to-air-heat-pump-1-speed-electric.osw</filename>
      <filetype>osw</filetype>
      <usage_type>test</usage_type>
      <checksum>1C96FE54</checksum>
    </file>
    <file>
      <filename>base-hvac-dual-fuel-mini-split-heat-pump-ducted.osw</filename>
      <filetype>osw</filetype>
      <usage_type>test</usage_type>
      <checksum>9DB9BE81</checksum>
    </file>
    <file>
      <filename>base-hvac-ground-to-air-heat-pump-heating-only.osw</filename>
      <filetype>osw</filetype>
      <usage_type>test</usage_type>
      <checksum>10D53B9A</checksum>
    </file>
    <file>
      <filename>base-hvac-ground-to-air-heat-pump.osw</filename>
      <filetype>osw</filetype>
      <usage_type>test</usage_type>
      <checksum>614B0C03</checksum>
    </file>
    <file>
      <filename>extra-second-heating-system-boiler-to-heat-pump.osw</filename>
      <filetype>osw</filetype>
      <usage_type>test</usage_type>
      <checksum>420E344C</checksum>
    </file>
    <file>
      <filename>base-hvac-mini-split-heat-pump-ducted-heating-only.osw</filename>
      <filetype>osw</filetype>
      <usage_type>test</usage_type>
      <checksum>F1E4EB5B</checksum>
    </file>
    <file>
      <filename>base-hvac-mini-split-heat-pump-ducted.osw</filename>
      <filetype>osw</filetype>
      <usage_type>test</usage_type>
      <checksum>6FC73332</checksum>
    </file>
    <file>
      <filename>base-hvac-mini-split-heat-pump-ductless.osw</filename>
      <filetype>osw</filetype>
      <usage_type>test</usage_type>
      <checksum>6EA9DC64</checksum>
    </file>
    <file>
      <filename>extra-second-heating-system-fireplace-to-heat-pump.osw</filename>
      <filetype>osw</filetype>
      <usage_type>test</usage_type>
      <checksum>6A109CA7</checksum>
    </file>
    <file>
      <filename>base-hvac-undersized.osw</filename>
      <filetype>osw</filetype>
      <usage_type>test</usage_type>
      <checksum>282331C8</checksum>
    </file>
    <file>
      <filename>base-hvac-room-ac-only-33percent.osw</filename>
      <filetype>osw</filetype>
      <usage_type>test</usage_type>
      <checksum>177F94A3</checksum>
    </file>
    <file>
      <filename>base-location-helena-mt.osw</filename>
      <filetype>osw</filetype>
      <usage_type>test</usage_type>
      <checksum>87E5C277</checksum>
    </file>
    <file>
      <filename>base-hvac-programmable-thermostat-detailed.osw</filename>
      <filetype>osw</filetype>
      <usage_type>test</usage_type>
      <checksum>C1FCB7C5</checksum>
    </file>
    <file>
      <filename>base-hvac-fixed-heater-gas-only.osw</filename>
      <filetype>osw</filetype>
      <usage_type>test</usage_type>
      <checksum>187F9E03</checksum>
    </file>
    <file>
      <filename>base-hvac-portable-heater-gas-only.osw</filename>
      <filetype>osw</filetype>
      <usage_type>test</usage_type>
      <checksum>0C6F136F</checksum>
    </file>
    <file>
      <filename>base-hvac-boiler-elec-only.osw</filename>
      <filetype>osw</filetype>
      <usage_type>test</usage_type>
      <checksum>264F3A14</checksum>
    </file>
    <file>
      <filename>base-hvac-furnace-elec-only.osw</filename>
      <filetype>osw</filetype>
      <usage_type>test</usage_type>
      <checksum>50A4B7CD</checksum>
    </file>
    <file>
      <filename>base-hvac-wall-furnace-elec-only.osw</filename>
      <filetype>osw</filetype>
      <usage_type>test</usage_type>
      <checksum>BAA1D934</checksum>
    </file>
    <file>
      <filename>base-hvac-install-quality-air-to-air-heat-pump-1-speed.osw</filename>
      <filetype>osw</filetype>
      <usage_type>test</usage_type>
      <checksum>2A71BF5E</checksum>
    </file>
    <file>
      <filename>base-hvac-install-quality-air-to-air-heat-pump-2-speed.osw</filename>
      <filetype>osw</filetype>
      <usage_type>test</usage_type>
      <checksum>E76305E8</checksum>
    </file>
    <file>
      <filename>base-hvac-install-quality-air-to-air-heat-pump-var-speed.osw</filename>
      <filetype>osw</filetype>
      <usage_type>test</usage_type>
      <checksum>8F72808C</checksum>
    </file>
    <file>
      <filename>base-hvac-install-quality-furnace-gas-central-ac-1-speed.osw</filename>
      <filetype>osw</filetype>
      <usage_type>test</usage_type>
      <checksum>A12079B1</checksum>
    </file>
    <file>
      <filename>base-hvac-install-quality-furnace-gas-central-ac-2-speed.osw</filename>
      <filetype>osw</filetype>
      <usage_type>test</usage_type>
      <checksum>76D0A064</checksum>
    </file>
    <file>
      <filename>base-hvac-install-quality-furnace-gas-central-ac-var-speed.osw</filename>
      <filetype>osw</filetype>
      <usage_type>test</usage_type>
      <checksum>641604C1</checksum>
    </file>
    <file>
      <filename>base-hvac-install-quality-furnace-gas-only.osw</filename>
      <filetype>osw</filetype>
      <usage_type>test</usage_type>
      <checksum>94B49DCB</checksum>
    </file>
    <file>
      <filename>base-hvac-install-quality-mini-split-air-conditioner-only-ducted.osw</filename>
      <filetype>osw</filetype>
      <usage_type>test</usage_type>
      <checksum>B67D08A3</checksum>
    </file>
    <file>
      <filename>base-hvac-install-quality-mini-split-heat-pump-ducted.osw</filename>
      <filetype>osw</filetype>
      <usage_type>test</usage_type>
      <checksum>18D3BE5B</checksum>
    </file>
    <file>
      <filename>base-hvac-install-quality-ground-to-air-heat-pump.osw</filename>
      <filetype>osw</filetype>
      <usage_type>test</usage_type>
      <checksum>0A2CBE3D</checksum>
    </file>
    <file>
      <filename>base-dhw-tank-heat-pump-uef.osw</filename>
      <filetype>osw</filetype>
      <usage_type>test</usage_type>
      <checksum>E06D5885</checksum>
    </file>
    <file>
      <filename>base-dhw-tank-elec-uef.osw</filename>
      <filetype>osw</filetype>
      <usage_type>test</usage_type>
      <checksum>3641CC7D</checksum>
    </file>
    <file>
      <filename>base-dhw-tank-gas-uef.osw</filename>
      <filetype>osw</filetype>
      <usage_type>test</usage_type>
      <checksum>E259E839</checksum>
    </file>
    <file>
      <filename>base-enclosure-2stories.osw</filename>
      <filetype>osw</filetype>
      <usage_type>test</usage_type>
      <checksum>480C5FB2</checksum>
    </file>
    <file>
      <filename>base-hvac-autosize-boiler-elec-only.osw</filename>
      <filetype>osw</filetype>
      <usage_type>test</usage_type>
      <checksum>EAD26771</checksum>
    </file>
    <file>
      <filename>base-hvac-autosize-boiler-gas-central-ac-1-speed.osw</filename>
      <filetype>osw</filetype>
      <usage_type>test</usage_type>
      <checksum>0486C5A9</checksum>
    </file>
    <file>
      <filename>base-hvac-autosize-boiler-gas-only.osw</filename>
      <filetype>osw</filetype>
      <usage_type>test</usage_type>
      <checksum>3DC19B63</checksum>
    </file>
    <file>
      <filename>base-hvac-autosize-central-ac-only-1-speed.osw</filename>
      <filetype>osw</filetype>
      <usage_type>test</usage_type>
      <checksum>124F3E60</checksum>
    </file>
    <file>
      <filename>base-hvac-autosize-central-ac-only-2-speed.osw</filename>
      <filetype>osw</filetype>
      <usage_type>test</usage_type>
      <checksum>C2A5EE62</checksum>
    </file>
    <file>
      <filename>base-hvac-autosize-central-ac-only-var-speed.osw</filename>
      <filetype>osw</filetype>
      <usage_type>test</usage_type>
      <checksum>5A906565</checksum>
    </file>
    <file>
      <filename>base-hvac-autosize-elec-resistance-only.osw</filename>
      <filetype>osw</filetype>
      <usage_type>test</usage_type>
      <checksum>CA6841A1</checksum>
    </file>
    <file>
      <filename>base-hvac-autosize-evap-cooler-furnace-gas.osw</filename>
      <filetype>osw</filetype>
      <usage_type>test</usage_type>
      <checksum>55BC99FF</checksum>
    </file>
    <file>
      <filename>base-hvac-autosize-floor-furnace-propane-only.osw</filename>
      <filetype>osw</filetype>
      <usage_type>test</usage_type>
      <checksum>A7B503D5</checksum>
    </file>
    <file>
      <filename>base-hvac-autosize-furnace-elec-only.osw</filename>
      <filetype>osw</filetype>
      <usage_type>test</usage_type>
      <checksum>4B36CAC7</checksum>
    </file>
    <file>
      <filename>base-hvac-autosize-furnace-gas-central-ac-2-speed.osw</filename>
      <filetype>osw</filetype>
      <usage_type>test</usage_type>
      <checksum>B85662B7</checksum>
    </file>
    <file>
      <filename>base-hvac-autosize-furnace-gas-central-ac-var-speed.osw</filename>
      <filetype>osw</filetype>
      <usage_type>test</usage_type>
      <checksum>B452E8BA</checksum>
    </file>
    <file>
      <filename>base-hvac-autosize-furnace-gas-only.osw</filename>
      <filetype>osw</filetype>
      <usage_type>test</usage_type>
      <checksum>DB48677C</checksum>
    </file>
    <file>
      <filename>base-hvac-autosize-furnace-gas-room-ac.osw</filename>
      <filetype>osw</filetype>
      <usage_type>test</usage_type>
      <checksum>4CEB22AD</checksum>
    </file>
    <file>
      <filename>base-hvac-autosize-room-ac-only.osw</filename>
      <filetype>osw</filetype>
      <usage_type>test</usage_type>
      <checksum>1998DD10</checksum>
    </file>
    <file>
      <filename>base-hvac-autosize-stove-oil-only.osw</filename>
      <filetype>osw</filetype>
      <usage_type>test</usage_type>
      <checksum>7FC77DC3</checksum>
    </file>
    <file>
      <filename>base-hvac-autosize-wall-furnace-elec-only.osw</filename>
      <filetype>osw</filetype>
      <usage_type>test</usage_type>
      <checksum>DB8B165F</checksum>
    </file>
    <file>
      <filename>base-hvac-autosize.osw</filename>
      <filetype>osw</filetype>
      <usage_type>test</usage_type>
      <checksum>47F32224</checksum>
    </file>
    <file>
      <filename>base-hvac-autosize-ground-to-air-heat-pump-cooling-only.osw</filename>
      <filetype>osw</filetype>
      <usage_type>test</usage_type>
      <checksum>68E71EC0</checksum>
    </file>
    <file>
      <filename>base-hvac-autosize-ground-to-air-heat-pump-heating-only.osw</filename>
      <filetype>osw</filetype>
      <usage_type>test</usage_type>
      <checksum>865162B4</checksum>
    </file>
    <file>
      <filename>base-hvac-autosize-ground-to-air-heat-pump.osw</filename>
      <filetype>osw</filetype>
      <usage_type>test</usage_type>
      <checksum>11892919</checksum>
    </file>
    <file>
      <filename>base-hvac-autosize-air-to-air-heat-pump-1-speed-cooling-only.osw</filename>
      <filetype>osw</filetype>
      <usage_type>test</usage_type>
      <checksum>60D75DE5</checksum>
    </file>
    <file>
      <filename>base-hvac-autosize-air-to-air-heat-pump-1-speed-heating-only.osw</filename>
      <filetype>osw</filetype>
      <usage_type>test</usage_type>
      <checksum>42FBA837</checksum>
    </file>
    <file>
      <filename>base-hvac-autosize-air-to-air-heat-pump-2-speed.osw</filename>
      <filetype>osw</filetype>
      <usage_type>test</usage_type>
      <checksum>CF478AD2</checksum>
    </file>
    <file>
      <filename>base-hvac-autosize-air-to-air-heat-pump-var-speed.osw</filename>
      <filetype>osw</filetype>
      <usage_type>test</usage_type>
      <checksum>E71ADD57</checksum>
    </file>
    <file>
      <filename>base-hvac-autosize-central-ac-plus-air-to-air-heat-pump-heating.osw</filename>
      <filetype>osw</filetype>
      <usage_type>test</usage_type>
      <checksum>2EC932A2</checksum>
    </file>
    <file>
      <filename>base-hvac-autosize-dual-fuel-air-to-air-heat-pump-1-speed.osw</filename>
      <filetype>osw</filetype>
      <usage_type>test</usage_type>
      <checksum>966D2B77</checksum>
    </file>
    <file>
      <filename>base-hvac-autosize-dual-fuel-mini-split-heat-pump-ducted.osw</filename>
      <filetype>osw</filetype>
      <usage_type>test</usage_type>
      <checksum>2C1B8C7C</checksum>
    </file>
    <file>
      <filename>base-hvac-autosize-mini-split-heat-pump-ducted-cooling-only.osw</filename>
      <filetype>osw</filetype>
      <usage_type>test</usage_type>
      <checksum>3325F29E</checksum>
    </file>
    <file>
      <filename>base-hvac-autosize-mini-split-heat-pump-ducted-heating-only.osw</filename>
      <filetype>osw</filetype>
      <usage_type>test</usage_type>
      <checksum>572886CB</checksum>
    </file>
    <file>
      <filename>base-hvac-autosize-mini-split-heat-pump-ducted.osw</filename>
      <filetype>osw</filetype>
      <usage_type>test</usage_type>
      <checksum>B4EE7D0F</checksum>
    </file>
    <file>
      <filename>base-hvac-autosize-air-to-air-heat-pump-1-speed.osw</filename>
      <filetype>osw</filetype>
      <usage_type>test</usage_type>
      <checksum>7199A4C3</checksum>
    </file>
    <file>
      <filename>base-hvac-autosize-mini-split-air-conditioner-only-ducted.osw</filename>
      <filetype>osw</filetype>
      <usage_type>test</usage_type>
      <checksum>AD6A3B8E</checksum>
    </file>
    <file>
      <filename>base-foundation-vented-crawlspace.osw</filename>
      <filetype>osw</filetype>
      <usage_type>test</usage_type>
      <checksum>6FC4A9E0</checksum>
    </file>
    <file>
      <filename>base-foundation-unvented-crawlspace.osw</filename>
      <filetype>osw</filetype>
      <usage_type>test</usage_type>
      <checksum>5A527E61</checksum>
    </file>
    <file>
      <filename>base-foundation-unconditioned-basement-assembly-r.osw</filename>
      <filetype>osw</filetype>
      <usage_type>test</usage_type>
      <checksum>B1CE1815</checksum>
    </file>
    <file>
      <filename>base-foundation-unconditioned-basement.osw</filename>
      <filetype>osw</filetype>
      <usage_type>test</usage_type>
      <checksum>31FB62FC</checksum>
    </file>
    <file>
      <filename>base-location-duluth-mn.osw</filename>
      <filetype>osw</filetype>
      <usage_type>test</usage_type>
      <checksum>9E7A5A5B</checksum>
    </file>
    <file>
      <filename>base-foundation-unconditioned-basement-wall-insulation.osw</filename>
      <filetype>osw</filetype>
      <usage_type>test</usage_type>
      <checksum>E92ACCD2</checksum>
    </file>
    <file>
      <filename>extra-bldgtype-single-family-attached-unconditioned-basement-middle.osw</filename>
      <filetype>osw</filetype>
      <usage_type>test</usage_type>
      <checksum>D18326CA</checksum>
    </file>
    <file>
      <filename>extra-bldgtype-single-family-attached-unconditioned-basement-right.osw</filename>
      <filetype>osw</filetype>
      <usage_type>test</usage_type>
      <checksum>419BFDFE</checksum>
    </file>
    <file>
      <filename>extra-bldgtype-single-family-attached-unconditioned-basement.osw</filename>
      <filetype>osw</filetype>
      <usage_type>test</usage_type>
      <checksum>0B5ECA6E</checksum>
    </file>
    <file>
      <filename>extra-bldgtype-single-family-attached-unvented-crawlspace-middle.osw</filename>
      <filetype>osw</filetype>
      <usage_type>test</usage_type>
      <checksum>D0A48825</checksum>
    </file>
    <file>
      <filename>extra-bldgtype-single-family-attached-unvented-crawlspace-right.osw</filename>
      <filetype>osw</filetype>
      <usage_type>test</usage_type>
      <checksum>2B27F10E</checksum>
    </file>
    <file>
      <filename>extra-bldgtype-single-family-attached-unvented-crawlspace.osw</filename>
      <filetype>osw</filetype>
      <usage_type>test</usage_type>
      <checksum>67205D97</checksum>
    </file>
    <file>
      <filename>extra-bldgtype-single-family-attached-vented-crawlspace-middle.osw</filename>
      <filetype>osw</filetype>
      <usage_type>test</usage_type>
      <checksum>929960D3</checksum>
    </file>
    <file>
      <filename>extra-bldgtype-single-family-attached-vented-crawlspace-right.osw</filename>
      <filetype>osw</filetype>
      <usage_type>test</usage_type>
      <checksum>237CA49F</checksum>
    </file>
    <file>
      <filename>extra-bldgtype-single-family-attached-vented-crawlspace.osw</filename>
      <filetype>osw</filetype>
      <usage_type>test</usage_type>
      <checksum>4285198C</checksum>
    </file>
    <file>
      <filename>base-location-baltimore-md.osw</filename>
      <filetype>osw</filetype>
      <usage_type>test</usage_type>
      <checksum>30E2143E</checksum>
    </file>
    <file>
      <filename>base-location-portland-or.osw</filename>
      <filetype>osw</filetype>
      <usage_type>test</usage_type>
      <checksum>57B82EF9</checksum>
    </file>
    <file>
      <filename>base-misc-defaults.osw</filename>
      <filetype>osw</filetype>
      <usage_type>test</usage_type>
      <checksum>863F2341</checksum>
    </file>
    <file>
      <filename>base-foundation-slab.osw</filename>
      <filetype>osw</filetype>
      <usage_type>test</usage_type>
      <checksum>5737E1CD</checksum>
    </file>
    <file>
      <filename>extra-enclosure-atticroof-conditioned-eaves-gable.osw</filename>
      <filetype>osw</filetype>
      <usage_type>test</usage_type>
      <checksum>2AEBECF2</checksum>
    </file>
    <file>
      <filename>extra-enclosure-atticroof-conditioned-eaves-hip.osw</filename>
      <filetype>osw</filetype>
      <usage_type>test</usage_type>
      <checksum>EB7F2E39</checksum>
    </file>
    <file>
      <filename>base-appliances-dehumidifier.osw</filename>
      <filetype>osw</filetype>
      <usage_type>test</usage_type>
      <checksum>7EC7A9AE</checksum>
    </file>
    <file>
      <filename>base-appliances-dehumidifier-ief-portable.osw</filename>
      <filetype>osw</filetype>
      <usage_type>test</usage_type>
      <checksum>3C4EEBE5</checksum>
    </file>
    <file>
      <filename>base-appliances-dehumidifier-ief-whole-home.osw</filename>
      <filetype>osw</filetype>
      <usage_type>test</usage_type>
      <checksum>CAA68BCD</checksum>
    </file>
    <file>
      <filename>base-atticroof-radiant-barrier.osw</filename>
      <filetype>osw</filetype>
      <usage_type>test</usage_type>
      <checksum>87907ED7</checksum>
    </file>
    <file>
      <filename>base-location-dallas-tx.osw</filename>
      <filetype>osw</filetype>
      <usage_type>test</usage_type>
      <checksum>FF4ACC81</checksum>
    </file>
    <file>
      <filename>base-location-miami-fl.osw</filename>
      <filetype>osw</filetype>
      <usage_type>test</usage_type>
      <checksum>C0426DEB</checksum>
    </file>
    <file>
      <filename>base-location-honolulu-hi.osw</filename>
      <filetype>osw</filetype>
      <usage_type>test</usage_type>
      <checksum>5FA6A9E5</checksum>
    </file>
    <file>
      <filename>base-location-phoenix-az.osw</filename>
      <filetype>osw</filetype>
      <usage_type>test</usage_type>
      <checksum>7B8824EA</checksum>
    </file>
    <file>
      <filename>extra-bldgtype-single-family-attached-slab-middle.osw</filename>
      <filetype>osw</filetype>
      <usage_type>test</usage_type>
      <checksum>0D9C1B78</checksum>
    </file>
    <file>
      <filename>extra-bldgtype-single-family-attached-slab-right.osw</filename>
      <filetype>osw</filetype>
      <usage_type>test</usage_type>
      <checksum>E8D13771</checksum>
    </file>
    <file>
      <filename>extra-bldgtype-single-family-attached-slab.osw</filename>
      <filetype>osw</filetype>
      <usage_type>test</usage_type>
      <checksum>F9252BBF</checksum>
    </file>
    <file>
      <filename>extra-bldgtype-single-family-attached-atticroof-conditioned-eaves-gable.osw</filename>
      <filetype>osw</filetype>
      <usage_type>test</usage_type>
      <checksum>15287568</checksum>
    </file>
    <file>
      <filename>extra-bldgtype-single-family-attached-atticroof-conditioned-eaves-hip.osw</filename>
      <filetype>osw</filetype>
      <usage_type>test</usage_type>
      <checksum>857A6883</checksum>
    </file>
    <file>
      <filename>base-bldgtype-multifamily-shared-mechvent-preconditioning.osw</filename>
      <filetype>osw</filetype>
      <usage_type>test</usage_type>
      <checksum>057C04F1</checksum>
    </file>
    <file>
      <filename>base-bldgtype-multifamily-shared-mechvent.osw</filename>
      <filetype>osw</filetype>
      <usage_type>test</usage_type>
      <checksum>C167DC7B</checksum>
    </file>
    <file>
      <filename>base-bldgtype-multifamily-shared-pv.osw</filename>
      <filetype>osw</filetype>
      <usage_type>test</usage_type>
      <checksum>37BE40A3</checksum>
    </file>
    <file>
      <filename>base-bldgtype-multifamily-shared-water-heater.osw</filename>
      <filetype>osw</filetype>
      <usage_type>test</usage_type>
      <checksum>6F1A22B6</checksum>
    </file>
    <file>
      <filename>base-bldgtype-multifamily.osw</filename>
      <filetype>osw</filetype>
      <usage_type>test</usage_type>
      <checksum>1458A2D7</checksum>
    </file>
    <file>
      <filename>base-bldgtype-multifamily-shared-boiler-only-baseboard.osw</filename>
      <filetype>osw</filetype>
      <usage_type>test</usage_type>
      <checksum>F1D56546</checksum>
    </file>
    <file>
      <filename>base-bldgtype-multifamily-shared-boiler-only-fan-coil.osw</filename>
      <filetype>osw</filetype>
      <usage_type>test</usage_type>
      <checksum>4704E3D2</checksum>
    </file>
    <file>
      <filename>base-hvac-room-ac-only-ceer.osw</filename>
      <filetype>osw</filetype>
      <usage_type>test</usage_type>
      <checksum>C2AB8980</checksum>
    </file>
    <file>
      <filename>extra-bldgtype-single-family-attached-double-loaded-interior.osw</filename>
      <filetype>osw</filetype>
      <usage_type>test</usage_type>
      <checksum>DF8AF6CE</checksum>
    </file>
    <file>
      <filename>extra-bldgtype-multifamily-unvented-crawlspace-left-bottom.osw</filename>
      <filetype>osw</filetype>
      <usage_type>test</usage_type>
      <checksum>A89519DF</checksum>
    </file>
    <file>
      <filename>extra-bldgtype-multifamily-unvented-crawlspace-left-middle.osw</filename>
      <filetype>osw</filetype>
      <usage_type>test</usage_type>
      <checksum>85C1E77F</checksum>
    </file>
    <file>
      <filename>extra-bldgtype-multifamily-unvented-crawlspace-left-top.osw</filename>
      <filetype>osw</filetype>
      <usage_type>test</usage_type>
      <checksum>2EA013AC</checksum>
    </file>
    <file>
      <filename>extra-bldgtype-multifamily-unvented-crawlspace-middle-bottom.osw</filename>
      <filetype>osw</filetype>
      <usage_type>test</usage_type>
      <checksum>8A9DE535</checksum>
    </file>
    <file>
      <filename>extra-bldgtype-multifamily-unvented-crawlspace-middle-middle.osw</filename>
      <filetype>osw</filetype>
      <usage_type>test</usage_type>
      <checksum>FF13B44B</checksum>
    </file>
    <file>
      <filename>extra-bldgtype-multifamily-unvented-crawlspace-middle-top.osw</filename>
      <filetype>osw</filetype>
      <usage_type>test</usage_type>
      <checksum>57E09BF4</checksum>
    </file>
    <file>
      <filename>extra-bldgtype-multifamily-unvented-crawlspace-right-bottom.osw</filename>
      <filetype>osw</filetype>
      <usage_type>test</usage_type>
      <checksum>7DE55B9D</checksum>
    </file>
    <file>
      <filename>extra-bldgtype-multifamily-unvented-crawlspace-right-middle.osw</filename>
      <filetype>osw</filetype>
      <usage_type>test</usage_type>
      <checksum>9EACBF77</checksum>
    </file>
    <file>
      <filename>extra-bldgtype-multifamily-unvented-crawlspace-right-top.osw</filename>
      <filetype>osw</filetype>
      <usage_type>test</usage_type>
      <checksum>F2F4230D</checksum>
    </file>
    <file>
      <filename>extra-bldgtype-multifamily-unvented-crawlspace.osw</filename>
      <filetype>osw</filetype>
      <usage_type>test</usage_type>
      <checksum>0E133BB3</checksum>
    </file>
    <file>
      <filename>extra-bldgtype-multifamily-vented-crawlspace-left-bottom.osw</filename>
      <filetype>osw</filetype>
      <usage_type>test</usage_type>
      <checksum>F707F52E</checksum>
    </file>
    <file>
      <filename>extra-bldgtype-multifamily-vented-crawlspace-left-middle.osw</filename>
      <filetype>osw</filetype>
      <usage_type>test</usage_type>
      <checksum>84971E37</checksum>
    </file>
    <file>
      <filename>extra-bldgtype-multifamily-vented-crawlspace-left-top.osw</filename>
      <filetype>osw</filetype>
      <usage_type>test</usage_type>
      <checksum>A4A6EF91</checksum>
    </file>
    <file>
      <filename>extra-bldgtype-multifamily-vented-crawlspace-middle-bottom.osw</filename>
      <filetype>osw</filetype>
      <usage_type>test</usage_type>
      <checksum>30FA45A2</checksum>
    </file>
    <file>
      <filename>extra-bldgtype-multifamily-vented-crawlspace-middle-middle.osw</filename>
      <filetype>osw</filetype>
      <usage_type>test</usage_type>
      <checksum>1DAEBB02</checksum>
    </file>
    <file>
      <filename>extra-bldgtype-multifamily-vented-crawlspace-middle-top.osw</filename>
      <filetype>osw</filetype>
      <usage_type>test</usage_type>
      <checksum>62A471A2</checksum>
    </file>
    <file>
      <filename>extra-bldgtype-multifamily-vented-crawlspace-right-bottom.osw</filename>
      <filetype>osw</filetype>
      <usage_type>test</usage_type>
      <checksum>E8C75552</checksum>
    </file>
    <file>
      <filename>extra-bldgtype-multifamily-vented-crawlspace-right-middle.osw</filename>
      <filetype>osw</filetype>
      <usage_type>test</usage_type>
      <checksum>B96D7E85</checksum>
    </file>
    <file>
      <filename>extra-bldgtype-multifamily-vented-crawlspace-right-top.osw</filename>
      <filetype>osw</filetype>
      <usage_type>test</usage_type>
      <checksum>2FB858A3</checksum>
    </file>
    <file>
      <filename>extra-bldgtype-multifamily-vented-crawlspace.osw</filename>
      <filetype>osw</filetype>
      <usage_type>test</usage_type>
      <checksum>7EDEB8AE</checksum>
    </file>
    <file>
      <filename>extra-bldgtype-multifamily-eaves.osw</filename>
      <filetype>osw</filetype>
      <usage_type>test</usage_type>
      <checksum>4951995E</checksum>
    </file>
    <file>
      <filename>extra-bldgtype-multifamily-slab-left-bottom.osw</filename>
      <filetype>osw</filetype>
      <usage_type>test</usage_type>
      <checksum>55EA1927</checksum>
    </file>
    <file>
      <filename>extra-bldgtype-multifamily-slab-left-middle.osw</filename>
      <filetype>osw</filetype>
      <usage_type>test</usage_type>
      <checksum>91DC7128</checksum>
    </file>
    <file>
      <filename>extra-bldgtype-multifamily-slab-left-top.osw</filename>
      <filetype>osw</filetype>
      <usage_type>test</usage_type>
      <checksum>D5A65606</checksum>
    </file>
    <file>
      <filename>extra-bldgtype-multifamily-slab-middle-bottom.osw</filename>
      <filetype>osw</filetype>
      <usage_type>test</usage_type>
      <checksum>4F70517B</checksum>
    </file>
    <file>
      <filename>extra-bldgtype-multifamily-slab-middle-middle.osw</filename>
      <filetype>osw</filetype>
      <usage_type>test</usage_type>
      <checksum>0A0D7F30</checksum>
    </file>
    <file>
      <filename>extra-bldgtype-multifamily-slab-middle-top.osw</filename>
      <filetype>osw</filetype>
      <usage_type>test</usage_type>
      <checksum>08161955</checksum>
    </file>
    <file>
      <filename>extra-bldgtype-multifamily-slab-right-bottom.osw</filename>
      <filetype>osw</filetype>
      <usage_type>test</usage_type>
      <checksum>9D2BB31D</checksum>
    </file>
    <file>
      <filename>extra-bldgtype-multifamily-slab-right-middle.osw</filename>
      <filetype>osw</filetype>
      <usage_type>test</usage_type>
      <checksum>38E28B18</checksum>
    </file>
    <file>
      <filename>extra-bldgtype-multifamily-slab-right-top.osw</filename>
      <filetype>osw</filetype>
      <usage_type>test</usage_type>
      <checksum>BD80EB01</checksum>
    </file>
    <file>
      <filename>extra-bldgtype-multifamily-slab.osw</filename>
      <filetype>osw</filetype>
      <usage_type>test</usage_type>
      <checksum>2E5B92AA</checksum>
    </file>
    <file>
      <filename>extra-bldgtype-multifamily-double-loaded-interior.osw</filename>
      <filetype>osw</filetype>
      <usage_type>test</usage_type>
      <checksum>B3CBDB3E</checksum>
    </file>
    <file>
      <filename>extra-bldgtype-multifamily-double-exterior.osw</filename>
      <filetype>osw</filetype>
      <usage_type>test</usage_type>
      <checksum>51215E7E</checksum>
    </file>
    <file>
      <filename>extra-bldgtype-multifamily-single-exterior-front.osw</filename>
      <filetype>osw</filetype>
      <usage_type>test</usage_type>
      <checksum>0B2F66BE</checksum>
    </file>
    <file>
      <filename>extra-bldgtype-multifamily-unvented-crawlspace-double-loaded-interior.osw</filename>
      <filetype>osw</filetype>
      <usage_type>test</usage_type>
      <checksum>84BB7D3A</checksum>
    </file>
    <file>
      <filename>extra-bldgtype-multifamily-unvented-crawlspace-left-bottom-double-loaded-interior.osw</filename>
      <filetype>osw</filetype>
      <usage_type>test</usage_type>
      <checksum>E3BC083B</checksum>
    </file>
    <file>
      <filename>extra-bldgtype-multifamily-unvented-crawlspace-left-middle-double-loaded-interior.osw</filename>
      <filetype>osw</filetype>
      <usage_type>test</usage_type>
      <checksum>84E5FDC9</checksum>
    </file>
    <file>
      <filename>extra-bldgtype-multifamily-unvented-crawlspace-left-top-double-loaded-interior.osw</filename>
      <filetype>osw</filetype>
      <usage_type>test</usage_type>
      <checksum>A9ACE570</checksum>
    </file>
    <file>
      <filename>extra-bldgtype-multifamily-unvented-crawlspace-middle-bottom-double-loaded-interior.osw</filename>
      <filetype>osw</filetype>
      <usage_type>test</usage_type>
      <checksum>94863CB0</checksum>
    </file>
    <file>
      <filename>extra-bldgtype-multifamily-unvented-crawlspace-middle-middle-double-loaded-interior.osw</filename>
      <filetype>osw</filetype>
      <usage_type>test</usage_type>
      <checksum>0E0D897A</checksum>
    </file>
    <file>
      <filename>extra-bldgtype-multifamily-unvented-crawlspace-middle-top-double-loaded-interior.osw</filename>
      <filetype>osw</filetype>
      <usage_type>test</usage_type>
      <checksum>601BEC42</checksum>
    </file>
    <file>
      <filename>extra-bldgtype-multifamily-unvented-crawlspace-right-bottom-double-loaded-interior.osw</filename>
      <filetype>osw</filetype>
      <usage_type>test</usage_type>
      <checksum>D385862D</checksum>
    </file>
    <file>
      <filename>extra-bldgtype-multifamily-unvented-crawlspace-right-middle-double-loaded-interior.osw</filename>
      <filetype>osw</filetype>
      <usage_type>test</usage_type>
      <checksum>C6196803</checksum>
    </file>
    <file>
      <filename>extra-bldgtype-multifamily-unvented-crawlspace-right-top-double-loaded-interior.osw</filename>
      <filetype>osw</filetype>
      <usage_type>test</usage_type>
      <checksum>4D0B6255</checksum>
    </file>
    <file>
      <filename>extra-bldgtype-multifamily-vented-crawlspace-double-loaded-interior.osw</filename>
      <filetype>osw</filetype>
      <usage_type>test</usage_type>
      <checksum>C52CD92A</checksum>
    </file>
    <file>
      <filename>extra-bldgtype-multifamily-vented-crawlspace-left-bottom-double-loaded-interior.osw</filename>
      <filetype>osw</filetype>
      <usage_type>test</usage_type>
      <checksum>2D4490A3</checksum>
    </file>
    <file>
      <filename>extra-bldgtype-multifamily-vented-crawlspace-left-middle-double-loaded-interior.osw</filename>
      <filetype>osw</filetype>
      <usage_type>test</usage_type>
      <checksum>23C75D2B</checksum>
    </file>
    <file>
      <filename>extra-bldgtype-multifamily-vented-crawlspace-left-top-double-loaded-interior.osw</filename>
      <filetype>osw</filetype>
      <usage_type>test</usage_type>
      <checksum>B9392353</checksum>
    </file>
    <file>
      <filename>extra-bldgtype-multifamily-vented-crawlspace-middle-bottom-double-loaded-interior.osw</filename>
      <filetype>osw</filetype>
      <usage_type>test</usage_type>
      <checksum>C1FC9584</checksum>
    </file>
    <file>
      <filename>extra-bldgtype-multifamily-vented-crawlspace-middle-middle-double-loaded-interior.osw</filename>
      <filetype>osw</filetype>
      <usage_type>test</usage_type>
      <checksum>A6A56076</checksum>
    </file>
    <file>
      <filename>extra-bldgtype-multifamily-vented-crawlspace-middle-top-double-loaded-interior.osw</filename>
      <filetype>osw</filetype>
      <usage_type>test</usage_type>
      <checksum>DC6935EE</checksum>
    </file>
    <file>
      <filename>extra-bldgtype-multifamily-vented-crawlspace-right-bottom-double-loaded-interior.osw</filename>
      <filetype>osw</filetype>
      <usage_type>test</usage_type>
      <checksum>D9CAD6EB</checksum>
    </file>
    <file>
      <filename>extra-bldgtype-multifamily-vented-crawlspace-right-middle-double-loaded-interior.osw</filename>
      <filetype>osw</filetype>
      <usage_type>test</usage_type>
      <checksum>7CEF7ADF</checksum>
    </file>
    <file>
      <filename>extra-bldgtype-multifamily-vented-crawlspace-right-top-double-loaded-interior.osw</filename>
      <filetype>osw</filetype>
      <usage_type>test</usage_type>
      <checksum>3B2DC0B7</checksum>
    </file>
    <file>
      <filename>extra-bldgtype-multifamily-slab-double-loaded-interior.osw</filename>
      <filetype>osw</filetype>
      <usage_type>test</usage_type>
      <checksum>D2D876D0</checksum>
    </file>
    <file>
      <filename>extra-bldgtype-multifamily-slab-left-bottom-double-loaded-interior.osw</filename>
      <filetype>osw</filetype>
      <usage_type>test</usage_type>
      <checksum>89996396</checksum>
    </file>
    <file>
      <filename>extra-bldgtype-multifamily-slab-left-middle-double-loaded-interior.osw</filename>
      <filetype>osw</filetype>
      <usage_type>test</usage_type>
      <checksum>3EFE168B</checksum>
    </file>
    <file>
      <filename>extra-bldgtype-multifamily-slab-left-top-double-loaded-interior.osw</filename>
      <filetype>osw</filetype>
      <usage_type>test</usage_type>
      <checksum>69587D88</checksum>
    </file>
    <file>
      <filename>extra-bldgtype-multifamily-slab-middle-bottom-double-loaded-interior.osw</filename>
      <filetype>osw</filetype>
      <usage_type>test</usage_type>
      <checksum>01F7ECD4</checksum>
    </file>
    <file>
      <filename>extra-bldgtype-multifamily-slab-middle-middle-double-loaded-interior.osw</filename>
      <filetype>osw</filetype>
      <usage_type>test</usage_type>
      <checksum>AF22E523</checksum>
    </file>
    <file>
      <filename>extra-bldgtype-multifamily-slab-middle-top-double-loaded-interior.osw</filename>
      <filetype>osw</filetype>
      <usage_type>test</usage_type>
      <checksum>B226DE91</checksum>
    </file>
    <file>
      <filename>extra-bldgtype-multifamily-slab-right-bottom-double-loaded-interior.osw</filename>
      <filetype>osw</filetype>
      <usage_type>test</usage_type>
      <checksum>08A66D6D</checksum>
    </file>
    <file>
      <filename>extra-bldgtype-multifamily-slab-right-middle-double-loaded-interior.osw</filename>
      <filetype>osw</filetype>
      <usage_type>test</usage_type>
      <checksum>2D5F422A</checksum>
    </file>
    <file>
      <filename>extra-bldgtype-multifamily-slab-right-top-double-loaded-interior.osw</filename>
      <filetype>osw</filetype>
      <usage_type>test</usage_type>
      <checksum>8640526E</checksum>
    </file>
    <file>
      <filename>base-simcontrol-daylight-saving-custom.osw</filename>
      <filetype>osw</filetype>
      <usage_type>test</usage_type>
      <checksum>FC918CD0</checksum>
    </file>
    <file>
      <filename>base-simcontrol-runperiod-1-month.osw</filename>
      <filetype>osw</filetype>
      <usage_type>test</usage_type>
      <checksum>3B98374B</checksum>
    </file>
    <file>
      <filename>base-hvac-seasons.osw</filename>
      <filetype>osw</filetype>
      <usage_type>test</usage_type>
      <checksum>46DB2EF8</checksum>
    </file>
    <file>
      <filename>base-bldgtype-single-family-attached-2stories.osw</filename>
      <filetype>osw</filetype>
      <usage_type>test</usage_type>
      <checksum>CDECF654</checksum>
    </file>
    <file>
      <filename>base-enclosure-2stories-garage.osw</filename>
      <filetype>osw</filetype>
      <usage_type>test</usage_type>
      <checksum>7BA5558E</checksum>
    </file>
    <file>
      <filename>extra-enclosure-garage-atticroof-conditioned.osw</filename>
      <filetype>osw</filetype>
      <usage_type>test</usage_type>
      <checksum>1F2A01C9</checksum>
    </file>
    <file>
      <filename>base-schedules-detailed-smooth.osw</filename>
      <filetype>osw</filetype>
      <usage_type>test</usage_type>
      <checksum>59B0724A</checksum>
    </file>
    <file>
      <filename>base-schedules-detailed-stochastic-vacancy.osw</filename>
      <filetype>osw</filetype>
      <usage_type>test</usage_type>
      <checksum>A0F6758E</checksum>
    </file>
    <file>
      <filename>base-schedules-detailed-stochastic.osw</filename>
      <filetype>osw</filetype>
      <usage_type>test</usage_type>
      <checksum>549668FF</checksum>
    </file>
    <file>
      <filename>base-schedules-simple.osw</filename>
      <filetype>osw</filetype>
      <usage_type>test</usage_type>
      <checksum>A53A3D7B</checksum>
    </file>
    <file>
      <filename>base-lighting-holiday.osw</filename>
<<<<<<< HEAD
=======
      <filetype>osw</filetype>
      <usage_type>test</usage_type>
      <checksum>DCFD1BCA</checksum>
    </file>
    <file>
      <filename>schedules_config.json</filename>
      <filetype>json</filetype>
      <usage_type>resource</usage_type>
      <checksum>0CB5683C</checksum>
    </file>
    <file>
      <filename>schedules_clothes_dryer_consumption_dist.csv</filename>
      <filetype>csv</filetype>
      <usage_type>resource</usage_type>
      <checksum>C11EB889</checksum>
    </file>
    <file>
      <filename>schedules_clothes_dryer_duration_dist.csv</filename>
      <filetype>csv</filetype>
      <usage_type>resource</usage_type>
      <checksum>E26C2515</checksum>
    </file>
    <file>
      <filename>schedules_clothes_washer_consumption_dist.csv</filename>
      <filetype>csv</filetype>
      <usage_type>resource</usage_type>
      <checksum>B82EBBFB</checksum>
    </file>
    <file>
      <filename>schedules_clothes_washer_duration_dist.csv</filename>
      <filetype>csv</filetype>
      <usage_type>resource</usage_type>
      <checksum>7F0BFEDA</checksum>
    </file>
    <file>
      <filename>schedules_cooking_consumption_dist.csv</filename>
      <filetype>csv</filetype>
      <usage_type>resource</usage_type>
      <checksum>1C8AAA92</checksum>
    </file>
    <file>
      <filename>schedules_cooking_duration_dist.csv</filename>
      <filetype>csv</filetype>
      <usage_type>resource</usage_type>
      <checksum>66C47C80</checksum>
    </file>
    <file>
      <filename>schedules_dishwasher_consumption_dist.csv</filename>
      <filetype>csv</filetype>
      <usage_type>resource</usage_type>
      <checksum>50A1CFBC</checksum>
    </file>
    <file>
      <filename>schedules_dishwasher_duration_dist.csv</filename>
      <filetype>csv</filetype>
      <usage_type>resource</usage_type>
      <checksum>A7E76021</checksum>
    </file>
    <file>
      <filename>schedules_hot_water_clothes_washer_cluster_size_probability.csv</filename>
      <filetype>csv</filetype>
      <usage_type>resource</usage_type>
      <checksum>2401A66F</checksum>
    </file>
    <file>
      <filename>schedules_hot_water_clothes_washer_event_duration_probability.csv</filename>
      <filetype>csv</filetype>
      <usage_type>resource</usage_type>
      <checksum>9D369386</checksum>
    </file>
    <file>
      <filename>schedules_hot_water_dishwasher_cluster_size_probability.csv</filename>
      <filetype>csv</filetype>
      <usage_type>resource</usage_type>
      <checksum>93DCD6FD</checksum>
    </file>
    <file>
      <filename>schedules_hot_water_dishwasher_event_duration_probability.csv</filename>
      <filetype>csv</filetype>
      <usage_type>resource</usage_type>
      <checksum>419E598E</checksum>
    </file>
    <file>
      <filename>geometry.rb</filename>
      <filetype>rb</filetype>
      <usage_type>resource</usage_type>
      <checksum>AB4EA09C</checksum>
    </file>
    <file>
      <filename>extra-no-rim-joists.osw</filename>
>>>>>>> 6a433866
      <filetype>osw</filetype>
      <usage_type>test</usage_type>
      <checksum>5ABC5E2B</checksum>
    </file>
    <file>
      <filename>base-foundation-ambient.osw</filename>
      <filetype>osw</filetype>
      <usage_type>test</usage_type>
      <checksum>A213B98B</checksum>
    </file>
    <file>
      <filename>build_residential_hpxml_test.rb</filename>
      <filetype>rb</filetype>
      <usage_type>test</usage_type>
      <checksum>12DB504E</checksum>
    </file>
    <file>
      <filename>extra-state-code-different-than-epw.osw</filename>
      <filetype>osw</filetype>
      <usage_type>test</usage_type>
      <checksum>3B16488E</checksum>
    </file>
    <file>
      <filename>schedules_config.json</filename>
      <filetype>json</filetype>
      <usage_type>resource</usage_type>
      <checksum>0CB5683C</checksum>
    </file>
    <file>
      <filename>schedules.rb</filename>
      <filetype>rb</filetype>
      <usage_type>resource</usage_type>
      <checksum>0C80B9A4</checksum>
    </file>
    <file>
      <filename>test_measure.xml</filename>
      <filetype>xml</filetype>
      <usage_type>test</usage_type>
<<<<<<< HEAD
      <checksum>4A44E6CE</checksum>
=======
      <checksum>5E2E095D</checksum>
>>>>>>> 6a433866
    </file>
    <file>
      <filename>test_rakefile.xml</filename>
      <filetype>xml</filetype>
      <usage_type>test</usage_type>
<<<<<<< HEAD
      <checksum>AA111C8D</checksum>
    </file>
    <file>
      <filename>schedules_clothes_dryer_consumption_dist.csv</filename>
      <filetype>csv</filetype>
      <usage_type>resource</usage_type>
      <checksum>C11EB889</checksum>
    </file>
    <file>
      <filename>schedules_clothes_dryer_duration_dist.csv</filename>
      <filetype>csv</filetype>
      <usage_type>resource</usage_type>
      <checksum>E26C2515</checksum>
    </file>
    <file>
      <filename>schedules_clothes_washer_consumption_dist.csv</filename>
      <filetype>csv</filetype>
      <usage_type>resource</usage_type>
      <checksum>B82EBBFB</checksum>
    </file>
    <file>
      <filename>schedules_clothes_washer_duration_dist.csv</filename>
      <filetype>csv</filetype>
      <usage_type>resource</usage_type>
      <checksum>7F0BFEDA</checksum>
    </file>
    <file>
      <filename>schedules_cooking_consumption_dist.csv</filename>
      <filetype>csv</filetype>
      <usage_type>resource</usage_type>
      <checksum>1C8AAA92</checksum>
    </file>
    <file>
      <filename>schedules_cooking_duration_dist.csv</filename>
      <filetype>csv</filetype>
      <usage_type>resource</usage_type>
      <checksum>66C47C80</checksum>
    </file>
    <file>
      <filename>schedules_dishwasher_consumption_dist.csv</filename>
      <filetype>csv</filetype>
      <usage_type>resource</usage_type>
      <checksum>50A1CFBC</checksum>
    </file>
    <file>
      <filename>schedules_dishwasher_duration_dist.csv</filename>
      <filetype>csv</filetype>
      <usage_type>resource</usage_type>
      <checksum>A7E76021</checksum>
    </file>
    <file>
      <filename>schedules_hot_water_clothes_washer_cluster_size_probability.csv</filename>
      <filetype>csv</filetype>
      <usage_type>resource</usage_type>
      <checksum>2401A66F</checksum>
    </file>
    <file>
      <filename>schedules_hot_water_clothes_washer_event_duration_probability.csv</filename>
      <filetype>csv</filetype>
      <usage_type>resource</usage_type>
      <checksum>9D369386</checksum>
    </file>
    <file>
      <filename>schedules_hot_water_dishwasher_cluster_size_probability.csv</filename>
      <filetype>csv</filetype>
      <usage_type>resource</usage_type>
      <checksum>93DCD6FD</checksum>
    </file>
    <file>
      <filename>schedules_hot_water_dishwasher_event_duration_probability.csv</filename>
      <filetype>csv</filetype>
      <usage_type>resource</usage_type>
      <checksum>419E598E</checksum>
=======
      <checksum>E5CC559B</checksum>
    </file>
    <file>
      <filename>schedules.rb</filename>
      <filetype>rb</filetype>
      <usage_type>resource</usage_type>
      <checksum>AABDBC01</checksum>
>>>>>>> 6a433866
    </file>
    <file>
      <version>
        <software_program>OpenStudio</software_program>
        <identifier>2.9.0</identifier>
        <min_compatible>2.9.0</min_compatible>
      </version>
      <filename>measure.rb</filename>
      <filetype>rb</filetype>
      <usage_type>script</usage_type>
<<<<<<< HEAD
      <checksum>D2832DCF</checksum>
=======
      <checksum>FA6BEF4B</checksum>
    </file>
    <file>
      <filename>extra-state-code-different-than-epw.osw.bak</filename>
      <filetype>bak</filetype>
      <usage_type>test</usage_type>
      <checksum>3B16488E</checksum>
>>>>>>> 6a433866
    </file>
  </files>
</measure><|MERGE_RESOLUTION|>--- conflicted
+++ resolved
@@ -3,13 +3,8 @@
   <schema_version>3.0</schema_version>
   <name>build_residential_hpxml</name>
   <uid>a13a8983-2b01-4930-8af2-42030b6e4233</uid>
-<<<<<<< HEAD
-  <version_id>8a2743d8-0204-4ead-ada6-f68170cd8edf</version_id>
-  <version_modified>20210811T170609Z</version_modified>
-=======
-  <version_id>3082c4fa-293b-407d-928e-8774dfbdb074</version_id>
-  <version_modified>20210820T000242Z</version_modified>
->>>>>>> 6a433866
+  <version_id>3c0deaed-318f-48f2-96f2-5951f1af0f9e</version_id>
+  <version_modified>20210823T165827Z</version_modified>
   <xml_checksum>2C38F48B</xml_checksum>
   <class_name>BuildResidentialHPXML</class_name>
   <display_name>HPXML Builder</display_name>
@@ -162,10 +157,8 @@
       <display_name>Site: State Code</display_name>
       <description>State code of the home address. If not provided, uses the EPW weather file state code.</description>
       <type>Choice</type>
-      <units></units>
       <required>false</required>
       <model_dependent>false</model_dependent>
-      <default_value></default_value>
       <choices>
         <choice>
           <value>AK</value>
@@ -372,8 +365,6 @@
           <display_name>WY</display_name>
         </choice>
       </choices>
-      <min_value></min_value>
-      <max_value></max_value>
     </argument>
     <argument>
       <name>site_type</name>
@@ -676,13 +667,6 @@
       <units>in</units>
       <required>false</required>
       <model_dependent>false</model_dependent>
-<<<<<<< HEAD
-      <default_value>9.25</default_value>
-=======
-      <default_value></default_value>
-      <min_value></min_value>
-      <max_value></max_value>
->>>>>>> 6a433866
     </argument>
     <argument>
       <name>geometry_roof_type</name>
@@ -980,13 +964,6 @@
       <units>h-ft^2-R/Btu</units>
       <required>false</required>
       <model_dependent>false</model_dependent>
-<<<<<<< HEAD
-      <default_value>23</default_value>
-=======
-      <default_value></default_value>
-      <min_value></min_value>
-      <max_value></max_value>
->>>>>>> 6a433866
     </argument>
     <argument>
       <name>slab_perimeter_insulation_r</name>
@@ -2797,11 +2774,6 @@
       <required>true</required>
       <model_dependent>false</model_dependent>
       <default_value>auto</default_value>
-<<<<<<< HEAD
-=======
-      <min_value></min_value>
-      <max_value></max_value>
->>>>>>> 6a433866
     </argument>
     <argument>
       <name>mech_vent_hours_in_operation</name>
@@ -3201,11 +3173,6 @@
       <required>false</required>
       <model_dependent>false</model_dependent>
       <default_value>auto</default_value>
-<<<<<<< HEAD
-=======
-      <min_value></min_value>
-      <max_value></max_value>
->>>>>>> 6a433866
     </argument>
     <argument>
       <name>whole_house_fan_power</name>
@@ -3216,11 +3183,6 @@
       <required>false</required>
       <model_dependent>false</model_dependent>
       <default_value>auto</default_value>
-<<<<<<< HEAD
-=======
-      <min_value></min_value>
-      <max_value></max_value>
->>>>>>> 6a433866
     </argument>
     <argument>
       <name>water_heater_type</name>
@@ -3951,6 +3913,15 @@
       <required>true</required>
       <model_dependent>false</model_dependent>
       <default_value>1</default_value>
+    </argument>
+    <argument>
+      <name>year_modules_manufactured</name>
+      <display_name>Photovoltaics: Year Modules Manufactored</display_name>
+      <description>Year the PV modules were manufactored</description>
+      <type>Integer</type>
+      <units>year</units>
+      <required>false</required>
+      <model_dependent>false</model_dependent>
     </argument>
     <argument>
       <name>pv_system_module_type_2</name>
@@ -6406,2031 +6377,2128 @@
       <checksum>EC6567F6</checksum>
     </file>
     <file>
-<<<<<<< HEAD
+      <filename>base-hvac-air-to-air-heat-pump-1-speed-heating-only.osw</filename>
+      <filetype>osw</filetype>
+      <usage_type>test</usage_type>
+      <checksum>F4E4917D</checksum>
+    </file>
+    <file>
+      <filename>extra-second-heating-system-portable-heater-to-heat-pump.osw</filename>
+      <filetype>osw</filetype>
+      <usage_type>test</usage_type>
+      <checksum>4A9B9F6D</checksum>
+    </file>
+    <file>
+      <filename>base-hvac-air-to-air-heat-pump-1-speed-cooling-only.osw</filename>
+      <filetype>osw</filetype>
+      <usage_type>test</usage_type>
+      <checksum>01D19E3D</checksum>
+    </file>
+    <file>
+      <filename>base-hvac-air-to-air-heat-pump-1-speed.osw</filename>
+      <filetype>osw</filetype>
+      <usage_type>test</usage_type>
+      <checksum>666F7934</checksum>
+    </file>
+    <file>
+      <filename>base-hvac-air-to-air-heat-pump-2-speed.osw</filename>
+      <filetype>osw</filetype>
+      <usage_type>test</usage_type>
+      <checksum>6CABF180</checksum>
+    </file>
+    <file>
+      <filename>base-hvac-dual-fuel-air-to-air-heat-pump-2-speed.osw</filename>
+      <filetype>osw</filetype>
+      <usage_type>test</usage_type>
+      <checksum>9B8B2789</checksum>
+    </file>
+    <file>
+      <filename>base-atticroof-unvented-insulated-roof.osw</filename>
+      <filetype>osw</filetype>
+      <usage_type>test</usage_type>
+      <checksum>E6187A65</checksum>
+    </file>
+    <file>
+      <filename>base-atticroof-flat.osw</filename>
+      <filetype>osw</filetype>
+      <usage_type>test</usage_type>
+      <checksum>A4B698D7</checksum>
+    </file>
+    <file>
+      <filename>base.osw</filename>
+      <filetype>osw</filetype>
+      <usage_type>test</usage_type>
+      <checksum>91EAF752</checksum>
+    </file>
+    <file>
+      <filename>base-appliances-none.osw</filename>
+      <filetype>osw</filetype>
+      <usage_type>test</usage_type>
+      <checksum>D79F7010</checksum>
+    </file>
+    <file>
+      <filename>base-mechvent-cfis.osw</filename>
+      <filetype>osw</filetype>
+      <usage_type>test</usage_type>
+      <checksum>847B55A3</checksum>
+    </file>
+    <file>
+      <filename>base-dhw-jacket-electric.osw</filename>
+      <filetype>osw</filetype>
+      <usage_type>test</usage_type>
+      <checksum>CB94C3DD</checksum>
+    </file>
+    <file>
+      <filename>base-dhw-low-flow-fixtures.osw</filename>
+      <filetype>osw</filetype>
+      <usage_type>test</usage_type>
+      <checksum>8D000390</checksum>
+    </file>
+    <file>
+      <filename>base-dhw-recirc-demand.osw</filename>
+      <filetype>osw</filetype>
+      <usage_type>test</usage_type>
+      <checksum>289A5E93</checksum>
+    </file>
+    <file>
+      <filename>base-dhw-recirc-manual.osw</filename>
+      <filetype>osw</filetype>
+      <usage_type>test</usage_type>
+      <checksum>A6E20C38</checksum>
+    </file>
+    <file>
+      <filename>base-dhw-recirc-nocontrol.osw</filename>
+      <filetype>osw</filetype>
+      <usage_type>test</usage_type>
+      <checksum>6A60DC2E</checksum>
+    </file>
+    <file>
+      <filename>base-dhw-recirc-temperature.osw</filename>
+      <filetype>osw</filetype>
+      <usage_type>test</usage_type>
+      <checksum>CBEBB42B</checksum>
+    </file>
+    <file>
+      <filename>base-dhw-recirc-timer.osw</filename>
+      <filetype>osw</filetype>
+      <usage_type>test</usage_type>
+      <checksum>5BF1027C</checksum>
+    </file>
+    <file>
+      <filename>base-dhw-solar-fraction.osw</filename>
+      <filetype>osw</filetype>
+      <usage_type>test</usage_type>
+      <checksum>E8A75C53</checksum>
+    </file>
+    <file>
+      <filename>base-enclosure-infil-cfm50.osw</filename>
+      <filetype>osw</filetype>
+      <usage_type>test</usage_type>
+      <checksum>026A9E5E</checksum>
+    </file>
+    <file>
+      <filename>base-foundation-conditioned-basement-slab-insulation.osw</filename>
+      <filetype>osw</filetype>
+      <usage_type>test</usage_type>
+      <checksum>EA4738D8</checksum>
+    </file>
+    <file>
+      <filename>base-hvac-boiler-oil-only.osw</filename>
+      <filetype>osw</filetype>
+      <usage_type>test</usage_type>
+      <checksum>58941CB0</checksum>
+    </file>
+    <file>
+      <filename>base-hvac-boiler-propane-only.osw</filename>
+      <filetype>osw</filetype>
+      <usage_type>test</usage_type>
+      <checksum>0D84850F</checksum>
+    </file>
+    <file>
+      <filename>base-hvac-boiler-wood-only.osw</filename>
+      <filetype>osw</filetype>
+      <usage_type>test</usage_type>
+      <checksum>67A5E994</checksum>
+    </file>
+    <file>
+      <filename>base-hvac-ducts-leakage-percent.osw</filename>
+      <filetype>osw</filetype>
+      <usage_type>test</usage_type>
+      <checksum>12BF0584</checksum>
+    </file>
+    <file>
+      <filename>base-hvac-furnace-oil-only.osw</filename>
+      <filetype>osw</filetype>
+      <usage_type>test</usage_type>
+      <checksum>BAAA8AEA</checksum>
+    </file>
+    <file>
+      <filename>base-hvac-furnace-propane-only.osw</filename>
+      <filetype>osw</filetype>
+      <usage_type>test</usage_type>
+      <checksum>86BFC6BA</checksum>
+    </file>
+    <file>
+      <filename>base-hvac-furnace-wood-only.osw</filename>
+      <filetype>osw</filetype>
+      <usage_type>test</usage_type>
+      <checksum>07D6ED9D</checksum>
+    </file>
+    <file>
+      <filename>base-hvac-none.osw</filename>
+      <filetype>osw</filetype>
+      <usage_type>test</usage_type>
+      <checksum>B5E060DD</checksum>
+    </file>
+    <file>
+      <filename>base-hvac-setpoints.osw</filename>
+      <filetype>osw</filetype>
+      <usage_type>test</usage_type>
+      <checksum>5C30BB55</checksum>
+    </file>
+    <file>
+      <filename>base-mechvent-balanced.osw</filename>
+      <filetype>osw</filetype>
+      <usage_type>test</usage_type>
+      <checksum>18C808CF</checksum>
+    </file>
+    <file>
+      <filename>base-mechvent-erv.osw</filename>
+      <filetype>osw</filetype>
+      <usage_type>test</usage_type>
+      <checksum>A160796C</checksum>
+    </file>
+    <file>
+      <filename>base-mechvent-exhaust.osw</filename>
+      <filetype>osw</filetype>
+      <usage_type>test</usage_type>
+      <checksum>2A40B140</checksum>
+    </file>
+    <file>
+      <filename>base-mechvent-hrv.osw</filename>
+      <filetype>osw</filetype>
+      <usage_type>test</usage_type>
+      <checksum>CF736DE7</checksum>
+    </file>
+    <file>
+      <filename>base-mechvent-supply.osw</filename>
+      <filetype>osw</filetype>
+      <usage_type>test</usage_type>
+      <checksum>F077AF5E</checksum>
+    </file>
+    <file>
+      <filename>base-mechvent-erv-atre-asre.osw</filename>
+      <filetype>osw</filetype>
+      <usage_type>test</usage_type>
+      <checksum>6FC3FB31</checksum>
+    </file>
+    <file>
+      <filename>base-enclosure-windows-none.osw</filename>
+      <filetype>osw</filetype>
+      <usage_type>test</usage_type>
+      <checksum>2CD36120</checksum>
+    </file>
+    <file>
+      <filename>base-mechvent-hrv-asre.osw</filename>
+      <filetype>osw</filetype>
+      <usage_type>test</usage_type>
+      <checksum>5BCFB315</checksum>
+    </file>
+    <file>
+      <filename>base-atticroof-vented.osw</filename>
+      <filetype>osw</filetype>
+      <usage_type>test</usage_type>
+      <checksum>D17609E2</checksum>
+    </file>
+    <file>
+      <filename>base-dhw-dwhr.osw</filename>
+      <filetype>osw</filetype>
+      <usage_type>test</usage_type>
+      <checksum>BF63124F</checksum>
+    </file>
+    <file>
+      <filename>base-enclosure-beds-4.osw</filename>
+      <filetype>osw</filetype>
+      <usage_type>test</usage_type>
+      <checksum>20DB6D18</checksum>
+    </file>
+    <file>
+      <filename>base-hvac-central-ac-only-2-speed.osw</filename>
+      <filetype>osw</filetype>
+      <usage_type>test</usage_type>
+      <checksum>28F82B34</checksum>
+    </file>
+    <file>
+      <filename>base-hvac-air-to-air-heat-pump-var-speed.osw</filename>
+      <filetype>osw</filetype>
+      <usage_type>test</usage_type>
+      <checksum>59EFA445</checksum>
+    </file>
+    <file>
+      <filename>base-hvac-furnace-gas-central-ac-2-speed.osw</filename>
+      <filetype>osw</filetype>
+      <usage_type>test</usage_type>
+      <checksum>2AE055EB</checksum>
+    </file>
+    <file>
+      <filename>base-hvac-central-ac-only-var-speed.osw</filename>
+      <filetype>osw</filetype>
+      <usage_type>test</usage_type>
+      <checksum>8B2A03D2</checksum>
+    </file>
+    <file>
+      <filename>base-hvac-evap-cooler-furnace-gas.osw</filename>
+      <filetype>osw</filetype>
+      <usage_type>test</usage_type>
+      <checksum>08F71F5A</checksum>
+    </file>
+    <file>
+      <filename>base-hvac-furnace-gas-central-ac-var-speed.osw</filename>
+      <filetype>osw</filetype>
+      <usage_type>test</usage_type>
+      <checksum>F37A1EF8</checksum>
+    </file>
+    <file>
+      <filename>base-hvac-furnace-gas-room-ac.osw</filename>
+      <filetype>osw</filetype>
+      <usage_type>test</usage_type>
+      <checksum>7CC0E2B4</checksum>
+    </file>
+    <file>
+      <filename>base-hvac-room-ac-only.osw</filename>
+      <filetype>osw</filetype>
+      <usage_type>test</usage_type>
+      <checksum>04E307E7</checksum>
+    </file>
+    <file>
+      <filename>extra-dhw-solar-latitude.osw</filename>
+      <filetype>osw</filetype>
+      <usage_type>test</usage_type>
+      <checksum>504A8BFE</checksum>
+    </file>
+    <file>
+      <filename>extra-pv-roofpitch.osw</filename>
+      <filetype>osw</filetype>
+      <usage_type>test</usage_type>
+      <checksum>DB1DCC7B</checksum>
+    </file>
+    <file>
+      <filename>extra-auto.osw</filename>
+      <filetype>osw</filetype>
+      <usage_type>test</usage_type>
+      <checksum>4F5909B3</checksum>
+    </file>
+    <file>
+      <filename>base-mechvent-bath-kitchen-fans.osw</filename>
+      <filetype>osw</filetype>
+      <usage_type>test</usage_type>
+      <checksum>679F981A</checksum>
+    </file>
+    <file>
+      <filename>base-misc-neighbor-shading.osw</filename>
+      <filetype>osw</filetype>
+      <usage_type>test</usage_type>
+      <checksum>18EA4003</checksum>
+    </file>
+    <file>
+      <filename>base-dhw-tank-heat-pump-outside.osw</filename>
+      <filetype>osw</filetype>
+      <usage_type>test</usage_type>
+      <checksum>197F012C</checksum>
+    </file>
+    <file>
+      <filename>base-dhw-tank-heat-pump-with-solar-fraction.osw</filename>
+      <filetype>osw</filetype>
+      <usage_type>test</usage_type>
+      <checksum>BF8C5A4E</checksum>
+    </file>
+    <file>
+      <filename>base-dhw-tank-heat-pump.osw</filename>
+      <filetype>osw</filetype>
+      <usage_type>test</usage_type>
+      <checksum>75F71DBA</checksum>
+    </file>
+    <file>
+      <filename>base-dhw-jacket-hpwh.osw</filename>
+      <filetype>osw</filetype>
+      <usage_type>test</usage_type>
+      <checksum>BF73E2EE</checksum>
+    </file>
+    <file>
+      <filename>base-dhw-jacket-gas.osw</filename>
+      <filetype>osw</filetype>
+      <usage_type>test</usage_type>
+      <checksum>07684DD2</checksum>
+    </file>
+    <file>
+      <filename>base-dhw-solar-direct-evacuated-tube.osw</filename>
+      <filetype>osw</filetype>
+      <usage_type>test</usage_type>
+      <checksum>99E2983B</checksum>
+    </file>
+    <file>
+      <filename>base-dhw-solar-direct-flat-plate.osw</filename>
+      <filetype>osw</filetype>
+      <usage_type>test</usage_type>
+      <checksum>345F3C58</checksum>
+    </file>
+    <file>
+      <filename>base-dhw-solar-direct-ics.osw</filename>
+      <filetype>osw</filetype>
+      <usage_type>test</usage_type>
+      <checksum>54C26DD4</checksum>
+    </file>
+    <file>
+      <filename>base-dhw-solar-indirect-flat-plate.osw</filename>
+      <filetype>osw</filetype>
+      <usage_type>test</usage_type>
+      <checksum>10BBE7B0</checksum>
+    </file>
+    <file>
+      <filename>base-dhw-solar-thermosyphon-flat-plate.osw</filename>
+      <filetype>osw</filetype>
+      <usage_type>test</usage_type>
+      <checksum>1D17AF2C</checksum>
+    </file>
+    <file>
+      <filename>base-dhw-tank-heat-pump-with-solar.osw</filename>
+      <filetype>osw</filetype>
+      <usage_type>test</usage_type>
+      <checksum>2242842E</checksum>
+    </file>
+    <file>
+      <filename>base-dhw-tank-gas-outside.osw</filename>
+      <filetype>osw</filetype>
+      <usage_type>test</usage_type>
+      <checksum>A7F4D099</checksum>
+    </file>
+    <file>
+      <filename>base-dhw-tank-gas.osw</filename>
+      <filetype>osw</filetype>
+      <usage_type>test</usage_type>
+      <checksum>85CCACD1</checksum>
+    </file>
+    <file>
+      <filename>base-dhw-tank-oil.osw</filename>
+      <filetype>osw</filetype>
+      <usage_type>test</usage_type>
+      <checksum>77A04E16</checksum>
+    </file>
+    <file>
+      <filename>base-dhw-tank-wood.osw</filename>
+      <filetype>osw</filetype>
+      <usage_type>test</usage_type>
+      <checksum>82900D11</checksum>
+    </file>
+    <file>
+      <filename>base-dhw-tankless-gas-with-solar.osw</filename>
+      <filetype>osw</filetype>
+      <usage_type>test</usage_type>
+      <checksum>F98AAF09</checksum>
+    </file>
+    <file>
+      <filename>base-dhw-tankless-electric.osw</filename>
+      <filetype>osw</filetype>
+      <usage_type>test</usage_type>
+      <checksum>2BC91807</checksum>
+    </file>
+    <file>
+      <filename>base-dhw-tankless-gas-with-solar-fraction.osw</filename>
+      <filetype>osw</filetype>
+      <usage_type>test</usage_type>
+      <checksum>2CFC8ADE</checksum>
+    </file>
+    <file>
+      <filename>base-dhw-tankless-propane.osw</filename>
+      <filetype>osw</filetype>
+      <usage_type>test</usage_type>
+      <checksum>1DA9C202</checksum>
+    </file>
+    <file>
+      <filename>base-dhw-tankless-gas.osw</filename>
+      <filetype>osw</filetype>
+      <usage_type>test</usage_type>
+      <checksum>F010A7E5</checksum>
+    </file>
+    <file>
+      <filename>base-hvac-furnace-elec-central-ac-1-speed.osw</filename>
+      <filetype>osw</filetype>
+      <usage_type>test</usage_type>
+      <checksum>218408FC</checksum>
+    </file>
+    <file>
+      <filename>extra-second-refrigerator.osw</filename>
+      <filetype>osw</filetype>
+      <usage_type>test</usage_type>
+      <checksum>BC61EBCA</checksum>
+    </file>
+    <file>
+      <filename>base-enclosure-garage.osw</filename>
+      <filetype>osw</filetype>
+      <usage_type>test</usage_type>
+      <checksum>80E213DF</checksum>
+    </file>
+    <file>
+      <filename>base-dhw-tank-coal.osw</filename>
+      <filetype>osw</filetype>
+      <usage_type>test</usage_type>
+      <checksum>A689E942</checksum>
+    </file>
+    <file>
+      <filename>base-hvac-boiler-coal-only.osw</filename>
+      <filetype>osw</filetype>
+      <usage_type>test</usage_type>
+      <checksum>7257695A</checksum>
+    </file>
+    <file>
+      <filename>base-hvac-elec-resistance-only.osw</filename>
+      <filetype>osw</filetype>
+      <usage_type>test</usage_type>
+      <checksum>4466E2FA</checksum>
+    </file>
+    <file>
+      <filename>base-simcontrol-timestep-10-mins.osw</filename>
+      <filetype>osw</filetype>
+      <usage_type>test</usage_type>
+      <checksum>1E76C1DF</checksum>
+    </file>
+    <file>
+      <filename>base-simcontrol-daylight-saving-disabled.osw</filename>
+      <filetype>osw</filetype>
+      <usage_type>test</usage_type>
+      <checksum>C03CCCEA</checksum>
+    </file>
+    <file>
+      <filename>base-mechvent-whole-house-fan.osw</filename>
+      <filetype>osw</filetype>
+      <usage_type>test</usage_type>
+      <checksum>B53108EB</checksum>
+    </file>
+    <file>
+      <filename>base-dhw-none.osw</filename>
+      <filetype>osw</filetype>
+      <usage_type>test</usage_type>
+      <checksum>F76642F5</checksum>
+    </file>
+    <file>
+      <filename>base-enclosure-infil-ach-house-pressure.osw</filename>
+      <filetype>osw</filetype>
+      <usage_type>test</usage_type>
+      <checksum>5DF49BE5</checksum>
+    </file>
+    <file>
+      <filename>base-enclosure-infil-cfm-house-pressure.osw</filename>
+      <filetype>osw</filetype>
+      <usage_type>test</usage_type>
+      <checksum>65F231FF</checksum>
+    </file>
+    <file>
+      <filename>base-dhw-tankless-electric-outside.osw</filename>
+      <filetype>osw</filetype>
+      <usage_type>test</usage_type>
+      <checksum>D73698D1</checksum>
+    </file>
+    <file>
+      <filename>base-enclosure-beds-5.osw</filename>
+      <filetype>osw</filetype>
+      <usage_type>test</usage_type>
+      <checksum>9CCB45F5</checksum>
+    </file>
+    <file>
+      <filename>base-enclosure-beds-1.osw</filename>
+      <filetype>osw</filetype>
+      <usage_type>test</usage_type>
+      <checksum>24E80D9C</checksum>
+    </file>
+    <file>
+      <filename>base-enclosure-beds-2.osw</filename>
+      <filetype>osw</filetype>
+      <usage_type>test</usage_type>
+      <checksum>CFE5F648</checksum>
+    </file>
+    <file>
+      <filename>extra-enclosure-garage-partially-protruded.osw</filename>
+      <filetype>osw</filetype>
+      <usage_type>test</usage_type>
+      <checksum>A02F7186</checksum>
+    </file>
+    <file>
+      <filename>base-hvac-dual-fuel-air-to-air-heat-pump-var-speed.osw</filename>
+      <filetype>osw</filetype>
+      <usage_type>test</usage_type>
+      <checksum>E9181273</checksum>
+    </file>
+    <file>
+      <filename>base-appliances-coal.osw</filename>
+      <filetype>osw</filetype>
+      <usage_type>test</usage_type>
+      <checksum>97819119</checksum>
+    </file>
+    <file>
+      <filename>base-appliances-gas.osw</filename>
+      <filetype>osw</filetype>
+      <usage_type>test</usage_type>
+      <checksum>778C4B44</checksum>
+    </file>
+    <file>
+      <filename>base-appliances-modified.osw</filename>
+      <filetype>osw</filetype>
+      <usage_type>test</usage_type>
+      <checksum>682DAC58</checksum>
+    </file>
+    <file>
+      <filename>base-appliances-oil.osw</filename>
+      <filetype>osw</filetype>
+      <usage_type>test</usage_type>
+      <checksum>5C9F9921</checksum>
+    </file>
+    <file>
+      <filename>base-appliances-propane.osw</filename>
+      <filetype>osw</filetype>
+      <usage_type>test</usage_type>
+      <checksum>DD4E2C0F</checksum>
+    </file>
+    <file>
+      <filename>base-appliances-wood.osw</filename>
+      <filetype>osw</filetype>
+      <usage_type>test</usage_type>
+      <checksum>C5376208</checksum>
+    </file>
+    <file>
+      <filename>base-simcontrol-calendar-year-custom.osw</filename>
+      <filetype>osw</filetype>
+      <usage_type>test</usage_type>
+      <checksum>7A81F159</checksum>
+    </file>
+    <file>
+      <filename>base-location-AMY-2012.osw</filename>
+      <filetype>osw</filetype>
+      <usage_type>test</usage_type>
+      <checksum>11C201AC</checksum>
+    </file>
+    <file>
+      <filename>base-lighting-ceiling-fans.osw</filename>
+      <filetype>osw</filetype>
+      <usage_type>test</usage_type>
+      <checksum>314F5D71</checksum>
+    </file>
+    <file>
+      <filename>extra-schedules-random-seed.osw</filename>
+      <filetype>osw</filetype>
+      <usage_type>test</usage_type>
+      <checksum>8EA84C63</checksum>
+    </file>
+    <file>
+      <filename>base-misc-usage-multiplier.osw</filename>
+      <filetype>osw</filetype>
+      <usage_type>test</usage_type>
+      <checksum>6C337720</checksum>
+    </file>
+    <file>
+      <filename>base-pv.osw</filename>
+      <filetype>osw</filetype>
+      <usage_type>test</usage_type>
+      <checksum>7C77C131</checksum>
+    </file>
+    <file>
+      <filename>base-dhw-tankless-electric-uef.osw</filename>
+      <filetype>osw</filetype>
+      <usage_type>test</usage_type>
+      <checksum>40657D4D</checksum>
+    </file>
+    <file>
+      <filename>base-dhw-tankless-gas-uef.osw</filename>
+      <filetype>osw</filetype>
+      <usage_type>test</usage_type>
+      <checksum>5886E094</checksum>
+    </file>
+    <file>
+      <filename>base-misc-loads-large-uncommon.osw</filename>
+      <filetype>osw</filetype>
+      <usage_type>test</usage_type>
+      <checksum>1F18D26A</checksum>
+    </file>
+    <file>
+      <filename>base-misc-loads-large-uncommon2.osw</filename>
+      <filetype>osw</filetype>
+      <usage_type>test</usage_type>
+      <checksum>7232B321</checksum>
+    </file>
+    <file>
+      <filename>base-dhw-indirect-outside.osw</filename>
+      <filetype>osw</filetype>
+      <usage_type>test</usage_type>
+      <checksum>2A53766E</checksum>
+    </file>
+    <file>
+      <filename>base-hvac-boiler-gas-only.osw</filename>
+      <filetype>osw</filetype>
+      <usage_type>test</usage_type>
+      <checksum>C056F3FC</checksum>
+    </file>
+    <file>
+      <filename>base-dhw-indirect-standbyloss.osw</filename>
+      <filetype>osw</filetype>
+      <usage_type>test</usage_type>
+      <checksum>7AE17BE4</checksum>
+    </file>
+    <file>
+      <filename>base-dhw-indirect.osw</filename>
+      <filetype>osw</filetype>
+      <usage_type>test</usage_type>
+      <checksum>E4D747AF</checksum>
+    </file>
+    <file>
+      <filename>base-dhw-jacket-indirect.osw</filename>
+      <filetype>osw</filetype>
+      <usage_type>test</usage_type>
+      <checksum>21A6D5C1</checksum>
+    </file>
+    <file>
+      <filename>base-dhw-indirect-with-solar-fraction.osw</filename>
+      <filetype>osw</filetype>
+      <usage_type>test</usage_type>
+      <checksum>1679CAAD</checksum>
+    </file>
+    <file>
+      <filename>base-dhw-combi-tankless-outside.osw</filename>
+      <filetype>osw</filetype>
+      <usage_type>test</usage_type>
+      <checksum>305E9D34</checksum>
+    </file>
+    <file>
+      <filename>base-dhw-combi-tankless.osw</filename>
+      <filetype>osw</filetype>
+      <usage_type>test</usage_type>
+      <checksum>BE0A5ED5</checksum>
+    </file>
+    <file>
+      <filename>base-hvac-fireplace-wood-only.osw</filename>
+      <filetype>osw</filetype>
+      <usage_type>test</usage_type>
+      <checksum>8F104648</checksum>
+    </file>
+    <file>
+      <filename>base-hvac-furnace-gas-only.osw</filename>
+      <filetype>osw</filetype>
+      <usage_type>test</usage_type>
+      <checksum>C0349C8B</checksum>
+    </file>
+    <file>
+      <filename>base-hvac-evap-cooler-only.osw</filename>
+      <filetype>osw</filetype>
+      <usage_type>test</usage_type>
+      <checksum>4C42EBBB</checksum>
+    </file>
+    <file>
+      <filename>base-hvac-mini-split-air-conditioner-only-ducted.osw</filename>
+      <filetype>osw</filetype>
+      <usage_type>test</usage_type>
+      <checksum>F1FD6390</checksum>
+    </file>
+    <file>
+      <filename>base-hvac-mini-split-air-conditioner-only-ductless.osw</filename>
+      <filetype>osw</filetype>
+      <usage_type>test</usage_type>
+      <checksum>8AA2F078</checksum>
+    </file>
+    <file>
+      <filename>base-hvac-central-ac-only-1-speed.osw</filename>
+      <filetype>osw</filetype>
+      <usage_type>test</usage_type>
+      <checksum>71C67A33</checksum>
+    </file>
+    <file>
+      <filename>base-hvac-stove-oil-only.osw</filename>
+      <filetype>osw</filetype>
+      <usage_type>test</usage_type>
+      <checksum>39672E20</checksum>
+    </file>
+    <file>
+      <filename>base-hvac-stove-wood-pellets-only.osw</filename>
+      <filetype>osw</filetype>
+      <usage_type>test</usage_type>
+      <checksum>CD80DC9B</checksum>
+    </file>
+    <file>
+      <filename>base-hvac-floor-furnace-propane-only.osw</filename>
+      <filetype>osw</filetype>
+      <usage_type>test</usage_type>
+      <checksum>83A621B8</checksum>
+    </file>
+    <file>
+      <filename>base-hvac-mini-split-heat-pump-ducted-cooling-only.osw</filename>
+      <filetype>osw</filetype>
+      <usage_type>test</usage_type>
+      <checksum>A7ED6346</checksum>
+    </file>
+    <file>
+      <filename>base-enclosure-infil-flue.osw</filename>
+      <filetype>osw</filetype>
+      <usage_type>test</usage_type>
+      <checksum>7C12747A</checksum>
+    </file>
+    <file>
+      <filename>extra-enclosure-windows-shading.osw</filename>
+      <filetype>osw</filetype>
+      <usage_type>test</usage_type>
+      <checksum>406B52B2</checksum>
+    </file>
+    <file>
+      <filename>base-enclosure-overhangs.osw</filename>
+      <filetype>osw</filetype>
+      <usage_type>test</usage_type>
+      <checksum>0303DB79</checksum>
+    </file>
+    <file>
+      <filename>base-hvac-evap-cooler-only-ducted.osw</filename>
+      <filetype>osw</filetype>
+      <usage_type>test</usage_type>
+      <checksum>FD516121</checksum>
+    </file>
+    <file>
+      <filename>base-mechvent-cfis-evap-cooler-only-ducted.osw</filename>
+      <filetype>osw</filetype>
+      <usage_type>test</usage_type>
+      <checksum>E01AEB53</checksum>
+    </file>
+    <file>
+      <filename>extra-second-heating-system-portable-heater-to-heating-system.osw</filename>
+      <filetype>osw</filetype>
+      <usage_type>test</usage_type>
+      <checksum>E9FD0325</checksum>
+    </file>
+    <file>
+      <filename>extra-second-heating-system-fireplace-to-heating-system.osw</filename>
+      <filetype>osw</filetype>
+      <usage_type>test</usage_type>
+      <checksum>DA92FAFF</checksum>
+    </file>
+    <file>
+      <filename>base-hvac-furnace-coal-only.osw</filename>
+      <filetype>osw</filetype>
+      <usage_type>test</usage_type>
+      <checksum>3634850F</checksum>
+    </file>
+    <file>
+      <filename>base-mechvent-exhaust-rated-flow-rate.osw</filename>
+      <filetype>osw</filetype>
+      <usage_type>test</usage_type>
+      <checksum>0E71F94E</checksum>
+    </file>
+    <file>
+      <filename>base-hvac-ground-to-air-heat-pump-cooling-only.osw</filename>
+      <filetype>osw</filetype>
+      <usage_type>test</usage_type>
+      <checksum>814053BF</checksum>
+    </file>
+    <file>
+      <filename>base-hvac-boiler-gas-central-ac-1-speed.osw</filename>
+      <filetype>osw</filetype>
+      <usage_type>test</usage_type>
+      <checksum>6093DBF2</checksum>
+    </file>
+    <file>
+      <filename>extra-second-heating-system-boiler-to-heating-system.osw</filename>
+      <filetype>osw</filetype>
+      <usage_type>test</usage_type>
+      <checksum>A8A9306C</checksum>
+    </file>
+    <file>
+      <filename>extra-zero-extra-refrigerator-kwh.osw</filename>
+      <filetype>osw</filetype>
+      <usage_type>test</usage_type>
+      <checksum>5EB457C1</checksum>
+    </file>
+    <file>
+      <filename>extra-zero-freezer-kwh.osw</filename>
+      <filetype>osw</filetype>
+      <usage_type>test</usage_type>
+      <checksum>D27F5934</checksum>
+    </file>
+    <file>
+      <filename>extra-zero-refrigerator-kwh.osw</filename>
+      <filetype>osw</filetype>
+      <usage_type>test</usage_type>
+      <checksum>DB0B57F4</checksum>
+    </file>
+    <file>
+      <filename>extra-zero-clothes-washer-kwh.osw</filename>
+      <filetype>osw</filetype>
+      <usage_type>test</usage_type>
+      <checksum>D4223815</checksum>
+    </file>
+    <file>
+      <filename>extra-zero-dishwasher-kwh.osw</filename>
+      <filetype>osw</filetype>
+      <usage_type>test</usage_type>
+      <checksum>6C2FA0E7</checksum>
+    </file>
+    <file>
+      <filename>base-misc-shielding-of-home.osw</filename>
+      <filetype>osw</filetype>
+      <usage_type>test</usage_type>
+      <checksum>09CE72D4</checksum>
+    </file>
+    <file>
+      <filename>extra-gas-hot-tub-heater-with-zero-kwh.osw</filename>
+      <filetype>osw</filetype>
+      <usage_type>test</usage_type>
+      <checksum>D045A047</checksum>
+    </file>
+    <file>
+      <filename>extra-gas-pool-heater-with-zero-kwh.osw</filename>
+      <filetype>osw</filetype>
+      <usage_type>test</usage_type>
+      <checksum>131E38EE</checksum>
+    </file>
+    <file>
+      <filename>base-bldgtype-single-family-attached.osw</filename>
+      <filetype>osw</filetype>
+      <usage_type>test</usage_type>
+      <checksum>C7CA9697</checksum>
+    </file>
+    <file>
+      <filename>extra-bldgtype-single-family-attached-double-exterior.osw</filename>
+      <filetype>osw</filetype>
+      <usage_type>test</usage_type>
+      <checksum>09FCF133</checksum>
+    </file>
+    <file>
+      <filename>extra-bldgtype-single-family-attached-single-exterior-front.osw</filename>
+      <filetype>osw</filetype>
+      <usage_type>test</usage_type>
+      <checksum>DB7AA419</checksum>
+    </file>
+    <file>
+      <filename>extra-bldgtype-single-family-attached-atticroof-flat.osw</filename>
+      <filetype>osw</filetype>
+      <usage_type>test</usage_type>
+      <checksum>1E0AABE1</checksum>
+    </file>
+    <file>
+      <filename>base-enclosure-infil-natural-ach.osw</filename>
+      <filetype>osw</filetype>
+      <usage_type>test</usage_type>
+      <checksum>164E4A06</checksum>
+    </file>
+    <file>
+      <filename>base-hvac-central-ac-plus-air-to-air-heat-pump-heating.osw</filename>
+      <filetype>osw</filetype>
+      <usage_type>test</usage_type>
+      <checksum>AE7E667E</checksum>
+    </file>
+    <file>
+      <filename>base-hvac-dual-fuel-air-to-air-heat-pump-1-speed.osw</filename>
+      <filetype>osw</filetype>
+      <usage_type>test</usage_type>
+      <checksum>9AC49972</checksum>
+    </file>
+    <file>
+      <filename>base-hvac-dual-fuel-air-to-air-heat-pump-1-speed-electric.osw</filename>
+      <filetype>osw</filetype>
+      <usage_type>test</usage_type>
+      <checksum>1C96FE54</checksum>
+    </file>
+    <file>
+      <filename>base-hvac-dual-fuel-mini-split-heat-pump-ducted.osw</filename>
+      <filetype>osw</filetype>
+      <usage_type>test</usage_type>
+      <checksum>9DB9BE81</checksum>
+    </file>
+    <file>
+      <filename>base-hvac-ground-to-air-heat-pump-heating-only.osw</filename>
+      <filetype>osw</filetype>
+      <usage_type>test</usage_type>
+      <checksum>10D53B9A</checksum>
+    </file>
+    <file>
+      <filename>base-hvac-ground-to-air-heat-pump.osw</filename>
+      <filetype>osw</filetype>
+      <usage_type>test</usage_type>
+      <checksum>614B0C03</checksum>
+    </file>
+    <file>
+      <filename>extra-second-heating-system-boiler-to-heat-pump.osw</filename>
+      <filetype>osw</filetype>
+      <usage_type>test</usage_type>
+      <checksum>420E344C</checksum>
+    </file>
+    <file>
+      <filename>base-hvac-mini-split-heat-pump-ducted-heating-only.osw</filename>
+      <filetype>osw</filetype>
+      <usage_type>test</usage_type>
+      <checksum>F1E4EB5B</checksum>
+    </file>
+    <file>
+      <filename>base-hvac-mini-split-heat-pump-ducted.osw</filename>
+      <filetype>osw</filetype>
+      <usage_type>test</usage_type>
+      <checksum>6FC73332</checksum>
+    </file>
+    <file>
+      <filename>base-hvac-mini-split-heat-pump-ductless.osw</filename>
+      <filetype>osw</filetype>
+      <usage_type>test</usage_type>
+      <checksum>6EA9DC64</checksum>
+    </file>
+    <file>
+      <filename>extra-second-heating-system-fireplace-to-heat-pump.osw</filename>
+      <filetype>osw</filetype>
+      <usage_type>test</usage_type>
+      <checksum>6A109CA7</checksum>
+    </file>
+    <file>
+      <filename>base-hvac-undersized.osw</filename>
+      <filetype>osw</filetype>
+      <usage_type>test</usage_type>
+      <checksum>282331C8</checksum>
+    </file>
+    <file>
+      <filename>base-hvac-room-ac-only-33percent.osw</filename>
+      <filetype>osw</filetype>
+      <usage_type>test</usage_type>
+      <checksum>177F94A3</checksum>
+    </file>
+    <file>
+      <filename>base-location-helena-mt.osw</filename>
+      <filetype>osw</filetype>
+      <usage_type>test</usage_type>
+      <checksum>87E5C277</checksum>
+    </file>
+    <file>
+      <filename>base-hvac-programmable-thermostat-detailed.osw</filename>
+      <filetype>osw</filetype>
+      <usage_type>test</usage_type>
+      <checksum>C1FCB7C5</checksum>
+    </file>
+    <file>
+      <filename>base-hvac-fixed-heater-gas-only.osw</filename>
+      <filetype>osw</filetype>
+      <usage_type>test</usage_type>
+      <checksum>187F9E03</checksum>
+    </file>
+    <file>
+      <filename>base-hvac-portable-heater-gas-only.osw</filename>
+      <filetype>osw</filetype>
+      <usage_type>test</usage_type>
+      <checksum>0C6F136F</checksum>
+    </file>
+    <file>
+      <filename>base-hvac-boiler-elec-only.osw</filename>
+      <filetype>osw</filetype>
+      <usage_type>test</usage_type>
+      <checksum>264F3A14</checksum>
+    </file>
+    <file>
+      <filename>base-hvac-furnace-elec-only.osw</filename>
+      <filetype>osw</filetype>
+      <usage_type>test</usage_type>
+      <checksum>50A4B7CD</checksum>
+    </file>
+    <file>
+      <filename>base-hvac-wall-furnace-elec-only.osw</filename>
+      <filetype>osw</filetype>
+      <usage_type>test</usage_type>
+      <checksum>BAA1D934</checksum>
+    </file>
+    <file>
+      <filename>base-hvac-install-quality-air-to-air-heat-pump-1-speed.osw</filename>
+      <filetype>osw</filetype>
+      <usage_type>test</usage_type>
+      <checksum>2A71BF5E</checksum>
+    </file>
+    <file>
+      <filename>base-hvac-install-quality-air-to-air-heat-pump-2-speed.osw</filename>
+      <filetype>osw</filetype>
+      <usage_type>test</usage_type>
+      <checksum>E76305E8</checksum>
+    </file>
+    <file>
+      <filename>base-hvac-install-quality-air-to-air-heat-pump-var-speed.osw</filename>
+      <filetype>osw</filetype>
+      <usage_type>test</usage_type>
+      <checksum>8F72808C</checksum>
+    </file>
+    <file>
+      <filename>base-hvac-install-quality-furnace-gas-central-ac-1-speed.osw</filename>
+      <filetype>osw</filetype>
+      <usage_type>test</usage_type>
+      <checksum>A12079B1</checksum>
+    </file>
+    <file>
+      <filename>base-hvac-install-quality-furnace-gas-central-ac-2-speed.osw</filename>
+      <filetype>osw</filetype>
+      <usage_type>test</usage_type>
+      <checksum>76D0A064</checksum>
+    </file>
+    <file>
+      <filename>base-hvac-install-quality-furnace-gas-central-ac-var-speed.osw</filename>
+      <filetype>osw</filetype>
+      <usage_type>test</usage_type>
+      <checksum>641604C1</checksum>
+    </file>
+    <file>
+      <filename>base-hvac-install-quality-furnace-gas-only.osw</filename>
+      <filetype>osw</filetype>
+      <usage_type>test</usage_type>
+      <checksum>94B49DCB</checksum>
+    </file>
+    <file>
+      <filename>base-hvac-install-quality-mini-split-air-conditioner-only-ducted.osw</filename>
+      <filetype>osw</filetype>
+      <usage_type>test</usage_type>
+      <checksum>B67D08A3</checksum>
+    </file>
+    <file>
+      <filename>base-hvac-install-quality-mini-split-heat-pump-ducted.osw</filename>
+      <filetype>osw</filetype>
+      <usage_type>test</usage_type>
+      <checksum>18D3BE5B</checksum>
+    </file>
+    <file>
+      <filename>base-hvac-install-quality-ground-to-air-heat-pump.osw</filename>
+      <filetype>osw</filetype>
+      <usage_type>test</usage_type>
+      <checksum>0A2CBE3D</checksum>
+    </file>
+    <file>
+      <filename>base-dhw-tank-heat-pump-uef.osw</filename>
+      <filetype>osw</filetype>
+      <usage_type>test</usage_type>
+      <checksum>E06D5885</checksum>
+    </file>
+    <file>
+      <filename>base-dhw-tank-elec-uef.osw</filename>
+      <filetype>osw</filetype>
+      <usage_type>test</usage_type>
+      <checksum>3641CC7D</checksum>
+    </file>
+    <file>
+      <filename>base-dhw-tank-gas-uef.osw</filename>
+      <filetype>osw</filetype>
+      <usage_type>test</usage_type>
+      <checksum>E259E839</checksum>
+    </file>
+    <file>
+      <filename>base-enclosure-2stories.osw</filename>
+      <filetype>osw</filetype>
+      <usage_type>test</usage_type>
+      <checksum>480C5FB2</checksum>
+    </file>
+    <file>
+      <filename>base-hvac-autosize-boiler-elec-only.osw</filename>
+      <filetype>osw</filetype>
+      <usage_type>test</usage_type>
+      <checksum>EAD26771</checksum>
+    </file>
+    <file>
+      <filename>base-hvac-autosize-boiler-gas-central-ac-1-speed.osw</filename>
+      <filetype>osw</filetype>
+      <usage_type>test</usage_type>
+      <checksum>0486C5A9</checksum>
+    </file>
+    <file>
+      <filename>base-hvac-autosize-boiler-gas-only.osw</filename>
+      <filetype>osw</filetype>
+      <usage_type>test</usage_type>
+      <checksum>3DC19B63</checksum>
+    </file>
+    <file>
+      <filename>base-hvac-autosize-central-ac-only-1-speed.osw</filename>
+      <filetype>osw</filetype>
+      <usage_type>test</usage_type>
+      <checksum>124F3E60</checksum>
+    </file>
+    <file>
+      <filename>base-hvac-autosize-central-ac-only-2-speed.osw</filename>
+      <filetype>osw</filetype>
+      <usage_type>test</usage_type>
+      <checksum>C2A5EE62</checksum>
+    </file>
+    <file>
+      <filename>base-hvac-autosize-central-ac-only-var-speed.osw</filename>
+      <filetype>osw</filetype>
+      <usage_type>test</usage_type>
+      <checksum>5A906565</checksum>
+    </file>
+    <file>
+      <filename>base-hvac-autosize-elec-resistance-only.osw</filename>
+      <filetype>osw</filetype>
+      <usage_type>test</usage_type>
+      <checksum>CA6841A1</checksum>
+    </file>
+    <file>
+      <filename>base-hvac-autosize-evap-cooler-furnace-gas.osw</filename>
+      <filetype>osw</filetype>
+      <usage_type>test</usage_type>
+      <checksum>55BC99FF</checksum>
+    </file>
+    <file>
+      <filename>base-hvac-autosize-floor-furnace-propane-only.osw</filename>
+      <filetype>osw</filetype>
+      <usage_type>test</usage_type>
+      <checksum>A7B503D5</checksum>
+    </file>
+    <file>
+      <filename>base-hvac-autosize-furnace-elec-only.osw</filename>
+      <filetype>osw</filetype>
+      <usage_type>test</usage_type>
+      <checksum>4B36CAC7</checksum>
+    </file>
+    <file>
+      <filename>base-hvac-autosize-furnace-gas-central-ac-2-speed.osw</filename>
+      <filetype>osw</filetype>
+      <usage_type>test</usage_type>
+      <checksum>B85662B7</checksum>
+    </file>
+    <file>
+      <filename>base-hvac-autosize-furnace-gas-central-ac-var-speed.osw</filename>
+      <filetype>osw</filetype>
+      <usage_type>test</usage_type>
+      <checksum>B452E8BA</checksum>
+    </file>
+    <file>
+      <filename>base-hvac-autosize-furnace-gas-only.osw</filename>
+      <filetype>osw</filetype>
+      <usage_type>test</usage_type>
+      <checksum>DB48677C</checksum>
+    </file>
+    <file>
+      <filename>base-hvac-autosize-furnace-gas-room-ac.osw</filename>
+      <filetype>osw</filetype>
+      <usage_type>test</usage_type>
+      <checksum>4CEB22AD</checksum>
+    </file>
+    <file>
+      <filename>base-hvac-autosize-room-ac-only.osw</filename>
+      <filetype>osw</filetype>
+      <usage_type>test</usage_type>
+      <checksum>1998DD10</checksum>
+    </file>
+    <file>
+      <filename>base-hvac-autosize-stove-oil-only.osw</filename>
+      <filetype>osw</filetype>
+      <usage_type>test</usage_type>
+      <checksum>7FC77DC3</checksum>
+    </file>
+    <file>
+      <filename>base-hvac-autosize-wall-furnace-elec-only.osw</filename>
+      <filetype>osw</filetype>
+      <usage_type>test</usage_type>
+      <checksum>DB8B165F</checksum>
+    </file>
+    <file>
+      <filename>base-hvac-autosize.osw</filename>
+      <filetype>osw</filetype>
+      <usage_type>test</usage_type>
+      <checksum>47F32224</checksum>
+    </file>
+    <file>
+      <filename>base-hvac-autosize-ground-to-air-heat-pump-cooling-only.osw</filename>
+      <filetype>osw</filetype>
+      <usage_type>test</usage_type>
+      <checksum>68E71EC0</checksum>
+    </file>
+    <file>
+      <filename>base-hvac-autosize-ground-to-air-heat-pump-heating-only.osw</filename>
+      <filetype>osw</filetype>
+      <usage_type>test</usage_type>
+      <checksum>865162B4</checksum>
+    </file>
+    <file>
+      <filename>base-hvac-autosize-ground-to-air-heat-pump.osw</filename>
+      <filetype>osw</filetype>
+      <usage_type>test</usage_type>
+      <checksum>11892919</checksum>
+    </file>
+    <file>
+      <filename>base-hvac-autosize-air-to-air-heat-pump-1-speed-cooling-only.osw</filename>
+      <filetype>osw</filetype>
+      <usage_type>test</usage_type>
+      <checksum>60D75DE5</checksum>
+    </file>
+    <file>
+      <filename>base-hvac-autosize-air-to-air-heat-pump-1-speed-heating-only.osw</filename>
+      <filetype>osw</filetype>
+      <usage_type>test</usage_type>
+      <checksum>42FBA837</checksum>
+    </file>
+    <file>
+      <filename>base-hvac-autosize-air-to-air-heat-pump-2-speed.osw</filename>
+      <filetype>osw</filetype>
+      <usage_type>test</usage_type>
+      <checksum>CF478AD2</checksum>
+    </file>
+    <file>
+      <filename>base-hvac-autosize-air-to-air-heat-pump-var-speed.osw</filename>
+      <filetype>osw</filetype>
+      <usage_type>test</usage_type>
+      <checksum>E71ADD57</checksum>
+    </file>
+    <file>
+      <filename>base-hvac-autosize-central-ac-plus-air-to-air-heat-pump-heating.osw</filename>
+      <filetype>osw</filetype>
+      <usage_type>test</usage_type>
+      <checksum>2EC932A2</checksum>
+    </file>
+    <file>
+      <filename>base-hvac-autosize-dual-fuel-air-to-air-heat-pump-1-speed.osw</filename>
+      <filetype>osw</filetype>
+      <usage_type>test</usage_type>
+      <checksum>966D2B77</checksum>
+    </file>
+    <file>
+      <filename>base-hvac-autosize-dual-fuel-mini-split-heat-pump-ducted.osw</filename>
+      <filetype>osw</filetype>
+      <usage_type>test</usage_type>
+      <checksum>2C1B8C7C</checksum>
+    </file>
+    <file>
+      <filename>base-hvac-autosize-mini-split-heat-pump-ducted-cooling-only.osw</filename>
+      <filetype>osw</filetype>
+      <usage_type>test</usage_type>
+      <checksum>3325F29E</checksum>
+    </file>
+    <file>
+      <filename>base-hvac-autosize-mini-split-heat-pump-ducted-heating-only.osw</filename>
+      <filetype>osw</filetype>
+      <usage_type>test</usage_type>
+      <checksum>572886CB</checksum>
+    </file>
+    <file>
+      <filename>base-hvac-autosize-mini-split-heat-pump-ducted.osw</filename>
+      <filetype>osw</filetype>
+      <usage_type>test</usage_type>
+      <checksum>B4EE7D0F</checksum>
+    </file>
+    <file>
+      <filename>base-hvac-autosize-air-to-air-heat-pump-1-speed.osw</filename>
+      <filetype>osw</filetype>
+      <usage_type>test</usage_type>
+      <checksum>7199A4C3</checksum>
+    </file>
+    <file>
+      <filename>base-hvac-autosize-mini-split-air-conditioner-only-ducted.osw</filename>
+      <filetype>osw</filetype>
+      <usage_type>test</usage_type>
+      <checksum>AD6A3B8E</checksum>
+    </file>
+    <file>
+      <filename>base-foundation-vented-crawlspace.osw</filename>
+      <filetype>osw</filetype>
+      <usage_type>test</usage_type>
+      <checksum>6FC4A9E0</checksum>
+    </file>
+    <file>
+      <filename>base-foundation-unvented-crawlspace.osw</filename>
+      <filetype>osw</filetype>
+      <usage_type>test</usage_type>
+      <checksum>5A527E61</checksum>
+    </file>
+    <file>
+      <filename>base-foundation-unconditioned-basement-assembly-r.osw</filename>
+      <filetype>osw</filetype>
+      <usage_type>test</usage_type>
+      <checksum>B1CE1815</checksum>
+    </file>
+    <file>
+      <filename>base-foundation-unconditioned-basement.osw</filename>
+      <filetype>osw</filetype>
+      <usage_type>test</usage_type>
+      <checksum>31FB62FC</checksum>
+    </file>
+    <file>
+      <filename>base-location-duluth-mn.osw</filename>
+      <filetype>osw</filetype>
+      <usage_type>test</usage_type>
+      <checksum>9E7A5A5B</checksum>
+    </file>
+    <file>
+      <filename>base-foundation-unconditioned-basement-wall-insulation.osw</filename>
+      <filetype>osw</filetype>
+      <usage_type>test</usage_type>
+      <checksum>E92ACCD2</checksum>
+    </file>
+    <file>
+      <filename>extra-bldgtype-single-family-attached-unconditioned-basement-middle.osw</filename>
+      <filetype>osw</filetype>
+      <usage_type>test</usage_type>
+      <checksum>D18326CA</checksum>
+    </file>
+    <file>
+      <filename>extra-bldgtype-single-family-attached-unconditioned-basement-right.osw</filename>
+      <filetype>osw</filetype>
+      <usage_type>test</usage_type>
+      <checksum>419BFDFE</checksum>
+    </file>
+    <file>
+      <filename>extra-bldgtype-single-family-attached-unconditioned-basement.osw</filename>
+      <filetype>osw</filetype>
+      <usage_type>test</usage_type>
+      <checksum>0B5ECA6E</checksum>
+    </file>
+    <file>
+      <filename>extra-bldgtype-single-family-attached-unvented-crawlspace-middle.osw</filename>
+      <filetype>osw</filetype>
+      <usage_type>test</usage_type>
+      <checksum>D0A48825</checksum>
+    </file>
+    <file>
+      <filename>extra-bldgtype-single-family-attached-unvented-crawlspace-right.osw</filename>
+      <filetype>osw</filetype>
+      <usage_type>test</usage_type>
+      <checksum>2B27F10E</checksum>
+    </file>
+    <file>
+      <filename>extra-bldgtype-single-family-attached-unvented-crawlspace.osw</filename>
+      <filetype>osw</filetype>
+      <usage_type>test</usage_type>
+      <checksum>67205D97</checksum>
+    </file>
+    <file>
+      <filename>extra-bldgtype-single-family-attached-vented-crawlspace-middle.osw</filename>
+      <filetype>osw</filetype>
+      <usage_type>test</usage_type>
+      <checksum>929960D3</checksum>
+    </file>
+    <file>
+      <filename>extra-bldgtype-single-family-attached-vented-crawlspace-right.osw</filename>
+      <filetype>osw</filetype>
+      <usage_type>test</usage_type>
+      <checksum>237CA49F</checksum>
+    </file>
+    <file>
+      <filename>extra-bldgtype-single-family-attached-vented-crawlspace.osw</filename>
+      <filetype>osw</filetype>
+      <usage_type>test</usage_type>
+      <checksum>4285198C</checksum>
+    </file>
+    <file>
+      <filename>base-location-baltimore-md.osw</filename>
+      <filetype>osw</filetype>
+      <usage_type>test</usage_type>
+      <checksum>30E2143E</checksum>
+    </file>
+    <file>
+      <filename>base-location-portland-or.osw</filename>
+      <filetype>osw</filetype>
+      <usage_type>test</usage_type>
+      <checksum>57B82EF9</checksum>
+    </file>
+    <file>
+      <filename>base-misc-defaults.osw</filename>
+      <filetype>osw</filetype>
+      <usage_type>test</usage_type>
+      <checksum>863F2341</checksum>
+    </file>
+    <file>
+      <filename>base-foundation-slab.osw</filename>
+      <filetype>osw</filetype>
+      <usage_type>test</usage_type>
+      <checksum>5737E1CD</checksum>
+    </file>
+    <file>
+      <filename>extra-enclosure-atticroof-conditioned-eaves-gable.osw</filename>
+      <filetype>osw</filetype>
+      <usage_type>test</usage_type>
+      <checksum>2AEBECF2</checksum>
+    </file>
+    <file>
+      <filename>extra-enclosure-atticroof-conditioned-eaves-hip.osw</filename>
+      <filetype>osw</filetype>
+      <usage_type>test</usage_type>
+      <checksum>EB7F2E39</checksum>
+    </file>
+    <file>
+      <filename>base-appliances-dehumidifier.osw</filename>
+      <filetype>osw</filetype>
+      <usage_type>test</usage_type>
+      <checksum>7EC7A9AE</checksum>
+    </file>
+    <file>
+      <filename>base-appliances-dehumidifier-ief-portable.osw</filename>
+      <filetype>osw</filetype>
+      <usage_type>test</usage_type>
+      <checksum>3C4EEBE5</checksum>
+    </file>
+    <file>
+      <filename>base-appliances-dehumidifier-ief-whole-home.osw</filename>
+      <filetype>osw</filetype>
+      <usage_type>test</usage_type>
+      <checksum>CAA68BCD</checksum>
+    </file>
+    <file>
+      <filename>base-atticroof-radiant-barrier.osw</filename>
+      <filetype>osw</filetype>
+      <usage_type>test</usage_type>
+      <checksum>87907ED7</checksum>
+    </file>
+    <file>
+      <filename>base-location-dallas-tx.osw</filename>
+      <filetype>osw</filetype>
+      <usage_type>test</usage_type>
+      <checksum>FF4ACC81</checksum>
+    </file>
+    <file>
+      <filename>base-location-miami-fl.osw</filename>
+      <filetype>osw</filetype>
+      <usage_type>test</usage_type>
+      <checksum>C0426DEB</checksum>
+    </file>
+    <file>
+      <filename>base-location-honolulu-hi.osw</filename>
+      <filetype>osw</filetype>
+      <usage_type>test</usage_type>
+      <checksum>5FA6A9E5</checksum>
+    </file>
+    <file>
+      <filename>base-location-phoenix-az.osw</filename>
+      <filetype>osw</filetype>
+      <usage_type>test</usage_type>
+      <checksum>7B8824EA</checksum>
+    </file>
+    <file>
+      <filename>extra-bldgtype-single-family-attached-slab-middle.osw</filename>
+      <filetype>osw</filetype>
+      <usage_type>test</usage_type>
+      <checksum>0D9C1B78</checksum>
+    </file>
+    <file>
+      <filename>extra-bldgtype-single-family-attached-slab-right.osw</filename>
+      <filetype>osw</filetype>
+      <usage_type>test</usage_type>
+      <checksum>E8D13771</checksum>
+    </file>
+    <file>
+      <filename>extra-bldgtype-single-family-attached-slab.osw</filename>
+      <filetype>osw</filetype>
+      <usage_type>test</usage_type>
+      <checksum>F9252BBF</checksum>
+    </file>
+    <file>
+      <filename>extra-bldgtype-single-family-attached-atticroof-conditioned-eaves-gable.osw</filename>
+      <filetype>osw</filetype>
+      <usage_type>test</usage_type>
+      <checksum>15287568</checksum>
+    </file>
+    <file>
+      <filename>extra-bldgtype-single-family-attached-atticroof-conditioned-eaves-hip.osw</filename>
+      <filetype>osw</filetype>
+      <usage_type>test</usage_type>
+      <checksum>857A6883</checksum>
+    </file>
+    <file>
+      <filename>base-bldgtype-multifamily-shared-mechvent-preconditioning.osw</filename>
+      <filetype>osw</filetype>
+      <usage_type>test</usage_type>
+      <checksum>057C04F1</checksum>
+    </file>
+    <file>
+      <filename>base-bldgtype-multifamily-shared-mechvent.osw</filename>
+      <filetype>osw</filetype>
+      <usage_type>test</usage_type>
+      <checksum>C167DC7B</checksum>
+    </file>
+    <file>
+      <filename>base-bldgtype-multifamily-shared-pv.osw</filename>
+      <filetype>osw</filetype>
+      <usage_type>test</usage_type>
+      <checksum>37BE40A3</checksum>
+    </file>
+    <file>
+      <filename>base-bldgtype-multifamily-shared-water-heater.osw</filename>
+      <filetype>osw</filetype>
+      <usage_type>test</usage_type>
+      <checksum>6F1A22B6</checksum>
+    </file>
+    <file>
+      <filename>base-bldgtype-multifamily.osw</filename>
+      <filetype>osw</filetype>
+      <usage_type>test</usage_type>
+      <checksum>1458A2D7</checksum>
+    </file>
+    <file>
+      <filename>base-bldgtype-multifamily-shared-boiler-only-baseboard.osw</filename>
+      <filetype>osw</filetype>
+      <usage_type>test</usage_type>
+      <checksum>F1D56546</checksum>
+    </file>
+    <file>
+      <filename>base-bldgtype-multifamily-shared-boiler-only-fan-coil.osw</filename>
+      <filetype>osw</filetype>
+      <usage_type>test</usage_type>
+      <checksum>4704E3D2</checksum>
+    </file>
+    <file>
+      <filename>base-hvac-room-ac-only-ceer.osw</filename>
+      <filetype>osw</filetype>
+      <usage_type>test</usage_type>
+      <checksum>C2AB8980</checksum>
+    </file>
+    <file>
+      <filename>extra-bldgtype-single-family-attached-double-loaded-interior.osw</filename>
+      <filetype>osw</filetype>
+      <usage_type>test</usage_type>
+      <checksum>DF8AF6CE</checksum>
+    </file>
+    <file>
+      <filename>extra-bldgtype-multifamily-unvented-crawlspace-left-bottom.osw</filename>
+      <filetype>osw</filetype>
+      <usage_type>test</usage_type>
+      <checksum>A89519DF</checksum>
+    </file>
+    <file>
+      <filename>extra-bldgtype-multifamily-unvented-crawlspace-left-middle.osw</filename>
+      <filetype>osw</filetype>
+      <usage_type>test</usage_type>
+      <checksum>85C1E77F</checksum>
+    </file>
+    <file>
+      <filename>extra-bldgtype-multifamily-unvented-crawlspace-left-top.osw</filename>
+      <filetype>osw</filetype>
+      <usage_type>test</usage_type>
+      <checksum>2EA013AC</checksum>
+    </file>
+    <file>
+      <filename>extra-bldgtype-multifamily-unvented-crawlspace-middle-bottom.osw</filename>
+      <filetype>osw</filetype>
+      <usage_type>test</usage_type>
+      <checksum>8A9DE535</checksum>
+    </file>
+    <file>
+      <filename>extra-bldgtype-multifamily-unvented-crawlspace-middle-middle.osw</filename>
+      <filetype>osw</filetype>
+      <usage_type>test</usage_type>
+      <checksum>FF13B44B</checksum>
+    </file>
+    <file>
+      <filename>extra-bldgtype-multifamily-unvented-crawlspace-middle-top.osw</filename>
+      <filetype>osw</filetype>
+      <usage_type>test</usage_type>
+      <checksum>57E09BF4</checksum>
+    </file>
+    <file>
+      <filename>extra-bldgtype-multifamily-unvented-crawlspace-right-bottom.osw</filename>
+      <filetype>osw</filetype>
+      <usage_type>test</usage_type>
+      <checksum>7DE55B9D</checksum>
+    </file>
+    <file>
+      <filename>extra-bldgtype-multifamily-unvented-crawlspace-right-middle.osw</filename>
+      <filetype>osw</filetype>
+      <usage_type>test</usage_type>
+      <checksum>9EACBF77</checksum>
+    </file>
+    <file>
+      <filename>extra-bldgtype-multifamily-unvented-crawlspace-right-top.osw</filename>
+      <filetype>osw</filetype>
+      <usage_type>test</usage_type>
+      <checksum>F2F4230D</checksum>
+    </file>
+    <file>
+      <filename>extra-bldgtype-multifamily-unvented-crawlspace.osw</filename>
+      <filetype>osw</filetype>
+      <usage_type>test</usage_type>
+      <checksum>0E133BB3</checksum>
+    </file>
+    <file>
+      <filename>extra-bldgtype-multifamily-vented-crawlspace-left-bottom.osw</filename>
+      <filetype>osw</filetype>
+      <usage_type>test</usage_type>
+      <checksum>F707F52E</checksum>
+    </file>
+    <file>
+      <filename>extra-bldgtype-multifamily-vented-crawlspace-left-middle.osw</filename>
+      <filetype>osw</filetype>
+      <usage_type>test</usage_type>
+      <checksum>84971E37</checksum>
+    </file>
+    <file>
+      <filename>extra-bldgtype-multifamily-vented-crawlspace-left-top.osw</filename>
+      <filetype>osw</filetype>
+      <usage_type>test</usage_type>
+      <checksum>A4A6EF91</checksum>
+    </file>
+    <file>
+      <filename>extra-bldgtype-multifamily-vented-crawlspace-middle-bottom.osw</filename>
+      <filetype>osw</filetype>
+      <usage_type>test</usage_type>
+      <checksum>30FA45A2</checksum>
+    </file>
+    <file>
+      <filename>extra-bldgtype-multifamily-vented-crawlspace-middle-middle.osw</filename>
+      <filetype>osw</filetype>
+      <usage_type>test</usage_type>
+      <checksum>1DAEBB02</checksum>
+    </file>
+    <file>
+      <filename>extra-bldgtype-multifamily-vented-crawlspace-middle-top.osw</filename>
+      <filetype>osw</filetype>
+      <usage_type>test</usage_type>
+      <checksum>62A471A2</checksum>
+    </file>
+    <file>
+      <filename>extra-bldgtype-multifamily-vented-crawlspace-right-bottom.osw</filename>
+      <filetype>osw</filetype>
+      <usage_type>test</usage_type>
+      <checksum>E8C75552</checksum>
+    </file>
+    <file>
+      <filename>extra-bldgtype-multifamily-vented-crawlspace-right-middle.osw</filename>
+      <filetype>osw</filetype>
+      <usage_type>test</usage_type>
+      <checksum>B96D7E85</checksum>
+    </file>
+    <file>
+      <filename>extra-bldgtype-multifamily-vented-crawlspace-right-top.osw</filename>
+      <filetype>osw</filetype>
+      <usage_type>test</usage_type>
+      <checksum>2FB858A3</checksum>
+    </file>
+    <file>
+      <filename>extra-bldgtype-multifamily-vented-crawlspace.osw</filename>
+      <filetype>osw</filetype>
+      <usage_type>test</usage_type>
+      <checksum>7EDEB8AE</checksum>
+    </file>
+    <file>
+      <filename>extra-bldgtype-multifamily-eaves.osw</filename>
+      <filetype>osw</filetype>
+      <usage_type>test</usage_type>
+      <checksum>4951995E</checksum>
+    </file>
+    <file>
+      <filename>extra-bldgtype-multifamily-slab-left-bottom.osw</filename>
+      <filetype>osw</filetype>
+      <usage_type>test</usage_type>
+      <checksum>55EA1927</checksum>
+    </file>
+    <file>
+      <filename>extra-bldgtype-multifamily-slab-left-middle.osw</filename>
+      <filetype>osw</filetype>
+      <usage_type>test</usage_type>
+      <checksum>91DC7128</checksum>
+    </file>
+    <file>
+      <filename>extra-bldgtype-multifamily-slab-left-top.osw</filename>
+      <filetype>osw</filetype>
+      <usage_type>test</usage_type>
+      <checksum>D5A65606</checksum>
+    </file>
+    <file>
+      <filename>extra-bldgtype-multifamily-slab-middle-bottom.osw</filename>
+      <filetype>osw</filetype>
+      <usage_type>test</usage_type>
+      <checksum>4F70517B</checksum>
+    </file>
+    <file>
+      <filename>extra-bldgtype-multifamily-slab-middle-middle.osw</filename>
+      <filetype>osw</filetype>
+      <usage_type>test</usage_type>
+      <checksum>0A0D7F30</checksum>
+    </file>
+    <file>
+      <filename>extra-bldgtype-multifamily-slab-middle-top.osw</filename>
+      <filetype>osw</filetype>
+      <usage_type>test</usage_type>
+      <checksum>08161955</checksum>
+    </file>
+    <file>
+      <filename>extra-bldgtype-multifamily-slab-right-bottom.osw</filename>
+      <filetype>osw</filetype>
+      <usage_type>test</usage_type>
+      <checksum>9D2BB31D</checksum>
+    </file>
+    <file>
+      <filename>extra-bldgtype-multifamily-slab-right-middle.osw</filename>
+      <filetype>osw</filetype>
+      <usage_type>test</usage_type>
+      <checksum>38E28B18</checksum>
+    </file>
+    <file>
+      <filename>extra-bldgtype-multifamily-slab-right-top.osw</filename>
+      <filetype>osw</filetype>
+      <usage_type>test</usage_type>
+      <checksum>BD80EB01</checksum>
+    </file>
+    <file>
+      <filename>extra-bldgtype-multifamily-slab.osw</filename>
+      <filetype>osw</filetype>
+      <usage_type>test</usage_type>
+      <checksum>2E5B92AA</checksum>
+    </file>
+    <file>
+      <filename>extra-bldgtype-multifamily-double-loaded-interior.osw</filename>
+      <filetype>osw</filetype>
+      <usage_type>test</usage_type>
+      <checksum>B3CBDB3E</checksum>
+    </file>
+    <file>
+      <filename>extra-bldgtype-multifamily-double-exterior.osw</filename>
+      <filetype>osw</filetype>
+      <usage_type>test</usage_type>
+      <checksum>51215E7E</checksum>
+    </file>
+    <file>
+      <filename>extra-bldgtype-multifamily-single-exterior-front.osw</filename>
+      <filetype>osw</filetype>
+      <usage_type>test</usage_type>
+      <checksum>0B2F66BE</checksum>
+    </file>
+    <file>
+      <filename>extra-bldgtype-multifamily-unvented-crawlspace-double-loaded-interior.osw</filename>
+      <filetype>osw</filetype>
+      <usage_type>test</usage_type>
+      <checksum>84BB7D3A</checksum>
+    </file>
+    <file>
+      <filename>extra-bldgtype-multifamily-unvented-crawlspace-left-bottom-double-loaded-interior.osw</filename>
+      <filetype>osw</filetype>
+      <usage_type>test</usage_type>
+      <checksum>E3BC083B</checksum>
+    </file>
+    <file>
+      <filename>extra-bldgtype-multifamily-unvented-crawlspace-left-middle-double-loaded-interior.osw</filename>
+      <filetype>osw</filetype>
+      <usage_type>test</usage_type>
+      <checksum>84E5FDC9</checksum>
+    </file>
+    <file>
+      <filename>extra-bldgtype-multifamily-unvented-crawlspace-left-top-double-loaded-interior.osw</filename>
+      <filetype>osw</filetype>
+      <usage_type>test</usage_type>
+      <checksum>A9ACE570</checksum>
+    </file>
+    <file>
+      <filename>extra-bldgtype-multifamily-unvented-crawlspace-middle-bottom-double-loaded-interior.osw</filename>
+      <filetype>osw</filetype>
+      <usage_type>test</usage_type>
+      <checksum>94863CB0</checksum>
+    </file>
+    <file>
+      <filename>extra-bldgtype-multifamily-unvented-crawlspace-middle-middle-double-loaded-interior.osw</filename>
+      <filetype>osw</filetype>
+      <usage_type>test</usage_type>
+      <checksum>0E0D897A</checksum>
+    </file>
+    <file>
+      <filename>extra-bldgtype-multifamily-unvented-crawlspace-middle-top-double-loaded-interior.osw</filename>
+      <filetype>osw</filetype>
+      <usage_type>test</usage_type>
+      <checksum>601BEC42</checksum>
+    </file>
+    <file>
+      <filename>extra-bldgtype-multifamily-unvented-crawlspace-right-bottom-double-loaded-interior.osw</filename>
+      <filetype>osw</filetype>
+      <usage_type>test</usage_type>
+      <checksum>D385862D</checksum>
+    </file>
+    <file>
+      <filename>extra-bldgtype-multifamily-unvented-crawlspace-right-middle-double-loaded-interior.osw</filename>
+      <filetype>osw</filetype>
+      <usage_type>test</usage_type>
+      <checksum>C6196803</checksum>
+    </file>
+    <file>
+      <filename>extra-bldgtype-multifamily-unvented-crawlspace-right-top-double-loaded-interior.osw</filename>
+      <filetype>osw</filetype>
+      <usage_type>test</usage_type>
+      <checksum>4D0B6255</checksum>
+    </file>
+    <file>
+      <filename>extra-bldgtype-multifamily-vented-crawlspace-double-loaded-interior.osw</filename>
+      <filetype>osw</filetype>
+      <usage_type>test</usage_type>
+      <checksum>C52CD92A</checksum>
+    </file>
+    <file>
+      <filename>extra-bldgtype-multifamily-vented-crawlspace-left-bottom-double-loaded-interior.osw</filename>
+      <filetype>osw</filetype>
+      <usage_type>test</usage_type>
+      <checksum>2D4490A3</checksum>
+    </file>
+    <file>
+      <filename>extra-bldgtype-multifamily-vented-crawlspace-left-middle-double-loaded-interior.osw</filename>
+      <filetype>osw</filetype>
+      <usage_type>test</usage_type>
+      <checksum>23C75D2B</checksum>
+    </file>
+    <file>
+      <filename>extra-bldgtype-multifamily-vented-crawlspace-left-top-double-loaded-interior.osw</filename>
+      <filetype>osw</filetype>
+      <usage_type>test</usage_type>
+      <checksum>B9392353</checksum>
+    </file>
+    <file>
+      <filename>extra-bldgtype-multifamily-vented-crawlspace-middle-bottom-double-loaded-interior.osw</filename>
+      <filetype>osw</filetype>
+      <usage_type>test</usage_type>
+      <checksum>C1FC9584</checksum>
+    </file>
+    <file>
+      <filename>extra-bldgtype-multifamily-vented-crawlspace-middle-middle-double-loaded-interior.osw</filename>
+      <filetype>osw</filetype>
+      <usage_type>test</usage_type>
+      <checksum>A6A56076</checksum>
+    </file>
+    <file>
+      <filename>extra-bldgtype-multifamily-vented-crawlspace-middle-top-double-loaded-interior.osw</filename>
+      <filetype>osw</filetype>
+      <usage_type>test</usage_type>
+      <checksum>DC6935EE</checksum>
+    </file>
+    <file>
+      <filename>extra-bldgtype-multifamily-vented-crawlspace-right-bottom-double-loaded-interior.osw</filename>
+      <filetype>osw</filetype>
+      <usage_type>test</usage_type>
+      <checksum>D9CAD6EB</checksum>
+    </file>
+    <file>
+      <filename>extra-bldgtype-multifamily-vented-crawlspace-right-middle-double-loaded-interior.osw</filename>
+      <filetype>osw</filetype>
+      <usage_type>test</usage_type>
+      <checksum>7CEF7ADF</checksum>
+    </file>
+    <file>
+      <filename>extra-bldgtype-multifamily-vented-crawlspace-right-top-double-loaded-interior.osw</filename>
+      <filetype>osw</filetype>
+      <usage_type>test</usage_type>
+      <checksum>3B2DC0B7</checksum>
+    </file>
+    <file>
+      <filename>extra-bldgtype-multifamily-slab-double-loaded-interior.osw</filename>
+      <filetype>osw</filetype>
+      <usage_type>test</usage_type>
+      <checksum>D2D876D0</checksum>
+    </file>
+    <file>
+      <filename>extra-bldgtype-multifamily-slab-left-bottom-double-loaded-interior.osw</filename>
+      <filetype>osw</filetype>
+      <usage_type>test</usage_type>
+      <checksum>89996396</checksum>
+    </file>
+    <file>
+      <filename>extra-bldgtype-multifamily-slab-left-middle-double-loaded-interior.osw</filename>
+      <filetype>osw</filetype>
+      <usage_type>test</usage_type>
+      <checksum>3EFE168B</checksum>
+    </file>
+    <file>
+      <filename>extra-bldgtype-multifamily-slab-left-top-double-loaded-interior.osw</filename>
+      <filetype>osw</filetype>
+      <usage_type>test</usage_type>
+      <checksum>69587D88</checksum>
+    </file>
+    <file>
+      <filename>extra-bldgtype-multifamily-slab-middle-bottom-double-loaded-interior.osw</filename>
+      <filetype>osw</filetype>
+      <usage_type>test</usage_type>
+      <checksum>01F7ECD4</checksum>
+    </file>
+    <file>
+      <filename>extra-bldgtype-multifamily-slab-middle-middle-double-loaded-interior.osw</filename>
+      <filetype>osw</filetype>
+      <usage_type>test</usage_type>
+      <checksum>AF22E523</checksum>
+    </file>
+    <file>
+      <filename>extra-bldgtype-multifamily-slab-middle-top-double-loaded-interior.osw</filename>
+      <filetype>osw</filetype>
+      <usage_type>test</usage_type>
+      <checksum>B226DE91</checksum>
+    </file>
+    <file>
+      <filename>extra-bldgtype-multifamily-slab-right-bottom-double-loaded-interior.osw</filename>
+      <filetype>osw</filetype>
+      <usage_type>test</usage_type>
+      <checksum>08A66D6D</checksum>
+    </file>
+    <file>
+      <filename>extra-bldgtype-multifamily-slab-right-middle-double-loaded-interior.osw</filename>
+      <filetype>osw</filetype>
+      <usage_type>test</usage_type>
+      <checksum>2D5F422A</checksum>
+    </file>
+    <file>
+      <filename>extra-bldgtype-multifamily-slab-right-top-double-loaded-interior.osw</filename>
+      <filetype>osw</filetype>
+      <usage_type>test</usage_type>
+      <checksum>8640526E</checksum>
+    </file>
+    <file>
+      <filename>base-simcontrol-daylight-saving-custom.osw</filename>
+      <filetype>osw</filetype>
+      <usage_type>test</usage_type>
+      <checksum>FC918CD0</checksum>
+    </file>
+    <file>
+      <filename>base-simcontrol-runperiod-1-month.osw</filename>
+      <filetype>osw</filetype>
+      <usage_type>test</usage_type>
+      <checksum>3B98374B</checksum>
+    </file>
+    <file>
+      <filename>base-hvac-seasons.osw</filename>
+      <filetype>osw</filetype>
+      <usage_type>test</usage_type>
+      <checksum>46DB2EF8</checksum>
+    </file>
+    <file>
+      <filename>base-bldgtype-single-family-attached-2stories.osw</filename>
+      <filetype>osw</filetype>
+      <usage_type>test</usage_type>
+      <checksum>CDECF654</checksum>
+    </file>
+    <file>
+      <filename>base-enclosure-2stories-garage.osw</filename>
+      <filetype>osw</filetype>
+      <usage_type>test</usage_type>
+      <checksum>7BA5558E</checksum>
+    </file>
+    <file>
+      <filename>extra-enclosure-garage-atticroof-conditioned.osw</filename>
+      <filetype>osw</filetype>
+      <usage_type>test</usage_type>
+      <checksum>1F2A01C9</checksum>
+    </file>
+    <file>
+      <filename>base-schedules-detailed-smooth.osw</filename>
+      <filetype>osw</filetype>
+      <usage_type>test</usage_type>
+      <checksum>59B0724A</checksum>
+    </file>
+    <file>
+      <filename>base-schedules-detailed-stochastic-vacancy.osw</filename>
+      <filetype>osw</filetype>
+      <usage_type>test</usage_type>
+      <checksum>A0F6758E</checksum>
+    </file>
+    <file>
+      <filename>base-schedules-detailed-stochastic.osw</filename>
+      <filetype>osw</filetype>
+      <usage_type>test</usage_type>
+      <checksum>549668FF</checksum>
+    </file>
+    <file>
+      <filename>base-schedules-simple.osw</filename>
+      <filetype>osw</filetype>
+      <usage_type>test</usage_type>
+      <checksum>A53A3D7B</checksum>
+    </file>
+    <file>
+      <filename>base-lighting-holiday.osw</filename>
+      <filetype>osw</filetype>
+      <usage_type>test</usage_type>
+      <checksum>DCFD1BCA</checksum>
+    </file>
+    <file>
+      <filename>schedules_config.json</filename>
+      <filetype>json</filetype>
+      <usage_type>resource</usage_type>
+      <checksum>0CB5683C</checksum>
+    </file>
+    <file>
+      <filename>schedules_clothes_dryer_consumption_dist.csv</filename>
+      <filetype>csv</filetype>
+      <usage_type>resource</usage_type>
+      <checksum>C11EB889</checksum>
+    </file>
+    <file>
+      <filename>schedules_clothes_dryer_duration_dist.csv</filename>
+      <filetype>csv</filetype>
+      <usage_type>resource</usage_type>
+      <checksum>E26C2515</checksum>
+    </file>
+    <file>
+      <filename>schedules_clothes_washer_consumption_dist.csv</filename>
+      <filetype>csv</filetype>
+      <usage_type>resource</usage_type>
+      <checksum>B82EBBFB</checksum>
+    </file>
+    <file>
+      <filename>schedules_clothes_washer_duration_dist.csv</filename>
+      <filetype>csv</filetype>
+      <usage_type>resource</usage_type>
+      <checksum>7F0BFEDA</checksum>
+    </file>
+    <file>
+      <filename>schedules_cooking_consumption_dist.csv</filename>
+      <filetype>csv</filetype>
+      <usage_type>resource</usage_type>
+      <checksum>1C8AAA92</checksum>
+    </file>
+    <file>
+      <filename>schedules_cooking_duration_dist.csv</filename>
+      <filetype>csv</filetype>
+      <usage_type>resource</usage_type>
+      <checksum>66C47C80</checksum>
+    </file>
+    <file>
+      <filename>schedules_dishwasher_consumption_dist.csv</filename>
+      <filetype>csv</filetype>
+      <usage_type>resource</usage_type>
+      <checksum>50A1CFBC</checksum>
+    </file>
+    <file>
+      <filename>schedules_dishwasher_duration_dist.csv</filename>
+      <filetype>csv</filetype>
+      <usage_type>resource</usage_type>
+      <checksum>A7E76021</checksum>
+    </file>
+    <file>
+      <filename>schedules_hot_water_clothes_washer_cluster_size_probability.csv</filename>
+      <filetype>csv</filetype>
+      <usage_type>resource</usage_type>
+      <checksum>2401A66F</checksum>
+    </file>
+    <file>
+      <filename>schedules_hot_water_clothes_washer_event_duration_probability.csv</filename>
+      <filetype>csv</filetype>
+      <usage_type>resource</usage_type>
+      <checksum>9D369386</checksum>
+    </file>
+    <file>
+      <filename>schedules_hot_water_dishwasher_cluster_size_probability.csv</filename>
+      <filetype>csv</filetype>
+      <usage_type>resource</usage_type>
+      <checksum>93DCD6FD</checksum>
+    </file>
+    <file>
+      <filename>schedules_hot_water_dishwasher_event_duration_probability.csv</filename>
+      <filetype>csv</filetype>
+      <usage_type>resource</usage_type>
+      <checksum>419E598E</checksum>
+    </file>
+    <file>
       <filename>geometry.rb</filename>
       <filetype>rb</filetype>
       <usage_type>resource</usage_type>
-      <checksum>FD7A80CD</checksum>
-    </file>
-    <file>
-=======
->>>>>>> 6a433866
-      <filename>base-hvac-air-to-air-heat-pump-1-speed-heating-only.osw</filename>
-      <filetype>osw</filetype>
-      <usage_type>test</usage_type>
-      <checksum>F4E4917D</checksum>
-    </file>
-    <file>
-      <filename>extra-second-heating-system-portable-heater-to-heat-pump.osw</filename>
-      <filetype>osw</filetype>
-      <usage_type>test</usage_type>
-      <checksum>4A9B9F6D</checksum>
-    </file>
-    <file>
-      <filename>base-hvac-air-to-air-heat-pump-1-speed-cooling-only.osw</filename>
-      <filetype>osw</filetype>
-      <usage_type>test</usage_type>
-      <checksum>01D19E3D</checksum>
-    </file>
-    <file>
-      <filename>base-hvac-air-to-air-heat-pump-1-speed.osw</filename>
-      <filetype>osw</filetype>
-      <usage_type>test</usage_type>
-      <checksum>666F7934</checksum>
-    </file>
-    <file>
-      <filename>base-hvac-air-to-air-heat-pump-2-speed.osw</filename>
-      <filetype>osw</filetype>
-      <usage_type>test</usage_type>
-      <checksum>6CABF180</checksum>
-    </file>
-    <file>
-      <filename>base-hvac-dual-fuel-air-to-air-heat-pump-2-speed.osw</filename>
-      <filetype>osw</filetype>
-      <usage_type>test</usage_type>
-      <checksum>9B8B2789</checksum>
-    </file>
-    <file>
-      <filename>base-atticroof-unvented-insulated-roof.osw</filename>
-      <filetype>osw</filetype>
-      <usage_type>test</usage_type>
-      <checksum>E6187A65</checksum>
-    </file>
-    <file>
-      <filename>base-atticroof-flat.osw</filename>
-      <filetype>osw</filetype>
-      <usage_type>test</usage_type>
-      <checksum>A4B698D7</checksum>
-    </file>
-    <file>
-      <filename>base.osw</filename>
-      <filetype>osw</filetype>
-      <usage_type>test</usage_type>
-      <checksum>91EAF752</checksum>
-    </file>
-    <file>
-      <filename>base-appliances-none.osw</filename>
-      <filetype>osw</filetype>
-      <usage_type>test</usage_type>
-      <checksum>D79F7010</checksum>
-    </file>
-    <file>
-      <filename>base-mechvent-cfis.osw</filename>
-      <filetype>osw</filetype>
-      <usage_type>test</usage_type>
-      <checksum>847B55A3</checksum>
-    </file>
-    <file>
-      <filename>base-dhw-jacket-electric.osw</filename>
-      <filetype>osw</filetype>
-      <usage_type>test</usage_type>
-      <checksum>CB94C3DD</checksum>
-    </file>
-    <file>
-      <filename>base-dhw-low-flow-fixtures.osw</filename>
-      <filetype>osw</filetype>
-      <usage_type>test</usage_type>
-      <checksum>8D000390</checksum>
-    </file>
-    <file>
-      <filename>base-dhw-recirc-demand.osw</filename>
-      <filetype>osw</filetype>
-      <usage_type>test</usage_type>
-      <checksum>289A5E93</checksum>
-    </file>
-    <file>
-      <filename>base-dhw-recirc-manual.osw</filename>
-      <filetype>osw</filetype>
-      <usage_type>test</usage_type>
-      <checksum>A6E20C38</checksum>
-    </file>
-    <file>
-      <filename>base-dhw-recirc-nocontrol.osw</filename>
-      <filetype>osw</filetype>
-      <usage_type>test</usage_type>
-      <checksum>6A60DC2E</checksum>
-    </file>
-    <file>
-      <filename>base-dhw-recirc-temperature.osw</filename>
-      <filetype>osw</filetype>
-      <usage_type>test</usage_type>
-      <checksum>CBEBB42B</checksum>
-    </file>
-    <file>
-      <filename>base-dhw-recirc-timer.osw</filename>
-      <filetype>osw</filetype>
-      <usage_type>test</usage_type>
-      <checksum>5BF1027C</checksum>
-    </file>
-    <file>
-      <filename>base-dhw-solar-fraction.osw</filename>
-      <filetype>osw</filetype>
-      <usage_type>test</usage_type>
-      <checksum>E8A75C53</checksum>
-    </file>
-    <file>
-      <filename>base-enclosure-infil-cfm50.osw</filename>
-      <filetype>osw</filetype>
-      <usage_type>test</usage_type>
-      <checksum>026A9E5E</checksum>
-    </file>
-    <file>
-      <filename>base-foundation-conditioned-basement-slab-insulation.osw</filename>
-      <filetype>osw</filetype>
-      <usage_type>test</usage_type>
-      <checksum>EA4738D8</checksum>
-    </file>
-    <file>
-      <filename>base-hvac-boiler-oil-only.osw</filename>
-      <filetype>osw</filetype>
-      <usage_type>test</usage_type>
-      <checksum>58941CB0</checksum>
-    </file>
-    <file>
-      <filename>base-hvac-boiler-propane-only.osw</filename>
-      <filetype>osw</filetype>
-      <usage_type>test</usage_type>
-      <checksum>0D84850F</checksum>
-    </file>
-    <file>
-      <filename>base-hvac-boiler-wood-only.osw</filename>
-      <filetype>osw</filetype>
-      <usage_type>test</usage_type>
-      <checksum>67A5E994</checksum>
-    </file>
-    <file>
-      <filename>base-hvac-ducts-leakage-percent.osw</filename>
-      <filetype>osw</filetype>
-      <usage_type>test</usage_type>
-      <checksum>12BF0584</checksum>
-    </file>
-    <file>
-      <filename>base-hvac-furnace-oil-only.osw</filename>
-      <filetype>osw</filetype>
-      <usage_type>test</usage_type>
-      <checksum>BAAA8AEA</checksum>
-    </file>
-    <file>
-      <filename>base-hvac-furnace-propane-only.osw</filename>
-      <filetype>osw</filetype>
-      <usage_type>test</usage_type>
-      <checksum>86BFC6BA</checksum>
-    </file>
-    <file>
-      <filename>base-hvac-furnace-wood-only.osw</filename>
-      <filetype>osw</filetype>
-      <usage_type>test</usage_type>
-      <checksum>07D6ED9D</checksum>
-    </file>
-    <file>
-      <filename>base-hvac-none.osw</filename>
-      <filetype>osw</filetype>
-      <usage_type>test</usage_type>
-      <checksum>B5E060DD</checksum>
-    </file>
-    <file>
-      <filename>base-hvac-setpoints.osw</filename>
-      <filetype>osw</filetype>
-      <usage_type>test</usage_type>
-      <checksum>5C30BB55</checksum>
-    </file>
-    <file>
-      <filename>base-mechvent-balanced.osw</filename>
-      <filetype>osw</filetype>
-      <usage_type>test</usage_type>
-      <checksum>18C808CF</checksum>
-    </file>
-    <file>
-      <filename>base-mechvent-erv.osw</filename>
-      <filetype>osw</filetype>
-      <usage_type>test</usage_type>
-      <checksum>A160796C</checksum>
-    </file>
-    <file>
-      <filename>base-mechvent-exhaust.osw</filename>
-      <filetype>osw</filetype>
-      <usage_type>test</usage_type>
-      <checksum>2A40B140</checksum>
-    </file>
-    <file>
-      <filename>base-mechvent-hrv.osw</filename>
-      <filetype>osw</filetype>
-      <usage_type>test</usage_type>
-      <checksum>CF736DE7</checksum>
-    </file>
-    <file>
-      <filename>base-mechvent-supply.osw</filename>
-      <filetype>osw</filetype>
-      <usage_type>test</usage_type>
-      <checksum>F077AF5E</checksum>
-    </file>
-    <file>
-      <filename>base-mechvent-erv-atre-asre.osw</filename>
-      <filetype>osw</filetype>
-      <usage_type>test</usage_type>
-      <checksum>6FC3FB31</checksum>
-    </file>
-    <file>
-      <filename>base-enclosure-windows-none.osw</filename>
-      <filetype>osw</filetype>
-      <usage_type>test</usage_type>
-      <checksum>2CD36120</checksum>
-    </file>
-    <file>
-      <filename>base-mechvent-hrv-asre.osw</filename>
-      <filetype>osw</filetype>
-      <usage_type>test</usage_type>
-      <checksum>5BCFB315</checksum>
-    </file>
-    <file>
-      <filename>base-atticroof-vented.osw</filename>
-      <filetype>osw</filetype>
-      <usage_type>test</usage_type>
-      <checksum>D17609E2</checksum>
-    </file>
-    <file>
-      <filename>base-dhw-dwhr.osw</filename>
-      <filetype>osw</filetype>
-      <usage_type>test</usage_type>
-      <checksum>BF63124F</checksum>
-    </file>
-    <file>
-      <filename>base-enclosure-beds-4.osw</filename>
-      <filetype>osw</filetype>
-      <usage_type>test</usage_type>
-      <checksum>20DB6D18</checksum>
-    </file>
-    <file>
-      <filename>base-hvac-central-ac-only-2-speed.osw</filename>
-      <filetype>osw</filetype>
-      <usage_type>test</usage_type>
-      <checksum>28F82B34</checksum>
-    </file>
-    <file>
-      <filename>base-hvac-air-to-air-heat-pump-var-speed.osw</filename>
-      <filetype>osw</filetype>
-      <usage_type>test</usage_type>
-      <checksum>59EFA445</checksum>
-    </file>
-    <file>
-      <filename>base-hvac-furnace-gas-central-ac-2-speed.osw</filename>
-      <filetype>osw</filetype>
-      <usage_type>test</usage_type>
-      <checksum>2AE055EB</checksum>
-    </file>
-    <file>
-      <filename>base-hvac-central-ac-only-var-speed.osw</filename>
-      <filetype>osw</filetype>
-      <usage_type>test</usage_type>
-      <checksum>8B2A03D2</checksum>
-    </file>
-    <file>
-      <filename>base-hvac-evap-cooler-furnace-gas.osw</filename>
-      <filetype>osw</filetype>
-      <usage_type>test</usage_type>
-      <checksum>08F71F5A</checksum>
-    </file>
-    <file>
-      <filename>base-hvac-furnace-gas-central-ac-var-speed.osw</filename>
-      <filetype>osw</filetype>
-      <usage_type>test</usage_type>
-      <checksum>F37A1EF8</checksum>
-    </file>
-    <file>
-      <filename>base-hvac-furnace-gas-room-ac.osw</filename>
-      <filetype>osw</filetype>
-      <usage_type>test</usage_type>
-      <checksum>7CC0E2B4</checksum>
-    </file>
-    <file>
-      <filename>base-hvac-room-ac-only.osw</filename>
-      <filetype>osw</filetype>
-      <usage_type>test</usage_type>
-      <checksum>04E307E7</checksum>
-    </file>
-    <file>
-      <filename>extra-dhw-solar-latitude.osw</filename>
-      <filetype>osw</filetype>
-      <usage_type>test</usage_type>
-      <checksum>504A8BFE</checksum>
-    </file>
-    <file>
-      <filename>extra-pv-roofpitch.osw</filename>
-      <filetype>osw</filetype>
-      <usage_type>test</usage_type>
-      <checksum>DB1DCC7B</checksum>
-    </file>
-    <file>
-      <filename>extra-auto.osw</filename>
-      <filetype>osw</filetype>
-      <usage_type>test</usage_type>
-      <checksum>4F5909B3</checksum>
-    </file>
-    <file>
-      <filename>base-mechvent-bath-kitchen-fans.osw</filename>
-      <filetype>osw</filetype>
-      <usage_type>test</usage_type>
-      <checksum>679F981A</checksum>
-    </file>
-    <file>
-      <filename>base-misc-neighbor-shading.osw</filename>
-      <filetype>osw</filetype>
-      <usage_type>test</usage_type>
-      <checksum>18EA4003</checksum>
-    </file>
-    <file>
-      <filename>base-dhw-tank-heat-pump-outside.osw</filename>
-      <filetype>osw</filetype>
-      <usage_type>test</usage_type>
-      <checksum>197F012C</checksum>
-    </file>
-    <file>
-      <filename>base-dhw-tank-heat-pump-with-solar-fraction.osw</filename>
-      <filetype>osw</filetype>
-      <usage_type>test</usage_type>
-      <checksum>BF8C5A4E</checksum>
-    </file>
-    <file>
-      <filename>base-dhw-tank-heat-pump.osw</filename>
-      <filetype>osw</filetype>
-      <usage_type>test</usage_type>
-      <checksum>75F71DBA</checksum>
-    </file>
-    <file>
-      <filename>base-dhw-jacket-hpwh.osw</filename>
-      <filetype>osw</filetype>
-      <usage_type>test</usage_type>
-      <checksum>BF73E2EE</checksum>
-    </file>
-    <file>
-      <filename>base-dhw-jacket-gas.osw</filename>
-      <filetype>osw</filetype>
-      <usage_type>test</usage_type>
-      <checksum>07684DD2</checksum>
-    </file>
-    <file>
-      <filename>base-dhw-solar-direct-evacuated-tube.osw</filename>
-      <filetype>osw</filetype>
-      <usage_type>test</usage_type>
-      <checksum>99E2983B</checksum>
-    </file>
-    <file>
-      <filename>base-dhw-solar-direct-flat-plate.osw</filename>
-      <filetype>osw</filetype>
-      <usage_type>test</usage_type>
-      <checksum>345F3C58</checksum>
-    </file>
-    <file>
-      <filename>base-dhw-solar-direct-ics.osw</filename>
-      <filetype>osw</filetype>
-      <usage_type>test</usage_type>
-      <checksum>54C26DD4</checksum>
-    </file>
-    <file>
-      <filename>base-dhw-solar-indirect-flat-plate.osw</filename>
-      <filetype>osw</filetype>
-      <usage_type>test</usage_type>
-      <checksum>10BBE7B0</checksum>
-    </file>
-    <file>
-      <filename>base-dhw-solar-thermosyphon-flat-plate.osw</filename>
-      <filetype>osw</filetype>
-      <usage_type>test</usage_type>
-      <checksum>1D17AF2C</checksum>
-    </file>
-    <file>
-      <filename>base-dhw-tank-heat-pump-with-solar.osw</filename>
-      <filetype>osw</filetype>
-      <usage_type>test</usage_type>
-      <checksum>2242842E</checksum>
-    </file>
-    <file>
-      <filename>base-dhw-tank-gas-outside.osw</filename>
-      <filetype>osw</filetype>
-      <usage_type>test</usage_type>
-      <checksum>A7F4D099</checksum>
-    </file>
-    <file>
-      <filename>base-dhw-tank-gas.osw</filename>
-      <filetype>osw</filetype>
-      <usage_type>test</usage_type>
-      <checksum>85CCACD1</checksum>
-    </file>
-    <file>
-      <filename>base-dhw-tank-oil.osw</filename>
-      <filetype>osw</filetype>
-      <usage_type>test</usage_type>
-      <checksum>77A04E16</checksum>
-    </file>
-    <file>
-      <filename>base-dhw-tank-wood.osw</filename>
-      <filetype>osw</filetype>
-      <usage_type>test</usage_type>
-      <checksum>82900D11</checksum>
-    </file>
-    <file>
-      <filename>base-dhw-tankless-gas-with-solar.osw</filename>
-      <filetype>osw</filetype>
-      <usage_type>test</usage_type>
-      <checksum>F98AAF09</checksum>
-    </file>
-    <file>
-      <filename>base-dhw-tankless-electric.osw</filename>
-      <filetype>osw</filetype>
-      <usage_type>test</usage_type>
-      <checksum>2BC91807</checksum>
-    </file>
-    <file>
-      <filename>base-dhw-tankless-gas-with-solar-fraction.osw</filename>
-      <filetype>osw</filetype>
-      <usage_type>test</usage_type>
-      <checksum>2CFC8ADE</checksum>
-    </file>
-    <file>
-      <filename>base-dhw-tankless-propane.osw</filename>
-      <filetype>osw</filetype>
-      <usage_type>test</usage_type>
-      <checksum>1DA9C202</checksum>
-    </file>
-    <file>
-      <filename>base-dhw-tankless-gas.osw</filename>
-      <filetype>osw</filetype>
-      <usage_type>test</usage_type>
-      <checksum>F010A7E5</checksum>
-    </file>
-    <file>
-      <filename>base-hvac-furnace-elec-central-ac-1-speed.osw</filename>
-      <filetype>osw</filetype>
-      <usage_type>test</usage_type>
-      <checksum>218408FC</checksum>
-    </file>
-    <file>
-      <filename>extra-second-refrigerator.osw</filename>
-      <filetype>osw</filetype>
-      <usage_type>test</usage_type>
-      <checksum>BC61EBCA</checksum>
-    </file>
-    <file>
-      <filename>base-enclosure-garage.osw</filename>
-      <filetype>osw</filetype>
-      <usage_type>test</usage_type>
-      <checksum>80E213DF</checksum>
-    </file>
-    <file>
-      <filename>base-dhw-tank-coal.osw</filename>
-      <filetype>osw</filetype>
-      <usage_type>test</usage_type>
-      <checksum>A689E942</checksum>
-    </file>
-    <file>
-      <filename>base-hvac-boiler-coal-only.osw</filename>
-      <filetype>osw</filetype>
-      <usage_type>test</usage_type>
-      <checksum>7257695A</checksum>
-    </file>
-    <file>
-      <filename>base-hvac-elec-resistance-only.osw</filename>
-      <filetype>osw</filetype>
-      <usage_type>test</usage_type>
-      <checksum>4466E2FA</checksum>
-    </file>
-    <file>
-      <filename>base-simcontrol-timestep-10-mins.osw</filename>
-      <filetype>osw</filetype>
-      <usage_type>test</usage_type>
-      <checksum>1E76C1DF</checksum>
-    </file>
-    <file>
-      <filename>base-simcontrol-daylight-saving-disabled.osw</filename>
-      <filetype>osw</filetype>
-      <usage_type>test</usage_type>
-      <checksum>C03CCCEA</checksum>
-    </file>
-    <file>
-      <filename>base-mechvent-whole-house-fan.osw</filename>
-      <filetype>osw</filetype>
-      <usage_type>test</usage_type>
-      <checksum>B53108EB</checksum>
-    </file>
-    <file>
-      <filename>base-dhw-none.osw</filename>
-      <filetype>osw</filetype>
-      <usage_type>test</usage_type>
-      <checksum>F76642F5</checksum>
-    </file>
-    <file>
-      <filename>base-enclosure-infil-ach-house-pressure.osw</filename>
-      <filetype>osw</filetype>
-      <usage_type>test</usage_type>
-      <checksum>5DF49BE5</checksum>
-    </file>
-    <file>
-      <filename>base-enclosure-infil-cfm-house-pressure.osw</filename>
-      <filetype>osw</filetype>
-      <usage_type>test</usage_type>
-      <checksum>65F231FF</checksum>
-    </file>
-    <file>
-      <filename>base-dhw-tankless-electric-outside.osw</filename>
-      <filetype>osw</filetype>
-      <usage_type>test</usage_type>
-      <checksum>D73698D1</checksum>
-    </file>
-    <file>
-      <filename>base-enclosure-beds-5.osw</filename>
-      <filetype>osw</filetype>
-      <usage_type>test</usage_type>
-      <checksum>9CCB45F5</checksum>
-    </file>
-    <file>
-      <filename>base-enclosure-beds-1.osw</filename>
-      <filetype>osw</filetype>
-      <usage_type>test</usage_type>
-      <checksum>24E80D9C</checksum>
-    </file>
-    <file>
-      <filename>base-enclosure-beds-2.osw</filename>
-      <filetype>osw</filetype>
-      <usage_type>test</usage_type>
-      <checksum>CFE5F648</checksum>
-    </file>
-    <file>
-      <filename>extra-enclosure-garage-partially-protruded.osw</filename>
-      <filetype>osw</filetype>
-      <usage_type>test</usage_type>
-      <checksum>A02F7186</checksum>
-    </file>
-    <file>
-      <filename>base-hvac-dual-fuel-air-to-air-heat-pump-var-speed.osw</filename>
-      <filetype>osw</filetype>
-      <usage_type>test</usage_type>
-      <checksum>E9181273</checksum>
-    </file>
-    <file>
-      <filename>base-appliances-coal.osw</filename>
-      <filetype>osw</filetype>
-      <usage_type>test</usage_type>
-      <checksum>97819119</checksum>
-    </file>
-    <file>
-      <filename>base-appliances-gas.osw</filename>
-      <filetype>osw</filetype>
-      <usage_type>test</usage_type>
-      <checksum>778C4B44</checksum>
-    </file>
-    <file>
-      <filename>base-appliances-modified.osw</filename>
-      <filetype>osw</filetype>
-      <usage_type>test</usage_type>
-      <checksum>682DAC58</checksum>
-    </file>
-    <file>
-      <filename>base-appliances-oil.osw</filename>
-      <filetype>osw</filetype>
-      <usage_type>test</usage_type>
-      <checksum>5C9F9921</checksum>
-    </file>
-    <file>
-      <filename>base-appliances-propane.osw</filename>
-      <filetype>osw</filetype>
-      <usage_type>test</usage_type>
-      <checksum>DD4E2C0F</checksum>
-    </file>
-    <file>
-      <filename>base-appliances-wood.osw</filename>
-      <filetype>osw</filetype>
-      <usage_type>test</usage_type>
-      <checksum>C5376208</checksum>
-    </file>
-    <file>
-      <filename>base-simcontrol-calendar-year-custom.osw</filename>
-      <filetype>osw</filetype>
-      <usage_type>test</usage_type>
-      <checksum>7A81F159</checksum>
-    </file>
-    <file>
-      <filename>base-location-AMY-2012.osw</filename>
-      <filetype>osw</filetype>
-      <usage_type>test</usage_type>
-      <checksum>11C201AC</checksum>
-    </file>
-    <file>
-      <filename>base-lighting-ceiling-fans.osw</filename>
-      <filetype>osw</filetype>
-      <usage_type>test</usage_type>
-      <checksum>314F5D71</checksum>
-    </file>
-    <file>
-      <filename>extra-schedules-random-seed.osw</filename>
-      <filetype>osw</filetype>
-      <usage_type>test</usage_type>
-      <checksum>8EA84C63</checksum>
-    </file>
-    <file>
-      <filename>base-misc-usage-multiplier.osw</filename>
-      <filetype>osw</filetype>
-      <usage_type>test</usage_type>
-      <checksum>6C337720</checksum>
-    </file>
-    <file>
-      <filename>base-pv.osw</filename>
-      <filetype>osw</filetype>
-      <usage_type>test</usage_type>
-      <checksum>7C77C131</checksum>
-    </file>
-    <file>
-      <filename>base-dhw-tankless-electric-uef.osw</filename>
-      <filetype>osw</filetype>
-      <usage_type>test</usage_type>
-      <checksum>40657D4D</checksum>
-    </file>
-    <file>
-      <filename>base-dhw-tankless-gas-uef.osw</filename>
-      <filetype>osw</filetype>
-      <usage_type>test</usage_type>
-      <checksum>5886E094</checksum>
-    </file>
-    <file>
-      <filename>base-misc-loads-large-uncommon.osw</filename>
-      <filetype>osw</filetype>
-      <usage_type>test</usage_type>
-      <checksum>1F18D26A</checksum>
-    </file>
-    <file>
-      <filename>base-misc-loads-large-uncommon2.osw</filename>
-      <filetype>osw</filetype>
-      <usage_type>test</usage_type>
-      <checksum>7232B321</checksum>
-    </file>
-    <file>
-      <filename>base-dhw-indirect-outside.osw</filename>
-      <filetype>osw</filetype>
-      <usage_type>test</usage_type>
-      <checksum>2A53766E</checksum>
-    </file>
-    <file>
-      <filename>base-hvac-boiler-gas-only.osw</filename>
-      <filetype>osw</filetype>
-      <usage_type>test</usage_type>
-      <checksum>C056F3FC</checksum>
-    </file>
-    <file>
-      <filename>base-dhw-indirect-standbyloss.osw</filename>
-      <filetype>osw</filetype>
-      <usage_type>test</usage_type>
-      <checksum>7AE17BE4</checksum>
-    </file>
-    <file>
-      <filename>base-dhw-indirect.osw</filename>
-      <filetype>osw</filetype>
-      <usage_type>test</usage_type>
-      <checksum>E4D747AF</checksum>
-    </file>
-    <file>
-      <filename>base-dhw-jacket-indirect.osw</filename>
-      <filetype>osw</filetype>
-      <usage_type>test</usage_type>
-      <checksum>21A6D5C1</checksum>
-    </file>
-    <file>
-      <filename>base-dhw-indirect-with-solar-fraction.osw</filename>
-      <filetype>osw</filetype>
-      <usage_type>test</usage_type>
-      <checksum>1679CAAD</checksum>
-    </file>
-    <file>
-      <filename>base-dhw-combi-tankless-outside.osw</filename>
-      <filetype>osw</filetype>
-      <usage_type>test</usage_type>
-      <checksum>305E9D34</checksum>
-    </file>
-    <file>
-      <filename>base-dhw-combi-tankless.osw</filename>
-      <filetype>osw</filetype>
-      <usage_type>test</usage_type>
-      <checksum>BE0A5ED5</checksum>
-    </file>
-    <file>
-      <filename>base-hvac-fireplace-wood-only.osw</filename>
-      <filetype>osw</filetype>
-      <usage_type>test</usage_type>
-      <checksum>8F104648</checksum>
-    </file>
-    <file>
-      <filename>base-hvac-furnace-gas-only.osw</filename>
-      <filetype>osw</filetype>
-      <usage_type>test</usage_type>
-      <checksum>C0349C8B</checksum>
-    </file>
-    <file>
-      <filename>base-hvac-evap-cooler-only.osw</filename>
-      <filetype>osw</filetype>
-      <usage_type>test</usage_type>
-      <checksum>4C42EBBB</checksum>
-    </file>
-    <file>
-      <filename>base-hvac-mini-split-air-conditioner-only-ducted.osw</filename>
-      <filetype>osw</filetype>
-      <usage_type>test</usage_type>
-      <checksum>F1FD6390</checksum>
-    </file>
-    <file>
-      <filename>base-hvac-mini-split-air-conditioner-only-ductless.osw</filename>
-      <filetype>osw</filetype>
-      <usage_type>test</usage_type>
-      <checksum>8AA2F078</checksum>
-    </file>
-    <file>
-      <filename>base-hvac-central-ac-only-1-speed.osw</filename>
-      <filetype>osw</filetype>
-      <usage_type>test</usage_type>
-      <checksum>71C67A33</checksum>
-    </file>
-    <file>
-      <filename>base-hvac-stove-oil-only.osw</filename>
-      <filetype>osw</filetype>
-      <usage_type>test</usage_type>
-      <checksum>39672E20</checksum>
-    </file>
-    <file>
-      <filename>base-hvac-stove-wood-pellets-only.osw</filename>
-      <filetype>osw</filetype>
-      <usage_type>test</usage_type>
-      <checksum>CD80DC9B</checksum>
-    </file>
-    <file>
-      <filename>base-hvac-floor-furnace-propane-only.osw</filename>
-      <filetype>osw</filetype>
-      <usage_type>test</usage_type>
-      <checksum>83A621B8</checksum>
-    </file>
-    <file>
-      <filename>base-hvac-mini-split-heat-pump-ducted-cooling-only.osw</filename>
-      <filetype>osw</filetype>
-      <usage_type>test</usage_type>
-      <checksum>A7ED6346</checksum>
-    </file>
-    <file>
-      <filename>base-enclosure-infil-flue.osw</filename>
-      <filetype>osw</filetype>
-      <usage_type>test</usage_type>
-      <checksum>7C12747A</checksum>
-    </file>
-    <file>
-      <filename>extra-enclosure-windows-shading.osw</filename>
-      <filetype>osw</filetype>
-      <usage_type>test</usage_type>
-      <checksum>406B52B2</checksum>
-    </file>
-    <file>
-      <filename>base-enclosure-overhangs.osw</filename>
-      <filetype>osw</filetype>
-      <usage_type>test</usage_type>
-      <checksum>0303DB79</checksum>
-    </file>
-    <file>
-      <filename>base-hvac-evap-cooler-only-ducted.osw</filename>
-      <filetype>osw</filetype>
-      <usage_type>test</usage_type>
-      <checksum>FD516121</checksum>
-    </file>
-    <file>
-      <filename>base-mechvent-cfis-evap-cooler-only-ducted.osw</filename>
-      <filetype>osw</filetype>
-      <usage_type>test</usage_type>
-      <checksum>E01AEB53</checksum>
-    </file>
-    <file>
-      <filename>extra-second-heating-system-portable-heater-to-heating-system.osw</filename>
-      <filetype>osw</filetype>
-      <usage_type>test</usage_type>
-      <checksum>E9FD0325</checksum>
-    </file>
-    <file>
-      <filename>extra-second-heating-system-fireplace-to-heating-system.osw</filename>
-      <filetype>osw</filetype>
-      <usage_type>test</usage_type>
-      <checksum>DA92FAFF</checksum>
-    </file>
-    <file>
-      <filename>base-hvac-furnace-coal-only.osw</filename>
-      <filetype>osw</filetype>
-      <usage_type>test</usage_type>
-      <checksum>3634850F</checksum>
-    </file>
-    <file>
-      <filename>base-mechvent-exhaust-rated-flow-rate.osw</filename>
-      <filetype>osw</filetype>
-      <usage_type>test</usage_type>
-      <checksum>0E71F94E</checksum>
-    </file>
-    <file>
-      <filename>base-hvac-ground-to-air-heat-pump-cooling-only.osw</filename>
-      <filetype>osw</filetype>
-      <usage_type>test</usage_type>
-      <checksum>814053BF</checksum>
-    </file>
-    <file>
-      <filename>base-hvac-boiler-gas-central-ac-1-speed.osw</filename>
-      <filetype>osw</filetype>
-      <usage_type>test</usage_type>
-      <checksum>6093DBF2</checksum>
-    </file>
-    <file>
-      <filename>extra-second-heating-system-boiler-to-heating-system.osw</filename>
-      <filetype>osw</filetype>
-      <usage_type>test</usage_type>
-      <checksum>A8A9306C</checksum>
-    </file>
-    <file>
-      <filename>extra-zero-extra-refrigerator-kwh.osw</filename>
-      <filetype>osw</filetype>
-      <usage_type>test</usage_type>
-      <checksum>5EB457C1</checksum>
-    </file>
-    <file>
-      <filename>extra-zero-freezer-kwh.osw</filename>
-      <filetype>osw</filetype>
-      <usage_type>test</usage_type>
-      <checksum>D27F5934</checksum>
-    </file>
-    <file>
-      <filename>extra-zero-refrigerator-kwh.osw</filename>
-      <filetype>osw</filetype>
-      <usage_type>test</usage_type>
-      <checksum>DB0B57F4</checksum>
-    </file>
-    <file>
-      <filename>extra-zero-clothes-washer-kwh.osw</filename>
-      <filetype>osw</filetype>
-      <usage_type>test</usage_type>
-      <checksum>D4223815</checksum>
-    </file>
-    <file>
-      <filename>extra-zero-dishwasher-kwh.osw</filename>
-      <filetype>osw</filetype>
-      <usage_type>test</usage_type>
-      <checksum>6C2FA0E7</checksum>
-    </file>
-    <file>
-      <filename>base-misc-shielding-of-home.osw</filename>
-      <filetype>osw</filetype>
-      <usage_type>test</usage_type>
-      <checksum>09CE72D4</checksum>
-    </file>
-    <file>
-      <filename>extra-gas-hot-tub-heater-with-zero-kwh.osw</filename>
-      <filetype>osw</filetype>
-      <usage_type>test</usage_type>
-      <checksum>D045A047</checksum>
-    </file>
-    <file>
-      <filename>extra-gas-pool-heater-with-zero-kwh.osw</filename>
-      <filetype>osw</filetype>
-      <usage_type>test</usage_type>
-      <checksum>131E38EE</checksum>
-    </file>
-    <file>
-      <filename>base-bldgtype-single-family-attached.osw</filename>
-      <filetype>osw</filetype>
-      <usage_type>test</usage_type>
-      <checksum>C7CA9697</checksum>
-    </file>
-    <file>
-      <filename>extra-bldgtype-single-family-attached-double-exterior.osw</filename>
-      <filetype>osw</filetype>
-      <usage_type>test</usage_type>
-      <checksum>09FCF133</checksum>
-    </file>
-    <file>
-      <filename>extra-bldgtype-single-family-attached-single-exterior-front.osw</filename>
-      <filetype>osw</filetype>
-      <usage_type>test</usage_type>
-      <checksum>DB7AA419</checksum>
-    </file>
-    <file>
-      <filename>extra-bldgtype-single-family-attached-atticroof-flat.osw</filename>
-      <filetype>osw</filetype>
-      <usage_type>test</usage_type>
-      <checksum>1E0AABE1</checksum>
-    </file>
-    <file>
-      <filename>base-enclosure-infil-natural-ach.osw</filename>
-      <filetype>osw</filetype>
-      <usage_type>test</usage_type>
-      <checksum>164E4A06</checksum>
-    </file>
-    <file>
-      <filename>base-hvac-central-ac-plus-air-to-air-heat-pump-heating.osw</filename>
-      <filetype>osw</filetype>
-      <usage_type>test</usage_type>
-      <checksum>AE7E667E</checksum>
-    </file>
-    <file>
-      <filename>base-hvac-dual-fuel-air-to-air-heat-pump-1-speed.osw</filename>
-      <filetype>osw</filetype>
-      <usage_type>test</usage_type>
-      <checksum>9AC49972</checksum>
-    </file>
-    <file>
-      <filename>base-hvac-dual-fuel-air-to-air-heat-pump-1-speed-electric.osw</filename>
-      <filetype>osw</filetype>
-      <usage_type>test</usage_type>
-      <checksum>1C96FE54</checksum>
-    </file>
-    <file>
-      <filename>base-hvac-dual-fuel-mini-split-heat-pump-ducted.osw</filename>
-      <filetype>osw</filetype>
-      <usage_type>test</usage_type>
-      <checksum>9DB9BE81</checksum>
-    </file>
-    <file>
-      <filename>base-hvac-ground-to-air-heat-pump-heating-only.osw</filename>
-      <filetype>osw</filetype>
-      <usage_type>test</usage_type>
-      <checksum>10D53B9A</checksum>
-    </file>
-    <file>
-      <filename>base-hvac-ground-to-air-heat-pump.osw</filename>
-      <filetype>osw</filetype>
-      <usage_type>test</usage_type>
-      <checksum>614B0C03</checksum>
-    </file>
-    <file>
-      <filename>extra-second-heating-system-boiler-to-heat-pump.osw</filename>
-      <filetype>osw</filetype>
-      <usage_type>test</usage_type>
-      <checksum>420E344C</checksum>
-    </file>
-    <file>
-      <filename>base-hvac-mini-split-heat-pump-ducted-heating-only.osw</filename>
-      <filetype>osw</filetype>
-      <usage_type>test</usage_type>
-      <checksum>F1E4EB5B</checksum>
-    </file>
-    <file>
-      <filename>base-hvac-mini-split-heat-pump-ducted.osw</filename>
-      <filetype>osw</filetype>
-      <usage_type>test</usage_type>
-      <checksum>6FC73332</checksum>
-    </file>
-    <file>
-      <filename>base-hvac-mini-split-heat-pump-ductless.osw</filename>
-      <filetype>osw</filetype>
-      <usage_type>test</usage_type>
-      <checksum>6EA9DC64</checksum>
-    </file>
-    <file>
-      <filename>extra-second-heating-system-fireplace-to-heat-pump.osw</filename>
-      <filetype>osw</filetype>
-      <usage_type>test</usage_type>
-      <checksum>6A109CA7</checksum>
-    </file>
-    <file>
-      <filename>base-hvac-undersized.osw</filename>
-      <filetype>osw</filetype>
-      <usage_type>test</usage_type>
-      <checksum>282331C8</checksum>
-    </file>
-    <file>
-      <filename>base-hvac-room-ac-only-33percent.osw</filename>
-      <filetype>osw</filetype>
-      <usage_type>test</usage_type>
-      <checksum>177F94A3</checksum>
-    </file>
-    <file>
-      <filename>base-location-helena-mt.osw</filename>
-      <filetype>osw</filetype>
-      <usage_type>test</usage_type>
-      <checksum>87E5C277</checksum>
-    </file>
-    <file>
-      <filename>base-hvac-programmable-thermostat-detailed.osw</filename>
-      <filetype>osw</filetype>
-      <usage_type>test</usage_type>
-      <checksum>C1FCB7C5</checksum>
-    </file>
-    <file>
-      <filename>base-hvac-fixed-heater-gas-only.osw</filename>
-      <filetype>osw</filetype>
-      <usage_type>test</usage_type>
-      <checksum>187F9E03</checksum>
-    </file>
-    <file>
-      <filename>base-hvac-portable-heater-gas-only.osw</filename>
-      <filetype>osw</filetype>
-      <usage_type>test</usage_type>
-      <checksum>0C6F136F</checksum>
-    </file>
-    <file>
-      <filename>base-hvac-boiler-elec-only.osw</filename>
-      <filetype>osw</filetype>
-      <usage_type>test</usage_type>
-      <checksum>264F3A14</checksum>
-    </file>
-    <file>
-      <filename>base-hvac-furnace-elec-only.osw</filename>
-      <filetype>osw</filetype>
-      <usage_type>test</usage_type>
-      <checksum>50A4B7CD</checksum>
-    </file>
-    <file>
-      <filename>base-hvac-wall-furnace-elec-only.osw</filename>
-      <filetype>osw</filetype>
-      <usage_type>test</usage_type>
-      <checksum>BAA1D934</checksum>
-    </file>
-    <file>
-      <filename>base-hvac-install-quality-air-to-air-heat-pump-1-speed.osw</filename>
-      <filetype>osw</filetype>
-      <usage_type>test</usage_type>
-      <checksum>2A71BF5E</checksum>
-    </file>
-    <file>
-      <filename>base-hvac-install-quality-air-to-air-heat-pump-2-speed.osw</filename>
-      <filetype>osw</filetype>
-      <usage_type>test</usage_type>
-      <checksum>E76305E8</checksum>
-    </file>
-    <file>
-      <filename>base-hvac-install-quality-air-to-air-heat-pump-var-speed.osw</filename>
-      <filetype>osw</filetype>
-      <usage_type>test</usage_type>
-      <checksum>8F72808C</checksum>
-    </file>
-    <file>
-      <filename>base-hvac-install-quality-furnace-gas-central-ac-1-speed.osw</filename>
-      <filetype>osw</filetype>
-      <usage_type>test</usage_type>
-      <checksum>A12079B1</checksum>
-    </file>
-    <file>
-      <filename>base-hvac-install-quality-furnace-gas-central-ac-2-speed.osw</filename>
-      <filetype>osw</filetype>
-      <usage_type>test</usage_type>
-      <checksum>76D0A064</checksum>
-    </file>
-    <file>
-      <filename>base-hvac-install-quality-furnace-gas-central-ac-var-speed.osw</filename>
-      <filetype>osw</filetype>
-      <usage_type>test</usage_type>
-      <checksum>641604C1</checksum>
-    </file>
-    <file>
-      <filename>base-hvac-install-quality-furnace-gas-only.osw</filename>
-      <filetype>osw</filetype>
-      <usage_type>test</usage_type>
-      <checksum>94B49DCB</checksum>
-    </file>
-    <file>
-      <filename>base-hvac-install-quality-mini-split-air-conditioner-only-ducted.osw</filename>
-      <filetype>osw</filetype>
-      <usage_type>test</usage_type>
-      <checksum>B67D08A3</checksum>
-    </file>
-    <file>
-      <filename>base-hvac-install-quality-mini-split-heat-pump-ducted.osw</filename>
-      <filetype>osw</filetype>
-      <usage_type>test</usage_type>
-      <checksum>18D3BE5B</checksum>
-    </file>
-    <file>
-      <filename>base-hvac-install-quality-ground-to-air-heat-pump.osw</filename>
-      <filetype>osw</filetype>
-      <usage_type>test</usage_type>
-      <checksum>0A2CBE3D</checksum>
-    </file>
-    <file>
-      <filename>base-dhw-tank-heat-pump-uef.osw</filename>
-      <filetype>osw</filetype>
-      <usage_type>test</usage_type>
-      <checksum>E06D5885</checksum>
-    </file>
-    <file>
-      <filename>base-dhw-tank-elec-uef.osw</filename>
-      <filetype>osw</filetype>
-      <usage_type>test</usage_type>
-      <checksum>3641CC7D</checksum>
-    </file>
-    <file>
-      <filename>base-dhw-tank-gas-uef.osw</filename>
-      <filetype>osw</filetype>
-      <usage_type>test</usage_type>
-      <checksum>E259E839</checksum>
-    </file>
-    <file>
-      <filename>base-enclosure-2stories.osw</filename>
-      <filetype>osw</filetype>
-      <usage_type>test</usage_type>
-      <checksum>480C5FB2</checksum>
-    </file>
-    <file>
-      <filename>base-hvac-autosize-boiler-elec-only.osw</filename>
-      <filetype>osw</filetype>
-      <usage_type>test</usage_type>
-      <checksum>EAD26771</checksum>
-    </file>
-    <file>
-      <filename>base-hvac-autosize-boiler-gas-central-ac-1-speed.osw</filename>
-      <filetype>osw</filetype>
-      <usage_type>test</usage_type>
-      <checksum>0486C5A9</checksum>
-    </file>
-    <file>
-      <filename>base-hvac-autosize-boiler-gas-only.osw</filename>
-      <filetype>osw</filetype>
-      <usage_type>test</usage_type>
-      <checksum>3DC19B63</checksum>
-    </file>
-    <file>
-      <filename>base-hvac-autosize-central-ac-only-1-speed.osw</filename>
-      <filetype>osw</filetype>
-      <usage_type>test</usage_type>
-      <checksum>124F3E60</checksum>
-    </file>
-    <file>
-      <filename>base-hvac-autosize-central-ac-only-2-speed.osw</filename>
-      <filetype>osw</filetype>
-      <usage_type>test</usage_type>
-      <checksum>C2A5EE62</checksum>
-    </file>
-    <file>
-      <filename>base-hvac-autosize-central-ac-only-var-speed.osw</filename>
-      <filetype>osw</filetype>
-      <usage_type>test</usage_type>
-      <checksum>5A906565</checksum>
-    </file>
-    <file>
-      <filename>base-hvac-autosize-elec-resistance-only.osw</filename>
-      <filetype>osw</filetype>
-      <usage_type>test</usage_type>
-      <checksum>CA6841A1</checksum>
-    </file>
-    <file>
-      <filename>base-hvac-autosize-evap-cooler-furnace-gas.osw</filename>
-      <filetype>osw</filetype>
-      <usage_type>test</usage_type>
-      <checksum>55BC99FF</checksum>
-    </file>
-    <file>
-      <filename>base-hvac-autosize-floor-furnace-propane-only.osw</filename>
-      <filetype>osw</filetype>
-      <usage_type>test</usage_type>
-      <checksum>A7B503D5</checksum>
-    </file>
-    <file>
-      <filename>base-hvac-autosize-furnace-elec-only.osw</filename>
-      <filetype>osw</filetype>
-      <usage_type>test</usage_type>
-      <checksum>4B36CAC7</checksum>
-    </file>
-    <file>
-      <filename>base-hvac-autosize-furnace-gas-central-ac-2-speed.osw</filename>
-      <filetype>osw</filetype>
-      <usage_type>test</usage_type>
-      <checksum>B85662B7</checksum>
-    </file>
-    <file>
-      <filename>base-hvac-autosize-furnace-gas-central-ac-var-speed.osw</filename>
-      <filetype>osw</filetype>
-      <usage_type>test</usage_type>
-      <checksum>B452E8BA</checksum>
-    </file>
-    <file>
-      <filename>base-hvac-autosize-furnace-gas-only.osw</filename>
-      <filetype>osw</filetype>
-      <usage_type>test</usage_type>
-      <checksum>DB48677C</checksum>
-    </file>
-    <file>
-      <filename>base-hvac-autosize-furnace-gas-room-ac.osw</filename>
-      <filetype>osw</filetype>
-      <usage_type>test</usage_type>
-      <checksum>4CEB22AD</checksum>
-    </file>
-    <file>
-      <filename>base-hvac-autosize-room-ac-only.osw</filename>
-      <filetype>osw</filetype>
-      <usage_type>test</usage_type>
-      <checksum>1998DD10</checksum>
-    </file>
-    <file>
-      <filename>base-hvac-autosize-stove-oil-only.osw</filename>
-      <filetype>osw</filetype>
-      <usage_type>test</usage_type>
-      <checksum>7FC77DC3</checksum>
-    </file>
-    <file>
-      <filename>base-hvac-autosize-wall-furnace-elec-only.osw</filename>
-      <filetype>osw</filetype>
-      <usage_type>test</usage_type>
-      <checksum>DB8B165F</checksum>
-    </file>
-    <file>
-      <filename>base-hvac-autosize.osw</filename>
-      <filetype>osw</filetype>
-      <usage_type>test</usage_type>
-      <checksum>47F32224</checksum>
-    </file>
-    <file>
-      <filename>base-hvac-autosize-ground-to-air-heat-pump-cooling-only.osw</filename>
-      <filetype>osw</filetype>
-      <usage_type>test</usage_type>
-      <checksum>68E71EC0</checksum>
-    </file>
-    <file>
-      <filename>base-hvac-autosize-ground-to-air-heat-pump-heating-only.osw</filename>
-      <filetype>osw</filetype>
-      <usage_type>test</usage_type>
-      <checksum>865162B4</checksum>
-    </file>
-    <file>
-      <filename>base-hvac-autosize-ground-to-air-heat-pump.osw</filename>
-      <filetype>osw</filetype>
-      <usage_type>test</usage_type>
-      <checksum>11892919</checksum>
-    </file>
-    <file>
-      <filename>base-hvac-autosize-air-to-air-heat-pump-1-speed-cooling-only.osw</filename>
-      <filetype>osw</filetype>
-      <usage_type>test</usage_type>
-      <checksum>60D75DE5</checksum>
-    </file>
-    <file>
-      <filename>base-hvac-autosize-air-to-air-heat-pump-1-speed-heating-only.osw</filename>
-      <filetype>osw</filetype>
-      <usage_type>test</usage_type>
-      <checksum>42FBA837</checksum>
-    </file>
-    <file>
-      <filename>base-hvac-autosize-air-to-air-heat-pump-2-speed.osw</filename>
-      <filetype>osw</filetype>
-      <usage_type>test</usage_type>
-      <checksum>CF478AD2</checksum>
-    </file>
-    <file>
-      <filename>base-hvac-autosize-air-to-air-heat-pump-var-speed.osw</filename>
-      <filetype>osw</filetype>
-      <usage_type>test</usage_type>
-      <checksum>E71ADD57</checksum>
-    </file>
-    <file>
-      <filename>base-hvac-autosize-central-ac-plus-air-to-air-heat-pump-heating.osw</filename>
-      <filetype>osw</filetype>
-      <usage_type>test</usage_type>
-      <checksum>2EC932A2</checksum>
-    </file>
-    <file>
-      <filename>base-hvac-autosize-dual-fuel-air-to-air-heat-pump-1-speed.osw</filename>
-      <filetype>osw</filetype>
-      <usage_type>test</usage_type>
-      <checksum>966D2B77</checksum>
-    </file>
-    <file>
-      <filename>base-hvac-autosize-dual-fuel-mini-split-heat-pump-ducted.osw</filename>
-      <filetype>osw</filetype>
-      <usage_type>test</usage_type>
-      <checksum>2C1B8C7C</checksum>
-    </file>
-    <file>
-      <filename>base-hvac-autosize-mini-split-heat-pump-ducted-cooling-only.osw</filename>
-      <filetype>osw</filetype>
-      <usage_type>test</usage_type>
-      <checksum>3325F29E</checksum>
-    </file>
-    <file>
-      <filename>base-hvac-autosize-mini-split-heat-pump-ducted-heating-only.osw</filename>
-      <filetype>osw</filetype>
-      <usage_type>test</usage_type>
-      <checksum>572886CB</checksum>
-    </file>
-    <file>
-      <filename>base-hvac-autosize-mini-split-heat-pump-ducted.osw</filename>
-      <filetype>osw</filetype>
-      <usage_type>test</usage_type>
-      <checksum>B4EE7D0F</checksum>
-    </file>
-    <file>
-      <filename>base-hvac-autosize-air-to-air-heat-pump-1-speed.osw</filename>
-      <filetype>osw</filetype>
-      <usage_type>test</usage_type>
-      <checksum>7199A4C3</checksum>
-    </file>
-    <file>
-      <filename>base-hvac-autosize-mini-split-air-conditioner-only-ducted.osw</filename>
-      <filetype>osw</filetype>
-      <usage_type>test</usage_type>
-      <checksum>AD6A3B8E</checksum>
-    </file>
-    <file>
-      <filename>base-foundation-vented-crawlspace.osw</filename>
-      <filetype>osw</filetype>
-      <usage_type>test</usage_type>
-      <checksum>6FC4A9E0</checksum>
-    </file>
-    <file>
-      <filename>base-foundation-unvented-crawlspace.osw</filename>
-      <filetype>osw</filetype>
-      <usage_type>test</usage_type>
-      <checksum>5A527E61</checksum>
-    </file>
-    <file>
-      <filename>base-foundation-unconditioned-basement-assembly-r.osw</filename>
-      <filetype>osw</filetype>
-      <usage_type>test</usage_type>
-      <checksum>B1CE1815</checksum>
-    </file>
-    <file>
-      <filename>base-foundation-unconditioned-basement.osw</filename>
-      <filetype>osw</filetype>
-      <usage_type>test</usage_type>
-      <checksum>31FB62FC</checksum>
-    </file>
-    <file>
-      <filename>base-location-duluth-mn.osw</filename>
-      <filetype>osw</filetype>
-      <usage_type>test</usage_type>
-      <checksum>9E7A5A5B</checksum>
-    </file>
-    <file>
-      <filename>base-foundation-unconditioned-basement-wall-insulation.osw</filename>
-      <filetype>osw</filetype>
-      <usage_type>test</usage_type>
-      <checksum>E92ACCD2</checksum>
-    </file>
-    <file>
-      <filename>extra-bldgtype-single-family-attached-unconditioned-basement-middle.osw</filename>
-      <filetype>osw</filetype>
-      <usage_type>test</usage_type>
-      <checksum>D18326CA</checksum>
-    </file>
-    <file>
-      <filename>extra-bldgtype-single-family-attached-unconditioned-basement-right.osw</filename>
-      <filetype>osw</filetype>
-      <usage_type>test</usage_type>
-      <checksum>419BFDFE</checksum>
-    </file>
-    <file>
-      <filename>extra-bldgtype-single-family-attached-unconditioned-basement.osw</filename>
-      <filetype>osw</filetype>
-      <usage_type>test</usage_type>
-      <checksum>0B5ECA6E</checksum>
-    </file>
-    <file>
-      <filename>extra-bldgtype-single-family-attached-unvented-crawlspace-middle.osw</filename>
-      <filetype>osw</filetype>
-      <usage_type>test</usage_type>
-      <checksum>D0A48825</checksum>
-    </file>
-    <file>
-      <filename>extra-bldgtype-single-family-attached-unvented-crawlspace-right.osw</filename>
-      <filetype>osw</filetype>
-      <usage_type>test</usage_type>
-      <checksum>2B27F10E</checksum>
-    </file>
-    <file>
-      <filename>extra-bldgtype-single-family-attached-unvented-crawlspace.osw</filename>
-      <filetype>osw</filetype>
-      <usage_type>test</usage_type>
-      <checksum>67205D97</checksum>
-    </file>
-    <file>
-      <filename>extra-bldgtype-single-family-attached-vented-crawlspace-middle.osw</filename>
-      <filetype>osw</filetype>
-      <usage_type>test</usage_type>
-      <checksum>929960D3</checksum>
-    </file>
-    <file>
-      <filename>extra-bldgtype-single-family-attached-vented-crawlspace-right.osw</filename>
-      <filetype>osw</filetype>
-      <usage_type>test</usage_type>
-      <checksum>237CA49F</checksum>
-    </file>
-    <file>
-      <filename>extra-bldgtype-single-family-attached-vented-crawlspace.osw</filename>
-      <filetype>osw</filetype>
-      <usage_type>test</usage_type>
-      <checksum>4285198C</checksum>
-    </file>
-    <file>
-      <filename>base-location-baltimore-md.osw</filename>
-      <filetype>osw</filetype>
-      <usage_type>test</usage_type>
-      <checksum>30E2143E</checksum>
-    </file>
-    <file>
-      <filename>base-location-portland-or.osw</filename>
-      <filetype>osw</filetype>
-      <usage_type>test</usage_type>
-      <checksum>57B82EF9</checksum>
-    </file>
-    <file>
-      <filename>base-misc-defaults.osw</filename>
-      <filetype>osw</filetype>
-      <usage_type>test</usage_type>
-      <checksum>863F2341</checksum>
-    </file>
-    <file>
-      <filename>base-foundation-slab.osw</filename>
-      <filetype>osw</filetype>
-      <usage_type>test</usage_type>
-      <checksum>5737E1CD</checksum>
-    </file>
-    <file>
-      <filename>extra-enclosure-atticroof-conditioned-eaves-gable.osw</filename>
-      <filetype>osw</filetype>
-      <usage_type>test</usage_type>
-      <checksum>2AEBECF2</checksum>
-    </file>
-    <file>
-      <filename>extra-enclosure-atticroof-conditioned-eaves-hip.osw</filename>
-      <filetype>osw</filetype>
-      <usage_type>test</usage_type>
-      <checksum>EB7F2E39</checksum>
-    </file>
-    <file>
-      <filename>base-appliances-dehumidifier.osw</filename>
-      <filetype>osw</filetype>
-      <usage_type>test</usage_type>
-      <checksum>7EC7A9AE</checksum>
-    </file>
-    <file>
-      <filename>base-appliances-dehumidifier-ief-portable.osw</filename>
-      <filetype>osw</filetype>
-      <usage_type>test</usage_type>
-      <checksum>3C4EEBE5</checksum>
-    </file>
-    <file>
-      <filename>base-appliances-dehumidifier-ief-whole-home.osw</filename>
-      <filetype>osw</filetype>
-      <usage_type>test</usage_type>
-      <checksum>CAA68BCD</checksum>
-    </file>
-    <file>
-      <filename>base-atticroof-radiant-barrier.osw</filename>
-      <filetype>osw</filetype>
-      <usage_type>test</usage_type>
-      <checksum>87907ED7</checksum>
-    </file>
-    <file>
-      <filename>base-location-dallas-tx.osw</filename>
-      <filetype>osw</filetype>
-      <usage_type>test</usage_type>
-      <checksum>FF4ACC81</checksum>
-    </file>
-    <file>
-      <filename>base-location-miami-fl.osw</filename>
-      <filetype>osw</filetype>
-      <usage_type>test</usage_type>
-      <checksum>C0426DEB</checksum>
-    </file>
-    <file>
-      <filename>base-location-honolulu-hi.osw</filename>
-      <filetype>osw</filetype>
-      <usage_type>test</usage_type>
-      <checksum>5FA6A9E5</checksum>
-    </file>
-    <file>
-      <filename>base-location-phoenix-az.osw</filename>
-      <filetype>osw</filetype>
-      <usage_type>test</usage_type>
-      <checksum>7B8824EA</checksum>
-    </file>
-    <file>
-      <filename>extra-bldgtype-single-family-attached-slab-middle.osw</filename>
-      <filetype>osw</filetype>
-      <usage_type>test</usage_type>
-      <checksum>0D9C1B78</checksum>
-    </file>
-    <file>
-      <filename>extra-bldgtype-single-family-attached-slab-right.osw</filename>
-      <filetype>osw</filetype>
-      <usage_type>test</usage_type>
-      <checksum>E8D13771</checksum>
-    </file>
-    <file>
-      <filename>extra-bldgtype-single-family-attached-slab.osw</filename>
-      <filetype>osw</filetype>
-      <usage_type>test</usage_type>
-      <checksum>F9252BBF</checksum>
-    </file>
-    <file>
-      <filename>extra-bldgtype-single-family-attached-atticroof-conditioned-eaves-gable.osw</filename>
-      <filetype>osw</filetype>
-      <usage_type>test</usage_type>
-      <checksum>15287568</checksum>
-    </file>
-    <file>
-      <filename>extra-bldgtype-single-family-attached-atticroof-conditioned-eaves-hip.osw</filename>
-      <filetype>osw</filetype>
-      <usage_type>test</usage_type>
-      <checksum>857A6883</checksum>
-    </file>
-    <file>
-      <filename>base-bldgtype-multifamily-shared-mechvent-preconditioning.osw</filename>
-      <filetype>osw</filetype>
-      <usage_type>test</usage_type>
-      <checksum>057C04F1</checksum>
-    </file>
-    <file>
-      <filename>base-bldgtype-multifamily-shared-mechvent.osw</filename>
-      <filetype>osw</filetype>
-      <usage_type>test</usage_type>
-      <checksum>C167DC7B</checksum>
-    </file>
-    <file>
-      <filename>base-bldgtype-multifamily-shared-pv.osw</filename>
-      <filetype>osw</filetype>
-      <usage_type>test</usage_type>
-      <checksum>37BE40A3</checksum>
-    </file>
-    <file>
-      <filename>base-bldgtype-multifamily-shared-water-heater.osw</filename>
-      <filetype>osw</filetype>
-      <usage_type>test</usage_type>
-      <checksum>6F1A22B6</checksum>
-    </file>
-    <file>
-      <filename>base-bldgtype-multifamily.osw</filename>
-      <filetype>osw</filetype>
-      <usage_type>test</usage_type>
-      <checksum>1458A2D7</checksum>
-    </file>
-    <file>
-      <filename>base-bldgtype-multifamily-shared-boiler-only-baseboard.osw</filename>
-      <filetype>osw</filetype>
-      <usage_type>test</usage_type>
-      <checksum>F1D56546</checksum>
-    </file>
-    <file>
-      <filename>base-bldgtype-multifamily-shared-boiler-only-fan-coil.osw</filename>
-      <filetype>osw</filetype>
-      <usage_type>test</usage_type>
-      <checksum>4704E3D2</checksum>
-    </file>
-    <file>
-      <filename>base-hvac-room-ac-only-ceer.osw</filename>
-      <filetype>osw</filetype>
-      <usage_type>test</usage_type>
-      <checksum>C2AB8980</checksum>
-    </file>
-    <file>
-      <filename>extra-bldgtype-single-family-attached-double-loaded-interior.osw</filename>
-      <filetype>osw</filetype>
-      <usage_type>test</usage_type>
-      <checksum>DF8AF6CE</checksum>
-    </file>
-    <file>
-      <filename>extra-bldgtype-multifamily-unvented-crawlspace-left-bottom.osw</filename>
-      <filetype>osw</filetype>
-      <usage_type>test</usage_type>
-      <checksum>A89519DF</checksum>
-    </file>
-    <file>
-      <filename>extra-bldgtype-multifamily-unvented-crawlspace-left-middle.osw</filename>
-      <filetype>osw</filetype>
-      <usage_type>test</usage_type>
-      <checksum>85C1E77F</checksum>
-    </file>
-    <file>
-      <filename>extra-bldgtype-multifamily-unvented-crawlspace-left-top.osw</filename>
-      <filetype>osw</filetype>
-      <usage_type>test</usage_type>
-      <checksum>2EA013AC</checksum>
-    </file>
-    <file>
-      <filename>extra-bldgtype-multifamily-unvented-crawlspace-middle-bottom.osw</filename>
-      <filetype>osw</filetype>
-      <usage_type>test</usage_type>
-      <checksum>8A9DE535</checksum>
-    </file>
-    <file>
-      <filename>extra-bldgtype-multifamily-unvented-crawlspace-middle-middle.osw</filename>
-      <filetype>osw</filetype>
-      <usage_type>test</usage_type>
-      <checksum>FF13B44B</checksum>
-    </file>
-    <file>
-      <filename>extra-bldgtype-multifamily-unvented-crawlspace-middle-top.osw</filename>
-      <filetype>osw</filetype>
-      <usage_type>test</usage_type>
-      <checksum>57E09BF4</checksum>
-    </file>
-    <file>
-      <filename>extra-bldgtype-multifamily-unvented-crawlspace-right-bottom.osw</filename>
-      <filetype>osw</filetype>
-      <usage_type>test</usage_type>
-      <checksum>7DE55B9D</checksum>
-    </file>
-    <file>
-      <filename>extra-bldgtype-multifamily-unvented-crawlspace-right-middle.osw</filename>
-      <filetype>osw</filetype>
-      <usage_type>test</usage_type>
-      <checksum>9EACBF77</checksum>
-    </file>
-    <file>
-      <filename>extra-bldgtype-multifamily-unvented-crawlspace-right-top.osw</filename>
-      <filetype>osw</filetype>
-      <usage_type>test</usage_type>
-      <checksum>F2F4230D</checksum>
-    </file>
-    <file>
-      <filename>extra-bldgtype-multifamily-unvented-crawlspace.osw</filename>
-      <filetype>osw</filetype>
-      <usage_type>test</usage_type>
-      <checksum>0E133BB3</checksum>
-    </file>
-    <file>
-      <filename>extra-bldgtype-multifamily-vented-crawlspace-left-bottom.osw</filename>
-      <filetype>osw</filetype>
-      <usage_type>test</usage_type>
-      <checksum>F707F52E</checksum>
-    </file>
-    <file>
-      <filename>extra-bldgtype-multifamily-vented-crawlspace-left-middle.osw</filename>
-      <filetype>osw</filetype>
-      <usage_type>test</usage_type>
-      <checksum>84971E37</checksum>
-    </file>
-    <file>
-      <filename>extra-bldgtype-multifamily-vented-crawlspace-left-top.osw</filename>
-      <filetype>osw</filetype>
-      <usage_type>test</usage_type>
-      <checksum>A4A6EF91</checksum>
-    </file>
-    <file>
-      <filename>extra-bldgtype-multifamily-vented-crawlspace-middle-bottom.osw</filename>
-      <filetype>osw</filetype>
-      <usage_type>test</usage_type>
-      <checksum>30FA45A2</checksum>
-    </file>
-    <file>
-      <filename>extra-bldgtype-multifamily-vented-crawlspace-middle-middle.osw</filename>
-      <filetype>osw</filetype>
-      <usage_type>test</usage_type>
-      <checksum>1DAEBB02</checksum>
-    </file>
-    <file>
-      <filename>extra-bldgtype-multifamily-vented-crawlspace-middle-top.osw</filename>
-      <filetype>osw</filetype>
-      <usage_type>test</usage_type>
-      <checksum>62A471A2</checksum>
-    </file>
-    <file>
-      <filename>extra-bldgtype-multifamily-vented-crawlspace-right-bottom.osw</filename>
-      <filetype>osw</filetype>
-      <usage_type>test</usage_type>
-      <checksum>E8C75552</checksum>
-    </file>
-    <file>
-      <filename>extra-bldgtype-multifamily-vented-crawlspace-right-middle.osw</filename>
-      <filetype>osw</filetype>
-      <usage_type>test</usage_type>
-      <checksum>B96D7E85</checksum>
-    </file>
-    <file>
-      <filename>extra-bldgtype-multifamily-vented-crawlspace-right-top.osw</filename>
-      <filetype>osw</filetype>
-      <usage_type>test</usage_type>
-      <checksum>2FB858A3</checksum>
-    </file>
-    <file>
-      <filename>extra-bldgtype-multifamily-vented-crawlspace.osw</filename>
-      <filetype>osw</filetype>
-      <usage_type>test</usage_type>
-      <checksum>7EDEB8AE</checksum>
-    </file>
-    <file>
-      <filename>extra-bldgtype-multifamily-eaves.osw</filename>
-      <filetype>osw</filetype>
-      <usage_type>test</usage_type>
-      <checksum>4951995E</checksum>
-    </file>
-    <file>
-      <filename>extra-bldgtype-multifamily-slab-left-bottom.osw</filename>
-      <filetype>osw</filetype>
-      <usage_type>test</usage_type>
-      <checksum>55EA1927</checksum>
-    </file>
-    <file>
-      <filename>extra-bldgtype-multifamily-slab-left-middle.osw</filename>
-      <filetype>osw</filetype>
-      <usage_type>test</usage_type>
-      <checksum>91DC7128</checksum>
-    </file>
-    <file>
-      <filename>extra-bldgtype-multifamily-slab-left-top.osw</filename>
-      <filetype>osw</filetype>
-      <usage_type>test</usage_type>
-      <checksum>D5A65606</checksum>
-    </file>
-    <file>
-      <filename>extra-bldgtype-multifamily-slab-middle-bottom.osw</filename>
-      <filetype>osw</filetype>
-      <usage_type>test</usage_type>
-      <checksum>4F70517B</checksum>
-    </file>
-    <file>
-      <filename>extra-bldgtype-multifamily-slab-middle-middle.osw</filename>
-      <filetype>osw</filetype>
-      <usage_type>test</usage_type>
-      <checksum>0A0D7F30</checksum>
-    </file>
-    <file>
-      <filename>extra-bldgtype-multifamily-slab-middle-top.osw</filename>
-      <filetype>osw</filetype>
-      <usage_type>test</usage_type>
-      <checksum>08161955</checksum>
-    </file>
-    <file>
-      <filename>extra-bldgtype-multifamily-slab-right-bottom.osw</filename>
-      <filetype>osw</filetype>
-      <usage_type>test</usage_type>
-      <checksum>9D2BB31D</checksum>
-    </file>
-    <file>
-      <filename>extra-bldgtype-multifamily-slab-right-middle.osw</filename>
-      <filetype>osw</filetype>
-      <usage_type>test</usage_type>
-      <checksum>38E28B18</checksum>
-    </file>
-    <file>
-      <filename>extra-bldgtype-multifamily-slab-right-top.osw</filename>
-      <filetype>osw</filetype>
-      <usage_type>test</usage_type>
-      <checksum>BD80EB01</checksum>
-    </file>
-    <file>
-      <filename>extra-bldgtype-multifamily-slab.osw</filename>
-      <filetype>osw</filetype>
-      <usage_type>test</usage_type>
-      <checksum>2E5B92AA</checksum>
-    </file>
-    <file>
-      <filename>extra-bldgtype-multifamily-double-loaded-interior.osw</filename>
-      <filetype>osw</filetype>
-      <usage_type>test</usage_type>
-      <checksum>B3CBDB3E</checksum>
-    </file>
-    <file>
-      <filename>extra-bldgtype-multifamily-double-exterior.osw</filename>
-      <filetype>osw</filetype>
-      <usage_type>test</usage_type>
-      <checksum>51215E7E</checksum>
-    </file>
-    <file>
-      <filename>extra-bldgtype-multifamily-single-exterior-front.osw</filename>
-      <filetype>osw</filetype>
-      <usage_type>test</usage_type>
-      <checksum>0B2F66BE</checksum>
-    </file>
-    <file>
-      <filename>extra-bldgtype-multifamily-unvented-crawlspace-double-loaded-interior.osw</filename>
-      <filetype>osw</filetype>
-      <usage_type>test</usage_type>
-      <checksum>84BB7D3A</checksum>
-    </file>
-    <file>
-      <filename>extra-bldgtype-multifamily-unvented-crawlspace-left-bottom-double-loaded-interior.osw</filename>
-      <filetype>osw</filetype>
-      <usage_type>test</usage_type>
-      <checksum>E3BC083B</checksum>
-    </file>
-    <file>
-      <filename>extra-bldgtype-multifamily-unvented-crawlspace-left-middle-double-loaded-interior.osw</filename>
-      <filetype>osw</filetype>
-      <usage_type>test</usage_type>
-      <checksum>84E5FDC9</checksum>
-    </file>
-    <file>
-      <filename>extra-bldgtype-multifamily-unvented-crawlspace-left-top-double-loaded-interior.osw</filename>
-      <filetype>osw</filetype>
-      <usage_type>test</usage_type>
-      <checksum>A9ACE570</checksum>
-    </file>
-    <file>
-      <filename>extra-bldgtype-multifamily-unvented-crawlspace-middle-bottom-double-loaded-interior.osw</filename>
-      <filetype>osw</filetype>
-      <usage_type>test</usage_type>
-      <checksum>94863CB0</checksum>
-    </file>
-    <file>
-      <filename>extra-bldgtype-multifamily-unvented-crawlspace-middle-middle-double-loaded-interior.osw</filename>
-      <filetype>osw</filetype>
-      <usage_type>test</usage_type>
-      <checksum>0E0D897A</checksum>
-    </file>
-    <file>
-      <filename>extra-bldgtype-multifamily-unvented-crawlspace-middle-top-double-loaded-interior.osw</filename>
-      <filetype>osw</filetype>
-      <usage_type>test</usage_type>
-      <checksum>601BEC42</checksum>
-    </file>
-    <file>
-      <filename>extra-bldgtype-multifamily-unvented-crawlspace-right-bottom-double-loaded-interior.osw</filename>
-      <filetype>osw</filetype>
-      <usage_type>test</usage_type>
-      <checksum>D385862D</checksum>
-    </file>
-    <file>
-      <filename>extra-bldgtype-multifamily-unvented-crawlspace-right-middle-double-loaded-interior.osw</filename>
-      <filetype>osw</filetype>
-      <usage_type>test</usage_type>
-      <checksum>C6196803</checksum>
-    </file>
-    <file>
-      <filename>extra-bldgtype-multifamily-unvented-crawlspace-right-top-double-loaded-interior.osw</filename>
-      <filetype>osw</filetype>
-      <usage_type>test</usage_type>
-      <checksum>4D0B6255</checksum>
-    </file>
-    <file>
-      <filename>extra-bldgtype-multifamily-vented-crawlspace-double-loaded-interior.osw</filename>
-      <filetype>osw</filetype>
-      <usage_type>test</usage_type>
-      <checksum>C52CD92A</checksum>
-    </file>
-    <file>
-      <filename>extra-bldgtype-multifamily-vented-crawlspace-left-bottom-double-loaded-interior.osw</filename>
-      <filetype>osw</filetype>
-      <usage_type>test</usage_type>
-      <checksum>2D4490A3</checksum>
-    </file>
-    <file>
-      <filename>extra-bldgtype-multifamily-vented-crawlspace-left-middle-double-loaded-interior.osw</filename>
-      <filetype>osw</filetype>
-      <usage_type>test</usage_type>
-      <checksum>23C75D2B</checksum>
-    </file>
-    <file>
-      <filename>extra-bldgtype-multifamily-vented-crawlspace-left-top-double-loaded-interior.osw</filename>
-      <filetype>osw</filetype>
-      <usage_type>test</usage_type>
-      <checksum>B9392353</checksum>
-    </file>
-    <file>
-      <filename>extra-bldgtype-multifamily-vented-crawlspace-middle-bottom-double-loaded-interior.osw</filename>
-      <filetype>osw</filetype>
-      <usage_type>test</usage_type>
-      <checksum>C1FC9584</checksum>
-    </file>
-    <file>
-      <filename>extra-bldgtype-multifamily-vented-crawlspace-middle-middle-double-loaded-interior.osw</filename>
-      <filetype>osw</filetype>
-      <usage_type>test</usage_type>
-      <checksum>A6A56076</checksum>
-    </file>
-    <file>
-      <filename>extra-bldgtype-multifamily-vented-crawlspace-middle-top-double-loaded-interior.osw</filename>
-      <filetype>osw</filetype>
-      <usage_type>test</usage_type>
-      <checksum>DC6935EE</checksum>
-    </file>
-    <file>
-      <filename>extra-bldgtype-multifamily-vented-crawlspace-right-bottom-double-loaded-interior.osw</filename>
-      <filetype>osw</filetype>
-      <usage_type>test</usage_type>
-      <checksum>D9CAD6EB</checksum>
-    </file>
-    <file>
-      <filename>extra-bldgtype-multifamily-vented-crawlspace-right-middle-double-loaded-interior.osw</filename>
-      <filetype>osw</filetype>
-      <usage_type>test</usage_type>
-      <checksum>7CEF7ADF</checksum>
-    </file>
-    <file>
-      <filename>extra-bldgtype-multifamily-vented-crawlspace-right-top-double-loaded-interior.osw</filename>
-      <filetype>osw</filetype>
-      <usage_type>test</usage_type>
-      <checksum>3B2DC0B7</checksum>
-    </file>
-    <file>
-      <filename>extra-bldgtype-multifamily-slab-double-loaded-interior.osw</filename>
-      <filetype>osw</filetype>
-      <usage_type>test</usage_type>
-      <checksum>D2D876D0</checksum>
-    </file>
-    <file>
-      <filename>extra-bldgtype-multifamily-slab-left-bottom-double-loaded-interior.osw</filename>
-      <filetype>osw</filetype>
-      <usage_type>test</usage_type>
-      <checksum>89996396</checksum>
-    </file>
-    <file>
-      <filename>extra-bldgtype-multifamily-slab-left-middle-double-loaded-interior.osw</filename>
-      <filetype>osw</filetype>
-      <usage_type>test</usage_type>
-      <checksum>3EFE168B</checksum>
-    </file>
-    <file>
-      <filename>extra-bldgtype-multifamily-slab-left-top-double-loaded-interior.osw</filename>
-      <filetype>osw</filetype>
-      <usage_type>test</usage_type>
-      <checksum>69587D88</checksum>
-    </file>
-    <file>
-      <filename>extra-bldgtype-multifamily-slab-middle-bottom-double-loaded-interior.osw</filename>
-      <filetype>osw</filetype>
-      <usage_type>test</usage_type>
-      <checksum>01F7ECD4</checksum>
-    </file>
-    <file>
-      <filename>extra-bldgtype-multifamily-slab-middle-middle-double-loaded-interior.osw</filename>
-      <filetype>osw</filetype>
-      <usage_type>test</usage_type>
-      <checksum>AF22E523</checksum>
-    </file>
-    <file>
-      <filename>extra-bldgtype-multifamily-slab-middle-top-double-loaded-interior.osw</filename>
-      <filetype>osw</filetype>
-      <usage_type>test</usage_type>
-      <checksum>B226DE91</checksum>
-    </file>
-    <file>
-      <filename>extra-bldgtype-multifamily-slab-right-bottom-double-loaded-interior.osw</filename>
-      <filetype>osw</filetype>
-      <usage_type>test</usage_type>
-      <checksum>08A66D6D</checksum>
-    </file>
-    <file>
-      <filename>extra-bldgtype-multifamily-slab-right-middle-double-loaded-interior.osw</filename>
-      <filetype>osw</filetype>
-      <usage_type>test</usage_type>
-      <checksum>2D5F422A</checksum>
-    </file>
-    <file>
-      <filename>extra-bldgtype-multifamily-slab-right-top-double-loaded-interior.osw</filename>
-      <filetype>osw</filetype>
-      <usage_type>test</usage_type>
-      <checksum>8640526E</checksum>
-    </file>
-    <file>
-      <filename>base-simcontrol-daylight-saving-custom.osw</filename>
-      <filetype>osw</filetype>
-      <usage_type>test</usage_type>
-      <checksum>FC918CD0</checksum>
-    </file>
-    <file>
-      <filename>base-simcontrol-runperiod-1-month.osw</filename>
-      <filetype>osw</filetype>
-      <usage_type>test</usage_type>
-      <checksum>3B98374B</checksum>
-    </file>
-    <file>
-      <filename>base-hvac-seasons.osw</filename>
-      <filetype>osw</filetype>
-      <usage_type>test</usage_type>
-      <checksum>46DB2EF8</checksum>
-    </file>
-    <file>
-      <filename>base-bldgtype-single-family-attached-2stories.osw</filename>
-      <filetype>osw</filetype>
-      <usage_type>test</usage_type>
-      <checksum>CDECF654</checksum>
-    </file>
-    <file>
-      <filename>base-enclosure-2stories-garage.osw</filename>
-      <filetype>osw</filetype>
-      <usage_type>test</usage_type>
-      <checksum>7BA5558E</checksum>
-    </file>
-    <file>
-      <filename>extra-enclosure-garage-atticroof-conditioned.osw</filename>
-      <filetype>osw</filetype>
-      <usage_type>test</usage_type>
-      <checksum>1F2A01C9</checksum>
-    </file>
-    <file>
-      <filename>base-schedules-detailed-smooth.osw</filename>
-      <filetype>osw</filetype>
-      <usage_type>test</usage_type>
-      <checksum>59B0724A</checksum>
-    </file>
-    <file>
-      <filename>base-schedules-detailed-stochastic-vacancy.osw</filename>
-      <filetype>osw</filetype>
-      <usage_type>test</usage_type>
-      <checksum>A0F6758E</checksum>
-    </file>
-    <file>
-      <filename>base-schedules-detailed-stochastic.osw</filename>
-      <filetype>osw</filetype>
-      <usage_type>test</usage_type>
-      <checksum>549668FF</checksum>
-    </file>
-    <file>
-      <filename>base-schedules-simple.osw</filename>
-      <filetype>osw</filetype>
-      <usage_type>test</usage_type>
-      <checksum>A53A3D7B</checksum>
-    </file>
-    <file>
-      <filename>base-lighting-holiday.osw</filename>
-<<<<<<< HEAD
-=======
-      <filetype>osw</filetype>
-      <usage_type>test</usage_type>
-      <checksum>DCFD1BCA</checksum>
+      <checksum>AB4EA09C</checksum>
+    </file>
+    <file>
+      <filename>extra-no-rim-joists.osw</filename>
+      <filetype>osw</filetype>
+      <usage_type>test</usage_type>
+      <checksum>5ABC5E2B</checksum>
+    </file>
+    <file>
+      <filename>base-foundation-ambient.osw</filename>
+      <filetype>osw</filetype>
+      <usage_type>test</usage_type>
+      <checksum>A213B98B</checksum>
+    </file>
+    <file>
+      <filename>build_residential_hpxml_test.rb</filename>
+      <filetype>rb</filetype>
+      <usage_type>test</usage_type>
+      <checksum>12DB504E</checksum>
+    </file>
+    <file>
+      <filename>extra-state-code-different-than-epw.osw</filename>
+      <filetype>osw</filetype>
+      <usage_type>test</usage_type>
+      <checksum>3B16488E</checksum>
     </file>
     <file>
       <filename>schedules_config.json</filename>
@@ -8439,217 +8507,22 @@
       <checksum>0CB5683C</checksum>
     </file>
     <file>
-      <filename>schedules_clothes_dryer_consumption_dist.csv</filename>
-      <filetype>csv</filetype>
-      <usage_type>resource</usage_type>
-      <checksum>C11EB889</checksum>
-    </file>
-    <file>
-      <filename>schedules_clothes_dryer_duration_dist.csv</filename>
-      <filetype>csv</filetype>
-      <usage_type>resource</usage_type>
-      <checksum>E26C2515</checksum>
-    </file>
-    <file>
-      <filename>schedules_clothes_washer_consumption_dist.csv</filename>
-      <filetype>csv</filetype>
-      <usage_type>resource</usage_type>
-      <checksum>B82EBBFB</checksum>
-    </file>
-    <file>
-      <filename>schedules_clothes_washer_duration_dist.csv</filename>
-      <filetype>csv</filetype>
-      <usage_type>resource</usage_type>
-      <checksum>7F0BFEDA</checksum>
-    </file>
-    <file>
-      <filename>schedules_cooking_consumption_dist.csv</filename>
-      <filetype>csv</filetype>
-      <usage_type>resource</usage_type>
-      <checksum>1C8AAA92</checksum>
-    </file>
-    <file>
-      <filename>schedules_cooking_duration_dist.csv</filename>
-      <filetype>csv</filetype>
-      <usage_type>resource</usage_type>
-      <checksum>66C47C80</checksum>
-    </file>
-    <file>
-      <filename>schedules_dishwasher_consumption_dist.csv</filename>
-      <filetype>csv</filetype>
-      <usage_type>resource</usage_type>
-      <checksum>50A1CFBC</checksum>
-    </file>
-    <file>
-      <filename>schedules_dishwasher_duration_dist.csv</filename>
-      <filetype>csv</filetype>
-      <usage_type>resource</usage_type>
-      <checksum>A7E76021</checksum>
-    </file>
-    <file>
-      <filename>schedules_hot_water_clothes_washer_cluster_size_probability.csv</filename>
-      <filetype>csv</filetype>
-      <usage_type>resource</usage_type>
-      <checksum>2401A66F</checksum>
-    </file>
-    <file>
-      <filename>schedules_hot_water_clothes_washer_event_duration_probability.csv</filename>
-      <filetype>csv</filetype>
-      <usage_type>resource</usage_type>
-      <checksum>9D369386</checksum>
-    </file>
-    <file>
-      <filename>schedules_hot_water_dishwasher_cluster_size_probability.csv</filename>
-      <filetype>csv</filetype>
-      <usage_type>resource</usage_type>
-      <checksum>93DCD6FD</checksum>
-    </file>
-    <file>
-      <filename>schedules_hot_water_dishwasher_event_duration_probability.csv</filename>
-      <filetype>csv</filetype>
-      <usage_type>resource</usage_type>
-      <checksum>419E598E</checksum>
-    </file>
-    <file>
-      <filename>geometry.rb</filename>
-      <filetype>rb</filetype>
-      <usage_type>resource</usage_type>
-      <checksum>AB4EA09C</checksum>
-    </file>
-    <file>
-      <filename>extra-no-rim-joists.osw</filename>
->>>>>>> 6a433866
-      <filetype>osw</filetype>
-      <usage_type>test</usage_type>
-      <checksum>5ABC5E2B</checksum>
-    </file>
-    <file>
-      <filename>base-foundation-ambient.osw</filename>
-      <filetype>osw</filetype>
-      <usage_type>test</usage_type>
-      <checksum>A213B98B</checksum>
-    </file>
-    <file>
-      <filename>build_residential_hpxml_test.rb</filename>
-      <filetype>rb</filetype>
-      <usage_type>test</usage_type>
-      <checksum>12DB504E</checksum>
-    </file>
-    <file>
-      <filename>extra-state-code-different-than-epw.osw</filename>
-      <filetype>osw</filetype>
-      <usage_type>test</usage_type>
-      <checksum>3B16488E</checksum>
-    </file>
-    <file>
-      <filename>schedules_config.json</filename>
-      <filetype>json</filetype>
-      <usage_type>resource</usage_type>
-      <checksum>0CB5683C</checksum>
-    </file>
-    <file>
       <filename>schedules.rb</filename>
       <filetype>rb</filetype>
       <usage_type>resource</usage_type>
-      <checksum>0C80B9A4</checksum>
+      <checksum>AABDBC01</checksum>
     </file>
     <file>
       <filename>test_measure.xml</filename>
       <filetype>xml</filetype>
       <usage_type>test</usage_type>
-<<<<<<< HEAD
       <checksum>4A44E6CE</checksum>
-=======
-      <checksum>5E2E095D</checksum>
->>>>>>> 6a433866
     </file>
     <file>
       <filename>test_rakefile.xml</filename>
       <filetype>xml</filetype>
       <usage_type>test</usage_type>
-<<<<<<< HEAD
       <checksum>AA111C8D</checksum>
-    </file>
-    <file>
-      <filename>schedules_clothes_dryer_consumption_dist.csv</filename>
-      <filetype>csv</filetype>
-      <usage_type>resource</usage_type>
-      <checksum>C11EB889</checksum>
-    </file>
-    <file>
-      <filename>schedules_clothes_dryer_duration_dist.csv</filename>
-      <filetype>csv</filetype>
-      <usage_type>resource</usage_type>
-      <checksum>E26C2515</checksum>
-    </file>
-    <file>
-      <filename>schedules_clothes_washer_consumption_dist.csv</filename>
-      <filetype>csv</filetype>
-      <usage_type>resource</usage_type>
-      <checksum>B82EBBFB</checksum>
-    </file>
-    <file>
-      <filename>schedules_clothes_washer_duration_dist.csv</filename>
-      <filetype>csv</filetype>
-      <usage_type>resource</usage_type>
-      <checksum>7F0BFEDA</checksum>
-    </file>
-    <file>
-      <filename>schedules_cooking_consumption_dist.csv</filename>
-      <filetype>csv</filetype>
-      <usage_type>resource</usage_type>
-      <checksum>1C8AAA92</checksum>
-    </file>
-    <file>
-      <filename>schedules_cooking_duration_dist.csv</filename>
-      <filetype>csv</filetype>
-      <usage_type>resource</usage_type>
-      <checksum>66C47C80</checksum>
-    </file>
-    <file>
-      <filename>schedules_dishwasher_consumption_dist.csv</filename>
-      <filetype>csv</filetype>
-      <usage_type>resource</usage_type>
-      <checksum>50A1CFBC</checksum>
-    </file>
-    <file>
-      <filename>schedules_dishwasher_duration_dist.csv</filename>
-      <filetype>csv</filetype>
-      <usage_type>resource</usage_type>
-      <checksum>A7E76021</checksum>
-    </file>
-    <file>
-      <filename>schedules_hot_water_clothes_washer_cluster_size_probability.csv</filename>
-      <filetype>csv</filetype>
-      <usage_type>resource</usage_type>
-      <checksum>2401A66F</checksum>
-    </file>
-    <file>
-      <filename>schedules_hot_water_clothes_washer_event_duration_probability.csv</filename>
-      <filetype>csv</filetype>
-      <usage_type>resource</usage_type>
-      <checksum>9D369386</checksum>
-    </file>
-    <file>
-      <filename>schedules_hot_water_dishwasher_cluster_size_probability.csv</filename>
-      <filetype>csv</filetype>
-      <usage_type>resource</usage_type>
-      <checksum>93DCD6FD</checksum>
-    </file>
-    <file>
-      <filename>schedules_hot_water_dishwasher_event_duration_probability.csv</filename>
-      <filetype>csv</filetype>
-      <usage_type>resource</usage_type>
-      <checksum>419E598E</checksum>
-=======
-      <checksum>E5CC559B</checksum>
-    </file>
-    <file>
-      <filename>schedules.rb</filename>
-      <filetype>rb</filetype>
-      <usage_type>resource</usage_type>
-      <checksum>AABDBC01</checksum>
->>>>>>> 6a433866
     </file>
     <file>
       <version>
@@ -8660,17 +8533,7 @@
       <filename>measure.rb</filename>
       <filetype>rb</filetype>
       <usage_type>script</usage_type>
-<<<<<<< HEAD
-      <checksum>D2832DCF</checksum>
-=======
-      <checksum>FA6BEF4B</checksum>
-    </file>
-    <file>
-      <filename>extra-state-code-different-than-epw.osw.bak</filename>
-      <filetype>bak</filetype>
-      <usage_type>test</usage_type>
-      <checksum>3B16488E</checksum>
->>>>>>> 6a433866
+      <checksum>D87BC162</checksum>
     </file>
   </files>
 </measure>