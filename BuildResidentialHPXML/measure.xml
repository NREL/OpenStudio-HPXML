<?xml version="1.0"?>
<measure>
  <schema_version>3.0</schema_version>
  <name>build_residential_hpxml</name>
  <uid>a13a8983-2b01-4930-8af2-42030b6e4233</uid>
<<<<<<< HEAD
  <version_id>e163917b-e78d-4197-976e-7132907012d5</version_id>
  <version_modified>20210129T222748Z</version_modified>
=======
  <version_id>73aa5364-2e7b-4c0b-9bf7-fcf2f82e73c1</version_id>
  <version_modified>20210129T234538Z</version_modified>
>>>>>>> 763515fd
  <xml_checksum>2C38F48B</xml_checksum>
  <class_name>BuildResidentialHPXML</class_name>
  <display_name>HPXML Builder</display_name>
  <description>Builds a residential HPXML file.</description>
  <modeler_description>TODO</modeler_description>
  <arguments>
    <argument>
      <name>hpxml_path</name>
      <display_name>HPXML File Path</display_name>
      <description>Absolute/relative path of the HPXML file.</description>
      <type>String</type>
      <required>true</required>
      <model_dependent>false</model_dependent>
    </argument>
    <argument>
      <name>software_program_used</name>
      <display_name>Software Program Used</display_name>
      <description>The name of the software program used.</description>
      <type>String</type>
      <required>false</required>
      <model_dependent>false</model_dependent>
    </argument>
    <argument>
      <name>software_program_version</name>
      <display_name>Software Program Version</display_name>
      <description>The version of the software program used.</description>
      <type>String</type>
      <required>false</required>
      <model_dependent>false</model_dependent>
    </argument>
    <argument>
      <name>simulation_control_timestep</name>
      <display_name>Simulation Control: Timestep</display_name>
      <description>Value must be a divisor of 60.</description>
      <type>Integer</type>
      <units>min</units>
      <required>false</required>
      <model_dependent>false</model_dependent>
    </argument>
    <argument>
      <name>simulation_control_run_period_begin_month</name>
      <display_name>Simulation Control: Run Period Begin Month</display_name>
      <description>This numeric field should contain the starting month number (1 = January, 2 = February, etc.) for the annual run period desired.</description>
      <type>Integer</type>
      <units>#</units>
      <required>false</required>
      <model_dependent>false</model_dependent>
    </argument>
    <argument>
      <name>simulation_control_run_period_begin_day_of_month</name>
      <display_name>Simulation Control: Run Period Begin Day of Month</display_name>
      <description>This numeric field should contain the starting day of the starting month (must be valid for month) for the annual run period desired.</description>
      <type>Integer</type>
      <units>#</units>
      <required>false</required>
      <model_dependent>false</model_dependent>
    </argument>
    <argument>
      <name>simulation_control_run_period_end_month</name>
      <display_name>Simulation Control: Run Period End Month</display_name>
      <description>This numeric field should contain the end month number (1 = January, 2 = February, etc.) for the annual run period desired.</description>
      <type>Integer</type>
      <units>#</units>
      <required>false</required>
      <model_dependent>false</model_dependent>
    </argument>
    <argument>
      <name>simulation_control_run_period_end_day_of_month</name>
      <display_name>Simulation Control: Run Period End Day of Month</display_name>
      <description>This numeric field should contain the ending day of the ending month (must be valid for month) for the annual run period desired.</description>
      <type>Integer</type>
      <units>#</units>
      <required>false</required>
      <model_dependent>false</model_dependent>
    </argument>
    <argument>
      <name>simulation_control_run_period_calendar_year</name>
      <display_name>Simulation Control: Run Period Calendar Year</display_name>
      <description>This numeric field should contain the calendar year that determines the start day of week. If you are running simulations using AMY weather files, the value entered for calendar year will not be used; it will be overridden by the actual year found in the AMY weather file.</description>
      <type>Integer</type>
      <units>year</units>
      <required>false</required>
      <model_dependent>false</model_dependent>
    </argument>
    <argument>
      <name>simulation_control_daylight_saving_enabled</name>
      <display_name>Simulation Control: Daylight Saving Enabled</display_name>
      <description>Whether to use daylight saving.</description>
      <type>Boolean</type>
      <required>false</required>
      <model_dependent>false</model_dependent>
      <choices>
        <choice>
          <value>true</value>
          <display_name>true</display_name>
        </choice>
        <choice>
          <value>false</value>
          <display_name>false</display_name>
        </choice>
      </choices>
    </argument>
    <argument>
      <name>simulation_control_daylight_saving_begin_month</name>
      <display_name>Simulation Control: Daylight Saving Begin Month</display_name>
      <description>This numeric field should contain the starting month number (1 = January, 2 = February, etc.) for the annual daylight saving period desired.</description>
      <type>Integer</type>
      <units>#</units>
      <required>false</required>
      <model_dependent>false</model_dependent>
    </argument>
    <argument>
      <name>simulation_control_daylight_saving_begin_day_of_month</name>
      <display_name>Simulation Control: Daylight Saving Begin Day of Month</display_name>
      <description>This numeric field should contain the starting day of the starting month (must be valid for month) for the daylight saving period desired.</description>
      <type>Integer</type>
      <units>#</units>
      <required>false</required>
      <model_dependent>false</model_dependent>
    </argument>
    <argument>
      <name>simulation_control_daylight_saving_end_month</name>
      <display_name>Simulation Control: Daylight Saving End Month</display_name>
      <description>This numeric field should contain the end month number (1 = January, 2 = February, etc.) for the daylight saving period desired.</description>
      <type>Integer</type>
      <units>#</units>
      <required>false</required>
      <model_dependent>false</model_dependent>
    </argument>
    <argument>
      <name>simulation_control_daylight_saving_end_day_of_month</name>
      <display_name>Simulation Control: Daylight Saving End Day of Month</display_name>
      <description>This numeric field should contain the ending day of the ending month (must be valid for month) for the daylight saving period desired.</description>
      <type>Integer</type>
      <units>#</units>
      <required>false</required>
      <model_dependent>false</model_dependent>
    </argument>
    <argument>
      <name>schedules_type</name>
      <display_name>Schedules: Type</display_name>
      <description>The type of occupant-related schedules to use. Schedules corresponding to 'default' are average (e.g., Building America). Schedules corresponding to 'stochastic' are generated using time-inhomogeneous Markov chains derived from American Time Use Survey data, and supplemented with sampling duration and power level from NEEA RBSA data as well as DHW draw duration and flow rate from Aquacraft/AWWA data.</description>
      <type>Choice</type>
      <required>true</required>
      <model_dependent>false</model_dependent>
      <default_value>default</default_value>
      <choices>
        <choice>
          <value>default</value>
          <display_name>default</display_name>
        </choice>
        <choice>
          <value>stochastic</value>
          <display_name>stochastic</display_name>
        </choice>
        <choice>
          <value>user-specified</value>
          <display_name>user-specified</display_name>
        </choice>
      </choices>
    </argument>
    <argument>
      <name>schedules_path</name>
      <display_name>Schedules: Path</display_name>
      <description>Absolute (or relative) path of the csv file containing user-specified occupancy schedules.</description>
      <type>String</type>
      <required>false</required>
      <model_dependent>false</model_dependent>
    </argument>
    <argument>
      <name>schedules_vacancy_begin_month</name>
      <display_name>Schedules: Vacancy Start Begin Month</display_name>
      <description>This numeric field should contain the starting month number (1 = January, 2 = February, etc.) for the vacancy period desired. Only applies if the schedules type is 'stochastic'.</description>
      <type>Integer</type>
      <units>#</units>
      <required>false</required>
      <model_dependent>false</model_dependent>
    </argument>
    <argument>
      <name>schedules_vacancy_begin_day_of_month</name>
      <display_name>Schedules: Vacancy Begin Day of Month</display_name>
      <description>This numeric field should contain the starting day of the starting month (must be valid for month) for the vacancy period desired. Only applies if the schedules type is 'stochastic'.</description>
      <type>Integer</type>
      <units>#</units>
      <required>false</required>
      <model_dependent>false</model_dependent>
    </argument>
    <argument>
      <name>schedules_vacancy_end_month</name>
      <display_name>Schedules: Vacancy Start End Month</display_name>
      <description>This numeric field should contain the end month number (1 = January, 2 = February, etc.) for the vacancy period desired. Only applies if the schedules type is 'stochastic'.</description>
      <type>Integer</type>
      <units>#</units>
      <required>false</required>
      <model_dependent>false</model_dependent>
    </argument>
    <argument>
      <name>schedules_vacancy_end_day_of_month</name>
      <display_name>Schedules: Vacancy End Day of Month</display_name>
      <description>This numeric field should contain the ending day of the ending month (must be valid for month) for the vacancy period desired. Only applies if the schedules type is 'stochastic'.</description>
      <type>Integer</type>
      <units>#</units>
      <required>false</required>
      <model_dependent>false</model_dependent>
    </argument>
    <argument>
      <name>schedules_random_seed</name>
      <display_name>Schedules: Random Seed</display_name>
      <description>This numeric field is the seed for the random number generator. Only applies if the schedules type is 'stochastic'.</description>
      <type>Integer</type>
      <units>#</units>
      <required>false</required>
      <model_dependent>false</model_dependent>
    </argument>
    <argument>
      <name>weather_station_epw_filepath</name>
      <display_name>EnergyPlus Weather (EPW) Filepath</display_name>
      <description>Path of the EPW file.</description>
      <type>String</type>
      <required>true</required>
      <model_dependent>false</model_dependent>
      <default_value>USA_CO_Denver.Intl.AP.725650_TMY3.epw</default_value>
    </argument>
    <argument>
      <name>site_type</name>
      <display_name>Site: Type</display_name>
      <description>The type of site.</description>
      <type>Choice</type>
      <required>false</required>
      <model_dependent>false</model_dependent>
      <choices>
        <choice>
          <value>suburban</value>
          <display_name>suburban</display_name>
        </choice>
        <choice>
          <value>urban</value>
          <display_name>urban</display_name>
        </choice>
        <choice>
          <value>rural</value>
          <display_name>rural</display_name>
        </choice>
      </choices>
    </argument>
    <argument>
      <name>geometry_unit_type</name>
      <display_name>Geometry: Unit Type</display_name>
      <description>The type of unit.</description>
      <type>Choice</type>
      <required>true</required>
      <model_dependent>false</model_dependent>
      <default_value>single-family detached</default_value>
      <choices>
        <choice>
          <value>manufactured home</value>
          <display_name>manufactured home</display_name>
        </choice>
        <choice>
          <value>single-family detached</value>
          <display_name>single-family detached</display_name>
        </choice>
        <choice>
          <value>single-family attached</value>
          <display_name>single-family attached</display_name>
        </choice>
        <choice>
          <value>apartment unit</value>
          <display_name>apartment unit</display_name>
        </choice>
      </choices>
    </argument>
    <argument>
      <name>geometry_cfa</name>
      <display_name>Geometry: Conditioned Floor Area</display_name>
      <description>The total floor area of the conditioned space (including any conditioned basement floor area).</description>
      <type>Double</type>
      <units>ft^2</units>
      <required>true</required>
      <model_dependent>false</model_dependent>
      <default_value>2000</default_value>
    </argument>
    <argument>
      <name>geometry_num_floors_above_grade</name>
      <display_name>Geometry: Number of Floors</display_name>
      <description>The number of floors above grade (in the unit if single-family attached, and in the building if apartment unit).</description>
      <type>Integer</type>
      <units>#</units>
      <required>true</required>
      <model_dependent>false</model_dependent>
      <default_value>2</default_value>
    </argument>
    <argument>
      <name>geometry_wall_height</name>
      <display_name>Geometry: Average Wall Height</display_name>
      <description>The average height of the walls.</description>
      <type>Double</type>
      <units>ft</units>
      <required>true</required>
      <model_dependent>false</model_dependent>
      <default_value>8</default_value>
    </argument>
    <argument>
      <name>geometry_orientation</name>
      <display_name>Geometry: Orientation</display_name>
      <description>The house's orientation is measured clockwise from due south when viewed from above (e.g., North=0, East=90, South=180, West=270).</description>
      <type>Double</type>
      <units>degrees</units>
      <required>true</required>
      <model_dependent>false</model_dependent>
      <default_value>180</default_value>
    </argument>
    <argument>
      <name>geometry_aspect_ratio</name>
      <display_name>Geometry: Aspect Ratio</display_name>
      <description>The ratio of the front/back wall length to the left/right wall length, excluding any protruding garage wall area.</description>
      <type>Double</type>
      <units>FB/LR</units>
      <required>true</required>
      <model_dependent>false</model_dependent>
      <default_value>2</default_value>
    </argument>
    <argument>
      <name>geometry_corridor_position</name>
      <display_name>Geometry: Corridor Position</display_name>
      <description>The position of the corridor.</description>
      <type>Choice</type>
      <required>true</required>
      <model_dependent>false</model_dependent>
      <default_value>Double-Loaded Interior</default_value>
      <choices>
        <choice>
          <value>Double-Loaded Interior</value>
          <display_name>Double-Loaded Interior</display_name>
        </choice>
        <choice>
          <value>Single Exterior (Front)</value>
          <display_name>Single Exterior (Front)</display_name>
        </choice>
        <choice>
          <value>Double Exterior</value>
          <display_name>Double Exterior</display_name>
        </choice>
        <choice>
          <value>None</value>
          <display_name>None</display_name>
        </choice>
      </choices>
    </argument>
    <argument>
      <name>geometry_corridor_width</name>
      <display_name>Geometry: Corridor Width</display_name>
      <description>The width of the corridor.</description>
      <type>Double</type>
      <units>ft</units>
      <required>true</required>
      <model_dependent>false</model_dependent>
      <default_value>10</default_value>
    </argument>
    <argument>
      <name>geometry_inset_width</name>
      <display_name>Geometry: Inset Width</display_name>
      <description>The width of the inset.</description>
      <type>Double</type>
      <units>ft</units>
      <required>true</required>
      <model_dependent>false</model_dependent>
      <default_value>0</default_value>
    </argument>
    <argument>
      <name>geometry_inset_depth</name>
      <display_name>Geometry: Inset Depth</display_name>
      <description>The depth of the inset.</description>
      <type>Double</type>
      <units>ft</units>
      <required>true</required>
      <model_dependent>false</model_dependent>
      <default_value>0</default_value>
    </argument>
    <argument>
      <name>geometry_inset_position</name>
      <display_name>Geometry: Inset Position</display_name>
      <description>The position of the inset.</description>
      <type>Choice</type>
      <required>true</required>
      <model_dependent>false</model_dependent>
      <default_value>Right</default_value>
      <choices>
        <choice>
          <value>Right</value>
          <display_name>Right</display_name>
        </choice>
        <choice>
          <value>Left</value>
          <display_name>Left</display_name>
        </choice>
      </choices>
    </argument>
    <argument>
      <name>geometry_balcony_depth</name>
      <display_name>Geometry: Balcony Depth</display_name>
      <description>The depth of the balcony.</description>
      <type>Double</type>
      <units>ft</units>
      <required>true</required>
      <model_dependent>false</model_dependent>
      <default_value>0</default_value>
    </argument>
    <argument>
      <name>geometry_garage_width</name>
      <display_name>Geometry: Garage Width</display_name>
      <description>The width of the garage. Enter zero for no garage.</description>
      <type>Double</type>
      <units>ft</units>
      <required>true</required>
      <model_dependent>false</model_dependent>
      <default_value>0</default_value>
    </argument>
    <argument>
      <name>geometry_garage_depth</name>
      <display_name>Geometry: Garage Depth</display_name>
      <description>The depth of the garage.</description>
      <type>Double</type>
      <units>ft</units>
      <required>true</required>
      <model_dependent>false</model_dependent>
      <default_value>20</default_value>
    </argument>
    <argument>
      <name>geometry_garage_protrusion</name>
      <display_name>Geometry: Garage Protrusion</display_name>
      <description>The fraction of the garage that is protruding from the living space.</description>
      <type>Double</type>
      <units>frac</units>
      <required>true</required>
      <model_dependent>false</model_dependent>
      <default_value>0</default_value>
    </argument>
    <argument>
      <name>geometry_garage_position</name>
      <display_name>Geometry: Garage Position</display_name>
      <description>The position of the garage.</description>
      <type>Choice</type>
      <required>true</required>
      <model_dependent>false</model_dependent>
      <default_value>Right</default_value>
      <choices>
        <choice>
          <value>Right</value>
          <display_name>Right</display_name>
        </choice>
        <choice>
          <value>Left</value>
          <display_name>Left</display_name>
        </choice>
      </choices>
    </argument>
    <argument>
      <name>geometry_foundation_type</name>
      <display_name>Geometry: Foundation Type</display_name>
      <description>The foundation type of the building.</description>
      <type>Choice</type>
      <required>true</required>
      <model_dependent>false</model_dependent>
      <default_value>SlabOnGrade</default_value>
      <choices>
        <choice>
          <value>SlabOnGrade</value>
          <display_name>SlabOnGrade</display_name>
        </choice>
        <choice>
          <value>VentedCrawlspace</value>
          <display_name>VentedCrawlspace</display_name>
        </choice>
        <choice>
          <value>UnventedCrawlspace</value>
          <display_name>UnventedCrawlspace</display_name>
        </choice>
        <choice>
          <value>UnconditionedBasement</value>
          <display_name>UnconditionedBasement</display_name>
        </choice>
        <choice>
          <value>ConditionedBasement</value>
          <display_name>ConditionedBasement</display_name>
        </choice>
        <choice>
          <value>Ambient</value>
          <display_name>Ambient</display_name>
        </choice>
      </choices>
    </argument>
    <argument>
      <name>geometry_foundation_height</name>
      <display_name>Geometry: Foundation Height</display_name>
      <description>The height of the foundation (e.g., 3ft for crawlspace, 8ft for basement). Only applies to basements/crawlspaces.</description>
      <type>Double</type>
      <units>ft</units>
      <required>true</required>
      <model_dependent>false</model_dependent>
      <default_value>0</default_value>
    </argument>
    <argument>
      <name>geometry_foundation_height_above_grade</name>
      <display_name>Geometry: Foundation Height Above Grade</display_name>
      <description>The depth above grade of the foundation wall. Only applies to basements/crawlspaces.</description>
      <type>Double</type>
      <units>ft</units>
      <required>true</required>
      <model_dependent>false</model_dependent>
      <default_value>0</default_value>
    </argument>
    <argument>
      <name>geometry_roof_type</name>
      <display_name>Geometry: Roof Type</display_name>
      <description>The roof type of the building.</description>
      <type>Choice</type>
      <required>true</required>
      <model_dependent>false</model_dependent>
      <default_value>gable</default_value>
      <choices>
        <choice>
          <value>gable</value>
          <display_name>gable</display_name>
        </choice>
        <choice>
          <value>hip</value>
          <display_name>hip</display_name>
        </choice>
        <choice>
          <value>flat</value>
          <display_name>flat</display_name>
        </choice>
      </choices>
    </argument>
    <argument>
      <name>geometry_roof_pitch</name>
      <display_name>Geometry: Roof Pitch</display_name>
      <description>The roof pitch of the attic. Ignored if the building has a flat roof.</description>
      <type>Choice</type>
      <required>true</required>
      <model_dependent>false</model_dependent>
      <default_value>6:12</default_value>
      <choices>
        <choice>
          <value>1:12</value>
          <display_name>1:12</display_name>
        </choice>
        <choice>
          <value>2:12</value>
          <display_name>2:12</display_name>
        </choice>
        <choice>
          <value>3:12</value>
          <display_name>3:12</display_name>
        </choice>
        <choice>
          <value>4:12</value>
          <display_name>4:12</display_name>
        </choice>
        <choice>
          <value>5:12</value>
          <display_name>5:12</display_name>
        </choice>
        <choice>
          <value>6:12</value>
          <display_name>6:12</display_name>
        </choice>
        <choice>
          <value>7:12</value>
          <display_name>7:12</display_name>
        </choice>
        <choice>
          <value>8:12</value>
          <display_name>8:12</display_name>
        </choice>
        <choice>
          <value>9:12</value>
          <display_name>9:12</display_name>
        </choice>
        <choice>
          <value>10:12</value>
          <display_name>10:12</display_name>
        </choice>
        <choice>
          <value>11:12</value>
          <display_name>11:12</display_name>
        </choice>
        <choice>
          <value>12:12</value>
          <display_name>12:12</display_name>
        </choice>
      </choices>
    </argument>
    <argument>
      <name>geometry_attic_type</name>
      <display_name>Geometry: Attic Type</display_name>
      <description>The attic type of the building. Ignored if the building has a flat roof.</description>
      <type>Choice</type>
      <required>true</required>
      <model_dependent>false</model_dependent>
      <default_value>VentedAttic</default_value>
      <choices>
        <choice>
          <value>VentedAttic</value>
          <display_name>VentedAttic</display_name>
        </choice>
        <choice>
          <value>UnventedAttic</value>
          <display_name>UnventedAttic</display_name>
        </choice>
        <choice>
          <value>ConditionedAttic</value>
          <display_name>ConditionedAttic</display_name>
        </choice>
      </choices>
    </argument>
    <argument>
      <name>geometry_eaves_depth</name>
      <display_name>Geometry: Eaves Depth</display_name>
      <description>The eaves depth of the roof.</description>
      <type>Double</type>
      <units>ft</units>
      <required>true</required>
      <model_dependent>false</model_dependent>
      <default_value>2</default_value>
    </argument>
    <argument>
      <name>geometry_num_bedrooms</name>
      <display_name>Geometry: Number of Bedrooms</display_name>
      <description>Specify the number of bedrooms. Used to determine the energy usage of appliances and plug loads, hot water usage, etc.</description>
      <type>Integer</type>
      <units>#</units>
      <required>true</required>
      <model_dependent>false</model_dependent>
      <default_value>3</default_value>
    </argument>
    <argument>
      <name>geometry_num_bathrooms</name>
      <display_name>Geometry: Number of Bathrooms</display_name>
      <description>Specify the number of bathrooms.</description>
      <type>String</type>
      <units>#</units>
      <required>true</required>
      <model_dependent>false</model_dependent>
      <default_value>auto</default_value>
    </argument>
    <argument>
      <name>geometry_num_occupants</name>
      <display_name>Geometry: Number of Occupants</display_name>
      <description>Specify the number of occupants. A value of 'auto' will calculate the average number of occupants from the number of bedrooms. Used to specify the internal gains from people only.</description>
      <type>String</type>
      <units>#</units>
      <required>true</required>
      <model_dependent>false</model_dependent>
      <default_value>auto</default_value>
    </argument>
    <argument>
      <name>geometry_has_flue_or_chimney</name>
      <display_name>Geometry: Has Flue or Chimney</display_name>
      <description>Whether there is a flue or chimney.</description>
      <type>String</type>
      <required>true</required>
      <model_dependent>false</model_dependent>
      <default_value>auto</default_value>
    </argument>
    <argument>
      <name>geometry_level</name>
      <display_name>Geometry: Level</display_name>
      <description>The level of the apartment unit unit.</description>
      <type>Choice</type>
      <required>false</required>
      <model_dependent>false</model_dependent>
      <choices>
        <choice>
          <value>Bottom</value>
          <display_name>Bottom</display_name>
        </choice>
        <choice>
          <value>Middle</value>
          <display_name>Middle</display_name>
        </choice>
        <choice>
          <value>Top</value>
          <display_name>Top</display_name>
        </choice>
      </choices>
    </argument>
    <argument>
      <name>geometry_horizontal_location</name>
      <display_name>Geometry: Horizontal Location</display_name>
      <description>The horizontal location of the single-family attached or apartment unit unit when viewing the front of the building.</description>
      <type>Choice</type>
      <required>false</required>
      <model_dependent>false</model_dependent>
      <choices>
        <choice>
          <value>Left</value>
          <display_name>Left</display_name>
        </choice>
        <choice>
          <value>Middle</value>
          <display_name>Middle</display_name>
        </choice>
        <choice>
          <value>Right</value>
          <display_name>Right</display_name>
        </choice>
      </choices>
    </argument>
    <argument>
      <name>geometry_building_num_units</name>
      <display_name>Geometry: Building Number of Units</display_name>
      <description>The number of units in the building. This is required for single-family attached and apartment unit buildings.</description>
      <type>Integer</type>
      <units>#</units>
      <required>false</required>
      <model_dependent>false</model_dependent>
    </argument>
    <argument>
      <name>geometry_building_num_bedrooms</name>
      <display_name>Geometry: Building Number of Bedrooms</display_name>
      <description>The number of bedrooms in the building. This is required for single-family attached and apartment unit buildings with shared PV systems.</description>
      <type>Integer</type>
      <units>#</units>
      <required>false</required>
      <model_dependent>false</model_dependent>
    </argument>
    <argument>
      <name>floor_assembly_r</name>
      <display_name>Floor: Assembly R-value</display_name>
      <description>Assembly R-value for the floor (foundation ceiling). Ignored if a slab foundation.</description>
      <type>Double</type>
      <units>h-ft^2-R/Btu</units>
      <required>true</required>
      <model_dependent>false</model_dependent>
      <default_value>30</default_value>
    </argument>
    <argument>
      <name>foundation_wall_insulation_r</name>
      <display_name>Foundation: Wall Insulation Nominal R-value</display_name>
      <description>Nominal R-value for the foundation wall insulation. Only applies to basements/crawlspaces.</description>
      <type>Double</type>
      <units>h-ft^2-R/Btu</units>
      <required>true</required>
      <model_dependent>false</model_dependent>
      <default_value>0</default_value>
    </argument>
    <argument>
      <name>foundation_wall_insulation_distance_to_top</name>
      <display_name>Foundation: Wall Insulation Distance To Top</display_name>
      <description>The distance from the top of the foundation wall to the top of the foundation wall insulation. Only applies to basements/crawlspaces.</description>
      <type>Double</type>
      <units>ft</units>
      <required>true</required>
      <model_dependent>false</model_dependent>
      <default_value>0</default_value>
    </argument>
    <argument>
      <name>foundation_wall_insulation_distance_to_bottom</name>
      <display_name>Foundation: Wall Insulation Distance To Bottom</display_name>
      <description>The distance from the top of the foundation wall to the bottom of the foundation wall insulation. Only applies to basements/crawlspaces.</description>
      <type>Double</type>
      <units>ft</units>
      <required>true</required>
      <model_dependent>false</model_dependent>
      <default_value>0</default_value>
    </argument>
    <argument>
      <name>foundation_wall_assembly_r</name>
      <display_name>Foundation: Wall Assembly R-value</display_name>
      <description>Assembly R-value for the foundation walls. Only applies to basements/crawlspaces. If provided, overrides the previous foundation wall insulation inputs.</description>
      <type>Double</type>
      <units>h-ft^2-R/Btu</units>
      <required>false</required>
      <model_dependent>false</model_dependent>
    </argument>
    <argument>
      <name>foundation_wall_thickness</name>
      <display_name>Foundation: Wall Thickness</display_name>
      <description>The thickness of the foundation wall.</description>
      <type>String</type>
      <required>true</required>
      <model_dependent>false</model_dependent>
      <default_value>auto</default_value>
    </argument>
    <argument>
      <name>slab_perimeter_insulation_r</name>
      <display_name>Slab: Perimeter Insulation Nominal R-value</display_name>
      <description>Nominal R-value of the vertical slab perimeter insulation. Applies to slab-on-grade foundations and basement/crawlspace floors.</description>
      <type>Double</type>
      <units>h-ft^2-R/Btu</units>
      <required>true</required>
      <model_dependent>false</model_dependent>
      <default_value>0</default_value>
    </argument>
    <argument>
      <name>slab_perimeter_depth</name>
      <display_name>Slab: Perimeter Insulation Depth</display_name>
      <description>Depth from grade to bottom of vertical slab perimeter insulation. Applies to slab-on-grade foundations and basement/crawlspace floors.</description>
      <type>Double</type>
      <units>ft</units>
      <required>true</required>
      <model_dependent>false</model_dependent>
      <default_value>0</default_value>
    </argument>
    <argument>
      <name>slab_under_insulation_r</name>
      <display_name>Slab: Under Slab Insulation Nominal R-value</display_name>
      <description>Nominal R-value of the horizontal under slab insulation. Applies to slab-on-grade foundations and basement/crawlspace floors.</description>
      <type>Double</type>
      <units>h-ft^2-R/Btu</units>
      <required>true</required>
      <model_dependent>false</model_dependent>
      <default_value>0</default_value>
    </argument>
    <argument>
      <name>slab_under_width</name>
      <display_name>Slab: Under Slab Insulation Width</display_name>
      <description>Width from slab edge inward of horizontal under-slab insulation. Enter 999 to specify that the under slab insulation spans the entire slab. Applies to slab-on-grade foundations and basement/crawlspace floors.</description>
      <type>Double</type>
      <units>ft</units>
      <required>true</required>
      <model_dependent>false</model_dependent>
      <default_value>0</default_value>
    </argument>
    <argument>
      <name>slab_thickness</name>
      <display_name>Slab: Thickness</display_name>
      <description>The thickness of the slab.</description>
      <type>String</type>
      <required>true</required>
      <model_dependent>false</model_dependent>
      <default_value>auto</default_value>
    </argument>
    <argument>
      <name>slab_carpet_fraction</name>
      <display_name>Slab: Carpet Fraction</display_name>
      <description>Fraction of the slab floor area that is carpeted.</description>
      <type>String</type>
      <units>Frac</units>
      <required>true</required>
      <model_dependent>false</model_dependent>
      <default_value>auto</default_value>
    </argument>
    <argument>
      <name>slab_carpet_r</name>
      <display_name>Slab: Carpet R-value</display_name>
      <description>R-value of the slab carpet.</description>
      <type>String</type>
      <units>h-ft^2-R/Btu</units>
      <required>true</required>
      <model_dependent>false</model_dependent>
      <default_value>auto</default_value>
    </argument>
    <argument>
      <name>ceiling_assembly_r</name>
      <display_name>Ceiling: Assembly R-value</display_name>
      <description>Assembly R-value for the ceiling (attic floor).</description>
      <type>Double</type>
      <units>h-ft^2-R/Btu</units>
      <required>true</required>
      <model_dependent>false</model_dependent>
      <default_value>30</default_value>
    </argument>
    <argument>
      <name>roof_material_type</name>
      <display_name>Roof: Material Type</display_name>
      <description>The material type of the roof.</description>
      <type>Choice</type>
      <required>false</required>
      <model_dependent>false</model_dependent>
      <choices>
        <choice>
          <value>asphalt or fiberglass shingles</value>
          <display_name>asphalt or fiberglass shingles</display_name>
        </choice>
        <choice>
          <value>concrete</value>
          <display_name>concrete</display_name>
        </choice>
        <choice>
          <value>slate or tile shingles</value>
          <display_name>slate or tile shingles</display_name>
        </choice>
        <choice>
          <value>metal surfacing</value>
          <display_name>metal surfacing</display_name>
        </choice>
        <choice>
          <value>plastic/rubber/synthetic sheeting</value>
          <display_name>plastic/rubber/synthetic sheeting</display_name>
        </choice>
        <choice>
          <value>wood shingles or shakes</value>
          <display_name>wood shingles or shakes</display_name>
        </choice>
      </choices>
    </argument>
    <argument>
      <name>roof_color</name>
      <display_name>Roof: Color</display_name>
      <description>The color of the roof.</description>
      <type>Choice</type>
      <required>true</required>
      <model_dependent>false</model_dependent>
      <default_value>auto</default_value>
      <choices>
        <choice>
          <value>auto</value>
          <display_name>auto</display_name>
        </choice>
        <choice>
          <value>dark</value>
          <display_name>dark</display_name>
        </choice>
        <choice>
          <value>light</value>
          <display_name>light</display_name>
        </choice>
        <choice>
          <value>medium</value>
          <display_name>medium</display_name>
        </choice>
        <choice>
          <value>medium dark</value>
          <display_name>medium dark</display_name>
        </choice>
        <choice>
          <value>reflective</value>
          <display_name>reflective</display_name>
        </choice>
      </choices>
    </argument>
    <argument>
      <name>roof_assembly_r</name>
      <display_name>Roof: Assembly R-value</display_name>
      <description>Assembly R-value of the roof.</description>
      <type>Double</type>
      <units>h-ft^2-R/Btu</units>
      <required>true</required>
      <model_dependent>false</model_dependent>
      <default_value>2.3</default_value>
    </argument>
    <argument>
      <name>roof_solar_absorptance</name>
      <display_name>Roof: Solar Absorptance</display_name>
      <description>The solar absorptance of the roof.</description>
      <type>String</type>
      <required>true</required>
      <model_dependent>false</model_dependent>
      <default_value>auto</default_value>
    </argument>
    <argument>
      <name>roof_emittance</name>
      <display_name>Roof: Emittance</display_name>
      <description>The emittance of the roof.</description>
      <type>String</type>
      <required>true</required>
      <model_dependent>false</model_dependent>
      <default_value>auto</default_value>
    </argument>
    <argument>
      <name>roof_radiant_barrier</name>
      <display_name>Roof: Has Radiant Barrier</display_name>
      <description>Specifies whether the attic has a radiant barrier.</description>
      <type>String</type>
      <required>true</required>
      <model_dependent>false</model_dependent>
      <default_value>auto</default_value>
    </argument>
    <argument>
      <name>roof_radiant_barrier_grade</name>
      <display_name>Roof: Radiant Barrier Grade</display_name>
      <description>The grade of the radiant barrier, if it exists.</description>
      <type>Choice</type>
      <required>true</required>
      <model_dependent>false</model_dependent>
      <default_value>1</default_value>
      <choices>
        <choice>
          <value>1</value>
          <display_name>1</display_name>
        </choice>
        <choice>
          <value>2</value>
          <display_name>2</display_name>
        </choice>
        <choice>
          <value>3</value>
          <display_name>3</display_name>
        </choice>
      </choices>
    </argument>
    <argument>
      <name>neighbor_front_distance</name>
      <display_name>Neighbor: Front Distance</display_name>
      <description>The minimum distance between the simulated house and the neighboring house to the front (not including eaves). A value of zero indicates no neighbors.</description>
      <type>Double</type>
      <units>ft</units>
      <required>true</required>
      <model_dependent>false</model_dependent>
      <default_value>0</default_value>
    </argument>
    <argument>
      <name>neighbor_back_distance</name>
      <display_name>Neighbor: Back Distance</display_name>
      <description>The minimum distance between the simulated house and the neighboring house to the back (not including eaves). A value of zero indicates no neighbors.</description>
      <type>Double</type>
      <units>ft</units>
      <required>true</required>
      <model_dependent>false</model_dependent>
      <default_value>0</default_value>
    </argument>
    <argument>
      <name>neighbor_left_distance</name>
      <display_name>Neighbor: Left Distance</display_name>
      <description>The minimum distance between the simulated house and the neighboring house to the left (not including eaves). A value of zero indicates no neighbors.</description>
      <type>Double</type>
      <units>ft</units>
      <required>true</required>
      <model_dependent>false</model_dependent>
      <default_value>10</default_value>
    </argument>
    <argument>
      <name>neighbor_right_distance</name>
      <display_name>Neighbor: Right Distance</display_name>
      <description>The minimum distance between the simulated house and the neighboring house to the right (not including eaves). A value of zero indicates no neighbors.</description>
      <type>Double</type>
      <units>ft</units>
      <required>true</required>
      <model_dependent>false</model_dependent>
      <default_value>10</default_value>
    </argument>
    <argument>
      <name>neighbor_front_height</name>
      <display_name>Neighbor: Front Height</display_name>
      <description>The height of the neighboring building to the front. A value of 'auto' will use the same height as this building.</description>
      <type>String</type>
      <units>ft</units>
      <required>true</required>
      <model_dependent>false</model_dependent>
      <default_value>auto</default_value>
    </argument>
    <argument>
      <name>neighbor_back_height</name>
      <display_name>Neighbor: Back Height</display_name>
      <description>The height of the neighboring building to the back. A value of 'auto' will use the same height as this building.</description>
      <type>String</type>
      <units>ft</units>
      <required>true</required>
      <model_dependent>false</model_dependent>
      <default_value>auto</default_value>
    </argument>
    <argument>
      <name>neighbor_left_height</name>
      <display_name>Neighbor: Left Height</display_name>
      <description>The height of the neighboring building to the left. A value of 'auto' will use the same height as this building.</description>
      <type>String</type>
      <units>ft</units>
      <required>true</required>
      <model_dependent>false</model_dependent>
      <default_value>auto</default_value>
    </argument>
    <argument>
      <name>neighbor_right_height</name>
      <display_name>Neighbor: Right Height</display_name>
      <description>The height of the neighboring building to the right. A value of 'auto' will use the same height as this building.</description>
      <type>String</type>
      <units>ft</units>
      <required>true</required>
      <model_dependent>false</model_dependent>
      <default_value>auto</default_value>
    </argument>
    <argument>
      <name>wall_type</name>
      <display_name>Walls: Type</display_name>
      <description>The type of exterior walls.</description>
      <type>Choice</type>
      <required>true</required>
      <model_dependent>false</model_dependent>
      <default_value>WoodStud</default_value>
      <choices>
        <choice>
          <value>WoodStud</value>
          <display_name>WoodStud</display_name>
        </choice>
        <choice>
          <value>ConcreteMasonryUnit</value>
          <display_name>ConcreteMasonryUnit</display_name>
        </choice>
        <choice>
          <value>DoubleWoodStud</value>
          <display_name>DoubleWoodStud</display_name>
        </choice>
        <choice>
          <value>InsulatedConcreteForms</value>
          <display_name>InsulatedConcreteForms</display_name>
        </choice>
        <choice>
          <value>LogWall</value>
          <display_name>LogWall</display_name>
        </choice>
        <choice>
          <value>StructurallyInsulatedPanel</value>
          <display_name>StructurallyInsulatedPanel</display_name>
        </choice>
        <choice>
          <value>SolidConcrete</value>
          <display_name>SolidConcrete</display_name>
        </choice>
        <choice>
          <value>SteelFrame</value>
          <display_name>SteelFrame</display_name>
        </choice>
        <choice>
          <value>Stone</value>
          <display_name>Stone</display_name>
        </choice>
        <choice>
          <value>StrawBale</value>
          <display_name>StrawBale</display_name>
        </choice>
        <choice>
          <value>StructuralBrick</value>
          <display_name>StructuralBrick</display_name>
        </choice>
      </choices>
    </argument>
    <argument>
      <name>wall_siding_type</name>
      <display_name>Wall: Siding Type</display_name>
      <description>The siding type of the exterior walls.</description>
      <type>Choice</type>
      <required>false</required>
      <model_dependent>false</model_dependent>
      <choices>
        <choice>
          <value>aluminum siding</value>
          <display_name>aluminum siding</display_name>
        </choice>
        <choice>
          <value>brick veneer</value>
          <display_name>brick veneer</display_name>
        </choice>
        <choice>
          <value>fiber cement siding</value>
          <display_name>fiber cement siding</display_name>
        </choice>
        <choice>
          <value>stucco</value>
          <display_name>stucco</display_name>
        </choice>
        <choice>
          <value>vinyl siding</value>
          <display_name>vinyl siding</display_name>
        </choice>
        <choice>
          <value>wood siding</value>
          <display_name>wood siding</display_name>
        </choice>
      </choices>
    </argument>
    <argument>
      <name>wall_color</name>
      <display_name>Wall: Color</display_name>
      <description>The color of the exterior walls.</description>
      <type>Choice</type>
      <required>true</required>
      <model_dependent>false</model_dependent>
      <default_value>auto</default_value>
      <choices>
        <choice>
          <value>auto</value>
          <display_name>auto</display_name>
        </choice>
        <choice>
          <value>dark</value>
          <display_name>dark</display_name>
        </choice>
        <choice>
          <value>light</value>
          <display_name>light</display_name>
        </choice>
        <choice>
          <value>medium</value>
          <display_name>medium</display_name>
        </choice>
        <choice>
          <value>medium dark</value>
          <display_name>medium dark</display_name>
        </choice>
        <choice>
          <value>reflective</value>
          <display_name>reflective</display_name>
        </choice>
      </choices>
    </argument>
    <argument>
      <name>wall_assembly_r</name>
      <display_name>Walls: Assembly R-value</display_name>
      <description>Assembly R-value of the exterior walls.</description>
      <type>Double</type>
      <units>h-ft^2-R/Btu</units>
      <required>true</required>
      <model_dependent>false</model_dependent>
      <default_value>13</default_value>
    </argument>
    <argument>
      <name>wall_solar_absorptance</name>
      <display_name>Wall: Solar Absorptance</display_name>
      <description>The solar absorptance of the exterior walls.</description>
      <type>String</type>
      <required>true</required>
      <model_dependent>false</model_dependent>
      <default_value>auto</default_value>
    </argument>
    <argument>
      <name>wall_emittance</name>
      <display_name>Wall: Emittance</display_name>
      <description>The emittance of the exterior walls.</description>
      <type>String</type>
      <required>true</required>
      <model_dependent>false</model_dependent>
      <default_value>auto</default_value>
    </argument>
    <argument>
      <name>window_front_wwr</name>
      <display_name>Windows: Front Window-to-Wall Ratio</display_name>
      <description>The ratio of window area to wall area for the building's front facade. Enter 0 if specifying Front Window Area instead.</description>
      <type>Double</type>
      <required>true</required>
      <model_dependent>false</model_dependent>
      <default_value>0.18</default_value>
    </argument>
    <argument>
      <name>window_back_wwr</name>
      <display_name>Windows: Back Window-to-Wall Ratio</display_name>
      <description>The ratio of window area to wall area for the building's back facade. Enter 0 if specifying Back Window Area instead.</description>
      <type>Double</type>
      <required>true</required>
      <model_dependent>false</model_dependent>
      <default_value>0.18</default_value>
    </argument>
    <argument>
      <name>window_left_wwr</name>
      <display_name>Windows: Left Window-to-Wall Ratio</display_name>
      <description>The ratio of window area to wall area for the building's left facade. Enter 0 if specifying Left Window Area instead.</description>
      <type>Double</type>
      <required>true</required>
      <model_dependent>false</model_dependent>
      <default_value>0.18</default_value>
    </argument>
    <argument>
      <name>window_right_wwr</name>
      <display_name>Windows: Right Window-to-Wall Ratio</display_name>
      <description>The ratio of window area to wall area for the building's right facade. Enter 0 if specifying Right Window Area instead.</description>
      <type>Double</type>
      <required>true</required>
      <model_dependent>false</model_dependent>
      <default_value>0.18</default_value>
    </argument>
    <argument>
      <name>window_area_front</name>
      <display_name>Windows: Front Window Area</display_name>
      <description>The amount of window area on the building's front facade. Enter 0 if specifying Front Window-to-Wall Ratio instead.</description>
      <type>Double</type>
      <required>true</required>
      <model_dependent>false</model_dependent>
      <default_value>0</default_value>
    </argument>
    <argument>
      <name>window_area_back</name>
      <display_name>Windows: Back Window Area</display_name>
      <description>The amount of window area on the building's back facade. Enter 0 if specifying Back Window-to-Wall Ratio instead.</description>
      <type>Double</type>
      <required>true</required>
      <model_dependent>false</model_dependent>
      <default_value>0</default_value>
    </argument>
    <argument>
      <name>window_area_left</name>
      <display_name>Windows: Left Window Area</display_name>
      <description>The amount of window area on the building's left facade. Enter 0 if specifying Left Window-to-Wall Ratio instead.</description>
      <type>Double</type>
      <required>true</required>
      <model_dependent>false</model_dependent>
      <default_value>0</default_value>
    </argument>
    <argument>
      <name>window_area_right</name>
      <display_name>Windows: Right Window Area</display_name>
      <description>The amount of window area on the building's right facade. Enter 0 if specifying Right Window-to-Wall Ratio instead.</description>
      <type>Double</type>
      <required>true</required>
      <model_dependent>false</model_dependent>
      <default_value>0</default_value>
    </argument>
    <argument>
      <name>window_aspect_ratio</name>
      <display_name>Windows: Aspect Ratio</display_name>
      <description>Ratio of window height to width.</description>
      <type>Double</type>
      <required>true</required>
      <model_dependent>false</model_dependent>
      <default_value>1.333</default_value>
    </argument>
    <argument>
      <name>window_fraction_operable</name>
      <display_name>Windows: Fraction Operable</display_name>
      <description>Fraction of windows that are operable.</description>
      <type>Double</type>
      <required>false</required>
      <model_dependent>false</model_dependent>
    </argument>
    <argument>
      <name>window_ufactor</name>
      <display_name>Windows: U-Factor</display_name>
      <description>The heat transfer coefficient of the windows.</description>
      <type>Double</type>
      <units>Btu/hr-ft^2-R</units>
      <required>true</required>
      <model_dependent>false</model_dependent>
      <default_value>0.37</default_value>
    </argument>
    <argument>
      <name>window_shgc</name>
      <display_name>Windows: SHGC</display_name>
      <description>The ratio of solar heat gain through a glazing system compared to that of an unobstructed opening, for windows.</description>
      <type>Double</type>
      <required>true</required>
      <model_dependent>false</model_dependent>
      <default_value>0.3</default_value>
    </argument>
    <argument>
      <name>window_interior_shading_winter</name>
      <display_name>Windows: Winter Interior Shading</display_name>
      <description>Interior shading multiplier for the heating season. 1.0 indicates no reduction in solar gain, 0.85 indicates 15% reduction, etc.</description>
      <type>Double</type>
      <required>false</required>
      <model_dependent>false</model_dependent>
    </argument>
    <argument>
      <name>window_interior_shading_summer</name>
      <display_name>Windows: Summer Interior Shading</display_name>
      <description>Interior shading multiplier for the cooling season. 1.0 indicates no reduction in solar gain, 0.85 indicates 15% reduction, etc.</description>
      <type>Double</type>
      <required>false</required>
      <model_dependent>false</model_dependent>
    </argument>
    <argument>
      <name>window_exterior_shading_winter</name>
      <display_name>Windows: Winter Exterior Shading</display_name>
      <description>Exterior shading multiplier for the heating season. 1.0 indicates no reduction in solar gain, 0.85 indicates 15% reduction, etc.</description>
      <type>Double</type>
      <required>false</required>
      <model_dependent>false</model_dependent>
    </argument>
    <argument>
      <name>window_exterior_shading_summer</name>
      <display_name>Windows: Summer Exterior Shading</display_name>
      <description>Exterior shading multiplier for the cooling season. 1.0 indicates no reduction in solar gain, 0.85 indicates 15% reduction, etc.</description>
      <type>Double</type>
      <required>false</required>
      <model_dependent>false</model_dependent>
    </argument>
    <argument>
      <name>overhangs_front_depth</name>
      <display_name>Overhangs: Front Facade Depth</display_name>
      <description>Specifies the depth of overhangs for windows on the front facade.</description>
      <type>Double</type>
      <required>true</required>
      <model_dependent>false</model_dependent>
      <default_value>0</default_value>
    </argument>
    <argument>
      <name>overhangs_front_distance_to_top_of_window</name>
      <display_name>Overhangs: Front Facade Distance to Top of Window</display_name>
      <description>Specifies the distance to the top of window of overhangs for windows on the front facade.</description>
      <type>Double</type>
      <required>true</required>
      <model_dependent>false</model_dependent>
      <default_value>0</default_value>
    </argument>
    <argument>
      <name>overhangs_back_depth</name>
      <display_name>Overhangs: Back Facade Depth</display_name>
      <description>Specifies the depth of overhangs for windows on the back facade.</description>
      <type>Double</type>
      <required>true</required>
      <model_dependent>false</model_dependent>
      <default_value>0</default_value>
    </argument>
    <argument>
      <name>overhangs_back_distance_to_top_of_window</name>
      <display_name>Overhangs: Back Facade Distance to Top of Window</display_name>
      <description>Specifies the distance to the top of window of overhangs for windows on the back facade.</description>
      <type>Double</type>
      <required>true</required>
      <model_dependent>false</model_dependent>
      <default_value>0</default_value>
    </argument>
    <argument>
      <name>overhangs_left_depth</name>
      <display_name>Overhangs: Left Facade Depth</display_name>
      <description>Specifies the depth of overhangs for windows on the left facade.</description>
      <type>Double</type>
      <required>true</required>
      <model_dependent>false</model_dependent>
      <default_value>0</default_value>
    </argument>
    <argument>
      <name>overhangs_left_distance_to_top_of_window</name>
      <display_name>Overhangs: Left Facade Distance to Top of Window</display_name>
      <description>Specifies the distance to the top of window of overhangs for windows on the left facade.</description>
      <type>Double</type>
      <required>true</required>
      <model_dependent>false</model_dependent>
      <default_value>0</default_value>
    </argument>
    <argument>
      <name>overhangs_right_depth</name>
      <display_name>Overhangs: Right Facade Depth</display_name>
      <description>Specifies the depth of overhangs for windows on the right facade.</description>
      <type>Double</type>
      <required>true</required>
      <model_dependent>false</model_dependent>
      <default_value>0</default_value>
    </argument>
    <argument>
      <name>overhangs_right_distance_to_top_of_window</name>
      <display_name>Overhangs: Right Facade Distance to Top of Window</display_name>
      <description>Specifies the distance to the top of window of overhangs for windows on the right facade.</description>
      <type>Double</type>
      <required>true</required>
      <model_dependent>false</model_dependent>
      <default_value>0</default_value>
    </argument>
    <argument>
      <name>skylight_area_front</name>
      <display_name>Skylights: Front Roof Area</display_name>
      <description>The amount of skylight area on the building's front conditioned roof facade.</description>
      <type>Double</type>
      <required>true</required>
      <model_dependent>false</model_dependent>
      <default_value>0</default_value>
    </argument>
    <argument>
      <name>skylight_area_back</name>
      <display_name>Skylights: Back Roof Area</display_name>
      <description>The amount of skylight area on the building's back conditioned roof facade.</description>
      <type>Double</type>
      <required>true</required>
      <model_dependent>false</model_dependent>
      <default_value>0</default_value>
    </argument>
    <argument>
      <name>skylight_area_left</name>
      <display_name>Skylights: Left Roof Area</display_name>
      <description>The amount of skylight area on the building's left conditioned roof facade.</description>
      <type>Double</type>
      <required>true</required>
      <model_dependent>false</model_dependent>
      <default_value>0</default_value>
    </argument>
    <argument>
      <name>skylight_area_right</name>
      <display_name>Skylights: Right Roof Area</display_name>
      <description>The amount of skylight area on the building's right conditioned roof facade.</description>
      <type>Double</type>
      <required>true</required>
      <model_dependent>false</model_dependent>
      <default_value>0</default_value>
    </argument>
    <argument>
      <name>skylight_ufactor</name>
      <display_name>Skylights: U-Factor</display_name>
      <description>The heat transfer coefficient of the skylights.</description>
      <type>Double</type>
      <units>Btu/hr-ft^2-R</units>
      <required>true</required>
      <model_dependent>false</model_dependent>
      <default_value>0.33</default_value>
    </argument>
    <argument>
      <name>skylight_shgc</name>
      <display_name>Skylights: SHGC</display_name>
      <description>The ratio of solar heat gain through a glazing system compared to that of an unobstructed opening, for skylights.</description>
      <type>Double</type>
      <required>true</required>
      <model_dependent>false</model_dependent>
      <default_value>0.45</default_value>
    </argument>
    <argument>
      <name>door_area</name>
      <display_name>Doors: Area</display_name>
      <description>The area of the opaque door(s).</description>
      <type>Double</type>
      <units>ft^2</units>
      <required>true</required>
      <model_dependent>false</model_dependent>
      <default_value>20</default_value>
    </argument>
    <argument>
      <name>door_rvalue</name>
      <display_name>Doors: R-value</display_name>
      <description>R-value of the doors.</description>
      <type>Double</type>
      <units>h-ft^2-R/Btu</units>
      <required>true</required>
      <model_dependent>false</model_dependent>
      <default_value>5</default_value>
    </argument>
    <argument>
      <name>air_leakage_units</name>
      <display_name>Air Leakage: Units</display_name>
      <description>The unit of measure for the above-grade living air leakage.</description>
      <type>Choice</type>
      <required>true</required>
      <model_dependent>false</model_dependent>
      <default_value>ACH</default_value>
      <choices>
        <choice>
          <value>ACH</value>
          <display_name>ACH</display_name>
        </choice>
        <choice>
          <value>CFM</value>
          <display_name>CFM</display_name>
        </choice>
        <choice>
          <value>ACHnatural</value>
          <display_name>ACHnatural</display_name>
        </choice>
      </choices>
    </argument>
    <argument>
      <name>air_leakage_house_pressure</name>
      <display_name>Air Leakage: House Pressure</display_name>
      <description>The pressure of the house for the above-grade living air leakage when the air leakage units are ACH or CFM.</description>
      <type>Double</type>
      <units>Pa</units>
      <required>true</required>
      <model_dependent>false</model_dependent>
      <default_value>50</default_value>
    </argument>
    <argument>
      <name>air_leakage_value</name>
      <display_name>Air Leakage: Value</display_name>
      <description>Air exchange rate, in ACH or CFM at the specified house pressure.</description>
      <type>Double</type>
      <required>true</required>
      <model_dependent>false</model_dependent>
      <default_value>3</default_value>
    </argument>
    <argument>
      <name>air_leakage_shelter_coefficient</name>
      <display_name>Air Leakage: Shelter Coefficient</display_name>
      <description>The local shelter coefficient (AIM-2 infiltration model) accounts for nearby buildings, trees, and obstructions.</description>
      <type>String</type>
      <units>Frac</units>
      <required>true</required>
      <model_dependent>false</model_dependent>
      <default_value>auto</default_value>
    </argument>
    <argument>
      <name>heating_system_type</name>
      <display_name>Heating System: Type</display_name>
      <description>The type of heating system. Use 'none' if there is no heating system.</description>
      <type>Choice</type>
      <required>true</required>
      <model_dependent>false</model_dependent>
      <default_value>Furnace</default_value>
      <choices>
        <choice>
          <value>none</value>
          <display_name>none</display_name>
        </choice>
        <choice>
          <value>Furnace</value>
          <display_name>Furnace</display_name>
        </choice>
        <choice>
          <value>WallFurnace</value>
          <display_name>WallFurnace</display_name>
        </choice>
        <choice>
          <value>FloorFurnace</value>
          <display_name>FloorFurnace</display_name>
        </choice>
        <choice>
          <value>Boiler</value>
          <display_name>Boiler</display_name>
        </choice>
        <choice>
          <value>ElectricResistance</value>
          <display_name>ElectricResistance</display_name>
        </choice>
        <choice>
          <value>Stove</value>
          <display_name>Stove</display_name>
        </choice>
        <choice>
          <value>PortableHeater</value>
          <display_name>PortableHeater</display_name>
        </choice>
        <choice>
          <value>Fireplace</value>
          <display_name>Fireplace</display_name>
        </choice>
        <choice>
          <value>FixedHeater</value>
          <display_name>FixedHeater</display_name>
        </choice>
      </choices>
    </argument>
    <argument>
      <name>heating_system_fuel</name>
      <display_name>Heating System: Fuel Type</display_name>
      <description>The fuel type of the heating system. Ignored for ElectricResistance.</description>
      <type>Choice</type>
      <required>true</required>
      <model_dependent>false</model_dependent>
      <default_value>natural gas</default_value>
      <choices>
        <choice>
          <value>electricity</value>
          <display_name>electricity</display_name>
        </choice>
        <choice>
          <value>natural gas</value>
          <display_name>natural gas</display_name>
        </choice>
        <choice>
          <value>fuel oil</value>
          <display_name>fuel oil</display_name>
        </choice>
        <choice>
          <value>propane</value>
          <display_name>propane</display_name>
        </choice>
        <choice>
          <value>wood</value>
          <display_name>wood</display_name>
        </choice>
        <choice>
          <value>wood pellets</value>
          <display_name>wood pellets</display_name>
        </choice>
        <choice>
          <value>coal</value>
          <display_name>coal</display_name>
        </choice>
      </choices>
    </argument>
    <argument>
      <name>heating_system_heating_efficiency</name>
      <display_name>Heating System: Rated AFUE or Percent</display_name>
      <description>The rated heating efficiency value of the heating system.</description>
      <type>Double</type>
      <units>Frac</units>
      <required>true</required>
      <model_dependent>false</model_dependent>
      <default_value>0.78</default_value>
    </argument>
    <argument>
      <name>heating_system_heating_capacity</name>
      <display_name>Heating System: Heating Capacity</display_name>
      <description>The output heating capacity of the heating system. If using 'auto', the autosizing algorithm will use ACCA Manual J/S to set the capacity to meet its load served.</description>
      <type>String</type>
      <units>Btu/hr</units>
      <required>true</required>
      <model_dependent>false</model_dependent>
      <default_value>auto</default_value>
    </argument>
    <argument>
      <name>heating_system_fraction_heat_load_served</name>
      <display_name>Heating System: Fraction Heat Load Served</display_name>
      <description>The heating load served by the heating system.</description>
      <type>Double</type>
      <units>Frac</units>
      <required>true</required>
      <model_dependent>false</model_dependent>
      <default_value>1</default_value>
    </argument>
    <argument>
      <name>heating_system_airflow_defect_ratio</name>
      <display_name>Heating System: Airflow Defect Ratio</display_name>
      <description>The airflow defect ratio, defined as (InstalledAirflow - DesignAirflow) / DesignAirflow, of the heating system per ANSI/RESNET/ACCA Standard 310. A value of zero means no airflow defect. Applies only to Furnace.</description>
      <type>Double</type>
      <units>Frac</units>
      <required>false</required>
      <model_dependent>false</model_dependent>
    </argument>
    <argument>
      <name>cooling_system_type</name>
      <display_name>Cooling System: Type</display_name>
      <description>The type of cooling system. Use 'none' if there is no cooling system.</description>
      <type>Choice</type>
      <required>true</required>
      <model_dependent>false</model_dependent>
      <default_value>central air conditioner</default_value>
      <choices>
        <choice>
          <value>none</value>
          <display_name>none</display_name>
        </choice>
        <choice>
          <value>central air conditioner</value>
          <display_name>central air conditioner</display_name>
        </choice>
        <choice>
          <value>room air conditioner</value>
          <display_name>room air conditioner</display_name>
        </choice>
        <choice>
          <value>evaporative cooler</value>
          <display_name>evaporative cooler</display_name>
        </choice>
        <choice>
          <value>mini-split</value>
          <display_name>mini-split</display_name>
        </choice>
      </choices>
    </argument>
    <argument>
      <name>cooling_system_cooling_efficiency_type</name>
      <display_name>Cooling System: Efficiency Type</display_name>
      <description>The efficiency type of the cooling system.</description>
      <type>Choice</type>
      <required>true</required>
      <model_dependent>false</model_dependent>
      <default_value>SEER</default_value>
      <choices>
        <choice>
          <value>SEER</value>
          <display_name>SEER</display_name>
        </choice>
        <choice>
          <value>EER</value>
          <display_name>EER</display_name>
        </choice>
      </choices>
    </argument>
    <argument>
      <name>cooling_system_cooling_efficiency</name>
      <display_name>Cooling System: Efficiency</display_name>
      <description>The rated efficiency value of the cooling system.</description>
      <type>Double</type>
      <units>SEER or EER</units>
      <required>true</required>
      <model_dependent>false</model_dependent>
      <default_value>13</default_value>
    </argument>
    <argument>
      <name>cooling_system_cooling_compressor_type</name>
      <display_name>Cooling System: Cooling Compressor Type</display_name>
      <description>The compressor type of the cooling system. Only applies to central air conditioner.</description>
      <type>Choice</type>
      <required>false</required>
      <model_dependent>false</model_dependent>
      <choices>
        <choice>
          <value>single stage</value>
          <display_name>single stage</display_name>
        </choice>
        <choice>
          <value>two stage</value>
          <display_name>two stage</display_name>
        </choice>
        <choice>
          <value>variable speed</value>
          <display_name>variable speed</display_name>
        </choice>
      </choices>
    </argument>
    <argument>
      <name>cooling_system_cooling_sensible_heat_fraction</name>
      <display_name>Cooling System: Cooling Sensible Heat Fraction</display_name>
      <description>The sensible heat fraction of the cooling system. Ignored for evaporative cooler.</description>
      <type>Double</type>
      <units>Frac</units>
      <required>false</required>
      <model_dependent>false</model_dependent>
    </argument>
    <argument>
      <name>cooling_system_cooling_capacity</name>
      <display_name>Cooling System: Cooling Capacity</display_name>
      <description>The output cooling capacity of the cooling system. If using 'auto', the autosizing algorithm will use ACCA Manual J/S to set the capacity to meet its load served. Ignored for evaporative cooler.</description>
      <type>String</type>
      <units>tons</units>
      <required>true</required>
      <model_dependent>false</model_dependent>
      <default_value>auto</default_value>
    </argument>
    <argument>
      <name>cooling_system_fraction_cool_load_served</name>
      <display_name>Cooling System: Fraction Cool Load Served</display_name>
      <description>The cooling load served by the cooling system.</description>
      <type>Double</type>
      <units>Frac</units>
      <required>true</required>
      <model_dependent>false</model_dependent>
      <default_value>1</default_value>
    </argument>
    <argument>
      <name>cooling_system_is_ducted</name>
      <display_name>Cooling System: Is Ducted</display_name>
      <description>Whether the cooling system is ducted or not. Only used for mini-split and evaporative cooler.</description>
      <type>Boolean</type>
      <required>true</required>
      <model_dependent>false</model_dependent>
      <default_value>false</default_value>
      <choices>
        <choice>
          <value>true</value>
          <display_name>true</display_name>
        </choice>
        <choice>
          <value>false</value>
          <display_name>false</display_name>
        </choice>
      </choices>
    </argument>
    <argument>
      <name>cooling_system_airflow_defect_ratio</name>
      <display_name>Cooling System: Airflow Defect Ratio</display_name>
      <description>The airflow defect ratio, defined as (InstalledAirflow - DesignAirflow) / DesignAirflow, of the cooling system per ANSI/RESNET/ACCA Standard 310. A value of zero means no airflow defect. Applies only to central air conditioner and ducted mini-split.</description>
      <type>Double</type>
      <units>Frac</units>
      <required>false</required>
      <model_dependent>false</model_dependent>
    </argument>
    <argument>
      <name>cooling_system_charge_defect_ratio</name>
      <display_name>Cooling System: Charge Defect Ratio</display_name>
      <description>The refrigerant charge defect ratio, defined as (InstalledCharge - DesignCharge) / DesignCharge, of the cooling system per ANSI/RESNET/ACCA Standard 310. A value of zero means no refrigerant charge defect. Applies only to central air conditioner and mini-split.</description>
      <type>Double</type>
      <units>Frac</units>
      <required>false</required>
      <model_dependent>false</model_dependent>
    </argument>
    <argument>
      <name>heat_pump_type</name>
      <display_name>Heat Pump: Type</display_name>
      <description>The type of heat pump. Use 'none' if there is no heat pump.</description>
      <type>Choice</type>
      <required>true</required>
      <model_dependent>false</model_dependent>
      <default_value>none</default_value>
      <choices>
        <choice>
          <value>none</value>
          <display_name>none</display_name>
        </choice>
        <choice>
          <value>air-to-air</value>
          <display_name>air-to-air</display_name>
        </choice>
        <choice>
          <value>mini-split</value>
          <display_name>mini-split</display_name>
        </choice>
        <choice>
          <value>ground-to-air</value>
          <display_name>ground-to-air</display_name>
        </choice>
      </choices>
    </argument>
    <argument>
      <name>heat_pump_heating_efficiency_type</name>
      <display_name>Heat Pump: Heating Efficiency Type</display_name>
      <description>The heating efficiency type of heat pump.</description>
      <type>Choice</type>
      <required>true</required>
      <model_dependent>false</model_dependent>
      <default_value>HSPF</default_value>
      <choices>
        <choice>
          <value>HSPF</value>
          <display_name>HSPF</display_name>
        </choice>
        <choice>
          <value>COP</value>
          <display_name>COP</display_name>
        </choice>
      </choices>
    </argument>
    <argument>
      <name>heat_pump_heating_efficiency</name>
      <display_name>Heat Pump: Heating Efficiency</display_name>
      <description>The rated heating efficiency value of the heat pump.</description>
      <type>Double</type>
      <units>HSPF or COP</units>
      <required>true</required>
      <model_dependent>false</model_dependent>
      <default_value>7.7</default_value>
    </argument>
    <argument>
      <name>heat_pump_cooling_efficiency_type</name>
      <display_name>Heat Pump: Cooling Efficiency Type</display_name>
      <description>The cooling efficiency type of heat pump.</description>
      <type>Choice</type>
      <required>true</required>
      <model_dependent>false</model_dependent>
      <default_value>SEER</default_value>
      <choices>
        <choice>
          <value>SEER</value>
          <display_name>SEER</display_name>
        </choice>
        <choice>
          <value>EER</value>
          <display_name>EER</display_name>
        </choice>
      </choices>
    </argument>
    <argument>
      <name>heat_pump_cooling_efficiency</name>
      <display_name>Heat Pump: Cooling Efficiency</display_name>
      <description>The rated cooling efficiency value of the heat pump.</description>
      <type>Double</type>
      <units>SEER or EER</units>
      <required>true</required>
      <model_dependent>false</model_dependent>
      <default_value>13</default_value>
    </argument>
    <argument>
      <name>heat_pump_cooling_compressor_type</name>
      <display_name>Heat Pump: Cooling Compressor Type</display_name>
      <description>The compressor type of the heat pump. Only applies to air-to-air and mini-split.</description>
      <type>Choice</type>
      <required>false</required>
      <model_dependent>false</model_dependent>
      <choices>
        <choice>
          <value>single stage</value>
          <display_name>single stage</display_name>
        </choice>
        <choice>
          <value>two stage</value>
          <display_name>two stage</display_name>
        </choice>
        <choice>
          <value>variable speed</value>
          <display_name>variable speed</display_name>
        </choice>
      </choices>
    </argument>
    <argument>
      <name>heat_pump_cooling_sensible_heat_fraction</name>
      <display_name>Heat Pump: Cooling Sensible Heat Fraction</display_name>
      <description>The sensible heat fraction of the heat pump.</description>
      <type>Double</type>
      <units>Frac</units>
      <required>false</required>
      <model_dependent>false</model_dependent>
    </argument>
    <argument>
      <name>heat_pump_heating_capacity</name>
      <display_name>Heat Pump: Heating Capacity</display_name>
      <description>The output heating capacity of the heat pump. If using 'auto', the autosizing algorithm will use ACCA Manual J/S to set the capacity to meet its load served.</description>
      <type>String</type>
      <units>Btu/hr</units>
      <required>true</required>
      <model_dependent>false</model_dependent>
      <default_value>auto</default_value>
    </argument>
    <argument>
      <name>heat_pump_heating_capacity_17_f</name>
      <display_name>Heat Pump: Heating Capacity 17F</display_name>
      <description>The output heating capacity of the heat pump at 17F. Only applies to air-to-air and mini-split.</description>
      <type>String</type>
      <units>Btu/hr</units>
      <required>true</required>
      <model_dependent>false</model_dependent>
      <default_value>auto</default_value>
    </argument>
    <argument>
      <name>heat_pump_cooling_capacity</name>
      <display_name>Heat Pump: Cooling Capacity</display_name>
      <description>The output cooling capacity of the heat pump. If using 'auto', the autosizing algorithm will use ACCA Manual J/S to set the capacity to meet its load served.</description>
      <type>String</type>
      <units>Btu/hr</units>
      <required>true</required>
      <model_dependent>false</model_dependent>
      <default_value>auto</default_value>
    </argument>
    <argument>
      <name>heat_pump_fraction_heat_load_served</name>
      <display_name>Heat Pump: Fraction Heat Load Served</display_name>
      <description>The heating load served by the heat pump.</description>
      <type>Double</type>
      <units>Frac</units>
      <required>true</required>
      <model_dependent>false</model_dependent>
      <default_value>1</default_value>
    </argument>
    <argument>
      <name>heat_pump_fraction_cool_load_served</name>
      <display_name>Heat Pump: Fraction Cool Load Served</display_name>
      <description>The cooling load served by the heat pump.</description>
      <type>Double</type>
      <units>Frac</units>
      <required>true</required>
      <model_dependent>false</model_dependent>
      <default_value>1</default_value>
    </argument>
    <argument>
      <name>heat_pump_backup_fuel</name>
      <display_name>Heat Pump: Backup Fuel Type</display_name>
      <description>The backup fuel type of the heat pump. Use 'none' if there is no backup heating.</description>
      <type>Choice</type>
      <required>true</required>
      <model_dependent>false</model_dependent>
      <default_value>none</default_value>
      <choices>
        <choice>
          <value>none</value>
          <display_name>none</display_name>
        </choice>
        <choice>
          <value>electricity</value>
          <display_name>electricity</display_name>
        </choice>
        <choice>
          <value>natural gas</value>
          <display_name>natural gas</display_name>
        </choice>
        <choice>
          <value>fuel oil</value>
          <display_name>fuel oil</display_name>
        </choice>
        <choice>
          <value>propane</value>
          <display_name>propane</display_name>
        </choice>
      </choices>
    </argument>
    <argument>
      <name>heat_pump_backup_heating_efficiency</name>
      <display_name>Heat Pump: Backup Rated Efficiency</display_name>
      <description>The backup rated efficiency value of the heat pump. Percent for electricity fuel type. AFUE otherwise.</description>
      <type>Double</type>
      <required>true</required>
      <model_dependent>false</model_dependent>
      <default_value>1</default_value>
    </argument>
    <argument>
      <name>heat_pump_backup_heating_capacity</name>
      <display_name>Heat Pump: Backup Heating Capacity</display_name>
      <description>The backup output heating capacity of the heat pump. If using 'auto', the autosizing algorithm will use ACCA Manual J/S to set the capacity to meet its load served.</description>
      <type>String</type>
      <units>Btu/hr</units>
      <required>true</required>
      <model_dependent>false</model_dependent>
      <default_value>auto</default_value>
    </argument>
    <argument>
      <name>heat_pump_backup_heating_switchover_temp</name>
      <display_name>Heat Pump: Backup Heating Switchover Temperature</display_name>
      <description>The temperature at which the heat pump stops operating and the backup heating system starts running. Only applies to air-to-air and mini-split. If not provided, backup heating will operate as needed when heat pump capacity is insufficient.</description>
      <type>Double</type>
      <units>deg-F</units>
      <required>false</required>
      <model_dependent>false</model_dependent>
    </argument>
    <argument>
      <name>heat_pump_is_ducted</name>
      <display_name>Heat Pump: Is Ducted</display_name>
      <description>Whether the heat pump is ducted or not. Only used for mini-split.</description>
      <type>Boolean</type>
      <required>false</required>
      <model_dependent>false</model_dependent>
      <choices>
        <choice>
          <value>true</value>
          <display_name>true</display_name>
        </choice>
        <choice>
          <value>false</value>
          <display_name>false</display_name>
        </choice>
      </choices>
    </argument>
    <argument>
      <name>heat_pump_airflow_defect_ratio</name>
      <display_name>Heat Pump: Airflow Defect Ratio</display_name>
      <description>The airflow defect ratio, defined as (InstalledAirflow - DesignAirflow) / DesignAirflow, of the heat pump per ANSI/RESNET/ACCA Standard 310. A value of zero means no airflow defect. Applies only to air-to-air, ducted mini-split, and ground-to-air.</description>
      <type>Double</type>
      <units>Frac</units>
      <required>false</required>
      <model_dependent>false</model_dependent>
    </argument>
    <argument>
      <name>heat_pump_charge_defect_ratio</name>
      <display_name>Heat Pump: Charge Defect Ratio</display_name>
      <description>The refrigerant charge defect ratio, defined as (InstalledCharge - DesignCharge) / DesignCharge, of the heat pump per ANSI/RESNET/ACCA Standard 310. A value of zero means no refrigerant charge defect. Applies to all heat pump types.</description>
      <type>Double</type>
      <units>Frac</units>
      <required>false</required>
      <model_dependent>false</model_dependent>
    </argument>
    <argument>
      <name>setpoint_heating_weekday</name>
      <display_name>Heating Setpoint: Weekday Schedule</display_name>
      <description>Specify the constant or 24-hour comma-separated weekday heating schedule.</description>
      <type>String</type>
      <units>deg-F</units>
      <required>true</required>
      <model_dependent>false</model_dependent>
      <default_value>71</default_value>
    </argument>
    <argument>
      <name>setpoint_heating_weekend</name>
      <display_name>Heating Setpoint: Weekend Schedule</display_name>
      <description>Specify the constant or 24-hour comma-separated weekend heating schedule.</description>
      <type>String</type>
      <units>deg-F</units>
      <required>true</required>
      <model_dependent>false</model_dependent>
      <default_value>71</default_value>
    </argument>
    <argument>
      <name>setpoint_cooling_weekday</name>
      <display_name>Cooling Setpoint: Weekday Schedule</display_name>
      <description>Specify the constant or 24-hour comma-separated weekday cooling schedule.</description>
      <type>String</type>
      <units>deg-F</units>
      <required>true</required>
      <model_dependent>false</model_dependent>
      <default_value>76</default_value>
    </argument>
    <argument>
      <name>setpoint_cooling_weekend</name>
      <display_name>Cooling Setpoint: Weekend Schedule</display_name>
      <description>Specify the constant or 24-hour comma-separated weekend cooling schedule.</description>
      <type>String</type>
      <units>deg-F</units>
      <required>true</required>
      <model_dependent>false</model_dependent>
      <default_value>76</default_value>
    </argument>
    <argument>
      <name>ducts_supply_leakage_units</name>
      <display_name>Ducts: Supply Leakage Units</display_name>
      <description>The leakage units of the supply ducts.</description>
      <type>Choice</type>
      <required>true</required>
      <model_dependent>false</model_dependent>
      <default_value>CFM25</default_value>
      <choices>
        <choice>
          <value>CFM25</value>
          <display_name>CFM25</display_name>
        </choice>
        <choice>
          <value>Percent</value>
          <display_name>Percent</display_name>
        </choice>
      </choices>
    </argument>
    <argument>
      <name>ducts_return_leakage_units</name>
      <display_name>Ducts: Return Leakage Units</display_name>
      <description>The leakage units of the return ducts.</description>
      <type>Choice</type>
      <required>true</required>
      <model_dependent>false</model_dependent>
      <default_value>CFM25</default_value>
      <choices>
        <choice>
          <value>CFM25</value>
          <display_name>CFM25</display_name>
        </choice>
        <choice>
          <value>Percent</value>
          <display_name>Percent</display_name>
        </choice>
      </choices>
    </argument>
    <argument>
      <name>ducts_supply_leakage_value</name>
      <display_name>Ducts: Supply Leakage Value</display_name>
      <description>The leakage value to outside of the supply ducts.</description>
      <type>Double</type>
      <required>true</required>
      <model_dependent>false</model_dependent>
      <default_value>75</default_value>
    </argument>
    <argument>
      <name>ducts_return_leakage_value</name>
      <display_name>Ducts: Return Leakage Value</display_name>
      <description>The leakage value to outside of the return ducts.</description>
      <type>Double</type>
      <required>true</required>
      <model_dependent>false</model_dependent>
      <default_value>25</default_value>
    </argument>
    <argument>
      <name>ducts_supply_insulation_r</name>
      <display_name>Ducts: Supply Insulation R-Value</display_name>
      <description>The insulation r-value of the supply ducts.</description>
      <type>Double</type>
      <units>h-ft^2-R/Btu</units>
      <required>true</required>
      <model_dependent>false</model_dependent>
      <default_value>0</default_value>
    </argument>
    <argument>
      <name>ducts_return_insulation_r</name>
      <display_name>Ducts: Return Insulation R-Value</display_name>
      <description>The insulation r-value of the return ducts.</description>
      <type>Double</type>
      <units>h-ft^2-R/Btu</units>
      <required>true</required>
      <model_dependent>false</model_dependent>
      <default_value>0</default_value>
    </argument>
    <argument>
      <name>ducts_supply_location</name>
      <display_name>Ducts: Supply Location</display_name>
      <description>The location of the supply ducts.</description>
      <type>Choice</type>
      <required>true</required>
      <model_dependent>false</model_dependent>
      <default_value>auto</default_value>
      <choices>
        <choice>
          <value>auto</value>
          <display_name>auto</display_name>
        </choice>
        <choice>
          <value>living space</value>
          <display_name>living space</display_name>
        </choice>
        <choice>
          <value>basement - conditioned</value>
          <display_name>basement - conditioned</display_name>
        </choice>
        <choice>
          <value>basement - unconditioned</value>
          <display_name>basement - unconditioned</display_name>
        </choice>
        <choice>
          <value>crawlspace - vented</value>
          <display_name>crawlspace - vented</display_name>
        </choice>
        <choice>
          <value>crawlspace - unvented</value>
          <display_name>crawlspace - unvented</display_name>
        </choice>
        <choice>
          <value>attic - vented</value>
          <display_name>attic - vented</display_name>
        </choice>
        <choice>
          <value>attic - unvented</value>
          <display_name>attic - unvented</display_name>
        </choice>
        <choice>
          <value>garage</value>
          <display_name>garage</display_name>
        </choice>
        <choice>
          <value>exterior wall</value>
          <display_name>exterior wall</display_name>
        </choice>
        <choice>
          <value>under slab</value>
          <display_name>under slab</display_name>
        </choice>
        <choice>
          <value>roof deck</value>
          <display_name>roof deck</display_name>
        </choice>
        <choice>
          <value>outside</value>
          <display_name>outside</display_name>
        </choice>
        <choice>
          <value>other housing unit</value>
          <display_name>other housing unit</display_name>
        </choice>
        <choice>
          <value>other heated space</value>
          <display_name>other heated space</display_name>
        </choice>
        <choice>
          <value>other multifamily buffer space</value>
          <display_name>other multifamily buffer space</display_name>
        </choice>
        <choice>
          <value>other non-freezing space</value>
          <display_name>other non-freezing space</display_name>
        </choice>
      </choices>
    </argument>
    <argument>
      <name>ducts_return_location</name>
      <display_name>Ducts: Return Location</display_name>
      <description>The location of the return ducts.</description>
      <type>Choice</type>
      <required>true</required>
      <model_dependent>false</model_dependent>
      <default_value>auto</default_value>
      <choices>
        <choice>
          <value>auto</value>
          <display_name>auto</display_name>
        </choice>
        <choice>
          <value>living space</value>
          <display_name>living space</display_name>
        </choice>
        <choice>
          <value>basement - conditioned</value>
          <display_name>basement - conditioned</display_name>
        </choice>
        <choice>
          <value>basement - unconditioned</value>
          <display_name>basement - unconditioned</display_name>
        </choice>
        <choice>
          <value>crawlspace - vented</value>
          <display_name>crawlspace - vented</display_name>
        </choice>
        <choice>
          <value>crawlspace - unvented</value>
          <display_name>crawlspace - unvented</display_name>
        </choice>
        <choice>
          <value>attic - vented</value>
          <display_name>attic - vented</display_name>
        </choice>
        <choice>
          <value>attic - unvented</value>
          <display_name>attic - unvented</display_name>
        </choice>
        <choice>
          <value>garage</value>
          <display_name>garage</display_name>
        </choice>
        <choice>
          <value>exterior wall</value>
          <display_name>exterior wall</display_name>
        </choice>
        <choice>
          <value>under slab</value>
          <display_name>under slab</display_name>
        </choice>
        <choice>
          <value>roof deck</value>
          <display_name>roof deck</display_name>
        </choice>
        <choice>
          <value>outside</value>
          <display_name>outside</display_name>
        </choice>
        <choice>
          <value>other housing unit</value>
          <display_name>other housing unit</display_name>
        </choice>
        <choice>
          <value>other heated space</value>
          <display_name>other heated space</display_name>
        </choice>
        <choice>
          <value>other multifamily buffer space</value>
          <display_name>other multifamily buffer space</display_name>
        </choice>
        <choice>
          <value>other non-freezing space</value>
          <display_name>other non-freezing space</display_name>
        </choice>
      </choices>
    </argument>
    <argument>
      <name>ducts_supply_surface_area</name>
      <display_name>Ducts: Supply Surface Area</display_name>
      <description>The surface area of the supply ducts.</description>
      <type>String</type>
      <units>ft^2</units>
      <required>true</required>
      <model_dependent>false</model_dependent>
      <default_value>auto</default_value>
    </argument>
    <argument>
      <name>ducts_return_surface_area</name>
      <display_name>Ducts: Return Surface Area</display_name>
      <description>The surface area of the return ducts.</description>
      <type>String</type>
      <units>ft^2</units>
      <required>true</required>
      <model_dependent>false</model_dependent>
      <default_value>auto</default_value>
    </argument>
    <argument>
      <name>ducts_number_of_return_registers</name>
      <display_name>Ducts: Number of Return Registers</display_name>
      <description>The number of return registers of the ducts.</description>
      <type>String</type>
      <units>#</units>
      <required>true</required>
      <model_dependent>false</model_dependent>
      <default_value>auto</default_value>
    </argument>
    <argument>
      <name>heating_system_type_2</name>
      <display_name>Heating System 2: Type</display_name>
      <description>The type of the second heating system.</description>
      <type>Choice</type>
      <required>true</required>
      <model_dependent>false</model_dependent>
      <default_value>none</default_value>
      <choices>
        <choice>
          <value>none</value>
          <display_name>none</display_name>
        </choice>
        <choice>
          <value>WallFurnace</value>
          <display_name>WallFurnace</display_name>
        </choice>
        <choice>
          <value>FloorFurnace</value>
          <display_name>FloorFurnace</display_name>
        </choice>
        <choice>
          <value>Boiler</value>
          <display_name>Boiler</display_name>
        </choice>
        <choice>
          <value>ElectricResistance</value>
          <display_name>ElectricResistance</display_name>
        </choice>
        <choice>
          <value>Stove</value>
          <display_name>Stove</display_name>
        </choice>
        <choice>
          <value>PortableHeater</value>
          <display_name>PortableHeater</display_name>
        </choice>
        <choice>
          <value>Fireplace</value>
          <display_name>Fireplace</display_name>
        </choice>
      </choices>
    </argument>
    <argument>
      <name>heating_system_fuel_2</name>
      <display_name>Heating System 2: Fuel Type</display_name>
      <description>The fuel type of the second heating system. Ignored for ElectricResistance.</description>
      <type>Choice</type>
      <required>true</required>
      <model_dependent>false</model_dependent>
      <default_value>electricity</default_value>
      <choices>
        <choice>
          <value>electricity</value>
          <display_name>electricity</display_name>
        </choice>
        <choice>
          <value>natural gas</value>
          <display_name>natural gas</display_name>
        </choice>
        <choice>
          <value>fuel oil</value>
          <display_name>fuel oil</display_name>
        </choice>
        <choice>
          <value>propane</value>
          <display_name>propane</display_name>
        </choice>
        <choice>
          <value>wood</value>
          <display_name>wood</display_name>
        </choice>
        <choice>
          <value>wood pellets</value>
          <display_name>wood pellets</display_name>
        </choice>
        <choice>
          <value>coal</value>
          <display_name>coal</display_name>
        </choice>
      </choices>
    </argument>
    <argument>
      <name>heating_system_heating_efficiency_2</name>
      <display_name>Heating System 2: Rated AFUE or Percent</display_name>
      <description>For Furnace/WallFurnace/FloorFurnace/Boiler second heating system, the rated AFUE value. For ElectricResistance/Stove/PortableHeater/Fireplace, the rated Percent value.</description>
      <type>Double</type>
      <units>Frac</units>
      <required>true</required>
      <model_dependent>false</model_dependent>
      <default_value>1</default_value>
    </argument>
    <argument>
      <name>heating_system_heating_capacity_2</name>
      <display_name>Heating System 2: Heating Capacity</display_name>
      <description>The output heating capacity of the second heating system. If using 'auto', the autosizing algorithm will use ACCA Manual J/S to set the capacity to meet its load served.</description>
      <type>String</type>
      <units>Btu/hr</units>
      <required>true</required>
      <model_dependent>false</model_dependent>
      <default_value>auto</default_value>
    </argument>
    <argument>
      <name>heating_system_fraction_heat_load_served_2</name>
      <display_name>Heating System 2: Fraction Heat Load Served</display_name>
      <description>The heat load served fraction of the second heating system.</description>
      <type>Double</type>
      <units>Frac</units>
      <required>true</required>
      <model_dependent>false</model_dependent>
      <default_value>0.25</default_value>
    </argument>
    <argument>
      <name>mech_vent_fan_type</name>
      <display_name>Mechanical Ventilation: Fan Type</display_name>
      <description>The type of the mechanical ventilation. Use 'none' if there is no mechanical ventilation system.</description>
      <type>Choice</type>
      <required>true</required>
      <model_dependent>false</model_dependent>
      <default_value>none</default_value>
      <choices>
        <choice>
          <value>none</value>
          <display_name>none</display_name>
        </choice>
        <choice>
          <value>exhaust only</value>
          <display_name>exhaust only</display_name>
        </choice>
        <choice>
          <value>supply only</value>
          <display_name>supply only</display_name>
        </choice>
        <choice>
          <value>energy recovery ventilator</value>
          <display_name>energy recovery ventilator</display_name>
        </choice>
        <choice>
          <value>heat recovery ventilator</value>
          <display_name>heat recovery ventilator</display_name>
        </choice>
        <choice>
          <value>balanced</value>
          <display_name>balanced</display_name>
        </choice>
        <choice>
          <value>central fan integrated supply</value>
          <display_name>central fan integrated supply</display_name>
        </choice>
      </choices>
    </argument>
    <argument>
      <name>mech_vent_flow_rate</name>
      <display_name>Mechanical Ventilation: Flow Rate</display_name>
      <description>The flow rate of the mechanical ventilation.</description>
      <type>Double</type>
      <units>CFM</units>
      <required>true</required>
      <model_dependent>false</model_dependent>
      <default_value>110</default_value>
    </argument>
    <argument>
      <name>mech_vent_hours_in_operation</name>
      <display_name>Mechanical Ventilation: Hours In Operation</display_name>
      <description>The hours in operation of the mechanical ventilation.</description>
      <type>Double</type>
      <units>hrs/day</units>
      <required>true</required>
      <model_dependent>false</model_dependent>
      <default_value>24</default_value>
    </argument>
    <argument>
      <name>mech_vent_recovery_efficiency_type</name>
      <display_name>Mechanical Ventilation: Total Recovery Efficiency Type</display_name>
      <description>The total recovery efficiency type of the mechanical ventilation.</description>
      <type>Choice</type>
      <required>true</required>
      <model_dependent>false</model_dependent>
      <default_value>Unadjusted</default_value>
      <choices>
        <choice>
          <value>Unadjusted</value>
          <display_name>Unadjusted</display_name>
        </choice>
        <choice>
          <value>Adjusted</value>
          <display_name>Adjusted</display_name>
        </choice>
      </choices>
    </argument>
    <argument>
      <name>mech_vent_total_recovery_efficiency</name>
      <display_name>Mechanical Ventilation: Total Recovery Efficiency</display_name>
      <description>The Unadjusted or Adjusted total recovery efficiency of the mechanical ventilation.</description>
      <type>Double</type>
      <units>Frac</units>
      <required>true</required>
      <model_dependent>false</model_dependent>
      <default_value>0.48</default_value>
    </argument>
    <argument>
      <name>mech_vent_sensible_recovery_efficiency</name>
      <display_name>Mechanical Ventilation: Sensible Recovery Efficiency</display_name>
      <description>The Unadjusted or Adjusted sensible recovery efficiency of the mechanical ventilation.</description>
      <type>Double</type>
      <units>Frac</units>
      <required>true</required>
      <model_dependent>false</model_dependent>
      <default_value>0.72</default_value>
    </argument>
    <argument>
      <name>mech_vent_fan_power</name>
      <display_name>Mechanical Ventilation: Fan Power</display_name>
      <description>The fan power of the mechanical ventilation.</description>
      <type>Double</type>
      <units>W</units>
      <required>true</required>
      <model_dependent>false</model_dependent>
      <default_value>30</default_value>
    </argument>
    <argument>
      <name>mech_vent_num_units_served</name>
      <display_name>Mechanical Ventilation: Number of Units Served</display_name>
      <description>Number of dwelling units served by the mechanical ventilation system. Must be 1 if single-family detached. Used to apportion flow rate and fan power to the unit.</description>
      <type>Integer</type>
      <units>#</units>
      <required>true</required>
      <model_dependent>false</model_dependent>
      <default_value>1</default_value>
    </argument>
    <argument>
      <name>shared_mech_vent_frac_recirculation</name>
      <display_name>Shared Mechanical Ventilation: Fraction Recirculation</display_name>
      <description>Fraction of the total supply air that is recirculated, with the remainder assumed to be outdoor air. The value must be 0 for exhaust only systems. This is required for a shared mechanical ventilation system.</description>
      <type>Double</type>
      <units>Frac</units>
      <required>false</required>
      <model_dependent>false</model_dependent>
    </argument>
    <argument>
      <name>shared_mech_vent_preheating_fuel</name>
      <display_name>Shared Mechanical Ventilation: Preheating Fuel</display_name>
      <description>Fuel type of the preconditioning heating equipment. Only used for a shared mechanical ventilation system.</description>
      <type>Choice</type>
      <required>false</required>
      <model_dependent>false</model_dependent>
      <choices>
        <choice>
          <value>electricity</value>
          <display_name>electricity</display_name>
        </choice>
        <choice>
          <value>natural gas</value>
          <display_name>natural gas</display_name>
        </choice>
        <choice>
          <value>fuel oil</value>
          <display_name>fuel oil</display_name>
        </choice>
        <choice>
          <value>propane</value>
          <display_name>propane</display_name>
        </choice>
        <choice>
          <value>wood</value>
          <display_name>wood</display_name>
        </choice>
        <choice>
          <value>wood pellets</value>
          <display_name>wood pellets</display_name>
        </choice>
        <choice>
          <value>coal</value>
          <display_name>coal</display_name>
        </choice>
      </choices>
    </argument>
    <argument>
      <name>shared_mech_vent_preheating_efficiency</name>
      <display_name>Shared Mechanical Ventilation: Preheating Efficiency</display_name>
      <description>Efficiency of the preconditioning heating equipment. Only used for a shared mechanical ventilation system.</description>
      <type>Double</type>
      <units>COP</units>
      <required>false</required>
      <model_dependent>false</model_dependent>
    </argument>
    <argument>
      <name>shared_mech_vent_preheating_fraction_heat_load_served</name>
      <display_name>Shared Mechanical Ventilation: Preheating Fraction Ventilation Heat Load Served</display_name>
      <description>Fraction of heating load introduced by the shared ventilation system that is met by the preconditioning heating equipment.</description>
      <type>Double</type>
      <units>Frac</units>
      <required>false</required>
      <model_dependent>false</model_dependent>
    </argument>
    <argument>
      <name>shared_mech_vent_precooling_fuel</name>
      <display_name>Shared Mechanical Ventilation: Precooling Fuel</display_name>
      <description>Fuel type of the preconditioning cooling equipment. Only used for a shared mechanical ventilation system.</description>
      <type>Choice</type>
      <required>false</required>
      <model_dependent>false</model_dependent>
      <choices>
        <choice>
          <value>electricity</value>
          <display_name>electricity</display_name>
        </choice>
      </choices>
    </argument>
    <argument>
      <name>shared_mech_vent_precooling_efficiency</name>
      <display_name>Shared Mechanical Ventilation: Precooling Efficiency</display_name>
      <description>Efficiency of the preconditioning cooling equipment. Only used for a shared mechanical ventilation system.</description>
      <type>Double</type>
      <units>COP</units>
      <required>false</required>
      <model_dependent>false</model_dependent>
    </argument>
    <argument>
      <name>shared_mech_vent_precooling_fraction_cool_load_served</name>
      <display_name>Shared Mechanical Ventilation: Precooling Fraction Ventilation Cool Load Served</display_name>
      <description>Fraction of cooling load introduced by the shared ventilation system that is met by the preconditioning cooling equipment.</description>
      <type>Double</type>
      <units>Frac</units>
      <required>false</required>
      <model_dependent>false</model_dependent>
    </argument>
    <argument>
      <name>mech_vent_fan_type_2</name>
      <display_name>Mechanical Ventilation 2: Fan Type</display_name>
      <description>The type of the second mechanical ventilation. Use 'none' if there is no second mechanical ventilation system.</description>
      <type>Choice</type>
      <required>true</required>
      <model_dependent>false</model_dependent>
      <default_value>none</default_value>
      <choices>
        <choice>
          <value>none</value>
          <display_name>none</display_name>
        </choice>
        <choice>
          <value>exhaust only</value>
          <display_name>exhaust only</display_name>
        </choice>
        <choice>
          <value>supply only</value>
          <display_name>supply only</display_name>
        </choice>
        <choice>
          <value>energy recovery ventilator</value>
          <display_name>energy recovery ventilator</display_name>
        </choice>
        <choice>
          <value>heat recovery ventilator</value>
          <display_name>heat recovery ventilator</display_name>
        </choice>
        <choice>
          <value>balanced</value>
          <display_name>balanced</display_name>
        </choice>
        <choice>
          <value>central fan integrated supply</value>
          <display_name>central fan integrated supply</display_name>
        </choice>
      </choices>
    </argument>
    <argument>
      <name>mech_vent_flow_rate_2</name>
      <display_name>Mechanical Ventilation 2: Flow Rate</display_name>
      <description>The flow rate of the second mechanical ventilation.</description>
      <type>Double</type>
      <units>CFM</units>
      <required>true</required>
      <model_dependent>false</model_dependent>
      <default_value>110</default_value>
    </argument>
    <argument>
      <name>mech_vent_hours_in_operation_2</name>
      <display_name>Mechanical Ventilation 2: Hours In Operation</display_name>
      <description>The hours in operation of the second mechanical ventilation.</description>
      <type>Double</type>
      <units>hrs/day</units>
      <required>true</required>
      <model_dependent>false</model_dependent>
      <default_value>24</default_value>
    </argument>
    <argument>
      <name>mech_vent_recovery_efficiency_type_2</name>
      <display_name>Mechanical Ventilation 2: Total Recovery Efficiency Type</display_name>
      <description>The total recovery efficiency type of the second mechanical ventilation.</description>
      <type>Choice</type>
      <required>true</required>
      <model_dependent>false</model_dependent>
      <default_value>Unadjusted</default_value>
      <choices>
        <choice>
          <value>Unadjusted</value>
          <display_name>Unadjusted</display_name>
        </choice>
        <choice>
          <value>Adjusted</value>
          <display_name>Adjusted</display_name>
        </choice>
      </choices>
    </argument>
    <argument>
      <name>mech_vent_total_recovery_efficiency_2</name>
      <display_name>Mechanical Ventilation 2: Total Recovery Efficiency</display_name>
      <description>The Unadjusted or Adjusted total recovery efficiency of the second mechanical ventilation.</description>
      <type>Double</type>
      <units>Frac</units>
      <required>true</required>
      <model_dependent>false</model_dependent>
      <default_value>0.48</default_value>
    </argument>
    <argument>
      <name>mech_vent_sensible_recovery_efficiency_2</name>
      <display_name>Mechanical Ventilation 2: Sensible Recovery Efficiency</display_name>
      <description>The Unadjusted or Adjusted sensible recovery efficiency of the second mechanical ventilation.</description>
      <type>Double</type>
      <units>Frac</units>
      <required>true</required>
      <model_dependent>false</model_dependent>
      <default_value>0.72</default_value>
    </argument>
    <argument>
      <name>mech_vent_fan_power_2</name>
      <display_name>Mechanical Ventilation 2: Fan Power</display_name>
      <description>The fan power of the second mechanical ventilation.</description>
      <type>Double</type>
      <units>W</units>
      <required>true</required>
      <model_dependent>false</model_dependent>
      <default_value>30</default_value>
    </argument>
    <argument>
      <name>kitchen_fans_quantity</name>
      <display_name>Kitchen Fans: Quantity</display_name>
      <description>The quantity of the kitchen fans.</description>
      <type>String</type>
      <units>#</units>
      <required>true</required>
      <model_dependent>false</model_dependent>
      <default_value>auto</default_value>
    </argument>
    <argument>
      <name>kitchen_fans_flow_rate</name>
      <display_name>Kitchen Fans: Flow Rate</display_name>
      <description>The flow rate of the kitchen fan.</description>
      <type>String</type>
      <units>CFM</units>
      <required>false</required>
      <model_dependent>false</model_dependent>
      <default_value>auto</default_value>
    </argument>
    <argument>
      <name>kitchen_fans_hours_in_operation</name>
      <display_name>Kitchen Fans: Hours In Operation</display_name>
      <description>The hours in operation of the kitchen fan.</description>
      <type>String</type>
      <units>hrs/day</units>
      <required>false</required>
      <model_dependent>false</model_dependent>
      <default_value>auto</default_value>
    </argument>
    <argument>
      <name>kitchen_fans_power</name>
      <display_name>Kitchen Fans: Fan Power</display_name>
      <description>The fan power of the kitchen fan.</description>
      <type>String</type>
      <units>W</units>
      <required>false</required>
      <model_dependent>false</model_dependent>
      <default_value>auto</default_value>
    </argument>
    <argument>
      <name>kitchen_fans_start_hour</name>
      <display_name>Kitchen Fans: Start Hour</display_name>
      <description>The start hour of the kitchen fan.</description>
      <type>String</type>
      <units>hr</units>
      <required>false</required>
      <model_dependent>false</model_dependent>
      <default_value>auto</default_value>
    </argument>
    <argument>
      <name>bathroom_fans_quantity</name>
      <display_name>Bathroom Fans: Quantity</display_name>
      <description>The quantity of the bathroom fans.</description>
      <type>String</type>
      <units>#</units>
      <required>true</required>
      <model_dependent>false</model_dependent>
      <default_value>auto</default_value>
    </argument>
    <argument>
      <name>bathroom_fans_flow_rate</name>
      <display_name>Bathroom Fans: Flow Rate</display_name>
      <description>The flow rate of the bathroom fans.</description>
      <type>String</type>
      <units>CFM</units>
      <required>false</required>
      <model_dependent>false</model_dependent>
      <default_value>auto</default_value>
    </argument>
    <argument>
      <name>bathroom_fans_hours_in_operation</name>
      <display_name>Bathroom Fans: Hours In Operation</display_name>
      <description>The hours in operation of the bathroom fans.</description>
      <type>String</type>
      <units>hrs/day</units>
      <required>false</required>
      <model_dependent>false</model_dependent>
      <default_value>auto</default_value>
    </argument>
    <argument>
      <name>bathroom_fans_power</name>
      <display_name>Bathroom Fans: Fan Power</display_name>
      <description>The fan power of the bathroom fans.</description>
      <type>String</type>
      <units>W</units>
      <required>false</required>
      <model_dependent>false</model_dependent>
      <default_value>auto</default_value>
    </argument>
    <argument>
      <name>bathroom_fans_start_hour</name>
      <display_name>Bathroom Fans: Start Hour</display_name>
      <description>The start hour of the bathroom fans.</description>
      <type>String</type>
      <units>hr</units>
      <required>false</required>
      <model_dependent>false</model_dependent>
      <default_value>auto</default_value>
    </argument>
    <argument>
      <name>whole_house_fan_present</name>
      <display_name>Whole House Fan: Present</display_name>
      <description>Whether there is a whole house fan.</description>
      <type>Boolean</type>
      <required>true</required>
      <model_dependent>false</model_dependent>
      <default_value>false</default_value>
      <choices>
        <choice>
          <value>true</value>
          <display_name>true</display_name>
        </choice>
        <choice>
          <value>false</value>
          <display_name>false</display_name>
        </choice>
      </choices>
    </argument>
    <argument>
      <name>whole_house_fan_flow_rate</name>
      <display_name>Whole House Fan: Flow Rate</display_name>
      <description>The flow rate of the whole house fan.</description>
      <type>Double</type>
      <units>CFM</units>
      <required>true</required>
      <model_dependent>false</model_dependent>
      <default_value>4500</default_value>
    </argument>
    <argument>
      <name>whole_house_fan_power</name>
      <display_name>Whole House Fan: Fan Power</display_name>
      <description>The fan power of the whole house fan.</description>
      <type>Double</type>
      <units>W</units>
      <required>true</required>
      <model_dependent>false</model_dependent>
      <default_value>300</default_value>
    </argument>
    <argument>
      <name>water_heater_type</name>
      <display_name>Water Heater: Type</display_name>
      <description>The type of water heater. Use 'none' if there is no water heater.</description>
      <type>Choice</type>
      <required>true</required>
      <model_dependent>false</model_dependent>
      <default_value>storage water heater</default_value>
      <choices>
        <choice>
          <value>none</value>
          <display_name>none</display_name>
        </choice>
        <choice>
          <value>storage water heater</value>
          <display_name>storage water heater</display_name>
        </choice>
        <choice>
          <value>instantaneous water heater</value>
          <display_name>instantaneous water heater</display_name>
        </choice>
        <choice>
          <value>heat pump water heater</value>
          <display_name>heat pump water heater</display_name>
        </choice>
        <choice>
          <value>space-heating boiler with storage tank</value>
          <display_name>space-heating boiler with storage tank</display_name>
        </choice>
        <choice>
          <value>space-heating boiler with tankless coil</value>
          <display_name>space-heating boiler with tankless coil</display_name>
        </choice>
      </choices>
    </argument>
    <argument>
      <name>water_heater_fuel_type</name>
      <display_name>Water Heater: Fuel Type</display_name>
      <description>The fuel type of water heater. Ignored for heat pump water heater.</description>
      <type>Choice</type>
      <required>true</required>
      <model_dependent>false</model_dependent>
      <default_value>natural gas</default_value>
      <choices>
        <choice>
          <value>electricity</value>
          <display_name>electricity</display_name>
        </choice>
        <choice>
          <value>natural gas</value>
          <display_name>natural gas</display_name>
        </choice>
        <choice>
          <value>fuel oil</value>
          <display_name>fuel oil</display_name>
        </choice>
        <choice>
          <value>propane</value>
          <display_name>propane</display_name>
        </choice>
        <choice>
          <value>wood</value>
          <display_name>wood</display_name>
        </choice>
        <choice>
          <value>coal</value>
          <display_name>coal</display_name>
        </choice>
      </choices>
    </argument>
    <argument>
      <name>water_heater_location</name>
      <display_name>Water Heater: Location</display_name>
      <description>The location of water heater.</description>
      <type>Choice</type>
      <required>true</required>
      <model_dependent>false</model_dependent>
      <default_value>auto</default_value>
      <choices>
        <choice>
          <value>auto</value>
          <display_name>auto</display_name>
        </choice>
        <choice>
          <value>living space</value>
          <display_name>living space</display_name>
        </choice>
        <choice>
          <value>basement - conditioned</value>
          <display_name>basement - conditioned</display_name>
        </choice>
        <choice>
          <value>basement - unconditioned</value>
          <display_name>basement - unconditioned</display_name>
        </choice>
        <choice>
          <value>garage</value>
          <display_name>garage</display_name>
        </choice>
        <choice>
          <value>attic - vented</value>
          <display_name>attic - vented</display_name>
        </choice>
        <choice>
          <value>attic - unvented</value>
          <display_name>attic - unvented</display_name>
        </choice>
        <choice>
          <value>crawlspace - vented</value>
          <display_name>crawlspace - vented</display_name>
        </choice>
        <choice>
          <value>crawlspace - unvented</value>
          <display_name>crawlspace - unvented</display_name>
        </choice>
        <choice>
          <value>other exterior</value>
          <display_name>other exterior</display_name>
        </choice>
        <choice>
          <value>other housing unit</value>
          <display_name>other housing unit</display_name>
        </choice>
        <choice>
          <value>other heated space</value>
          <display_name>other heated space</display_name>
        </choice>
        <choice>
          <value>other multifamily buffer space</value>
          <display_name>other multifamily buffer space</display_name>
        </choice>
        <choice>
          <value>other non-freezing space</value>
          <display_name>other non-freezing space</display_name>
        </choice>
      </choices>
    </argument>
    <argument>
      <name>water_heater_tank_volume</name>
      <display_name>Water Heater: Tank Volume</display_name>
      <description>Nominal volume of water heater tank. Set to auto to have volume autosized. Only applies to storage water heater, heat pump water heater, and space-heating boiler with storage tank.</description>
      <type>String</type>
      <units>gal</units>
      <required>true</required>
      <model_dependent>false</model_dependent>
      <default_value>auto</default_value>
    </argument>
    <argument>
      <name>water_heater_efficiency_type</name>
      <display_name>Water Heater: Efficiency Type</display_name>
      <description>The efficiency type of water heater. Does not apply to space-heating boilers.</description>
      <type>Choice</type>
      <required>true</required>
      <model_dependent>false</model_dependent>
      <default_value>EnergyFactor</default_value>
      <choices>
        <choice>
          <value>EnergyFactor</value>
          <display_name>EnergyFactor</display_name>
        </choice>
        <choice>
          <value>UniformEnergyFactor</value>
          <display_name>UniformEnergyFactor</display_name>
        </choice>
      </choices>
    </argument>
    <argument>
      <name>water_heater_efficiency</name>
      <display_name>Water Heater: Efficiency</display_name>
      <description>Rated Energy Factor or Uniform Energy Factor. Does not apply to space-heating boilers.</description>
      <type>Double</type>
      <required>true</required>
      <model_dependent>false</model_dependent>
      <default_value>0.67</default_value>
    </argument>
    <argument>
      <name>water_heater_first_hour_rating</name>
      <display_name>Water Heater: First Hour Rating</display_name>
      <description>Rated gallons of hot water supplied in an hour. Required if Efficiency Type is UniformEnergyFactor and Type is not instantaneous water heater. Does not apply to space-heating boilers.</description>
      <type>Double</type>
      <units>gal/hr</units>
      <required>false</required>
      <model_dependent>false</model_dependent>
      <default_value>56</default_value>
    </argument>
    <argument>
      <name>water_heater_recovery_efficiency</name>
      <display_name>Water Heater: Recovery Efficiency</display_name>
      <description>Ratio of energy delivered to water heater to the energy content of the fuel consumed by the water heater. Only used for non-electric storage water heaters.</description>
      <type>String</type>
      <units>Frac</units>
      <required>true</required>
      <model_dependent>false</model_dependent>
      <default_value>auto</default_value>
    </argument>
    <argument>
      <name>water_heater_standby_loss</name>
      <display_name>Water Heater: Standby Loss</display_name>
      <description>The standby loss of water heater. Only applies to space-heating boilers.</description>
      <type>Double</type>
      <units>deg-F/hr</units>
      <required>false</required>
      <model_dependent>false</model_dependent>
    </argument>
    <argument>
      <name>water_heater_jacket_rvalue</name>
      <display_name>Water Heater: Jacket R-value</display_name>
      <description>The jacket R-value of water heater. Doesn't apply to instantaneous water heater or space-heating boiler with tankless coil.</description>
      <type>Double</type>
      <units>h-ft^2-R/Btu</units>
      <required>false</required>
      <model_dependent>false</model_dependent>
    </argument>
    <argument>
      <name>water_heater_setpoint_temperature</name>
      <display_name>Water Heater: Setpoint Temperature</display_name>
      <description>The setpoint temperature of water heater.</description>
      <type>String</type>
      <units>deg-F</units>
      <required>true</required>
      <model_dependent>false</model_dependent>
      <default_value>auto</default_value>
    </argument>
    <argument>
      <name>water_heater_num_units_served</name>
      <display_name>Water Heater: Number of Units Served</display_name>
      <description>Number of dwelling units served (directly or indirectly) by the water heater. Must be 1 if single-family detached. Used to apportion water heater tank losses to the unit.</description>
      <type>Integer</type>
      <units>#</units>
      <required>true</required>
      <model_dependent>false</model_dependent>
      <default_value>1</default_value>
    </argument>
    <argument>
      <name>dhw_distribution_system_type</name>
      <display_name>Hot Water Distribution: System Type</display_name>
      <description>The type of the hot water distribution system.</description>
      <type>Choice</type>
      <required>true</required>
      <model_dependent>false</model_dependent>
      <default_value>Standard</default_value>
      <choices>
        <choice>
          <value>Standard</value>
          <display_name>Standard</display_name>
        </choice>
        <choice>
          <value>Recirculation</value>
          <display_name>Recirculation</display_name>
        </choice>
      </choices>
    </argument>
    <argument>
      <name>dhw_distribution_standard_piping_length</name>
      <display_name>Hot Water Distribution: Standard Piping Length</display_name>
      <description>If the distribution system is Standard, the length of the piping. A value of 'auto' will use a default.</description>
      <type>String</type>
      <units>ft</units>
      <required>true</required>
      <model_dependent>false</model_dependent>
      <default_value>auto</default_value>
    </argument>
    <argument>
      <name>dhw_distribution_recirc_control_type</name>
      <display_name>Hot Water Distribution: Recirculation Control Type</display_name>
      <description>If the distribution system is Recirculation, the type of hot water recirculation control, if any.</description>
      <type>Choice</type>
      <required>true</required>
      <model_dependent>false</model_dependent>
      <default_value>no control</default_value>
      <choices>
        <choice>
          <value>no control</value>
          <display_name>no control</display_name>
        </choice>
        <choice>
          <value>timer</value>
          <display_name>timer</display_name>
        </choice>
        <choice>
          <value>temperature</value>
          <display_name>temperature</display_name>
        </choice>
        <choice>
          <value>presence sensor demand control</value>
          <display_name>presence sensor demand control</display_name>
        </choice>
        <choice>
          <value>manual demand control</value>
          <display_name>manual demand control</display_name>
        </choice>
      </choices>
    </argument>
    <argument>
      <name>dhw_distribution_recirc_piping_length</name>
      <display_name>Hot Water Distribution: Recirculation Piping Length</display_name>
      <description>If the distribution system is Recirculation, the length of the recirculation piping.</description>
      <type>String</type>
      <units>ft</units>
      <required>true</required>
      <model_dependent>false</model_dependent>
      <default_value>auto</default_value>
    </argument>
    <argument>
      <name>dhw_distribution_recirc_branch_piping_length</name>
      <display_name>Hot Water Distribution: Recirculation Branch Piping Length</display_name>
      <description>If the distribution system is Recirculation, the length of the recirculation branch piping.</description>
      <type>String</type>
      <units>ft</units>
      <required>true</required>
      <model_dependent>false</model_dependent>
      <default_value>auto</default_value>
    </argument>
    <argument>
      <name>dhw_distribution_recirc_pump_power</name>
      <display_name>Hot Water Distribution: Recirculation Pump Power</display_name>
      <description>If the distribution system is Recirculation, the recirculation pump power.</description>
      <type>String</type>
      <units>W</units>
      <required>true</required>
      <model_dependent>false</model_dependent>
      <default_value>auto</default_value>
    </argument>
    <argument>
      <name>dhw_distribution_pipe_r</name>
      <display_name>Hot Water Distribution: Pipe Insulation Nominal R-Value</display_name>
      <description>Nominal R-value of the pipe insulation.</description>
      <type>String</type>
      <units>h-ft^2-R/Btu</units>
      <required>true</required>
      <model_dependent>false</model_dependent>
      <default_value>auto</default_value>
    </argument>
    <argument>
      <name>dwhr_facilities_connected</name>
      <display_name>Drain Water Heat Recovery: Facilities Connected</display_name>
      <description>Which facilities are connected for the drain water heat recovery. Use 'none' if there is no drain water heat recovery system.</description>
      <type>Choice</type>
      <required>true</required>
      <model_dependent>false</model_dependent>
      <default_value>none</default_value>
      <choices>
        <choice>
          <value>none</value>
          <display_name>none</display_name>
        </choice>
        <choice>
          <value>one</value>
          <display_name>one</display_name>
        </choice>
        <choice>
          <value>all</value>
          <display_name>all</display_name>
        </choice>
      </choices>
    </argument>
    <argument>
      <name>dwhr_equal_flow</name>
      <display_name>Drain Water Heat Recovery: Equal Flow</display_name>
      <description>Whether the drain water heat recovery has equal flow.</description>
      <type>Boolean</type>
      <required>true</required>
      <model_dependent>false</model_dependent>
      <default_value>true</default_value>
      <choices>
        <choice>
          <value>true</value>
          <display_name>true</display_name>
        </choice>
        <choice>
          <value>false</value>
          <display_name>false</display_name>
        </choice>
      </choices>
    </argument>
    <argument>
      <name>dwhr_efficiency</name>
      <display_name>Drain Water Heat Recovery: Efficiency</display_name>
      <description>The efficiency of the drain water heat recovery.</description>
      <type>Double</type>
      <units>Frac</units>
      <required>true</required>
      <model_dependent>false</model_dependent>
      <default_value>0.55</default_value>
    </argument>
    <argument>
      <name>water_fixtures_shower_low_flow</name>
      <display_name>Hot Water Fixtures: Is Shower Low Flow</display_name>
      <description>Whether the shower fixture is low flow.</description>
      <type>Boolean</type>
      <required>true</required>
      <model_dependent>false</model_dependent>
      <default_value>false</default_value>
      <choices>
        <choice>
          <value>true</value>
          <display_name>true</display_name>
        </choice>
        <choice>
          <value>false</value>
          <display_name>false</display_name>
        </choice>
      </choices>
    </argument>
    <argument>
      <name>water_fixtures_sink_low_flow</name>
      <display_name>Hot Water Fixtures: Is Sink Low Flow</display_name>
      <description>Whether the sink fixture is low flow.</description>
      <type>Boolean</type>
      <required>true</required>
      <model_dependent>false</model_dependent>
      <default_value>false</default_value>
      <choices>
        <choice>
          <value>true</value>
          <display_name>true</display_name>
        </choice>
        <choice>
          <value>false</value>
          <display_name>false</display_name>
        </choice>
      </choices>
    </argument>
    <argument>
      <name>water_fixtures_usage_multiplier</name>
      <display_name>Hot Water Fixtures: Usage Multiplier</display_name>
      <description>Multiplier on the hot water usage that can reflect, e.g., high/low usage occupants.</description>
      <type>Double</type>
      <required>true</required>
      <model_dependent>false</model_dependent>
      <default_value>1</default_value>
    </argument>
    <argument>
      <name>solar_thermal_system_type</name>
      <display_name>Solar Thermal: System Type</display_name>
      <description>The type of solar thermal system. Use 'none' if there is no solar thermal system.</description>
      <type>Choice</type>
      <required>true</required>
      <model_dependent>false</model_dependent>
      <default_value>none</default_value>
      <choices>
        <choice>
          <value>none</value>
          <display_name>none</display_name>
        </choice>
        <choice>
          <value>hot water</value>
          <display_name>hot water</display_name>
        </choice>
      </choices>
    </argument>
    <argument>
      <name>solar_thermal_collector_area</name>
      <display_name>Solar Thermal: Collector Area</display_name>
      <description>The collector area of the solar thermal system.</description>
      <type>Double</type>
      <units>ft^2</units>
      <required>true</required>
      <model_dependent>false</model_dependent>
      <default_value>40</default_value>
    </argument>
    <argument>
      <name>solar_thermal_collector_loop_type</name>
      <display_name>Solar Thermal: Collector Loop Type</display_name>
      <description>The collector loop type of the solar thermal system.</description>
      <type>Choice</type>
      <required>true</required>
      <model_dependent>false</model_dependent>
      <default_value>liquid direct</default_value>
      <choices>
        <choice>
          <value>liquid direct</value>
          <display_name>liquid direct</display_name>
        </choice>
        <choice>
          <value>liquid indirect</value>
          <display_name>liquid indirect</display_name>
        </choice>
        <choice>
          <value>passive thermosyphon</value>
          <display_name>passive thermosyphon</display_name>
        </choice>
      </choices>
    </argument>
    <argument>
      <name>solar_thermal_collector_type</name>
      <display_name>Solar Thermal: Collector Type</display_name>
      <description>The collector type of the solar thermal system.</description>
      <type>Choice</type>
      <required>true</required>
      <model_dependent>false</model_dependent>
      <default_value>evacuated tube</default_value>
      <choices>
        <choice>
          <value>evacuated tube</value>
          <display_name>evacuated tube</display_name>
        </choice>
        <choice>
          <value>single glazing black</value>
          <display_name>single glazing black</display_name>
        </choice>
        <choice>
          <value>double glazing black</value>
          <display_name>double glazing black</display_name>
        </choice>
        <choice>
          <value>integrated collector storage</value>
          <display_name>integrated collector storage</display_name>
        </choice>
      </choices>
    </argument>
    <argument>
      <name>solar_thermal_collector_azimuth</name>
      <display_name>Solar Thermal: Collector Azimuth</display_name>
      <description>The collector azimuth of the solar thermal system.</description>
      <type>Double</type>
      <units>degrees</units>
      <required>true</required>
      <model_dependent>false</model_dependent>
      <default_value>180</default_value>
    </argument>
    <argument>
      <name>solar_thermal_collector_tilt</name>
      <display_name>Solar Thermal: Collector Tilt</display_name>
      <description>The collector tilt of the solar thermal system. Can also enter, e.g., RoofPitch, RoofPitch+20, Latitude, Latitude-15, etc.</description>
      <type>String</type>
      <units>degrees</units>
      <required>true</required>
      <model_dependent>false</model_dependent>
      <default_value>RoofPitch</default_value>
    </argument>
    <argument>
      <name>solar_thermal_collector_rated_optical_efficiency</name>
      <display_name>Solar Thermal: Collector Rated Optical Efficiency</display_name>
      <description>The collector rated optical efficiency of the solar thermal system.</description>
      <type>Double</type>
      <units>Frac</units>
      <required>true</required>
      <model_dependent>false</model_dependent>
      <default_value>0.5</default_value>
    </argument>
    <argument>
      <name>solar_thermal_collector_rated_thermal_losses</name>
      <display_name>Solar Thermal: Collector Rated Thermal Losses</display_name>
      <description>The collector rated thermal losses of the solar thermal system.</description>
      <type>Double</type>
      <units>Frac</units>
      <required>true</required>
      <model_dependent>false</model_dependent>
      <default_value>0.2799</default_value>
    </argument>
    <argument>
      <name>solar_thermal_storage_volume</name>
      <display_name>Solar Thermal: Storage Volume</display_name>
      <description>The storage volume of the solar thermal system.</description>
      <type>String</type>
      <units>Frac</units>
      <required>true</required>
      <model_dependent>false</model_dependent>
      <default_value>auto</default_value>
    </argument>
    <argument>
      <name>solar_thermal_solar_fraction</name>
      <display_name>Solar Thermal: Solar Fraction</display_name>
      <description>The solar fraction of the solar thermal system. If provided, overrides all other solar thermal inputs.</description>
      <type>Double</type>
      <units>Frac</units>
      <required>true</required>
      <model_dependent>false</model_dependent>
      <default_value>0</default_value>
    </argument>
    <argument>
      <name>pv_system_module_type_1</name>
      <display_name>Photovoltaics 1: Module Type</display_name>
      <description>Module type of the PV system 1. Use 'none' if there is no PV system 1.</description>
      <type>Choice</type>
      <required>true</required>
      <model_dependent>false</model_dependent>
      <default_value>none</default_value>
      <choices>
        <choice>
          <value>none</value>
          <display_name>none</display_name>
        </choice>
        <choice>
          <value>auto</value>
          <display_name>auto</display_name>
        </choice>
        <choice>
          <value>standard</value>
          <display_name>standard</display_name>
        </choice>
        <choice>
          <value>premium</value>
          <display_name>premium</display_name>
        </choice>
        <choice>
          <value>thin film</value>
          <display_name>thin film</display_name>
        </choice>
      </choices>
    </argument>
    <argument>
      <name>pv_system_location_1</name>
      <display_name>Photovoltaics 1: Location</display_name>
      <description>Location of the PV system 1.</description>
      <type>Choice</type>
      <required>true</required>
      <model_dependent>false</model_dependent>
      <default_value>auto</default_value>
      <choices>
        <choice>
          <value>auto</value>
          <display_name>auto</display_name>
        </choice>
        <choice>
          <value>roof</value>
          <display_name>roof</display_name>
        </choice>
        <choice>
          <value>ground</value>
          <display_name>ground</display_name>
        </choice>
      </choices>
    </argument>
    <argument>
      <name>pv_system_tracking_1</name>
      <display_name>Photovoltaics 1: Tracking</display_name>
      <description>Tracking of the PV system 1.</description>
      <type>Choice</type>
      <required>true</required>
      <model_dependent>false</model_dependent>
      <default_value>auto</default_value>
      <choices>
        <choice>
          <value>auto</value>
          <display_name>auto</display_name>
        </choice>
        <choice>
          <value>fixed</value>
          <display_name>fixed</display_name>
        </choice>
        <choice>
          <value>1-axis</value>
          <display_name>1-axis</display_name>
        </choice>
        <choice>
          <value>1-axis backtracked</value>
          <display_name>1-axis backtracked</display_name>
        </choice>
        <choice>
          <value>2-axis</value>
          <display_name>2-axis</display_name>
        </choice>
      </choices>
    </argument>
    <argument>
      <name>pv_system_array_azimuth_1</name>
      <display_name>Photovoltaics 1: Array Azimuth</display_name>
      <description>Array azimuth of the PV system 1.</description>
      <type>Double</type>
      <units>degrees</units>
      <required>true</required>
      <model_dependent>false</model_dependent>
      <default_value>180</default_value>
    </argument>
    <argument>
      <name>pv_system_array_tilt_1</name>
      <display_name>Photovoltaics 1: Array Tilt</display_name>
      <description>Array tilt of the PV system 1. Can also enter, e.g., RoofPitch, RoofPitch+20, Latitude, Latitude-15, etc.</description>
      <type>String</type>
      <units>degrees</units>
      <required>true</required>
      <model_dependent>false</model_dependent>
      <default_value>RoofPitch</default_value>
    </argument>
    <argument>
      <name>pv_system_max_power_output_1</name>
      <display_name>Photovoltaics 1: Maximum Power Output</display_name>
      <description>Maximum power output of the PV system 1. For a shared system, this is the total building maximum power output.</description>
      <type>Double</type>
      <units>W</units>
      <required>true</required>
      <model_dependent>false</model_dependent>
      <default_value>4000</default_value>
    </argument>
    <argument>
      <name>pv_system_inverter_efficiency_1</name>
      <display_name>Photovoltaics 1: Inverter Efficiency</display_name>
      <description>Inverter efficiency of the PV system 1.</description>
      <type>Double</type>
      <units>Frac</units>
      <required>false</required>
      <model_dependent>false</model_dependent>
    </argument>
    <argument>
      <name>pv_system_system_losses_fraction_1</name>
      <display_name>Photovoltaics 1: System Losses Fraction</display_name>
      <description>System losses fraction of the PV system 1.</description>
      <type>Double</type>
      <units>Frac</units>
      <required>false</required>
      <model_dependent>false</model_dependent>
    </argument>
    <argument>
      <name>pv_system_num_units_served_1</name>
      <display_name>Photovoltaics 1: Number of Units Served</display_name>
      <description>Number of dwelling units served by PV system 1. Must be 1 if single-family detached. Used to apportion PV generation to the unit.</description>
      <type>Integer</type>
      <units>#</units>
      <required>true</required>
      <model_dependent>false</model_dependent>
      <default_value>1</default_value>
    </argument>
    <argument>
      <name>pv_system_module_type_2</name>
      <display_name>Photovoltaics 2: Module Type</display_name>
      <description>Module type of the PV system 2. Use 'none' if there is no PV system 2.</description>
      <type>Choice</type>
      <required>true</required>
      <model_dependent>false</model_dependent>
      <default_value>none</default_value>
      <choices>
        <choice>
          <value>none</value>
          <display_name>none</display_name>
        </choice>
        <choice>
          <value>auto</value>
          <display_name>auto</display_name>
        </choice>
        <choice>
          <value>standard</value>
          <display_name>standard</display_name>
        </choice>
        <choice>
          <value>premium</value>
          <display_name>premium</display_name>
        </choice>
        <choice>
          <value>thin film</value>
          <display_name>thin film</display_name>
        </choice>
      </choices>
    </argument>
    <argument>
      <name>pv_system_location_2</name>
      <display_name>Photovoltaics 2: Location</display_name>
      <description>Location of the PV system 2.</description>
      <type>Choice</type>
      <required>true</required>
      <model_dependent>false</model_dependent>
      <default_value>auto</default_value>
      <choices>
        <choice>
          <value>auto</value>
          <display_name>auto</display_name>
        </choice>
        <choice>
          <value>roof</value>
          <display_name>roof</display_name>
        </choice>
        <choice>
          <value>ground</value>
          <display_name>ground</display_name>
        </choice>
      </choices>
    </argument>
    <argument>
      <name>pv_system_tracking_2</name>
      <display_name>Photovoltaics 2: Tracking</display_name>
      <description>Tracking of the PV system 2.</description>
      <type>Choice</type>
      <required>true</required>
      <model_dependent>false</model_dependent>
      <default_value>auto</default_value>
      <choices>
        <choice>
          <value>auto</value>
          <display_name>auto</display_name>
        </choice>
        <choice>
          <value>fixed</value>
          <display_name>fixed</display_name>
        </choice>
        <choice>
          <value>1-axis</value>
          <display_name>1-axis</display_name>
        </choice>
        <choice>
          <value>1-axis backtracked</value>
          <display_name>1-axis backtracked</display_name>
        </choice>
        <choice>
          <value>2-axis</value>
          <display_name>2-axis</display_name>
        </choice>
      </choices>
    </argument>
    <argument>
      <name>pv_system_array_azimuth_2</name>
      <display_name>Photovoltaics 2: Array Azimuth</display_name>
      <description>Array azimuth of the PV system 2.</description>
      <type>Double</type>
      <units>degrees</units>
      <required>true</required>
      <model_dependent>false</model_dependent>
      <default_value>180</default_value>
    </argument>
    <argument>
      <name>pv_system_array_tilt_2</name>
      <display_name>Photovoltaics 2: Array Tilt</display_name>
      <description>Array tilt of the PV system 2. Can also enter, e.g., RoofPitch, RoofPitch+20, Latitude, Latitude-15, etc.</description>
      <type>String</type>
      <units>degrees</units>
      <required>true</required>
      <model_dependent>false</model_dependent>
      <default_value>RoofPitch</default_value>
    </argument>
    <argument>
      <name>pv_system_max_power_output_2</name>
      <display_name>Photovoltaics 2: Maximum Power Output</display_name>
      <description>Maximum power output of the PV system 2. For a shared system, this is the total building maximum power output.</description>
      <type>Double</type>
      <units>W</units>
      <required>true</required>
      <model_dependent>false</model_dependent>
      <default_value>4000</default_value>
    </argument>
    <argument>
      <name>pv_system_inverter_efficiency_2</name>
      <display_name>Photovoltaics 2: Inverter Efficiency</display_name>
      <description>Inverter efficiency of the PV system 2.</description>
      <type>Double</type>
      <units>Frac</units>
      <required>false</required>
      <model_dependent>false</model_dependent>
    </argument>
    <argument>
      <name>pv_system_system_losses_fraction_2</name>
      <display_name>Photovoltaics 2: System Losses Fraction</display_name>
      <description>System losses fraction of the PV system 2.</description>
      <type>Double</type>
      <units>Frac</units>
      <required>false</required>
      <model_dependent>false</model_dependent>
    </argument>
    <argument>
      <name>pv_system_num_units_served_2</name>
      <display_name>Photovoltaics 2: Number of Units Served</display_name>
      <description>Number of dwelling units served by PV system 2. Must be 1 if single-family detached. Used to apportion PV generation to the unit.</description>
      <type>Integer</type>
      <units>#</units>
      <required>true</required>
      <model_dependent>false</model_dependent>
      <default_value>1</default_value>
    </argument>
    <argument>
      <name>lighting_fraction_cfl_interior</name>
      <display_name>Lighting: Fraction CFL Interior</display_name>
      <description>Fraction of all lamps (interior) that are compact fluorescent. Lighting not specified as CFL, LFL, or LED is assumed to be incandescent.</description>
      <type>Double</type>
      <required>true</required>
      <model_dependent>false</model_dependent>
      <default_value>0.4</default_value>
    </argument>
    <argument>
      <name>lighting_fraction_lfl_interior</name>
      <display_name>Lighting: Fraction LFL Interior</display_name>
      <description>Fraction of all lamps (interior) that are linear fluorescent. Lighting not specified as CFL, LFL, or LED is assumed to be incandescent.</description>
      <type>Double</type>
      <required>true</required>
      <model_dependent>false</model_dependent>
      <default_value>0.1</default_value>
    </argument>
    <argument>
      <name>lighting_fraction_led_interior</name>
      <display_name>Lighting: Fraction LED Interior</display_name>
      <description>Fraction of all lamps (interior) that are light emitting diodes. Lighting not specified as CFL, LFL, or LED is assumed to be incandescent.</description>
      <type>Double</type>
      <required>true</required>
      <model_dependent>false</model_dependent>
      <default_value>0.25</default_value>
    </argument>
    <argument>
      <name>lighting_usage_multiplier_interior</name>
      <display_name>Lighting: Usage Multiplier Interior</display_name>
      <description>Multiplier on the lighting energy usage (interior) that can reflect, e.g., high/low usage occupants.</description>
      <type>Double</type>
      <required>true</required>
      <model_dependent>false</model_dependent>
      <default_value>1</default_value>
    </argument>
    <argument>
      <name>lighting_fraction_cfl_exterior</name>
      <display_name>Lighting: Fraction CFL Exterior</display_name>
      <description>Fraction of all lamps (exterior) that are compact fluorescent. Lighting not specified as CFL, LFL, or LED is assumed to be incandescent.</description>
      <type>Double</type>
      <required>true</required>
      <model_dependent>false</model_dependent>
      <default_value>0.4</default_value>
    </argument>
    <argument>
      <name>lighting_fraction_lfl_exterior</name>
      <display_name>Lighting: Fraction LFL Exterior</display_name>
      <description>Fraction of all lamps (exterior) that are linear fluorescent. Lighting not specified as CFL, LFL, or LED is assumed to be incandescent.</description>
      <type>Double</type>
      <required>true</required>
      <model_dependent>false</model_dependent>
      <default_value>0.1</default_value>
    </argument>
    <argument>
      <name>lighting_fraction_led_exterior</name>
      <display_name>Lighting: Fraction LED Exterior</display_name>
      <description>Fraction of all lamps (exterior) that are light emitting diodes. Lighting not specified as CFL, LFL, or LED is assumed to be incandescent.</description>
      <type>Double</type>
      <required>true</required>
      <model_dependent>false</model_dependent>
      <default_value>0.25</default_value>
    </argument>
    <argument>
      <name>lighting_usage_multiplier_exterior</name>
      <display_name>Lighting: Usage Multiplier Exterior</display_name>
      <description>Multiplier on the lighting energy usage (exterior) that can reflect, e.g., high/low usage occupants.</description>
      <type>Double</type>
      <required>true</required>
      <model_dependent>false</model_dependent>
      <default_value>1</default_value>
    </argument>
    <argument>
      <name>lighting_fraction_cfl_garage</name>
      <display_name>Lighting: Fraction CFL Garage</display_name>
      <description>Fraction of all lamps (garage) that are compact fluorescent. Lighting not specified as CFL, LFL, or LED is assumed to be incandescent.</description>
      <type>Double</type>
      <required>true</required>
      <model_dependent>false</model_dependent>
      <default_value>0.4</default_value>
    </argument>
    <argument>
      <name>lighting_fraction_lfl_garage</name>
      <display_name>Lighting: Fraction LFL Garage</display_name>
      <description>Fraction of all lamps (garage) that are linear fluorescent. Lighting not specified as CFL, LFL, or LED is assumed to be incandescent.</description>
      <type>Double</type>
      <required>true</required>
      <model_dependent>false</model_dependent>
      <default_value>0.1</default_value>
    </argument>
    <argument>
      <name>lighting_fraction_led_garage</name>
      <display_name>Lighting: Fraction LED Garage</display_name>
      <description>Fraction of all lamps (garage) that are light emitting diodes. Lighting not specified as CFL, LFL, or LED is assumed to be incandescent.</description>
      <type>Double</type>
      <required>true</required>
      <model_dependent>false</model_dependent>
      <default_value>0.25</default_value>
    </argument>
    <argument>
      <name>lighting_usage_multiplier_garage</name>
      <display_name>Lighting: Usage Multiplier Garage</display_name>
      <description>Multiplier on the lighting energy usage (garage) that can reflect, e.g., high/low usage occupants.</description>
      <type>Double</type>
      <required>true</required>
      <model_dependent>false</model_dependent>
      <default_value>1</default_value>
    </argument>
    <argument>
      <name>holiday_lighting_present</name>
      <display_name>Holiday Lighting: Present</display_name>
      <description>Whether there is holiday lighting.</description>
      <type>Boolean</type>
      <required>true</required>
      <model_dependent>false</model_dependent>
      <default_value>false</default_value>
      <choices>
        <choice>
          <value>true</value>
          <display_name>true</display_name>
        </choice>
        <choice>
          <value>false</value>
          <display_name>false</display_name>
        </choice>
      </choices>
    </argument>
    <argument>
      <name>holiday_lighting_daily_kwh</name>
      <display_name>Holiday Lighting: Daily Consumption</display_name>
      <description>The daily energy consumption for holiday lighting (exterior).</description>
      <type>String</type>
      <units>kWh/day</units>
      <required>true</required>
      <model_dependent>false</model_dependent>
      <default_value>auto</default_value>
    </argument>
    <argument>
      <name>holiday_lighting_period_begin_month</name>
      <display_name>Holiday Lighting: Period Begin Month</display_name>
      <description>This numeric field should contain the starting month number (1 = January, 2 = February, etc.) for the holiday lighting period desired.</description>
      <type>String</type>
      <units>month</units>
      <required>true</required>
      <model_dependent>false</model_dependent>
      <default_value>auto</default_value>
    </argument>
    <argument>
      <name>holiday_lighting_period_begin_day_of_month</name>
      <display_name>Holiday Lighting: Period Begin Day of Month</display_name>
      <description>This numeric field should contain the starting day of the starting month (must be valid for month) for the holiday lighting period desired.</description>
      <type>String</type>
      <units>day</units>
      <required>true</required>
      <model_dependent>false</model_dependent>
      <default_value>auto</default_value>
    </argument>
    <argument>
      <name>holiday_lighting_period_end_month</name>
      <display_name>Holiday Lighting: Period End Month</display_name>
      <description>This numeric field should contain the end month number (1 = January, 2 = February, etc.) for the holiday lighting period desired.</description>
      <type>String</type>
      <units>month</units>
      <required>true</required>
      <model_dependent>false</model_dependent>
      <default_value>auto</default_value>
    </argument>
    <argument>
      <name>holiday_lighting_period_end_day_of_month</name>
      <display_name>Holiday Lighting: Period End Day of Month</display_name>
      <description>This numeric field should contain the ending day of the ending month (must be valid for month) for the holiday lighting period desired.</description>
      <type>String</type>
      <units>day</units>
      <required>true</required>
      <model_dependent>false</model_dependent>
      <default_value>auto</default_value>
    </argument>
    <argument>
      <name>dehumidifier_type</name>
      <display_name>Dehumidifier: Type</display_name>
      <description>The type of dehumidifier.</description>
      <type>Choice</type>
      <required>true</required>
      <model_dependent>false</model_dependent>
      <default_value>none</default_value>
      <choices>
        <choice>
          <value>none</value>
          <display_name>none</display_name>
        </choice>
        <choice>
          <value>portable</value>
          <display_name>portable</display_name>
        </choice>
        <choice>
          <value>whole-home</value>
          <display_name>whole-home</display_name>
        </choice>
      </choices>
    </argument>
    <argument>
      <name>dehumidifier_efficiency_type</name>
      <display_name>Dehumidifier: Efficiency Type</display_name>
      <description>The efficiency type of dehumidifier.</description>
      <type>Choice</type>
      <required>true</required>
      <model_dependent>false</model_dependent>
      <default_value>IntegratedEnergyFactor</default_value>
      <choices>
        <choice>
          <value>EnergyFactor</value>
          <display_name>EnergyFactor</display_name>
        </choice>
        <choice>
          <value>IntegratedEnergyFactor</value>
          <display_name>IntegratedEnergyFactor</display_name>
        </choice>
      </choices>
    </argument>
    <argument>
      <name>dehumidifier_efficiency</name>
      <display_name>Dehumidifier: Efficiency</display_name>
      <description>The efficiency of the dehumidifier.</description>
      <type>Double</type>
      <units>liters/kWh</units>
      <required>true</required>
      <model_dependent>false</model_dependent>
      <default_value>1.5</default_value>
    </argument>
    <argument>
      <name>dehumidifier_capacity</name>
      <display_name>Dehumidifier: Capacity</display_name>
      <description>The capacity (water removal rate) of the dehumidifier.</description>
      <type>Double</type>
      <units>pint/day</units>
      <required>true</required>
      <model_dependent>false</model_dependent>
      <default_value>40</default_value>
    </argument>
    <argument>
      <name>dehumidifier_rh_setpoint</name>
      <display_name>Dehumidifier: Relative Humidity Setpoint</display_name>
      <description>The relative humidity setpoint of the dehumidifier.</description>
      <type>Double</type>
      <units>Frac</units>
      <required>true</required>
      <model_dependent>false</model_dependent>
      <default_value>0.5</default_value>
    </argument>
    <argument>
      <name>dehumidifier_fraction_dehumidification_load_served</name>
      <display_name>Dehumidifier: Fraction Dehumidification Load Served</display_name>
      <description>The dehumidification load served fraction of the dehumidifier.</description>
      <type>Double</type>
      <units>Frac</units>
      <required>true</required>
      <model_dependent>false</model_dependent>
      <default_value>1</default_value>
    </argument>
    <argument>
      <name>clothes_washer_location</name>
      <display_name>Clothes Washer: Location</display_name>
      <description>The space type for the clothes washer location.</description>
      <type>Choice</type>
      <required>true</required>
      <model_dependent>false</model_dependent>
      <default_value>auto</default_value>
      <choices>
        <choice>
          <value>auto</value>
          <display_name>auto</display_name>
        </choice>
        <choice>
          <value>none</value>
          <display_name>none</display_name>
        </choice>
        <choice>
          <value>living space</value>
          <display_name>living space</display_name>
        </choice>
        <choice>
          <value>basement - conditioned</value>
          <display_name>basement - conditioned</display_name>
        </choice>
        <choice>
          <value>basement - unconditioned</value>
          <display_name>basement - unconditioned</display_name>
        </choice>
        <choice>
          <value>garage</value>
          <display_name>garage</display_name>
        </choice>
        <choice>
          <value>other housing unit</value>
          <display_name>other housing unit</display_name>
        </choice>
        <choice>
          <value>other heated space</value>
          <display_name>other heated space</display_name>
        </choice>
        <choice>
          <value>other multifamily buffer space</value>
          <display_name>other multifamily buffer space</display_name>
        </choice>
        <choice>
          <value>other non-freezing space</value>
          <display_name>other non-freezing space</display_name>
        </choice>
      </choices>
    </argument>
    <argument>
      <name>clothes_washer_efficiency_type</name>
      <display_name>Clothes Washer: Efficiency Type</display_name>
      <description>The efficiency type of the clothes washer.</description>
      <type>Choice</type>
      <required>true</required>
      <model_dependent>false</model_dependent>
      <default_value>IntegratedModifiedEnergyFactor</default_value>
      <choices>
        <choice>
          <value>ModifiedEnergyFactor</value>
          <display_name>ModifiedEnergyFactor</display_name>
        </choice>
        <choice>
          <value>IntegratedModifiedEnergyFactor</value>
          <display_name>IntegratedModifiedEnergyFactor</display_name>
        </choice>
      </choices>
    </argument>
    <argument>
      <name>clothes_washer_efficiency</name>
      <display_name>Clothes Washer: Efficiency</display_name>
      <description>The efficiency of the clothes washer.</description>
      <type>String</type>
      <units>ft^3/kWh-cyc</units>
      <required>true</required>
      <model_dependent>false</model_dependent>
      <default_value>auto</default_value>
    </argument>
    <argument>
      <name>clothes_washer_rated_annual_kwh</name>
      <display_name>Clothes Washer: Rated Annual Consumption</display_name>
      <description>The annual energy consumed by the clothes washer, as rated, obtained from the EnergyGuide label. This includes both the appliance electricity consumption and the energy required for water heating.</description>
      <type>String</type>
      <units>kWh/yr</units>
      <required>true</required>
      <model_dependent>false</model_dependent>
      <default_value>auto</default_value>
    </argument>
    <argument>
      <name>clothes_washer_label_electric_rate</name>
      <display_name>Clothes Washer: Label Electric Rate</display_name>
      <description>The annual energy consumed by the clothes washer, as rated, obtained from the EnergyGuide label. This includes both the appliance electricity consumption and the energy required for water heating.</description>
      <type>String</type>
      <units>$/kWh</units>
      <required>true</required>
      <model_dependent>false</model_dependent>
      <default_value>auto</default_value>
    </argument>
    <argument>
      <name>clothes_washer_label_gas_rate</name>
      <display_name>Clothes Washer: Label Gas Rate</display_name>
      <description>The annual energy consumed by the clothes washer, as rated, obtained from the EnergyGuide label. This includes both the appliance electricity consumption and the energy required for water heating.</description>
      <type>String</type>
      <units>$/therm</units>
      <required>true</required>
      <model_dependent>false</model_dependent>
      <default_value>auto</default_value>
    </argument>
    <argument>
      <name>clothes_washer_label_annual_gas_cost</name>
      <display_name>Clothes Washer: Label Annual Cost with Gas DHW</display_name>
      <description>The annual cost of using the system under test conditions. Input is obtained from the EnergyGuide label.</description>
      <type>String</type>
      <units>$</units>
      <required>true</required>
      <model_dependent>false</model_dependent>
      <default_value>auto</default_value>
    </argument>
    <argument>
      <name>clothes_washer_label_usage</name>
      <display_name>Clothes Washer: Label Usage</display_name>
      <description>The clothes washer loads per week.</description>
      <type>String</type>
      <units>cyc/wk</units>
      <required>true</required>
      <model_dependent>false</model_dependent>
      <default_value>auto</default_value>
    </argument>
    <argument>
      <name>clothes_washer_capacity</name>
      <display_name>Clothes Washer: Drum Volume</display_name>
      <description>Volume of the washer drum. Obtained from the EnergyStar website or the manufacturer's literature.</description>
      <type>String</type>
      <units>ft^3</units>
      <required>true</required>
      <model_dependent>false</model_dependent>
      <default_value>auto</default_value>
    </argument>
    <argument>
      <name>clothes_washer_usage_multiplier</name>
      <display_name>Clothes Washer: Usage Multiplier</display_name>
      <description>Multiplier on the clothes washer energy and hot water usage that can reflect, e.g., high/low usage occupants.</description>
      <type>Double</type>
      <required>true</required>
      <model_dependent>false</model_dependent>
      <default_value>1</default_value>
    </argument>
    <argument>
      <name>clothes_dryer_location</name>
      <display_name>Clothes Dryer: Location</display_name>
      <description>The space type for the clothes dryer location.</description>
      <type>Choice</type>
      <required>true</required>
      <model_dependent>false</model_dependent>
      <default_value>auto</default_value>
      <choices>
        <choice>
          <value>auto</value>
          <display_name>auto</display_name>
        </choice>
        <choice>
          <value>none</value>
          <display_name>none</display_name>
        </choice>
        <choice>
          <value>living space</value>
          <display_name>living space</display_name>
        </choice>
        <choice>
          <value>basement - conditioned</value>
          <display_name>basement - conditioned</display_name>
        </choice>
        <choice>
          <value>basement - unconditioned</value>
          <display_name>basement - unconditioned</display_name>
        </choice>
        <choice>
          <value>garage</value>
          <display_name>garage</display_name>
        </choice>
        <choice>
          <value>other housing unit</value>
          <display_name>other housing unit</display_name>
        </choice>
        <choice>
          <value>other heated space</value>
          <display_name>other heated space</display_name>
        </choice>
        <choice>
          <value>other multifamily buffer space</value>
          <display_name>other multifamily buffer space</display_name>
        </choice>
        <choice>
          <value>other non-freezing space</value>
          <display_name>other non-freezing space</display_name>
        </choice>
      </choices>
    </argument>
    <argument>
      <name>clothes_dryer_fuel_type</name>
      <display_name>Clothes Dryer: Fuel Type</display_name>
      <description>Type of fuel used by the clothes dryer.</description>
      <type>Choice</type>
      <required>true</required>
      <model_dependent>false</model_dependent>
      <default_value>natural gas</default_value>
      <choices>
        <choice>
          <value>electricity</value>
          <display_name>electricity</display_name>
        </choice>
        <choice>
          <value>natural gas</value>
          <display_name>natural gas</display_name>
        </choice>
        <choice>
          <value>fuel oil</value>
          <display_name>fuel oil</display_name>
        </choice>
        <choice>
          <value>propane</value>
          <display_name>propane</display_name>
        </choice>
        <choice>
          <value>wood</value>
          <display_name>wood</display_name>
        </choice>
        <choice>
          <value>coal</value>
          <display_name>coal</display_name>
        </choice>
      </choices>
    </argument>
    <argument>
      <name>clothes_dryer_efficiency_type</name>
      <display_name>Clothes Dryer: Efficiency Type</display_name>
      <description>The efficiency type of the clothes dryer.</description>
      <type>Choice</type>
      <required>true</required>
      <model_dependent>false</model_dependent>
      <default_value>CombinedEnergyFactor</default_value>
      <choices>
        <choice>
          <value>EnergyFactor</value>
          <display_name>EnergyFactor</display_name>
        </choice>
        <choice>
          <value>CombinedEnergyFactor</value>
          <display_name>CombinedEnergyFactor</display_name>
        </choice>
      </choices>
    </argument>
    <argument>
      <name>clothes_dryer_efficiency</name>
      <display_name>Clothes Dryer: Efficiency</display_name>
      <description>The efficiency of the clothes dryer.</description>
      <type>String</type>
      <units>lb/kWh</units>
      <required>true</required>
      <model_dependent>false</model_dependent>
      <default_value>auto</default_value>
    </argument>
    <argument>
      <name>clothes_dryer_control_type</name>
      <display_name>Clothes Dryer: Control Type</display_name>
      <description>Type of control used by the clothes dryer.</description>
      <type>Choice</type>
      <required>true</required>
      <model_dependent>false</model_dependent>
      <default_value>auto</default_value>
      <choices>
        <choice>
          <value>auto</value>
          <display_name>auto</display_name>
        </choice>
        <choice>
          <value>timer</value>
          <display_name>timer</display_name>
        </choice>
        <choice>
          <value>moisture</value>
          <display_name>moisture</display_name>
        </choice>
      </choices>
    </argument>
    <argument>
      <name>clothes_dryer_vented_flow_rate</name>
      <display_name>Clothes Dryer: Vented Flow Rate</display_name>
      <description>The exhaust flow rate of the vented clothes dryer.</description>
      <type>String</type>
      <units>CFM</units>
      <required>true</required>
      <model_dependent>false</model_dependent>
      <default_value>auto</default_value>
    </argument>
    <argument>
      <name>clothes_dryer_usage_multiplier</name>
      <display_name>Clothes Dryer: Usage Multiplier</display_name>
      <description>Multiplier on the clothes dryer energy usage that can reflect, e.g., high/low usage occupants.</description>
      <type>Double</type>
      <required>true</required>
      <model_dependent>false</model_dependent>
      <default_value>1</default_value>
    </argument>
    <argument>
      <name>dishwasher_location</name>
      <display_name>Dishwasher: Location</display_name>
      <description>The space type for the dishwasher location.</description>
      <type>Choice</type>
      <required>true</required>
      <model_dependent>false</model_dependent>
      <default_value>auto</default_value>
      <choices>
        <choice>
          <value>auto</value>
          <display_name>auto</display_name>
        </choice>
        <choice>
          <value>none</value>
          <display_name>none</display_name>
        </choice>
        <choice>
          <value>living space</value>
          <display_name>living space</display_name>
        </choice>
        <choice>
          <value>basement - conditioned</value>
          <display_name>basement - conditioned</display_name>
        </choice>
        <choice>
          <value>basement - unconditioned</value>
          <display_name>basement - unconditioned</display_name>
        </choice>
        <choice>
          <value>garage</value>
          <display_name>garage</display_name>
        </choice>
        <choice>
          <value>other housing unit</value>
          <display_name>other housing unit</display_name>
        </choice>
        <choice>
          <value>other heated space</value>
          <display_name>other heated space</display_name>
        </choice>
        <choice>
          <value>other multifamily buffer space</value>
          <display_name>other multifamily buffer space</display_name>
        </choice>
        <choice>
          <value>other non-freezing space</value>
          <display_name>other non-freezing space</display_name>
        </choice>
      </choices>
    </argument>
    <argument>
      <name>dishwasher_efficiency_type</name>
      <display_name>Dishwasher: Efficiency Type</display_name>
      <description>The efficiency type of dishwasher.</description>
      <type>Choice</type>
      <required>true</required>
      <model_dependent>false</model_dependent>
      <default_value>RatedAnnualkWh</default_value>
      <choices>
        <choice>
          <value>RatedAnnualkWh</value>
          <display_name>RatedAnnualkWh</display_name>
        </choice>
        <choice>
          <value>EnergyFactor</value>
          <display_name>EnergyFactor</display_name>
        </choice>
      </choices>
    </argument>
    <argument>
      <name>dishwasher_efficiency</name>
      <display_name>Dishwasher: Efficiency</display_name>
      <description>The efficiency of the dishwasher.</description>
      <type>String</type>
      <units>RatedAnnualkWh or EnergyFactor</units>
      <required>true</required>
      <model_dependent>false</model_dependent>
      <default_value>auto</default_value>
    </argument>
    <argument>
      <name>dishwasher_label_electric_rate</name>
      <display_name>Dishwasher: Label Electric Rate</display_name>
      <description>The label electric rate of the dishwasher.</description>
      <type>String</type>
      <units>$/kWh</units>
      <required>true</required>
      <model_dependent>false</model_dependent>
      <default_value>auto</default_value>
    </argument>
    <argument>
      <name>dishwasher_label_gas_rate</name>
      <display_name>Dishwasher: Label Gas Rate</display_name>
      <description>The label gas rate of the dishwasher.</description>
      <type>String</type>
      <units>$/therm</units>
      <required>true</required>
      <model_dependent>false</model_dependent>
      <default_value>auto</default_value>
    </argument>
    <argument>
      <name>dishwasher_label_annual_gas_cost</name>
      <display_name>Dishwasher: Label Annual Gas Cost</display_name>
      <description>The label annual gas cost of the dishwasher.</description>
      <type>String</type>
      <units>$</units>
      <required>true</required>
      <model_dependent>false</model_dependent>
      <default_value>auto</default_value>
    </argument>
    <argument>
      <name>dishwasher_label_usage</name>
      <display_name>Dishwasher: Label Usage</display_name>
      <description>The dishwasher loads per week.</description>
      <type>String</type>
      <units>cyc/wk</units>
      <required>true</required>
      <model_dependent>false</model_dependent>
      <default_value>auto</default_value>
    </argument>
    <argument>
      <name>dishwasher_place_setting_capacity</name>
      <display_name>Dishwasher: Number of Place Settings</display_name>
      <description>The number of place settings for the unit. Data obtained from manufacturer's literature.</description>
      <type>String</type>
      <units>#</units>
      <required>true</required>
      <model_dependent>false</model_dependent>
      <default_value>auto</default_value>
    </argument>
    <argument>
      <name>dishwasher_usage_multiplier</name>
      <display_name>Dishwasher: Usage Multiplier</display_name>
      <description>Multiplier on the dishwasher energy usage that can reflect, e.g., high/low usage occupants.</description>
      <type>Double</type>
      <required>true</required>
      <model_dependent>false</model_dependent>
      <default_value>1</default_value>
    </argument>
    <argument>
      <name>refrigerator_location</name>
      <display_name>Refrigerator: Location</display_name>
      <description>The space type for the refrigerator location.</description>
      <type>Choice</type>
      <required>true</required>
      <model_dependent>false</model_dependent>
      <default_value>auto</default_value>
      <choices>
        <choice>
          <value>auto</value>
          <display_name>auto</display_name>
        </choice>
        <choice>
          <value>none</value>
          <display_name>none</display_name>
        </choice>
        <choice>
          <value>living space</value>
          <display_name>living space</display_name>
        </choice>
        <choice>
          <value>basement - conditioned</value>
          <display_name>basement - conditioned</display_name>
        </choice>
        <choice>
          <value>basement - unconditioned</value>
          <display_name>basement - unconditioned</display_name>
        </choice>
        <choice>
          <value>garage</value>
          <display_name>garage</display_name>
        </choice>
        <choice>
          <value>other housing unit</value>
          <display_name>other housing unit</display_name>
        </choice>
        <choice>
          <value>other heated space</value>
          <display_name>other heated space</display_name>
        </choice>
        <choice>
          <value>other multifamily buffer space</value>
          <display_name>other multifamily buffer space</display_name>
        </choice>
        <choice>
          <value>other non-freezing space</value>
          <display_name>other non-freezing space</display_name>
        </choice>
      </choices>
    </argument>
    <argument>
      <name>refrigerator_rated_annual_kwh</name>
      <display_name>Refrigerator: Rated Annual Consumption</display_name>
      <description>The EnergyGuide rated annual energy consumption for a refrigerator.</description>
      <type>String</type>
      <units>kWh/yr</units>
      <required>true</required>
      <model_dependent>false</model_dependent>
      <default_value>auto</default_value>
    </argument>
    <argument>
      <name>refrigerator_usage_multiplier</name>
      <display_name>Refrigerator: Usage Multiplier</display_name>
      <description>Multiplier on the refrigerator energy usage that can reflect, e.g., high/low usage occupants.</description>
      <type>Double</type>
      <required>true</required>
      <model_dependent>false</model_dependent>
      <default_value>1</default_value>
    </argument>
    <argument>
      <name>extra_refrigerator_location</name>
      <display_name>Extra Refrigerator: Location</display_name>
      <description>The space type for the extra refrigerator location.</description>
      <type>Choice</type>
      <required>true</required>
      <model_dependent>false</model_dependent>
      <default_value>auto</default_value>
      <choices>
        <choice>
          <value>auto</value>
          <display_name>auto</display_name>
        </choice>
        <choice>
          <value>none</value>
          <display_name>none</display_name>
        </choice>
        <choice>
          <value>living space</value>
          <display_name>living space</display_name>
        </choice>
        <choice>
          <value>basement - conditioned</value>
          <display_name>basement - conditioned</display_name>
        </choice>
        <choice>
          <value>basement - unconditioned</value>
          <display_name>basement - unconditioned</display_name>
        </choice>
        <choice>
          <value>garage</value>
          <display_name>garage</display_name>
        </choice>
        <choice>
          <value>other housing unit</value>
          <display_name>other housing unit</display_name>
        </choice>
        <choice>
          <value>other heated space</value>
          <display_name>other heated space</display_name>
        </choice>
        <choice>
          <value>other multifamily buffer space</value>
          <display_name>other multifamily buffer space</display_name>
        </choice>
        <choice>
          <value>other non-freezing space</value>
          <display_name>other non-freezing space</display_name>
        </choice>
      </choices>
    </argument>
    <argument>
      <name>extra_refrigerator_rated_annual_kwh</name>
      <display_name>Extra Refrigerator: Rated Annual Consumption</display_name>
      <description>The EnergyGuide rated annual energy consumption for an extra rrefrigerator.</description>
      <type>String</type>
      <units>kWh/yr</units>
      <required>true</required>
      <model_dependent>false</model_dependent>
      <default_value>auto</default_value>
    </argument>
    <argument>
      <name>extra_refrigerator_usage_multiplier</name>
      <display_name>Extra Refrigerator: Usage Multiplier</display_name>
      <description>Multiplier on the extra refrigerator energy usage that can reflect, e.g., high/low usage occupants.</description>
      <type>Double</type>
      <required>true</required>
      <model_dependent>false</model_dependent>
      <default_value>1</default_value>
    </argument>
    <argument>
      <name>freezer_location</name>
      <display_name>Freezer: Location</display_name>
      <description>The space type for the freezer location.</description>
      <type>Choice</type>
      <required>true</required>
      <model_dependent>false</model_dependent>
      <default_value>auto</default_value>
      <choices>
        <choice>
          <value>auto</value>
          <display_name>auto</display_name>
        </choice>
        <choice>
          <value>none</value>
          <display_name>none</display_name>
        </choice>
        <choice>
          <value>living space</value>
          <display_name>living space</display_name>
        </choice>
        <choice>
          <value>basement - conditioned</value>
          <display_name>basement - conditioned</display_name>
        </choice>
        <choice>
          <value>basement - unconditioned</value>
          <display_name>basement - unconditioned</display_name>
        </choice>
        <choice>
          <value>garage</value>
          <display_name>garage</display_name>
        </choice>
        <choice>
          <value>other housing unit</value>
          <display_name>other housing unit</display_name>
        </choice>
        <choice>
          <value>other heated space</value>
          <display_name>other heated space</display_name>
        </choice>
        <choice>
          <value>other multifamily buffer space</value>
          <display_name>other multifamily buffer space</display_name>
        </choice>
        <choice>
          <value>other non-freezing space</value>
          <display_name>other non-freezing space</display_name>
        </choice>
      </choices>
    </argument>
    <argument>
      <name>freezer_rated_annual_kwh</name>
      <display_name>Freezer: Rated Annual Consumption</display_name>
      <description>The EnergyGuide rated annual energy consumption for a freezer.</description>
      <type>String</type>
      <units>kWh/yr</units>
      <required>true</required>
      <model_dependent>false</model_dependent>
      <default_value>auto</default_value>
    </argument>
    <argument>
      <name>freezer_usage_multiplier</name>
      <display_name>Freezer: Usage Multiplier</display_name>
      <description>Multiplier on the freezer energy usage that can reflect, e.g., high/low usage occupants.</description>
      <type>Double</type>
      <required>true</required>
      <model_dependent>false</model_dependent>
      <default_value>1</default_value>
    </argument>
    <argument>
      <name>cooking_range_oven_location</name>
      <display_name>Cooking Range/Oven: Location</display_name>
      <description>The space type for the cooking range/oven location.</description>
      <type>Choice</type>
      <required>true</required>
      <model_dependent>false</model_dependent>
      <default_value>auto</default_value>
      <choices>
        <choice>
          <value>auto</value>
          <display_name>auto</display_name>
        </choice>
        <choice>
          <value>none</value>
          <display_name>none</display_name>
        </choice>
        <choice>
          <value>living space</value>
          <display_name>living space</display_name>
        </choice>
        <choice>
          <value>basement - conditioned</value>
          <display_name>basement - conditioned</display_name>
        </choice>
        <choice>
          <value>basement - unconditioned</value>
          <display_name>basement - unconditioned</display_name>
        </choice>
        <choice>
          <value>garage</value>
          <display_name>garage</display_name>
        </choice>
        <choice>
          <value>other housing unit</value>
          <display_name>other housing unit</display_name>
        </choice>
        <choice>
          <value>other heated space</value>
          <display_name>other heated space</display_name>
        </choice>
        <choice>
          <value>other multifamily buffer space</value>
          <display_name>other multifamily buffer space</display_name>
        </choice>
        <choice>
          <value>other non-freezing space</value>
          <display_name>other non-freezing space</display_name>
        </choice>
      </choices>
    </argument>
    <argument>
      <name>cooking_range_oven_fuel_type</name>
      <display_name>Cooking Range/Oven: Fuel Type</display_name>
      <description>Type of fuel used by the cooking range/oven.</description>
      <type>Choice</type>
      <required>true</required>
      <model_dependent>false</model_dependent>
      <default_value>natural gas</default_value>
      <choices>
        <choice>
          <value>electricity</value>
          <display_name>electricity</display_name>
        </choice>
        <choice>
          <value>natural gas</value>
          <display_name>natural gas</display_name>
        </choice>
        <choice>
          <value>fuel oil</value>
          <display_name>fuel oil</display_name>
        </choice>
        <choice>
          <value>propane</value>
          <display_name>propane</display_name>
        </choice>
        <choice>
          <value>wood</value>
          <display_name>wood</display_name>
        </choice>
        <choice>
          <value>coal</value>
          <display_name>coal</display_name>
        </choice>
      </choices>
    </argument>
    <argument>
      <name>cooking_range_oven_is_induction</name>
      <display_name>Cooking Range/Oven: Is Induction</display_name>
      <description>Whether the cooking range is induction.</description>
      <type>Boolean</type>
      <required>false</required>
      <model_dependent>false</model_dependent>
      <choices>
        <choice>
          <value>true</value>
          <display_name>true</display_name>
        </choice>
        <choice>
          <value>false</value>
          <display_name>false</display_name>
        </choice>
      </choices>
    </argument>
    <argument>
      <name>cooking_range_oven_is_convection</name>
      <display_name>Cooking Range/Oven: Is Convection</display_name>
      <description>Whether the oven is convection.</description>
      <type>Boolean</type>
      <required>false</required>
      <model_dependent>false</model_dependent>
      <choices>
        <choice>
          <value>true</value>
          <display_name>true</display_name>
        </choice>
        <choice>
          <value>false</value>
          <display_name>false</display_name>
        </choice>
      </choices>
    </argument>
    <argument>
      <name>cooking_range_oven_usage_multiplier</name>
      <display_name>Cooking Range/Oven: Usage Multiplier</display_name>
      <description>Multiplier on the cooking range/oven energy usage that can reflect, e.g., high/low usage occupants.</description>
      <type>Double</type>
      <required>true</required>
      <model_dependent>false</model_dependent>
      <default_value>1</default_value>
    </argument>
    <argument>
      <name>ceiling_fan_present</name>
      <display_name>Ceiling Fan: Present</display_name>
      <description>Whether there is are any ceiling fans.</description>
      <type>Boolean</type>
      <required>true</required>
      <model_dependent>false</model_dependent>
      <default_value>true</default_value>
      <choices>
        <choice>
          <value>true</value>
          <display_name>true</display_name>
        </choice>
        <choice>
          <value>false</value>
          <display_name>false</display_name>
        </choice>
      </choices>
    </argument>
    <argument>
      <name>ceiling_fan_efficiency</name>
      <display_name>Ceiling Fan: Efficiency</display_name>
      <description>The efficiency rating of the ceiling fan(s) at medium speed.</description>
      <type>String</type>
      <units>CFM/W</units>
      <required>true</required>
      <model_dependent>false</model_dependent>
      <default_value>auto</default_value>
    </argument>
    <argument>
      <name>ceiling_fan_quantity</name>
      <display_name>Ceiling Fan: Quantity</display_name>
      <description>Total number of ceiling fans.</description>
      <type>String</type>
      <units>#</units>
      <required>true</required>
      <model_dependent>false</model_dependent>
      <default_value>auto</default_value>
    </argument>
    <argument>
      <name>ceiling_fan_cooling_setpoint_temp_offset</name>
      <display_name>Ceiling Fan: Cooling Setpoint Temperature Offset</display_name>
      <description>The setpoint temperature offset during cooling season for the ceiling fan(s). Only applies if ceiling fan quantity is greater than zero.</description>
      <type>Double</type>
      <units>deg-F</units>
      <required>true</required>
      <model_dependent>false</model_dependent>
      <default_value>0.5</default_value>
    </argument>
    <argument>
      <name>plug_loads_television_annual_kwh</name>
      <display_name>Plug Loads: Television Annual kWh</display_name>
      <description>The annual energy consumption of the television plug loads.</description>
      <type>String</type>
      <units>kWh/yr</units>
      <required>true</required>
      <model_dependent>false</model_dependent>
      <default_value>auto</default_value>
    </argument>
    <argument>
      <name>plug_loads_television_usage_multiplier</name>
      <display_name>Plug Loads: Television Usage Multiplier</display_name>
      <description>Multiplier on the television energy usage that can reflect, e.g., high/low usage occupants.</description>
      <type>Double</type>
      <required>true</required>
      <model_dependent>false</model_dependent>
      <default_value>1</default_value>
    </argument>
    <argument>
      <name>plug_loads_other_annual_kwh</name>
      <display_name>Plug Loads: Other Annual kWh</display_name>
      <description>The annual energy consumption of the other residual plug loads.</description>
      <type>String</type>
      <units>kWh/yr</units>
      <required>true</required>
      <model_dependent>false</model_dependent>
      <default_value>auto</default_value>
    </argument>
    <argument>
      <name>plug_loads_other_frac_sensible</name>
      <display_name>Plug Loads: Other Sensible Fraction</display_name>
      <description>Fraction of other residual plug loads' internal gains that are sensible.</description>
      <type>String</type>
      <units>Frac</units>
      <required>true</required>
      <model_dependent>false</model_dependent>
      <default_value>auto</default_value>
    </argument>
    <argument>
      <name>plug_loads_other_frac_latent</name>
      <display_name>Plug Loads: Other Latent Fraction</display_name>
      <description>Fraction of other residual plug loads' internal gains that are latent.</description>
      <type>String</type>
      <units>Frac</units>
      <required>true</required>
      <model_dependent>false</model_dependent>
      <default_value>auto</default_value>
    </argument>
    <argument>
      <name>plug_loads_other_usage_multiplier</name>
      <display_name>Plug Loads: Other Usage Multiplier</display_name>
      <description>Multiplier on the other energy usage that can reflect, e.g., high/low usage occupants.</description>
      <type>Double</type>
      <required>true</required>
      <model_dependent>false</model_dependent>
      <default_value>1</default_value>
    </argument>
    <argument>
      <name>plug_loads_well_pump_present</name>
      <display_name>Plug Loads: Well Pump Present</display_name>
      <description>Whether there is a well pump.</description>
      <type>Boolean</type>
      <required>true</required>
      <model_dependent>false</model_dependent>
      <default_value>false</default_value>
      <choices>
        <choice>
          <value>true</value>
          <display_name>true</display_name>
        </choice>
        <choice>
          <value>false</value>
          <display_name>false</display_name>
        </choice>
      </choices>
    </argument>
    <argument>
      <name>plug_loads_well_pump_annual_kwh</name>
      <display_name>Plug Loads: Well Pump Annual kWh</display_name>
      <description>The annual energy consumption of the well pump plug loads.</description>
      <type>String</type>
      <units>kWh/yr</units>
      <required>true</required>
      <model_dependent>false</model_dependent>
      <default_value>auto</default_value>
    </argument>
    <argument>
      <name>plug_loads_well_pump_usage_multiplier</name>
      <display_name>Plug Loads: Well Pump Usage Multiplier</display_name>
      <description>Multiplier on the well pump energy usage that can reflect, e.g., high/low usage occupants.</description>
      <type>Double</type>
      <required>true</required>
      <model_dependent>false</model_dependent>
      <default_value>1</default_value>
    </argument>
    <argument>
      <name>plug_loads_vehicle_present</name>
      <display_name>Plug Loads: Vehicle Present</display_name>
      <description>Whether there is an electric vehicle.</description>
      <type>Boolean</type>
      <required>true</required>
      <model_dependent>false</model_dependent>
      <default_value>false</default_value>
      <choices>
        <choice>
          <value>true</value>
          <display_name>true</display_name>
        </choice>
        <choice>
          <value>false</value>
          <display_name>false</display_name>
        </choice>
      </choices>
    </argument>
    <argument>
      <name>plug_loads_vehicle_annual_kwh</name>
      <display_name>Plug Loads: Vehicle Annual kWh</display_name>
      <description>The annual energy consumption of the electric vehicle plug loads.</description>
      <type>String</type>
      <units>kWh/yr</units>
      <required>true</required>
      <model_dependent>false</model_dependent>
      <default_value>auto</default_value>
    </argument>
    <argument>
      <name>plug_loads_vehicle_usage_multiplier</name>
      <display_name>Plug Loads: Vehicle Usage Multiplier</display_name>
      <description>Multiplier on the electric vehicle energy usage that can reflect, e.g., high/low usage occupants.</description>
      <type>Double</type>
      <required>true</required>
      <model_dependent>false</model_dependent>
      <default_value>1</default_value>
    </argument>
    <argument>
      <name>fuel_loads_grill_present</name>
      <display_name>Fuel Loads: Grill Present</display_name>
      <description>Whether there is a fuel loads grill.</description>
      <type>Boolean</type>
      <required>true</required>
      <model_dependent>false</model_dependent>
      <default_value>false</default_value>
      <choices>
        <choice>
          <value>true</value>
          <display_name>true</display_name>
        </choice>
        <choice>
          <value>false</value>
          <display_name>false</display_name>
        </choice>
      </choices>
    </argument>
    <argument>
      <name>fuel_loads_grill_fuel_type</name>
      <display_name>Fuel Loads: Grill Fuel Type</display_name>
      <description>The fuel type of the fuel loads grill.</description>
      <type>Choice</type>
      <required>true</required>
      <model_dependent>false</model_dependent>
      <default_value>natural gas</default_value>
      <choices>
        <choice>
          <value>natural gas</value>
          <display_name>natural gas</display_name>
        </choice>
        <choice>
          <value>fuel oil</value>
          <display_name>fuel oil</display_name>
        </choice>
        <choice>
          <value>propane</value>
          <display_name>propane</display_name>
        </choice>
        <choice>
          <value>wood</value>
          <display_name>wood</display_name>
        </choice>
        <choice>
          <value>wood pellets</value>
          <display_name>wood pellets</display_name>
        </choice>
      </choices>
    </argument>
    <argument>
      <name>fuel_loads_grill_annual_therm</name>
      <display_name>Fuel Loads: Grill Annual therm</display_name>
      <description>The annual energy consumption of the fuel loads grill.</description>
      <type>String</type>
      <units>therm/yr</units>
      <required>true</required>
      <model_dependent>false</model_dependent>
      <default_value>auto</default_value>
    </argument>
    <argument>
      <name>fuel_loads_grill_usage_multiplier</name>
      <display_name>Fuel Loads: Grill Usage Multiplier</display_name>
      <description>Multiplier on the fuel loads grill energy usage that can reflect, e.g., high/low usage occupants.</description>
      <type>Double</type>
      <required>true</required>
      <model_dependent>false</model_dependent>
      <default_value>0</default_value>
    </argument>
    <argument>
      <name>fuel_loads_lighting_present</name>
      <display_name>Fuel Loads: Lighting Present</display_name>
      <description>Whether there is fuel loads lighting.</description>
      <type>Boolean</type>
      <required>true</required>
      <model_dependent>false</model_dependent>
      <default_value>false</default_value>
      <choices>
        <choice>
          <value>true</value>
          <display_name>true</display_name>
        </choice>
        <choice>
          <value>false</value>
          <display_name>false</display_name>
        </choice>
      </choices>
    </argument>
    <argument>
      <name>fuel_loads_lighting_fuel_type</name>
      <display_name>Fuel Loads: Lighting Fuel Type</display_name>
      <description>The fuel type of the fuel loads lighting.</description>
      <type>Choice</type>
      <required>true</required>
      <model_dependent>false</model_dependent>
      <default_value>natural gas</default_value>
      <choices>
        <choice>
          <value>natural gas</value>
          <display_name>natural gas</display_name>
        </choice>
        <choice>
          <value>fuel oil</value>
          <display_name>fuel oil</display_name>
        </choice>
        <choice>
          <value>propane</value>
          <display_name>propane</display_name>
        </choice>
        <choice>
          <value>wood</value>
          <display_name>wood</display_name>
        </choice>
        <choice>
          <value>wood pellets</value>
          <display_name>wood pellets</display_name>
        </choice>
      </choices>
    </argument>
    <argument>
      <name>fuel_loads_lighting_annual_therm</name>
      <display_name>Fuel Loads: Lighting Annual therm</display_name>
      <description>The annual energy consumption of the fuel loads lighting.</description>
      <type>String</type>
      <units>therm/yr</units>
      <required>true</required>
      <model_dependent>false</model_dependent>
      <default_value>auto</default_value>
    </argument>
    <argument>
      <name>fuel_loads_lighting_usage_multiplier</name>
      <display_name>Fuel Loads: Lighting Usage Multiplier</display_name>
      <description>Multiplier on the fuel loads lighting energy usage that can reflect, e.g., high/low usage occupants.</description>
      <type>Double</type>
      <required>true</required>
      <model_dependent>false</model_dependent>
      <default_value>0</default_value>
    </argument>
    <argument>
      <name>fuel_loads_fireplace_present</name>
      <display_name>Fuel Loads: Fireplace Present</display_name>
      <description>Whether there is fuel loads fireplace.</description>
      <type>Boolean</type>
      <required>true</required>
      <model_dependent>false</model_dependent>
      <default_value>false</default_value>
      <choices>
        <choice>
          <value>true</value>
          <display_name>true</display_name>
        </choice>
        <choice>
          <value>false</value>
          <display_name>false</display_name>
        </choice>
      </choices>
    </argument>
    <argument>
      <name>fuel_loads_fireplace_fuel_type</name>
      <display_name>Fuel Loads: Fireplace Fuel Type</display_name>
      <description>The fuel type of the fuel loads fireplace.</description>
      <type>Choice</type>
      <required>true</required>
      <model_dependent>false</model_dependent>
      <default_value>natural gas</default_value>
      <choices>
        <choice>
          <value>natural gas</value>
          <display_name>natural gas</display_name>
        </choice>
        <choice>
          <value>fuel oil</value>
          <display_name>fuel oil</display_name>
        </choice>
        <choice>
          <value>propane</value>
          <display_name>propane</display_name>
        </choice>
        <choice>
          <value>wood</value>
          <display_name>wood</display_name>
        </choice>
        <choice>
          <value>wood pellets</value>
          <display_name>wood pellets</display_name>
        </choice>
      </choices>
    </argument>
    <argument>
      <name>fuel_loads_fireplace_annual_therm</name>
      <display_name>Fuel Loads: Fireplace Annual therm</display_name>
      <description>The annual energy consumption of the fuel loads fireplace.</description>
      <type>String</type>
      <units>therm/yr</units>
      <required>true</required>
      <model_dependent>false</model_dependent>
      <default_value>auto</default_value>
    </argument>
    <argument>
      <name>fuel_loads_fireplace_frac_sensible</name>
      <display_name>Fuel Loads: Fireplace Sensible Fraction</display_name>
      <description>Fraction of fireplace residual fuel loads' internal gains that are sensible.</description>
      <type>String</type>
      <units>Frac</units>
      <required>true</required>
      <model_dependent>false</model_dependent>
      <default_value>auto</default_value>
    </argument>
    <argument>
      <name>fuel_loads_fireplace_frac_latent</name>
      <display_name>Fuel Loads: Fireplace Latent Fraction</display_name>
      <description>Fraction of fireplace residual fuel loads' internal gains that are latent.</description>
      <type>String</type>
      <units>Frac</units>
      <required>true</required>
      <model_dependent>false</model_dependent>
      <default_value>auto</default_value>
    </argument>
    <argument>
      <name>fuel_loads_fireplace_usage_multiplier</name>
      <display_name>Fuel Loads: Fireplace Usage Multiplier</display_name>
      <description>Multiplier on the fuel loads fireplace energy usage that can reflect, e.g., high/low usage occupants.</description>
      <type>Double</type>
      <required>true</required>
      <model_dependent>false</model_dependent>
      <default_value>0</default_value>
    </argument>
    <argument>
      <name>pool_present</name>
      <display_name>Pool: Present</display_name>
      <description>Whether there is a pool.</description>
      <type>Boolean</type>
      <required>true</required>
      <model_dependent>false</model_dependent>
      <default_value>false</default_value>
      <choices>
        <choice>
          <value>true</value>
          <display_name>true</display_name>
        </choice>
        <choice>
          <value>false</value>
          <display_name>false</display_name>
        </choice>
      </choices>
    </argument>
    <argument>
      <name>pool_pump_annual_kwh</name>
      <display_name>Pool: Pump Annual kWh</display_name>
      <description>The annual energy consumption of the pool pump.</description>
      <type>String</type>
      <units>kWh/yr</units>
      <required>true</required>
      <model_dependent>false</model_dependent>
      <default_value>auto</default_value>
    </argument>
    <argument>
      <name>pool_pump_usage_multiplier</name>
      <display_name>Pool: Pump Usage Multiplier</display_name>
      <description>Multiplier on the pool pump energy usage that can reflect, e.g., high/low usage occupants.</description>
      <type>Double</type>
      <required>true</required>
      <model_dependent>false</model_dependent>
      <default_value>1</default_value>
    </argument>
    <argument>
      <name>pool_heater_type</name>
      <display_name>Pool: Heater Type</display_name>
      <description>The type of pool heater. Use 'none' if there is no pool heater.</description>
      <type>Choice</type>
      <required>true</required>
      <model_dependent>false</model_dependent>
      <default_value>none</default_value>
      <choices>
        <choice>
          <value>none</value>
          <display_name>none</display_name>
        </choice>
        <choice>
          <value>electric resistance</value>
          <display_name>electric resistance</display_name>
        </choice>
        <choice>
          <value>gas fired</value>
          <display_name>gas fired</display_name>
        </choice>
        <choice>
          <value>heat pump</value>
          <display_name>heat pump</display_name>
        </choice>
      </choices>
    </argument>
    <argument>
      <name>pool_heater_annual_kwh</name>
      <display_name>Pool: Heater Annual kWh</display_name>
      <description>The annual energy consumption of the electric resistance pool heater.</description>
      <type>String</type>
      <units>kWh/yr</units>
      <required>true</required>
      <model_dependent>false</model_dependent>
      <default_value>auto</default_value>
    </argument>
    <argument>
      <name>pool_heater_annual_therm</name>
      <display_name>Pool: Heater Annual therm</display_name>
      <description>The annual energy consumption of the gas fired pool heater.</description>
      <type>String</type>
      <units>therm/yr</units>
      <required>true</required>
      <model_dependent>false</model_dependent>
      <default_value>auto</default_value>
    </argument>
    <argument>
      <name>pool_heater_usage_multiplier</name>
      <display_name>Pool: Heater Usage Multiplier</display_name>
      <description>Multiplier on the pool heater energy usage that can reflect, e.g., high/low usage occupants.</description>
      <type>Double</type>
      <required>true</required>
      <model_dependent>false</model_dependent>
      <default_value>1</default_value>
    </argument>
    <argument>
      <name>hot_tub_present</name>
      <display_name>Hot Tub: Present</display_name>
      <description>Whether there is a hot tub.</description>
      <type>Boolean</type>
      <required>true</required>
      <model_dependent>false</model_dependent>
      <default_value>false</default_value>
      <choices>
        <choice>
          <value>true</value>
          <display_name>true</display_name>
        </choice>
        <choice>
          <value>false</value>
          <display_name>false</display_name>
        </choice>
      </choices>
    </argument>
    <argument>
      <name>hot_tub_pump_annual_kwh</name>
      <display_name>Hot Tub: Pump Annual kWh</display_name>
      <description>The annual energy consumption of the hot tub pump.</description>
      <type>String</type>
      <units>kWh/yr</units>
      <required>true</required>
      <model_dependent>false</model_dependent>
      <default_value>auto</default_value>
    </argument>
    <argument>
      <name>hot_tub_pump_usage_multiplier</name>
      <display_name>Hot Tub: Pump Usage Multiplier</display_name>
      <description>Multiplier on the hot tub pump energy usage that can reflect, e.g., high/low usage occupants.</description>
      <type>Double</type>
      <required>true</required>
      <model_dependent>false</model_dependent>
      <default_value>1</default_value>
    </argument>
    <argument>
      <name>hot_tub_heater_type</name>
      <display_name>Hot Tub: Heater Type</display_name>
      <description>The type of hot tub heater. Use 'none' if there is no hot tub heater.</description>
      <type>Choice</type>
      <required>true</required>
      <model_dependent>false</model_dependent>
      <default_value>none</default_value>
      <choices>
        <choice>
          <value>none</value>
          <display_name>none</display_name>
        </choice>
        <choice>
          <value>electric resistance</value>
          <display_name>electric resistance</display_name>
        </choice>
        <choice>
          <value>gas fired</value>
          <display_name>gas fired</display_name>
        </choice>
        <choice>
          <value>heat pump</value>
          <display_name>heat pump</display_name>
        </choice>
      </choices>
    </argument>
    <argument>
      <name>hot_tub_heater_annual_kwh</name>
      <display_name>Hot Tub: Heater Annual kWh</display_name>
      <description>The annual energy consumption of the electric resistance hot tub heater.</description>
      <type>String</type>
      <units>kWh/yr</units>
      <required>true</required>
      <model_dependent>false</model_dependent>
      <default_value>auto</default_value>
    </argument>
    <argument>
      <name>hot_tub_heater_annual_therm</name>
      <display_name>Hot Tub: Heater Annual therm</display_name>
      <description>The annual energy consumption of the gas fired hot tub heater.</description>
      <type>String</type>
      <units>therm/yr</units>
      <required>true</required>
      <model_dependent>false</model_dependent>
      <default_value>auto</default_value>
    </argument>
    <argument>
      <name>hot_tub_heater_usage_multiplier</name>
      <display_name>Hot Tub: Heater Usage Multiplier</display_name>
      <description>Multiplier on the hot tub heater energy usage that can reflect, e.g., high/low usage occupants.</description>
      <type>Double</type>
      <required>true</required>
      <model_dependent>false</model_dependent>
      <default_value>1</default_value>
    </argument>
  </arguments>
  <outputs />
  <provenances />
  <tags>
    <tag>Whole Building.Space Types</tag>
  </tags>
  <attributes>
    <attribute>
      <name>Measure Type</name>
      <value>ModelMeasure</value>
      <datatype>string</datatype>
    </attribute>
  </attributes>
  <files>
    <file>
      <filename>location.rb</filename>
      <filetype>rb</filetype>
      <usage_type>resource</usage_type>
      <checksum>2951BCAF</checksum>
    </file>
    <file>
      <filename>schedules_clothes_dryer_power_consumption_dist.csv</filename>
      <filetype>csv</filetype>
      <usage_type>resource</usage_type>
      <checksum>C11EB889</checksum>
    </file>
    <file>
      <filename>schedules_clothes_dryer_power_duration_dist.csv</filename>
      <filetype>csv</filetype>
      <usage_type>resource</usage_type>
      <checksum>E26C2515</checksum>
    </file>
    <file>
      <filename>schedules_clothes_washer_cluster_size_probability.csv</filename>
      <filetype>csv</filetype>
      <usage_type>resource</usage_type>
      <checksum>2401A66F</checksum>
    </file>
    <file>
      <filename>schedules_clothes_washer_event_duration_probability.csv</filename>
      <filetype>csv</filetype>
      <usage_type>resource</usage_type>
      <checksum>9D369386</checksum>
    </file>
    <file>
      <filename>schedules_clothes_washer_power_consumption_dist.csv</filename>
      <filetype>csv</filetype>
      <usage_type>resource</usage_type>
      <checksum>B82EBBFB</checksum>
    </file>
    <file>
      <filename>schedules_clothes_washer_power_duration_dist.csv</filename>
      <filetype>csv</filetype>
      <usage_type>resource</usage_type>
      <checksum>7F0BFEDA</checksum>
    </file>
    <file>
      <filename>schedules_cooking_power_consumption_dist.csv</filename>
      <filetype>csv</filetype>
      <usage_type>resource</usage_type>
      <checksum>1C8AAA92</checksum>
    </file>
    <file>
      <filename>schedules_cooking_power_duration_dist.csv</filename>
      <filetype>csv</filetype>
      <usage_type>resource</usage_type>
      <checksum>66C47C80</checksum>
    </file>
    <file>
      <filename>schedules_dishwasher_cluster_size_probability.csv</filename>
      <filetype>csv</filetype>
      <usage_type>resource</usage_type>
      <checksum>93DCD6FD</checksum>
    </file>
    <file>
      <filename>schedules_dishwasher_event_duration_probability.csv</filename>
      <filetype>csv</filetype>
      <usage_type>resource</usage_type>
      <checksum>419E598E</checksum>
    </file>
    <file>
      <filename>schedules_dishwasher_power_consumption_dist.csv</filename>
      <filetype>csv</filetype>
      <usage_type>resource</usage_type>
      <checksum>50A1CFBC</checksum>
    </file>
    <file>
      <filename>schedules_dishwasher_power_duration_dist.csv</filename>
      <filetype>csv</filetype>
      <usage_type>resource</usage_type>
      <checksum>A7E76021</checksum>
    </file>
    <file>
      <filename>schedules_README.md</filename>
      <filetype>md</filetype>
      <usage_type>resource</usage_type>
      <checksum>FA773BE2</checksum>
    </file>
    <file>
      <filename>schedules_shower_cluster_size_probability.csv</filename>
      <filetype>csv</filetype>
      <usage_type>resource</usage_type>
      <checksum>DBE185CA</checksum>
    </file>
    <file>
      <filename>schedules_shower_event_duration_probability.csv</filename>
      <filetype>csv</filetype>
      <usage_type>resource</usage_type>
      <checksum>F8A366F2</checksum>
    </file>
    <file>
      <filename>schedules_weekday_duration_probability_cluster_0_cooking_evening_duration_probability.csv</filename>
      <filetype>csv</filetype>
      <usage_type>resource</usage_type>
      <checksum>4986DD68</checksum>
    </file>
    <file>
      <filename>schedules_weekday_duration_probability_cluster_0_cooking_midday_duration_probability.csv</filename>
      <filetype>csv</filetype>
      <usage_type>resource</usage_type>
      <checksum>FBF76CFC</checksum>
    </file>
    <file>
      <filename>schedules_weekday_duration_probability_cluster_0_cooking_morning_duration_probability.csv</filename>
      <filetype>csv</filetype>
      <usage_type>resource</usage_type>
      <checksum>C54497C3</checksum>
    </file>
    <file>
      <filename>schedules_weekday_duration_probability_cluster_0_dishwashing_evening_duration_probability.csv</filename>
      <filetype>csv</filetype>
      <usage_type>resource</usage_type>
      <checksum>7C95D22E</checksum>
    </file>
    <file>
      <filename>schedules_weekday_duration_probability_cluster_0_dishwashing_midday_duration_probability.csv</filename>
      <filetype>csv</filetype>
      <usage_type>resource</usage_type>
      <checksum>05C8905F</checksum>
    </file>
    <file>
      <filename>schedules_weekday_duration_probability_cluster_0_dishwashing_morning_duration_probability.csv</filename>
      <filetype>csv</filetype>
      <usage_type>resource</usage_type>
      <checksum>DDD537E9</checksum>
    </file>
    <file>
      <filename>schedules_weekday_duration_probability_cluster_0_laundry_evening_duration_probability.csv</filename>
      <filetype>csv</filetype>
      <usage_type>resource</usage_type>
      <checksum>C3A5357C</checksum>
    </file>
    <file>
      <filename>schedules_weekday_duration_probability_cluster_0_laundry_midday_duration_probability.csv</filename>
      <filetype>csv</filetype>
      <usage_type>resource</usage_type>
      <checksum>CA0C9069</checksum>
    </file>
    <file>
      <filename>schedules_weekday_duration_probability_cluster_0_laundry_morning_duration_probability.csv</filename>
      <filetype>csv</filetype>
      <usage_type>resource</usage_type>
      <checksum>8CDCA30E</checksum>
    </file>
    <file>
      <filename>schedules_weekday_duration_probability_cluster_0_shower_evening_duration_probability.csv</filename>
      <filetype>csv</filetype>
      <usage_type>resource</usage_type>
      <checksum>54EB60DE</checksum>
    </file>
    <file>
      <filename>schedules_weekday_duration_probability_cluster_0_shower_midday_duration_probability.csv</filename>
      <filetype>csv</filetype>
      <usage_type>resource</usage_type>
      <checksum>1AD7139F</checksum>
    </file>
    <file>
      <filename>schedules_weekday_duration_probability_cluster_0_shower_morning_duration_probability.csv</filename>
      <filetype>csv</filetype>
      <usage_type>resource</usage_type>
      <checksum>8300EB00</checksum>
    </file>
    <file>
      <filename>schedules_weekday_duration_probability_cluster_1_cooking_evening_duration_probability.csv</filename>
      <filetype>csv</filetype>
      <usage_type>resource</usage_type>
      <checksum>B817132C</checksum>
    </file>
    <file>
      <filename>schedules_weekday_duration_probability_cluster_1_cooking_midday_duration_probability.csv</filename>
      <filetype>csv</filetype>
      <usage_type>resource</usage_type>
      <checksum>D45A9584</checksum>
    </file>
    <file>
      <filename>schedules_weekday_duration_probability_cluster_1_cooking_morning_duration_probability.csv</filename>
      <filetype>csv</filetype>
      <usage_type>resource</usage_type>
      <checksum>407A312C</checksum>
    </file>
    <file>
      <filename>schedules_weekday_duration_probability_cluster_1_dishwashing_evening_duration_probability.csv</filename>
      <filetype>csv</filetype>
      <usage_type>resource</usage_type>
      <checksum>652AD618</checksum>
    </file>
    <file>
      <filename>schedules_weekday_duration_probability_cluster_1_dishwashing_midday_duration_probability.csv</filename>
      <filetype>csv</filetype>
      <usage_type>resource</usage_type>
      <checksum>018B32BA</checksum>
    </file>
    <file>
      <filename>schedules_weekday_duration_probability_cluster_1_dishwashing_morning_duration_probability.csv</filename>
      <filetype>csv</filetype>
      <usage_type>resource</usage_type>
      <checksum>F3A0A48E</checksum>
    </file>
    <file>
      <filename>schedules_weekday_duration_probability_cluster_1_laundry_evening_duration_probability.csv</filename>
      <filetype>csv</filetype>
      <usage_type>resource</usage_type>
      <checksum>56010915</checksum>
    </file>
    <file>
      <filename>schedules_weekday_duration_probability_cluster_1_laundry_midday_duration_probability.csv</filename>
      <filetype>csv</filetype>
      <usage_type>resource</usage_type>
      <checksum>9843CD4C</checksum>
    </file>
    <file>
      <filename>schedules_weekday_duration_probability_cluster_1_laundry_morning_duration_probability.csv</filename>
      <filetype>csv</filetype>
      <usage_type>resource</usage_type>
      <checksum>746D40E8</checksum>
    </file>
    <file>
      <filename>schedules_weekday_duration_probability_cluster_1_shower_evening_duration_probability.csv</filename>
      <filetype>csv</filetype>
      <usage_type>resource</usage_type>
      <checksum>AE9ED85B</checksum>
    </file>
    <file>
      <filename>schedules_weekday_duration_probability_cluster_1_shower_midday_duration_probability.csv</filename>
      <filetype>csv</filetype>
      <usage_type>resource</usage_type>
      <checksum>D4FBDE56</checksum>
    </file>
    <file>
      <filename>schedules_weekday_duration_probability_cluster_1_shower_morning_duration_probability.csv</filename>
      <filetype>csv</filetype>
      <usage_type>resource</usage_type>
      <checksum>D897D4A1</checksum>
    </file>
    <file>
      <filename>schedules_weekday_duration_probability_cluster_2_cooking_evening_duration_probability.csv</filename>
      <filetype>csv</filetype>
      <usage_type>resource</usage_type>
      <checksum>8E88C92D</checksum>
    </file>
    <file>
      <filename>schedules_weekday_duration_probability_cluster_2_cooking_midday_duration_probability.csv</filename>
      <filetype>csv</filetype>
      <usage_type>resource</usage_type>
      <checksum>2244D290</checksum>
    </file>
    <file>
      <filename>schedules_weekday_duration_probability_cluster_2_cooking_morning_duration_probability.csv</filename>
      <filetype>csv</filetype>
      <usage_type>resource</usage_type>
      <checksum>0E99EBF7</checksum>
    </file>
    <file>
      <filename>schedules_weekday_duration_probability_cluster_2_dishwashing_evening_duration_probability.csv</filename>
      <filetype>csv</filetype>
      <usage_type>resource</usage_type>
      <checksum>379A086A</checksum>
    </file>
    <file>
      <filename>schedules_weekday_duration_probability_cluster_2_dishwashing_midday_duration_probability.csv</filename>
      <filetype>csv</filetype>
      <usage_type>resource</usage_type>
      <checksum>F9891815</checksum>
    </file>
    <file>
      <filename>schedules_weekday_duration_probability_cluster_2_dishwashing_morning_duration_probability.csv</filename>
      <filetype>csv</filetype>
      <usage_type>resource</usage_type>
      <checksum>23E18003</checksum>
    </file>
    <file>
      <filename>schedules_weekday_duration_probability_cluster_2_laundry_evening_duration_probability.csv</filename>
      <filetype>csv</filetype>
      <usage_type>resource</usage_type>
      <checksum>B250D83A</checksum>
    </file>
    <file>
      <filename>schedules_weekday_duration_probability_cluster_2_laundry_midday_duration_probability.csv</filename>
      <filetype>csv</filetype>
      <usage_type>resource</usage_type>
      <checksum>ACB5BCD2</checksum>
    </file>
    <file>
      <filename>schedules_weekday_duration_probability_cluster_2_laundry_morning_duration_probability.csv</filename>
      <filetype>csv</filetype>
      <usage_type>resource</usage_type>
      <checksum>26CFB684</checksum>
    </file>
    <file>
      <filename>schedules_weekday_duration_probability_cluster_2_shower_evening_duration_probability.csv</filename>
      <filetype>csv</filetype>
      <usage_type>resource</usage_type>
      <checksum>1CCBCB69</checksum>
    </file>
    <file>
      <filename>schedules_weekday_duration_probability_cluster_2_shower_midday_duration_probability.csv</filename>
      <filetype>csv</filetype>
      <usage_type>resource</usage_type>
      <checksum>41C774DB</checksum>
    </file>
    <file>
      <filename>schedules_weekday_duration_probability_cluster_2_shower_morning_duration_probability.csv</filename>
      <filetype>csv</filetype>
      <usage_type>resource</usage_type>
      <checksum>84737EBC</checksum>
    </file>
    <file>
      <filename>schedules_weekday_duration_probability_cluster_3_cooking_evening_duration_probability.csv</filename>
      <filetype>csv</filetype>
      <usage_type>resource</usage_type>
      <checksum>6F2B7686</checksum>
    </file>
    <file>
      <filename>schedules_weekday_duration_probability_cluster_3_cooking_midday_duration_probability.csv</filename>
      <filetype>csv</filetype>
      <usage_type>resource</usage_type>
      <checksum>34A7D406</checksum>
    </file>
    <file>
      <filename>schedules_weekday_duration_probability_cluster_3_cooking_morning_duration_probability.csv</filename>
      <filetype>csv</filetype>
      <usage_type>resource</usage_type>
      <checksum>615CD1D7</checksum>
    </file>
    <file>
      <filename>schedules_weekday_duration_probability_cluster_3_dishwashing_evening_duration_probability.csv</filename>
      <filetype>csv</filetype>
      <usage_type>resource</usage_type>
      <checksum>DACA45E5</checksum>
    </file>
    <file>
      <filename>schedules_weekday_duration_probability_cluster_3_dishwashing_midday_duration_probability.csv</filename>
      <filetype>csv</filetype>
      <usage_type>resource</usage_type>
      <checksum>D119B4D0</checksum>
    </file>
    <file>
      <filename>schedules_weekday_duration_probability_cluster_3_dishwashing_morning_duration_probability.csv</filename>
      <filetype>csv</filetype>
      <usage_type>resource</usage_type>
      <checksum>120B9428</checksum>
    </file>
    <file>
      <filename>schedules_weekday_duration_probability_cluster_3_laundry_evening_duration_probability.csv</filename>
      <filetype>csv</filetype>
      <usage_type>resource</usage_type>
      <checksum>267E8883</checksum>
    </file>
    <file>
      <filename>schedules_weekday_duration_probability_cluster_3_laundry_midday_duration_probability.csv</filename>
      <filetype>csv</filetype>
      <usage_type>resource</usage_type>
      <checksum>C3A5DA8B</checksum>
    </file>
    <file>
      <filename>schedules_weekday_duration_probability_cluster_3_laundry_morning_duration_probability.csv</filename>
      <filetype>csv</filetype>
      <usage_type>resource</usage_type>
      <checksum>D614AB97</checksum>
    </file>
    <file>
      <filename>schedules_weekday_duration_probability_cluster_3_shower_evening_duration_probability.csv</filename>
      <filetype>csv</filetype>
      <usage_type>resource</usage_type>
      <checksum>7FFBFD68</checksum>
    </file>
    <file>
      <filename>schedules_weekday_duration_probability_cluster_3_shower_midday_duration_probability.csv</filename>
      <filetype>csv</filetype>
      <usage_type>resource</usage_type>
      <checksum>8C62CEDB</checksum>
    </file>
    <file>
      <filename>schedules_weekday_duration_probability_cluster_3_shower_morning_duration_probability.csv</filename>
      <filetype>csv</filetype>
      <usage_type>resource</usage_type>
      <checksum>E3A10BE2</checksum>
    </file>
    <file>
      <filename>schedules_weekday_mkv_chain_initial_prob_cluster_0.csv</filename>
      <filetype>csv</filetype>
      <usage_type>resource</usage_type>
      <checksum>0AC88E84</checksum>
    </file>
    <file>
      <filename>schedules_weekday_mkv_chain_initial_prob_cluster_1.csv</filename>
      <filetype>csv</filetype>
      <usage_type>resource</usage_type>
      <checksum>AE298C53</checksum>
    </file>
    <file>
      <filename>schedules_weekday_mkv_chain_initial_prob_cluster_2.csv</filename>
      <filetype>csv</filetype>
      <usage_type>resource</usage_type>
      <checksum>42FB1588</checksum>
    </file>
    <file>
      <filename>schedules_weekday_mkv_chain_initial_prob_cluster_3.csv</filename>
      <filetype>csv</filetype>
      <usage_type>resource</usage_type>
      <checksum>5AAC2E9E</checksum>
    </file>
    <file>
      <filename>schedules_weekday_mkv_chain_transition_prob_cluster_0.csv</filename>
      <filetype>csv</filetype>
      <usage_type>resource</usage_type>
      <checksum>1BCCAC5C</checksum>
    </file>
    <file>
      <filename>schedules_weekday_mkv_chain_transition_prob_cluster_1.csv</filename>
      <filetype>csv</filetype>
      <usage_type>resource</usage_type>
      <checksum>BBB50EE1</checksum>
    </file>
    <file>
      <filename>schedules_weekday_mkv_chain_transition_prob_cluster_2.csv</filename>
      <filetype>csv</filetype>
      <usage_type>resource</usage_type>
      <checksum>7DBA15B4</checksum>
    </file>
    <file>
      <filename>schedules_weekday_mkv_chain_transition_prob_cluster_3.csv</filename>
      <filetype>csv</filetype>
      <usage_type>resource</usage_type>
      <checksum>CAC5CB5F</checksum>
    </file>
    <file>
      <filename>schedules_weekend_duration_probability_cluster_0_cooking_evening_duration_probability.csv</filename>
      <filetype>csv</filetype>
      <usage_type>resource</usage_type>
      <checksum>F6CB80B1</checksum>
    </file>
    <file>
      <filename>schedules_weekend_duration_probability_cluster_0_cooking_midday_duration_probability.csv</filename>
      <filetype>csv</filetype>
      <usage_type>resource</usage_type>
      <checksum>3CFFA67D</checksum>
    </file>
    <file>
      <filename>schedules_weekend_duration_probability_cluster_0_cooking_morning_duration_probability.csv</filename>
      <filetype>csv</filetype>
      <usage_type>resource</usage_type>
      <checksum>44F4FB7B</checksum>
    </file>
    <file>
      <filename>schedules_weekend_duration_probability_cluster_0_dishwashing_evening_duration_probability.csv</filename>
      <filetype>csv</filetype>
      <usage_type>resource</usage_type>
      <checksum>AB0BE66C</checksum>
    </file>
    <file>
      <filename>schedules_weekend_duration_probability_cluster_0_dishwashing_midday_duration_probability.csv</filename>
      <filetype>csv</filetype>
      <usage_type>resource</usage_type>
      <checksum>9120E2FD</checksum>
    </file>
    <file>
      <filename>schedules_weekend_duration_probability_cluster_0_dishwashing_morning_duration_probability.csv</filename>
      <filetype>csv</filetype>
      <usage_type>resource</usage_type>
      <checksum>A4EB422A</checksum>
    </file>
    <file>
      <filename>schedules_weekend_duration_probability_cluster_0_laundry_evening_duration_probability.csv</filename>
      <filetype>csv</filetype>
      <usage_type>resource</usage_type>
      <checksum>8ABEC58D</checksum>
    </file>
    <file>
      <filename>schedules_weekend_duration_probability_cluster_0_laundry_midday_duration_probability.csv</filename>
      <filetype>csv</filetype>
      <usage_type>resource</usage_type>
      <checksum>80C3640C</checksum>
    </file>
    <file>
      <filename>schedules_weekend_duration_probability_cluster_0_laundry_morning_duration_probability.csv</filename>
      <filetype>csv</filetype>
      <usage_type>resource</usage_type>
      <checksum>6DA7C30F</checksum>
    </file>
    <file>
      <filename>schedules_weekend_duration_probability_cluster_0_shower_evening_duration_probability.csv</filename>
      <filetype>csv</filetype>
      <usage_type>resource</usage_type>
      <checksum>ED525953</checksum>
    </file>
    <file>
      <filename>schedules_weekend_duration_probability_cluster_0_shower_midday_duration_probability.csv</filename>
      <filetype>csv</filetype>
      <usage_type>resource</usage_type>
      <checksum>332088E2</checksum>
    </file>
    <file>
      <filename>schedules_weekend_duration_probability_cluster_0_shower_morning_duration_probability.csv</filename>
      <filetype>csv</filetype>
      <usage_type>resource</usage_type>
      <checksum>86F7DFDE</checksum>
    </file>
    <file>
      <filename>schedules_weekend_duration_probability_cluster_1_cooking_evening_duration_probability.csv</filename>
      <filetype>csv</filetype>
      <usage_type>resource</usage_type>
      <checksum>2209A5BF</checksum>
    </file>
    <file>
      <filename>schedules_weekend_duration_probability_cluster_1_cooking_midday_duration_probability.csv</filename>
      <filetype>csv</filetype>
      <usage_type>resource</usage_type>
      <checksum>768859FF</checksum>
    </file>
    <file>
      <filename>schedules_weekend_duration_probability_cluster_1_cooking_morning_duration_probability.csv</filename>
      <filetype>csv</filetype>
      <usage_type>resource</usage_type>
      <checksum>2927CF95</checksum>
    </file>
    <file>
      <filename>schedules_weekend_duration_probability_cluster_1_dishwashing_evening_duration_probability.csv</filename>
      <filetype>csv</filetype>
      <usage_type>resource</usage_type>
      <checksum>B304EB88</checksum>
    </file>
    <file>
      <filename>schedules_weekend_duration_probability_cluster_1_dishwashing_midday_duration_probability.csv</filename>
      <filetype>csv</filetype>
      <usage_type>resource</usage_type>
      <checksum>5E7982A4</checksum>
    </file>
    <file>
      <filename>schedules_weekend_duration_probability_cluster_1_dishwashing_morning_duration_probability.csv</filename>
      <filetype>csv</filetype>
      <usage_type>resource</usage_type>
      <checksum>58BCE2B4</checksum>
    </file>
    <file>
      <filename>schedules_weekend_duration_probability_cluster_1_laundry_evening_duration_probability.csv</filename>
      <filetype>csv</filetype>
      <usage_type>resource</usage_type>
      <checksum>9FEF76FF</checksum>
    </file>
    <file>
      <filename>schedules_weekend_duration_probability_cluster_1_laundry_midday_duration_probability.csv</filename>
      <filetype>csv</filetype>
      <usage_type>resource</usage_type>
      <checksum>63F777DC</checksum>
    </file>
    <file>
      <filename>schedules_weekend_duration_probability_cluster_1_laundry_morning_duration_probability.csv</filename>
      <filetype>csv</filetype>
      <usage_type>resource</usage_type>
      <checksum>E731D060</checksum>
    </file>
    <file>
      <filename>schedules_weekend_duration_probability_cluster_1_shower_evening_duration_probability.csv</filename>
      <filetype>csv</filetype>
      <usage_type>resource</usage_type>
      <checksum>3E947E31</checksum>
    </file>
    <file>
      <filename>schedules_weekend_duration_probability_cluster_1_shower_midday_duration_probability.csv</filename>
      <filetype>csv</filetype>
      <usage_type>resource</usage_type>
      <checksum>FE78DD0B</checksum>
    </file>
    <file>
      <filename>schedules_weekend_duration_probability_cluster_1_shower_morning_duration_probability.csv</filename>
      <filetype>csv</filetype>
      <usage_type>resource</usage_type>
      <checksum>C6D1F192</checksum>
    </file>
    <file>
      <filename>schedules_weekend_duration_probability_cluster_2_cooking_evening_duration_probability.csv</filename>
      <filetype>csv</filetype>
      <usage_type>resource</usage_type>
      <checksum>26C904EC</checksum>
    </file>
    <file>
      <filename>schedules_weekend_duration_probability_cluster_2_cooking_midday_duration_probability.csv</filename>
      <filetype>csv</filetype>
      <usage_type>resource</usage_type>
      <checksum>51CF51D3</checksum>
    </file>
    <file>
      <filename>schedules_weekend_duration_probability_cluster_2_cooking_morning_duration_probability.csv</filename>
      <filetype>csv</filetype>
      <usage_type>resource</usage_type>
      <checksum>34855051</checksum>
    </file>
    <file>
      <filename>schedules_weekend_duration_probability_cluster_2_dishwashing_evening_duration_probability.csv</filename>
      <filetype>csv</filetype>
      <usage_type>resource</usage_type>
      <checksum>479CD610</checksum>
    </file>
    <file>
      <filename>schedules_weekend_duration_probability_cluster_2_dishwashing_midday_duration_probability.csv</filename>
      <filetype>csv</filetype>
      <usage_type>resource</usage_type>
      <checksum>29AAEE1E</checksum>
    </file>
    <file>
      <filename>schedules_weekend_duration_probability_cluster_2_dishwashing_morning_duration_probability.csv</filename>
      <filetype>csv</filetype>
      <usage_type>resource</usage_type>
      <checksum>F3A11DE1</checksum>
    </file>
    <file>
      <filename>schedules_weekend_duration_probability_cluster_2_laundry_evening_duration_probability.csv</filename>
      <filetype>csv</filetype>
      <usage_type>resource</usage_type>
      <checksum>EA68360B</checksum>
    </file>
    <file>
      <filename>schedules_weekend_duration_probability_cluster_2_laundry_midday_duration_probability.csv</filename>
      <filetype>csv</filetype>
      <usage_type>resource</usage_type>
      <checksum>78DC5051</checksum>
    </file>
    <file>
      <filename>schedules_weekend_duration_probability_cluster_2_laundry_morning_duration_probability.csv</filename>
      <filetype>csv</filetype>
      <usage_type>resource</usage_type>
      <checksum>1D1FB07E</checksum>
    </file>
    <file>
      <filename>schedules_weekend_duration_probability_cluster_2_shower_evening_duration_probability.csv</filename>
      <filetype>csv</filetype>
      <usage_type>resource</usage_type>
      <checksum>829DBC41</checksum>
    </file>
    <file>
      <filename>schedules_weekend_duration_probability_cluster_2_shower_midday_duration_probability.csv</filename>
      <filetype>csv</filetype>
      <usage_type>resource</usage_type>
      <checksum>E97FEBA7</checksum>
    </file>
    <file>
      <filename>schedules_weekend_duration_probability_cluster_2_shower_morning_duration_probability.csv</filename>
      <filetype>csv</filetype>
      <usage_type>resource</usage_type>
      <checksum>2DDD3D0B</checksum>
    </file>
    <file>
      <filename>schedules_weekend_duration_probability_cluster_3_cooking_evening_duration_probability.csv</filename>
      <filetype>csv</filetype>
      <usage_type>resource</usage_type>
      <checksum>EC70F74E</checksum>
    </file>
    <file>
      <filename>schedules_weekend_duration_probability_cluster_3_cooking_midday_duration_probability.csv</filename>
      <filetype>csv</filetype>
      <usage_type>resource</usage_type>
      <checksum>7C8976F3</checksum>
    </file>
    <file>
      <filename>schedules_weekend_duration_probability_cluster_3_cooking_morning_duration_probability.csv</filename>
      <filetype>csv</filetype>
      <usage_type>resource</usage_type>
      <checksum>5825338A</checksum>
    </file>
    <file>
      <filename>schedules_weekend_duration_probability_cluster_3_dishwashing_evening_duration_probability.csv</filename>
      <filetype>csv</filetype>
      <usage_type>resource</usage_type>
      <checksum>37B5AF9C</checksum>
    </file>
    <file>
      <filename>schedules_weekend_duration_probability_cluster_3_dishwashing_midday_duration_probability.csv</filename>
      <filetype>csv</filetype>
      <usage_type>resource</usage_type>
      <checksum>EDD63C21</checksum>
    </file>
    <file>
      <filename>schedules_weekend_duration_probability_cluster_3_dishwashing_morning_duration_probability.csv</filename>
      <filetype>csv</filetype>
      <usage_type>resource</usage_type>
      <checksum>99F23B28</checksum>
    </file>
    <file>
      <filename>schedules_weekend_duration_probability_cluster_3_laundry_evening_duration_probability.csv</filename>
      <filetype>csv</filetype>
      <usage_type>resource</usage_type>
      <checksum>C3963FF9</checksum>
    </file>
    <file>
      <filename>schedules_weekend_duration_probability_cluster_3_laundry_midday_duration_probability.csv</filename>
      <filetype>csv</filetype>
      <usage_type>resource</usage_type>
      <checksum>0B329C66</checksum>
    </file>
    <file>
      <filename>schedules_weekend_duration_probability_cluster_3_laundry_morning_duration_probability.csv</filename>
      <filetype>csv</filetype>
      <usage_type>resource</usage_type>
      <checksum>1761FEF6</checksum>
    </file>
    <file>
      <filename>schedules_weekend_duration_probability_cluster_3_shower_evening_duration_probability.csv</filename>
      <filetype>csv</filetype>
      <usage_type>resource</usage_type>
      <checksum>35AD8E7F</checksum>
    </file>
    <file>
      <filename>schedules_weekend_duration_probability_cluster_3_shower_midday_duration_probability.csv</filename>
      <filetype>csv</filetype>
      <usage_type>resource</usage_type>
      <checksum>DAF2049F</checksum>
    </file>
    <file>
      <filename>schedules_weekend_duration_probability_cluster_3_shower_morning_duration_probability.csv</filename>
      <filetype>csv</filetype>
      <usage_type>resource</usage_type>
      <checksum>C2CA1416</checksum>
    </file>
    <file>
      <filename>schedules_weekend_mkv_chain_initial_prob_cluster_0.csv</filename>
      <filetype>csv</filetype>
      <usage_type>resource</usage_type>
      <checksum>3F16AE89</checksum>
    </file>
    <file>
      <filename>schedules_weekend_mkv_chain_initial_prob_cluster_1.csv</filename>
      <filetype>csv</filetype>
      <usage_type>resource</usage_type>
      <checksum>49FEAE44</checksum>
    </file>
    <file>
      <filename>schedules_weekend_mkv_chain_initial_prob_cluster_2.csv</filename>
      <filetype>csv</filetype>
      <usage_type>resource</usage_type>
      <checksum>B48A47D6</checksum>
    </file>
    <file>
      <filename>schedules_weekend_mkv_chain_initial_prob_cluster_3.csv</filename>
      <filetype>csv</filetype>
      <usage_type>resource</usage_type>
      <checksum>B47E790B</checksum>
    </file>
    <file>
      <filename>schedules_weekend_mkv_chain_transition_prob_cluster_0.csv</filename>
      <filetype>csv</filetype>
      <usage_type>resource</usage_type>
      <checksum>E4089705</checksum>
    </file>
    <file>
      <filename>schedules_weekend_mkv_chain_transition_prob_cluster_1.csv</filename>
      <filetype>csv</filetype>
      <usage_type>resource</usage_type>
      <checksum>25700CD2</checksum>
    </file>
    <file>
      <filename>schedules_weekend_mkv_chain_transition_prob_cluster_2.csv</filename>
      <filetype>csv</filetype>
      <usage_type>resource</usage_type>
      <checksum>032B846A</checksum>
    </file>
    <file>
      <filename>schedules_weekend_mkv_chain_transition_prob_cluster_3.csv</filename>
      <filetype>csv</filetype>
      <usage_type>resource</usage_type>
      <checksum>F0F0F886</checksum>
    </file>
    <file>
      <filename>schedules_config.yml</filename>
      <filetype>yml</filetype>
      <usage_type>resource</usage_type>
      <checksum>64DD9D54</checksum>
    </file>
    <file>
      <filename>schedules.rb</filename>
      <filetype>rb</filetype>
      <usage_type>resource</usage_type>
      <checksum>9ED612C8</checksum>
    </file>
    <file>
      <filename>constants.rb</filename>
      <filetype>rb</filetype>
      <usage_type>resource</usage_type>
      <checksum>24396BA2</checksum>
    </file>
    <file>
<<<<<<< HEAD
      <filename>build_residential_hpxml_test.rb</filename>
      <filetype>rb</filetype>
      <usage_type>test</usage_type>
      <checksum>08E5FDB4</checksum>
    </file>
    <file>
=======
>>>>>>> 763515fd
      <filename>base.osw</filename>
      <filetype>osw</filetype>
      <usage_type>test</usage_type>
      <checksum>E1BE7E3D</checksum>
    </file>
    <file>
      <filename>base-appliances-none.osw</filename>
      <filetype>osw</filetype>
      <usage_type>test</usage_type>
      <checksum>67010831</checksum>
    </file>
    <file>
      <filename>base-mechvent-cfis.osw</filename>
      <filetype>osw</filetype>
      <usage_type>test</usage_type>
      <checksum>2E2A4B76</checksum>
    </file>
    <file>
      <filename>base-dhw-jacket-electric.osw</filename>
      <filetype>osw</filetype>
      <usage_type>test</usage_type>
      <checksum>D6D31640</checksum>
    </file>
    <file>
      <filename>base-dhw-low-flow-fixtures.osw</filename>
      <filetype>osw</filetype>
      <usage_type>test</usage_type>
      <checksum>DC06ADCE</checksum>
    </file>
    <file>
      <filename>base-dhw-recirc-demand.osw</filename>
      <filetype>osw</filetype>
      <usage_type>test</usage_type>
      <checksum>CB692C3D</checksum>
    </file>
    <file>
      <filename>base-dhw-recirc-manual.osw</filename>
      <filetype>osw</filetype>
      <usage_type>test</usage_type>
      <checksum>8B716D12</checksum>
    </file>
    <file>
      <filename>base-dhw-recirc-nocontrol.osw</filename>
      <filetype>osw</filetype>
      <usage_type>test</usage_type>
      <checksum>8D0ADCC5</checksum>
    </file>
    <file>
      <filename>base-dhw-recirc-temperature.osw</filename>
      <filetype>osw</filetype>
      <usage_type>test</usage_type>
      <checksum>5FB15DEC</checksum>
    </file>
    <file>
      <filename>base-dhw-recirc-timer.osw</filename>
      <filetype>osw</filetype>
      <usage_type>test</usage_type>
      <checksum>88D588AE</checksum>
    </file>
    <file>
      <filename>base-dhw-solar-fraction.osw</filename>
      <filetype>osw</filetype>
      <usage_type>test</usage_type>
      <checksum>A7C89577</checksum>
    </file>
    <file>
      <filename>base-enclosure-infil-cfm50.osw</filename>
      <filetype>osw</filetype>
      <usage_type>test</usage_type>
      <checksum>5F44CDBC</checksum>
    </file>
    <file>
      <filename>base-foundation-conditioned-basement-slab-insulation.osw</filename>
      <filetype>osw</filetype>
      <usage_type>test</usage_type>
      <checksum>1AC239ED</checksum>
    </file>
    <file>
      <filename>base-hvac-boiler-oil-only.osw</filename>
      <filetype>osw</filetype>
      <usage_type>test</usage_type>
      <checksum>1F669035</checksum>
    </file>
    <file>
      <filename>base-hvac-boiler-propane-only.osw</filename>
      <filetype>osw</filetype>
      <usage_type>test</usage_type>
      <checksum>E66BF3F0</checksum>
    </file>
    <file>
      <filename>base-hvac-boiler-wood-only.osw</filename>
      <filetype>osw</filetype>
      <usage_type>test</usage_type>
      <checksum>48FAB0AD</checksum>
    </file>
    <file>
      <filename>base-hvac-ducts-leakage-percent.osw</filename>
      <filetype>osw</filetype>
      <usage_type>test</usage_type>
      <checksum>5A9555D7</checksum>
    </file>
    <file>
      <filename>base-hvac-furnace-elec-only.osw</filename>
      <filetype>osw</filetype>
      <usage_type>test</usage_type>
      <checksum>112C6C56</checksum>
    </file>
    <file>
      <filename>base-hvac-furnace-oil-only.osw</filename>
      <filetype>osw</filetype>
      <usage_type>test</usage_type>
      <checksum>0C88F206</checksum>
    </file>
    <file>
      <filename>base-hvac-furnace-propane-only.osw</filename>
      <filetype>osw</filetype>
      <usage_type>test</usage_type>
      <checksum>3FDD3892</checksum>
    </file>
    <file>
      <filename>base-hvac-furnace-wood-only.osw</filename>
      <filetype>osw</filetype>
      <usage_type>test</usage_type>
      <checksum>FDE3A5DB</checksum>
    </file>
    <file>
      <filename>base-hvac-none.osw</filename>
      <filetype>osw</filetype>
      <usage_type>test</usage_type>
      <checksum>FB8C3238</checksum>
    </file>
    <file>
      <filename>base-hvac-setpoints.osw</filename>
      <filetype>osw</filetype>
      <usage_type>test</usage_type>
      <checksum>29859EE4</checksum>
    </file>
    <file>
      <filename>base-location-baltimore-md.osw</filename>
      <filetype>osw</filetype>
      <usage_type>test</usage_type>
      <checksum>2CE3DFCA</checksum>
    </file>
    <file>
      <filename>base-location-duluth-mn.osw</filename>
      <filetype>osw</filetype>
      <usage_type>test</usage_type>
      <checksum>7401173C</checksum>
    </file>
    <file>
      <filename>base-mechvent-balanced.osw</filename>
      <filetype>osw</filetype>
      <usage_type>test</usage_type>
      <checksum>2F7ABD02</checksum>
    </file>
    <file>
      <filename>base-mechvent-erv.osw</filename>
      <filetype>osw</filetype>
      <usage_type>test</usage_type>
      <checksum>F914D04B</checksum>
    </file>
    <file>
      <filename>base-mechvent-exhaust.osw</filename>
      <filetype>osw</filetype>
      <usage_type>test</usage_type>
      <checksum>45148409</checksum>
    </file>
    <file>
      <filename>base-mechvent-hrv.osw</filename>
      <filetype>osw</filetype>
      <usage_type>test</usage_type>
      <checksum>0DA3A692</checksum>
    </file>
    <file>
      <filename>base-mechvent-supply.osw</filename>
      <filetype>osw</filetype>
      <usage_type>test</usage_type>
      <checksum>9355CE6D</checksum>
    </file>
    <file>
      <filename>base-mechvent-erv-atre-asre.osw</filename>
      <filetype>osw</filetype>
      <usage_type>test</usage_type>
      <checksum>E8EF0AE2</checksum>
    </file>
    <file>
      <filename>base-enclosure-windows-none.osw</filename>
      <filetype>osw</filetype>
      <usage_type>test</usage_type>
      <checksum>C3809399</checksum>
    </file>
    <file>
      <filename>base-hvac-undersized.osw</filename>
      <filetype>osw</filetype>
      <usage_type>test</usage_type>
      <checksum>9BCA3DA1</checksum>
    </file>
    <file>
      <filename>base-atticroof-unvented-insulated-roof.osw</filename>
      <filetype>osw</filetype>
      <usage_type>test</usage_type>
      <checksum>02D36ADE</checksum>
    </file>
    <file>
      <filename>base-mechvent-hrv-asre.osw</filename>
      <filetype>osw</filetype>
      <usage_type>test</usage_type>
      <checksum>F59588D5</checksum>
    </file>
    <file>
      <filename>base-atticroof-vented.osw</filename>
      <filetype>osw</filetype>
      <usage_type>test</usage_type>
      <checksum>F9680B25</checksum>
    </file>
    <file>
      <filename>base-dhw-dwhr.osw</filename>
      <filetype>osw</filetype>
      <usage_type>test</usage_type>
      <checksum>A73A1C8B</checksum>
    </file>
    <file>
      <filename>base-enclosure-beds-4.osw</filename>
      <filetype>osw</filetype>
      <usage_type>test</usage_type>
      <checksum>D1314B09</checksum>
    </file>
    <file>
      <filename>base-foundation-ambient.osw</filename>
      <filetype>osw</filetype>
      <usage_type>test</usage_type>
      <checksum>3FA59A80</checksum>
    </file>
    <file>
      <filename>base-foundation-vented-crawlspace.osw</filename>
      <filetype>osw</filetype>
      <usage_type>test</usage_type>
      <checksum>DD0510DA</checksum>
    </file>
    <file>
      <filename>base-foundation-unvented-crawlspace.osw</filename>
      <filetype>osw</filetype>
      <usage_type>test</usage_type>
      <checksum>21574A9C</checksum>
    </file>
    <file>
      <filename>base-hvac-air-to-air-heat-pump-2-speed.osw</filename>
      <filetype>osw</filetype>
      <usage_type>test</usage_type>
      <checksum>28837A62</checksum>
    </file>
    <file>
      <filename>base-hvac-central-ac-only-2-speed.osw</filename>
      <filetype>osw</filetype>
      <usage_type>test</usage_type>
      <checksum>E3246A1D</checksum>
    </file>
    <file>
      <filename>base-hvac-air-to-air-heat-pump-var-speed.osw</filename>
      <filetype>osw</filetype>
      <usage_type>test</usage_type>
      <checksum>78FB5FFB</checksum>
    </file>
    <file>
      <filename>base-hvac-furnace-gas-central-ac-2-speed.osw</filename>
      <filetype>osw</filetype>
      <usage_type>test</usage_type>
      <checksum>5A182582</checksum>
    </file>
    <file>
      <filename>base-hvac-central-ac-only-var-speed.osw</filename>
      <filetype>osw</filetype>
      <usage_type>test</usage_type>
      <checksum>87CE7CED</checksum>
    </file>
    <file>
      <filename>base-hvac-evap-cooler-furnace-gas.osw</filename>
      <filetype>osw</filetype>
      <usage_type>test</usage_type>
      <checksum>DBAFC2BC</checksum>
    </file>
    <file>
      <filename>base-hvac-furnace-gas-central-ac-var-speed.osw</filename>
      <filetype>osw</filetype>
      <usage_type>test</usage_type>
      <checksum>0FB74385</checksum>
    </file>
    <file>
      <filename>base-atticroof-flat.osw</filename>
      <filetype>osw</filetype>
      <usage_type>test</usage_type>
      <checksum>8D4D0E79</checksum>
    </file>
    <file>
      <filename>extra-dhw-solar-latitude.osw</filename>
      <filetype>osw</filetype>
      <usage_type>test</usage_type>
      <checksum>1F4E8E42</checksum>
    </file>
    <file>
      <filename>extra-pv-roofpitch.osw</filename>
      <filetype>osw</filetype>
      <usage_type>test</usage_type>
      <checksum>37FB0CAA</checksum>
    </file>
    <file>
      <filename>extra-auto.osw</filename>
      <filetype>osw</filetype>
      <usage_type>test</usage_type>
      <checksum>8946C3F4</checksum>
    </file>
    <file>
      <filename>base-hvac-boiler-elec-only.osw</filename>
      <filetype>osw</filetype>
      <usage_type>test</usage_type>
      <checksum>F0E34A1B</checksum>
    </file>
    <file>
      <filename>base-mechvent-bath-kitchen-fans.osw</filename>
      <filetype>osw</filetype>
      <usage_type>test</usage_type>
      <checksum>2DDD6CFD</checksum>
    </file>
    <file>
      <filename>base-misc-neighbor-shading.osw</filename>
      <filetype>osw</filetype>
      <usage_type>test</usage_type>
      <checksum>18D4BCB0</checksum>
    </file>
    <file>
      <filename>base-dhw-tank-heat-pump-outside.osw</filename>
      <filetype>osw</filetype>
      <usage_type>test</usage_type>
      <checksum>812F47E1</checksum>
    </file>
    <file>
      <filename>base-dhw-tank-heat-pump-with-solar-fraction.osw</filename>
      <filetype>osw</filetype>
      <usage_type>test</usage_type>
      <checksum>BE8FB3CD</checksum>
    </file>
    <file>
      <filename>base-dhw-tank-heat-pump.osw</filename>
      <filetype>osw</filetype>
      <usage_type>test</usage_type>
      <checksum>44145BD7</checksum>
    </file>
    <file>
      <filename>base-dhw-jacket-hpwh.osw</filename>
      <filetype>osw</filetype>
      <usage_type>test</usage_type>
      <checksum>137208BB</checksum>
    </file>
    <file>
      <filename>base-dhw-jacket-gas.osw</filename>
      <filetype>osw</filetype>
      <usage_type>test</usage_type>
      <checksum>B0E952FC</checksum>
    </file>
    <file>
      <filename>base-dhw-solar-direct-evacuated-tube.osw</filename>
      <filetype>osw</filetype>
      <usage_type>test</usage_type>
      <checksum>15B6078B</checksum>
    </file>
    <file>
      <filename>base-dhw-solar-direct-flat-plate.osw</filename>
      <filetype>osw</filetype>
      <usage_type>test</usage_type>
      <checksum>A44340E9</checksum>
    </file>
    <file>
      <filename>base-dhw-solar-direct-ics.osw</filename>
      <filetype>osw</filetype>
      <usage_type>test</usage_type>
      <checksum>6E111832</checksum>
    </file>
    <file>
      <filename>base-dhw-solar-indirect-flat-plate.osw</filename>
      <filetype>osw</filetype>
      <usage_type>test</usage_type>
      <checksum>2477BB2A</checksum>
    </file>
    <file>
      <filename>base-dhw-solar-thermosyphon-flat-plate.osw</filename>
      <filetype>osw</filetype>
      <usage_type>test</usage_type>
      <checksum>B0CD10FF</checksum>
    </file>
    <file>
      <filename>base-dhw-tank-heat-pump-with-solar.osw</filename>
      <filetype>osw</filetype>
      <usage_type>test</usage_type>
      <checksum>30AA1FB1</checksum>
    </file>
    <file>
      <filename>base-dhw-tank-gas-outside.osw</filename>
      <filetype>osw</filetype>
      <usage_type>test</usage_type>
      <checksum>EDB94203</checksum>
    </file>
    <file>
      <filename>base-dhw-tank-gas.osw</filename>
      <filetype>osw</filetype>
      <usage_type>test</usage_type>
      <checksum>0E0140CC</checksum>
    </file>
    <file>
      <filename>base-dhw-tank-oil.osw</filename>
      <filetype>osw</filetype>
      <usage_type>test</usage_type>
      <checksum>D5A4723D</checksum>
    </file>
    <file>
      <filename>base-dhw-tank-wood.osw</filename>
      <filetype>osw</filetype>
      <usage_type>test</usage_type>
      <checksum>6B85292E</checksum>
    </file>
    <file>
      <filename>base-dhw-tankless-gas-with-solar.osw</filename>
      <filetype>osw</filetype>
      <usage_type>test</usage_type>
      <checksum>771D4CED</checksum>
    </file>
    <file>
      <filename>base-dhw-tankless-electric.osw</filename>
      <filetype>osw</filetype>
      <usage_type>test</usage_type>
      <checksum>B56EE98E</checksum>
    </file>
    <file>
      <filename>base-dhw-tankless-gas-with-solar-fraction.osw</filename>
      <filetype>osw</filetype>
      <usage_type>test</usage_type>
      <checksum>EDB1A6A0</checksum>
    </file>
    <file>
      <filename>base-dhw-tankless-propane.osw</filename>
      <filetype>osw</filetype>
      <usage_type>test</usage_type>
      <checksum>4F4FF163</checksum>
    </file>
    <file>
      <filename>base-dhw-tankless-gas.osw</filename>
      <filetype>osw</filetype>
      <usage_type>test</usage_type>
      <checksum>E3B9B572</checksum>
    </file>
    <file>
      <filename>base-hvac-furnace-elec-central-ac-1-speed.osw</filename>
      <filetype>osw</filetype>
      <usage_type>test</usage_type>
      <checksum>B7504A82</checksum>
    </file>
    <file>
      <filename>base-enclosure-infil-natural-ach.osw</filename>
      <filetype>osw</filetype>
      <usage_type>test</usage_type>
      <checksum>F2CE1C70</checksum>
    </file>
    <file>
      <filename>base-foundation-unconditioned-basement.osw</filename>
      <filetype>osw</filetype>
      <usage_type>test</usage_type>
      <checksum>EA837F6B</checksum>
    </file>
    <file>
      <filename>base-enclosure-2stories-garage.osw</filename>
      <filetype>osw</filetype>
      <usage_type>test</usage_type>
      <checksum>1CADA543</checksum>
    </file>
    <file>
      <filename>base-enclosure-2stories.osw</filename>
      <filetype>osw</filetype>
      <usage_type>test</usage_type>
      <checksum>909076B0</checksum>
    </file>
    <file>
      <filename>base-foundation-slab.osw</filename>
      <filetype>osw</filetype>
      <usage_type>test</usage_type>
      <checksum>6E0F56F6</checksum>
    </file>
    <file>
      <filename>extra-second-refrigerator.osw</filename>
      <filetype>osw</filetype>
      <usage_type>test</usage_type>
      <checksum>C56C7FF0</checksum>
    </file>
    <file>
      <filename>base-enclosure-garage.osw</filename>
      <filetype>osw</filetype>
      <usage_type>test</usage_type>
      <checksum>3DBB9AA0</checksum>
    </file>
    <file>
      <filename>base-dhw-tank-coal.osw</filename>
      <filetype>osw</filetype>
      <usage_type>test</usage_type>
      <checksum>F88666B3</checksum>
    </file>
    <file>
      <filename>base-hvac-boiler-coal-only.osw</filename>
      <filetype>osw</filetype>
      <usage_type>test</usage_type>
      <checksum>5EEC0BBE</checksum>
    </file>
    <file>
      <filename>base-hvac-elec-resistance-only.osw</filename>
      <filetype>osw</filetype>
      <usage_type>test</usage_type>
      <checksum>3AF519EC</checksum>
    </file>
    <file>
      <filename>base-simcontrol-timestep-10-mins.osw</filename>
      <filetype>osw</filetype>
      <usage_type>test</usage_type>
      <checksum>FE48C6A8</checksum>
    </file>
    <file>
      <filename>base-simcontrol-daylight-saving-custom.osw</filename>
      <filetype>osw</filetype>
      <usage_type>test</usage_type>
      <checksum>A86562C2</checksum>
    </file>
    <file>
      <filename>base-simcontrol-daylight-saving-disabled.osw</filename>
      <filetype>osw</filetype>
      <usage_type>test</usage_type>
      <checksum>4F932A29</checksum>
    </file>
    <file>
      <filename>extra-second-heating-system-fireplace.osw</filename>
      <filetype>osw</filetype>
      <usage_type>test</usage_type>
      <checksum>9C572C9F</checksum>
    </file>
    <file>
      <filename>extra-second-heating-system-portable-heater.osw</filename>
      <filetype>osw</filetype>
      <usage_type>test</usage_type>
      <checksum>2E8EB1D8</checksum>
    </file>
    <file>
      <filename>base-lighting-detailed.osw</filename>
      <filetype>osw</filetype>
      <usage_type>test</usage_type>
      <checksum>440C3086</checksum>
    </file>
    <file>
      <filename>base-mechvent-whole-house-fan.osw</filename>
      <filetype>osw</filetype>
      <usage_type>test</usage_type>
      <checksum>640BE80F</checksum>
    </file>
    <file>
      <filename>base-dhw-none.osw</filename>
      <filetype>osw</filetype>
      <usage_type>test</usage_type>
      <checksum>83B8F51D</checksum>
    </file>
    <file>
      <filename>base-enclosure-infil-ach-house-pressure.osw</filename>
      <filetype>osw</filetype>
      <usage_type>test</usage_type>
      <checksum>C1309216</checksum>
    </file>
    <file>
      <filename>base-enclosure-infil-cfm-house-pressure.osw</filename>
      <filetype>osw</filetype>
      <usage_type>test</usage_type>
      <checksum>A7E94CBD</checksum>
    </file>
    <file>
      <filename>base-dhw-tankless-electric-outside.osw</filename>
      <filetype>osw</filetype>
      <usage_type>test</usage_type>
      <checksum>DF8BBB38</checksum>
    </file>
    <file>
      <filename>base-enclosure-beds-5.osw</filename>
      <filetype>osw</filetype>
      <usage_type>test</usage_type>
      <checksum>658EECED</checksum>
    </file>
    <file>
      <filename>base-enclosure-beds-1.osw</filename>
      <filetype>osw</filetype>
      <usage_type>test</usage_type>
      <checksum>9BF864BD</checksum>
    </file>
    <file>
      <filename>base-enclosure-beds-2.osw</filename>
      <filetype>osw</filetype>
      <usage_type>test</usage_type>
      <checksum>95A06DC1</checksum>
    </file>
    <file>
      <filename>base-simcontrol-runperiod-1-month.osw</filename>
      <filetype>osw</filetype>
      <usage_type>test</usage_type>
      <checksum>53196FFB</checksum>
    </file>
    <file>
      <filename>extra-enclosure-garage-partially-protruded.osw</filename>
      <filetype>osw</filetype>
      <usage_type>test</usage_type>
      <checksum>27B5400B</checksum>
    </file>
    <file>
      <filename>base-atticroof-radiant-barrier.osw</filename>
      <filetype>osw</filetype>
      <usage_type>test</usage_type>
      <checksum>58EDDE41</checksum>
    </file>
    <file>
      <filename>base-location-miami-fl.osw</filename>
      <filetype>osw</filetype>
      <usage_type>test</usage_type>
      <checksum>AA822D35</checksum>
    </file>
    <file>
      <filename>base-appliances-dehumidifier.osw</filename>
      <filetype>osw</filetype>
      <usage_type>test</usage_type>
      <checksum>4F0844CF</checksum>
    </file>
    <file>
      <filename>base-location-dallas-tx.osw</filename>
      <filetype>osw</filetype>
      <usage_type>test</usage_type>
      <checksum>AA9CDFD1</checksum>
    </file>
    <file>
      <filename>base-appliances-dehumidifier-50percent.osw</filename>
      <filetype>osw</filetype>
      <usage_type>test</usage_type>
      <checksum>63437D6C</checksum>
    </file>
    <file>
      <filename>base-foundation-unconditioned-basement-assembly-r.osw</filename>
      <filetype>osw</filetype>
      <usage_type>test</usage_type>
      <checksum>7AAC3063</checksum>
    </file>
    <file>
      <filename>base-foundation-unconditioned-basement-wall-insulation.osw</filename>
      <filetype>osw</filetype>
      <usage_type>test</usage_type>
      <checksum>E949A50C</checksum>
    </file>
    <file>
      <filename>base-hvac-dual-fuel-air-to-air-heat-pump-2-speed.osw</filename>
      <filetype>osw</filetype>
      <usage_type>test</usage_type>
      <checksum>E8E8278E</checksum>
    </file>
    <file>
      <filename>base-hvac-dual-fuel-air-to-air-heat-pump-var-speed.osw</filename>
      <filetype>osw</filetype>
      <usage_type>test</usage_type>
      <checksum>1CC36AB1</checksum>
    </file>
    <file>
      <filename>base-appliances-coal.osw</filename>
      <filetype>osw</filetype>
      <usage_type>test</usage_type>
      <checksum>6A32AAC6</checksum>
    </file>
    <file>
      <filename>base-appliances-gas.osw</filename>
      <filetype>osw</filetype>
      <usage_type>test</usage_type>
      <checksum>71805AE3</checksum>
    </file>
    <file>
      <filename>base-appliances-modified.osw</filename>
      <filetype>osw</filetype>
      <usage_type>test</usage_type>
      <checksum>B686A8A3</checksum>
    </file>
    <file>
      <filename>base-appliances-oil.osw</filename>
      <filetype>osw</filetype>
      <usage_type>test</usage_type>
      <checksum>68BCFBEA</checksum>
    </file>
    <file>
      <filename>base-appliances-propane.osw</filename>
      <filetype>osw</filetype>
      <usage_type>test</usage_type>
      <checksum>9582E28C</checksum>
    </file>
    <file>
      <filename>base-appliances-wood.osw</filename>
      <filetype>osw</filetype>
      <usage_type>test</usage_type>
      <checksum>94206381</checksum>
    </file>
    <file>
      <filename>base-simcontrol-calendar-year-custom.osw</filename>
      <filetype>osw</filetype>
      <usage_type>test</usage_type>
      <checksum>AA0F03DD</checksum>
    </file>
    <file>
      <filename>base-location-AMY-2012.osw</filename>
      <filetype>osw</filetype>
      <usage_type>test</usage_type>
      <checksum>B09FD10F</checksum>
    </file>
    <file>
      <filename>base-schedules-stochastic.osw</filename>
      <filetype>osw</filetype>
      <usage_type>test</usage_type>
      <checksum>F17343B6</checksum>
    </file>
    <file>
      <filename>base-schedules-user-specified.osw</filename>
      <filetype>osw</filetype>
      <usage_type>test</usage_type>
      <checksum>C1ADF3D4</checksum>
    </file>
    <file>
      <filename>extra-vacancy-6-months.osw</filename>
      <filetype>osw</filetype>
      <usage_type>test</usage_type>
      <checksum>28B1483D</checksum>
    </file>
    <file>
      <filename>base-lighting-ceiling-fans.osw</filename>
      <filetype>osw</filetype>
      <usage_type>test</usage_type>
      <checksum>3107772F</checksum>
    </file>
    <file>
      <filename>extra-schedules-random-seed.osw</filename>
      <filetype>osw</filetype>
      <usage_type>test</usage_type>
      <checksum>ED02DE6B</checksum>
    </file>
    <file>
      <filename>base-appliances-dehumidifier-ief-portable.osw</filename>
      <filetype>osw</filetype>
      <usage_type>test</usage_type>
      <checksum>C17B3A55</checksum>
    </file>
    <file>
      <filename>base-appliances-dehumidifier-ief-whole-home.osw</filename>
      <filetype>osw</filetype>
      <usage_type>test</usage_type>
      <checksum>87F4E5D9</checksum>
    </file>
    <file>
      <filename>base-misc-defaults.osw</filename>
      <filetype>osw</filetype>
      <usage_type>test</usage_type>
      <checksum>1A331E89</checksum>
    </file>
    <file>
      <filename>base-misc-usage-multiplier.osw</filename>
      <filetype>osw</filetype>
      <usage_type>test</usage_type>
      <checksum>D764C4F0</checksum>
    </file>
    <file>
      <filename>base-pv.osw</filename>
      <filetype>osw</filetype>
      <usage_type>test</usage_type>
      <checksum>A02EC0D1</checksum>
    </file>
    <file>
      <filename>base-bldgtype-multifamily-shared-mechvent-preconditioning.osw</filename>
      <filetype>osw</filetype>
      <usage_type>test</usage_type>
      <checksum>9A6A608F</checksum>
    </file>
    <file>
      <filename>base-bldgtype-multifamily-shared-mechvent.osw</filename>
      <filetype>osw</filetype>
      <usage_type>test</usage_type>
      <checksum>6F9DEB03</checksum>
    </file>
    <file>
      <filename>base-bldgtype-multifamily-shared-pv.osw</filename>
      <filetype>osw</filetype>
      <usage_type>test</usage_type>
      <checksum>BF4D786C</checksum>
    </file>
    <file>
      <filename>base-bldgtype-multifamily-shared-water-heater.osw</filename>
      <filetype>osw</filetype>
      <usage_type>test</usage_type>
      <checksum>3F2FCBE9</checksum>
    </file>
    <file>
      <filename>base-bldgtype-multifamily.osw</filename>
      <filetype>osw</filetype>
      <usage_type>test</usage_type>
      <checksum>3B1B2A54</checksum>
    </file>
    <file>
      <filename>base-bldgtype-single-family-attached.osw</filename>
      <filetype>osw</filetype>
      <usage_type>test</usage_type>
      <checksum>9775DE11</checksum>
    </file>
    <file>
      <filename>base-dhw-tank-elec-uef.osw</filename>
      <filetype>osw</filetype>
      <usage_type>test</usage_type>
      <checksum>A110B430</checksum>
    </file>
    <file>
      <filename>base-dhw-tank-gas-uef.osw</filename>
      <filetype>osw</filetype>
      <usage_type>test</usage_type>
      <checksum>82B415AA</checksum>
    </file>
    <file>
      <filename>base-dhw-tank-heat-pump-uef.osw</filename>
      <filetype>osw</filetype>
      <usage_type>test</usage_type>
      <checksum>19BEF80B</checksum>
    </file>
    <file>
      <filename>base-dhw-tankless-electric-uef.osw</filename>
      <filetype>osw</filetype>
      <usage_type>test</usage_type>
      <checksum>5E890E1B</checksum>
    </file>
    <file>
      <filename>base-dhw-tankless-gas-uef.osw</filename>
      <filetype>osw</filetype>
      <usage_type>test</usage_type>
      <checksum>4DB1415F</checksum>
    </file>
    <file>
      <filename>base-misc-loads-large-uncommon.osw</filename>
      <filetype>osw</filetype>
      <usage_type>test</usage_type>
      <checksum>1E2D743E</checksum>
    </file>
    <file>
      <filename>base-misc-loads-large-uncommon2.osw</filename>
      <filetype>osw</filetype>
      <usage_type>test</usage_type>
      <checksum>C13FA030</checksum>
    </file>
    <file>
      <filename>base-hvac-programmable-thermostat-detailed.osw</filename>
      <filetype>osw</filetype>
      <usage_type>test</usage_type>
      <checksum>63DB2AE2</checksum>
    </file>
    <file>
      <filename>base-dhw-indirect-outside.osw</filename>
      <filetype>osw</filetype>
      <usage_type>test</usage_type>
      <checksum>91D935FD</checksum>
    </file>
    <file>
      <filename>base-hvac-boiler-gas-only.osw</filename>
      <filetype>osw</filetype>
      <usage_type>test</usage_type>
      <checksum>535719B3</checksum>
    </file>
    <file>
      <filename>base-dhw-indirect-standbyloss.osw</filename>
      <filetype>osw</filetype>
      <usage_type>test</usage_type>
      <checksum>66D4ADDA</checksum>
    </file>
    <file>
      <filename>base-dhw-indirect.osw</filename>
      <filetype>osw</filetype>
      <usage_type>test</usage_type>
      <checksum>19B4F2B9</checksum>
    </file>
    <file>
      <filename>base-dhw-jacket-indirect.osw</filename>
      <filetype>osw</filetype>
      <usage_type>test</usage_type>
      <checksum>83F13256</checksum>
    </file>
    <file>
      <filename>base-hvac-wall-furnace-elec-only.osw</filename>
      <filetype>osw</filetype>
      <usage_type>test</usage_type>
      <checksum>B58B2829</checksum>
    </file>
    <file>
      <filename>base-dhw-indirect-with-solar-fraction.osw</filename>
      <filetype>osw</filetype>
      <usage_type>test</usage_type>
      <checksum>CEB2F602</checksum>
    </file>
    <file>
      <filename>base-dhw-combi-tankless-outside.osw</filename>
      <filetype>osw</filetype>
      <usage_type>test</usage_type>
      <checksum>B9A85CE7</checksum>
    </file>
    <file>
      <filename>base-dhw-combi-tankless.osw</filename>
      <filetype>osw</filetype>
      <usage_type>test</usage_type>
      <checksum>8A6F9612</checksum>
    </file>
    <file>
      <filename>base-hvac-boiler-gas-central-ac-1-speed.osw</filename>
      <filetype>osw</filetype>
      <usage_type>test</usage_type>
      <checksum>E91FD27E</checksum>
    </file>
    <file>
      <filename>base-hvac-fireplace-wood-only.osw</filename>
      <filetype>osw</filetype>
      <usage_type>test</usage_type>
      <checksum>F895F36C</checksum>
    </file>
    <file>
      <filename>base-hvac-fixed-heater-gas-only.osw</filename>
      <filetype>osw</filetype>
      <usage_type>test</usage_type>
      <checksum>5FD44E0C</checksum>
    </file>
    <file>
      <filename>base-hvac-portable-heater-gas-only.osw</filename>
      <filetype>osw</filetype>
      <usage_type>test</usage_type>
      <checksum>9B0C87B0</checksum>
    </file>
    <file>
      <filename>base-hvac-furnace-gas-only.osw</filename>
      <filetype>osw</filetype>
      <usage_type>test</usage_type>
      <checksum>30539E27</checksum>
    </file>
    <file>
      <filename>base-hvac-evap-cooler-only.osw</filename>
      <filetype>osw</filetype>
      <usage_type>test</usage_type>
      <checksum>BD2BA197</checksum>
    </file>
    <file>
      <filename>base-hvac-mini-split-air-conditioner-only-ducted.osw</filename>
      <filetype>osw</filetype>
      <usage_type>test</usage_type>
      <checksum>504C3015</checksum>
    </file>
    <file>
      <filename>base-hvac-mini-split-air-conditioner-only-ductless.osw</filename>
      <filetype>osw</filetype>
      <usage_type>test</usage_type>
      <checksum>FB62B488</checksum>
    </file>
    <file>
      <filename>base-hvac-dual-fuel-air-to-air-heat-pump-1-speed.osw</filename>
      <filetype>osw</filetype>
      <usage_type>test</usage_type>
      <checksum>571ADCA0</checksum>
    </file>
    <file>
      <filename>base-hvac-air-to-air-heat-pump-1-speed.osw</filename>
      <filetype>osw</filetype>
      <usage_type>test</usage_type>
      <checksum>5E08D568</checksum>
    </file>
    <file>
      <filename>base-hvac-dual-fuel-air-to-air-heat-pump-1-speed-electric.osw</filename>
      <filetype>osw</filetype>
      <usage_type>test</usage_type>
      <checksum>5FA76245</checksum>
    </file>
    <file>
      <filename>base-hvac-central-ac-only-1-speed.osw</filename>
      <filetype>osw</filetype>
      <usage_type>test</usage_type>
      <checksum>2CF956C8</checksum>
    </file>
    <file>
      <filename>base-hvac-central-ac-plus-air-to-air-heat-pump-heating.osw</filename>
      <filetype>osw</filetype>
      <usage_type>test</usage_type>
      <checksum>B37A9940</checksum>
    </file>
    <file>
      <filename>base-hvac-ground-to-air-heat-pump.osw</filename>
      <filetype>osw</filetype>
      <usage_type>test</usage_type>
      <checksum>8C2DE5DD</checksum>
    </file>
    <file>
      <filename>base-hvac-stove-oil-only.osw</filename>
      <filetype>osw</filetype>
      <usage_type>test</usage_type>
      <checksum>F4B1034F</checksum>
    </file>
    <file>
      <filename>base-hvac-stove-wood-pellets-only.osw</filename>
      <filetype>osw</filetype>
      <usage_type>test</usage_type>
      <checksum>401B64AA</checksum>
    </file>
    <file>
      <filename>base-hvac-floor-furnace-propane-only.osw</filename>
      <filetype>osw</filetype>
      <usage_type>test</usage_type>
      <checksum>9F7E23AF</checksum>
    </file>
    <file>
      <filename>base-hvac-dual-fuel-mini-split-heat-pump-ducted.osw</filename>
      <filetype>osw</filetype>
      <usage_type>test</usage_type>
      <checksum>2A235BFD</checksum>
    </file>
    <file>
      <filename>base-hvac-mini-split-heat-pump-ducted-cooling-only.osw</filename>
      <filetype>osw</filetype>
      <usage_type>test</usage_type>
      <checksum>20A66972</checksum>
    </file>
    <file>
      <filename>base-hvac-mini-split-heat-pump-ducted-heating-only.osw</filename>
      <filetype>osw</filetype>
      <usage_type>test</usage_type>
      <checksum>B6FC359A</checksum>
    </file>
    <file>
      <filename>base-hvac-mini-split-heat-pump-ducted.osw</filename>
      <filetype>osw</filetype>
      <usage_type>test</usage_type>
      <checksum>50340433</checksum>
    </file>
    <file>
      <filename>base-hvac-mini-split-heat-pump-ductless.osw</filename>
      <filetype>osw</filetype>
      <usage_type>test</usage_type>
      <checksum>D12D7C80</checksum>
    </file>
    <file>
      <filename>extra-second-heating-system-boiler.osw</filename>
      <filetype>osw</filetype>
      <usage_type>test</usage_type>
      <checksum>2EB6711C</checksum>
    </file>
    <file>
      <filename>base-enclosure-infil-flue.osw</filename>
      <filetype>osw</filetype>
      <usage_type>test</usage_type>
      <checksum>261D8BA8</checksum>
    </file>
    <file>
      <filename>extra-enclosure-windows-shading.osw</filename>
      <filetype>osw</filetype>
      <usage_type>test</usage_type>
      <checksum>5608718A</checksum>
    </file>
    <file>
      <filename>base-enclosure-overhangs.osw</filename>
      <filetype>osw</filetype>
      <usage_type>test</usage_type>
      <checksum>C8B61BF7</checksum>
    </file>
    <file>
      <filename>base-hvac-install-quality-none-furnace-gas-central-ac-1-speed.osw</filename>
      <filetype>osw</filetype>
      <usage_type>test</usage_type>
      <checksum>A2D15C83</checksum>
    </file>
    <file>
      <filename>base-hvac-install-quality-airflow-defect-furnace-gas-central-ac-1-speed.osw</filename>
      <filetype>osw</filetype>
      <usage_type>test</usage_type>
      <checksum>D537FE16</checksum>
    </file>
    <file>
      <filename>base-hvac-install-quality-charge-defect-furnace-gas-central-ac-1-speed.osw</filename>
      <filetype>osw</filetype>
      <usage_type>test</usage_type>
      <checksum>D9BF636A</checksum>
    </file>
    <file>
      <filename>base-hvac-install-quality-all-air-to-air-heat-pump-1-speed.osw</filename>
      <filetype>osw</filetype>
      <usage_type>test</usage_type>
      <checksum>0EE57DD2</checksum>
    </file>
    <file>
      <filename>base-hvac-install-quality-all-air-to-air-heat-pump-2-speed.osw</filename>
      <filetype>osw</filetype>
      <usage_type>test</usage_type>
      <checksum>022AE67B</checksum>
    </file>
    <file>
      <filename>base-hvac-install-quality-all-air-to-air-heat-pump-var-speed.osw</filename>
      <filetype>osw</filetype>
      <usage_type>test</usage_type>
      <checksum>D12065C4</checksum>
    </file>
    <file>
      <filename>base-hvac-install-quality-all-furnace-gas-central-ac-1-speed.osw</filename>
      <filetype>osw</filetype>
      <usage_type>test</usage_type>
      <checksum>DA9B0AE9</checksum>
    </file>
    <file>
      <filename>base-hvac-install-quality-all-furnace-gas-central-ac-2-speed.osw</filename>
      <filetype>osw</filetype>
      <usage_type>test</usage_type>
      <checksum>CBDCEB15</checksum>
    </file>
    <file>
      <filename>base-hvac-install-quality-all-furnace-gas-central-ac-var-speed.osw</filename>
      <filetype>osw</filetype>
      <usage_type>test</usage_type>
      <checksum>558A2322</checksum>
    </file>
    <file>
      <filename>base-hvac-install-quality-all-furnace-gas-only.osw</filename>
      <filetype>osw</filetype>
      <usage_type>test</usage_type>
      <checksum>C248ACC0</checksum>
    </file>
    <file>
      <filename>base-hvac-install-quality-all-mini-split-heat-pump-ducted.osw</filename>
      <filetype>osw</filetype>
      <usage_type>test</usage_type>
      <checksum>B4C7A821</checksum>
    </file>
    <file>
      <filename>base-hvac-install-quality-all-ground-to-air-heat-pump.osw</filename>
      <filetype>osw</filetype>
      <usage_type>test</usage_type>
      <checksum>5E1684BC</checksum>
    </file>
    <file>
      <filename>base-hvac-install-quality-all-mini-split-air-conditioner-only-ducted.osw</filename>
      <filetype>osw</filetype>
      <usage_type>test</usage_type>
      <checksum>51E68A52</checksum>
    </file>
    <file>
      <filename>base-hvac-evap-cooler-only-ducted.osw</filename>
      <filetype>osw</filetype>
      <usage_type>test</usage_type>
      <checksum>19A29DE4</checksum>
    </file>
    <file>
      <filename>base-mechvent-cfis-evap-cooler-only-ducted.osw</filename>
      <filetype>osw</filetype>
      <usage_type>test</usage_type>
      <checksum>58E22917</checksum>
    </file>
    <file>
      <filename>base-hvac-furnace-gas-room-ac.osw</filename>
      <filetype>osw</filetype>
      <usage_type>test</usage_type>
      <checksum>FDFF0FB5</checksum>
    </file>
    <file>
      <filename>base-hvac-room-ac-only.osw</filename>
      <filetype>osw</filetype>
      <usage_type>test</usage_type>
      <checksum>8614A1F1</checksum>
    </file>
    <file>
      <filename>base-hvac-room-ac-only-33percent.osw</filename>
      <filetype>osw</filetype>
      <usage_type>test</usage_type>
      <checksum>D1980717</checksum>
    </file>
    <file>
      <filename>build_residential_hpxml_test.rb</filename>
      <filetype>rb</filetype>
      <usage_type>test</usage_type>
      <checksum>9B11E688</checksum>
    </file>
    <file>
      <version>
        <software_program>OpenStudio</software_program>
        <identifier>2.9.0</identifier>
        <min_compatible>2.9.0</min_compatible>
      </version>
      <filename>measure.rb</filename>
      <filetype>rb</filetype>
      <usage_type>script</usage_type>
<<<<<<< HEAD
      <checksum>AE32979B</checksum>
=======
      <checksum>4084895B</checksum>
    </file>
    <file>
      <filename>geometry.rb</filename>
      <filetype>rb</filetype>
      <usage_type>resource</usage_type>
      <checksum>7576BFF1</checksum>
>>>>>>> 763515fd
    </file>
  </files>
</measure><|MERGE_RESOLUTION|>--- conflicted
+++ resolved
@@ -3,13 +3,8 @@
   <schema_version>3.0</schema_version>
   <name>build_residential_hpxml</name>
   <uid>a13a8983-2b01-4930-8af2-42030b6e4233</uid>
-<<<<<<< HEAD
-  <version_id>e163917b-e78d-4197-976e-7132907012d5</version_id>
-  <version_modified>20210129T222748Z</version_modified>
-=======
-  <version_id>73aa5364-2e7b-4c0b-9bf7-fcf2f82e73c1</version_id>
-  <version_modified>20210129T234538Z</version_modified>
->>>>>>> 763515fd
+  <version_id>87f20540-b6f3-4857-b7e9-4f5faf1e2ed2</version_id>
+  <version_modified>20210201T162410Z</version_modified>
   <xml_checksum>2C38F48B</xml_checksum>
   <class_name>BuildResidentialHPXML</class_name>
   <display_name>HPXML Builder</display_name>
@@ -1757,7 +1752,7 @@
     <argument>
       <name>cooling_system_cooling_efficiency</name>
       <display_name>Cooling System: Efficiency</display_name>
-      <description>The rated efficiency value of the cooling system.</description>
+      <description>The rated efficiency value of the cooling system. System types central air conditioner and mini-split use SEER. System type room air conditioner uses EER.</description>
       <type>Double</type>
       <units>SEER or EER</units>
       <required>true</required>
@@ -1901,7 +1896,7 @@
     <argument>
       <name>heat_pump_heating_efficiency</name>
       <display_name>Heat Pump: Heating Efficiency</display_name>
-      <description>The rated heating efficiency value of the heat pump.</description>
+      <description>The rated heating efficiency value of the heat pump. System types air-to-air and mini-split use HSPF. System type ground-to-air uses COP.</description>
       <type>Double</type>
       <units>HSPF or COP</units>
       <required>true</required>
@@ -1930,7 +1925,7 @@
     <argument>
       <name>heat_pump_cooling_efficiency</name>
       <display_name>Heat Pump: Cooling Efficiency</display_name>
-      <description>The rated cooling efficiency value of the heat pump.</description>
+      <description>The rated cooling efficiency value of the heat pump. System types air-to-air and mini-split use SEER. System type ground-to-air uses EER.</description>
       <type>Double</type>
       <units>SEER or EER</units>
       <required>true</required>
@@ -2610,7 +2605,7 @@
     <argument>
       <name>mech_vent_total_recovery_efficiency</name>
       <display_name>Mechanical Ventilation: Total Recovery Efficiency</display_name>
-      <description>The Unadjusted or Adjusted total recovery efficiency of the mechanical ventilation.</description>
+      <description>The Unadjusted or Adjusted total recovery efficiency of the mechanical ventilation. Applies to energy recovery ventilator.</description>
       <type>Double</type>
       <units>Frac</units>
       <required>true</required>
@@ -2620,7 +2615,7 @@
     <argument>
       <name>mech_vent_sensible_recovery_efficiency</name>
       <display_name>Mechanical Ventilation: Sensible Recovery Efficiency</display_name>
-      <description>The Unadjusted or Adjusted sensible recovery efficiency of the mechanical ventilation.</description>
+      <description>The Unadjusted or Adjusted sensible recovery efficiency of the mechanical ventilation. Applies to energy recovery ventilator and heat recovery ventilator.</description>
       <type>Double</type>
       <units>Frac</units>
       <required>true</required>
@@ -2825,7 +2820,7 @@
     <argument>
       <name>mech_vent_total_recovery_efficiency_2</name>
       <display_name>Mechanical Ventilation 2: Total Recovery Efficiency</display_name>
-      <description>The Unadjusted or Adjusted total recovery efficiency of the second mechanical ventilation.</description>
+      <description>The Unadjusted or Adjusted total recovery efficiency of the second mechanical ventilation. Applies to energy recovery ventilator.</description>
       <type>Double</type>
       <units>Frac</units>
       <required>true</required>
@@ -2835,7 +2830,7 @@
     <argument>
       <name>mech_vent_sensible_recovery_efficiency_2</name>
       <display_name>Mechanical Ventilation 2: Sensible Recovery Efficiency</display_name>
-      <description>The Unadjusted or Adjusted sensible recovery efficiency of the second mechanical ventilation.</description>
+      <description>The Unadjusted or Adjusted sensible recovery efficiency of the second mechanical ventilation. Applies to energy recovery ventilator and heat recovery ventilator.</description>
       <type>Double</type>
       <units>Frac</units>
       <required>true</required>
@@ -6292,15 +6287,18 @@
       <checksum>24396BA2</checksum>
     </file>
     <file>
-<<<<<<< HEAD
       <filename>build_residential_hpxml_test.rb</filename>
       <filetype>rb</filetype>
       <usage_type>test</usage_type>
-      <checksum>08E5FDB4</checksum>
-    </file>
-    <file>
-=======
->>>>>>> 763515fd
+      <checksum>9B11E688</checksum>
+    </file>
+    <file>
+      <filename>geometry.rb</filename>
+      <filetype>rb</filetype>
+      <usage_type>resource</usage_type>
+      <checksum>7576BFF1</checksum>
+    </file>
+    <file>
       <filename>base.osw</filename>
       <filetype>osw</filetype>
       <usage_type>test</usage_type>
@@ -6589,6 +6587,18 @@
       <checksum>0FB74385</checksum>
     </file>
     <file>
+      <filename>base-hvac-furnace-gas-room-ac.osw</filename>
+      <filetype>osw</filetype>
+      <usage_type>test</usage_type>
+      <checksum>FDFF0FB5</checksum>
+    </file>
+    <file>
+      <filename>base-hvac-room-ac-only.osw</filename>
+      <filetype>osw</filetype>
+      <usage_type>test</usage_type>
+      <checksum>8614A1F1</checksum>
+    </file>
+    <file>
       <filename>base-atticroof-flat.osw</filename>
       <filetype>osw</filetype>
       <usage_type>test</usage_type>
@@ -6751,6 +6761,12 @@
       <checksum>E3B9B572</checksum>
     </file>
     <file>
+      <filename>base-hvac-room-ac-only-33percent.osw</filename>
+      <filetype>osw</filetype>
+      <usage_type>test</usage_type>
+      <checksum>D1980717</checksum>
+    </file>
+    <file>
       <filename>base-hvac-furnace-elec-central-ac-1-speed.osw</filename>
       <filetype>osw</filetype>
       <usage_type>test</usage_type>
@@ -7457,30 +7473,6 @@
       <filetype>osw</filetype>
       <usage_type>test</usage_type>
       <checksum>58E22917</checksum>
-    </file>
-    <file>
-      <filename>base-hvac-furnace-gas-room-ac.osw</filename>
-      <filetype>osw</filetype>
-      <usage_type>test</usage_type>
-      <checksum>FDFF0FB5</checksum>
-    </file>
-    <file>
-      <filename>base-hvac-room-ac-only.osw</filename>
-      <filetype>osw</filetype>
-      <usage_type>test</usage_type>
-      <checksum>8614A1F1</checksum>
-    </file>
-    <file>
-      <filename>base-hvac-room-ac-only-33percent.osw</filename>
-      <filetype>osw</filetype>
-      <usage_type>test</usage_type>
-      <checksum>D1980717</checksum>
-    </file>
-    <file>
-      <filename>build_residential_hpxml_test.rb</filename>
-      <filetype>rb</filetype>
-      <usage_type>test</usage_type>
-      <checksum>9B11E688</checksum>
     </file>
     <file>
       <version>
@@ -7491,17 +7483,7 @@
       <filename>measure.rb</filename>
       <filetype>rb</filetype>
       <usage_type>script</usage_type>
-<<<<<<< HEAD
-      <checksum>AE32979B</checksum>
-=======
-      <checksum>4084895B</checksum>
-    </file>
-    <file>
-      <filename>geometry.rb</filename>
-      <filetype>rb</filetype>
-      <usage_type>resource</usage_type>
-      <checksum>7576BFF1</checksum>
->>>>>>> 763515fd
+      <checksum>1ADAFAFA</checksum>
     </file>
   </files>
 </measure>