--- conflicted
+++ resolved
@@ -3,13 +3,8 @@
   <schema_version>3.1</schema_version>
   <name>build_residential_hpxml</name>
   <uid>a13a8983-2b01-4930-8af2-42030b6e4233</uid>
-<<<<<<< HEAD
-  <version_id>136947e3-05d8-4bbe-b73d-8bed090d0c1b</version_id>
-  <version_modified>2025-02-11T23:49:13Z</version_modified>
-=======
-  <version_id>0e446bbc-7f10-47b2-9269-28ca1b33eccf</version_id>
-  <version_modified>2025-02-11T19:20:56Z</version_modified>
->>>>>>> ed9269ef
+  <version_id>7505d11e-2750-4bac-8416-24c71912bebd</version_id>
+  <version_modified>2025-02-12T00:00:13Z</version_modified>
   <xml_checksum>2C38F48B</xml_checksum>
   <class_name>BuildResidentialHPXML</class_name>
   <display_name>HPXML Builder</display_name>
@@ -7669,11 +7664,7 @@
       <filename>README.md</filename>
       <filetype>md</filetype>
       <usage_type>readme</usage_type>
-<<<<<<< HEAD
-      <checksum>ECF06E28</checksum>
-=======
-      <checksum>4D1FBA76</checksum>
->>>>>>> ed9269ef
+      <checksum>A3E12B62</checksum>
     </file>
     <file>
       <filename>README.md.erb</filename>
@@ -7690,11 +7681,7 @@
       <filename>measure.rb</filename>
       <filetype>rb</filetype>
       <usage_type>script</usage_type>
-<<<<<<< HEAD
-      <checksum>1AA9E9B0</checksum>
-=======
-      <checksum>A458388D</checksum>
->>>>>>> ed9269ef
+      <checksum>D2A75BBB</checksum>
     </file>
     <file>
       <filename>constants.rb</filename>
@@ -7772,11 +7759,7 @@
       <filename>test_build_residential_hpxml.rb</filename>
       <filetype>rb</filetype>
       <usage_type>test</usage_type>
-<<<<<<< HEAD
-      <checksum>A1E1911D</checksum>
-=======
-      <checksum>BAC58C3D</checksum>
->>>>>>> ed9269ef
+      <checksum>5853ADF4</checksum>
     </file>
   </files>
 </measure>