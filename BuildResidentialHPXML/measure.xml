<?xml version="1.0"?>
<measure>
  <schema_version>3.1</schema_version>
  <name>build_residential_hpxml</name>
  <uid>a13a8983-2b01-4930-8af2-42030b6e4233</uid>
<<<<<<< HEAD
  <version_id>20f664f7-6c72-4822-933e-baa58c434f13</version_id>
  <version_modified>2023-10-09T19:41:12Z</version_modified>
=======
  <version_id>93c1361d-ce33-4609-ba76-21245e0ee0d7</version_id>
  <version_modified>2023-10-23T16:23:38Z</version_modified>
>>>>>>> 5f73cd14
  <xml_checksum>2C38F48B</xml_checksum>
  <class_name>BuildResidentialHPXML</class_name>
  <display_name>HPXML Builder</display_name>
  <description>Builds a residential HPXML file.</description>
  <modeler_description>Note: OS-HPXML default values can be found in the OS-HPXML documentation or can be seen by using the 'apply_defaults' argument.</modeler_description>
  <arguments>
    <argument>
      <name>hpxml_path</name>
      <display_name>HPXML File Path</display_name>
      <description>Absolute/relative path of the HPXML file.</description>
      <type>String</type>
      <required>true</required>
      <model_dependent>false</model_dependent>
    </argument>
    <argument>
      <name>existing_hpxml_path</name>
      <display_name>Existing HPXML File Path</display_name>
      <description>Absolute/relative path of the existing HPXML file. If not provided, a new HPXML file with one Building element is created. If provided, a new Building element will be appended to this HPXML file (e.g., to create a multifamily HPXML file describing multiple dwelling units).</description>
      <type>String</type>
      <required>false</required>
      <model_dependent>false</model_dependent>
    </argument>
    <argument>
      <name>software_info_program_used</name>
      <display_name>Software Info: Program Used</display_name>
      <description>The name of the software program used.</description>
      <type>String</type>
      <required>false</required>
      <model_dependent>false</model_dependent>
    </argument>
    <argument>
      <name>software_info_program_version</name>
      <display_name>Software Info: Program Version</display_name>
      <description>The version of the software program used.</description>
      <type>String</type>
      <required>false</required>
      <model_dependent>false</model_dependent>
    </argument>
    <argument>
      <name>schedules_filepaths</name>
      <display_name>Schedules: CSV File Paths</display_name>
      <description>Absolute/relative paths of csv files containing user-specified detailed schedules. If multiple files, use a comma-separated list.</description>
      <type>String</type>
      <required>false</required>
      <model_dependent>false</model_dependent>
    </argument>
    <argument>
      <name>schedules_vacancy_period</name>
      <display_name>Schedules: Vacancy Period</display_name>
      <description>Specifies the vacancy period. Enter a date like "Dec 15 - Jan 15". Optionally, can enter hour of the day like "Dec 15 2 - Jan 15 20" (start hour can be 0 through 23 and end hour can be 1 through 24).</description>
      <type>String</type>
      <required>false</required>
      <model_dependent>false</model_dependent>
    </argument>
    <argument>
      <name>schedules_power_outage_period</name>
      <display_name>Schedules: Power Outage Period</display_name>
      <description>Specifies the power outage period. Enter a date like "Dec 15 - Jan 15". Optionally, can enter hour of the day like "Dec 15 2 - Jan 15 20" (start hour can be 0 through 23 and end hour can be 1 through 24).</description>
      <type>String</type>
      <required>false</required>
      <model_dependent>false</model_dependent>
    </argument>
    <argument>
      <name>schedules_power_outage_window_natvent_availability</name>
      <display_name>Schedules: Power Outage Period Window Natural Ventilation Availability</display_name>
      <description>The availability of the natural ventilation schedule during the outage period.</description>
      <type>Choice</type>
      <required>false</required>
      <model_dependent>false</model_dependent>
      <choices>
        <choice>
          <value>regular schedule</value>
          <display_name>regular schedule</display_name>
        </choice>
        <choice>
          <value>always available</value>
          <display_name>always available</display_name>
        </choice>
        <choice>
          <value>always unavailable</value>
          <display_name>always unavailable</display_name>
        </choice>
      </choices>
    </argument>
    <argument>
      <name>simulation_control_timestep</name>
      <display_name>Simulation Control: Timestep</display_name>
      <description>Value must be a divisor of 60. If not provided, the OS-HPXML default is used.</description>
      <type>Integer</type>
      <units>min</units>
      <required>false</required>
      <model_dependent>false</model_dependent>
    </argument>
    <argument>
      <name>simulation_control_run_period</name>
      <display_name>Simulation Control: Run Period</display_name>
      <description>Enter a date like "Jan 1 - Dec 31". If not provided, the OS-HPXML default is used.</description>
      <type>String</type>
      <required>false</required>
      <model_dependent>false</model_dependent>
    </argument>
    <argument>
      <name>simulation_control_run_period_calendar_year</name>
      <display_name>Simulation Control: Run Period Calendar Year</display_name>
      <description>This numeric field should contain the calendar year that determines the start day of week. If you are running simulations using AMY weather files, the value entered for calendar year will not be used; it will be overridden by the actual year found in the AMY weather file. If not provided, the OS-HPXML default is used.</description>
      <type>Integer</type>
      <units>year</units>
      <required>false</required>
      <model_dependent>false</model_dependent>
    </argument>
    <argument>
      <name>simulation_control_daylight_saving_enabled</name>
      <display_name>Simulation Control: Daylight Saving Enabled</display_name>
      <description>Whether to use daylight saving. If not provided, the OS-HPXML default is used.</description>
      <type>Boolean</type>
      <required>false</required>
      <model_dependent>false</model_dependent>
      <choices>
        <choice>
          <value>true</value>
          <display_name>true</display_name>
        </choice>
        <choice>
          <value>false</value>
          <display_name>false</display_name>
        </choice>
      </choices>
    </argument>
    <argument>
      <name>simulation_control_daylight_saving_period</name>
      <display_name>Simulation Control: Daylight Saving Period</display_name>
      <description>Enter a date like "Mar 15 - Dec 15". If not provided, the OS-HPXML default is used.</description>
      <type>String</type>
      <required>false</required>
      <model_dependent>false</model_dependent>
    </argument>
    <argument>
      <name>simulation_control_temperature_capacitance_multiplier</name>
      <display_name>Simulation Control: Temperature Capacitance Multiplier</display_name>
      <description>Affects the transient calculation of indoor air temperatures. If not provided, the OS-HPXML default is used.</description>
      <type>String</type>
      <required>false</required>
      <model_dependent>false</model_dependent>
    </argument>
    <argument>
      <name>site_type</name>
      <display_name>Site: Type</display_name>
      <description>The type of site. If not provided, the OS-HPXML default is used.</description>
      <type>Choice</type>
      <required>false</required>
      <model_dependent>false</model_dependent>
      <choices>
        <choice>
          <value>suburban</value>
          <display_name>suburban</display_name>
        </choice>
        <choice>
          <value>urban</value>
          <display_name>urban</display_name>
        </choice>
        <choice>
          <value>rural</value>
          <display_name>rural</display_name>
        </choice>
      </choices>
    </argument>
    <argument>
      <name>site_shielding_of_home</name>
      <display_name>Site: Shielding of Home</display_name>
      <description>Presence of nearby buildings, trees, obstructions for infiltration model. If not provided, the OS-HPXML default is used.</description>
      <type>Choice</type>
      <required>false</required>
      <model_dependent>false</model_dependent>
      <choices>
        <choice>
          <value>exposed</value>
          <display_name>exposed</display_name>
        </choice>
        <choice>
          <value>normal</value>
          <display_name>normal</display_name>
        </choice>
        <choice>
          <value>well-shielded</value>
          <display_name>well-shielded</display_name>
        </choice>
      </choices>
    </argument>
    <argument>
      <name>site_ground_conductivity</name>
      <display_name>Site: Ground Conductivity</display_name>
      <description>Conductivity of the ground soil. If not provided, the OS-HPXML default is used.</description>
      <type>Double</type>
      <units>Btu/hr-ft-F</units>
      <required>false</required>
      <model_dependent>false</model_dependent>
    </argument>
    <argument>
      <name>site_zip_code</name>
      <display_name>Site: Zip Code</display_name>
      <description>Zip code of the home address.</description>
      <type>String</type>
      <required>false</required>
      <model_dependent>false</model_dependent>
    </argument>
    <argument>
      <name>site_iecc_zone</name>
      <display_name>Site: IECC Zone</display_name>
      <description>IECC zone of the home address.</description>
      <type>Choice</type>
      <required>false</required>
      <model_dependent>false</model_dependent>
      <choices>
        <choice>
          <value>1A</value>
          <display_name>1A</display_name>
        </choice>
        <choice>
          <value>1B</value>
          <display_name>1B</display_name>
        </choice>
        <choice>
          <value>1C</value>
          <display_name>1C</display_name>
        </choice>
        <choice>
          <value>2A</value>
          <display_name>2A</display_name>
        </choice>
        <choice>
          <value>2B</value>
          <display_name>2B</display_name>
        </choice>
        <choice>
          <value>2C</value>
          <display_name>2C</display_name>
        </choice>
        <choice>
          <value>3A</value>
          <display_name>3A</display_name>
        </choice>
        <choice>
          <value>3B</value>
          <display_name>3B</display_name>
        </choice>
        <choice>
          <value>3C</value>
          <display_name>3C</display_name>
        </choice>
        <choice>
          <value>4A</value>
          <display_name>4A</display_name>
        </choice>
        <choice>
          <value>4B</value>
          <display_name>4B</display_name>
        </choice>
        <choice>
          <value>4C</value>
          <display_name>4C</display_name>
        </choice>
        <choice>
          <value>5A</value>
          <display_name>5A</display_name>
        </choice>
        <choice>
          <value>5B</value>
          <display_name>5B</display_name>
        </choice>
        <choice>
          <value>5C</value>
          <display_name>5C</display_name>
        </choice>
        <choice>
          <value>6A</value>
          <display_name>6A</display_name>
        </choice>
        <choice>
          <value>6B</value>
          <display_name>6B</display_name>
        </choice>
        <choice>
          <value>6C</value>
          <display_name>6C</display_name>
        </choice>
        <choice>
          <value>7</value>
          <display_name>7</display_name>
        </choice>
        <choice>
          <value>8</value>
          <display_name>8</display_name>
        </choice>
      </choices>
    </argument>
    <argument>
      <name>site_state_code</name>
      <display_name>Site: State Code</display_name>
      <description>State code of the home address.</description>
      <type>Choice</type>
      <required>false</required>
      <model_dependent>false</model_dependent>
      <choices>
        <choice>
          <value>AK</value>
          <display_name>AK</display_name>
        </choice>
        <choice>
          <value>AL</value>
          <display_name>AL</display_name>
        </choice>
        <choice>
          <value>AR</value>
          <display_name>AR</display_name>
        </choice>
        <choice>
          <value>AZ</value>
          <display_name>AZ</display_name>
        </choice>
        <choice>
          <value>CA</value>
          <display_name>CA</display_name>
        </choice>
        <choice>
          <value>CO</value>
          <display_name>CO</display_name>
        </choice>
        <choice>
          <value>CT</value>
          <display_name>CT</display_name>
        </choice>
        <choice>
          <value>DC</value>
          <display_name>DC</display_name>
        </choice>
        <choice>
          <value>DE</value>
          <display_name>DE</display_name>
        </choice>
        <choice>
          <value>FL</value>
          <display_name>FL</display_name>
        </choice>
        <choice>
          <value>GA</value>
          <display_name>GA</display_name>
        </choice>
        <choice>
          <value>HI</value>
          <display_name>HI</display_name>
        </choice>
        <choice>
          <value>IA</value>
          <display_name>IA</display_name>
        </choice>
        <choice>
          <value>ID</value>
          <display_name>ID</display_name>
        </choice>
        <choice>
          <value>IL</value>
          <display_name>IL</display_name>
        </choice>
        <choice>
          <value>IN</value>
          <display_name>IN</display_name>
        </choice>
        <choice>
          <value>KS</value>
          <display_name>KS</display_name>
        </choice>
        <choice>
          <value>KY</value>
          <display_name>KY</display_name>
        </choice>
        <choice>
          <value>LA</value>
          <display_name>LA</display_name>
        </choice>
        <choice>
          <value>MA</value>
          <display_name>MA</display_name>
        </choice>
        <choice>
          <value>MD</value>
          <display_name>MD</display_name>
        </choice>
        <choice>
          <value>ME</value>
          <display_name>ME</display_name>
        </choice>
        <choice>
          <value>MI</value>
          <display_name>MI</display_name>
        </choice>
        <choice>
          <value>MN</value>
          <display_name>MN</display_name>
        </choice>
        <choice>
          <value>MO</value>
          <display_name>MO</display_name>
        </choice>
        <choice>
          <value>MS</value>
          <display_name>MS</display_name>
        </choice>
        <choice>
          <value>MT</value>
          <display_name>MT</display_name>
        </choice>
        <choice>
          <value>NC</value>
          <display_name>NC</display_name>
        </choice>
        <choice>
          <value>ND</value>
          <display_name>ND</display_name>
        </choice>
        <choice>
          <value>NE</value>
          <display_name>NE</display_name>
        </choice>
        <choice>
          <value>NH</value>
          <display_name>NH</display_name>
        </choice>
        <choice>
          <value>NJ</value>
          <display_name>NJ</display_name>
        </choice>
        <choice>
          <value>NM</value>
          <display_name>NM</display_name>
        </choice>
        <choice>
          <value>NV</value>
          <display_name>NV</display_name>
        </choice>
        <choice>
          <value>NY</value>
          <display_name>NY</display_name>
        </choice>
        <choice>
          <value>OH</value>
          <display_name>OH</display_name>
        </choice>
        <choice>
          <value>OK</value>
          <display_name>OK</display_name>
        </choice>
        <choice>
          <value>OR</value>
          <display_name>OR</display_name>
        </choice>
        <choice>
          <value>PA</value>
          <display_name>PA</display_name>
        </choice>
        <choice>
          <value>RI</value>
          <display_name>RI</display_name>
        </choice>
        <choice>
          <value>SC</value>
          <display_name>SC</display_name>
        </choice>
        <choice>
          <value>SD</value>
          <display_name>SD</display_name>
        </choice>
        <choice>
          <value>TN</value>
          <display_name>TN</display_name>
        </choice>
        <choice>
          <value>TX</value>
          <display_name>TX</display_name>
        </choice>
        <choice>
          <value>UT</value>
          <display_name>UT</display_name>
        </choice>
        <choice>
          <value>VA</value>
          <display_name>VA</display_name>
        </choice>
        <choice>
          <value>VT</value>
          <display_name>VT</display_name>
        </choice>
        <choice>
          <value>WA</value>
          <display_name>WA</display_name>
        </choice>
        <choice>
          <value>WI</value>
          <display_name>WI</display_name>
        </choice>
        <choice>
          <value>WV</value>
          <display_name>WV</display_name>
        </choice>
        <choice>
          <value>WY</value>
          <display_name>WY</display_name>
        </choice>
      </choices>
    </argument>
    <argument>
      <name>site_time_zone_utc_offset</name>
      <display_name>Site: Time Zone UTC Offset</display_name>
      <description>Time zone UTC offset of the home address. Must be between -12 and 14.</description>
      <type>Double</type>
      <units>hr</units>
      <required>false</required>
      <model_dependent>false</model_dependent>
    </argument>
    <argument>
      <name>weather_station_epw_filepath</name>
      <display_name>Weather Station: EnergyPlus Weather (EPW) Filepath</display_name>
      <description>Path of the EPW file.</description>
      <type>String</type>
      <required>true</required>
      <model_dependent>false</model_dependent>
      <default_value>USA_CO_Denver.Intl.AP.725650_TMY3.epw</default_value>
    </argument>
    <argument>
      <name>year_built</name>
      <display_name>Building Construction: Year Built</display_name>
      <description>The year the building was built.</description>
      <type>Integer</type>
      <required>false</required>
      <model_dependent>false</model_dependent>
    </argument>
    <argument>
      <name>unit_multiplier</name>
      <display_name>Building Construction: Unit Multiplier</display_name>
      <description>The number of similar dwelling units. EnergyPlus simulation results will be multiplied this value. If not provided, defaults to 1.</description>
      <type>Integer</type>
      <required>false</required>
      <model_dependent>false</model_dependent>
    </argument>
    <argument>
      <name>geometry_unit_type</name>
      <display_name>Geometry: Unit Type</display_name>
      <description>The type of dwelling unit. Use single-family attached for a dwelling unit with 1 or more stories, attached units to one or both sides, and no units above/below. Use apartment unit for a dwelling unit with 1 story, attached units to one, two, or three sides, and units above and/or below.</description>
      <type>Choice</type>
      <required>true</required>
      <model_dependent>false</model_dependent>
      <default_value>single-family detached</default_value>
      <choices>
        <choice>
          <value>single-family detached</value>
          <display_name>single-family detached</display_name>
        </choice>
        <choice>
          <value>single-family attached</value>
          <display_name>single-family attached</display_name>
        </choice>
        <choice>
          <value>apartment unit</value>
          <display_name>apartment unit</display_name>
        </choice>
        <choice>
          <value>manufactured home</value>
          <display_name>manufactured home</display_name>
        </choice>
      </choices>
    </argument>
    <argument>
      <name>geometry_unit_left_wall_is_adiabatic</name>
      <display_name>Geometry: Unit Left Wall Is Adiabatic</display_name>
      <description>Presence of an adiabatic left wall.</description>
      <type>Boolean</type>
      <required>false</required>
      <model_dependent>false</model_dependent>
      <default_value>false</default_value>
      <choices>
        <choice>
          <value>true</value>
          <display_name>true</display_name>
        </choice>
        <choice>
          <value>false</value>
          <display_name>false</display_name>
        </choice>
      </choices>
    </argument>
    <argument>
      <name>geometry_unit_right_wall_is_adiabatic</name>
      <display_name>Geometry: Unit Right Wall Is Adiabatic</display_name>
      <description>Presence of an adiabatic right wall.</description>
      <type>Boolean</type>
      <required>false</required>
      <model_dependent>false</model_dependent>
      <default_value>false</default_value>
      <choices>
        <choice>
          <value>true</value>
          <display_name>true</display_name>
        </choice>
        <choice>
          <value>false</value>
          <display_name>false</display_name>
        </choice>
      </choices>
    </argument>
    <argument>
      <name>geometry_unit_front_wall_is_adiabatic</name>
      <display_name>Geometry: Unit Front Wall Is Adiabatic</display_name>
      <description>Presence of an adiabatic front wall, for example, the unit is adjacent to a conditioned corridor.</description>
      <type>Boolean</type>
      <required>false</required>
      <model_dependent>false</model_dependent>
      <default_value>false</default_value>
      <choices>
        <choice>
          <value>true</value>
          <display_name>true</display_name>
        </choice>
        <choice>
          <value>false</value>
          <display_name>false</display_name>
        </choice>
      </choices>
    </argument>
    <argument>
      <name>geometry_unit_back_wall_is_adiabatic</name>
      <display_name>Geometry: Unit Back Wall Is Adiabatic</display_name>
      <description>Presence of an adiabatic back wall.</description>
      <type>Boolean</type>
      <required>false</required>
      <model_dependent>false</model_dependent>
      <default_value>false</default_value>
      <choices>
        <choice>
          <value>true</value>
          <display_name>true</display_name>
        </choice>
        <choice>
          <value>false</value>
          <display_name>false</display_name>
        </choice>
      </choices>
    </argument>
    <argument>
      <name>geometry_unit_num_floors_above_grade</name>
      <display_name>Geometry: Unit Number of Floors Above Grade</display_name>
      <description>The number of floors above grade in the unit. Attic type ConditionedAttic is included. Assumed to be 1 for apartment units.</description>
      <type>Integer</type>
      <units>#</units>
      <required>true</required>
      <model_dependent>false</model_dependent>
      <default_value>2</default_value>
    </argument>
    <argument>
      <name>geometry_unit_cfa</name>
      <display_name>Geometry: Unit Conditioned Floor Area</display_name>
      <description>The total floor area of the unit's conditioned space (including any conditioned basement floor area).</description>
      <type>Double</type>
      <units>ft^2</units>
      <required>true</required>
      <model_dependent>false</model_dependent>
      <default_value>2000</default_value>
    </argument>
    <argument>
      <name>geometry_unit_aspect_ratio</name>
      <display_name>Geometry: Unit Aspect Ratio</display_name>
      <description>The ratio of front/back wall length to left/right wall length for the unit, excluding any protruding garage wall area.</description>
      <type>Double</type>
      <units>Frac</units>
      <required>true</required>
      <model_dependent>false</model_dependent>
      <default_value>2</default_value>
    </argument>
    <argument>
      <name>geometry_unit_orientation</name>
      <display_name>Geometry: Unit Orientation</display_name>
      <description>The unit's orientation is measured clockwise from north (e.g., North=0, East=90, South=180, West=270).</description>
      <type>Double</type>
      <units>degrees</units>
      <required>true</required>
      <model_dependent>false</model_dependent>
      <default_value>180</default_value>
    </argument>
    <argument>
      <name>geometry_unit_num_bedrooms</name>
      <display_name>Geometry: Unit Number of Bedrooms</display_name>
      <description>The number of bedrooms in the unit.</description>
      <type>Integer</type>
      <units>#</units>
      <required>true</required>
      <model_dependent>false</model_dependent>
      <default_value>3</default_value>
    </argument>
    <argument>
      <name>geometry_unit_num_bathrooms</name>
      <display_name>Geometry: Unit Number of Bathrooms</display_name>
      <description>The number of bathrooms in the unit. If not provided, the OS-HPXML default is used.</description>
      <type>Integer</type>
      <units>#</units>
      <required>false</required>
      <model_dependent>false</model_dependent>
    </argument>
    <argument>
      <name>geometry_unit_num_occupants</name>
      <display_name>Geometry: Unit Number of Occupants</display_name>
      <description>The number of occupants in the unit. If not provided, an *asset* calculation is performed assuming standard occupancy, in which various end use defaults (e.g., plug loads, appliances, and hot water usage) are calculated based on Number of Bedrooms and Conditioned Floor Area per ANSI/RESNET/ICC 301-2019. If provided, an *operational* calculation is instead performed in which the end use defaults are adjusted using the relationship between Number of Bedrooms and Number of Occupants from RECS 2015.</description>
      <type>Double</type>
      <units>#</units>
      <required>false</required>
      <model_dependent>false</model_dependent>
    </argument>
    <argument>
      <name>geometry_building_num_units</name>
      <display_name>Geometry: Building Number of Units</display_name>
      <description>The number of units in the building. Required for single-family attached and apartment units.</description>
      <type>Integer</type>
      <units>#</units>
      <required>false</required>
      <model_dependent>false</model_dependent>
    </argument>
    <argument>
      <name>geometry_average_ceiling_height</name>
      <display_name>Geometry: Average Ceiling Height</display_name>
      <description>Average distance from the floor to the ceiling.</description>
      <type>Double</type>
      <units>ft</units>
      <required>true</required>
      <model_dependent>false</model_dependent>
      <default_value>8</default_value>
    </argument>
    <argument>
      <name>geometry_garage_width</name>
      <display_name>Geometry: Garage Width</display_name>
      <description>The width of the garage. Enter zero for no garage. Only applies to single-family detached units.</description>
      <type>Double</type>
      <units>ft</units>
      <required>true</required>
      <model_dependent>false</model_dependent>
      <default_value>0</default_value>
    </argument>
    <argument>
      <name>geometry_garage_depth</name>
      <display_name>Geometry: Garage Depth</display_name>
      <description>The depth of the garage. Only applies to single-family detached units.</description>
      <type>Double</type>
      <units>ft</units>
      <required>true</required>
      <model_dependent>false</model_dependent>
      <default_value>20</default_value>
    </argument>
    <argument>
      <name>geometry_garage_protrusion</name>
      <display_name>Geometry: Garage Protrusion</display_name>
      <description>The fraction of the garage that is protruding from the conditioned space. Only applies to single-family detached units.</description>
      <type>Double</type>
      <units>Frac</units>
      <required>true</required>
      <model_dependent>false</model_dependent>
      <default_value>0</default_value>
    </argument>
    <argument>
      <name>geometry_garage_position</name>
      <display_name>Geometry: Garage Position</display_name>
      <description>The position of the garage. Only applies to single-family detached units.</description>
      <type>Choice</type>
      <required>true</required>
      <model_dependent>false</model_dependent>
      <default_value>Right</default_value>
      <choices>
        <choice>
          <value>Right</value>
          <display_name>Right</display_name>
        </choice>
        <choice>
          <value>Left</value>
          <display_name>Left</display_name>
        </choice>
      </choices>
    </argument>
    <argument>
      <name>geometry_foundation_type</name>
      <display_name>Geometry: Foundation Type</display_name>
      <description>The foundation type of the building. Foundation types ConditionedBasement and ConditionedCrawlspace are not allowed for apartment units.</description>
      <type>Choice</type>
      <required>true</required>
      <model_dependent>false</model_dependent>
      <default_value>SlabOnGrade</default_value>
      <choices>
        <choice>
          <value>SlabOnGrade</value>
          <display_name>SlabOnGrade</display_name>
        </choice>
        <choice>
          <value>VentedCrawlspace</value>
          <display_name>VentedCrawlspace</display_name>
        </choice>
        <choice>
          <value>UnventedCrawlspace</value>
          <display_name>UnventedCrawlspace</display_name>
        </choice>
        <choice>
          <value>ConditionedCrawlspace</value>
          <display_name>ConditionedCrawlspace</display_name>
        </choice>
        <choice>
          <value>UnconditionedBasement</value>
          <display_name>UnconditionedBasement</display_name>
        </choice>
        <choice>
          <value>ConditionedBasement</value>
          <display_name>ConditionedBasement</display_name>
        </choice>
        <choice>
          <value>Ambient</value>
          <display_name>Ambient</display_name>
        </choice>
        <choice>
          <value>AboveApartment</value>
          <display_name>AboveApartment</display_name>
        </choice>
        <choice>
          <value>BellyAndWingWithSkirt</value>
          <display_name>BellyAndWingWithSkirt</display_name>
        </choice>
        <choice>
          <value>BellyAndWingNoSkirt</value>
          <display_name>BellyAndWingNoSkirt</display_name>
        </choice>
      </choices>
    </argument>
    <argument>
      <name>geometry_foundation_height</name>
      <display_name>Geometry: Foundation Height</display_name>
      <description>The height of the foundation (e.g., 3ft for crawlspace, 8ft for basement). Only applies to basements/crawlspaces.</description>
      <type>Double</type>
      <units>ft</units>
      <required>true</required>
      <model_dependent>false</model_dependent>
      <default_value>0</default_value>
    </argument>
    <argument>
      <name>geometry_foundation_height_above_grade</name>
      <display_name>Geometry: Foundation Height Above Grade</display_name>
      <description>The depth above grade of the foundation wall. Only applies to basements/crawlspaces.</description>
      <type>Double</type>
      <units>ft</units>
      <required>true</required>
      <model_dependent>false</model_dependent>
      <default_value>0</default_value>
    </argument>
    <argument>
      <name>geometry_rim_joist_height</name>
      <display_name>Geometry: Rim Joist Height</display_name>
      <description>The height of the rim joists. Only applies to basements/crawlspaces.</description>
      <type>Double</type>
      <units>in</units>
      <required>false</required>
      <model_dependent>false</model_dependent>
    </argument>
    <argument>
      <name>geometry_attic_type</name>
      <display_name>Geometry: Attic Type</display_name>
      <description>The attic type of the building. Attic type ConditionedAttic is not allowed for apartment units.</description>
      <type>Choice</type>
      <required>true</required>
      <model_dependent>false</model_dependent>
      <default_value>VentedAttic</default_value>
      <choices>
        <choice>
          <value>FlatRoof</value>
          <display_name>FlatRoof</display_name>
        </choice>
        <choice>
          <value>VentedAttic</value>
          <display_name>VentedAttic</display_name>
        </choice>
        <choice>
          <value>UnventedAttic</value>
          <display_name>UnventedAttic</display_name>
        </choice>
        <choice>
          <value>ConditionedAttic</value>
          <display_name>ConditionedAttic</display_name>
        </choice>
        <choice>
          <value>BelowApartment</value>
          <display_name>BelowApartment</display_name>
        </choice>
      </choices>
    </argument>
    <argument>
      <name>geometry_roof_type</name>
      <display_name>Geometry: Roof Type</display_name>
      <description>The roof type of the building. Ignored if the building has a flat roof.</description>
      <type>Choice</type>
      <required>true</required>
      <model_dependent>false</model_dependent>
      <default_value>gable</default_value>
      <choices>
        <choice>
          <value>gable</value>
          <display_name>gable</display_name>
        </choice>
        <choice>
          <value>hip</value>
          <display_name>hip</display_name>
        </choice>
      </choices>
    </argument>
    <argument>
      <name>geometry_roof_pitch</name>
      <display_name>Geometry: Roof Pitch</display_name>
      <description>The roof pitch of the attic. Ignored if the building has a flat roof.</description>
      <type>Choice</type>
      <required>true</required>
      <model_dependent>false</model_dependent>
      <default_value>6:12</default_value>
      <choices>
        <choice>
          <value>1:12</value>
          <display_name>1:12</display_name>
        </choice>
        <choice>
          <value>2:12</value>
          <display_name>2:12</display_name>
        </choice>
        <choice>
          <value>3:12</value>
          <display_name>3:12</display_name>
        </choice>
        <choice>
          <value>4:12</value>
          <display_name>4:12</display_name>
        </choice>
        <choice>
          <value>5:12</value>
          <display_name>5:12</display_name>
        </choice>
        <choice>
          <value>6:12</value>
          <display_name>6:12</display_name>
        </choice>
        <choice>
          <value>7:12</value>
          <display_name>7:12</display_name>
        </choice>
        <choice>
          <value>8:12</value>
          <display_name>8:12</display_name>
        </choice>
        <choice>
          <value>9:12</value>
          <display_name>9:12</display_name>
        </choice>
        <choice>
          <value>10:12</value>
          <display_name>10:12</display_name>
        </choice>
        <choice>
          <value>11:12</value>
          <display_name>11:12</display_name>
        </choice>
        <choice>
          <value>12:12</value>
          <display_name>12:12</display_name>
        </choice>
      </choices>
    </argument>
    <argument>
      <name>geometry_eaves_depth</name>
      <display_name>Geometry: Eaves Depth</display_name>
      <description>The eaves depth of the roof.</description>
      <type>Double</type>
      <units>ft</units>
      <required>true</required>
      <model_dependent>false</model_dependent>
      <default_value>2</default_value>
    </argument>
    <argument>
      <name>neighbor_front_distance</name>
      <display_name>Neighbor: Front Distance</display_name>
      <description>The distance between the unit and the neighboring building to the front (not including eaves). A value of zero indicates no neighbors. Used for shading.</description>
      <type>Double</type>
      <units>ft</units>
      <required>true</required>
      <model_dependent>false</model_dependent>
      <default_value>0</default_value>
    </argument>
    <argument>
      <name>neighbor_back_distance</name>
      <display_name>Neighbor: Back Distance</display_name>
      <description>The distance between the unit and the neighboring building to the back (not including eaves). A value of zero indicates no neighbors. Used for shading.</description>
      <type>Double</type>
      <units>ft</units>
      <required>true</required>
      <model_dependent>false</model_dependent>
      <default_value>0</default_value>
    </argument>
    <argument>
      <name>neighbor_left_distance</name>
      <display_name>Neighbor: Left Distance</display_name>
      <description>The distance between the unit and the neighboring building to the left (not including eaves). A value of zero indicates no neighbors. Used for shading.</description>
      <type>Double</type>
      <units>ft</units>
      <required>true</required>
      <model_dependent>false</model_dependent>
      <default_value>10</default_value>
    </argument>
    <argument>
      <name>neighbor_right_distance</name>
      <display_name>Neighbor: Right Distance</display_name>
      <description>The distance between the unit and the neighboring building to the right (not including eaves). A value of zero indicates no neighbors. Used for shading.</description>
      <type>Double</type>
      <units>ft</units>
      <required>true</required>
      <model_dependent>false</model_dependent>
      <default_value>10</default_value>
    </argument>
    <argument>
      <name>neighbor_front_height</name>
      <display_name>Neighbor: Front Height</display_name>
      <description>The height of the neighboring building to the front. If not provided, the OS-HPXML default is used.</description>
      <type>Double</type>
      <units>ft</units>
      <required>false</required>
      <model_dependent>false</model_dependent>
    </argument>
    <argument>
      <name>neighbor_back_height</name>
      <display_name>Neighbor: Back Height</display_name>
      <description>The height of the neighboring building to the back. If not provided, the OS-HPXML default is used.</description>
      <type>Double</type>
      <units>ft</units>
      <required>false</required>
      <model_dependent>false</model_dependent>
    </argument>
    <argument>
      <name>neighbor_left_height</name>
      <display_name>Neighbor: Left Height</display_name>
      <description>The height of the neighboring building to the left. If not provided, the OS-HPXML default is used.</description>
      <type>Double</type>
      <units>ft</units>
      <required>false</required>
      <model_dependent>false</model_dependent>
    </argument>
    <argument>
      <name>neighbor_right_height</name>
      <display_name>Neighbor: Right Height</display_name>
      <description>The height of the neighboring building to the right. If not provided, the OS-HPXML default is used.</description>
      <type>Double</type>
      <units>ft</units>
      <required>false</required>
      <model_dependent>false</model_dependent>
    </argument>
    <argument>
      <name>floor_over_foundation_assembly_r</name>
      <display_name>Floor: Over Foundation Assembly R-value</display_name>
      <description>Assembly R-value for the floor over the foundation. Ignored if the building has a slab-on-grade foundation.</description>
      <type>Double</type>
      <units>h-ft^2-R/Btu</units>
      <required>true</required>
      <model_dependent>false</model_dependent>
      <default_value>28.1</default_value>
    </argument>
    <argument>
      <name>floor_over_garage_assembly_r</name>
      <display_name>Floor: Over Garage Assembly R-value</display_name>
      <description>Assembly R-value for the floor over the garage. Ignored unless the building has a garage under conditioned space.</description>
      <type>Double</type>
      <units>h-ft^2-R/Btu</units>
      <required>true</required>
      <model_dependent>false</model_dependent>
      <default_value>28.1</default_value>
    </argument>
    <argument>
      <name>floor_type</name>
      <display_name>Floor: Type</display_name>
      <description>The type of floors.</description>
      <type>Choice</type>
      <required>true</required>
      <model_dependent>false</model_dependent>
      <default_value>WoodFrame</default_value>
      <choices>
        <choice>
          <value>WoodFrame</value>
          <display_name>WoodFrame</display_name>
        </choice>
        <choice>
          <value>StructuralInsulatedPanel</value>
          <display_name>StructuralInsulatedPanel</display_name>
        </choice>
        <choice>
          <value>SolidConcrete</value>
          <display_name>SolidConcrete</display_name>
        </choice>
        <choice>
          <value>SteelFrame</value>
          <display_name>SteelFrame</display_name>
        </choice>
      </choices>
    </argument>
    <argument>
      <name>foundation_wall_type</name>
      <display_name>Foundation Wall: Type</display_name>
      <description>The material type of the foundation wall. If not provided, the OS-HPXML default is used.</description>
      <type>Choice</type>
      <required>false</required>
      <model_dependent>false</model_dependent>
      <choices>
        <choice>
          <value>solid concrete</value>
          <display_name>solid concrete</display_name>
        </choice>
        <choice>
          <value>concrete block</value>
          <display_name>concrete block</display_name>
        </choice>
        <choice>
          <value>concrete block foam core</value>
          <display_name>concrete block foam core</display_name>
        </choice>
        <choice>
          <value>concrete block perlite core</value>
          <display_name>concrete block perlite core</display_name>
        </choice>
        <choice>
          <value>concrete block vermiculite core</value>
          <display_name>concrete block vermiculite core</display_name>
        </choice>
        <choice>
          <value>concrete block solid core</value>
          <display_name>concrete block solid core</display_name>
        </choice>
        <choice>
          <value>double brick</value>
          <display_name>double brick</display_name>
        </choice>
        <choice>
          <value>wood</value>
          <display_name>wood</display_name>
        </choice>
      </choices>
    </argument>
    <argument>
      <name>foundation_wall_thickness</name>
      <display_name>Foundation Wall: Thickness</display_name>
      <description>The thickness of the foundation wall. If not provided, the OS-HPXML default is used.</description>
      <type>Double</type>
      <units>in</units>
      <required>false</required>
      <model_dependent>false</model_dependent>
    </argument>
    <argument>
      <name>foundation_wall_insulation_r</name>
      <display_name>Foundation Wall: Insulation Nominal R-value</display_name>
      <description>Nominal R-value for the foundation wall insulation. Only applies to basements/crawlspaces.</description>
      <type>Double</type>
      <units>h-ft^2-R/Btu</units>
      <required>true</required>
      <model_dependent>false</model_dependent>
      <default_value>0</default_value>
    </argument>
    <argument>
      <name>foundation_wall_insulation_location</name>
      <display_name>Foundation Wall: Insulation Location</display_name>
      <description>Whether the insulation is on the interior or exterior of the foundation wall. Only applies to basements/crawlspaces.</description>
      <type>Choice</type>
      <units>ft</units>
      <required>false</required>
      <model_dependent>false</model_dependent>
      <default_value>exterior</default_value>
      <choices>
        <choice>
          <value>interior</value>
          <display_name>interior</display_name>
        </choice>
        <choice>
          <value>exterior</value>
          <display_name>exterior</display_name>
        </choice>
      </choices>
    </argument>
    <argument>
      <name>foundation_wall_insulation_distance_to_top</name>
      <display_name>Foundation Wall: Insulation Distance To Top</display_name>
      <description>The distance from the top of the foundation wall to the top of the foundation wall insulation. Only applies to basements/crawlspaces. If not provided, the OS-HPXML default is used.</description>
      <type>Double</type>
      <units>ft</units>
      <required>false</required>
      <model_dependent>false</model_dependent>
    </argument>
    <argument>
      <name>foundation_wall_insulation_distance_to_bottom</name>
      <display_name>Foundation Wall: Insulation Distance To Bottom</display_name>
      <description>The distance from the top of the foundation wall to the bottom of the foundation wall insulation. Only applies to basements/crawlspaces. If not provided, the OS-HPXML default is used.</description>
      <type>Double</type>
      <units>ft</units>
      <required>false</required>
      <model_dependent>false</model_dependent>
    </argument>
    <argument>
      <name>foundation_wall_assembly_r</name>
      <display_name>Foundation Wall: Assembly R-value</display_name>
      <description>Assembly R-value for the foundation walls. Only applies to basements/crawlspaces. If provided, overrides the previous foundation wall insulation inputs. If not provided, it is ignored.</description>
      <type>Double</type>
      <units>h-ft^2-R/Btu</units>
      <required>false</required>
      <model_dependent>false</model_dependent>
    </argument>
    <argument>
      <name>rim_joist_assembly_r</name>
      <display_name>Rim Joist: Assembly R-value</display_name>
      <description>Assembly R-value for the rim joists. Only applies to basements/crawlspaces. Required if a rim joist height is provided.</description>
      <type>Double</type>
      <units>h-ft^2-R/Btu</units>
      <required>false</required>
      <model_dependent>false</model_dependent>
    </argument>
    <argument>
      <name>slab_perimeter_insulation_r</name>
      <display_name>Slab: Perimeter Insulation Nominal R-value</display_name>
      <description>Nominal R-value of the vertical slab perimeter insulation. Applies to slab-on-grade foundations and basement/crawlspace floors.</description>
      <type>Double</type>
      <units>h-ft^2-R/Btu</units>
      <required>true</required>
      <model_dependent>false</model_dependent>
      <default_value>0</default_value>
    </argument>
    <argument>
      <name>slab_perimeter_depth</name>
      <display_name>Slab: Perimeter Insulation Depth</display_name>
      <description>Depth from grade to bottom of vertical slab perimeter insulation. Applies to slab-on-grade foundations and basement/crawlspace floors.</description>
      <type>Double</type>
      <units>ft</units>
      <required>true</required>
      <model_dependent>false</model_dependent>
      <default_value>0</default_value>
    </argument>
    <argument>
      <name>slab_under_insulation_r</name>
      <display_name>Slab: Under Slab Insulation Nominal R-value</display_name>
      <description>Nominal R-value of the horizontal under slab insulation. Applies to slab-on-grade foundations and basement/crawlspace floors.</description>
      <type>Double</type>
      <units>h-ft^2-R/Btu</units>
      <required>true</required>
      <model_dependent>false</model_dependent>
      <default_value>0</default_value>
    </argument>
    <argument>
      <name>slab_under_width</name>
      <display_name>Slab: Under Slab Insulation Width</display_name>
      <description>Width from slab edge inward of horizontal under-slab insulation. Enter 999 to specify that the under slab insulation spans the entire slab. Applies to slab-on-grade foundations and basement/crawlspace floors.</description>
      <type>Double</type>
      <units>ft</units>
      <required>true</required>
      <model_dependent>false</model_dependent>
      <default_value>0</default_value>
    </argument>
    <argument>
      <name>slab_thickness</name>
      <display_name>Slab: Thickness</display_name>
      <description>The thickness of the slab. Zero can be entered if there is a dirt floor instead of a slab. If not provided, the OS-HPXML default is used.</description>
      <type>Double</type>
      <units>in</units>
      <required>false</required>
      <model_dependent>false</model_dependent>
    </argument>
    <argument>
      <name>slab_carpet_fraction</name>
      <display_name>Slab: Carpet Fraction</display_name>
      <description>Fraction of the slab floor area that is carpeted. If not provided, the OS-HPXML default is used.</description>
      <type>Double</type>
      <units>Frac</units>
      <required>false</required>
      <model_dependent>false</model_dependent>
    </argument>
    <argument>
      <name>slab_carpet_r</name>
      <display_name>Slab: Carpet R-value</display_name>
      <description>R-value of the slab carpet. If not provided, the OS-HPXML default is used.</description>
      <type>Double</type>
      <units>h-ft^2-R/Btu</units>
      <required>false</required>
      <model_dependent>false</model_dependent>
    </argument>
    <argument>
      <name>ceiling_assembly_r</name>
      <display_name>Ceiling: Assembly R-value</display_name>
      <description>Assembly R-value for the ceiling (attic floor).</description>
      <type>Double</type>
      <units>h-ft^2-R/Btu</units>
      <required>true</required>
      <model_dependent>false</model_dependent>
      <default_value>31.6</default_value>
    </argument>
    <argument>
      <name>roof_material_type</name>
      <display_name>Roof: Material Type</display_name>
      <description>The material type of the roof. If not provided, the OS-HPXML default is used.</description>
      <type>Choice</type>
      <required>false</required>
      <model_dependent>false</model_dependent>
      <choices>
        <choice>
          <value>asphalt or fiberglass shingles</value>
          <display_name>asphalt or fiberglass shingles</display_name>
        </choice>
        <choice>
          <value>concrete</value>
          <display_name>concrete</display_name>
        </choice>
        <choice>
          <value>cool roof</value>
          <display_name>cool roof</display_name>
        </choice>
        <choice>
          <value>slate or tile shingles</value>
          <display_name>slate or tile shingles</display_name>
        </choice>
        <choice>
          <value>expanded polystyrene sheathing</value>
          <display_name>expanded polystyrene sheathing</display_name>
        </choice>
        <choice>
          <value>metal surfacing</value>
          <display_name>metal surfacing</display_name>
        </choice>
        <choice>
          <value>plastic/rubber/synthetic sheeting</value>
          <display_name>plastic/rubber/synthetic sheeting</display_name>
        </choice>
        <choice>
          <value>shingles</value>
          <display_name>shingles</display_name>
        </choice>
        <choice>
          <value>wood shingles or shakes</value>
          <display_name>wood shingles or shakes</display_name>
        </choice>
      </choices>
    </argument>
    <argument>
      <name>roof_color</name>
      <display_name>Roof: Color</display_name>
      <description>The color of the roof. If not provided, the OS-HPXML default is used.</description>
      <type>Choice</type>
      <required>false</required>
      <model_dependent>false</model_dependent>
      <choices>
        <choice>
          <value>dark</value>
          <display_name>dark</display_name>
        </choice>
        <choice>
          <value>light</value>
          <display_name>light</display_name>
        </choice>
        <choice>
          <value>medium</value>
          <display_name>medium</display_name>
        </choice>
        <choice>
          <value>medium dark</value>
          <display_name>medium dark</display_name>
        </choice>
        <choice>
          <value>reflective</value>
          <display_name>reflective</display_name>
        </choice>
      </choices>
    </argument>
    <argument>
      <name>roof_assembly_r</name>
      <display_name>Roof: Assembly R-value</display_name>
      <description>Assembly R-value of the roof.</description>
      <type>Double</type>
      <units>h-ft^2-R/Btu</units>
      <required>true</required>
      <model_dependent>false</model_dependent>
      <default_value>2.3</default_value>
    </argument>
    <argument>
      <name>roof_radiant_barrier</name>
      <display_name>Roof: Has Radiant Barrier</display_name>
      <description>Presence of a radiant barrier in the attic.</description>
      <type>Boolean</type>
      <required>true</required>
      <model_dependent>false</model_dependent>
      <default_value>false</default_value>
      <choices>
        <choice>
          <value>true</value>
          <display_name>true</display_name>
        </choice>
        <choice>
          <value>false</value>
          <display_name>false</display_name>
        </choice>
      </choices>
    </argument>
    <argument>
      <name>roof_radiant_barrier_grade</name>
      <display_name>Roof: Radiant Barrier Grade</display_name>
      <description>The grade of the radiant barrier. If not provided, the OS-HPXML default is used.</description>
      <type>Choice</type>
      <required>false</required>
      <model_dependent>false</model_dependent>
      <choices>
        <choice>
          <value>1</value>
          <display_name>1</display_name>
        </choice>
        <choice>
          <value>2</value>
          <display_name>2</display_name>
        </choice>
        <choice>
          <value>3</value>
          <display_name>3</display_name>
        </choice>
      </choices>
    </argument>
    <argument>
      <name>wall_type</name>
      <display_name>Wall: Type</display_name>
      <description>The type of walls.</description>
      <type>Choice</type>
      <required>true</required>
      <model_dependent>false</model_dependent>
      <default_value>WoodStud</default_value>
      <choices>
        <choice>
          <value>WoodStud</value>
          <display_name>WoodStud</display_name>
        </choice>
        <choice>
          <value>ConcreteMasonryUnit</value>
          <display_name>ConcreteMasonryUnit</display_name>
        </choice>
        <choice>
          <value>DoubleWoodStud</value>
          <display_name>DoubleWoodStud</display_name>
        </choice>
        <choice>
          <value>InsulatedConcreteForms</value>
          <display_name>InsulatedConcreteForms</display_name>
        </choice>
        <choice>
          <value>LogWall</value>
          <display_name>LogWall</display_name>
        </choice>
        <choice>
          <value>StructuralInsulatedPanel</value>
          <display_name>StructuralInsulatedPanel</display_name>
        </choice>
        <choice>
          <value>SolidConcrete</value>
          <display_name>SolidConcrete</display_name>
        </choice>
        <choice>
          <value>SteelFrame</value>
          <display_name>SteelFrame</display_name>
        </choice>
        <choice>
          <value>Stone</value>
          <display_name>Stone</display_name>
        </choice>
        <choice>
          <value>StrawBale</value>
          <display_name>StrawBale</display_name>
        </choice>
        <choice>
          <value>StructuralBrick</value>
          <display_name>StructuralBrick</display_name>
        </choice>
      </choices>
    </argument>
    <argument>
      <name>wall_siding_type</name>
      <display_name>Wall: Siding Type</display_name>
      <description>The siding type of the walls. Also applies to rim joists. If not provided, the OS-HPXML default is used.</description>
      <type>Choice</type>
      <required>false</required>
      <model_dependent>false</model_dependent>
      <choices>
        <choice>
          <value>aluminum siding</value>
          <display_name>aluminum siding</display_name>
        </choice>
        <choice>
          <value>asbestos siding</value>
          <display_name>asbestos siding</display_name>
        </choice>
        <choice>
          <value>brick veneer</value>
          <display_name>brick veneer</display_name>
        </choice>
        <choice>
          <value>composite shingle siding</value>
          <display_name>composite shingle siding</display_name>
        </choice>
        <choice>
          <value>fiber cement siding</value>
          <display_name>fiber cement siding</display_name>
        </choice>
        <choice>
          <value>masonite siding</value>
          <display_name>masonite siding</display_name>
        </choice>
        <choice>
          <value>none</value>
          <display_name>none</display_name>
        </choice>
        <choice>
          <value>stucco</value>
          <display_name>stucco</display_name>
        </choice>
        <choice>
          <value>synthetic stucco</value>
          <display_name>synthetic stucco</display_name>
        </choice>
        <choice>
          <value>vinyl siding</value>
          <display_name>vinyl siding</display_name>
        </choice>
        <choice>
          <value>wood siding</value>
          <display_name>wood siding</display_name>
        </choice>
      </choices>
    </argument>
    <argument>
      <name>wall_color</name>
      <display_name>Wall: Color</display_name>
      <description>The color of the walls. Also applies to rim joists. If not provided, the OS-HPXML default is used.</description>
      <type>Choice</type>
      <required>false</required>
      <model_dependent>false</model_dependent>
      <choices>
        <choice>
          <value>dark</value>
          <display_name>dark</display_name>
        </choice>
        <choice>
          <value>light</value>
          <display_name>light</display_name>
        </choice>
        <choice>
          <value>medium</value>
          <display_name>medium</display_name>
        </choice>
        <choice>
          <value>medium dark</value>
          <display_name>medium dark</display_name>
        </choice>
        <choice>
          <value>reflective</value>
          <display_name>reflective</display_name>
        </choice>
      </choices>
    </argument>
    <argument>
      <name>wall_assembly_r</name>
      <display_name>Wall: Assembly R-value</display_name>
      <description>Assembly R-value of the walls.</description>
      <type>Double</type>
      <units>h-ft^2-R/Btu</units>
      <required>true</required>
      <model_dependent>false</model_dependent>
      <default_value>11.9</default_value>
    </argument>
    <argument>
      <name>window_front_wwr</name>
      <display_name>Windows: Front Window-to-Wall Ratio</display_name>
      <description>The ratio of window area to wall area for the unit's front facade. Enter 0 if specifying Front Window Area instead.</description>
      <type>Double</type>
      <units>Frac</units>
      <required>true</required>
      <model_dependent>false</model_dependent>
      <default_value>0.18</default_value>
    </argument>
    <argument>
      <name>window_back_wwr</name>
      <display_name>Windows: Back Window-to-Wall Ratio</display_name>
      <description>The ratio of window area to wall area for the unit's back facade. Enter 0 if specifying Back Window Area instead.</description>
      <type>Double</type>
      <units>Frac</units>
      <required>true</required>
      <model_dependent>false</model_dependent>
      <default_value>0.18</default_value>
    </argument>
    <argument>
      <name>window_left_wwr</name>
      <display_name>Windows: Left Window-to-Wall Ratio</display_name>
      <description>The ratio of window area to wall area for the unit's left facade (when viewed from the front). Enter 0 if specifying Left Window Area instead.</description>
      <type>Double</type>
      <units>Frac</units>
      <required>true</required>
      <model_dependent>false</model_dependent>
      <default_value>0.18</default_value>
    </argument>
    <argument>
      <name>window_right_wwr</name>
      <display_name>Windows: Right Window-to-Wall Ratio</display_name>
      <description>The ratio of window area to wall area for the unit's right facade (when viewed from the front). Enter 0 if specifying Right Window Area instead.</description>
      <type>Double</type>
      <units>Frac</units>
      <required>true</required>
      <model_dependent>false</model_dependent>
      <default_value>0.18</default_value>
    </argument>
    <argument>
      <name>window_area_front</name>
      <display_name>Windows: Front Window Area</display_name>
      <description>The amount of window area on the unit's front facade. Enter 0 if specifying Front Window-to-Wall Ratio instead.</description>
      <type>Double</type>
      <units>ft^2</units>
      <required>true</required>
      <model_dependent>false</model_dependent>
      <default_value>0</default_value>
    </argument>
    <argument>
      <name>window_area_back</name>
      <display_name>Windows: Back Window Area</display_name>
      <description>The amount of window area on the unit's back facade. Enter 0 if specifying Back Window-to-Wall Ratio instead.</description>
      <type>Double</type>
      <units>ft^2</units>
      <required>true</required>
      <model_dependent>false</model_dependent>
      <default_value>0</default_value>
    </argument>
    <argument>
      <name>window_area_left</name>
      <display_name>Windows: Left Window Area</display_name>
      <description>The amount of window area on the unit's left facade (when viewed from the front). Enter 0 if specifying Left Window-to-Wall Ratio instead.</description>
      <type>Double</type>
      <units>ft^2</units>
      <required>true</required>
      <model_dependent>false</model_dependent>
      <default_value>0</default_value>
    </argument>
    <argument>
      <name>window_area_right</name>
      <display_name>Windows: Right Window Area</display_name>
      <description>The amount of window area on the unit's right facade (when viewed from the front). Enter 0 if specifying Right Window-to-Wall Ratio instead.</description>
      <type>Double</type>
      <units>ft^2</units>
      <required>true</required>
      <model_dependent>false</model_dependent>
      <default_value>0</default_value>
    </argument>
    <argument>
      <name>window_aspect_ratio</name>
      <display_name>Windows: Aspect Ratio</display_name>
      <description>Ratio of window height to width.</description>
      <type>Double</type>
      <units>Frac</units>
      <required>true</required>
      <model_dependent>false</model_dependent>
      <default_value>1.333</default_value>
    </argument>
    <argument>
      <name>window_fraction_operable</name>
      <display_name>Windows: Fraction Operable</display_name>
      <description>Fraction of windows that are operable. If not provided, the OS-HPXML default is used.</description>
      <type>Double</type>
      <units>Frac</units>
      <required>false</required>
      <model_dependent>false</model_dependent>
    </argument>
    <argument>
      <name>window_natvent_availability</name>
      <display_name>Windows: Natural Ventilation Availability</display_name>
      <description>For operable windows, the number of days/week that windows can be opened by occupants for natural ventilation. If not provided, the OS-HPXML default is used.</description>
      <type>Integer</type>
      <units>Days/week</units>
      <required>false</required>
      <model_dependent>false</model_dependent>
    </argument>
    <argument>
      <name>window_ufactor</name>
      <display_name>Windows: U-Factor</display_name>
      <description>Full-assembly NFRC U-factor.</description>
      <type>Double</type>
      <units>Btu/hr-ft^2-R</units>
      <required>true</required>
      <model_dependent>false</model_dependent>
      <default_value>0.37</default_value>
    </argument>
    <argument>
      <name>window_shgc</name>
      <display_name>Windows: SHGC</display_name>
      <description>Full-assembly NFRC solar heat gain coefficient.</description>
      <type>Double</type>
      <required>true</required>
      <model_dependent>false</model_dependent>
      <default_value>0.3</default_value>
    </argument>
    <argument>
      <name>window_interior_shading_winter</name>
      <display_name>Windows: Winter Interior Shading</display_name>
      <description>Interior shading coefficient for the winter season. 1.0 indicates no reduction in solar gain, 0.85 indicates 15% reduction, etc. If not provided, the OS-HPXML default is used.</description>
      <type>Double</type>
      <units>Frac</units>
      <required>false</required>
      <model_dependent>false</model_dependent>
    </argument>
    <argument>
      <name>window_interior_shading_summer</name>
      <display_name>Windows: Summer Interior Shading</display_name>
      <description>Interior shading coefficient for the summer season. 1.0 indicates no reduction in solar gain, 0.85 indicates 15% reduction, etc. If not provided, the OS-HPXML default is used.</description>
      <type>Double</type>
      <units>Frac</units>
      <required>false</required>
      <model_dependent>false</model_dependent>
    </argument>
    <argument>
      <name>window_exterior_shading_winter</name>
      <display_name>Windows: Winter Exterior Shading</display_name>
      <description>Exterior shading coefficient for the winter season. 1.0 indicates no reduction in solar gain, 0.85 indicates 15% reduction, etc. If not provided, the OS-HPXML default is used.</description>
      <type>Double</type>
      <units>Frac</units>
      <required>false</required>
      <model_dependent>false</model_dependent>
    </argument>
    <argument>
      <name>window_exterior_shading_summer</name>
      <display_name>Windows: Summer Exterior Shading</display_name>
      <description>Exterior shading coefficient for the summer season. 1.0 indicates no reduction in solar gain, 0.85 indicates 15% reduction, etc. If not provided, the OS-HPXML default is used.</description>
      <type>Double</type>
      <units>Frac</units>
      <required>false</required>
      <model_dependent>false</model_dependent>
    </argument>
    <argument>
      <name>window_shading_summer_season</name>
      <display_name>Windows: Shading Summer Season</display_name>
      <description>Enter a date like "May 1 - Sep 30". Defines the summer season for purposes of shading coefficients; the rest of the year is assumed to be winter. If not provided, the OS-HPXML default is used.</description>
      <type>String</type>
      <required>false</required>
      <model_dependent>false</model_dependent>
    </argument>
    <argument>
      <name>window_storm_type</name>
      <display_name>Windows: Storm Type</display_name>
      <description>The type of storm, if present. If not provided, assumes there is no storm.</description>
      <type>Choice</type>
      <required>false</required>
      <model_dependent>false</model_dependent>
      <choices>
        <choice>
          <value>clear</value>
          <display_name>clear</display_name>
        </choice>
        <choice>
          <value>low-e</value>
          <display_name>low-e</display_name>
        </choice>
      </choices>
    </argument>
    <argument>
      <name>overhangs_front_depth</name>
      <display_name>Overhangs: Front Depth</display_name>
      <description>The depth of overhangs for windows for the front facade.</description>
      <type>Double</type>
      <units>ft</units>
      <required>true</required>
      <model_dependent>false</model_dependent>
      <default_value>0</default_value>
    </argument>
    <argument>
      <name>overhangs_front_distance_to_top_of_window</name>
      <display_name>Overhangs: Front Distance to Top of Window</display_name>
      <description>The overhangs distance to the top of window for the front facade.</description>
      <type>Double</type>
      <units>ft</units>
      <required>true</required>
      <model_dependent>false</model_dependent>
      <default_value>0</default_value>
    </argument>
    <argument>
      <name>overhangs_front_distance_to_bottom_of_window</name>
      <display_name>Overhangs: Front Distance to Bottom of Window</display_name>
      <description>The overhangs distance to the bottom of window for the front facade.</description>
      <type>Double</type>
      <units>ft</units>
      <required>true</required>
      <model_dependent>false</model_dependent>
      <default_value>4</default_value>
    </argument>
    <argument>
      <name>overhangs_back_depth</name>
      <display_name>Overhangs: Back Depth</display_name>
      <description>The depth of overhangs for windows for the back facade.</description>
      <type>Double</type>
      <units>ft</units>
      <required>true</required>
      <model_dependent>false</model_dependent>
      <default_value>0</default_value>
    </argument>
    <argument>
      <name>overhangs_back_distance_to_top_of_window</name>
      <display_name>Overhangs: Back Distance to Top of Window</display_name>
      <description>The overhangs distance to the top of window for the back facade.</description>
      <type>Double</type>
      <units>ft</units>
      <required>true</required>
      <model_dependent>false</model_dependent>
      <default_value>0</default_value>
    </argument>
    <argument>
      <name>overhangs_back_distance_to_bottom_of_window</name>
      <display_name>Overhangs: Back Distance to Bottom of Window</display_name>
      <description>The overhangs distance to the bottom of window for the back facade.</description>
      <type>Double</type>
      <units>ft</units>
      <required>true</required>
      <model_dependent>false</model_dependent>
      <default_value>4</default_value>
    </argument>
    <argument>
      <name>overhangs_left_depth</name>
      <display_name>Overhangs: Left Depth</display_name>
      <description>The depth of overhangs for windows for the left facade.</description>
      <type>Double</type>
      <units>ft</units>
      <required>true</required>
      <model_dependent>false</model_dependent>
      <default_value>0</default_value>
    </argument>
    <argument>
      <name>overhangs_left_distance_to_top_of_window</name>
      <display_name>Overhangs: Left Distance to Top of Window</display_name>
      <description>The overhangs distance to the top of window for the left facade.</description>
      <type>Double</type>
      <units>ft</units>
      <required>true</required>
      <model_dependent>false</model_dependent>
      <default_value>0</default_value>
    </argument>
    <argument>
      <name>overhangs_left_distance_to_bottom_of_window</name>
      <display_name>Overhangs: Left Distance to Bottom of Window</display_name>
      <description>The overhangs distance to the bottom of window for the left facade.</description>
      <type>Double</type>
      <units>ft</units>
      <required>true</required>
      <model_dependent>false</model_dependent>
      <default_value>4</default_value>
    </argument>
    <argument>
      <name>overhangs_right_depth</name>
      <display_name>Overhangs: Right Depth</display_name>
      <description>The depth of overhangs for windows for the right facade.</description>
      <type>Double</type>
      <units>ft</units>
      <required>true</required>
      <model_dependent>false</model_dependent>
      <default_value>0</default_value>
    </argument>
    <argument>
      <name>overhangs_right_distance_to_top_of_window</name>
      <display_name>Overhangs: Right Distance to Top of Window</display_name>
      <description>The overhangs distance to the top of window for the right facade.</description>
      <type>Double</type>
      <units>ft</units>
      <required>true</required>
      <model_dependent>false</model_dependent>
      <default_value>0</default_value>
    </argument>
    <argument>
      <name>overhangs_right_distance_to_bottom_of_window</name>
      <display_name>Overhangs: Right Distance to Bottom of Window</display_name>
      <description>The overhangs distance to the bottom of window for the right facade.</description>
      <type>Double</type>
      <units>ft</units>
      <required>true</required>
      <model_dependent>false</model_dependent>
      <default_value>4</default_value>
    </argument>
    <argument>
      <name>skylight_area_front</name>
      <display_name>Skylights: Front Roof Area</display_name>
      <description>The amount of skylight area on the unit's front conditioned roof facade.</description>
      <type>Double</type>
      <units>ft^2</units>
      <required>true</required>
      <model_dependent>false</model_dependent>
      <default_value>0</default_value>
    </argument>
    <argument>
      <name>skylight_area_back</name>
      <display_name>Skylights: Back Roof Area</display_name>
      <description>The amount of skylight area on the unit's back conditioned roof facade.</description>
      <type>Double</type>
      <units>ft^2</units>
      <required>true</required>
      <model_dependent>false</model_dependent>
      <default_value>0</default_value>
    </argument>
    <argument>
      <name>skylight_area_left</name>
      <display_name>Skylights: Left Roof Area</display_name>
      <description>The amount of skylight area on the unit's left conditioned roof facade (when viewed from the front).</description>
      <type>Double</type>
      <units>ft^2</units>
      <required>true</required>
      <model_dependent>false</model_dependent>
      <default_value>0</default_value>
    </argument>
    <argument>
      <name>skylight_area_right</name>
      <display_name>Skylights: Right Roof Area</display_name>
      <description>The amount of skylight area on the unit's right conditioned roof facade (when viewed from the front).</description>
      <type>Double</type>
      <units>ft^2</units>
      <required>true</required>
      <model_dependent>false</model_dependent>
      <default_value>0</default_value>
    </argument>
    <argument>
      <name>skylight_ufactor</name>
      <display_name>Skylights: U-Factor</display_name>
      <description>Full-assembly NFRC U-factor.</description>
      <type>Double</type>
      <units>Btu/hr-ft^2-R</units>
      <required>true</required>
      <model_dependent>false</model_dependent>
      <default_value>0.33</default_value>
    </argument>
    <argument>
      <name>skylight_shgc</name>
      <display_name>Skylights: SHGC</display_name>
      <description>Full-assembly NFRC solar heat gain coefficient.</description>
      <type>Double</type>
      <required>true</required>
      <model_dependent>false</model_dependent>
      <default_value>0.45</default_value>
    </argument>
    <argument>
      <name>skylight_storm_type</name>
      <display_name>Skylights: Storm Type</display_name>
      <description>The type of storm, if present. If not provided, assumes there is no storm.</description>
      <type>Choice</type>
      <required>false</required>
      <model_dependent>false</model_dependent>
      <choices>
        <choice>
          <value>clear</value>
          <display_name>clear</display_name>
        </choice>
        <choice>
          <value>low-e</value>
          <display_name>low-e</display_name>
        </choice>
      </choices>
    </argument>
    <argument>
      <name>door_area</name>
      <display_name>Doors: Area</display_name>
      <description>The area of the opaque door(s).</description>
      <type>Double</type>
      <units>ft^2</units>
      <required>true</required>
      <model_dependent>false</model_dependent>
      <default_value>20</default_value>
    </argument>
    <argument>
      <name>door_rvalue</name>
      <display_name>Doors: R-value</display_name>
      <description>R-value of the opaque door(s).</description>
      <type>Double</type>
      <units>h-ft^2-R/Btu</units>
      <required>true</required>
      <model_dependent>false</model_dependent>
      <default_value>4.4</default_value>
    </argument>
    <argument>
      <name>air_leakage_units</name>
      <display_name>Air Leakage: Units</display_name>
      <description>The unit of measure for the air leakage.</description>
      <type>Choice</type>
      <required>true</required>
      <model_dependent>false</model_dependent>
      <default_value>ACH</default_value>
      <choices>
        <choice>
          <value>ACH</value>
          <display_name>ACH</display_name>
        </choice>
        <choice>
          <value>CFM</value>
          <display_name>CFM</display_name>
        </choice>
        <choice>
          <value>ACHnatural</value>
          <display_name>ACHnatural</display_name>
        </choice>
        <choice>
          <value>CFMnatural</value>
          <display_name>CFMnatural</display_name>
        </choice>
        <choice>
          <value>EffectiveLeakageArea</value>
          <display_name>EffectiveLeakageArea</display_name>
        </choice>
      </choices>
    </argument>
    <argument>
      <name>air_leakage_house_pressure</name>
      <display_name>Air Leakage: House Pressure</display_name>
      <description>The house pressure relative to outside. Required when units are ACH or CFM.</description>
      <type>Double</type>
      <units>Pa</units>
      <required>true</required>
      <model_dependent>false</model_dependent>
      <default_value>50</default_value>
    </argument>
    <argument>
      <name>air_leakage_value</name>
      <display_name>Air Leakage: Value</display_name>
      <description>Air exchange rate value. For 'EffectiveLeakageArea', provide value in sq. in.</description>
      <type>Double</type>
      <required>true</required>
      <model_dependent>false</model_dependent>
      <default_value>3</default_value>
    </argument>
    <argument>
      <name>air_leakage_type</name>
      <display_name>Air Leakage: Type</display_name>
      <description>Type of air leakage. If 'unit total', represents the total infiltration to the unit as measured by a compartmentalization test, in which case the air leakage value will be adjusted by the ratio of exterior envelope surface area to total envelope surface area. Otherwise, if 'unit exterior only', represents the infiltration to the unit from outside only as measured by a guarded test. Required when unit type is single-family attached or apartment unit.</description>
      <type>Choice</type>
      <required>false</required>
      <model_dependent>false</model_dependent>
      <choices>
        <choice>
          <value>unit total</value>
          <display_name>unit total</display_name>
        </choice>
        <choice>
          <value>unit exterior only</value>
          <display_name>unit exterior only</display_name>
        </choice>
      </choices>
    </argument>
    <argument>
      <name>air_leakage_has_flue_or_chimney_in_conditioned_space</name>
      <display_name>Air Leakage: Has Flue or Chimney in Conditioned Space</display_name>
      <description>Presence of flue or chimney with combustion air from conditioned space; used for infiltration model. If not provided, the OS-HPXML default is used.</description>
      <type>Boolean</type>
      <required>false</required>
      <model_dependent>false</model_dependent>
      <choices>
        <choice>
          <value>true</value>
          <display_name>true</display_name>
        </choice>
        <choice>
          <value>false</value>
          <display_name>false</display_name>
        </choice>
      </choices>
    </argument>
    <argument>
      <name>heating_system_type</name>
      <display_name>Heating System: Type</display_name>
      <description>The type of heating system. Use 'none' if there is no heating system or if there is a heat pump serving a heating load.</description>
      <type>Choice</type>
      <required>true</required>
      <model_dependent>false</model_dependent>
      <default_value>Furnace</default_value>
      <choices>
        <choice>
          <value>none</value>
          <display_name>none</display_name>
        </choice>
        <choice>
          <value>Furnace</value>
          <display_name>Furnace</display_name>
        </choice>
        <choice>
          <value>WallFurnace</value>
          <display_name>WallFurnace</display_name>
        </choice>
        <choice>
          <value>FloorFurnace</value>
          <display_name>FloorFurnace</display_name>
        </choice>
        <choice>
          <value>Boiler</value>
          <display_name>Boiler</display_name>
        </choice>
        <choice>
          <value>ElectricResistance</value>
          <display_name>ElectricResistance</display_name>
        </choice>
        <choice>
          <value>Stove</value>
          <display_name>Stove</display_name>
        </choice>
        <choice>
          <value>SpaceHeater</value>
          <display_name>SpaceHeater</display_name>
        </choice>
        <choice>
          <value>Fireplace</value>
          <display_name>Fireplace</display_name>
        </choice>
        <choice>
          <value>Shared Boiler w/ Baseboard</value>
          <display_name>Shared Boiler w/ Baseboard</display_name>
        </choice>
        <choice>
          <value>Shared Boiler w/ Ductless Fan Coil</value>
          <display_name>Shared Boiler w/ Ductless Fan Coil</display_name>
        </choice>
      </choices>
    </argument>
    <argument>
      <name>heating_system_fuel</name>
      <display_name>Heating System: Fuel Type</display_name>
      <description>The fuel type of the heating system. Ignored for ElectricResistance.</description>
      <type>Choice</type>
      <required>true</required>
      <model_dependent>false</model_dependent>
      <default_value>natural gas</default_value>
      <choices>
        <choice>
          <value>electricity</value>
          <display_name>electricity</display_name>
        </choice>
        <choice>
          <value>natural gas</value>
          <display_name>natural gas</display_name>
        </choice>
        <choice>
          <value>fuel oil</value>
          <display_name>fuel oil</display_name>
        </choice>
        <choice>
          <value>propane</value>
          <display_name>propane</display_name>
        </choice>
        <choice>
          <value>wood</value>
          <display_name>wood</display_name>
        </choice>
        <choice>
          <value>wood pellets</value>
          <display_name>wood pellets</display_name>
        </choice>
        <choice>
          <value>coal</value>
          <display_name>coal</display_name>
        </choice>
      </choices>
    </argument>
    <argument>
      <name>heating_system_heating_efficiency</name>
      <display_name>Heating System: Rated AFUE or Percent</display_name>
      <description>The rated heating efficiency value of the heating system.</description>
      <type>Double</type>
      <units>Frac</units>
      <required>true</required>
      <model_dependent>false</model_dependent>
      <default_value>0.78</default_value>
    </argument>
    <argument>
      <name>heating_system_heating_capacity</name>
      <display_name>Heating System: Heating Capacity</display_name>
      <description>The output heating capacity of the heating system. If not provided, the OS-HPXML autosized default is used.</description>
      <type>Double</type>
      <units>Btu/hr</units>
      <required>false</required>
      <model_dependent>false</model_dependent>
    </argument>
    <argument>
      <name>heating_system_fraction_heat_load_served</name>
      <display_name>Heating System: Fraction Heat Load Served</display_name>
      <description>The heating load served by the heating system.</description>
      <type>Double</type>
      <units>Frac</units>
      <required>true</required>
      <model_dependent>false</model_dependent>
      <default_value>1</default_value>
    </argument>
    <argument>
      <name>heating_system_pilot_light</name>
      <display_name>Heating System: Pilot Light</display_name>
      <description>The fuel usage of the pilot light. Applies only to Furnace, WallFurnace, FloorFurnace, Stove, Boiler, and Fireplace with non-electric fuel type. If not provided, assumes no pilot light.</description>
      <type>Double</type>
      <units>Btuh</units>
      <required>false</required>
      <model_dependent>false</model_dependent>
    </argument>
    <argument>
      <name>heating_system_airflow_defect_ratio</name>
      <display_name>Heating System: Airflow Defect Ratio</display_name>
      <description>The airflow defect ratio, defined as (InstalledAirflow - DesignAirflow) / DesignAirflow, of the heating system per ANSI/RESNET/ACCA Standard 310. A value of zero means no airflow defect. Applies only to Furnace. If not provided, assumes no defect.</description>
      <type>Double</type>
      <units>Frac</units>
      <required>false</required>
      <model_dependent>false</model_dependent>
    </argument>
    <argument>
      <name>cooling_system_type</name>
      <display_name>Cooling System: Type</display_name>
      <description>The type of cooling system. Use 'none' if there is no cooling system or if there is a heat pump serving a cooling load.</description>
      <type>Choice</type>
      <required>true</required>
      <model_dependent>false</model_dependent>
      <default_value>central air conditioner</default_value>
      <choices>
        <choice>
          <value>none</value>
          <display_name>none</display_name>
        </choice>
        <choice>
          <value>central air conditioner</value>
          <display_name>central air conditioner</display_name>
        </choice>
        <choice>
          <value>room air conditioner</value>
          <display_name>room air conditioner</display_name>
        </choice>
        <choice>
          <value>evaporative cooler</value>
          <display_name>evaporative cooler</display_name>
        </choice>
        <choice>
          <value>mini-split</value>
          <display_name>mini-split</display_name>
        </choice>
        <choice>
          <value>packaged terminal air conditioner</value>
          <display_name>packaged terminal air conditioner</display_name>
        </choice>
      </choices>
    </argument>
    <argument>
      <name>cooling_system_cooling_efficiency_type</name>
      <display_name>Cooling System: Efficiency Type</display_name>
      <description>The efficiency type of the cooling system. System types central air conditioner and mini-split use SEER or SEER2. System types room air conditioner and packaged terminal air conditioner use EER or CEER. Ignored for system type evaporative cooler.</description>
      <type>Choice</type>
      <required>true</required>
      <model_dependent>false</model_dependent>
      <default_value>SEER</default_value>
      <choices>
        <choice>
          <value>SEER</value>
          <display_name>SEER</display_name>
        </choice>
        <choice>
          <value>SEER2</value>
          <display_name>SEER2</display_name>
        </choice>
        <choice>
          <value>EER</value>
          <display_name>EER</display_name>
        </choice>
        <choice>
          <value>CEER</value>
          <display_name>CEER</display_name>
        </choice>
      </choices>
    </argument>
    <argument>
      <name>cooling_system_cooling_efficiency</name>
      <display_name>Cooling System: Efficiency</display_name>
      <description>The rated efficiency value of the cooling system. Ignored for evaporative cooler.</description>
      <type>Double</type>
      <required>true</required>
      <model_dependent>false</model_dependent>
      <default_value>13</default_value>
    </argument>
    <argument>
      <name>cooling_system_cooling_compressor_type</name>
      <display_name>Cooling System: Cooling Compressor Type</display_name>
      <description>The compressor type of the cooling system. Only applies to central air conditioner. If not provided, the OS-HPXML default is used.</description>
      <type>Choice</type>
      <required>false</required>
      <model_dependent>false</model_dependent>
      <choices>
        <choice>
          <value>single stage</value>
          <display_name>single stage</display_name>
        </choice>
        <choice>
          <value>two stage</value>
          <display_name>two stage</display_name>
        </choice>
        <choice>
          <value>variable speed</value>
          <display_name>variable speed</display_name>
        </choice>
      </choices>
    </argument>
    <argument>
      <name>cooling_system_cooling_sensible_heat_fraction</name>
      <display_name>Cooling System: Cooling Sensible Heat Fraction</display_name>
      <description>The sensible heat fraction of the cooling system. Ignored for evaporative cooler. If not provided, the OS-HPXML default is used.</description>
      <type>Double</type>
      <units>Frac</units>
      <required>false</required>
      <model_dependent>false</model_dependent>
    </argument>
    <argument>
      <name>cooling_system_cooling_capacity</name>
      <display_name>Cooling System: Cooling Capacity</display_name>
      <description>The output cooling capacity of the cooling system. If not provided, the OS-HPXML autosized default is used.</description>
      <type>Double</type>
      <units>Btu/hr</units>
      <required>false</required>
      <model_dependent>false</model_dependent>
    </argument>
    <argument>
      <name>cooling_system_fraction_cool_load_served</name>
      <display_name>Cooling System: Fraction Cool Load Served</display_name>
      <description>The cooling load served by the cooling system.</description>
      <type>Double</type>
      <units>Frac</units>
      <required>true</required>
      <model_dependent>false</model_dependent>
      <default_value>1</default_value>
    </argument>
    <argument>
      <name>cooling_system_is_ducted</name>
      <display_name>Cooling System: Is Ducted</display_name>
      <description>Whether the cooling system is ducted or not. Only used for mini-split and evaporative cooler. It's assumed that central air conditioner is ducted, and room air conditioner and packaged terminal air conditioner are not ducted.</description>
      <type>Boolean</type>
      <required>false</required>
      <model_dependent>false</model_dependent>
      <default_value>false</default_value>
      <choices>
        <choice>
          <value>true</value>
          <display_name>true</display_name>
        </choice>
        <choice>
          <value>false</value>
          <display_name>false</display_name>
        </choice>
      </choices>
    </argument>
    <argument>
      <name>cooling_system_airflow_defect_ratio</name>
      <display_name>Cooling System: Airflow Defect Ratio</display_name>
      <description>The airflow defect ratio, defined as (InstalledAirflow - DesignAirflow) / DesignAirflow, of the cooling system per ANSI/RESNET/ACCA Standard 310. A value of zero means no airflow defect. Applies only to central air conditioner and ducted mini-split. If not provided, assumes no defect.</description>
      <type>Double</type>
      <units>Frac</units>
      <required>false</required>
      <model_dependent>false</model_dependent>
    </argument>
    <argument>
      <name>cooling_system_charge_defect_ratio</name>
      <display_name>Cooling System: Charge Defect Ratio</display_name>
      <description>The refrigerant charge defect ratio, defined as (InstalledCharge - DesignCharge) / DesignCharge, of the cooling system per ANSI/RESNET/ACCA Standard 310. A value of zero means no refrigerant charge defect. Applies only to central air conditioner and mini-split. If not provided, assumes no defect.</description>
      <type>Double</type>
      <units>Frac</units>
      <required>false</required>
      <model_dependent>false</model_dependent>
    </argument>
    <argument>
      <name>cooling_system_crankcase_heater_watts</name>
      <display_name>Cooling System: Crankcase Heater Power Watts</display_name>
      <description>Cooling system crankcase heater power consumption in Watts. Applies only to central air conditioner, mini-split, packaged terminal air conditioner and room air conditioner. If not provided, the OS-HPXML default is used.</description>
      <type>Double</type>
      <units>W</units>
      <required>false</required>
      <model_dependent>false</model_dependent>
    </argument>
    <argument>
      <name>cooling_system_integrated_heating_system_fuel</name>
      <display_name>Cooling System: Integrated Heating System Fuel Type</display_name>
      <description>The fuel type of the heating system integrated into cooling system. Only used for packaged terminal air conditioner and room air conditioner.</description>
      <type>Choice</type>
      <required>false</required>
      <model_dependent>false</model_dependent>
      <choices>
        <choice>
          <value>electricity</value>
          <display_name>electricity</display_name>
        </choice>
        <choice>
          <value>natural gas</value>
          <display_name>natural gas</display_name>
        </choice>
        <choice>
          <value>fuel oil</value>
          <display_name>fuel oil</display_name>
        </choice>
        <choice>
          <value>propane</value>
          <display_name>propane</display_name>
        </choice>
        <choice>
          <value>wood</value>
          <display_name>wood</display_name>
        </choice>
        <choice>
          <value>wood pellets</value>
          <display_name>wood pellets</display_name>
        </choice>
        <choice>
          <value>coal</value>
          <display_name>coal</display_name>
        </choice>
      </choices>
    </argument>
    <argument>
      <name>cooling_system_integrated_heating_system_efficiency_percent</name>
      <display_name>Cooling System: Integrated Heating System Efficiency</display_name>
      <description>The rated heating efficiency value of the heating system integrated into cooling system. Only used for packaged terminal air conditioner and room air conditioner.</description>
      <type>Double</type>
      <units>Frac</units>
      <required>false</required>
      <model_dependent>false</model_dependent>
    </argument>
    <argument>
      <name>cooling_system_integrated_heating_system_capacity</name>
      <display_name>Cooling System: Integrated Heating System Heating Capacity</display_name>
      <description>The output heating capacity of the heating system integrated into cooling system. If not provided, the OS-HPXML autosized default is used. Only used for packaged terminal air conditioner and room air conditioner.</description>
      <type>Double</type>
      <units>Btu/hr</units>
      <required>false</required>
      <model_dependent>false</model_dependent>
    </argument>
    <argument>
      <name>cooling_system_integrated_heating_system_fraction_heat_load_served</name>
      <display_name>Cooling System: Integrated Heating System Fraction Heat Load Served</display_name>
      <description>The heating load served by the heating system integrated into cooling system. Only used for packaged terminal air conditioner and room air conditioner.</description>
      <type>Double</type>
      <units>Frac</units>
      <required>false</required>
      <model_dependent>false</model_dependent>
    </argument>
    <argument>
      <name>heat_pump_type</name>
      <display_name>Heat Pump: Type</display_name>
      <description>The type of heat pump. Use 'none' if there is no heat pump.</description>
      <type>Choice</type>
      <required>true</required>
      <model_dependent>false</model_dependent>
      <default_value>none</default_value>
      <choices>
        <choice>
          <value>none</value>
          <display_name>none</display_name>
        </choice>
        <choice>
          <value>air-to-air</value>
          <display_name>air-to-air</display_name>
        </choice>
        <choice>
          <value>mini-split</value>
          <display_name>mini-split</display_name>
        </choice>
        <choice>
          <value>ground-to-air</value>
          <display_name>ground-to-air</display_name>
        </choice>
        <choice>
          <value>packaged terminal heat pump</value>
          <display_name>packaged terminal heat pump</display_name>
        </choice>
        <choice>
          <value>room air conditioner with reverse cycle</value>
          <display_name>room air conditioner with reverse cycle</display_name>
        </choice>
      </choices>
    </argument>
    <argument>
      <name>heat_pump_heating_efficiency_type</name>
      <display_name>Heat Pump: Heating Efficiency Type</display_name>
      <description>The heating efficiency type of heat pump. System types air-to-air and mini-split use HSPF or HSPF2. System types ground-to-air, packaged terminal heat pump and room air conditioner with reverse cycle use COP.</description>
      <type>Choice</type>
      <required>true</required>
      <model_dependent>false</model_dependent>
      <default_value>HSPF</default_value>
      <choices>
        <choice>
          <value>HSPF</value>
          <display_name>HSPF</display_name>
        </choice>
        <choice>
          <value>HSPF2</value>
          <display_name>HSPF2</display_name>
        </choice>
        <choice>
          <value>COP</value>
          <display_name>COP</display_name>
        </choice>
      </choices>
    </argument>
    <argument>
      <name>heat_pump_heating_efficiency</name>
      <display_name>Heat Pump: Heating Efficiency</display_name>
      <description>The rated heating efficiency value of the heat pump.</description>
      <type>Double</type>
      <required>true</required>
      <model_dependent>false</model_dependent>
      <default_value>7.7</default_value>
    </argument>
    <argument>
      <name>heat_pump_cooling_efficiency_type</name>
      <display_name>Heat Pump: Cooling Efficiency Type</display_name>
      <description>The cooling efficiency type of heat pump. System types air-to-air and mini-split use SEER or SEER2. System types ground-to-air, packaged terminal heat pump and room air conditioner with reverse cycle use EER.</description>
      <type>Choice</type>
      <required>true</required>
      <model_dependent>false</model_dependent>
      <default_value>SEER</default_value>
      <choices>
        <choice>
          <value>SEER</value>
          <display_name>SEER</display_name>
        </choice>
        <choice>
          <value>SEER2</value>
          <display_name>SEER2</display_name>
        </choice>
        <choice>
          <value>EER</value>
          <display_name>EER</display_name>
        </choice>
        <choice>
          <value>CEER</value>
          <display_name>CEER</display_name>
        </choice>
      </choices>
    </argument>
    <argument>
      <name>heat_pump_cooling_efficiency</name>
      <display_name>Heat Pump: Cooling Efficiency</display_name>
      <description>The rated cooling efficiency value of the heat pump.</description>
      <type>Double</type>
      <required>true</required>
      <model_dependent>false</model_dependent>
      <default_value>13</default_value>
    </argument>
    <argument>
      <name>heat_pump_cooling_compressor_type</name>
      <display_name>Heat Pump: Cooling Compressor Type</display_name>
      <description>The compressor type of the heat pump. Only applies to air-to-air. If not provided, the OS-HPXML default is used.</description>
      <type>Choice</type>
      <required>false</required>
      <model_dependent>false</model_dependent>
      <choices>
        <choice>
          <value>single stage</value>
          <display_name>single stage</display_name>
        </choice>
        <choice>
          <value>two stage</value>
          <display_name>two stage</display_name>
        </choice>
        <choice>
          <value>variable speed</value>
          <display_name>variable speed</display_name>
        </choice>
      </choices>
    </argument>
    <argument>
      <name>heat_pump_cooling_sensible_heat_fraction</name>
      <display_name>Heat Pump: Cooling Sensible Heat Fraction</display_name>
      <description>The sensible heat fraction of the heat pump. If not provided, the OS-HPXML default is used.</description>
      <type>Double</type>
      <units>Frac</units>
      <required>false</required>
      <model_dependent>false</model_dependent>
    </argument>
    <argument>
      <name>heat_pump_heating_capacity</name>
      <display_name>Heat Pump: Heating Capacity</display_name>
      <description>The output heating capacity of the heat pump. If not provided, the OS-HPXML autosized default is used.</description>
      <type>Double</type>
      <units>Btu/hr</units>
      <required>false</required>
      <model_dependent>false</model_dependent>
    </argument>
    <argument>
      <name>heat_pump_heating_capacity_retention_fraction</name>
      <display_name>Heat Pump: Heating Capacity Retention Fraction</display_name>
      <description>The output heating capacity of the heat pump at a user-specified temperature (e.g., 17F or 5F) divided by the above nominal heating capacity. Applies to all heat pump types except ground-to-air. If not provided, the OS-HPXML default is used.</description>
      <type>Double</type>
      <units>Frac</units>
      <required>false</required>
      <model_dependent>false</model_dependent>
    </argument>
    <argument>
      <name>heat_pump_heating_capacity_retention_temp</name>
      <display_name>Heat Pump: Heating Capacity Retention Temperature</display_name>
      <description>The user-specified temperature (e.g., 17F or 5F) for the above heating capacity retention fraction. Applies to all heat pump types except ground-to-air. Required if the Heating Capacity Retention Fraction is provided.</description>
      <type>Double</type>
      <units>deg-F</units>
      <required>false</required>
      <model_dependent>false</model_dependent>
    </argument>
    <argument>
      <name>heat_pump_cooling_capacity</name>
      <display_name>Heat Pump: Cooling Capacity</display_name>
      <description>The output cooling capacity of the heat pump. If not provided, the OS-HPXML autosized default is used.</description>
      <type>Double</type>
      <units>Btu/hr</units>
      <required>false</required>
      <model_dependent>false</model_dependent>
    </argument>
    <argument>
      <name>heat_pump_fraction_heat_load_served</name>
      <display_name>Heat Pump: Fraction Heat Load Served</display_name>
      <description>The heating load served by the heat pump.</description>
      <type>Double</type>
      <units>Frac</units>
      <required>true</required>
      <model_dependent>false</model_dependent>
      <default_value>1</default_value>
    </argument>
    <argument>
      <name>heat_pump_fraction_cool_load_served</name>
      <display_name>Heat Pump: Fraction Cool Load Served</display_name>
      <description>The cooling load served by the heat pump.</description>
      <type>Double</type>
      <units>Frac</units>
      <required>true</required>
      <model_dependent>false</model_dependent>
      <default_value>1</default_value>
    </argument>
    <argument>
      <name>heat_pump_compressor_lockout_temp</name>
      <display_name>Heat Pump: Compressor Lockout Temperature</display_name>
      <description>The temperature below which the heat pump compressor is disabled. If both this and Backup Heating Lockout Temperature are provided and use the same value, it essentially defines a switchover temperature (for, e.g., a dual-fuel heat pump). Applies to all heat pump types other than ground-to-air. If not provided, the OS-HPXML default is used.</description>
      <type>Double</type>
      <units>deg-F</units>
      <required>false</required>
      <model_dependent>false</model_dependent>
    </argument>
    <argument>
      <name>heat_pump_backup_type</name>
      <display_name>Heat Pump: Backup Type</display_name>
      <description>The backup type of the heat pump. If 'integrated', represents e.g. built-in electric strip heat or dual-fuel integrated furnace. If 'separate', represents e.g. electric baseboard or boiler based on the Heating System 2 specified below. Use 'none' if there is no backup heating.</description>
      <type>Choice</type>
      <required>true</required>
      <model_dependent>false</model_dependent>
      <default_value>integrated</default_value>
      <choices>
        <choice>
          <value>none</value>
          <display_name>none</display_name>
        </choice>
        <choice>
          <value>integrated</value>
          <display_name>integrated</display_name>
        </choice>
        <choice>
          <value>separate</value>
          <display_name>separate</display_name>
        </choice>
      </choices>
    </argument>
    <argument>
      <name>heat_pump_backup_fuel</name>
      <display_name>Heat Pump: Backup Fuel Type</display_name>
      <description>The backup fuel type of the heat pump. Only applies if Backup Type is 'integrated'.</description>
      <type>Choice</type>
      <required>true</required>
      <model_dependent>false</model_dependent>
      <default_value>electricity</default_value>
      <choices>
        <choice>
          <value>electricity</value>
          <display_name>electricity</display_name>
        </choice>
        <choice>
          <value>natural gas</value>
          <display_name>natural gas</display_name>
        </choice>
        <choice>
          <value>fuel oil</value>
          <display_name>fuel oil</display_name>
        </choice>
        <choice>
          <value>propane</value>
          <display_name>propane</display_name>
        </choice>
      </choices>
    </argument>
    <argument>
      <name>heat_pump_backup_heating_efficiency</name>
      <display_name>Heat Pump: Backup Rated Efficiency</display_name>
      <description>The backup rated efficiency value of the heat pump. Percent for electricity fuel type. AFUE otherwise. Only applies if Backup Type is 'integrated'.</description>
      <type>Double</type>
      <required>true</required>
      <model_dependent>false</model_dependent>
      <default_value>1</default_value>
    </argument>
    <argument>
      <name>heat_pump_backup_heating_capacity</name>
      <display_name>Heat Pump: Backup Heating Capacity</display_name>
      <description>The backup output heating capacity of the heat pump. If not provided, the OS-HPXML autosized default is used. Only applies if Backup Type is 'integrated'.</description>
      <type>Double</type>
      <units>Btu/hr</units>
      <required>false</required>
      <model_dependent>false</model_dependent>
    </argument>
    <argument>
      <name>heat_pump_backup_heating_lockout_temp</name>
      <display_name>Heat Pump: Backup Heating Lockout Temperature</display_name>
      <description>The temperature above which the heat pump backup system is disabled. If both this and Compressor Lockout Temperature are provided and use the same value, it essentially defines a switchover temperature (for, e.g., a dual-fuel heat pump). Applies for both Backup Type of 'integrated' and 'separate'. If not provided, the OS-HPXML default is used.</description>
      <type>Double</type>
      <units>deg-F</units>
      <required>false</required>
      <model_dependent>false</model_dependent>
    </argument>
    <argument>
      <name>heat_pump_sizing_methodology</name>
      <display_name>Heat Pump: Sizing Methodology</display_name>
      <description>The auto-sizing methodology to use when the heat pump capacity is not provided. If not provided, the OS-HPXML default is used.</description>
      <type>Choice</type>
      <required>false</required>
      <model_dependent>false</model_dependent>
      <choices>
        <choice>
          <value>ACCA</value>
          <display_name>ACCA</display_name>
        </choice>
        <choice>
          <value>HERS</value>
          <display_name>HERS</display_name>
        </choice>
        <choice>
          <value>MaxLoad</value>
          <display_name>MaxLoad</display_name>
        </choice>
      </choices>
    </argument>
    <argument>
      <name>heat_pump_is_ducted</name>
      <display_name>Heat Pump: Is Ducted</display_name>
      <description>Whether the heat pump is ducted or not. Only used for mini-split. It's assumed that air-to-air and ground-to-air are ducted, and packaged terminal heat pump and room air conditioner with reverse cycle are not ducted. If not provided, assumes not ducted.</description>
      <type>Boolean</type>
      <required>false</required>
      <model_dependent>false</model_dependent>
      <choices>
        <choice>
          <value>true</value>
          <display_name>true</display_name>
        </choice>
        <choice>
          <value>false</value>
          <display_name>false</display_name>
        </choice>
      </choices>
    </argument>
    <argument>
      <name>heat_pump_airflow_defect_ratio</name>
      <display_name>Heat Pump: Airflow Defect Ratio</display_name>
      <description>The airflow defect ratio, defined as (InstalledAirflow - DesignAirflow) / DesignAirflow, of the heat pump per ANSI/RESNET/ACCA Standard 310. A value of zero means no airflow defect. Applies only to air-to-air, ducted mini-split, and ground-to-air. If not provided, assumes no defect.</description>
      <type>Double</type>
      <units>Frac</units>
      <required>false</required>
      <model_dependent>false</model_dependent>
    </argument>
    <argument>
      <name>heat_pump_charge_defect_ratio</name>
      <display_name>Heat Pump: Charge Defect Ratio</display_name>
      <description>The refrigerant charge defect ratio, defined as (InstalledCharge - DesignCharge) / DesignCharge, of the heat pump per ANSI/RESNET/ACCA Standard 310. A value of zero means no refrigerant charge defect. Applies to all heat pump types. If not provided, assumes no defect.</description>
      <type>Double</type>
      <units>Frac</units>
      <required>false</required>
      <model_dependent>false</model_dependent>
    </argument>
    <argument>
      <name>heat_pump_crankcase_heater_watts</name>
      <display_name>Heat Pump: Crankcase Heater Power Watts</display_name>
      <description>Heat Pump crankcase heater power consumption in Watts. Applies only to air-to-air, mini-split, packaged terminal heat pump and room air conditioner with reverse cycle. If not provided, the OS-HPXML default is used.</description>
      <type>Double</type>
      <units>W</units>
      <required>false</required>
      <model_dependent>false</model_dependent>
    </argument>
    <argument>
      <name>heating_system_2_type</name>
      <display_name>Heating System 2: Type</display_name>
      <description>The type of the second heating system.</description>
      <type>Choice</type>
      <required>true</required>
      <model_dependent>false</model_dependent>
      <default_value>none</default_value>
      <choices>
        <choice>
          <value>none</value>
          <display_name>none</display_name>
        </choice>
        <choice>
          <value>Furnace</value>
          <display_name>Furnace</display_name>
        </choice>
        <choice>
          <value>WallFurnace</value>
          <display_name>WallFurnace</display_name>
        </choice>
        <choice>
          <value>FloorFurnace</value>
          <display_name>FloorFurnace</display_name>
        </choice>
        <choice>
          <value>Boiler</value>
          <display_name>Boiler</display_name>
        </choice>
        <choice>
          <value>ElectricResistance</value>
          <display_name>ElectricResistance</display_name>
        </choice>
        <choice>
          <value>Stove</value>
          <display_name>Stove</display_name>
        </choice>
        <choice>
          <value>SpaceHeater</value>
          <display_name>SpaceHeater</display_name>
        </choice>
        <choice>
          <value>Fireplace</value>
          <display_name>Fireplace</display_name>
        </choice>
      </choices>
    </argument>
    <argument>
      <name>heating_system_2_fuel</name>
      <display_name>Heating System 2: Fuel Type</display_name>
      <description>The fuel type of the second heating system. Ignored for ElectricResistance.</description>
      <type>Choice</type>
      <required>true</required>
      <model_dependent>false</model_dependent>
      <default_value>electricity</default_value>
      <choices>
        <choice>
          <value>electricity</value>
          <display_name>electricity</display_name>
        </choice>
        <choice>
          <value>natural gas</value>
          <display_name>natural gas</display_name>
        </choice>
        <choice>
          <value>fuel oil</value>
          <display_name>fuel oil</display_name>
        </choice>
        <choice>
          <value>propane</value>
          <display_name>propane</display_name>
        </choice>
        <choice>
          <value>wood</value>
          <display_name>wood</display_name>
        </choice>
        <choice>
          <value>wood pellets</value>
          <display_name>wood pellets</display_name>
        </choice>
        <choice>
          <value>coal</value>
          <display_name>coal</display_name>
        </choice>
      </choices>
    </argument>
    <argument>
      <name>heating_system_2_heating_efficiency</name>
      <display_name>Heating System 2: Rated AFUE or Percent</display_name>
      <description>The rated heating efficiency value of the second heating system.</description>
      <type>Double</type>
      <units>Frac</units>
      <required>true</required>
      <model_dependent>false</model_dependent>
      <default_value>1</default_value>
    </argument>
    <argument>
      <name>heating_system_2_heating_capacity</name>
      <display_name>Heating System 2: Heating Capacity</display_name>
      <description>The output heating capacity of the second heating system. If not provided, the OS-HPXML autosized default is used.</description>
      <type>Double</type>
      <units>Btu/hr</units>
      <required>false</required>
      <model_dependent>false</model_dependent>
    </argument>
    <argument>
      <name>heating_system_2_fraction_heat_load_served</name>
      <display_name>Heating System 2: Fraction Heat Load Served</display_name>
      <description>The heat load served fraction of the second heating system. Ignored if this heating system serves as a backup system for a heat pump.</description>
      <type>Double</type>
      <units>Frac</units>
      <required>true</required>
      <model_dependent>false</model_dependent>
      <default_value>0.25</default_value>
    </argument>
    <argument>
      <name>hvac_control_heating_weekday_setpoint</name>
      <display_name>HVAC Control: Heating Weekday Setpoint Schedule</display_name>
      <description>Specify the constant or 24-hour comma-separated weekday heating setpoint schedule. Required unless a detailed CSV schedule is provided.</description>
      <type>String</type>
      <units>deg-F</units>
      <required>false</required>
      <model_dependent>false</model_dependent>
    </argument>
    <argument>
      <name>hvac_control_heating_weekend_setpoint</name>
      <display_name>HVAC Control: Heating Weekend Setpoint Schedule</display_name>
      <description>Specify the constant or 24-hour comma-separated weekend heating setpoint schedule. Required unless a detailed CSV schedule is provided.</description>
      <type>String</type>
      <units>deg-F</units>
      <required>false</required>
      <model_dependent>false</model_dependent>
    </argument>
    <argument>
      <name>hvac_control_cooling_weekday_setpoint</name>
      <display_name>HVAC Control: Cooling Weekday Setpoint Schedule</display_name>
      <description>Specify the constant or 24-hour comma-separated weekday cooling setpoint schedule. Required unless a detailed CSV schedule is provided.</description>
      <type>String</type>
      <units>deg-F</units>
      <required>false</required>
      <model_dependent>false</model_dependent>
    </argument>
    <argument>
      <name>hvac_control_cooling_weekend_setpoint</name>
      <display_name>HVAC Control: Cooling Weekend Setpoint Schedule</display_name>
      <description>Specify the constant or 24-hour comma-separated weekend cooling setpoint schedule. Required unless a detailed CSV schedule is provided.</description>
      <type>String</type>
      <units>deg-F</units>
      <required>false</required>
      <model_dependent>false</model_dependent>
    </argument>
    <argument>
      <name>hvac_control_heating_season_period</name>
      <display_name>HVAC Control: Heating Season Period</display_name>
      <description>Enter a date like 'Nov 1 - Jun 30'. If not provided, the OS-HPXML default is used. Can also provide 'BuildingAmerica' to use automatic seasons from the Building America House Simulation Protocols.</description>
      <type>String</type>
      <required>false</required>
      <model_dependent>false</model_dependent>
    </argument>
    <argument>
      <name>hvac_control_cooling_season_period</name>
      <display_name>HVAC Control: Cooling Season Period</display_name>
      <description>Enter a date like 'Jun 1 - Oct 31'. If not provided, the OS-HPXML default is used. Can also provide 'BuildingAmerica' to use automatic seasons from the Building America House Simulation Protocols.</description>
      <type>String</type>
      <required>false</required>
      <model_dependent>false</model_dependent>
    </argument>
    <argument>
      <name>ducts_leakage_units</name>
      <display_name>Ducts: Leakage Units</display_name>
      <description>The leakage units of the ducts.</description>
      <type>Choice</type>
      <required>true</required>
      <model_dependent>false</model_dependent>
      <default_value>Percent</default_value>
      <choices>
        <choice>
          <value>CFM25</value>
          <display_name>CFM25</display_name>
        </choice>
        <choice>
          <value>CFM50</value>
          <display_name>CFM50</display_name>
        </choice>
        <choice>
          <value>Percent</value>
          <display_name>Percent</display_name>
        </choice>
      </choices>
    </argument>
    <argument>
      <name>ducts_supply_leakage_to_outside_value</name>
      <display_name>Ducts: Supply Leakage to Outside Value</display_name>
      <description>The leakage value to outside for the supply ducts.</description>
      <type>Double</type>
      <required>true</required>
      <model_dependent>false</model_dependent>
      <default_value>0.1</default_value>
    </argument>
    <argument>
      <name>ducts_return_leakage_to_outside_value</name>
      <display_name>Ducts: Return Leakage to Outside Value</display_name>
      <description>The leakage value to outside for the return ducts.</description>
      <type>Double</type>
      <required>true</required>
      <model_dependent>false</model_dependent>
      <default_value>0.1</default_value>
    </argument>
    <argument>
      <name>ducts_supply_location</name>
      <display_name>Ducts: Supply Location</display_name>
      <description>The location of the supply ducts. If not provided, the OS-HPXML default is used.</description>
      <type>Choice</type>
      <required>false</required>
      <model_dependent>false</model_dependent>
      <choices>
        <choice>
          <value>conditioned space</value>
          <display_name>conditioned space</display_name>
        </choice>
        <choice>
          <value>basement - conditioned</value>
          <display_name>basement - conditioned</display_name>
        </choice>
        <choice>
          <value>basement - unconditioned</value>
          <display_name>basement - unconditioned</display_name>
        </choice>
        <choice>
          <value>crawlspace</value>
          <display_name>crawlspace</display_name>
        </choice>
        <choice>
          <value>crawlspace - vented</value>
          <display_name>crawlspace - vented</display_name>
        </choice>
        <choice>
          <value>crawlspace - unvented</value>
          <display_name>crawlspace - unvented</display_name>
        </choice>
        <choice>
          <value>crawlspace - conditioned</value>
          <display_name>crawlspace - conditioned</display_name>
        </choice>
        <choice>
          <value>attic</value>
          <display_name>attic</display_name>
        </choice>
        <choice>
          <value>attic - vented</value>
          <display_name>attic - vented</display_name>
        </choice>
        <choice>
          <value>attic - unvented</value>
          <display_name>attic - unvented</display_name>
        </choice>
        <choice>
          <value>garage</value>
          <display_name>garage</display_name>
        </choice>
        <choice>
          <value>exterior wall</value>
          <display_name>exterior wall</display_name>
        </choice>
        <choice>
          <value>under slab</value>
          <display_name>under slab</display_name>
        </choice>
        <choice>
          <value>roof deck</value>
          <display_name>roof deck</display_name>
        </choice>
        <choice>
          <value>outside</value>
          <display_name>outside</display_name>
        </choice>
        <choice>
          <value>other housing unit</value>
          <display_name>other housing unit</display_name>
        </choice>
        <choice>
          <value>other heated space</value>
          <display_name>other heated space</display_name>
        </choice>
        <choice>
          <value>other multifamily buffer space</value>
          <display_name>other multifamily buffer space</display_name>
        </choice>
        <choice>
          <value>other non-freezing space</value>
          <display_name>other non-freezing space</display_name>
        </choice>
        <choice>
          <value>manufactured home belly</value>
          <display_name>manufactured home belly</display_name>
        </choice>
      </choices>
    </argument>
    <argument>
      <name>ducts_supply_insulation_r</name>
      <display_name>Ducts: Supply Insulation R-Value</display_name>
      <description>The insulation r-value of the supply ducts excluding air films.</description>
      <type>Double</type>
      <units>h-ft^2-R/Btu</units>
      <required>true</required>
      <model_dependent>false</model_dependent>
      <default_value>0</default_value>
    </argument>
    <argument>
      <name>ducts_supply_buried_insulation_level</name>
      <display_name>Ducts: Supply Buried Insulation Level</display_name>
      <description>Whether the supply ducts are buried in, e.g., attic loose-fill insulation. Partially buried ducts have insulation that does not cover the top of the ducts. Fully buried ducts have insulation that just covers the top of the ducts. Deeply buried ducts have insulation that continues above the top of the ducts.</description>
      <type>Choice</type>
      <required>false</required>
      <model_dependent>false</model_dependent>
      <choices>
        <choice>
          <value>not buried</value>
          <display_name>not buried</display_name>
        </choice>
        <choice>
          <value>partially buried</value>
          <display_name>partially buried</display_name>
        </choice>
        <choice>
          <value>fully buried</value>
          <display_name>fully buried</display_name>
        </choice>
        <choice>
          <value>deeply buried</value>
          <display_name>deeply buried</display_name>
        </choice>
      </choices>
    </argument>
    <argument>
      <name>ducts_supply_surface_area</name>
      <display_name>Ducts: Supply Surface Area</display_name>
      <description>The supply ducts surface area in the given location. If neither Surface Area nor Area Fraction provided, the OS-HPXML default is used.</description>
      <type>Double</type>
      <units>ft^2</units>
      <required>false</required>
      <model_dependent>false</model_dependent>
    </argument>
    <argument>
      <name>ducts_supply_surface_area_fraction</name>
      <display_name>Ducts: Supply Area Fraction</display_name>
      <description>The fraction of supply ducts surface area in the given location. Only used if Surface Area is not provided. If the fraction is less than 1, the remaining duct area is assumed to be in conditioned space. If neither Surface Area nor Area Fraction provided, the OS-HPXML default is used.</description>
      <type>Double</type>
      <units>frac</units>
      <required>false</required>
      <model_dependent>false</model_dependent>
    </argument>
    <argument>
      <name>ducts_return_location</name>
      <display_name>Ducts: Return Location</display_name>
      <description>The location of the return ducts. If not provided, the OS-HPXML default is used.</description>
      <type>Choice</type>
      <required>false</required>
      <model_dependent>false</model_dependent>
      <choices>
        <choice>
          <value>conditioned space</value>
          <display_name>conditioned space</display_name>
        </choice>
        <choice>
          <value>basement - conditioned</value>
          <display_name>basement - conditioned</display_name>
        </choice>
        <choice>
          <value>basement - unconditioned</value>
          <display_name>basement - unconditioned</display_name>
        </choice>
        <choice>
          <value>crawlspace</value>
          <display_name>crawlspace</display_name>
        </choice>
        <choice>
          <value>crawlspace - vented</value>
          <display_name>crawlspace - vented</display_name>
        </choice>
        <choice>
          <value>crawlspace - unvented</value>
          <display_name>crawlspace - unvented</display_name>
        </choice>
        <choice>
          <value>crawlspace - conditioned</value>
          <display_name>crawlspace - conditioned</display_name>
        </choice>
        <choice>
          <value>attic</value>
          <display_name>attic</display_name>
        </choice>
        <choice>
          <value>attic - vented</value>
          <display_name>attic - vented</display_name>
        </choice>
        <choice>
          <value>attic - unvented</value>
          <display_name>attic - unvented</display_name>
        </choice>
        <choice>
          <value>garage</value>
          <display_name>garage</display_name>
        </choice>
        <choice>
          <value>exterior wall</value>
          <display_name>exterior wall</display_name>
        </choice>
        <choice>
          <value>under slab</value>
          <display_name>under slab</display_name>
        </choice>
        <choice>
          <value>roof deck</value>
          <display_name>roof deck</display_name>
        </choice>
        <choice>
          <value>outside</value>
          <display_name>outside</display_name>
        </choice>
        <choice>
          <value>other housing unit</value>
          <display_name>other housing unit</display_name>
        </choice>
        <choice>
          <value>other heated space</value>
          <display_name>other heated space</display_name>
        </choice>
        <choice>
          <value>other multifamily buffer space</value>
          <display_name>other multifamily buffer space</display_name>
        </choice>
        <choice>
          <value>other non-freezing space</value>
          <display_name>other non-freezing space</display_name>
        </choice>
        <choice>
          <value>manufactured home belly</value>
          <display_name>manufactured home belly</display_name>
        </choice>
      </choices>
    </argument>
    <argument>
      <name>ducts_return_insulation_r</name>
      <display_name>Ducts: Return Insulation R-Value</display_name>
      <description>The insulation r-value of the return ducts excluding air films.</description>
      <type>Double</type>
      <units>h-ft^2-R/Btu</units>
      <required>true</required>
      <model_dependent>false</model_dependent>
      <default_value>0</default_value>
    </argument>
    <argument>
      <name>ducts_return_buried_insulation_level</name>
      <display_name>Ducts: Return Buried Insulation Level</display_name>
      <description>Whether the return ducts are buried in, e.g., attic loose-fill insulation. Partially buried ducts have insulation that does not cover the top of the ducts. Fully buried ducts have insulation that just covers the top of the ducts. Deeply buried ducts have insulation that continues above the top of the ducts.</description>
      <type>Choice</type>
      <required>false</required>
      <model_dependent>false</model_dependent>
      <choices>
        <choice>
          <value>not buried</value>
          <display_name>not buried</display_name>
        </choice>
        <choice>
          <value>partially buried</value>
          <display_name>partially buried</display_name>
        </choice>
        <choice>
          <value>fully buried</value>
          <display_name>fully buried</display_name>
        </choice>
        <choice>
          <value>deeply buried</value>
          <display_name>deeply buried</display_name>
        </choice>
      </choices>
    </argument>
    <argument>
      <name>ducts_return_surface_area</name>
      <display_name>Ducts: Return Surface Area</display_name>
      <description>The return ducts surface area in the given location. If neither Surface Area nor Area Fraction provided, the OS-HPXML default is used.</description>
      <type>Double</type>
      <units>ft^2</units>
      <required>false</required>
      <model_dependent>false</model_dependent>
    </argument>
    <argument>
      <name>ducts_return_surface_area_fraction</name>
      <display_name>Ducts: Return Area Fraction</display_name>
      <description>The fraction of return ducts surface area in the given location. Only used if Surface Area is not provided. If the fraction is less than 1, the remaining duct area is assumed to be in conditioned space. If neither Surface Area nor Area Fraction provided, the OS-HPXML default is used.</description>
      <type>Double</type>
      <units>frac</units>
      <required>false</required>
      <model_dependent>false</model_dependent>
    </argument>
    <argument>
      <name>ducts_number_of_return_registers</name>
      <display_name>Ducts: Number of Return Registers</display_name>
      <description>The number of return registers of the ducts. Only used to calculate default return duct surface area. If not provided, the OS-HPXML default is used.</description>
      <type>Integer</type>
      <units>#</units>
      <required>false</required>
      <model_dependent>false</model_dependent>
    </argument>
    <argument>
      <name>mech_vent_fan_type</name>
      <display_name>Mechanical Ventilation: Fan Type</display_name>
      <description>The type of the mechanical ventilation. Use 'none' if there is no mechanical ventilation system.</description>
      <type>Choice</type>
      <required>true</required>
      <model_dependent>false</model_dependent>
      <default_value>none</default_value>
      <choices>
        <choice>
          <value>none</value>
          <display_name>none</display_name>
        </choice>
        <choice>
          <value>exhaust only</value>
          <display_name>exhaust only</display_name>
        </choice>
        <choice>
          <value>supply only</value>
          <display_name>supply only</display_name>
        </choice>
        <choice>
          <value>energy recovery ventilator</value>
          <display_name>energy recovery ventilator</display_name>
        </choice>
        <choice>
          <value>heat recovery ventilator</value>
          <display_name>heat recovery ventilator</display_name>
        </choice>
        <choice>
          <value>balanced</value>
          <display_name>balanced</display_name>
        </choice>
        <choice>
          <value>central fan integrated supply</value>
          <display_name>central fan integrated supply</display_name>
        </choice>
      </choices>
    </argument>
    <argument>
      <name>mech_vent_flow_rate</name>
      <display_name>Mechanical Ventilation: Flow Rate</display_name>
      <description>The flow rate of the mechanical ventilation. If not provided, the OS-HPXML default is used.</description>
      <type>Double</type>
      <units>CFM</units>
      <required>false</required>
      <model_dependent>false</model_dependent>
    </argument>
    <argument>
      <name>mech_vent_hours_in_operation</name>
      <display_name>Mechanical Ventilation: Hours In Operation</display_name>
      <description>The hours in operation of the mechanical ventilation. If not provided, the OS-HPXML default is used.</description>
      <type>Double</type>
      <units>hrs/day</units>
      <required>false</required>
      <model_dependent>false</model_dependent>
    </argument>
    <argument>
      <name>mech_vent_recovery_efficiency_type</name>
      <display_name>Mechanical Ventilation: Total Recovery Efficiency Type</display_name>
      <description>The total recovery efficiency type of the mechanical ventilation.</description>
      <type>Choice</type>
      <required>true</required>
      <model_dependent>false</model_dependent>
      <default_value>Unadjusted</default_value>
      <choices>
        <choice>
          <value>Unadjusted</value>
          <display_name>Unadjusted</display_name>
        </choice>
        <choice>
          <value>Adjusted</value>
          <display_name>Adjusted</display_name>
        </choice>
      </choices>
    </argument>
    <argument>
      <name>mech_vent_total_recovery_efficiency</name>
      <display_name>Mechanical Ventilation: Total Recovery Efficiency</display_name>
      <description>The Unadjusted or Adjusted total recovery efficiency of the mechanical ventilation. Applies to energy recovery ventilator.</description>
      <type>Double</type>
      <units>Frac</units>
      <required>true</required>
      <model_dependent>false</model_dependent>
      <default_value>0.48</default_value>
    </argument>
    <argument>
      <name>mech_vent_sensible_recovery_efficiency</name>
      <display_name>Mechanical Ventilation: Sensible Recovery Efficiency</display_name>
      <description>The Unadjusted or Adjusted sensible recovery efficiency of the mechanical ventilation. Applies to energy recovery ventilator and heat recovery ventilator.</description>
      <type>Double</type>
      <units>Frac</units>
      <required>true</required>
      <model_dependent>false</model_dependent>
      <default_value>0.72</default_value>
    </argument>
    <argument>
      <name>mech_vent_fan_power</name>
      <display_name>Mechanical Ventilation: Fan Power</display_name>
      <description>The fan power of the mechanical ventilation. If not provided, the OS-HPXML default is used.</description>
      <type>Double</type>
      <units>W</units>
      <required>false</required>
      <model_dependent>false</model_dependent>
    </argument>
    <argument>
      <name>mech_vent_num_units_served</name>
      <display_name>Mechanical Ventilation: Number of Units Served</display_name>
      <description>Number of dwelling units served by the mechanical ventilation system. Must be 1 if single-family detached. Used to apportion flow rate and fan power to the unit.</description>
      <type>Integer</type>
      <units>#</units>
      <required>true</required>
      <model_dependent>false</model_dependent>
      <default_value>1</default_value>
    </argument>
    <argument>
      <name>mech_vent_shared_frac_recirculation</name>
      <display_name>Shared Mechanical Ventilation: Fraction Recirculation</display_name>
      <description>Fraction of the total supply air that is recirculated, with the remainder assumed to be outdoor air. The value must be 0 for exhaust only systems. Required for a shared mechanical ventilation system.</description>
      <type>Double</type>
      <units>Frac</units>
      <required>false</required>
      <model_dependent>false</model_dependent>
    </argument>
    <argument>
      <name>mech_vent_shared_preheating_fuel</name>
      <display_name>Shared Mechanical Ventilation: Preheating Fuel</display_name>
      <description>Fuel type of the preconditioning heating equipment. Only used for a shared mechanical ventilation system. If not provided, assumes no preheating.</description>
      <type>Choice</type>
      <required>false</required>
      <model_dependent>false</model_dependent>
      <choices>
        <choice>
          <value>electricity</value>
          <display_name>electricity</display_name>
        </choice>
        <choice>
          <value>natural gas</value>
          <display_name>natural gas</display_name>
        </choice>
        <choice>
          <value>fuel oil</value>
          <display_name>fuel oil</display_name>
        </choice>
        <choice>
          <value>propane</value>
          <display_name>propane</display_name>
        </choice>
        <choice>
          <value>wood</value>
          <display_name>wood</display_name>
        </choice>
        <choice>
          <value>wood pellets</value>
          <display_name>wood pellets</display_name>
        </choice>
        <choice>
          <value>coal</value>
          <display_name>coal</display_name>
        </choice>
      </choices>
    </argument>
    <argument>
      <name>mech_vent_shared_preheating_efficiency</name>
      <display_name>Shared Mechanical Ventilation: Preheating Efficiency</display_name>
      <description>Efficiency of the preconditioning heating equipment. Only used for a shared mechanical ventilation system. If not provided, assumes no preheating.</description>
      <type>Double</type>
      <units>COP</units>
      <required>false</required>
      <model_dependent>false</model_dependent>
    </argument>
    <argument>
      <name>mech_vent_shared_preheating_fraction_heat_load_served</name>
      <display_name>Shared Mechanical Ventilation: Preheating Fraction Ventilation Heat Load Served</display_name>
      <description>Fraction of heating load introduced by the shared ventilation system that is met by the preconditioning heating equipment. If not provided, assumes no preheating.</description>
      <type>Double</type>
      <units>Frac</units>
      <required>false</required>
      <model_dependent>false</model_dependent>
    </argument>
    <argument>
      <name>mech_vent_shared_precooling_fuel</name>
      <display_name>Shared Mechanical Ventilation: Precooling Fuel</display_name>
      <description>Fuel type of the preconditioning cooling equipment. Only used for a shared mechanical ventilation system. If not provided, assumes no precooling.</description>
      <type>Choice</type>
      <required>false</required>
      <model_dependent>false</model_dependent>
      <choices>
        <choice>
          <value>electricity</value>
          <display_name>electricity</display_name>
        </choice>
      </choices>
    </argument>
    <argument>
      <name>mech_vent_shared_precooling_efficiency</name>
      <display_name>Shared Mechanical Ventilation: Precooling Efficiency</display_name>
      <description>Efficiency of the preconditioning cooling equipment. Only used for a shared mechanical ventilation system. If not provided, assumes no precooling.</description>
      <type>Double</type>
      <units>COP</units>
      <required>false</required>
      <model_dependent>false</model_dependent>
    </argument>
    <argument>
      <name>mech_vent_shared_precooling_fraction_cool_load_served</name>
      <display_name>Shared Mechanical Ventilation: Precooling Fraction Ventilation Cool Load Served</display_name>
      <description>Fraction of cooling load introduced by the shared ventilation system that is met by the preconditioning cooling equipment. If not provided, assumes no precooling.</description>
      <type>Double</type>
      <units>Frac</units>
      <required>false</required>
      <model_dependent>false</model_dependent>
    </argument>
    <argument>
      <name>mech_vent_2_fan_type</name>
      <display_name>Mechanical Ventilation 2: Fan Type</display_name>
      <description>The type of the second mechanical ventilation. Use 'none' if there is no second mechanical ventilation system.</description>
      <type>Choice</type>
      <required>true</required>
      <model_dependent>false</model_dependent>
      <default_value>none</default_value>
      <choices>
        <choice>
          <value>none</value>
          <display_name>none</display_name>
        </choice>
        <choice>
          <value>exhaust only</value>
          <display_name>exhaust only</display_name>
        </choice>
        <choice>
          <value>supply only</value>
          <display_name>supply only</display_name>
        </choice>
        <choice>
          <value>energy recovery ventilator</value>
          <display_name>energy recovery ventilator</display_name>
        </choice>
        <choice>
          <value>heat recovery ventilator</value>
          <display_name>heat recovery ventilator</display_name>
        </choice>
        <choice>
          <value>balanced</value>
          <display_name>balanced</display_name>
        </choice>
      </choices>
    </argument>
    <argument>
      <name>mech_vent_2_flow_rate</name>
      <display_name>Mechanical Ventilation 2: Flow Rate</display_name>
      <description>The flow rate of the second mechanical ventilation.</description>
      <type>Double</type>
      <units>CFM</units>
      <required>true</required>
      <model_dependent>false</model_dependent>
      <default_value>110</default_value>
    </argument>
    <argument>
      <name>mech_vent_2_hours_in_operation</name>
      <display_name>Mechanical Ventilation 2: Hours In Operation</display_name>
      <description>The hours in operation of the second mechanical ventilation.</description>
      <type>Double</type>
      <units>hrs/day</units>
      <required>true</required>
      <model_dependent>false</model_dependent>
      <default_value>24</default_value>
    </argument>
    <argument>
      <name>mech_vent_2_recovery_efficiency_type</name>
      <display_name>Mechanical Ventilation 2: Total Recovery Efficiency Type</display_name>
      <description>The total recovery efficiency type of the second mechanical ventilation.</description>
      <type>Choice</type>
      <required>true</required>
      <model_dependent>false</model_dependent>
      <default_value>Unadjusted</default_value>
      <choices>
        <choice>
          <value>Unadjusted</value>
          <display_name>Unadjusted</display_name>
        </choice>
        <choice>
          <value>Adjusted</value>
          <display_name>Adjusted</display_name>
        </choice>
      </choices>
    </argument>
    <argument>
      <name>mech_vent_2_total_recovery_efficiency</name>
      <display_name>Mechanical Ventilation 2: Total Recovery Efficiency</display_name>
      <description>The Unadjusted or Adjusted total recovery efficiency of the second mechanical ventilation. Applies to energy recovery ventilator.</description>
      <type>Double</type>
      <units>Frac</units>
      <required>true</required>
      <model_dependent>false</model_dependent>
      <default_value>0.48</default_value>
    </argument>
    <argument>
      <name>mech_vent_2_sensible_recovery_efficiency</name>
      <display_name>Mechanical Ventilation 2: Sensible Recovery Efficiency</display_name>
      <description>The Unadjusted or Adjusted sensible recovery efficiency of the second mechanical ventilation. Applies to energy recovery ventilator and heat recovery ventilator.</description>
      <type>Double</type>
      <units>Frac</units>
      <required>true</required>
      <model_dependent>false</model_dependent>
      <default_value>0.72</default_value>
    </argument>
    <argument>
      <name>mech_vent_2_fan_power</name>
      <display_name>Mechanical Ventilation 2: Fan Power</display_name>
      <description>The fan power of the second mechanical ventilation.</description>
      <type>Double</type>
      <units>W</units>
      <required>true</required>
      <model_dependent>false</model_dependent>
      <default_value>30</default_value>
    </argument>
    <argument>
      <name>kitchen_fans_quantity</name>
      <display_name>Kitchen Fans: Quantity</display_name>
      <description>The quantity of the kitchen fans. If not provided, the OS-HPXML default is used.</description>
      <type>Integer</type>
      <units>#</units>
      <required>false</required>
      <model_dependent>false</model_dependent>
    </argument>
    <argument>
      <name>kitchen_fans_flow_rate</name>
      <display_name>Kitchen Fans: Flow Rate</display_name>
      <description>The flow rate of the kitchen fan. If not provided, the OS-HPXML default is used.</description>
      <type>Double</type>
      <units>CFM</units>
      <required>false</required>
      <model_dependent>false</model_dependent>
    </argument>
    <argument>
      <name>kitchen_fans_hours_in_operation</name>
      <display_name>Kitchen Fans: Hours In Operation</display_name>
      <description>The hours in operation of the kitchen fan. If not provided, the OS-HPXML default is used.</description>
      <type>Double</type>
      <units>hrs/day</units>
      <required>false</required>
      <model_dependent>false</model_dependent>
    </argument>
    <argument>
      <name>kitchen_fans_power</name>
      <display_name>Kitchen Fans: Fan Power</display_name>
      <description>The fan power of the kitchen fan. If not provided, the OS-HPXML default is used.</description>
      <type>Double</type>
      <units>W</units>
      <required>false</required>
      <model_dependent>false</model_dependent>
    </argument>
    <argument>
      <name>kitchen_fans_start_hour</name>
      <display_name>Kitchen Fans: Start Hour</display_name>
      <description>The start hour of the kitchen fan. If not provided, the OS-HPXML default is used.</description>
      <type>Integer</type>
      <units>hr</units>
      <required>false</required>
      <model_dependent>false</model_dependent>
    </argument>
    <argument>
      <name>bathroom_fans_quantity</name>
      <display_name>Bathroom Fans: Quantity</display_name>
      <description>The quantity of the bathroom fans. If not provided, the OS-HPXML default is used.</description>
      <type>Integer</type>
      <units>#</units>
      <required>false</required>
      <model_dependent>false</model_dependent>
    </argument>
    <argument>
      <name>bathroom_fans_flow_rate</name>
      <display_name>Bathroom Fans: Flow Rate</display_name>
      <description>The flow rate of the bathroom fans. If not provided, the OS-HPXML default is used.</description>
      <type>Double</type>
      <units>CFM</units>
      <required>false</required>
      <model_dependent>false</model_dependent>
    </argument>
    <argument>
      <name>bathroom_fans_hours_in_operation</name>
      <display_name>Bathroom Fans: Hours In Operation</display_name>
      <description>The hours in operation of the bathroom fans. If not provided, the OS-HPXML default is used.</description>
      <type>Double</type>
      <units>hrs/day</units>
      <required>false</required>
      <model_dependent>false</model_dependent>
    </argument>
    <argument>
      <name>bathroom_fans_power</name>
      <display_name>Bathroom Fans: Fan Power</display_name>
      <description>The fan power of the bathroom fans. If not provided, the OS-HPXML default is used.</description>
      <type>Double</type>
      <units>W</units>
      <required>false</required>
      <model_dependent>false</model_dependent>
    </argument>
    <argument>
      <name>bathroom_fans_start_hour</name>
      <display_name>Bathroom Fans: Start Hour</display_name>
      <description>The start hour of the bathroom fans. If not provided, the OS-HPXML default is used.</description>
      <type>Integer</type>
      <units>hr</units>
      <required>false</required>
      <model_dependent>false</model_dependent>
    </argument>
    <argument>
      <name>whole_house_fan_present</name>
      <display_name>Whole House Fan: Present</display_name>
      <description>Whether there is a whole house fan.</description>
      <type>Boolean</type>
      <required>true</required>
      <model_dependent>false</model_dependent>
      <default_value>false</default_value>
      <choices>
        <choice>
          <value>true</value>
          <display_name>true</display_name>
        </choice>
        <choice>
          <value>false</value>
          <display_name>false</display_name>
        </choice>
      </choices>
    </argument>
    <argument>
      <name>whole_house_fan_flow_rate</name>
      <display_name>Whole House Fan: Flow Rate</display_name>
      <description>The flow rate of the whole house fan. If not provided, the OS-HPXML default is used.</description>
      <type>Double</type>
      <units>CFM</units>
      <required>false</required>
      <model_dependent>false</model_dependent>
    </argument>
    <argument>
      <name>whole_house_fan_power</name>
      <display_name>Whole House Fan: Fan Power</display_name>
      <description>The fan power of the whole house fan. If not provided, the OS-HPXML default is used.</description>
      <type>Double</type>
      <units>W</units>
      <required>false</required>
      <model_dependent>false</model_dependent>
    </argument>
    <argument>
      <name>water_heater_type</name>
      <display_name>Water Heater: Type</display_name>
      <description>The type of water heater. Use 'none' if there is no water heater.</description>
      <type>Choice</type>
      <required>true</required>
      <model_dependent>false</model_dependent>
      <default_value>storage water heater</default_value>
      <choices>
        <choice>
          <value>none</value>
          <display_name>none</display_name>
        </choice>
        <choice>
          <value>storage water heater</value>
          <display_name>storage water heater</display_name>
        </choice>
        <choice>
          <value>instantaneous water heater</value>
          <display_name>instantaneous water heater</display_name>
        </choice>
        <choice>
          <value>heat pump water heater</value>
          <display_name>heat pump water heater</display_name>
        </choice>
        <choice>
          <value>space-heating boiler with storage tank</value>
          <display_name>space-heating boiler with storage tank</display_name>
        </choice>
        <choice>
          <value>space-heating boiler with tankless coil</value>
          <display_name>space-heating boiler with tankless coil</display_name>
        </choice>
      </choices>
    </argument>
    <argument>
      <name>water_heater_fuel_type</name>
      <display_name>Water Heater: Fuel Type</display_name>
      <description>The fuel type of water heater. Ignored for heat pump water heater.</description>
      <type>Choice</type>
      <required>true</required>
      <model_dependent>false</model_dependent>
      <default_value>natural gas</default_value>
      <choices>
        <choice>
          <value>electricity</value>
          <display_name>electricity</display_name>
        </choice>
        <choice>
          <value>natural gas</value>
          <display_name>natural gas</display_name>
        </choice>
        <choice>
          <value>fuel oil</value>
          <display_name>fuel oil</display_name>
        </choice>
        <choice>
          <value>propane</value>
          <display_name>propane</display_name>
        </choice>
        <choice>
          <value>wood</value>
          <display_name>wood</display_name>
        </choice>
        <choice>
          <value>coal</value>
          <display_name>coal</display_name>
        </choice>
      </choices>
    </argument>
    <argument>
      <name>water_heater_location</name>
      <display_name>Water Heater: Location</display_name>
      <description>The location of water heater. If not provided, the OS-HPXML default is used.</description>
      <type>Choice</type>
      <required>false</required>
      <model_dependent>false</model_dependent>
      <choices>
        <choice>
          <value>conditioned space</value>
          <display_name>conditioned space</display_name>
        </choice>
        <choice>
          <value>basement - conditioned</value>
          <display_name>basement - conditioned</display_name>
        </choice>
        <choice>
          <value>basement - unconditioned</value>
          <display_name>basement - unconditioned</display_name>
        </choice>
        <choice>
          <value>garage</value>
          <display_name>garage</display_name>
        </choice>
        <choice>
          <value>attic</value>
          <display_name>attic</display_name>
        </choice>
        <choice>
          <value>attic - vented</value>
          <display_name>attic - vented</display_name>
        </choice>
        <choice>
          <value>attic - unvented</value>
          <display_name>attic - unvented</display_name>
        </choice>
        <choice>
          <value>crawlspace</value>
          <display_name>crawlspace</display_name>
        </choice>
        <choice>
          <value>crawlspace - vented</value>
          <display_name>crawlspace - vented</display_name>
        </choice>
        <choice>
          <value>crawlspace - unvented</value>
          <display_name>crawlspace - unvented</display_name>
        </choice>
        <choice>
          <value>crawlspace - conditioned</value>
          <display_name>crawlspace - conditioned</display_name>
        </choice>
        <choice>
          <value>other exterior</value>
          <display_name>other exterior</display_name>
        </choice>
        <choice>
          <value>other housing unit</value>
          <display_name>other housing unit</display_name>
        </choice>
        <choice>
          <value>other heated space</value>
          <display_name>other heated space</display_name>
        </choice>
        <choice>
          <value>other multifamily buffer space</value>
          <display_name>other multifamily buffer space</display_name>
        </choice>
        <choice>
          <value>other non-freezing space</value>
          <display_name>other non-freezing space</display_name>
        </choice>
      </choices>
    </argument>
    <argument>
      <name>water_heater_tank_volume</name>
      <display_name>Water Heater: Tank Volume</display_name>
      <description>Nominal volume of water heater tank. Only applies to storage water heater, heat pump water heater, and space-heating boiler with storage tank. If not provided, the OS-HPXML default is used.</description>
      <type>Double</type>
      <units>gal</units>
      <required>false</required>
      <model_dependent>false</model_dependent>
    </argument>
    <argument>
      <name>water_heater_efficiency_type</name>
      <display_name>Water Heater: Efficiency Type</display_name>
      <description>The efficiency type of water heater. Does not apply to space-heating boilers.</description>
      <type>Choice</type>
      <required>true</required>
      <model_dependent>false</model_dependent>
      <default_value>EnergyFactor</default_value>
      <choices>
        <choice>
          <value>EnergyFactor</value>
          <display_name>EnergyFactor</display_name>
        </choice>
        <choice>
          <value>UniformEnergyFactor</value>
          <display_name>UniformEnergyFactor</display_name>
        </choice>
      </choices>
    </argument>
    <argument>
      <name>water_heater_efficiency</name>
      <display_name>Water Heater: Efficiency</display_name>
      <description>Rated Energy Factor or Uniform Energy Factor. Does not apply to space-heating boilers.</description>
      <type>Double</type>
      <required>true</required>
      <model_dependent>false</model_dependent>
      <default_value>0.67</default_value>
    </argument>
    <argument>
      <name>water_heater_usage_bin</name>
      <display_name>Water Heater: Usage Bin</display_name>
      <description>The usage of the water heater. Only applies if Efficiency Type is UniformEnergyFactor and Type is not instantaneous water heater. Does not apply to space-heating boilers. If not provided, the OS-HPXML default is used.</description>
      <type>Choice</type>
      <required>false</required>
      <model_dependent>false</model_dependent>
      <choices>
        <choice>
          <value>very small</value>
          <display_name>very small</display_name>
        </choice>
        <choice>
          <value>low</value>
          <display_name>low</display_name>
        </choice>
        <choice>
          <value>medium</value>
          <display_name>medium</display_name>
        </choice>
        <choice>
          <value>high</value>
          <display_name>high</display_name>
        </choice>
      </choices>
    </argument>
    <argument>
      <name>water_heater_recovery_efficiency</name>
      <display_name>Water Heater: Recovery Efficiency</display_name>
      <description>Ratio of energy delivered to water heater to the energy content of the fuel consumed by the water heater. Only used for non-electric storage water heaters. If not provided, the OS-HPXML default is used.</description>
      <type>Double</type>
      <units>Frac</units>
      <required>false</required>
      <model_dependent>false</model_dependent>
    </argument>
    <argument>
      <name>water_heater_heating_capacity</name>
      <display_name>Water Heater: Heating Capacity</display_name>
      <description>Heating capacity. Only applies to storage water heater. If not provided, the OS-HPXML default is used.</description>
      <type>Double</type>
      <units>Btu/hr</units>
      <required>false</required>
      <model_dependent>false</model_dependent>
    </argument>
    <argument>
      <name>water_heater_standby_loss</name>
      <display_name>Water Heater: Standby Loss</display_name>
      <description>The standby loss of water heater. Only applies to space-heating boilers. If not provided, the OS-HPXML default is used.</description>
      <type>Double</type>
      <units>deg-F/hr</units>
      <required>false</required>
      <model_dependent>false</model_dependent>
    </argument>
    <argument>
      <name>water_heater_jacket_rvalue</name>
      <display_name>Water Heater: Jacket R-value</display_name>
      <description>The jacket R-value of water heater. Doesn't apply to instantaneous water heater or space-heating boiler with tankless coil. If not provided, defaults to no jacket insulation.</description>
      <type>Double</type>
      <units>h-ft^2-R/Btu</units>
      <required>false</required>
      <model_dependent>false</model_dependent>
    </argument>
    <argument>
      <name>water_heater_setpoint_temperature</name>
      <display_name>Water Heater: Setpoint Temperature</display_name>
      <description>The setpoint temperature of water heater. If not provided, the OS-HPXML default is used.</description>
      <type>Double</type>
      <units>deg-F</units>
      <required>false</required>
      <model_dependent>false</model_dependent>
    </argument>
    <argument>
      <name>water_heater_num_units_served</name>
      <display_name>Water Heater: Number of Units Served</display_name>
      <description>Number of dwelling units served (directly or indirectly) by the water heater. Must be 1 if single-family detached. Used to apportion water heater tank losses to the unit.</description>
      <type>Integer</type>
      <units>#</units>
      <required>true</required>
      <model_dependent>false</model_dependent>
      <default_value>1</default_value>
    </argument>
    <argument>
      <name>water_heater_uses_desuperheater</name>
      <display_name>Water Heater: Uses Desuperheater</display_name>
      <description>Requires that the dwelling unit has a air-to-air, mini-split, or ground-to-air heat pump or a central air conditioner or mini-split air conditioner. If not provided, assumes no desuperheater.</description>
      <type>Boolean</type>
      <required>false</required>
      <model_dependent>false</model_dependent>
      <choices>
        <choice>
          <value>true</value>
          <display_name>true</display_name>
        </choice>
        <choice>
          <value>false</value>
          <display_name>false</display_name>
        </choice>
      </choices>
    </argument>
    <argument>
      <name>water_heater_tank_model_type</name>
      <display_name>Water Heater: Tank Type</display_name>
      <description>Type of tank model to use. The 'stratified' tank generally provide more accurate results, but may significantly increase run time. Applies only to storage water heater. If not provided, the OS-HPXML default is used.</description>
      <type>Choice</type>
      <required>false</required>
      <model_dependent>false</model_dependent>
      <choices>
        <choice>
          <value>mixed</value>
          <display_name>mixed</display_name>
        </choice>
        <choice>
          <value>stratified</value>
          <display_name>stratified</display_name>
        </choice>
      </choices>
    </argument>
    <argument>
      <name>water_heater_operating_mode</name>
      <display_name>Water Heater: Operating Mode</display_name>
      <description>The water heater operating mode. The 'heat pump only' option only uses the heat pump, while 'hybrid/auto' allows the backup electric resistance to come on in high demand situations. This is ignored if a scheduled operating mode type is selected. Applies only to heat pump water heater. If not provided, the OS-HPXML default is used.</description>
      <type>Choice</type>
      <required>false</required>
      <model_dependent>false</model_dependent>
      <choices>
        <choice>
          <value>hybrid/auto</value>
          <display_name>hybrid/auto</display_name>
        </choice>
        <choice>
          <value>heat pump only</value>
          <display_name>heat pump only</display_name>
        </choice>
      </choices>
    </argument>
    <argument>
      <name>hot_water_distribution_system_type</name>
      <display_name>Hot Water Distribution: System Type</display_name>
      <description>The type of the hot water distribution system.</description>
      <type>Choice</type>
      <required>true</required>
      <model_dependent>false</model_dependent>
      <default_value>Standard</default_value>
      <choices>
        <choice>
          <value>Standard</value>
          <display_name>Standard</display_name>
        </choice>
        <choice>
          <value>Recirculation</value>
          <display_name>Recirculation</display_name>
        </choice>
      </choices>
    </argument>
    <argument>
      <name>hot_water_distribution_standard_piping_length</name>
      <display_name>Hot Water Distribution: Standard Piping Length</display_name>
      <description>If the distribution system is Standard, the length of the piping. If not provided, the OS-HPXML default is used.</description>
      <type>Double</type>
      <units>ft</units>
      <required>false</required>
      <model_dependent>false</model_dependent>
    </argument>
    <argument>
      <name>hot_water_distribution_recirc_control_type</name>
      <display_name>Hot Water Distribution: Recirculation Control Type</display_name>
      <description>If the distribution system is Recirculation, the type of hot water recirculation control, if any.</description>
      <type>Choice</type>
      <required>false</required>
      <model_dependent>false</model_dependent>
      <default_value>no control</default_value>
      <choices>
        <choice>
          <value>no control</value>
          <display_name>no control</display_name>
        </choice>
        <choice>
          <value>timer</value>
          <display_name>timer</display_name>
        </choice>
        <choice>
          <value>temperature</value>
          <display_name>temperature</display_name>
        </choice>
        <choice>
          <value>presence sensor demand control</value>
          <display_name>presence sensor demand control</display_name>
        </choice>
        <choice>
          <value>manual demand control</value>
          <display_name>manual demand control</display_name>
        </choice>
      </choices>
    </argument>
    <argument>
      <name>hot_water_distribution_recirc_piping_length</name>
      <display_name>Hot Water Distribution: Recirculation Piping Length</display_name>
      <description>If the distribution system is Recirculation, the length of the recirculation piping. If not provided, the OS-HPXML default is used.</description>
      <type>Double</type>
      <units>ft</units>
      <required>false</required>
      <model_dependent>false</model_dependent>
    </argument>
    <argument>
      <name>hot_water_distribution_recirc_branch_piping_length</name>
      <display_name>Hot Water Distribution: Recirculation Branch Piping Length</display_name>
      <description>If the distribution system is Recirculation, the length of the recirculation branch piping. If not provided, the OS-HPXML default is used.</description>
      <type>Double</type>
      <units>ft</units>
      <required>false</required>
      <model_dependent>false</model_dependent>
    </argument>
    <argument>
      <name>hot_water_distribution_recirc_pump_power</name>
      <display_name>Hot Water Distribution: Recirculation Pump Power</display_name>
      <description>If the distribution system is Recirculation, the recirculation pump power. If not provided, the OS-HPXML default is used.</description>
      <type>Double</type>
      <units>W</units>
      <required>false</required>
      <model_dependent>false</model_dependent>
    </argument>
    <argument>
      <name>hot_water_distribution_pipe_r</name>
      <display_name>Hot Water Distribution: Pipe Insulation Nominal R-Value</display_name>
      <description>Nominal R-value of the pipe insulation. If not provided, the OS-HPXML default is used.</description>
      <type>Double</type>
      <units>h-ft^2-R/Btu</units>
      <required>false</required>
      <model_dependent>false</model_dependent>
    </argument>
    <argument>
      <name>dwhr_facilities_connected</name>
      <display_name>Drain Water Heat Recovery: Facilities Connected</display_name>
      <description>Which facilities are connected for the drain water heat recovery. Use 'none' if there is no drain water heat recovery system.</description>
      <type>Choice</type>
      <required>true</required>
      <model_dependent>false</model_dependent>
      <default_value>none</default_value>
      <choices>
        <choice>
          <value>none</value>
          <display_name>none</display_name>
        </choice>
        <choice>
          <value>one</value>
          <display_name>one</display_name>
        </choice>
        <choice>
          <value>all</value>
          <display_name>all</display_name>
        </choice>
      </choices>
    </argument>
    <argument>
      <name>dwhr_equal_flow</name>
      <display_name>Drain Water Heat Recovery: Equal Flow</display_name>
      <description>Whether the drain water heat recovery has equal flow.</description>
      <type>Boolean</type>
      <required>false</required>
      <model_dependent>false</model_dependent>
      <default_value>true</default_value>
      <choices>
        <choice>
          <value>true</value>
          <display_name>true</display_name>
        </choice>
        <choice>
          <value>false</value>
          <display_name>false</display_name>
        </choice>
      </choices>
    </argument>
    <argument>
      <name>dwhr_efficiency</name>
      <display_name>Drain Water Heat Recovery: Efficiency</display_name>
      <description>The efficiency of the drain water heat recovery.</description>
      <type>Double</type>
      <units>Frac</units>
      <required>false</required>
      <model_dependent>false</model_dependent>
      <default_value>0.55</default_value>
    </argument>
    <argument>
      <name>water_fixtures_shower_low_flow</name>
      <display_name>Hot Water Fixtures: Is Shower Low Flow</display_name>
      <description>Whether the shower fixture is low flow.</description>
      <type>Boolean</type>
      <required>true</required>
      <model_dependent>false</model_dependent>
      <default_value>false</default_value>
      <choices>
        <choice>
          <value>true</value>
          <display_name>true</display_name>
        </choice>
        <choice>
          <value>false</value>
          <display_name>false</display_name>
        </choice>
      </choices>
    </argument>
    <argument>
      <name>water_fixtures_sink_low_flow</name>
      <display_name>Hot Water Fixtures: Is Sink Low Flow</display_name>
      <description>Whether the sink fixture is low flow.</description>
      <type>Boolean</type>
      <required>true</required>
      <model_dependent>false</model_dependent>
      <default_value>false</default_value>
      <choices>
        <choice>
          <value>true</value>
          <display_name>true</display_name>
        </choice>
        <choice>
          <value>false</value>
          <display_name>false</display_name>
        </choice>
      </choices>
    </argument>
    <argument>
      <name>water_fixtures_usage_multiplier</name>
      <display_name>Hot Water Fixtures: Usage Multiplier</display_name>
      <description>Multiplier on the hot water usage that can reflect, e.g., high/low usage occupants. If not provided, the OS-HPXML default is used.</description>
      <type>Double</type>
      <required>false</required>
      <model_dependent>false</model_dependent>
    </argument>
    <argument>
      <name>solar_thermal_system_type</name>
      <display_name>Solar Thermal: System Type</display_name>
      <description>The type of solar thermal system. Use 'none' if there is no solar thermal system.</description>
      <type>Choice</type>
      <required>true</required>
      <model_dependent>false</model_dependent>
      <default_value>none</default_value>
      <choices>
        <choice>
          <value>none</value>
          <display_name>none</display_name>
        </choice>
        <choice>
          <value>hot water</value>
          <display_name>hot water</display_name>
        </choice>
      </choices>
    </argument>
    <argument>
      <name>solar_thermal_collector_area</name>
      <display_name>Solar Thermal: Collector Area</display_name>
      <description>The collector area of the solar thermal system.</description>
      <type>Double</type>
      <units>ft^2</units>
      <required>true</required>
      <model_dependent>false</model_dependent>
      <default_value>40</default_value>
    </argument>
    <argument>
      <name>solar_thermal_collector_loop_type</name>
      <display_name>Solar Thermal: Collector Loop Type</display_name>
      <description>The collector loop type of the solar thermal system.</description>
      <type>Choice</type>
      <required>true</required>
      <model_dependent>false</model_dependent>
      <default_value>liquid direct</default_value>
      <choices>
        <choice>
          <value>liquid direct</value>
          <display_name>liquid direct</display_name>
        </choice>
        <choice>
          <value>liquid indirect</value>
          <display_name>liquid indirect</display_name>
        </choice>
        <choice>
          <value>passive thermosyphon</value>
          <display_name>passive thermosyphon</display_name>
        </choice>
      </choices>
    </argument>
    <argument>
      <name>solar_thermal_collector_type</name>
      <display_name>Solar Thermal: Collector Type</display_name>
      <description>The collector type of the solar thermal system.</description>
      <type>Choice</type>
      <required>true</required>
      <model_dependent>false</model_dependent>
      <default_value>evacuated tube</default_value>
      <choices>
        <choice>
          <value>evacuated tube</value>
          <display_name>evacuated tube</display_name>
        </choice>
        <choice>
          <value>single glazing black</value>
          <display_name>single glazing black</display_name>
        </choice>
        <choice>
          <value>double glazing black</value>
          <display_name>double glazing black</display_name>
        </choice>
        <choice>
          <value>integrated collector storage</value>
          <display_name>integrated collector storage</display_name>
        </choice>
      </choices>
    </argument>
    <argument>
      <name>solar_thermal_collector_azimuth</name>
      <display_name>Solar Thermal: Collector Azimuth</display_name>
      <description>The collector azimuth of the solar thermal system. Azimuth is measured clockwise from north (e.g., North=0, East=90, South=180, West=270).</description>
      <type>Double</type>
      <units>degrees</units>
      <required>true</required>
      <model_dependent>false</model_dependent>
      <default_value>180</default_value>
    </argument>
    <argument>
      <name>solar_thermal_collector_tilt</name>
      <display_name>Solar Thermal: Collector Tilt</display_name>
      <description>The collector tilt of the solar thermal system. Can also enter, e.g., RoofPitch, RoofPitch+20, Latitude, Latitude-15, etc.</description>
      <type>String</type>
      <units>degrees</units>
      <required>true</required>
      <model_dependent>false</model_dependent>
      <default_value>RoofPitch</default_value>
    </argument>
    <argument>
      <name>solar_thermal_collector_rated_optical_efficiency</name>
      <display_name>Solar Thermal: Collector Rated Optical Efficiency</display_name>
      <description>The collector rated optical efficiency of the solar thermal system.</description>
      <type>Double</type>
      <units>Frac</units>
      <required>true</required>
      <model_dependent>false</model_dependent>
      <default_value>0.5</default_value>
    </argument>
    <argument>
      <name>solar_thermal_collector_rated_thermal_losses</name>
      <display_name>Solar Thermal: Collector Rated Thermal Losses</display_name>
      <description>The collector rated thermal losses of the solar thermal system.</description>
      <type>Double</type>
      <units>Btu/hr-ft^2-R</units>
      <required>true</required>
      <model_dependent>false</model_dependent>
      <default_value>0.2799</default_value>
    </argument>
    <argument>
      <name>solar_thermal_storage_volume</name>
      <display_name>Solar Thermal: Storage Volume</display_name>
      <description>The storage volume of the solar thermal system. If not provided, the OS-HPXML default is used.</description>
      <type>Double</type>
      <units>gal</units>
      <required>false</required>
      <model_dependent>false</model_dependent>
    </argument>
    <argument>
      <name>solar_thermal_solar_fraction</name>
      <display_name>Solar Thermal: Solar Fraction</display_name>
      <description>The solar fraction of the solar thermal system. If provided, overrides all other solar thermal inputs.</description>
      <type>Double</type>
      <units>Frac</units>
      <required>true</required>
      <model_dependent>false</model_dependent>
      <default_value>0</default_value>
    </argument>
    <argument>
      <name>pv_system_present</name>
      <display_name>PV System: Present</display_name>
      <description>Whether there is a PV system present.</description>
      <type>Boolean</type>
      <required>true</required>
      <model_dependent>false</model_dependent>
      <default_value>false</default_value>
      <choices>
        <choice>
          <value>true</value>
          <display_name>true</display_name>
        </choice>
        <choice>
          <value>false</value>
          <display_name>false</display_name>
        </choice>
      </choices>
    </argument>
    <argument>
      <name>pv_system_module_type</name>
      <display_name>PV System: Module Type</display_name>
      <description>Module type of the PV system. If not provided, the OS-HPXML default is used.</description>
      <type>Choice</type>
      <required>false</required>
      <model_dependent>false</model_dependent>
      <choices>
        <choice>
          <value>standard</value>
          <display_name>standard</display_name>
        </choice>
        <choice>
          <value>premium</value>
          <display_name>premium</display_name>
        </choice>
        <choice>
          <value>thin film</value>
          <display_name>thin film</display_name>
        </choice>
      </choices>
    </argument>
    <argument>
      <name>pv_system_location</name>
      <display_name>PV System: Location</display_name>
      <description>Location of the PV system. If not provided, the OS-HPXML default is used.</description>
      <type>Choice</type>
      <required>false</required>
      <model_dependent>false</model_dependent>
      <choices>
        <choice>
          <value>roof</value>
          <display_name>roof</display_name>
        </choice>
        <choice>
          <value>ground</value>
          <display_name>ground</display_name>
        </choice>
      </choices>
    </argument>
    <argument>
      <name>pv_system_tracking</name>
      <display_name>PV System: Tracking</display_name>
      <description>Type of tracking for the PV system. If not provided, the OS-HPXML default is used.</description>
      <type>Choice</type>
      <required>false</required>
      <model_dependent>false</model_dependent>
      <choices>
        <choice>
          <value>fixed</value>
          <display_name>fixed</display_name>
        </choice>
        <choice>
          <value>1-axis</value>
          <display_name>1-axis</display_name>
        </choice>
        <choice>
          <value>1-axis backtracked</value>
          <display_name>1-axis backtracked</display_name>
        </choice>
        <choice>
          <value>2-axis</value>
          <display_name>2-axis</display_name>
        </choice>
      </choices>
    </argument>
    <argument>
      <name>pv_system_array_azimuth</name>
      <display_name>PV System: Array Azimuth</display_name>
      <description>Array azimuth of the PV system. Azimuth is measured clockwise from north (e.g., North=0, East=90, South=180, West=270).</description>
      <type>Double</type>
      <units>degrees</units>
      <required>true</required>
      <model_dependent>false</model_dependent>
      <default_value>180</default_value>
    </argument>
    <argument>
      <name>pv_system_array_tilt</name>
      <display_name>PV System: Array Tilt</display_name>
      <description>Array tilt of the PV system. Can also enter, e.g., RoofPitch, RoofPitch+20, Latitude, Latitude-15, etc.</description>
      <type>String</type>
      <units>degrees</units>
      <required>true</required>
      <model_dependent>false</model_dependent>
      <default_value>RoofPitch</default_value>
    </argument>
    <argument>
      <name>pv_system_max_power_output</name>
      <display_name>PV System: Maximum Power Output</display_name>
      <description>Maximum power output of the PV system. For a shared system, this is the total building maximum power output.</description>
      <type>Double</type>
      <units>W</units>
      <required>true</required>
      <model_dependent>false</model_dependent>
      <default_value>4000</default_value>
    </argument>
    <argument>
      <name>pv_system_inverter_efficiency</name>
      <display_name>PV System: Inverter Efficiency</display_name>
      <description>Inverter efficiency of the PV system. If there are two PV systems, this will apply to both. If not provided, the OS-HPXML default is used.</description>
      <type>Double</type>
      <units>Frac</units>
      <required>false</required>
      <model_dependent>false</model_dependent>
    </argument>
    <argument>
      <name>pv_system_system_losses_fraction</name>
      <display_name>PV System: System Losses Fraction</display_name>
      <description>System losses fraction of the PV system. If there are two PV systems, this will apply to both. If not provided, the OS-HPXML default is used.</description>
      <type>Double</type>
      <units>Frac</units>
      <required>false</required>
      <model_dependent>false</model_dependent>
    </argument>
    <argument>
      <name>pv_system_num_bedrooms_served</name>
      <display_name>PV System: Number of Bedrooms Served</display_name>
      <description>Number of bedrooms served by PV system. Required if single-family attached or apartment unit. Used to apportion PV generation to the unit of a SFA/MF building. If there are two PV systems, this will apply to both.</description>
      <type>Integer</type>
      <units>#</units>
      <required>false</required>
      <model_dependent>false</model_dependent>
    </argument>
    <argument>
      <name>pv_system_2_present</name>
      <display_name>PV System 2: Present</display_name>
      <description>Whether there is a second PV system present.</description>
      <type>Boolean</type>
      <required>true</required>
      <model_dependent>false</model_dependent>
      <default_value>false</default_value>
      <choices>
        <choice>
          <value>true</value>
          <display_name>true</display_name>
        </choice>
        <choice>
          <value>false</value>
          <display_name>false</display_name>
        </choice>
      </choices>
    </argument>
    <argument>
      <name>pv_system_2_module_type</name>
      <display_name>PV System 2: Module Type</display_name>
      <description>Module type of the second PV system. If not provided, the OS-HPXML default is used.</description>
      <type>Choice</type>
      <required>false</required>
      <model_dependent>false</model_dependent>
      <choices>
        <choice>
          <value>standard</value>
          <display_name>standard</display_name>
        </choice>
        <choice>
          <value>premium</value>
          <display_name>premium</display_name>
        </choice>
        <choice>
          <value>thin film</value>
          <display_name>thin film</display_name>
        </choice>
      </choices>
    </argument>
    <argument>
      <name>pv_system_2_location</name>
      <display_name>PV System 2: Location</display_name>
      <description>Location of the second PV system. If not provided, the OS-HPXML default is used.</description>
      <type>Choice</type>
      <required>false</required>
      <model_dependent>false</model_dependent>
      <choices>
        <choice>
          <value>roof</value>
          <display_name>roof</display_name>
        </choice>
        <choice>
          <value>ground</value>
          <display_name>ground</display_name>
        </choice>
      </choices>
    </argument>
    <argument>
      <name>pv_system_2_tracking</name>
      <display_name>PV System 2: Tracking</display_name>
      <description>Type of tracking for the second PV system. If not provided, the OS-HPXML default is used.</description>
      <type>Choice</type>
      <required>false</required>
      <model_dependent>false</model_dependent>
      <choices>
        <choice>
          <value>fixed</value>
          <display_name>fixed</display_name>
        </choice>
        <choice>
          <value>1-axis</value>
          <display_name>1-axis</display_name>
        </choice>
        <choice>
          <value>1-axis backtracked</value>
          <display_name>1-axis backtracked</display_name>
        </choice>
        <choice>
          <value>2-axis</value>
          <display_name>2-axis</display_name>
        </choice>
      </choices>
    </argument>
    <argument>
      <name>pv_system_2_array_azimuth</name>
      <display_name>PV System 2: Array Azimuth</display_name>
      <description>Array azimuth of the second PV system. Azimuth is measured clockwise from north (e.g., North=0, East=90, South=180, West=270).</description>
      <type>Double</type>
      <units>degrees</units>
      <required>true</required>
      <model_dependent>false</model_dependent>
      <default_value>180</default_value>
    </argument>
    <argument>
      <name>pv_system_2_array_tilt</name>
      <display_name>PV System 2: Array Tilt</display_name>
      <description>Array tilt of the second PV system. Can also enter, e.g., RoofPitch, RoofPitch+20, Latitude, Latitude-15, etc.</description>
      <type>String</type>
      <units>degrees</units>
      <required>true</required>
      <model_dependent>false</model_dependent>
      <default_value>RoofPitch</default_value>
    </argument>
    <argument>
      <name>pv_system_2_max_power_output</name>
      <display_name>PV System 2: Maximum Power Output</display_name>
      <description>Maximum power output of the second PV system. For a shared system, this is the total building maximum power output.</description>
      <type>Double</type>
      <units>W</units>
      <required>true</required>
      <model_dependent>false</model_dependent>
      <default_value>4000</default_value>
    </argument>
    <argument>
      <name>battery_present</name>
      <display_name>Battery: Present</display_name>
      <description>Whether there is a lithium ion battery present.</description>
      <type>Boolean</type>
      <required>true</required>
      <model_dependent>false</model_dependent>
      <default_value>false</default_value>
      <choices>
        <choice>
          <value>true</value>
          <display_name>true</display_name>
        </choice>
        <choice>
          <value>false</value>
          <display_name>false</display_name>
        </choice>
      </choices>
    </argument>
    <argument>
      <name>battery_location</name>
      <display_name>Battery: Location</display_name>
      <description>The space type for the lithium ion battery location. If not provided, the OS-HPXML default is used.</description>
      <type>Choice</type>
      <required>false</required>
      <model_dependent>false</model_dependent>
      <choices>
        <choice>
          <value>conditioned space</value>
          <display_name>conditioned space</display_name>
        </choice>
        <choice>
          <value>basement - conditioned</value>
          <display_name>basement - conditioned</display_name>
        </choice>
        <choice>
          <value>basement - unconditioned</value>
          <display_name>basement - unconditioned</display_name>
        </choice>
        <choice>
          <value>crawlspace</value>
          <display_name>crawlspace</display_name>
        </choice>
        <choice>
          <value>crawlspace - vented</value>
          <display_name>crawlspace - vented</display_name>
        </choice>
        <choice>
          <value>crawlspace - unvented</value>
          <display_name>crawlspace - unvented</display_name>
        </choice>
        <choice>
          <value>crawlspace - conditioned</value>
          <display_name>crawlspace - conditioned</display_name>
        </choice>
        <choice>
          <value>attic</value>
          <display_name>attic</display_name>
        </choice>
        <choice>
          <value>attic - vented</value>
          <display_name>attic - vented</display_name>
        </choice>
        <choice>
          <value>attic - unvented</value>
          <display_name>attic - unvented</display_name>
        </choice>
        <choice>
          <value>garage</value>
          <display_name>garage</display_name>
        </choice>
        <choice>
          <value>outside</value>
          <display_name>outside</display_name>
        </choice>
      </choices>
    </argument>
    <argument>
      <name>battery_power</name>
      <display_name>Battery: Rated Power Output</display_name>
      <description>The rated power output of the lithium ion battery. If not provided, the OS-HPXML default is used.</description>
      <type>Double</type>
      <units>W</units>
      <required>false</required>
      <model_dependent>false</model_dependent>
    </argument>
    <argument>
      <name>battery_capacity</name>
      <display_name>Battery: Nominal Capacity</display_name>
      <description>The nominal capacity of the lithium ion battery. If not provided, the OS-HPXML default is used.</description>
      <type>Double</type>
      <units>kWh</units>
      <required>false</required>
      <model_dependent>false</model_dependent>
    </argument>
    <argument>
      <name>battery_usable_capacity</name>
      <display_name>Battery: Usable Capacity</display_name>
      <description>The usable capacity of the lithium ion battery. If not provided, the OS-HPXML default is used.</description>
      <type>Double</type>
      <units>kWh</units>
      <required>false</required>
      <model_dependent>false</model_dependent>
    </argument>
    <argument>
      <name>battery_round_trip_efficiency</name>
      <display_name>Battery: Round Trip Efficiency</display_name>
      <description>The round trip efficiency of the lithium ion battery. If not provided, the OS-HPXML default is used.</description>
      <type>Double</type>
      <units>Frac</units>
      <required>false</required>
      <model_dependent>false</model_dependent>
    </argument>
    <argument>
      <name>lighting_present</name>
      <display_name>Lighting: Present</display_name>
      <description>Whether there is lighting energy use.</description>
      <type>Boolean</type>
      <required>true</required>
      <model_dependent>false</model_dependent>
      <default_value>true</default_value>
      <choices>
        <choice>
          <value>true</value>
          <display_name>true</display_name>
        </choice>
        <choice>
          <value>false</value>
          <display_name>false</display_name>
        </choice>
      </choices>
    </argument>
    <argument>
      <name>lighting_interior_fraction_cfl</name>
      <display_name>Lighting: Interior Fraction CFL</display_name>
      <description>Fraction of all lamps (interior) that are compact fluorescent. Lighting not specified as CFL, LFL, or LED is assumed to be incandescent.</description>
      <type>Double</type>
      <required>true</required>
      <model_dependent>false</model_dependent>
      <default_value>0.1</default_value>
    </argument>
    <argument>
      <name>lighting_interior_fraction_lfl</name>
      <display_name>Lighting: Interior Fraction LFL</display_name>
      <description>Fraction of all lamps (interior) that are linear fluorescent. Lighting not specified as CFL, LFL, or LED is assumed to be incandescent.</description>
      <type>Double</type>
      <required>true</required>
      <model_dependent>false</model_dependent>
      <default_value>0</default_value>
    </argument>
    <argument>
      <name>lighting_interior_fraction_led</name>
      <display_name>Lighting: Interior Fraction LED</display_name>
      <description>Fraction of all lamps (interior) that are light emitting diodes. Lighting not specified as CFL, LFL, or LED is assumed to be incandescent.</description>
      <type>Double</type>
      <required>true</required>
      <model_dependent>false</model_dependent>
      <default_value>0</default_value>
    </argument>
    <argument>
      <name>lighting_interior_usage_multiplier</name>
      <display_name>Lighting: Interior Usage Multiplier</display_name>
      <description>Multiplier on the lighting energy usage (interior) that can reflect, e.g., high/low usage occupants. If not provided, the OS-HPXML default is used.</description>
      <type>Double</type>
      <required>false</required>
      <model_dependent>false</model_dependent>
    </argument>
    <argument>
      <name>lighting_exterior_fraction_cfl</name>
      <display_name>Lighting: Exterior Fraction CFL</display_name>
      <description>Fraction of all lamps (exterior) that are compact fluorescent. Lighting not specified as CFL, LFL, or LED is assumed to be incandescent.</description>
      <type>Double</type>
      <required>true</required>
      <model_dependent>false</model_dependent>
      <default_value>0</default_value>
    </argument>
    <argument>
      <name>lighting_exterior_fraction_lfl</name>
      <display_name>Lighting: Exterior Fraction LFL</display_name>
      <description>Fraction of all lamps (exterior) that are linear fluorescent. Lighting not specified as CFL, LFL, or LED is assumed to be incandescent.</description>
      <type>Double</type>
      <required>true</required>
      <model_dependent>false</model_dependent>
      <default_value>0</default_value>
    </argument>
    <argument>
      <name>lighting_exterior_fraction_led</name>
      <display_name>Lighting: Exterior Fraction LED</display_name>
      <description>Fraction of all lamps (exterior) that are light emitting diodes. Lighting not specified as CFL, LFL, or LED is assumed to be incandescent.</description>
      <type>Double</type>
      <required>true</required>
      <model_dependent>false</model_dependent>
      <default_value>0</default_value>
    </argument>
    <argument>
      <name>lighting_exterior_usage_multiplier</name>
      <display_name>Lighting: Exterior Usage Multiplier</display_name>
      <description>Multiplier on the lighting energy usage (exterior) that can reflect, e.g., high/low usage occupants. If not provided, the OS-HPXML default is used.</description>
      <type>Double</type>
      <required>false</required>
      <model_dependent>false</model_dependent>
    </argument>
    <argument>
      <name>lighting_garage_fraction_cfl</name>
      <display_name>Lighting: Garage Fraction CFL</display_name>
      <description>Fraction of all lamps (garage) that are compact fluorescent. Lighting not specified as CFL, LFL, or LED is assumed to be incandescent.</description>
      <type>Double</type>
      <required>true</required>
      <model_dependent>false</model_dependent>
      <default_value>0</default_value>
    </argument>
    <argument>
      <name>lighting_garage_fraction_lfl</name>
      <display_name>Lighting: Garage Fraction LFL</display_name>
      <description>Fraction of all lamps (garage) that are linear fluorescent. Lighting not specified as CFL, LFL, or LED is assumed to be incandescent.</description>
      <type>Double</type>
      <required>true</required>
      <model_dependent>false</model_dependent>
      <default_value>0</default_value>
    </argument>
    <argument>
      <name>lighting_garage_fraction_led</name>
      <display_name>Lighting: Garage Fraction LED</display_name>
      <description>Fraction of all lamps (garage) that are light emitting diodes. Lighting not specified as CFL, LFL, or LED is assumed to be incandescent.</description>
      <type>Double</type>
      <required>true</required>
      <model_dependent>false</model_dependent>
      <default_value>0</default_value>
    </argument>
    <argument>
      <name>lighting_garage_usage_multiplier</name>
      <display_name>Lighting: Garage Usage Multiplier</display_name>
      <description>Multiplier on the lighting energy usage (garage) that can reflect, e.g., high/low usage occupants. If not provided, the OS-HPXML default is used.</description>
      <type>Double</type>
      <required>false</required>
      <model_dependent>false</model_dependent>
    </argument>
    <argument>
      <name>holiday_lighting_present</name>
      <display_name>Holiday Lighting: Present</display_name>
      <description>Whether there is holiday lighting.</description>
      <type>Boolean</type>
      <required>true</required>
      <model_dependent>false</model_dependent>
      <default_value>false</default_value>
      <choices>
        <choice>
          <value>true</value>
          <display_name>true</display_name>
        </choice>
        <choice>
          <value>false</value>
          <display_name>false</display_name>
        </choice>
      </choices>
    </argument>
    <argument>
      <name>holiday_lighting_daily_kwh</name>
      <display_name>Holiday Lighting: Daily Consumption</display_name>
      <description>The daily energy consumption for holiday lighting (exterior). If not provided, the OS-HPXML default is used.</description>
      <type>Double</type>
      <units>kWh/day</units>
      <required>false</required>
      <model_dependent>false</model_dependent>
    </argument>
    <argument>
      <name>holiday_lighting_period</name>
      <display_name>Holiday Lighting: Period</display_name>
      <description>Enter a date like "Nov 25 - Jan 5". If not provided, the OS-HPXML default is used.</description>
      <type>String</type>
      <required>false</required>
      <model_dependent>false</model_dependent>
    </argument>
    <argument>
      <name>dehumidifier_type</name>
      <display_name>Dehumidifier: Type</display_name>
      <description>The type of dehumidifier.</description>
      <type>Choice</type>
      <required>true</required>
      <model_dependent>false</model_dependent>
      <default_value>none</default_value>
      <choices>
        <choice>
          <value>none</value>
          <display_name>none</display_name>
        </choice>
        <choice>
          <value>portable</value>
          <display_name>portable</display_name>
        </choice>
        <choice>
          <value>whole-home</value>
          <display_name>whole-home</display_name>
        </choice>
      </choices>
    </argument>
    <argument>
      <name>dehumidifier_efficiency_type</name>
      <display_name>Dehumidifier: Efficiency Type</display_name>
      <description>The efficiency type of dehumidifier.</description>
      <type>Choice</type>
      <required>true</required>
      <model_dependent>false</model_dependent>
      <default_value>IntegratedEnergyFactor</default_value>
      <choices>
        <choice>
          <value>EnergyFactor</value>
          <display_name>EnergyFactor</display_name>
        </choice>
        <choice>
          <value>IntegratedEnergyFactor</value>
          <display_name>IntegratedEnergyFactor</display_name>
        </choice>
      </choices>
    </argument>
    <argument>
      <name>dehumidifier_efficiency</name>
      <display_name>Dehumidifier: Efficiency</display_name>
      <description>The efficiency of the dehumidifier.</description>
      <type>Double</type>
      <units>liters/kWh</units>
      <required>true</required>
      <model_dependent>false</model_dependent>
      <default_value>1.5</default_value>
    </argument>
    <argument>
      <name>dehumidifier_capacity</name>
      <display_name>Dehumidifier: Capacity</display_name>
      <description>The capacity (water removal rate) of the dehumidifier.</description>
      <type>Double</type>
      <units>pint/day</units>
      <required>true</required>
      <model_dependent>false</model_dependent>
      <default_value>40</default_value>
    </argument>
    <argument>
      <name>dehumidifier_rh_setpoint</name>
      <display_name>Dehumidifier: Relative Humidity Setpoint</display_name>
      <description>The relative humidity setpoint of the dehumidifier.</description>
      <type>Double</type>
      <units>Frac</units>
      <required>true</required>
      <model_dependent>false</model_dependent>
      <default_value>0.5</default_value>
    </argument>
    <argument>
      <name>dehumidifier_fraction_dehumidification_load_served</name>
      <display_name>Dehumidifier: Fraction Dehumidification Load Served</display_name>
      <description>The dehumidification load served fraction of the dehumidifier.</description>
      <type>Double</type>
      <units>Frac</units>
      <required>true</required>
      <model_dependent>false</model_dependent>
      <default_value>1</default_value>
    </argument>
    <argument>
      <name>clothes_washer_present</name>
      <display_name>Clothes Washer: Present</display_name>
      <description>Whether there is a clothes washer present.</description>
      <type>Boolean</type>
      <required>true</required>
      <model_dependent>false</model_dependent>
      <default_value>true</default_value>
      <choices>
        <choice>
          <value>true</value>
          <display_name>true</display_name>
        </choice>
        <choice>
          <value>false</value>
          <display_name>false</display_name>
        </choice>
      </choices>
    </argument>
    <argument>
      <name>clothes_washer_location</name>
      <display_name>Clothes Washer: Location</display_name>
      <description>The space type for the clothes washer location. If not provided, the OS-HPXML default is used.</description>
      <type>Choice</type>
      <required>false</required>
      <model_dependent>false</model_dependent>
      <choices>
        <choice>
          <value>conditioned space</value>
          <display_name>conditioned space</display_name>
        </choice>
        <choice>
          <value>basement - conditioned</value>
          <display_name>basement - conditioned</display_name>
        </choice>
        <choice>
          <value>basement - unconditioned</value>
          <display_name>basement - unconditioned</display_name>
        </choice>
        <choice>
          <value>garage</value>
          <display_name>garage</display_name>
        </choice>
        <choice>
          <value>other housing unit</value>
          <display_name>other housing unit</display_name>
        </choice>
        <choice>
          <value>other heated space</value>
          <display_name>other heated space</display_name>
        </choice>
        <choice>
          <value>other multifamily buffer space</value>
          <display_name>other multifamily buffer space</display_name>
        </choice>
        <choice>
          <value>other non-freezing space</value>
          <display_name>other non-freezing space</display_name>
        </choice>
      </choices>
    </argument>
    <argument>
      <name>clothes_washer_efficiency_type</name>
      <display_name>Clothes Washer: Efficiency Type</display_name>
      <description>The efficiency type of the clothes washer.</description>
      <type>Choice</type>
      <required>true</required>
      <model_dependent>false</model_dependent>
      <default_value>IntegratedModifiedEnergyFactor</default_value>
      <choices>
        <choice>
          <value>ModifiedEnergyFactor</value>
          <display_name>ModifiedEnergyFactor</display_name>
        </choice>
        <choice>
          <value>IntegratedModifiedEnergyFactor</value>
          <display_name>IntegratedModifiedEnergyFactor</display_name>
        </choice>
      </choices>
    </argument>
    <argument>
      <name>clothes_washer_efficiency</name>
      <display_name>Clothes Washer: Efficiency</display_name>
      <description>The efficiency of the clothes washer. If not provided, the OS-HPXML default is used.</description>
      <type>Double</type>
      <units>ft^3/kWh-cyc</units>
      <required>false</required>
      <model_dependent>false</model_dependent>
    </argument>
    <argument>
      <name>clothes_washer_rated_annual_kwh</name>
      <display_name>Clothes Washer: Rated Annual Consumption</display_name>
      <description>The annual energy consumed by the clothes washer, as rated, obtained from the EnergyGuide label. This includes both the appliance electricity consumption and the energy required for water heating. If not provided, the OS-HPXML default is used.</description>
      <type>Double</type>
      <units>kWh/yr</units>
      <required>false</required>
      <model_dependent>false</model_dependent>
    </argument>
    <argument>
      <name>clothes_washer_label_electric_rate</name>
      <display_name>Clothes Washer: Label Electric Rate</display_name>
      <description>The annual energy consumed by the clothes washer, as rated, obtained from the EnergyGuide label. This includes both the appliance electricity consumption and the energy required for water heating. If not provided, the OS-HPXML default is used.</description>
      <type>Double</type>
      <units>$/kWh</units>
      <required>false</required>
      <model_dependent>false</model_dependent>
    </argument>
    <argument>
      <name>clothes_washer_label_gas_rate</name>
      <display_name>Clothes Washer: Label Gas Rate</display_name>
      <description>The annual energy consumed by the clothes washer, as rated, obtained from the EnergyGuide label. This includes both the appliance electricity consumption and the energy required for water heating. If not provided, the OS-HPXML default is used.</description>
      <type>Double</type>
      <units>$/therm</units>
      <required>false</required>
      <model_dependent>false</model_dependent>
    </argument>
    <argument>
      <name>clothes_washer_label_annual_gas_cost</name>
      <display_name>Clothes Washer: Label Annual Cost with Gas DHW</display_name>
      <description>The annual cost of using the system under test conditions. Input is obtained from the EnergyGuide label. If not provided, the OS-HPXML default is used.</description>
      <type>Double</type>
      <units>$</units>
      <required>false</required>
      <model_dependent>false</model_dependent>
    </argument>
    <argument>
      <name>clothes_washer_label_usage</name>
      <display_name>Clothes Washer: Label Usage</display_name>
      <description>The clothes washer loads per week. If not provided, the OS-HPXML default is used.</description>
      <type>Double</type>
      <units>cyc/wk</units>
      <required>false</required>
      <model_dependent>false</model_dependent>
    </argument>
    <argument>
      <name>clothes_washer_capacity</name>
      <display_name>Clothes Washer: Drum Volume</display_name>
      <description>Volume of the washer drum. Obtained from the EnergyStar website or the manufacturer's literature. If not provided, the OS-HPXML default is used.</description>
      <type>Double</type>
      <units>ft^3</units>
      <required>false</required>
      <model_dependent>false</model_dependent>
    </argument>
    <argument>
      <name>clothes_washer_usage_multiplier</name>
      <display_name>Clothes Washer: Usage Multiplier</display_name>
      <description>Multiplier on the clothes washer energy and hot water usage that can reflect, e.g., high/low usage occupants. If not provided, the OS-HPXML default is used.</description>
      <type>Double</type>
      <required>false</required>
      <model_dependent>false</model_dependent>
    </argument>
    <argument>
      <name>clothes_dryer_present</name>
      <display_name>Clothes Dryer: Present</display_name>
      <description>Whether there is a clothes dryer present.</description>
      <type>Boolean</type>
      <required>true</required>
      <model_dependent>false</model_dependent>
      <default_value>true</default_value>
      <choices>
        <choice>
          <value>true</value>
          <display_name>true</display_name>
        </choice>
        <choice>
          <value>false</value>
          <display_name>false</display_name>
        </choice>
      </choices>
    </argument>
    <argument>
      <name>clothes_dryer_location</name>
      <display_name>Clothes Dryer: Location</display_name>
      <description>The space type for the clothes dryer location. If not provided, the OS-HPXML default is used.</description>
      <type>Choice</type>
      <required>false</required>
      <model_dependent>false</model_dependent>
      <choices>
        <choice>
          <value>conditioned space</value>
          <display_name>conditioned space</display_name>
        </choice>
        <choice>
          <value>basement - conditioned</value>
          <display_name>basement - conditioned</display_name>
        </choice>
        <choice>
          <value>basement - unconditioned</value>
          <display_name>basement - unconditioned</display_name>
        </choice>
        <choice>
          <value>garage</value>
          <display_name>garage</display_name>
        </choice>
        <choice>
          <value>other housing unit</value>
          <display_name>other housing unit</display_name>
        </choice>
        <choice>
          <value>other heated space</value>
          <display_name>other heated space</display_name>
        </choice>
        <choice>
          <value>other multifamily buffer space</value>
          <display_name>other multifamily buffer space</display_name>
        </choice>
        <choice>
          <value>other non-freezing space</value>
          <display_name>other non-freezing space</display_name>
        </choice>
      </choices>
    </argument>
    <argument>
      <name>clothes_dryer_fuel_type</name>
      <display_name>Clothes Dryer: Fuel Type</display_name>
      <description>Type of fuel used by the clothes dryer.</description>
      <type>Choice</type>
      <required>true</required>
      <model_dependent>false</model_dependent>
      <default_value>natural gas</default_value>
      <choices>
        <choice>
          <value>electricity</value>
          <display_name>electricity</display_name>
        </choice>
        <choice>
          <value>natural gas</value>
          <display_name>natural gas</display_name>
        </choice>
        <choice>
          <value>fuel oil</value>
          <display_name>fuel oil</display_name>
        </choice>
        <choice>
          <value>propane</value>
          <display_name>propane</display_name>
        </choice>
        <choice>
          <value>wood</value>
          <display_name>wood</display_name>
        </choice>
        <choice>
          <value>coal</value>
          <display_name>coal</display_name>
        </choice>
      </choices>
    </argument>
    <argument>
      <name>clothes_dryer_efficiency_type</name>
      <display_name>Clothes Dryer: Efficiency Type</display_name>
      <description>The efficiency type of the clothes dryer.</description>
      <type>Choice</type>
      <required>true</required>
      <model_dependent>false</model_dependent>
      <default_value>CombinedEnergyFactor</default_value>
      <choices>
        <choice>
          <value>EnergyFactor</value>
          <display_name>EnergyFactor</display_name>
        </choice>
        <choice>
          <value>CombinedEnergyFactor</value>
          <display_name>CombinedEnergyFactor</display_name>
        </choice>
      </choices>
    </argument>
    <argument>
      <name>clothes_dryer_efficiency</name>
      <display_name>Clothes Dryer: Efficiency</display_name>
      <description>The efficiency of the clothes dryer. If not provided, the OS-HPXML default is used.</description>
      <type>Double</type>
      <units>lb/kWh</units>
      <required>false</required>
      <model_dependent>false</model_dependent>
    </argument>
    <argument>
      <name>clothes_dryer_vented_flow_rate</name>
      <display_name>Clothes Dryer: Vented Flow Rate</display_name>
      <description>The exhaust flow rate of the vented clothes dryer. If not provided, the OS-HPXML default is used.</description>
      <type>Double</type>
      <units>CFM</units>
      <required>false</required>
      <model_dependent>false</model_dependent>
    </argument>
    <argument>
      <name>clothes_dryer_usage_multiplier</name>
      <display_name>Clothes Dryer: Usage Multiplier</display_name>
      <description>Multiplier on the clothes dryer energy usage that can reflect, e.g., high/low usage occupants. If not provided, the OS-HPXML default is used.</description>
      <type>Double</type>
      <required>false</required>
      <model_dependent>false</model_dependent>
    </argument>
    <argument>
      <name>dishwasher_present</name>
      <display_name>Dishwasher: Present</display_name>
      <description>Whether there is a dishwasher present.</description>
      <type>Boolean</type>
      <required>true</required>
      <model_dependent>false</model_dependent>
      <default_value>true</default_value>
      <choices>
        <choice>
          <value>true</value>
          <display_name>true</display_name>
        </choice>
        <choice>
          <value>false</value>
          <display_name>false</display_name>
        </choice>
      </choices>
    </argument>
    <argument>
      <name>dishwasher_location</name>
      <display_name>Dishwasher: Location</display_name>
      <description>The space type for the dishwasher location. If not provided, the OS-HPXML default is used.</description>
      <type>Choice</type>
      <required>false</required>
      <model_dependent>false</model_dependent>
      <choices>
        <choice>
          <value>conditioned space</value>
          <display_name>conditioned space</display_name>
        </choice>
        <choice>
          <value>basement - conditioned</value>
          <display_name>basement - conditioned</display_name>
        </choice>
        <choice>
          <value>basement - unconditioned</value>
          <display_name>basement - unconditioned</display_name>
        </choice>
        <choice>
          <value>garage</value>
          <display_name>garage</display_name>
        </choice>
        <choice>
          <value>other housing unit</value>
          <display_name>other housing unit</display_name>
        </choice>
        <choice>
          <value>other heated space</value>
          <display_name>other heated space</display_name>
        </choice>
        <choice>
          <value>other multifamily buffer space</value>
          <display_name>other multifamily buffer space</display_name>
        </choice>
        <choice>
          <value>other non-freezing space</value>
          <display_name>other non-freezing space</display_name>
        </choice>
      </choices>
    </argument>
    <argument>
      <name>dishwasher_efficiency_type</name>
      <display_name>Dishwasher: Efficiency Type</display_name>
      <description>The efficiency type of dishwasher.</description>
      <type>Choice</type>
      <required>true</required>
      <model_dependent>false</model_dependent>
      <default_value>RatedAnnualkWh</default_value>
      <choices>
        <choice>
          <value>RatedAnnualkWh</value>
          <display_name>RatedAnnualkWh</display_name>
        </choice>
        <choice>
          <value>EnergyFactor</value>
          <display_name>EnergyFactor</display_name>
        </choice>
      </choices>
    </argument>
    <argument>
      <name>dishwasher_efficiency</name>
      <display_name>Dishwasher: Efficiency</display_name>
      <description>The efficiency of the dishwasher. If not provided, the OS-HPXML default is used.</description>
      <type>Double</type>
      <units>RatedAnnualkWh or EnergyFactor</units>
      <required>false</required>
      <model_dependent>false</model_dependent>
    </argument>
    <argument>
      <name>dishwasher_label_electric_rate</name>
      <display_name>Dishwasher: Label Electric Rate</display_name>
      <description>The label electric rate of the dishwasher. If not provided, the OS-HPXML default is used.</description>
      <type>Double</type>
      <units>$/kWh</units>
      <required>false</required>
      <model_dependent>false</model_dependent>
    </argument>
    <argument>
      <name>dishwasher_label_gas_rate</name>
      <display_name>Dishwasher: Label Gas Rate</display_name>
      <description>The label gas rate of the dishwasher. If not provided, the OS-HPXML default is used.</description>
      <type>Double</type>
      <units>$/therm</units>
      <required>false</required>
      <model_dependent>false</model_dependent>
    </argument>
    <argument>
      <name>dishwasher_label_annual_gas_cost</name>
      <display_name>Dishwasher: Label Annual Gas Cost</display_name>
      <description>The label annual gas cost of the dishwasher. If not provided, the OS-HPXML default is used.</description>
      <type>Double</type>
      <units>$</units>
      <required>false</required>
      <model_dependent>false</model_dependent>
    </argument>
    <argument>
      <name>dishwasher_label_usage</name>
      <display_name>Dishwasher: Label Usage</display_name>
      <description>The dishwasher loads per week. If not provided, the OS-HPXML default is used.</description>
      <type>Double</type>
      <units>cyc/wk</units>
      <required>false</required>
      <model_dependent>false</model_dependent>
    </argument>
    <argument>
      <name>dishwasher_place_setting_capacity</name>
      <display_name>Dishwasher: Number of Place Settings</display_name>
      <description>The number of place settings for the unit. Data obtained from manufacturer's literature. If not provided, the OS-HPXML default is used.</description>
      <type>Integer</type>
      <units>#</units>
      <required>false</required>
      <model_dependent>false</model_dependent>
    </argument>
    <argument>
      <name>dishwasher_usage_multiplier</name>
      <display_name>Dishwasher: Usage Multiplier</display_name>
      <description>Multiplier on the dishwasher energy usage that can reflect, e.g., high/low usage occupants. If not provided, the OS-HPXML default is used.</description>
      <type>Double</type>
      <required>false</required>
      <model_dependent>false</model_dependent>
    </argument>
    <argument>
      <name>refrigerator_present</name>
      <display_name>Refrigerator: Present</display_name>
      <description>Whether there is a refrigerator present.</description>
      <type>Boolean</type>
      <required>true</required>
      <model_dependent>false</model_dependent>
      <default_value>true</default_value>
      <choices>
        <choice>
          <value>true</value>
          <display_name>true</display_name>
        </choice>
        <choice>
          <value>false</value>
          <display_name>false</display_name>
        </choice>
      </choices>
    </argument>
    <argument>
      <name>refrigerator_location</name>
      <display_name>Refrigerator: Location</display_name>
      <description>The space type for the refrigerator location. If not provided, the OS-HPXML default is used.</description>
      <type>Choice</type>
      <required>false</required>
      <model_dependent>false</model_dependent>
      <choices>
        <choice>
          <value>conditioned space</value>
          <display_name>conditioned space</display_name>
        </choice>
        <choice>
          <value>basement - conditioned</value>
          <display_name>basement - conditioned</display_name>
        </choice>
        <choice>
          <value>basement - unconditioned</value>
          <display_name>basement - unconditioned</display_name>
        </choice>
        <choice>
          <value>garage</value>
          <display_name>garage</display_name>
        </choice>
        <choice>
          <value>other housing unit</value>
          <display_name>other housing unit</display_name>
        </choice>
        <choice>
          <value>other heated space</value>
          <display_name>other heated space</display_name>
        </choice>
        <choice>
          <value>other multifamily buffer space</value>
          <display_name>other multifamily buffer space</display_name>
        </choice>
        <choice>
          <value>other non-freezing space</value>
          <display_name>other non-freezing space</display_name>
        </choice>
      </choices>
    </argument>
    <argument>
      <name>refrigerator_rated_annual_kwh</name>
      <display_name>Refrigerator: Rated Annual Consumption</display_name>
      <description>The EnergyGuide rated annual energy consumption for a refrigerator. If not provided, the OS-HPXML default is used.</description>
      <type>Double</type>
      <units>kWh/yr</units>
      <required>false</required>
      <model_dependent>false</model_dependent>
    </argument>
    <argument>
      <name>refrigerator_usage_multiplier</name>
      <display_name>Refrigerator: Usage Multiplier</display_name>
      <description>Multiplier on the refrigerator energy usage that can reflect, e.g., high/low usage occupants. If not provided, the OS-HPXML default is used.</description>
      <type>Double</type>
      <required>false</required>
      <model_dependent>false</model_dependent>
    </argument>
    <argument>
      <name>extra_refrigerator_present</name>
      <display_name>Extra Refrigerator: Present</display_name>
      <description>Whether there is an extra refrigerator present.</description>
      <type>Boolean</type>
      <required>true</required>
      <model_dependent>false</model_dependent>
      <default_value>false</default_value>
      <choices>
        <choice>
          <value>true</value>
          <display_name>true</display_name>
        </choice>
        <choice>
          <value>false</value>
          <display_name>false</display_name>
        </choice>
      </choices>
    </argument>
    <argument>
      <name>extra_refrigerator_location</name>
      <display_name>Extra Refrigerator: Location</display_name>
      <description>The space type for the extra refrigerator location. If not provided, the OS-HPXML default is used.</description>
      <type>Choice</type>
      <required>false</required>
      <model_dependent>false</model_dependent>
      <choices>
        <choice>
          <value>conditioned space</value>
          <display_name>conditioned space</display_name>
        </choice>
        <choice>
          <value>basement - conditioned</value>
          <display_name>basement - conditioned</display_name>
        </choice>
        <choice>
          <value>basement - unconditioned</value>
          <display_name>basement - unconditioned</display_name>
        </choice>
        <choice>
          <value>garage</value>
          <display_name>garage</display_name>
        </choice>
        <choice>
          <value>other housing unit</value>
          <display_name>other housing unit</display_name>
        </choice>
        <choice>
          <value>other heated space</value>
          <display_name>other heated space</display_name>
        </choice>
        <choice>
          <value>other multifamily buffer space</value>
          <display_name>other multifamily buffer space</display_name>
        </choice>
        <choice>
          <value>other non-freezing space</value>
          <display_name>other non-freezing space</display_name>
        </choice>
      </choices>
    </argument>
    <argument>
      <name>extra_refrigerator_rated_annual_kwh</name>
      <display_name>Extra Refrigerator: Rated Annual Consumption</display_name>
      <description>The EnergyGuide rated annual energy consumption for an extra rrefrigerator. If not provided, the OS-HPXML default is used.</description>
      <type>Double</type>
      <units>kWh/yr</units>
      <required>false</required>
      <model_dependent>false</model_dependent>
    </argument>
    <argument>
      <name>extra_refrigerator_usage_multiplier</name>
      <display_name>Extra Refrigerator: Usage Multiplier</display_name>
      <description>Multiplier on the extra refrigerator energy usage that can reflect, e.g., high/low usage occupants. If not provided, the OS-HPXML default is used.</description>
      <type>Double</type>
      <required>false</required>
      <model_dependent>false</model_dependent>
    </argument>
    <argument>
      <name>freezer_present</name>
      <display_name>Freezer: Present</display_name>
      <description>Whether there is a freezer present.</description>
      <type>Boolean</type>
      <required>true</required>
      <model_dependent>false</model_dependent>
      <default_value>false</default_value>
      <choices>
        <choice>
          <value>true</value>
          <display_name>true</display_name>
        </choice>
        <choice>
          <value>false</value>
          <display_name>false</display_name>
        </choice>
      </choices>
    </argument>
    <argument>
      <name>freezer_location</name>
      <display_name>Freezer: Location</display_name>
      <description>The space type for the freezer location. If not provided, the OS-HPXML default is used.</description>
      <type>Choice</type>
      <required>false</required>
      <model_dependent>false</model_dependent>
      <choices>
        <choice>
          <value>conditioned space</value>
          <display_name>conditioned space</display_name>
        </choice>
        <choice>
          <value>basement - conditioned</value>
          <display_name>basement - conditioned</display_name>
        </choice>
        <choice>
          <value>basement - unconditioned</value>
          <display_name>basement - unconditioned</display_name>
        </choice>
        <choice>
          <value>garage</value>
          <display_name>garage</display_name>
        </choice>
        <choice>
          <value>other housing unit</value>
          <display_name>other housing unit</display_name>
        </choice>
        <choice>
          <value>other heated space</value>
          <display_name>other heated space</display_name>
        </choice>
        <choice>
          <value>other multifamily buffer space</value>
          <display_name>other multifamily buffer space</display_name>
        </choice>
        <choice>
          <value>other non-freezing space</value>
          <display_name>other non-freezing space</display_name>
        </choice>
      </choices>
    </argument>
    <argument>
      <name>freezer_rated_annual_kwh</name>
      <display_name>Freezer: Rated Annual Consumption</display_name>
      <description>The EnergyGuide rated annual energy consumption for a freezer. If not provided, the OS-HPXML default is used.</description>
      <type>Double</type>
      <units>kWh/yr</units>
      <required>false</required>
      <model_dependent>false</model_dependent>
    </argument>
    <argument>
      <name>freezer_usage_multiplier</name>
      <display_name>Freezer: Usage Multiplier</display_name>
      <description>Multiplier on the freezer energy usage that can reflect, e.g., high/low usage occupants. If not provided, the OS-HPXML default is used.</description>
      <type>Double</type>
      <required>false</required>
      <model_dependent>false</model_dependent>
    </argument>
    <argument>
      <name>cooking_range_oven_present</name>
      <display_name>Cooking Range/Oven: Present</display_name>
      <description>Whether there is a cooking range/oven present.</description>
      <type>Boolean</type>
      <required>true</required>
      <model_dependent>false</model_dependent>
      <default_value>true</default_value>
      <choices>
        <choice>
          <value>true</value>
          <display_name>true</display_name>
        </choice>
        <choice>
          <value>false</value>
          <display_name>false</display_name>
        </choice>
      </choices>
    </argument>
    <argument>
      <name>cooking_range_oven_location</name>
      <display_name>Cooking Range/Oven: Location</display_name>
      <description>The space type for the cooking range/oven location. If not provided, the OS-HPXML default is used.</description>
      <type>Choice</type>
      <required>false</required>
      <model_dependent>false</model_dependent>
      <choices>
        <choice>
          <value>conditioned space</value>
          <display_name>conditioned space</display_name>
        </choice>
        <choice>
          <value>basement - conditioned</value>
          <display_name>basement - conditioned</display_name>
        </choice>
        <choice>
          <value>basement - unconditioned</value>
          <display_name>basement - unconditioned</display_name>
        </choice>
        <choice>
          <value>garage</value>
          <display_name>garage</display_name>
        </choice>
        <choice>
          <value>other housing unit</value>
          <display_name>other housing unit</display_name>
        </choice>
        <choice>
          <value>other heated space</value>
          <display_name>other heated space</display_name>
        </choice>
        <choice>
          <value>other multifamily buffer space</value>
          <display_name>other multifamily buffer space</display_name>
        </choice>
        <choice>
          <value>other non-freezing space</value>
          <display_name>other non-freezing space</display_name>
        </choice>
      </choices>
    </argument>
    <argument>
      <name>cooking_range_oven_fuel_type</name>
      <display_name>Cooking Range/Oven: Fuel Type</display_name>
      <description>Type of fuel used by the cooking range/oven.</description>
      <type>Choice</type>
      <required>true</required>
      <model_dependent>false</model_dependent>
      <default_value>natural gas</default_value>
      <choices>
        <choice>
          <value>electricity</value>
          <display_name>electricity</display_name>
        </choice>
        <choice>
          <value>natural gas</value>
          <display_name>natural gas</display_name>
        </choice>
        <choice>
          <value>fuel oil</value>
          <display_name>fuel oil</display_name>
        </choice>
        <choice>
          <value>propane</value>
          <display_name>propane</display_name>
        </choice>
        <choice>
          <value>wood</value>
          <display_name>wood</display_name>
        </choice>
        <choice>
          <value>coal</value>
          <display_name>coal</display_name>
        </choice>
      </choices>
    </argument>
    <argument>
      <name>cooking_range_oven_is_induction</name>
      <display_name>Cooking Range/Oven: Is Induction</display_name>
      <description>Whether the cooking range is induction. If not provided, the OS-HPXML default is used.</description>
      <type>Boolean</type>
      <required>false</required>
      <model_dependent>false</model_dependent>
      <choices>
        <choice>
          <value>true</value>
          <display_name>true</display_name>
        </choice>
        <choice>
          <value>false</value>
          <display_name>false</display_name>
        </choice>
      </choices>
    </argument>
    <argument>
      <name>cooking_range_oven_is_convection</name>
      <display_name>Cooking Range/Oven: Is Convection</display_name>
      <description>Whether the oven is convection. If not provided, the OS-HPXML default is used.</description>
      <type>Boolean</type>
      <required>false</required>
      <model_dependent>false</model_dependent>
      <choices>
        <choice>
          <value>true</value>
          <display_name>true</display_name>
        </choice>
        <choice>
          <value>false</value>
          <display_name>false</display_name>
        </choice>
      </choices>
    </argument>
    <argument>
      <name>cooking_range_oven_usage_multiplier</name>
      <display_name>Cooking Range/Oven: Usage Multiplier</display_name>
      <description>Multiplier on the cooking range/oven energy usage that can reflect, e.g., high/low usage occupants. If not provided, the OS-HPXML default is used.</description>
      <type>Double</type>
      <required>false</required>
      <model_dependent>false</model_dependent>
    </argument>
    <argument>
      <name>ceiling_fan_present</name>
      <display_name>Ceiling Fan: Present</display_name>
      <description>Whether there are any ceiling fans.</description>
      <type>Boolean</type>
      <required>true</required>
      <model_dependent>false</model_dependent>
      <default_value>true</default_value>
      <choices>
        <choice>
          <value>true</value>
          <display_name>true</display_name>
        </choice>
        <choice>
          <value>false</value>
          <display_name>false</display_name>
        </choice>
      </choices>
    </argument>
    <argument>
      <name>ceiling_fan_efficiency</name>
      <display_name>Ceiling Fan: Efficiency</display_name>
      <description>The efficiency rating of the ceiling fan(s) at medium speed. If not provided, the OS-HPXML default is used.</description>
      <type>Double</type>
      <units>CFM/W</units>
      <required>false</required>
      <model_dependent>false</model_dependent>
    </argument>
    <argument>
      <name>ceiling_fan_quantity</name>
      <display_name>Ceiling Fan: Quantity</display_name>
      <description>Total number of ceiling fans. If not provided, the OS-HPXML default is used.</description>
      <type>Integer</type>
      <units>#</units>
      <required>false</required>
      <model_dependent>false</model_dependent>
    </argument>
    <argument>
      <name>ceiling_fan_cooling_setpoint_temp_offset</name>
      <display_name>Ceiling Fan: Cooling Setpoint Temperature Offset</display_name>
      <description>The cooling setpoint temperature offset during months when the ceiling fans are operating. Only applies if ceiling fan quantity is greater than zero. If not provided, the OS-HPXML default is used.</description>
      <type>Double</type>
      <units>deg-F</units>
      <required>false</required>
      <model_dependent>false</model_dependent>
    </argument>
    <argument>
      <name>misc_plug_loads_television_present</name>
      <display_name>Misc Plug Loads: Television Present</display_name>
      <description>Whether there are televisions.</description>
      <type>Boolean</type>
      <required>true</required>
      <model_dependent>false</model_dependent>
      <default_value>true</default_value>
      <choices>
        <choice>
          <value>true</value>
          <display_name>true</display_name>
        </choice>
        <choice>
          <value>false</value>
          <display_name>false</display_name>
        </choice>
      </choices>
    </argument>
    <argument>
      <name>misc_plug_loads_television_annual_kwh</name>
      <display_name>Misc Plug Loads: Television Annual kWh</display_name>
      <description>The annual energy consumption of the television plug loads. If not provided, the OS-HPXML default is used.</description>
      <type>Double</type>
      <units>kWh/yr</units>
      <required>false</required>
      <model_dependent>false</model_dependent>
    </argument>
    <argument>
      <name>misc_plug_loads_television_usage_multiplier</name>
      <display_name>Misc Plug Loads: Television Usage Multiplier</display_name>
      <description>Multiplier on the television energy usage that can reflect, e.g., high/low usage occupants. If not provided, the OS-HPXML default is used.</description>
      <type>Double</type>
      <required>false</required>
      <model_dependent>false</model_dependent>
    </argument>
    <argument>
      <name>misc_plug_loads_other_annual_kwh</name>
      <display_name>Misc Plug Loads: Other Annual kWh</display_name>
      <description>The annual energy consumption of the other residual plug loads. If not provided, the OS-HPXML default is used.</description>
      <type>Double</type>
      <units>kWh/yr</units>
      <required>false</required>
      <model_dependent>false</model_dependent>
    </argument>
    <argument>
      <name>misc_plug_loads_other_frac_sensible</name>
      <display_name>Misc Plug Loads: Other Sensible Fraction</display_name>
      <description>Fraction of other residual plug loads' internal gains that are sensible. If not provided, the OS-HPXML default is used.</description>
      <type>Double</type>
      <units>Frac</units>
      <required>false</required>
      <model_dependent>false</model_dependent>
    </argument>
    <argument>
      <name>misc_plug_loads_other_frac_latent</name>
      <display_name>Misc Plug Loads: Other Latent Fraction</display_name>
      <description>Fraction of other residual plug loads' internal gains that are latent. If not provided, the OS-HPXML default is used.</description>
      <type>Double</type>
      <units>Frac</units>
      <required>false</required>
      <model_dependent>false</model_dependent>
    </argument>
    <argument>
      <name>misc_plug_loads_other_usage_multiplier</name>
      <display_name>Misc Plug Loads: Other Usage Multiplier</display_name>
      <description>Multiplier on the other energy usage that can reflect, e.g., high/low usage occupants. If not provided, the OS-HPXML default is used.</description>
      <type>Double</type>
      <required>false</required>
      <model_dependent>false</model_dependent>
    </argument>
    <argument>
      <name>misc_plug_loads_well_pump_present</name>
      <display_name>Misc Plug Loads: Well Pump Present</display_name>
      <description>Whether there is a well pump.</description>
      <type>Boolean</type>
      <required>true</required>
      <model_dependent>false</model_dependent>
      <default_value>false</default_value>
      <choices>
        <choice>
          <value>true</value>
          <display_name>true</display_name>
        </choice>
        <choice>
          <value>false</value>
          <display_name>false</display_name>
        </choice>
      </choices>
    </argument>
    <argument>
      <name>misc_plug_loads_well_pump_annual_kwh</name>
      <display_name>Misc Plug Loads: Well Pump Annual kWh</display_name>
      <description>The annual energy consumption of the well pump plug loads. If not provided, the OS-HPXML default is used.</description>
      <type>Double</type>
      <units>kWh/yr</units>
      <required>false</required>
      <model_dependent>false</model_dependent>
    </argument>
    <argument>
      <name>misc_plug_loads_well_pump_usage_multiplier</name>
      <display_name>Misc Plug Loads: Well Pump Usage Multiplier</display_name>
      <description>Multiplier on the well pump energy usage that can reflect, e.g., high/low usage occupants. If not provided, the OS-HPXML default is used.</description>
      <type>Double</type>
      <required>false</required>
      <model_dependent>false</model_dependent>
    </argument>
    <argument>
      <name>misc_plug_loads_vehicle_present</name>
      <display_name>Misc Plug Loads: Vehicle Present</display_name>
      <description>Whether there is an electric vehicle.</description>
      <type>Boolean</type>
      <required>true</required>
      <model_dependent>false</model_dependent>
      <default_value>false</default_value>
      <choices>
        <choice>
          <value>true</value>
          <display_name>true</display_name>
        </choice>
        <choice>
          <value>false</value>
          <display_name>false</display_name>
        </choice>
      </choices>
    </argument>
    <argument>
      <name>misc_plug_loads_vehicle_annual_kwh</name>
      <display_name>Misc Plug Loads: Vehicle Annual kWh</display_name>
      <description>The annual energy consumption of the electric vehicle plug loads. If not provided, the OS-HPXML default is used.</description>
      <type>Double</type>
      <units>kWh/yr</units>
      <required>false</required>
      <model_dependent>false</model_dependent>
    </argument>
    <argument>
      <name>misc_plug_loads_vehicle_usage_multiplier</name>
      <display_name>Misc Plug Loads: Vehicle Usage Multiplier</display_name>
      <description>Multiplier on the electric vehicle energy usage that can reflect, e.g., high/low usage occupants. If not provided, the OS-HPXML default is used.</description>
      <type>Double</type>
      <required>false</required>
      <model_dependent>false</model_dependent>
    </argument>
    <argument>
      <name>misc_fuel_loads_grill_present</name>
      <display_name>Misc Fuel Loads: Grill Present</display_name>
      <description>Whether there is a fuel loads grill.</description>
      <type>Boolean</type>
      <required>true</required>
      <model_dependent>false</model_dependent>
      <default_value>false</default_value>
      <choices>
        <choice>
          <value>true</value>
          <display_name>true</display_name>
        </choice>
        <choice>
          <value>false</value>
          <display_name>false</display_name>
        </choice>
      </choices>
    </argument>
    <argument>
      <name>misc_fuel_loads_grill_fuel_type</name>
      <display_name>Misc Fuel Loads: Grill Fuel Type</display_name>
      <description>The fuel type of the fuel loads grill.</description>
      <type>Choice</type>
      <required>true</required>
      <model_dependent>false</model_dependent>
      <default_value>natural gas</default_value>
      <choices>
        <choice>
          <value>natural gas</value>
          <display_name>natural gas</display_name>
        </choice>
        <choice>
          <value>fuel oil</value>
          <display_name>fuel oil</display_name>
        </choice>
        <choice>
          <value>propane</value>
          <display_name>propane</display_name>
        </choice>
        <choice>
          <value>wood</value>
          <display_name>wood</display_name>
        </choice>
        <choice>
          <value>wood pellets</value>
          <display_name>wood pellets</display_name>
        </choice>
      </choices>
    </argument>
    <argument>
      <name>misc_fuel_loads_grill_annual_therm</name>
      <display_name>Misc Fuel Loads: Grill Annual therm</display_name>
      <description>The annual energy consumption of the fuel loads grill. If not provided, the OS-HPXML default is used.</description>
      <type>Double</type>
      <units>therm/yr</units>
      <required>false</required>
      <model_dependent>false</model_dependent>
    </argument>
    <argument>
      <name>misc_fuel_loads_grill_usage_multiplier</name>
      <display_name>Misc Fuel Loads: Grill Usage Multiplier</display_name>
      <description>Multiplier on the fuel loads grill energy usage that can reflect, e.g., high/low usage occupants. If not provided, the OS-HPXML default is used.</description>
      <type>Double</type>
      <required>false</required>
      <model_dependent>false</model_dependent>
    </argument>
    <argument>
      <name>misc_fuel_loads_lighting_present</name>
      <display_name>Misc Fuel Loads: Lighting Present</display_name>
      <description>Whether there is fuel loads lighting.</description>
      <type>Boolean</type>
      <required>true</required>
      <model_dependent>false</model_dependent>
      <default_value>false</default_value>
      <choices>
        <choice>
          <value>true</value>
          <display_name>true</display_name>
        </choice>
        <choice>
          <value>false</value>
          <display_name>false</display_name>
        </choice>
      </choices>
    </argument>
    <argument>
      <name>misc_fuel_loads_lighting_fuel_type</name>
      <display_name>Misc Fuel Loads: Lighting Fuel Type</display_name>
      <description>The fuel type of the fuel loads lighting.</description>
      <type>Choice</type>
      <required>true</required>
      <model_dependent>false</model_dependent>
      <default_value>natural gas</default_value>
      <choices>
        <choice>
          <value>natural gas</value>
          <display_name>natural gas</display_name>
        </choice>
        <choice>
          <value>fuel oil</value>
          <display_name>fuel oil</display_name>
        </choice>
        <choice>
          <value>propane</value>
          <display_name>propane</display_name>
        </choice>
        <choice>
          <value>wood</value>
          <display_name>wood</display_name>
        </choice>
        <choice>
          <value>wood pellets</value>
          <display_name>wood pellets</display_name>
        </choice>
      </choices>
    </argument>
    <argument>
      <name>misc_fuel_loads_lighting_annual_therm</name>
      <display_name>Misc Fuel Loads: Lighting Annual therm</display_name>
      <description>The annual energy consumption of the fuel loads lighting. If not provided, the OS-HPXML default is used.</description>
      <type>Double</type>
      <units>therm/yr</units>
      <required>false</required>
      <model_dependent>false</model_dependent>
    </argument>
    <argument>
      <name>misc_fuel_loads_lighting_usage_multiplier</name>
      <display_name>Misc Fuel Loads: Lighting Usage Multiplier</display_name>
      <description>Multiplier on the fuel loads lighting energy usage that can reflect, e.g., high/low usage occupants. If not provided, the OS-HPXML default is used.</description>
      <type>Double</type>
      <required>false</required>
      <model_dependent>false</model_dependent>
    </argument>
    <argument>
      <name>misc_fuel_loads_fireplace_present</name>
      <display_name>Misc Fuel Loads: Fireplace Present</display_name>
      <description>Whether there is fuel loads fireplace.</description>
      <type>Boolean</type>
      <required>true</required>
      <model_dependent>false</model_dependent>
      <default_value>false</default_value>
      <choices>
        <choice>
          <value>true</value>
          <display_name>true</display_name>
        </choice>
        <choice>
          <value>false</value>
          <display_name>false</display_name>
        </choice>
      </choices>
    </argument>
    <argument>
      <name>misc_fuel_loads_fireplace_fuel_type</name>
      <display_name>Misc Fuel Loads: Fireplace Fuel Type</display_name>
      <description>The fuel type of the fuel loads fireplace.</description>
      <type>Choice</type>
      <required>true</required>
      <model_dependent>false</model_dependent>
      <default_value>natural gas</default_value>
      <choices>
        <choice>
          <value>natural gas</value>
          <display_name>natural gas</display_name>
        </choice>
        <choice>
          <value>fuel oil</value>
          <display_name>fuel oil</display_name>
        </choice>
        <choice>
          <value>propane</value>
          <display_name>propane</display_name>
        </choice>
        <choice>
          <value>wood</value>
          <display_name>wood</display_name>
        </choice>
        <choice>
          <value>wood pellets</value>
          <display_name>wood pellets</display_name>
        </choice>
      </choices>
    </argument>
    <argument>
      <name>misc_fuel_loads_fireplace_annual_therm</name>
      <display_name>Misc Fuel Loads: Fireplace Annual therm</display_name>
      <description>The annual energy consumption of the fuel loads fireplace. If not provided, the OS-HPXML default is used.</description>
      <type>Double</type>
      <units>therm/yr</units>
      <required>false</required>
      <model_dependent>false</model_dependent>
    </argument>
    <argument>
      <name>misc_fuel_loads_fireplace_frac_sensible</name>
      <display_name>Misc Fuel Loads: Fireplace Sensible Fraction</display_name>
      <description>Fraction of fireplace residual fuel loads' internal gains that are sensible. If not provided, the OS-HPXML default is used.</description>
      <type>Double</type>
      <units>Frac</units>
      <required>false</required>
      <model_dependent>false</model_dependent>
    </argument>
    <argument>
      <name>misc_fuel_loads_fireplace_frac_latent</name>
      <display_name>Misc Fuel Loads: Fireplace Latent Fraction</display_name>
      <description>Fraction of fireplace residual fuel loads' internal gains that are latent. If not provided, the OS-HPXML default is used.</description>
      <type>Double</type>
      <units>Frac</units>
      <required>false</required>
      <model_dependent>false</model_dependent>
    </argument>
    <argument>
      <name>misc_fuel_loads_fireplace_usage_multiplier</name>
      <display_name>Misc Fuel Loads: Fireplace Usage Multiplier</display_name>
      <description>Multiplier on the fuel loads fireplace energy usage that can reflect, e.g., high/low usage occupants. If not provided, the OS-HPXML default is used.</description>
      <type>Double</type>
      <required>false</required>
      <model_dependent>false</model_dependent>
    </argument>
    <argument>
      <name>pool_present</name>
      <display_name>Pool: Present</display_name>
      <description>Whether there is a pool.</description>
      <type>Boolean</type>
      <required>true</required>
      <model_dependent>false</model_dependent>
      <default_value>false</default_value>
      <choices>
        <choice>
          <value>true</value>
          <display_name>true</display_name>
        </choice>
        <choice>
          <value>false</value>
          <display_name>false</display_name>
        </choice>
      </choices>
    </argument>
    <argument>
      <name>pool_pump_annual_kwh</name>
      <display_name>Pool: Pump Annual kWh</display_name>
      <description>The annual energy consumption of the pool pump. If not provided, the OS-HPXML default is used.</description>
      <type>Double</type>
      <units>kWh/yr</units>
      <required>false</required>
      <model_dependent>false</model_dependent>
    </argument>
    <argument>
      <name>pool_pump_usage_multiplier</name>
      <display_name>Pool: Pump Usage Multiplier</display_name>
      <description>Multiplier on the pool pump energy usage that can reflect, e.g., high/low usage occupants. If not provided, the OS-HPXML default is used.</description>
      <type>Double</type>
      <required>false</required>
      <model_dependent>false</model_dependent>
    </argument>
    <argument>
      <name>pool_heater_type</name>
      <display_name>Pool: Heater Type</display_name>
      <description>The type of pool heater. Use 'none' if there is no pool heater.</description>
      <type>Choice</type>
      <required>true</required>
      <model_dependent>false</model_dependent>
      <default_value>none</default_value>
      <choices>
        <choice>
          <value>none</value>
          <display_name>none</display_name>
        </choice>
        <choice>
          <value>electric resistance</value>
          <display_name>electric resistance</display_name>
        </choice>
        <choice>
          <value>gas fired</value>
          <display_name>gas fired</display_name>
        </choice>
        <choice>
          <value>heat pump</value>
          <display_name>heat pump</display_name>
        </choice>
      </choices>
    </argument>
    <argument>
      <name>pool_heater_annual_kwh</name>
      <display_name>Pool: Heater Annual kWh</display_name>
      <description>The annual energy consumption of the electric resistance pool heater. If not provided, the OS-HPXML default is used.</description>
      <type>Double</type>
      <units>kWh/yr</units>
      <required>false</required>
      <model_dependent>false</model_dependent>
    </argument>
    <argument>
      <name>pool_heater_annual_therm</name>
      <display_name>Pool: Heater Annual therm</display_name>
      <description>The annual energy consumption of the gas fired pool heater. If not provided, the OS-HPXML default is used.</description>
      <type>Double</type>
      <units>therm/yr</units>
      <required>false</required>
      <model_dependent>false</model_dependent>
    </argument>
    <argument>
      <name>pool_heater_usage_multiplier</name>
      <display_name>Pool: Heater Usage Multiplier</display_name>
      <description>Multiplier on the pool heater energy usage that can reflect, e.g., high/low usage occupants. If not provided, the OS-HPXML default is used.</description>
      <type>Double</type>
      <required>false</required>
      <model_dependent>false</model_dependent>
    </argument>
    <argument>
      <name>permanent_spa_present</name>
      <display_name>Permanent Spa: Present</display_name>
      <description>Whether there is a permanent spa.</description>
      <type>Boolean</type>
      <required>true</required>
      <model_dependent>false</model_dependent>
      <default_value>false</default_value>
      <choices>
        <choice>
          <value>true</value>
          <display_name>true</display_name>
        </choice>
        <choice>
          <value>false</value>
          <display_name>false</display_name>
        </choice>
      </choices>
    </argument>
    <argument>
      <name>permanent_spa_pump_annual_kwh</name>
      <display_name>Permanent Spa: Pump Annual kWh</display_name>
      <description>The annual energy consumption of the permanent spa pump. If not provided, the OS-HPXML default is used.</description>
      <type>Double</type>
      <units>kWh/yr</units>
      <required>false</required>
      <model_dependent>false</model_dependent>
    </argument>
    <argument>
      <name>permanent_spa_pump_usage_multiplier</name>
      <display_name>Permanent Spa: Pump Usage Multiplier</display_name>
      <description>Multiplier on the permanent spa pump energy usage that can reflect, e.g., high/low usage occupants. If not provided, the OS-HPXML default is used.</description>
      <type>Double</type>
      <required>false</required>
      <model_dependent>false</model_dependent>
    </argument>
    <argument>
      <name>permanent_spa_heater_type</name>
      <display_name>Permanent Spa: Heater Type</display_name>
      <description>The type of permanent spa heater. Use 'none' if there is no permanent spa heater.</description>
      <type>Choice</type>
      <required>true</required>
      <model_dependent>false</model_dependent>
      <default_value>none</default_value>
      <choices>
        <choice>
          <value>none</value>
          <display_name>none</display_name>
        </choice>
        <choice>
          <value>electric resistance</value>
          <display_name>electric resistance</display_name>
        </choice>
        <choice>
          <value>gas fired</value>
          <display_name>gas fired</display_name>
        </choice>
        <choice>
          <value>heat pump</value>
          <display_name>heat pump</display_name>
        </choice>
      </choices>
    </argument>
    <argument>
      <name>permanent_spa_heater_annual_kwh</name>
      <display_name>Permanent Spa: Heater Annual kWh</display_name>
      <description>The annual energy consumption of the electric resistance permanent spa heater. If not provided, the OS-HPXML default is used.</description>
      <type>Double</type>
      <units>kWh/yr</units>
      <required>false</required>
      <model_dependent>false</model_dependent>
    </argument>
    <argument>
      <name>permanent_spa_heater_annual_therm</name>
      <display_name>Permanent Spa: Heater Annual therm</display_name>
      <description>The annual energy consumption of the gas fired permanent spa heater. If not provided, the OS-HPXML default is used.</description>
      <type>Double</type>
      <units>therm/yr</units>
      <required>false</required>
      <model_dependent>false</model_dependent>
    </argument>
    <argument>
      <name>permanent_spa_heater_usage_multiplier</name>
      <display_name>Permanent Spa: Heater Usage Multiplier</display_name>
      <description>Multiplier on the permanent spa heater energy usage that can reflect, e.g., high/low usage occupants. If not provided, the OS-HPXML default is used.</description>
      <type>Double</type>
      <required>false</required>
      <model_dependent>false</model_dependent>
    </argument>
    <argument>
      <name>emissions_scenario_names</name>
      <display_name>Emissions: Scenario Names</display_name>
      <description>Names of emissions scenarios. If multiple scenarios, use a comma-separated list. If not provided, no emissions scenarios are calculated.</description>
      <type>String</type>
      <required>false</required>
      <model_dependent>false</model_dependent>
    </argument>
    <argument>
      <name>emissions_types</name>
      <display_name>Emissions: Types</display_name>
      <description>Types of emissions (e.g., CO2e, NOx, etc.). If multiple scenarios, use a comma-separated list.</description>
      <type>String</type>
      <required>false</required>
      <model_dependent>false</model_dependent>
    </argument>
    <argument>
      <name>emissions_electricity_units</name>
      <display_name>Emissions: Electricity Units</display_name>
      <description>Electricity emissions factors units. If multiple scenarios, use a comma-separated list. Only lb/MWh and kg/MWh are allowed.</description>
      <type>String</type>
      <required>false</required>
      <model_dependent>false</model_dependent>
    </argument>
    <argument>
      <name>emissions_electricity_values_or_filepaths</name>
      <display_name>Emissions: Electricity Values or File Paths</display_name>
      <description>Electricity emissions factors values, specified as either an annual factor or an absolute/relative path to a file with hourly factors. If multiple scenarios, use a comma-separated list.</description>
      <type>String</type>
      <required>false</required>
      <model_dependent>false</model_dependent>
    </argument>
    <argument>
      <name>emissions_electricity_number_of_header_rows</name>
      <display_name>Emissions: Electricity Files Number of Header Rows</display_name>
      <description>The number of header rows in the electricity emissions factor file. Only applies when an electricity filepath is used. If multiple scenarios, use a comma-separated list.</description>
      <type>String</type>
      <required>false</required>
      <model_dependent>false</model_dependent>
    </argument>
    <argument>
      <name>emissions_electricity_column_numbers</name>
      <display_name>Emissions: Electricity Files Column Numbers</display_name>
      <description>The column number in the electricity emissions factor file. Only applies when an electricity filepath is used. If multiple scenarios, use a comma-separated list.</description>
      <type>String</type>
      <required>false</required>
      <model_dependent>false</model_dependent>
    </argument>
    <argument>
      <name>emissions_fossil_fuel_units</name>
      <display_name>Emissions: Fossil Fuel Units</display_name>
      <description>Fossil fuel emissions factors units. If multiple scenarios, use a comma-separated list. Only lb/MBtu and kg/MBtu are allowed.</description>
      <type>String</type>
      <required>false</required>
      <model_dependent>false</model_dependent>
    </argument>
    <argument>
      <name>emissions_natural_gas_values</name>
      <display_name>Emissions: Natural Gas Values</display_name>
      <description>Natural gas emissions factors values, specified as an annual factor. If multiple scenarios, use a comma-separated list.</description>
      <type>String</type>
      <required>false</required>
      <model_dependent>false</model_dependent>
    </argument>
    <argument>
      <name>emissions_propane_values</name>
      <display_name>Emissions: Propane Values</display_name>
      <description>Propane emissions factors values, specified as an annual factor. If multiple scenarios, use a comma-separated list.</description>
      <type>String</type>
      <required>false</required>
      <model_dependent>false</model_dependent>
    </argument>
    <argument>
      <name>emissions_fuel_oil_values</name>
      <display_name>Emissions: Fuel Oil Values</display_name>
      <description>Fuel oil emissions factors values, specified as an annual factor. If multiple scenarios, use a comma-separated list.</description>
      <type>String</type>
      <required>false</required>
      <model_dependent>false</model_dependent>
    </argument>
    <argument>
      <name>emissions_coal_values</name>
      <display_name>Emissions: Coal Values</display_name>
      <description>Coal emissions factors values, specified as an annual factor. If multiple scenarios, use a comma-separated list.</description>
      <type>String</type>
      <required>false</required>
      <model_dependent>false</model_dependent>
    </argument>
    <argument>
      <name>emissions_wood_values</name>
      <display_name>Emissions: Wood Values</display_name>
      <description>Wood emissions factors values, specified as an annual factor. If multiple scenarios, use a comma-separated list.</description>
      <type>String</type>
      <required>false</required>
      <model_dependent>false</model_dependent>
    </argument>
    <argument>
      <name>emissions_wood_pellets_values</name>
      <display_name>Emissions: Wood Pellets Values</display_name>
      <description>Wood pellets emissions factors values, specified as an annual factor. If multiple scenarios, use a comma-separated list.</description>
      <type>String</type>
      <required>false</required>
      <model_dependent>false</model_dependent>
    </argument>
    <argument>
      <name>utility_bill_scenario_names</name>
      <display_name>Utility Bills: Scenario Names</display_name>
      <description>Names of utility bill scenarios. If multiple scenarios, use a comma-separated list. If not provided, no utility bills scenarios are calculated.</description>
      <type>String</type>
      <required>false</required>
      <model_dependent>false</model_dependent>
    </argument>
    <argument>
      <name>utility_bill_electricity_filepaths</name>
      <display_name>Utility Bills: Electricity File Paths</display_name>
      <description>Electricity tariff file specified as an absolute/relative path to a file with utility rate structure information. Tariff file must be formatted to OpenEI API version 7. If multiple scenarios, use a comma-separated list.</description>
      <type>String</type>
      <required>false</required>
      <model_dependent>false</model_dependent>
    </argument>
    <argument>
      <name>utility_bill_electricity_fixed_charges</name>
      <display_name>Utility Bills: Electricity Fixed Charges</display_name>
      <description>Electricity utility bill monthly fixed charges. If multiple scenarios, use a comma-separated list.</description>
      <type>String</type>
      <required>false</required>
      <model_dependent>false</model_dependent>
    </argument>
    <argument>
      <name>utility_bill_natural_gas_fixed_charges</name>
      <display_name>Utility Bills: Natural Gas Fixed Charges</display_name>
      <description>Natural gas utility bill monthly fixed charges. If multiple scenarios, use a comma-separated list.</description>
      <type>String</type>
      <required>false</required>
      <model_dependent>false</model_dependent>
    </argument>
    <argument>
      <name>utility_bill_propane_fixed_charges</name>
      <display_name>Utility Bills: Propane Fixed Charges</display_name>
      <description>Propane utility bill monthly fixed charges. If multiple scenarios, use a comma-separated list.</description>
      <type>String</type>
      <required>false</required>
      <model_dependent>false</model_dependent>
    </argument>
    <argument>
      <name>utility_bill_fuel_oil_fixed_charges</name>
      <display_name>Utility Bills: Fuel Oil Fixed Charges</display_name>
      <description>Fuel oil utility bill monthly fixed charges. If multiple scenarios, use a comma-separated list.</description>
      <type>String</type>
      <required>false</required>
      <model_dependent>false</model_dependent>
    </argument>
    <argument>
      <name>utility_bill_coal_fixed_charges</name>
      <display_name>Utility Bills: Coal Fixed Charges</display_name>
      <description>Coal utility bill monthly fixed charges. If multiple scenarios, use a comma-separated list.</description>
      <type>String</type>
      <required>false</required>
      <model_dependent>false</model_dependent>
    </argument>
    <argument>
      <name>utility_bill_wood_fixed_charges</name>
      <display_name>Utility Bills: Wood Fixed Charges</display_name>
      <description>Wood utility bill monthly fixed charges. If multiple scenarios, use a comma-separated list.</description>
      <type>String</type>
      <required>false</required>
      <model_dependent>false</model_dependent>
    </argument>
    <argument>
      <name>utility_bill_wood_pellets_fixed_charges</name>
      <display_name>Utility Bills: Wood Pellets Fixed Charges</display_name>
      <description>Wood pellets utility bill monthly fixed charges. If multiple scenarios, use a comma-separated list.</description>
      <type>String</type>
      <required>false</required>
      <model_dependent>false</model_dependent>
    </argument>
    <argument>
      <name>utility_bill_electricity_marginal_rates</name>
      <display_name>Utility Bills: Electricity Marginal Rates</display_name>
      <description>Electricity utility bill marginal rates. If multiple scenarios, use a comma-separated list.</description>
      <type>String</type>
      <required>false</required>
      <model_dependent>false</model_dependent>
    </argument>
    <argument>
      <name>utility_bill_natural_gas_marginal_rates</name>
      <display_name>Utility Bills: Natural Gas Marginal Rates</display_name>
      <description>Natural gas utility bill marginal rates. If multiple scenarios, use a comma-separated list.</description>
      <type>String</type>
      <required>false</required>
      <model_dependent>false</model_dependent>
    </argument>
    <argument>
      <name>utility_bill_propane_marginal_rates</name>
      <display_name>Utility Bills: Propane Marginal Rates</display_name>
      <description>Propane utility bill marginal rates. If multiple scenarios, use a comma-separated list.</description>
      <type>String</type>
      <required>false</required>
      <model_dependent>false</model_dependent>
    </argument>
    <argument>
      <name>utility_bill_fuel_oil_marginal_rates</name>
      <display_name>Utility Bills: Fuel Oil Marginal Rates</display_name>
      <description>Fuel oil utility bill marginal rates. If multiple scenarios, use a comma-separated list.</description>
      <type>String</type>
      <required>false</required>
      <model_dependent>false</model_dependent>
    </argument>
    <argument>
      <name>utility_bill_coal_marginal_rates</name>
      <display_name>Utility Bills: Coal Marginal Rates</display_name>
      <description>Coal utility bill marginal rates. If multiple scenarios, use a comma-separated list.</description>
      <type>String</type>
      <required>false</required>
      <model_dependent>false</model_dependent>
    </argument>
    <argument>
      <name>utility_bill_wood_marginal_rates</name>
      <display_name>Utility Bills: Wood Marginal Rates</display_name>
      <description>Wood utility bill marginal rates. If multiple scenarios, use a comma-separated list.</description>
      <type>String</type>
      <required>false</required>
      <model_dependent>false</model_dependent>
    </argument>
    <argument>
      <name>utility_bill_wood_pellets_marginal_rates</name>
      <display_name>Utility Bills: Wood Pellets Marginal Rates</display_name>
      <description>Wood pellets utility bill marginal rates. If multiple scenarios, use a comma-separated list.</description>
      <type>String</type>
      <required>false</required>
      <model_dependent>false</model_dependent>
    </argument>
    <argument>
      <name>utility_bill_pv_compensation_types</name>
      <display_name>Utility Bills: PV Compensation Types</display_name>
      <description>Utility bill PV compensation types. If multiple scenarios, use a comma-separated list.</description>
      <type>String</type>
      <required>false</required>
      <model_dependent>false</model_dependent>
    </argument>
    <argument>
      <name>utility_bill_pv_net_metering_annual_excess_sellback_rate_types</name>
      <display_name>Utility Bills: PV Net Metering Annual Excess Sellback Rate Types</display_name>
      <description>Utility bill PV net metering annual excess sellback rate types. Only applies if the PV compensation type is 'NetMetering'. If multiple scenarios, use a comma-separated list.</description>
      <type>String</type>
      <required>false</required>
      <model_dependent>false</model_dependent>
    </argument>
    <argument>
      <name>utility_bill_pv_net_metering_annual_excess_sellback_rates</name>
      <display_name>Utility Bills: PV Net Metering Annual Excess Sellback Rates</display_name>
      <description>Utility bill PV net metering annual excess sellback rates. Only applies if the PV compensation type is 'NetMetering' and the PV annual excess sellback rate type is 'User-Specified'. If multiple scenarios, use a comma-separated list.</description>
      <type>String</type>
      <required>false</required>
      <model_dependent>false</model_dependent>
    </argument>
    <argument>
      <name>utility_bill_pv_feed_in_tariff_rates</name>
      <display_name>Utility Bills: PV Feed-In Tariff Rates</display_name>
      <description>Utility bill PV annual full/gross feed-in tariff rates. Only applies if the PV compensation type is 'FeedInTariff'. If multiple scenarios, use a comma-separated list.</description>
      <type>String</type>
      <required>false</required>
      <model_dependent>false</model_dependent>
    </argument>
    <argument>
      <name>utility_bill_pv_monthly_grid_connection_fee_units</name>
      <display_name>Utility Bills: PV Monthly Grid Connection Fee Units</display_name>
      <description>Utility bill PV monthly grid connection fee units. If multiple scenarios, use a comma-separated list.</description>
      <type>String</type>
      <required>false</required>
      <model_dependent>false</model_dependent>
    </argument>
    <argument>
      <name>utility_bill_pv_monthly_grid_connection_fees</name>
      <display_name>Utility Bills: PV Monthly Grid Connection Fees</display_name>
      <description>Utility bill PV monthly grid connection fees. If multiple scenarios, use a comma-separated list.</description>
      <type>String</type>
      <required>false</required>
      <model_dependent>false</model_dependent>
    </argument>
    <argument>
      <name>additional_properties</name>
      <display_name>Additional Properties</display_name>
      <description>Additional properties specified as key-value pairs (i.e., key=value). If multiple additional properties, use a |-separated list. For example, 'LowIncome=false|Remodeled|Description=2-story home in Denver'. These properties will be stored in the HPXML file under /HPXML/SoftwareInfo/extension/AdditionalProperties.</description>
      <type>String</type>
      <required>false</required>
      <model_dependent>false</model_dependent>
    </argument>
    <argument>
      <name>combine_like_surfaces</name>
      <display_name>Combine like surfaces?</display_name>
      <description>If true, combines like surfaces to simplify the HPXML file generated.</description>
      <type>Boolean</type>
      <required>false</required>
      <model_dependent>false</model_dependent>
      <default_value>false</default_value>
      <choices>
        <choice>
          <value>true</value>
          <display_name>true</display_name>
        </choice>
        <choice>
          <value>false</value>
          <display_name>false</display_name>
        </choice>
      </choices>
    </argument>
    <argument>
      <name>apply_defaults</name>
      <display_name>Apply Default Values?</display_name>
      <description>If true, applies OS-HPXML default values to the HPXML output file. Setting to true will also force validation of the HPXML output file before applying OS-HPXML default values.</description>
      <type>Boolean</type>
      <required>false</required>
      <model_dependent>false</model_dependent>
      <default_value>false</default_value>
      <choices>
        <choice>
          <value>true</value>
          <display_name>true</display_name>
        </choice>
        <choice>
          <value>false</value>
          <display_name>false</display_name>
        </choice>
      </choices>
    </argument>
    <argument>
      <name>apply_validation</name>
      <display_name>Apply Validation?</display_name>
      <description>If true, validates the HPXML output file. Set to false for faster performance. Note that validation is not needed if the HPXML file will be validated downstream (e.g., via the HPXMLtoOpenStudio measure).</description>
      <type>Boolean</type>
      <required>false</required>
      <model_dependent>false</model_dependent>
      <default_value>false</default_value>
      <choices>
        <choice>
          <value>true</value>
          <display_name>true</display_name>
        </choice>
        <choice>
          <value>false</value>
          <display_name>false</display_name>
        </choice>
      </choices>
    </argument>
  </arguments>
  <outputs />
  <provenances />
  <tags>
    <tag>Whole Building.Space Types</tag>
  </tags>
  <attributes>
    <attribute>
      <name>Measure Type</name>
      <value>ModelMeasure</value>
      <datatype>string</datatype>
    </attribute>
  </attributes>
  <files>
    <file>
      <filename>README.md</filename>
      <filetype>md</filetype>
      <usage_type>readme</usage_type>
      <checksum>02398DA0</checksum>
    </file>
    <file>
      <filename>README.md.erb</filename>
      <filetype>erb</filetype>
      <usage_type>readmeerb</usage_type>
      <checksum>513F28E9</checksum>
    </file>
    <file>
      <version>
        <software_program>OpenStudio</software_program>
        <identifier>2.9.0</identifier>
        <min_compatible>2.9.0</min_compatible>
      </version>
      <filename>measure.rb</filename>
      <filetype>rb</filetype>
      <usage_type>script</usage_type>
      <checksum>A62FC791</checksum>
    </file>
    <file>
      <filename>geometry.rb</filename>
      <filetype>rb</filetype>
      <usage_type>resource</usage_type>
      <checksum>84CB0D65</checksum>
    </file>
    <file>
      <filename>build_residential_hpxml_test.rb</filename>
      <filetype>rb</filetype>
      <usage_type>test</usage_type>
      <checksum>F24631AD</checksum>
    </file>
  </files>
</measure><|MERGE_RESOLUTION|>--- conflicted
+++ resolved
@@ -3,13 +3,8 @@
   <schema_version>3.1</schema_version>
   <name>build_residential_hpxml</name>
   <uid>a13a8983-2b01-4930-8af2-42030b6e4233</uid>
-<<<<<<< HEAD
-  <version_id>20f664f7-6c72-4822-933e-baa58c434f13</version_id>
-  <version_modified>2023-10-09T19:41:12Z</version_modified>
-=======
-  <version_id>93c1361d-ce33-4609-ba76-21245e0ee0d7</version_id>
-  <version_modified>2023-10-23T16:23:38Z</version_modified>
->>>>>>> 5f73cd14
+  <version_id>dafba5c5-1afe-4769-9f3a-cc7957f1b42f</version_id>
+  <version_modified>2023-10-23T18:37:47Z</version_modified>
   <xml_checksum>2C38F48B</xml_checksum>
   <class_name>BuildResidentialHPXML</class_name>
   <display_name>HPXML Builder</display_name>
@@ -6756,7 +6751,7 @@
       <filename>README.md</filename>
       <filetype>md</filetype>
       <usage_type>readme</usage_type>
-      <checksum>02398DA0</checksum>
+      <checksum>28DA31D7</checksum>
     </file>
     <file>
       <filename>README.md.erb</filename>
