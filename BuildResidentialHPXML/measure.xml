<?xml version="1.0"?>
<measure>
  <schema_version>3.1</schema_version>
  <name>build_residential_hpxml</name>
  <uid>a13a8983-2b01-4930-8af2-42030b6e4233</uid>
<<<<<<< HEAD
  <version_id>fcca1b82-a6cd-4f07-95ef-c5f0ae3d4d4e</version_id>
  <version_modified>2023-08-10T01:55:01Z</version_modified>
=======
  <version_id>093be6a0-b0ee-4df4-aa77-2a9827f24028</version_id>
  <version_modified>2023-08-15T14:05:14Z</version_modified>
>>>>>>> e96a47e7
  <xml_checksum>2C38F48B</xml_checksum>
  <class_name>BuildResidentialHPXML</class_name>
  <display_name>HPXML Builder</display_name>
  <description>Builds a residential HPXML file.</description>
  <modeler_description>Note: OS-HPXML default values can be found in the OS-HPXML documentation or can be seen by using the 'apply_defaults' argument.</modeler_description>
  <arguments>
    <argument>
      <name>hpxml_path</name>
      <display_name>HPXML File Path</display_name>
      <description>Absolute/relative path of the HPXML file.</description>
      <type>String</type>
      <required>true</required>
      <model_dependent>false</model_dependent>
    </argument>
    <argument>
      <name>software_info_program_used</name>
      <display_name>Software Info: Program Used</display_name>
      <description>The name of the software program used.</description>
      <type>String</type>
      <required>false</required>
      <model_dependent>false</model_dependent>
    </argument>
    <argument>
      <name>software_info_program_version</name>
      <display_name>Software Info: Program Version</display_name>
      <description>The version of the software program used.</description>
      <type>String</type>
      <required>false</required>
      <model_dependent>false</model_dependent>
    </argument>
    <argument>
      <name>schedules_filepaths</name>
      <display_name>Schedules: CSV File Paths</display_name>
      <description>Absolute/relative paths of csv files containing user-specified detailed schedules. If multiple files, use a comma-separated list.</description>
      <type>String</type>
      <required>false</required>
      <model_dependent>false</model_dependent>
    </argument>
    <argument>
      <name>schedules_vacancy_period</name>
      <display_name>Schedules: Vacancy Period</display_name>
      <description>Specifies the vacancy period. Enter a date like "Dec 15 - Jan 15". Optionally, can enter hour of the day like "Dec 15 2 - Jan 15 20" (start hour can be 0 through 23 and end hour can be 1 through 24).</description>
      <type>String</type>
      <required>false</required>
      <model_dependent>false</model_dependent>
    </argument>
    <argument>
      <name>schedules_power_outage_period</name>
      <display_name>Schedules: Power Outage Period</display_name>
      <description>Specifies the power outage period. Enter a date like "Dec 15 - Jan 15". Optionally, can enter hour of the day like "Dec 15 2 - Jan 15 20" (start hour can be 0 through 23 and end hour can be 1 through 24).</description>
      <type>String</type>
      <required>false</required>
      <model_dependent>false</model_dependent>
    </argument>
    <argument>
      <name>schedules_power_outage_window_natvent_availability</name>
      <display_name>Schedules: Power Outage Period Window Natural Ventilation Availability</display_name>
      <description>The availability of the natural ventilation schedule during the outage period.</description>
      <type>Choice</type>
      <required>false</required>
      <model_dependent>false</model_dependent>
      <choices>
        <choice>
          <value>regular schedule</value>
          <display_name>regular schedule</display_name>
        </choice>
        <choice>
          <value>always available</value>
          <display_name>always available</display_name>
        </choice>
        <choice>
          <value>always unavailable</value>
          <display_name>always unavailable</display_name>
        </choice>
      </choices>
    </argument>
    <argument>
      <name>simulation_control_timestep</name>
      <display_name>Simulation Control: Timestep</display_name>
      <description>Value must be a divisor of 60. If not provided, the OS-HPXML default is used.</description>
      <type>Integer</type>
      <units>min</units>
      <required>false</required>
      <model_dependent>false</model_dependent>
    </argument>
    <argument>
      <name>simulation_control_run_period</name>
      <display_name>Simulation Control: Run Period</display_name>
      <description>Enter a date like "Jan 1 - Dec 31". If not provided, the OS-HPXML default is used.</description>
      <type>String</type>
      <required>false</required>
      <model_dependent>false</model_dependent>
    </argument>
    <argument>
      <name>simulation_control_run_period_calendar_year</name>
      <display_name>Simulation Control: Run Period Calendar Year</display_name>
      <description>This numeric field should contain the calendar year that determines the start day of week. If you are running simulations using AMY weather files, the value entered for calendar year will not be used; it will be overridden by the actual year found in the AMY weather file. If not provided, the OS-HPXML default is used.</description>
      <type>Integer</type>
      <units>year</units>
      <required>false</required>
      <model_dependent>false</model_dependent>
    </argument>
    <argument>
      <name>simulation_control_daylight_saving_enabled</name>
      <display_name>Simulation Control: Daylight Saving Enabled</display_name>
      <description>Whether to use daylight saving. If not provided, the OS-HPXML default is used.</description>
      <type>Boolean</type>
      <required>false</required>
      <model_dependent>false</model_dependent>
      <choices>
        <choice>
          <value>true</value>
          <display_name>true</display_name>
        </choice>
        <choice>
          <value>false</value>
          <display_name>false</display_name>
        </choice>
      </choices>
    </argument>
    <argument>
      <name>simulation_control_daylight_saving_period</name>
      <display_name>Simulation Control: Daylight Saving Period</display_name>
      <description>Enter a date like "Mar 15 - Dec 15". If not provided, the OS-HPXML default is used.</description>
      <type>String</type>
      <required>false</required>
      <model_dependent>false</model_dependent>
    </argument>
    <argument>
      <name>simulation_control_temperature_capacitance_multiplier</name>
      <display_name>Simulation Control: Temperature Capacitance Multiplier</display_name>
      <description>Affects the transient calculation of indoor air temperatures. If not provided, the OS-HPXML default is used.</description>
      <type>String</type>
      <required>false</required>
      <model_dependent>false</model_dependent>
    </argument>
    <argument>
      <name>site_type</name>
      <display_name>Site: Type</display_name>
      <description>The type of site. If not provided, the OS-HPXML default is used.</description>
      <type>Choice</type>
      <required>false</required>
      <model_dependent>false</model_dependent>
      <choices>
        <choice>
          <value>suburban</value>
          <display_name>suburban</display_name>
        </choice>
        <choice>
          <value>urban</value>
          <display_name>urban</display_name>
        </choice>
        <choice>
          <value>rural</value>
          <display_name>rural</display_name>
        </choice>
      </choices>
    </argument>
    <argument>
      <name>site_shielding_of_home</name>
      <display_name>Site: Shielding of Home</display_name>
      <description>Presence of nearby buildings, trees, obstructions for infiltration model. If not provided, the OS-HPXML default is used.</description>
      <type>Choice</type>
      <required>false</required>
      <model_dependent>false</model_dependent>
      <choices>
        <choice>
          <value>exposed</value>
          <display_name>exposed</display_name>
        </choice>
        <choice>
          <value>normal</value>
          <display_name>normal</display_name>
        </choice>
        <choice>
          <value>well-shielded</value>
          <display_name>well-shielded</display_name>
        </choice>
      </choices>
    </argument>
    <argument>
      <name>site_ground_conductivity</name>
      <display_name>Site: Ground Conductivity</display_name>
      <description>Conductivity of the ground soil. If not provided, the OS-HPXML default is used.</description>
      <type>Double</type>
      <units>Btu/hr-ft-F</units>
      <required>false</required>
      <model_dependent>false</model_dependent>
    </argument>
    <argument>
      <name>site_ground_diffusivity</name>
      <display_name>Site: Ground Diffusivity</display_name>
      <description>Diffusivity of the ground soil. If not provided, the OS-HPXML default is used.</description>
      <type>Double</type>
      <units>ft^2/hr</units>
      <required>false</required>
      <model_dependent>false</model_dependent>
    </argument>
    <argument>
      <name>site_zip_code</name>
      <display_name>Site: Zip Code</display_name>
      <description>Zip code of the home address.</description>
      <type>String</type>
      <required>false</required>
      <model_dependent>false</model_dependent>
    </argument>
    <argument>
      <name>site_iecc_zone</name>
      <display_name>Site: IECC Zone</display_name>
      <description>IECC zone of the home address.</description>
      <type>Choice</type>
      <required>false</required>
      <model_dependent>false</model_dependent>
      <choices>
        <choice>
          <value>1A</value>
          <display_name>1A</display_name>
        </choice>
        <choice>
          <value>1B</value>
          <display_name>1B</display_name>
        </choice>
        <choice>
          <value>1C</value>
          <display_name>1C</display_name>
        </choice>
        <choice>
          <value>2A</value>
          <display_name>2A</display_name>
        </choice>
        <choice>
          <value>2B</value>
          <display_name>2B</display_name>
        </choice>
        <choice>
          <value>2C</value>
          <display_name>2C</display_name>
        </choice>
        <choice>
          <value>3A</value>
          <display_name>3A</display_name>
        </choice>
        <choice>
          <value>3B</value>
          <display_name>3B</display_name>
        </choice>
        <choice>
          <value>3C</value>
          <display_name>3C</display_name>
        </choice>
        <choice>
          <value>4A</value>
          <display_name>4A</display_name>
        </choice>
        <choice>
          <value>4B</value>
          <display_name>4B</display_name>
        </choice>
        <choice>
          <value>4C</value>
          <display_name>4C</display_name>
        </choice>
        <choice>
          <value>5A</value>
          <display_name>5A</display_name>
        </choice>
        <choice>
          <value>5B</value>
          <display_name>5B</display_name>
        </choice>
        <choice>
          <value>5C</value>
          <display_name>5C</display_name>
        </choice>
        <choice>
          <value>6A</value>
          <display_name>6A</display_name>
        </choice>
        <choice>
          <value>6B</value>
          <display_name>6B</display_name>
        </choice>
        <choice>
          <value>6C</value>
          <display_name>6C</display_name>
        </choice>
        <choice>
          <value>7</value>
          <display_name>7</display_name>
        </choice>
        <choice>
          <value>8</value>
          <display_name>8</display_name>
        </choice>
      </choices>
    </argument>
    <argument>
      <name>site_state_code</name>
      <display_name>Site: State Code</display_name>
      <description>State code of the home address.</description>
      <type>Choice</type>
      <required>false</required>
      <model_dependent>false</model_dependent>
      <choices>
        <choice>
          <value>AK</value>
          <display_name>AK</display_name>
        </choice>
        <choice>
          <value>AL</value>
          <display_name>AL</display_name>
        </choice>
        <choice>
          <value>AR</value>
          <display_name>AR</display_name>
        </choice>
        <choice>
          <value>AZ</value>
          <display_name>AZ</display_name>
        </choice>
        <choice>
          <value>CA</value>
          <display_name>CA</display_name>
        </choice>
        <choice>
          <value>CO</value>
          <display_name>CO</display_name>
        </choice>
        <choice>
          <value>CT</value>
          <display_name>CT</display_name>
        </choice>
        <choice>
          <value>DC</value>
          <display_name>DC</display_name>
        </choice>
        <choice>
          <value>DE</value>
          <display_name>DE</display_name>
        </choice>
        <choice>
          <value>FL</value>
          <display_name>FL</display_name>
        </choice>
        <choice>
          <value>GA</value>
          <display_name>GA</display_name>
        </choice>
        <choice>
          <value>HI</value>
          <display_name>HI</display_name>
        </choice>
        <choice>
          <value>IA</value>
          <display_name>IA</display_name>
        </choice>
        <choice>
          <value>ID</value>
          <display_name>ID</display_name>
        </choice>
        <choice>
          <value>IL</value>
          <display_name>IL</display_name>
        </choice>
        <choice>
          <value>IN</value>
          <display_name>IN</display_name>
        </choice>
        <choice>
          <value>KS</value>
          <display_name>KS</display_name>
        </choice>
        <choice>
          <value>KY</value>
          <display_name>KY</display_name>
        </choice>
        <choice>
          <value>LA</value>
          <display_name>LA</display_name>
        </choice>
        <choice>
          <value>MA</value>
          <display_name>MA</display_name>
        </choice>
        <choice>
          <value>MD</value>
          <display_name>MD</display_name>
        </choice>
        <choice>
          <value>ME</value>
          <display_name>ME</display_name>
        </choice>
        <choice>
          <value>MI</value>
          <display_name>MI</display_name>
        </choice>
        <choice>
          <value>MN</value>
          <display_name>MN</display_name>
        </choice>
        <choice>
          <value>MO</value>
          <display_name>MO</display_name>
        </choice>
        <choice>
          <value>MS</value>
          <display_name>MS</display_name>
        </choice>
        <choice>
          <value>MT</value>
          <display_name>MT</display_name>
        </choice>
        <choice>
          <value>NC</value>
          <display_name>NC</display_name>
        </choice>
        <choice>
          <value>ND</value>
          <display_name>ND</display_name>
        </choice>
        <choice>
          <value>NE</value>
          <display_name>NE</display_name>
        </choice>
        <choice>
          <value>NH</value>
          <display_name>NH</display_name>
        </choice>
        <choice>
          <value>NJ</value>
          <display_name>NJ</display_name>
        </choice>
        <choice>
          <value>NM</value>
          <display_name>NM</display_name>
        </choice>
        <choice>
          <value>NV</value>
          <display_name>NV</display_name>
        </choice>
        <choice>
          <value>NY</value>
          <display_name>NY</display_name>
        </choice>
        <choice>
          <value>OH</value>
          <display_name>OH</display_name>
        </choice>
        <choice>
          <value>OK</value>
          <display_name>OK</display_name>
        </choice>
        <choice>
          <value>OR</value>
          <display_name>OR</display_name>
        </choice>
        <choice>
          <value>PA</value>
          <display_name>PA</display_name>
        </choice>
        <choice>
          <value>RI</value>
          <display_name>RI</display_name>
        </choice>
        <choice>
          <value>SC</value>
          <display_name>SC</display_name>
        </choice>
        <choice>
          <value>SD</value>
          <display_name>SD</display_name>
        </choice>
        <choice>
          <value>TN</value>
          <display_name>TN</display_name>
        </choice>
        <choice>
          <value>TX</value>
          <display_name>TX</display_name>
        </choice>
        <choice>
          <value>UT</value>
          <display_name>UT</display_name>
        </choice>
        <choice>
          <value>VA</value>
          <display_name>VA</display_name>
        </choice>
        <choice>
          <value>VT</value>
          <display_name>VT</display_name>
        </choice>
        <choice>
          <value>WA</value>
          <display_name>WA</display_name>
        </choice>
        <choice>
          <value>WI</value>
          <display_name>WI</display_name>
        </choice>
        <choice>
          <value>WV</value>
          <display_name>WV</display_name>
        </choice>
        <choice>
          <value>WY</value>
          <display_name>WY</display_name>
        </choice>
      </choices>
    </argument>
    <argument>
      <name>site_time_zone_utc_offset</name>
      <display_name>Site: Time Zone UTC Offset</display_name>
      <description>Time zone UTC offset of the home address. Must be between -12 and 14.</description>
      <type>Double</type>
      <units>hr</units>
      <required>false</required>
      <model_dependent>false</model_dependent>
    </argument>
    <argument>
      <name>weather_station_epw_filepath</name>
      <display_name>Weather Station: EnergyPlus Weather (EPW) Filepath</display_name>
      <description>Path of the EPW file.</description>
      <type>String</type>
      <required>true</required>
      <model_dependent>false</model_dependent>
      <default_value>USA_CO_Denver.Intl.AP.725650_TMY3.epw</default_value>
    </argument>
    <argument>
      <name>year_built</name>
      <display_name>Building Construction: Year Built</display_name>
      <description>The year the building was built.</description>
      <type>Integer</type>
      <required>false</required>
      <model_dependent>false</model_dependent>
    </argument>
    <argument>
      <name>geometry_unit_type</name>
      <display_name>Geometry: Unit Type</display_name>
      <description>The type of dwelling unit. Use single-family attached for a dwelling unit with 1 or more stories, attached units to one or both sides, and no units above/below. Use apartment unit for a dwelling unit with 1 story, attached units to one, two, or three sides, and units above and/or below.</description>
      <type>Choice</type>
      <required>true</required>
      <model_dependent>false</model_dependent>
      <default_value>single-family detached</default_value>
      <choices>
        <choice>
          <value>single-family detached</value>
          <display_name>single-family detached</display_name>
        </choice>
        <choice>
          <value>single-family attached</value>
          <display_name>single-family attached</display_name>
        </choice>
        <choice>
          <value>apartment unit</value>
          <display_name>apartment unit</display_name>
        </choice>
        <choice>
          <value>manufactured home</value>
          <display_name>manufactured home</display_name>
        </choice>
      </choices>
    </argument>
    <argument>
      <name>geometry_unit_left_wall_is_adiabatic</name>
      <display_name>Geometry: Unit Left Wall Is Adiabatic</display_name>
      <description>Presence of an adiabatic left wall.</description>
      <type>Boolean</type>
      <required>false</required>
      <model_dependent>false</model_dependent>
      <default_value>false</default_value>
      <choices>
        <choice>
          <value>true</value>
          <display_name>true</display_name>
        </choice>
        <choice>
          <value>false</value>
          <display_name>false</display_name>
        </choice>
      </choices>
    </argument>
    <argument>
      <name>geometry_unit_right_wall_is_adiabatic</name>
      <display_name>Geometry: Unit Right Wall Is Adiabatic</display_name>
      <description>Presence of an adiabatic right wall.</description>
      <type>Boolean</type>
      <required>false</required>
      <model_dependent>false</model_dependent>
      <default_value>false</default_value>
      <choices>
        <choice>
          <value>true</value>
          <display_name>true</display_name>
        </choice>
        <choice>
          <value>false</value>
          <display_name>false</display_name>
        </choice>
      </choices>
    </argument>
    <argument>
      <name>geometry_unit_front_wall_is_adiabatic</name>
      <display_name>Geometry: Unit Front Wall Is Adiabatic</display_name>
      <description>Presence of an adiabatic front wall, for example, the unit is adjacent to a conditioned corridor.</description>
      <type>Boolean</type>
      <required>false</required>
      <model_dependent>false</model_dependent>
      <default_value>false</default_value>
      <choices>
        <choice>
          <value>true</value>
          <display_name>true</display_name>
        </choice>
        <choice>
          <value>false</value>
          <display_name>false</display_name>
        </choice>
      </choices>
    </argument>
    <argument>
      <name>geometry_unit_back_wall_is_adiabatic</name>
      <display_name>Geometry: Unit Back Wall Is Adiabatic</display_name>
      <description>Presence of an adiabatic back wall.</description>
      <type>Boolean</type>
      <required>false</required>
      <model_dependent>false</model_dependent>
      <default_value>false</default_value>
      <choices>
        <choice>
          <value>true</value>
          <display_name>true</display_name>
        </choice>
        <choice>
          <value>false</value>
          <display_name>false</display_name>
        </choice>
      </choices>
    </argument>
    <argument>
      <name>geometry_unit_num_floors_above_grade</name>
      <display_name>Geometry: Unit Number of Floors Above Grade</display_name>
      <description>The number of floors above grade in the unit. Attic type ConditionedAttic is included. Assumed to be 1 for apartment units.</description>
      <type>Integer</type>
      <units>#</units>
      <required>true</required>
      <model_dependent>false</model_dependent>
      <default_value>2</default_value>
    </argument>
    <argument>
      <name>geometry_unit_cfa</name>
      <display_name>Geometry: Unit Conditioned Floor Area</display_name>
      <description>The total floor area of the unit's conditioned space (including any conditioned basement floor area).</description>
      <type>Double</type>
      <units>ft^2</units>
      <required>true</required>
      <model_dependent>false</model_dependent>
      <default_value>2000</default_value>
    </argument>
    <argument>
      <name>geometry_unit_aspect_ratio</name>
      <display_name>Geometry: Unit Aspect Ratio</display_name>
      <description>The ratio of front/back wall length to left/right wall length for the unit, excluding any protruding garage wall area.</description>
      <type>Double</type>
      <units>Frac</units>
      <required>true</required>
      <model_dependent>false</model_dependent>
      <default_value>2</default_value>
    </argument>
    <argument>
      <name>geometry_unit_orientation</name>
      <display_name>Geometry: Unit Orientation</display_name>
      <description>The unit's orientation is measured clockwise from north (e.g., North=0, East=90, South=180, West=270).</description>
      <type>Double</type>
      <units>degrees</units>
      <required>true</required>
      <model_dependent>false</model_dependent>
      <default_value>180</default_value>
    </argument>
    <argument>
      <name>geometry_unit_num_bedrooms</name>
      <display_name>Geometry: Unit Number of Bedrooms</display_name>
      <description>The number of bedrooms in the unit.</description>
      <type>Integer</type>
      <units>#</units>
      <required>true</required>
      <model_dependent>false</model_dependent>
      <default_value>3</default_value>
    </argument>
    <argument>
      <name>geometry_unit_num_bathrooms</name>
      <display_name>Geometry: Unit Number of Bathrooms</display_name>
      <description>The number of bathrooms in the unit. If not provided, the OS-HPXML default is used.</description>
      <type>Integer</type>
      <units>#</units>
      <required>false</required>
      <model_dependent>false</model_dependent>
    </argument>
    <argument>
      <name>geometry_unit_num_occupants</name>
      <display_name>Geometry: Unit Number of Occupants</display_name>
      <description>The number of occupants in the unit. If not provided, an *asset* calculation is performed assuming standard occupancy, in which various end use defaults (e.g., plug loads, appliances, and hot water usage) are calculated based on Number of Bedrooms and Conditioned Floor Area per ANSI/RESNET/ICC 301-2019. If provided, an *operational* calculation is instead performed in which the end use defaults are adjusted using the relationship between Number of Bedrooms and Number of Occupants from RECS 2015.</description>
      <type>Double</type>
      <units>#</units>
      <required>false</required>
      <model_dependent>false</model_dependent>
    </argument>
    <argument>
      <name>geometry_building_num_units</name>
      <display_name>Geometry: Building Number of Units</display_name>
      <description>The number of units in the building. Required for single-family attached and apartment units.</description>
      <type>Integer</type>
      <units>#</units>
      <required>false</required>
      <model_dependent>false</model_dependent>
    </argument>
    <argument>
      <name>geometry_average_ceiling_height</name>
      <display_name>Geometry: Average Ceiling Height</display_name>
      <description>Average distance from the floor to the ceiling.</description>
      <type>Double</type>
      <units>ft</units>
      <required>true</required>
      <model_dependent>false</model_dependent>
      <default_value>8</default_value>
    </argument>
    <argument>
      <name>geometry_garage_width</name>
      <display_name>Geometry: Garage Width</display_name>
      <description>The width of the garage. Enter zero for no garage. Only applies to single-family detached units.</description>
      <type>Double</type>
      <units>ft</units>
      <required>true</required>
      <model_dependent>false</model_dependent>
      <default_value>0</default_value>
    </argument>
    <argument>
      <name>geometry_garage_depth</name>
      <display_name>Geometry: Garage Depth</display_name>
      <description>The depth of the garage. Only applies to single-family detached units.</description>
      <type>Double</type>
      <units>ft</units>
      <required>true</required>
      <model_dependent>false</model_dependent>
      <default_value>20</default_value>
    </argument>
    <argument>
      <name>geometry_garage_protrusion</name>
      <display_name>Geometry: Garage Protrusion</display_name>
      <description>The fraction of the garage that is protruding from the living space. Only applies to single-family detached units.</description>
      <type>Double</type>
      <units>Frac</units>
      <required>true</required>
      <model_dependent>false</model_dependent>
      <default_value>0</default_value>
    </argument>
    <argument>
      <name>geometry_garage_position</name>
      <display_name>Geometry: Garage Position</display_name>
      <description>The position of the garage. Only applies to single-family detached units.</description>
      <type>Choice</type>
      <required>true</required>
      <model_dependent>false</model_dependent>
      <default_value>Right</default_value>
      <choices>
        <choice>
          <value>Right</value>
          <display_name>Right</display_name>
        </choice>
        <choice>
          <value>Left</value>
          <display_name>Left</display_name>
        </choice>
      </choices>
    </argument>
    <argument>
      <name>geometry_foundation_type</name>
      <display_name>Geometry: Foundation Type</display_name>
      <description>The foundation type of the building. Foundation types ConditionedBasement and ConditionedCrawlspace are not allowed for apartment units.</description>
      <type>Choice</type>
      <required>true</required>
      <model_dependent>false</model_dependent>
      <default_value>SlabOnGrade</default_value>
      <choices>
        <choice>
          <value>SlabOnGrade</value>
          <display_name>SlabOnGrade</display_name>
        </choice>
        <choice>
          <value>VentedCrawlspace</value>
          <display_name>VentedCrawlspace</display_name>
        </choice>
        <choice>
          <value>UnventedCrawlspace</value>
          <display_name>UnventedCrawlspace</display_name>
        </choice>
        <choice>
          <value>ConditionedCrawlspace</value>
          <display_name>ConditionedCrawlspace</display_name>
        </choice>
        <choice>
          <value>UnconditionedBasement</value>
          <display_name>UnconditionedBasement</display_name>
        </choice>
        <choice>
          <value>ConditionedBasement</value>
          <display_name>ConditionedBasement</display_name>
        </choice>
        <choice>
          <value>Ambient</value>
          <display_name>Ambient</display_name>
        </choice>
        <choice>
          <value>AboveApartment</value>
          <display_name>AboveApartment</display_name>
        </choice>
        <choice>
          <value>BellyAndWingWithSkirt</value>
          <display_name>BellyAndWingWithSkirt</display_name>
        </choice>
        <choice>
          <value>BellyAndWingNoSkirt</value>
          <display_name>BellyAndWingNoSkirt</display_name>
        </choice>
      </choices>
    </argument>
    <argument>
      <name>geometry_foundation_height</name>
      <display_name>Geometry: Foundation Height</display_name>
      <description>The height of the foundation (e.g., 3ft for crawlspace, 8ft for basement). Only applies to basements/crawlspaces.</description>
      <type>Double</type>
      <units>ft</units>
      <required>true</required>
      <model_dependent>false</model_dependent>
      <default_value>0</default_value>
    </argument>
    <argument>
      <name>geometry_foundation_height_above_grade</name>
      <display_name>Geometry: Foundation Height Above Grade</display_name>
      <description>The depth above grade of the foundation wall. Only applies to basements/crawlspaces.</description>
      <type>Double</type>
      <units>ft</units>
      <required>true</required>
      <model_dependent>false</model_dependent>
      <default_value>0</default_value>
    </argument>
    <argument>
      <name>geometry_rim_joist_height</name>
      <display_name>Geometry: Rim Joist Height</display_name>
      <description>The height of the rim joists. Only applies to basements/crawlspaces.</description>
      <type>Double</type>
      <units>in</units>
      <required>false</required>
      <model_dependent>false</model_dependent>
    </argument>
    <argument>
      <name>geometry_attic_type</name>
      <display_name>Geometry: Attic Type</display_name>
      <description>The attic type of the building. Attic type ConditionedAttic is not allowed for apartment units.</description>
      <type>Choice</type>
      <required>true</required>
      <model_dependent>false</model_dependent>
      <default_value>VentedAttic</default_value>
      <choices>
        <choice>
          <value>FlatRoof</value>
          <display_name>FlatRoof</display_name>
        </choice>
        <choice>
          <value>VentedAttic</value>
          <display_name>VentedAttic</display_name>
        </choice>
        <choice>
          <value>UnventedAttic</value>
          <display_name>UnventedAttic</display_name>
        </choice>
        <choice>
          <value>ConditionedAttic</value>
          <display_name>ConditionedAttic</display_name>
        </choice>
        <choice>
          <value>BelowApartment</value>
          <display_name>BelowApartment</display_name>
        </choice>
      </choices>
    </argument>
    <argument>
      <name>geometry_roof_type</name>
      <display_name>Geometry: Roof Type</display_name>
      <description>The roof type of the building. Ignored if the building has a flat roof.</description>
      <type>Choice</type>
      <required>true</required>
      <model_dependent>false</model_dependent>
      <default_value>gable</default_value>
      <choices>
        <choice>
          <value>gable</value>
          <display_name>gable</display_name>
        </choice>
        <choice>
          <value>hip</value>
          <display_name>hip</display_name>
        </choice>
      </choices>
    </argument>
    <argument>
      <name>geometry_roof_pitch</name>
      <display_name>Geometry: Roof Pitch</display_name>
      <description>The roof pitch of the attic. Ignored if the building has a flat roof.</description>
      <type>Choice</type>
      <required>true</required>
      <model_dependent>false</model_dependent>
      <default_value>6:12</default_value>
      <choices>
        <choice>
          <value>1:12</value>
          <display_name>1:12</display_name>
        </choice>
        <choice>
          <value>2:12</value>
          <display_name>2:12</display_name>
        </choice>
        <choice>
          <value>3:12</value>
          <display_name>3:12</display_name>
        </choice>
        <choice>
          <value>4:12</value>
          <display_name>4:12</display_name>
        </choice>
        <choice>
          <value>5:12</value>
          <display_name>5:12</display_name>
        </choice>
        <choice>
          <value>6:12</value>
          <display_name>6:12</display_name>
        </choice>
        <choice>
          <value>7:12</value>
          <display_name>7:12</display_name>
        </choice>
        <choice>
          <value>8:12</value>
          <display_name>8:12</display_name>
        </choice>
        <choice>
          <value>9:12</value>
          <display_name>9:12</display_name>
        </choice>
        <choice>
          <value>10:12</value>
          <display_name>10:12</display_name>
        </choice>
        <choice>
          <value>11:12</value>
          <display_name>11:12</display_name>
        </choice>
        <choice>
          <value>12:12</value>
          <display_name>12:12</display_name>
        </choice>
      </choices>
    </argument>
    <argument>
      <name>geometry_eaves_depth</name>
      <display_name>Geometry: Eaves Depth</display_name>
      <description>The eaves depth of the roof.</description>
      <type>Double</type>
      <units>ft</units>
      <required>true</required>
      <model_dependent>false</model_dependent>
      <default_value>2</default_value>
    </argument>
    <argument>
      <name>neighbor_front_distance</name>
      <display_name>Neighbor: Front Distance</display_name>
      <description>The distance between the unit and the neighboring building to the front (not including eaves). A value of zero indicates no neighbors. Used for shading.</description>
      <type>Double</type>
      <units>ft</units>
      <required>true</required>
      <model_dependent>false</model_dependent>
      <default_value>0</default_value>
    </argument>
    <argument>
      <name>neighbor_back_distance</name>
      <display_name>Neighbor: Back Distance</display_name>
      <description>The distance between the unit and the neighboring building to the back (not including eaves). A value of zero indicates no neighbors. Used for shading.</description>
      <type>Double</type>
      <units>ft</units>
      <required>true</required>
      <model_dependent>false</model_dependent>
      <default_value>0</default_value>
    </argument>
    <argument>
      <name>neighbor_left_distance</name>
      <display_name>Neighbor: Left Distance</display_name>
      <description>The distance between the unit and the neighboring building to the left (not including eaves). A value of zero indicates no neighbors. Used for shading.</description>
      <type>Double</type>
      <units>ft</units>
      <required>true</required>
      <model_dependent>false</model_dependent>
      <default_value>10</default_value>
    </argument>
    <argument>
      <name>neighbor_right_distance</name>
      <display_name>Neighbor: Right Distance</display_name>
      <description>The distance between the unit and the neighboring building to the right (not including eaves). A value of zero indicates no neighbors. Used for shading.</description>
      <type>Double</type>
      <units>ft</units>
      <required>true</required>
      <model_dependent>false</model_dependent>
      <default_value>10</default_value>
    </argument>
    <argument>
      <name>neighbor_front_height</name>
      <display_name>Neighbor: Front Height</display_name>
      <description>The height of the neighboring building to the front. If not provided, the OS-HPXML default is used.</description>
      <type>Double</type>
      <units>ft</units>
      <required>false</required>
      <model_dependent>false</model_dependent>
    </argument>
    <argument>
      <name>neighbor_back_height</name>
      <display_name>Neighbor: Back Height</display_name>
      <description>The height of the neighboring building to the back. If not provided, the OS-HPXML default is used.</description>
      <type>Double</type>
      <units>ft</units>
      <required>false</required>
      <model_dependent>false</model_dependent>
    </argument>
    <argument>
      <name>neighbor_left_height</name>
      <display_name>Neighbor: Left Height</display_name>
      <description>The height of the neighboring building to the left. If not provided, the OS-HPXML default is used.</description>
      <type>Double</type>
      <units>ft</units>
      <required>false</required>
      <model_dependent>false</model_dependent>
    </argument>
    <argument>
      <name>neighbor_right_height</name>
      <display_name>Neighbor: Right Height</display_name>
      <description>The height of the neighboring building to the right. If not provided, the OS-HPXML default is used.</description>
      <type>Double</type>
      <units>ft</units>
      <required>false</required>
      <model_dependent>false</model_dependent>
    </argument>
    <argument>
      <name>floor_over_foundation_assembly_r</name>
      <display_name>Floor: Over Foundation Assembly R-value</display_name>
      <description>Assembly R-value for the floor over the foundation. Ignored if the building has a slab-on-grade foundation.</description>
      <type>Double</type>
      <units>h-ft^2-R/Btu</units>
      <required>true</required>
      <model_dependent>false</model_dependent>
      <default_value>28.1</default_value>
    </argument>
    <argument>
      <name>floor_over_garage_assembly_r</name>
      <display_name>Floor: Over Garage Assembly R-value</display_name>
      <description>Assembly R-value for the floor over the garage. Ignored unless the building has a garage under conditioned space.</description>
      <type>Double</type>
      <units>h-ft^2-R/Btu</units>
      <required>true</required>
      <model_dependent>false</model_dependent>
      <default_value>28.1</default_value>
    </argument>
    <argument>
      <name>floor_type</name>
      <display_name>Floor: Type</display_name>
      <description>The type of floors.</description>
      <type>Choice</type>
      <required>true</required>
      <model_dependent>false</model_dependent>
      <default_value>WoodFrame</default_value>
      <choices>
        <choice>
          <value>WoodFrame</value>
          <display_name>WoodFrame</display_name>
        </choice>
        <choice>
          <value>StructuralInsulatedPanel</value>
          <display_name>StructuralInsulatedPanel</display_name>
        </choice>
        <choice>
          <value>SolidConcrete</value>
          <display_name>SolidConcrete</display_name>
        </choice>
        <choice>
          <value>SteelFrame</value>
          <display_name>SteelFrame</display_name>
        </choice>
      </choices>
    </argument>
    <argument>
      <name>foundation_wall_type</name>
      <display_name>Foundation Wall: Type</display_name>
      <description>The material type of the foundation wall. If not provided, the OS-HPXML default is used.</description>
      <type>Choice</type>
      <required>false</required>
      <model_dependent>false</model_dependent>
      <choices>
        <choice>
          <value>solid concrete</value>
          <display_name>solid concrete</display_name>
        </choice>
        <choice>
          <value>concrete block</value>
          <display_name>concrete block</display_name>
        </choice>
        <choice>
          <value>concrete block foam core</value>
          <display_name>concrete block foam core</display_name>
        </choice>
        <choice>
          <value>concrete block perlite core</value>
          <display_name>concrete block perlite core</display_name>
        </choice>
        <choice>
          <value>concrete block vermiculite core</value>
          <display_name>concrete block vermiculite core</display_name>
        </choice>
        <choice>
          <value>concrete block solid core</value>
          <display_name>concrete block solid core</display_name>
        </choice>
        <choice>
          <value>double brick</value>
          <display_name>double brick</display_name>
        </choice>
        <choice>
          <value>wood</value>
          <display_name>wood</display_name>
        </choice>
      </choices>
    </argument>
    <argument>
      <name>foundation_wall_thickness</name>
      <display_name>Foundation Wall: Thickness</display_name>
      <description>The thickness of the foundation wall. If not provided, the OS-HPXML default is used.</description>
      <type>Double</type>
      <units>in</units>
      <required>false</required>
      <model_dependent>false</model_dependent>
    </argument>
    <argument>
      <name>foundation_wall_insulation_r</name>
      <display_name>Foundation Wall: Insulation Nominal R-value</display_name>
      <description>Nominal R-value for the foundation wall insulation. Only applies to basements/crawlspaces.</description>
      <type>Double</type>
      <units>h-ft^2-R/Btu</units>
      <required>true</required>
      <model_dependent>false</model_dependent>
      <default_value>0</default_value>
    </argument>
    <argument>
      <name>foundation_wall_insulation_location</name>
      <display_name>Foundation Wall: Insulation Location</display_name>
      <description>Whether the insulation is on the interior or exterior of the foundation wall. Only applies to basements/crawlspaces.</description>
      <type>Choice</type>
      <units>ft</units>
      <required>false</required>
      <model_dependent>false</model_dependent>
      <default_value>exterior</default_value>
      <choices>
        <choice>
          <value>interior</value>
          <display_name>interior</display_name>
        </choice>
        <choice>
          <value>exterior</value>
          <display_name>exterior</display_name>
        </choice>
      </choices>
    </argument>
    <argument>
      <name>foundation_wall_insulation_distance_to_top</name>
      <display_name>Foundation Wall: Insulation Distance To Top</display_name>
      <description>The distance from the top of the foundation wall to the top of the foundation wall insulation. Only applies to basements/crawlspaces. If not provided, the OS-HPXML default is used.</description>
      <type>Double</type>
      <units>ft</units>
      <required>false</required>
      <model_dependent>false</model_dependent>
    </argument>
    <argument>
      <name>foundation_wall_insulation_distance_to_bottom</name>
      <display_name>Foundation Wall: Insulation Distance To Bottom</display_name>
      <description>The distance from the top of the foundation wall to the bottom of the foundation wall insulation. Only applies to basements/crawlspaces. If not provided, the OS-HPXML default is used.</description>
      <type>Double</type>
      <units>ft</units>
      <required>false</required>
      <model_dependent>false</model_dependent>
    </argument>
    <argument>
      <name>foundation_wall_assembly_r</name>
      <display_name>Foundation Wall: Assembly R-value</display_name>
      <description>Assembly R-value for the foundation walls. Only applies to basements/crawlspaces. If provided, overrides the previous foundation wall insulation inputs. If not provided, it is ignored.</description>
      <type>Double</type>
      <units>h-ft^2-R/Btu</units>
      <required>false</required>
      <model_dependent>false</model_dependent>
    </argument>
    <argument>
      <name>rim_joist_assembly_r</name>
      <display_name>Rim Joist: Assembly R-value</display_name>
      <description>Assembly R-value for the rim joists. Only applies to basements/crawlspaces. Required if a rim joist height is provided.</description>
      <type>Double</type>
      <units>h-ft^2-R/Btu</units>
      <required>false</required>
      <model_dependent>false</model_dependent>
    </argument>
    <argument>
      <name>slab_perimeter_insulation_r</name>
      <display_name>Slab: Perimeter Insulation Nominal R-value</display_name>
      <description>Nominal R-value of the vertical slab perimeter insulation. Applies to slab-on-grade foundations and basement/crawlspace floors.</description>
      <type>Double</type>
      <units>h-ft^2-R/Btu</units>
      <required>true</required>
      <model_dependent>false</model_dependent>
      <default_value>0</default_value>
    </argument>
    <argument>
      <name>slab_perimeter_depth</name>
      <display_name>Slab: Perimeter Insulation Depth</display_name>
      <description>Depth from grade to bottom of vertical slab perimeter insulation. Applies to slab-on-grade foundations and basement/crawlspace floors.</description>
      <type>Double</type>
      <units>ft</units>
      <required>true</required>
      <model_dependent>false</model_dependent>
      <default_value>0</default_value>
    </argument>
    <argument>
      <name>slab_under_insulation_r</name>
      <display_name>Slab: Under Slab Insulation Nominal R-value</display_name>
      <description>Nominal R-value of the horizontal under slab insulation. Applies to slab-on-grade foundations and basement/crawlspace floors.</description>
      <type>Double</type>
      <units>h-ft^2-R/Btu</units>
      <required>true</required>
      <model_dependent>false</model_dependent>
      <default_value>0</default_value>
    </argument>
    <argument>
      <name>slab_under_width</name>
      <display_name>Slab: Under Slab Insulation Width</display_name>
      <description>Width from slab edge inward of horizontal under-slab insulation. Enter 999 to specify that the under slab insulation spans the entire slab. Applies to slab-on-grade foundations and basement/crawlspace floors.</description>
      <type>Double</type>
      <units>ft</units>
      <required>true</required>
      <model_dependent>false</model_dependent>
      <default_value>0</default_value>
    </argument>
    <argument>
      <name>slab_thickness</name>
      <display_name>Slab: Thickness</display_name>
      <description>The thickness of the slab. Zero can be entered if there is a dirt floor instead of a slab. If not provided, the OS-HPXML default is used.</description>
      <type>Double</type>
      <units>in</units>
      <required>false</required>
      <model_dependent>false</model_dependent>
    </argument>
    <argument>
      <name>slab_carpet_fraction</name>
      <display_name>Slab: Carpet Fraction</display_name>
      <description>Fraction of the slab floor area that is carpeted. If not provided, the OS-HPXML default is used.</description>
      <type>Double</type>
      <units>Frac</units>
      <required>false</required>
      <model_dependent>false</model_dependent>
    </argument>
    <argument>
      <name>slab_carpet_r</name>
      <display_name>Slab: Carpet R-value</display_name>
      <description>R-value of the slab carpet. If not provided, the OS-HPXML default is used.</description>
      <type>Double</type>
      <units>h-ft^2-R/Btu</units>
      <required>false</required>
      <model_dependent>false</model_dependent>
    </argument>
    <argument>
      <name>ceiling_assembly_r</name>
      <display_name>Ceiling: Assembly R-value</display_name>
      <description>Assembly R-value for the ceiling (attic floor).</description>
      <type>Double</type>
      <units>h-ft^2-R/Btu</units>
      <required>true</required>
      <model_dependent>false</model_dependent>
      <default_value>31.6</default_value>
    </argument>
    <argument>
      <name>roof_material_type</name>
      <display_name>Roof: Material Type</display_name>
      <description>The material type of the roof. If not provided, the OS-HPXML default is used.</description>
      <type>Choice</type>
      <required>false</required>
      <model_dependent>false</model_dependent>
      <choices>
        <choice>
          <value>asphalt or fiberglass shingles</value>
          <display_name>asphalt or fiberglass shingles</display_name>
        </choice>
        <choice>
          <value>concrete</value>
          <display_name>concrete</display_name>
        </choice>
        <choice>
          <value>cool roof</value>
          <display_name>cool roof</display_name>
        </choice>
        <choice>
          <value>slate or tile shingles</value>
          <display_name>slate or tile shingles</display_name>
        </choice>
        <choice>
          <value>expanded polystyrene sheathing</value>
          <display_name>expanded polystyrene sheathing</display_name>
        </choice>
        <choice>
          <value>metal surfacing</value>
          <display_name>metal surfacing</display_name>
        </choice>
        <choice>
          <value>plastic/rubber/synthetic sheeting</value>
          <display_name>plastic/rubber/synthetic sheeting</display_name>
        </choice>
        <choice>
          <value>shingles</value>
          <display_name>shingles</display_name>
        </choice>
        <choice>
          <value>wood shingles or shakes</value>
          <display_name>wood shingles or shakes</display_name>
        </choice>
      </choices>
    </argument>
    <argument>
      <name>roof_color</name>
      <display_name>Roof: Color</display_name>
      <description>The color of the roof. If not provided, the OS-HPXML default is used.</description>
      <type>Choice</type>
      <required>false</required>
      <model_dependent>false</model_dependent>
      <choices>
        <choice>
          <value>dark</value>
          <display_name>dark</display_name>
        </choice>
        <choice>
          <value>light</value>
          <display_name>light</display_name>
        </choice>
        <choice>
          <value>medium</value>
          <display_name>medium</display_name>
        </choice>
        <choice>
          <value>medium dark</value>
          <display_name>medium dark</display_name>
        </choice>
        <choice>
          <value>reflective</value>
          <display_name>reflective</display_name>
        </choice>
      </choices>
    </argument>
    <argument>
      <name>roof_assembly_r</name>
      <display_name>Roof: Assembly R-value</display_name>
      <description>Assembly R-value of the roof.</description>
      <type>Double</type>
      <units>h-ft^2-R/Btu</units>
      <required>true</required>
      <model_dependent>false</model_dependent>
      <default_value>2.3</default_value>
    </argument>
    <argument>
      <name>roof_radiant_barrier</name>
      <display_name>Roof: Has Radiant Barrier</display_name>
      <description>Presence of a radiant barrier in the attic.</description>
      <type>Boolean</type>
      <required>true</required>
      <model_dependent>false</model_dependent>
      <default_value>false</default_value>
      <choices>
        <choice>
          <value>true</value>
          <display_name>true</display_name>
        </choice>
        <choice>
          <value>false</value>
          <display_name>false</display_name>
        </choice>
      </choices>
    </argument>
    <argument>
      <name>roof_radiant_barrier_grade</name>
      <display_name>Roof: Radiant Barrier Grade</display_name>
      <description>The grade of the radiant barrier. If not provided, the OS-HPXML default is used.</description>
      <type>Choice</type>
      <required>false</required>
      <model_dependent>false</model_dependent>
      <default_value>1</default_value>
      <choices>
        <choice>
          <value>1</value>
          <display_name>1</display_name>
        </choice>
        <choice>
          <value>2</value>
          <display_name>2</display_name>
        </choice>
        <choice>
          <value>3</value>
          <display_name>3</display_name>
        </choice>
      </choices>
    </argument>
    <argument>
      <name>wall_type</name>
      <display_name>Wall: Type</display_name>
      <description>The type of walls.</description>
      <type>Choice</type>
      <required>true</required>
      <model_dependent>false</model_dependent>
      <default_value>WoodStud</default_value>
      <choices>
        <choice>
          <value>WoodStud</value>
          <display_name>WoodStud</display_name>
        </choice>
        <choice>
          <value>ConcreteMasonryUnit</value>
          <display_name>ConcreteMasonryUnit</display_name>
        </choice>
        <choice>
          <value>DoubleWoodStud</value>
          <display_name>DoubleWoodStud</display_name>
        </choice>
        <choice>
          <value>InsulatedConcreteForms</value>
          <display_name>InsulatedConcreteForms</display_name>
        </choice>
        <choice>
          <value>LogWall</value>
          <display_name>LogWall</display_name>
        </choice>
        <choice>
          <value>StructuralInsulatedPanel</value>
          <display_name>StructuralInsulatedPanel</display_name>
        </choice>
        <choice>
          <value>SolidConcrete</value>
          <display_name>SolidConcrete</display_name>
        </choice>
        <choice>
          <value>SteelFrame</value>
          <display_name>SteelFrame</display_name>
        </choice>
        <choice>
          <value>Stone</value>
          <display_name>Stone</display_name>
        </choice>
        <choice>
          <value>StrawBale</value>
          <display_name>StrawBale</display_name>
        </choice>
        <choice>
          <value>StructuralBrick</value>
          <display_name>StructuralBrick</display_name>
        </choice>
      </choices>
    </argument>
    <argument>
      <name>wall_siding_type</name>
      <display_name>Wall: Siding Type</display_name>
      <description>The siding type of the walls. Also applies to rim joists. If not provided, the OS-HPXML default is used.</description>
      <type>Choice</type>
      <required>false</required>
      <model_dependent>false</model_dependent>
      <choices>
        <choice>
          <value>aluminum siding</value>
          <display_name>aluminum siding</display_name>
        </choice>
        <choice>
          <value>asbestos siding</value>
          <display_name>asbestos siding</display_name>
        </choice>
        <choice>
          <value>brick veneer</value>
          <display_name>brick veneer</display_name>
        </choice>
        <choice>
          <value>composite shingle siding</value>
          <display_name>composite shingle siding</display_name>
        </choice>
        <choice>
          <value>fiber cement siding</value>
          <display_name>fiber cement siding</display_name>
        </choice>
        <choice>
          <value>masonite siding</value>
          <display_name>masonite siding</display_name>
        </choice>
        <choice>
          <value>none</value>
          <display_name>none</display_name>
        </choice>
        <choice>
          <value>stucco</value>
          <display_name>stucco</display_name>
        </choice>
        <choice>
          <value>synthetic stucco</value>
          <display_name>synthetic stucco</display_name>
        </choice>
        <choice>
          <value>vinyl siding</value>
          <display_name>vinyl siding</display_name>
        </choice>
        <choice>
          <value>wood siding</value>
          <display_name>wood siding</display_name>
        </choice>
      </choices>
    </argument>
    <argument>
      <name>wall_color</name>
      <display_name>Wall: Color</display_name>
      <description>The color of the walls. Also applies to rim joists. If not provided, the OS-HPXML default is used.</description>
      <type>Choice</type>
      <required>false</required>
      <model_dependent>false</model_dependent>
      <choices>
        <choice>
          <value>dark</value>
          <display_name>dark</display_name>
        </choice>
        <choice>
          <value>light</value>
          <display_name>light</display_name>
        </choice>
        <choice>
          <value>medium</value>
          <display_name>medium</display_name>
        </choice>
        <choice>
          <value>medium dark</value>
          <display_name>medium dark</display_name>
        </choice>
        <choice>
          <value>reflective</value>
          <display_name>reflective</display_name>
        </choice>
      </choices>
    </argument>
    <argument>
      <name>wall_assembly_r</name>
      <display_name>Wall: Assembly R-value</display_name>
      <description>Assembly R-value of the walls.</description>
      <type>Double</type>
      <units>h-ft^2-R/Btu</units>
      <required>true</required>
      <model_dependent>false</model_dependent>
      <default_value>11.9</default_value>
    </argument>
    <argument>
      <name>window_front_wwr</name>
      <display_name>Windows: Front Window-to-Wall Ratio</display_name>
      <description>The ratio of window area to wall area for the unit's front facade. Enter 0 if specifying Front Window Area instead.</description>
      <type>Double</type>
      <units>Frac</units>
      <required>true</required>
      <model_dependent>false</model_dependent>
      <default_value>0.18</default_value>
    </argument>
    <argument>
      <name>window_back_wwr</name>
      <display_name>Windows: Back Window-to-Wall Ratio</display_name>
      <description>The ratio of window area to wall area for the unit's back facade. Enter 0 if specifying Back Window Area instead.</description>
      <type>Double</type>
      <units>Frac</units>
      <required>true</required>
      <model_dependent>false</model_dependent>
      <default_value>0.18</default_value>
    </argument>
    <argument>
      <name>window_left_wwr</name>
      <display_name>Windows: Left Window-to-Wall Ratio</display_name>
      <description>The ratio of window area to wall area for the unit's left facade (when viewed from the front). Enter 0 if specifying Left Window Area instead.</description>
      <type>Double</type>
      <units>Frac</units>
      <required>true</required>
      <model_dependent>false</model_dependent>
      <default_value>0.18</default_value>
    </argument>
    <argument>
      <name>window_right_wwr</name>
      <display_name>Windows: Right Window-to-Wall Ratio</display_name>
      <description>The ratio of window area to wall area for the unit's right facade (when viewed from the front). Enter 0 if specifying Right Window Area instead.</description>
      <type>Double</type>
      <units>Frac</units>
      <required>true</required>
      <model_dependent>false</model_dependent>
      <default_value>0.18</default_value>
    </argument>
    <argument>
      <name>window_area_front</name>
      <display_name>Windows: Front Window Area</display_name>
      <description>The amount of window area on the unit's front facade. Enter 0 if specifying Front Window-to-Wall Ratio instead.</description>
      <type>Double</type>
      <units>ft^2</units>
      <required>true</required>
      <model_dependent>false</model_dependent>
      <default_value>0</default_value>
    </argument>
    <argument>
      <name>window_area_back</name>
      <display_name>Windows: Back Window Area</display_name>
      <description>The amount of window area on the unit's back facade. Enter 0 if specifying Back Window-to-Wall Ratio instead.</description>
      <type>Double</type>
      <units>ft^2</units>
      <required>true</required>
      <model_dependent>false</model_dependent>
      <default_value>0</default_value>
    </argument>
    <argument>
      <name>window_area_left</name>
      <display_name>Windows: Left Window Area</display_name>
      <description>The amount of window area on the unit's left facade (when viewed from the front). Enter 0 if specifying Left Window-to-Wall Ratio instead.</description>
      <type>Double</type>
      <units>ft^2</units>
      <required>true</required>
      <model_dependent>false</model_dependent>
      <default_value>0</default_value>
    </argument>
    <argument>
      <name>window_area_right</name>
      <display_name>Windows: Right Window Area</display_name>
      <description>The amount of window area on the unit's right facade (when viewed from the front). Enter 0 if specifying Right Window-to-Wall Ratio instead.</description>
      <type>Double</type>
      <units>ft^2</units>
      <required>true</required>
      <model_dependent>false</model_dependent>
      <default_value>0</default_value>
    </argument>
    <argument>
      <name>window_aspect_ratio</name>
      <display_name>Windows: Aspect Ratio</display_name>
      <description>Ratio of window height to width.</description>
      <type>Double</type>
      <units>Frac</units>
      <required>true</required>
      <model_dependent>false</model_dependent>
      <default_value>1.333</default_value>
    </argument>
    <argument>
      <name>window_fraction_operable</name>
      <display_name>Windows: Fraction Operable</display_name>
      <description>Fraction of windows that are operable. If not provided, the OS-HPXML default is used.</description>
      <type>Double</type>
      <units>Frac</units>
      <required>false</required>
      <model_dependent>false</model_dependent>
    </argument>
    <argument>
      <name>window_natvent_availability</name>
      <display_name>Windows: Natural Ventilation Availability</display_name>
      <description>For operable windows, the number of days/week that windows can be opened by occupants for natural ventilation. If not provided, the OS-HPXML default is used.</description>
      <type>Integer</type>
      <units>Days/week</units>
      <required>false</required>
      <model_dependent>false</model_dependent>
    </argument>
    <argument>
      <name>window_ufactor</name>
      <display_name>Windows: U-Factor</display_name>
      <description>Full-assembly NFRC U-factor.</description>
      <type>Double</type>
      <units>Btu/hr-ft^2-R</units>
      <required>true</required>
      <model_dependent>false</model_dependent>
      <default_value>0.37</default_value>
    </argument>
    <argument>
      <name>window_shgc</name>
      <display_name>Windows: SHGC</display_name>
      <description>Full-assembly NFRC solar heat gain coefficient.</description>
      <type>Double</type>
      <required>true</required>
      <model_dependent>false</model_dependent>
      <default_value>0.3</default_value>
    </argument>
    <argument>
      <name>window_interior_shading_winter</name>
      <display_name>Windows: Winter Interior Shading</display_name>
      <description>Interior shading coefficient for the winter season. 1.0 indicates no reduction in solar gain, 0.85 indicates 15% reduction, etc. If not provided, the OS-HPXML default is used.</description>
      <type>Double</type>
      <units>Frac</units>
      <required>false</required>
      <model_dependent>false</model_dependent>
    </argument>
    <argument>
      <name>window_interior_shading_summer</name>
      <display_name>Windows: Summer Interior Shading</display_name>
      <description>Interior shading coefficient for the summer season. 1.0 indicates no reduction in solar gain, 0.85 indicates 15% reduction, etc. If not provided, the OS-HPXML default is used.</description>
      <type>Double</type>
      <units>Frac</units>
      <required>false</required>
      <model_dependent>false</model_dependent>
    </argument>
    <argument>
      <name>window_exterior_shading_winter</name>
      <display_name>Windows: Winter Exterior Shading</display_name>
      <description>Exterior shading coefficient for the winter season. 1.0 indicates no reduction in solar gain, 0.85 indicates 15% reduction, etc. If not provided, the OS-HPXML default is used.</description>
      <type>Double</type>
      <units>Frac</units>
      <required>false</required>
      <model_dependent>false</model_dependent>
    </argument>
    <argument>
      <name>window_exterior_shading_summer</name>
      <display_name>Windows: Summer Exterior Shading</display_name>
      <description>Exterior shading coefficient for the summer season. 1.0 indicates no reduction in solar gain, 0.85 indicates 15% reduction, etc. If not provided, the OS-HPXML default is used.</description>
      <type>Double</type>
      <units>Frac</units>
      <required>false</required>
      <model_dependent>false</model_dependent>
    </argument>
    <argument>
      <name>window_shading_summer_season</name>
      <display_name>Windows: Shading Summer Season</display_name>
      <description>Enter a date like "May 1 - Sep 30". Defines the summer season for purposes of shading coefficients; the rest of the year is assumed to be winter. If not provided, the OS-HPXML default is used.</description>
      <type>String</type>
      <required>false</required>
      <model_dependent>false</model_dependent>
    </argument>
    <argument>
      <name>window_storm_type</name>
      <display_name>Windows: Storm Type</display_name>
      <description>The type of storm, if present. If not provided, assumes there is no storm.</description>
      <type>Choice</type>
      <required>false</required>
      <model_dependent>false</model_dependent>
      <choices>
        <choice>
          <value>clear</value>
          <display_name>clear</display_name>
        </choice>
        <choice>
          <value>low-e</value>
          <display_name>low-e</display_name>
        </choice>
      </choices>
    </argument>
    <argument>
      <name>overhangs_front_depth</name>
      <display_name>Overhangs: Front Depth</display_name>
      <description>The depth of overhangs for windows for the front facade.</description>
      <type>Double</type>
      <units>ft</units>
      <required>true</required>
      <model_dependent>false</model_dependent>
      <default_value>0</default_value>
    </argument>
    <argument>
      <name>overhangs_front_distance_to_top_of_window</name>
      <display_name>Overhangs: Front Distance to Top of Window</display_name>
      <description>The overhangs distance to the top of window for the front facade.</description>
      <type>Double</type>
      <units>ft</units>
      <required>true</required>
      <model_dependent>false</model_dependent>
      <default_value>0</default_value>
    </argument>
    <argument>
      <name>overhangs_front_distance_to_bottom_of_window</name>
      <display_name>Overhangs: Front Distance to Bottom of Window</display_name>
      <description>The overhangs distance to the bottom of window for the front facade.</description>
      <type>Double</type>
      <units>ft</units>
      <required>true</required>
      <model_dependent>false</model_dependent>
      <default_value>4</default_value>
    </argument>
    <argument>
      <name>overhangs_back_depth</name>
      <display_name>Overhangs: Back Depth</display_name>
      <description>The depth of overhangs for windows for the back facade.</description>
      <type>Double</type>
      <units>ft</units>
      <required>true</required>
      <model_dependent>false</model_dependent>
      <default_value>0</default_value>
    </argument>
    <argument>
      <name>overhangs_back_distance_to_top_of_window</name>
      <display_name>Overhangs: Back Distance to Top of Window</display_name>
      <description>The overhangs distance to the top of window for the back facade.</description>
      <type>Double</type>
      <units>ft</units>
      <required>true</required>
      <model_dependent>false</model_dependent>
      <default_value>0</default_value>
    </argument>
    <argument>
      <name>overhangs_back_distance_to_bottom_of_window</name>
      <display_name>Overhangs: Back Distance to Bottom of Window</display_name>
      <description>The overhangs distance to the bottom of window for the back facade.</description>
      <type>Double</type>
      <units>ft</units>
      <required>true</required>
      <model_dependent>false</model_dependent>
      <default_value>4</default_value>
    </argument>
    <argument>
      <name>overhangs_left_depth</name>
      <display_name>Overhangs: Left Depth</display_name>
      <description>The depth of overhangs for windows for the left facade.</description>
      <type>Double</type>
      <units>ft</units>
      <required>true</required>
      <model_dependent>false</model_dependent>
      <default_value>0</default_value>
    </argument>
    <argument>
      <name>overhangs_left_distance_to_top_of_window</name>
      <display_name>Overhangs: Left Distance to Top of Window</display_name>
      <description>The overhangs distance to the top of window for the left facade.</description>
      <type>Double</type>
      <units>ft</units>
      <required>true</required>
      <model_dependent>false</model_dependent>
      <default_value>0</default_value>
    </argument>
    <argument>
      <name>overhangs_left_distance_to_bottom_of_window</name>
      <display_name>Overhangs: Left Distance to Bottom of Window</display_name>
      <description>The overhangs distance to the bottom of window for the left facade.</description>
      <type>Double</type>
      <units>ft</units>
      <required>true</required>
      <model_dependent>false</model_dependent>
      <default_value>4</default_value>
    </argument>
    <argument>
      <name>overhangs_right_depth</name>
      <display_name>Overhangs: Right Depth</display_name>
      <description>The depth of overhangs for windows for the right facade.</description>
      <type>Double</type>
      <units>ft</units>
      <required>true</required>
      <model_dependent>false</model_dependent>
      <default_value>0</default_value>
    </argument>
    <argument>
      <name>overhangs_right_distance_to_top_of_window</name>
      <display_name>Overhangs: Right Distance to Top of Window</display_name>
      <description>The overhangs distance to the top of window for the right facade.</description>
      <type>Double</type>
      <units>ft</units>
      <required>true</required>
      <model_dependent>false</model_dependent>
      <default_value>0</default_value>
    </argument>
    <argument>
      <name>overhangs_right_distance_to_bottom_of_window</name>
      <display_name>Overhangs: Right Distance to Bottom of Window</display_name>
      <description>The overhangs distance to the bottom of window for the right facade.</description>
      <type>Double</type>
      <units>ft</units>
      <required>true</required>
      <model_dependent>false</model_dependent>
      <default_value>4</default_value>
    </argument>
    <argument>
      <name>skylight_area_front</name>
      <display_name>Skylights: Front Roof Area</display_name>
      <description>The amount of skylight area on the unit's front conditioned roof facade.</description>
      <type>Double</type>
      <units>ft^2</units>
      <required>true</required>
      <model_dependent>false</model_dependent>
      <default_value>0</default_value>
    </argument>
    <argument>
      <name>skylight_area_back</name>
      <display_name>Skylights: Back Roof Area</display_name>
      <description>The amount of skylight area on the unit's back conditioned roof facade.</description>
      <type>Double</type>
      <units>ft^2</units>
      <required>true</required>
      <model_dependent>false</model_dependent>
      <default_value>0</default_value>
    </argument>
    <argument>
      <name>skylight_area_left</name>
      <display_name>Skylights: Left Roof Area</display_name>
      <description>The amount of skylight area on the unit's left conditioned roof facade (when viewed from the front).</description>
      <type>Double</type>
      <units>ft^2</units>
      <required>true</required>
      <model_dependent>false</model_dependent>
      <default_value>0</default_value>
    </argument>
    <argument>
      <name>skylight_area_right</name>
      <display_name>Skylights: Right Roof Area</display_name>
      <description>The amount of skylight area on the unit's right conditioned roof facade (when viewed from the front).</description>
      <type>Double</type>
      <units>ft^2</units>
      <required>true</required>
      <model_dependent>false</model_dependent>
      <default_value>0</default_value>
    </argument>
    <argument>
      <name>skylight_ufactor</name>
      <display_name>Skylights: U-Factor</display_name>
      <description>Full-assembly NFRC U-factor.</description>
      <type>Double</type>
      <units>Btu/hr-ft^2-R</units>
      <required>true</required>
      <model_dependent>false</model_dependent>
      <default_value>0.33</default_value>
    </argument>
    <argument>
      <name>skylight_shgc</name>
      <display_name>Skylights: SHGC</display_name>
      <description>Full-assembly NFRC solar heat gain coefficient.</description>
      <type>Double</type>
      <required>true</required>
      <model_dependent>false</model_dependent>
      <default_value>0.45</default_value>
    </argument>
    <argument>
      <name>skylight_storm_type</name>
      <display_name>Skylights: Storm Type</display_name>
      <description>The type of storm, if present. If not provided, assumes there is no storm.</description>
      <type>Choice</type>
      <required>false</required>
      <model_dependent>false</model_dependent>
      <choices>
        <choice>
          <value>clear</value>
          <display_name>clear</display_name>
        </choice>
        <choice>
          <value>low-e</value>
          <display_name>low-e</display_name>
        </choice>
      </choices>
    </argument>
    <argument>
      <name>door_area</name>
      <display_name>Doors: Area</display_name>
      <description>The area of the opaque door(s).</description>
      <type>Double</type>
      <units>ft^2</units>
      <required>true</required>
      <model_dependent>false</model_dependent>
      <default_value>20</default_value>
    </argument>
    <argument>
      <name>door_rvalue</name>
      <display_name>Doors: R-value</display_name>
      <description>R-value of the opaque door(s).</description>
      <type>Double</type>
      <units>h-ft^2-R/Btu</units>
      <required>true</required>
      <model_dependent>false</model_dependent>
      <default_value>4.4</default_value>
    </argument>
    <argument>
      <name>air_leakage_units</name>
      <display_name>Air Leakage: Units</display_name>
      <description>The unit of measure for the air leakage.</description>
      <type>Choice</type>
      <required>true</required>
      <model_dependent>false</model_dependent>
      <default_value>ACH</default_value>
      <choices>
        <choice>
          <value>ACH</value>
          <display_name>ACH</display_name>
        </choice>
        <choice>
          <value>CFM</value>
          <display_name>CFM</display_name>
        </choice>
        <choice>
          <value>ACHnatural</value>
          <display_name>ACHnatural</display_name>
        </choice>
        <choice>
          <value>CFMnatural</value>
          <display_name>CFMnatural</display_name>
        </choice>
        <choice>
          <value>EffectiveLeakageArea</value>
          <display_name>EffectiveLeakageArea</display_name>
        </choice>
      </choices>
    </argument>
    <argument>
      <name>air_leakage_house_pressure</name>
      <display_name>Air Leakage: House Pressure</display_name>
      <description>The house pressure relative to outside. Required when units are ACH or CFM.</description>
      <type>Double</type>
      <units>Pa</units>
      <required>true</required>
      <model_dependent>false</model_dependent>
      <default_value>50</default_value>
    </argument>
    <argument>
      <name>air_leakage_value</name>
      <display_name>Air Leakage: Value</display_name>
      <description>Air exchange rate value. For 'EffectiveLeakageArea', provide value in sq. in.</description>
      <type>Double</type>
      <required>true</required>
      <model_dependent>false</model_dependent>
      <default_value>3</default_value>
    </argument>
    <argument>
      <name>air_leakage_type</name>
      <display_name>Air Leakage: Type</display_name>
      <description>Type of air leakage. If 'unit total', represents the total infiltration to the unit as measured by a compartmentalization test, in which case the air leakage value will be adjusted by the ratio of exterior envelope surface area to total envelope surface area. Otherwise, if 'unit exterior only', represents the infiltration to the unit from outside only as measured by a guarded test. Required when unit type is single-family attached or apartment unit.</description>
      <type>Choice</type>
      <required>false</required>
      <model_dependent>false</model_dependent>
      <choices>
        <choice>
          <value>unit total</value>
          <display_name>unit total</display_name>
        </choice>
        <choice>
          <value>unit exterior only</value>
          <display_name>unit exterior only</display_name>
        </choice>
      </choices>
    </argument>
    <argument>
      <name>air_leakage_has_flue_or_chimney_in_conditioned_space</name>
      <display_name>Air Leakage: Has Flue or Chimney in Conditioned Space</display_name>
      <description>Presence of flue or chimney with combustion air from conditioned space; used for infiltration model. If not provided, the OS-HPXML default is used.</description>
      <type>Boolean</type>
      <required>false</required>
      <model_dependent>false</model_dependent>
      <choices>
        <choice>
          <value>true</value>
          <display_name>true</display_name>
        </choice>
        <choice>
          <value>false</value>
          <display_name>false</display_name>
        </choice>
      </choices>
    </argument>
    <argument>
      <name>heating_system_type</name>
      <display_name>Heating System: Type</display_name>
      <description>The type of heating system. Use 'none' if there is no heating system or if there is a heat pump serving a heating load.</description>
      <type>Choice</type>
      <required>true</required>
      <model_dependent>false</model_dependent>
      <default_value>Furnace</default_value>
      <choices>
        <choice>
          <value>none</value>
          <display_name>none</display_name>
        </choice>
        <choice>
          <value>Furnace</value>
          <display_name>Furnace</display_name>
        </choice>
        <choice>
          <value>WallFurnace</value>
          <display_name>WallFurnace</display_name>
        </choice>
        <choice>
          <value>FloorFurnace</value>
          <display_name>FloorFurnace</display_name>
        </choice>
        <choice>
          <value>Boiler</value>
          <display_name>Boiler</display_name>
        </choice>
        <choice>
          <value>ElectricResistance</value>
          <display_name>ElectricResistance</display_name>
        </choice>
        <choice>
          <value>Stove</value>
          <display_name>Stove</display_name>
        </choice>
        <choice>
          <value>SpaceHeater</value>
          <display_name>SpaceHeater</display_name>
        </choice>
        <choice>
          <value>Fireplace</value>
          <display_name>Fireplace</display_name>
        </choice>
        <choice>
          <value>Shared Boiler w/ Baseboard</value>
          <display_name>Shared Boiler w/ Baseboard</display_name>
        </choice>
        <choice>
          <value>Shared Boiler w/ Ductless Fan Coil</value>
          <display_name>Shared Boiler w/ Ductless Fan Coil</display_name>
        </choice>
      </choices>
    </argument>
    <argument>
      <name>heating_system_fuel</name>
      <display_name>Heating System: Fuel Type</display_name>
      <description>The fuel type of the heating system. Ignored for ElectricResistance.</description>
      <type>Choice</type>
      <required>true</required>
      <model_dependent>false</model_dependent>
      <default_value>natural gas</default_value>
      <choices>
        <choice>
          <value>electricity</value>
          <display_name>electricity</display_name>
        </choice>
        <choice>
          <value>natural gas</value>
          <display_name>natural gas</display_name>
        </choice>
        <choice>
          <value>fuel oil</value>
          <display_name>fuel oil</display_name>
        </choice>
        <choice>
          <value>propane</value>
          <display_name>propane</display_name>
        </choice>
        <choice>
          <value>wood</value>
          <display_name>wood</display_name>
        </choice>
        <choice>
          <value>wood pellets</value>
          <display_name>wood pellets</display_name>
        </choice>
        <choice>
          <value>coal</value>
          <display_name>coal</display_name>
        </choice>
      </choices>
    </argument>
    <argument>
      <name>heating_system_heating_efficiency</name>
      <display_name>Heating System: Rated AFUE or Percent</display_name>
      <description>The rated heating efficiency value of the heating system.</description>
      <type>Double</type>
      <units>Frac</units>
      <required>true</required>
      <model_dependent>false</model_dependent>
      <default_value>0.78</default_value>
    </argument>
    <argument>
      <name>heating_system_heating_capacity</name>
      <display_name>Heating System: Heating Capacity</display_name>
      <description>The output heating capacity of the heating system. If not provided, the OS-HPXML autosized default is used.</description>
      <type>Double</type>
      <units>Btu/hr</units>
      <required>false</required>
      <model_dependent>false</model_dependent>
    </argument>
    <argument>
      <name>heating_system_fraction_heat_load_served</name>
      <display_name>Heating System: Fraction Heat Load Served</display_name>
      <description>The heating load served by the heating system.</description>
      <type>Double</type>
      <units>Frac</units>
      <required>true</required>
      <model_dependent>false</model_dependent>
      <default_value>1</default_value>
    </argument>
    <argument>
      <name>heating_system_pilot_light</name>
      <display_name>Heating System: Pilot Light</display_name>
      <description>The fuel usage of the pilot light. Applies only to Furnace, WallFurnace, FloorFurnace, Stove, Boiler, and Fireplace with non-electric fuel type. If not provided, assumes no pilot light.</description>
      <type>Double</type>
      <units>Btuh</units>
      <required>false</required>
      <model_dependent>false</model_dependent>
    </argument>
    <argument>
      <name>heating_system_airflow_defect_ratio</name>
      <display_name>Heating System: Airflow Defect Ratio</display_name>
      <description>The airflow defect ratio, defined as (InstalledAirflow - DesignAirflow) / DesignAirflow, of the heating system per ANSI/RESNET/ACCA Standard 310. A value of zero means no airflow defect. Applies only to Furnace. If not provided, assumes no defect.</description>
      <type>Double</type>
      <units>Frac</units>
      <required>false</required>
      <model_dependent>false</model_dependent>
    </argument>
    <argument>
      <name>cooling_system_type</name>
      <display_name>Cooling System: Type</display_name>
      <description>The type of cooling system. Use 'none' if there is no cooling system or if there is a heat pump serving a cooling load.</description>
      <type>Choice</type>
      <required>true</required>
      <model_dependent>false</model_dependent>
      <default_value>central air conditioner</default_value>
      <choices>
        <choice>
          <value>none</value>
          <display_name>none</display_name>
        </choice>
        <choice>
          <value>central air conditioner</value>
          <display_name>central air conditioner</display_name>
        </choice>
        <choice>
          <value>room air conditioner</value>
          <display_name>room air conditioner</display_name>
        </choice>
        <choice>
          <value>evaporative cooler</value>
          <display_name>evaporative cooler</display_name>
        </choice>
        <choice>
          <value>mini-split</value>
          <display_name>mini-split</display_name>
        </choice>
        <choice>
          <value>packaged terminal air conditioner</value>
          <display_name>packaged terminal air conditioner</display_name>
        </choice>
      </choices>
    </argument>
    <argument>
      <name>cooling_system_cooling_efficiency_type</name>
      <display_name>Cooling System: Efficiency Type</display_name>
      <description>The efficiency type of the cooling system. System types central air conditioner and mini-split use SEER or SEER2. System types room air conditioner and packaged terminal air conditioner use EER or CEER. Ignored for system type evaporative cooler.</description>
      <type>Choice</type>
      <required>true</required>
      <model_dependent>false</model_dependent>
      <default_value>SEER</default_value>
      <choices>
        <choice>
          <value>SEER</value>
          <display_name>SEER</display_name>
        </choice>
        <choice>
          <value>SEER2</value>
          <display_name>SEER2</display_name>
        </choice>
        <choice>
          <value>EER</value>
          <display_name>EER</display_name>
        </choice>
        <choice>
          <value>CEER</value>
          <display_name>CEER</display_name>
        </choice>
      </choices>
    </argument>
    <argument>
      <name>cooling_system_cooling_efficiency</name>
      <display_name>Cooling System: Efficiency</display_name>
      <description>The rated efficiency value of the cooling system. Ignored for evaporative cooler.</description>
      <type>Double</type>
      <required>true</required>
      <model_dependent>false</model_dependent>
      <default_value>13</default_value>
    </argument>
    <argument>
      <name>cooling_system_cooling_compressor_type</name>
      <display_name>Cooling System: Cooling Compressor Type</display_name>
      <description>The compressor type of the cooling system. Only applies to central air conditioner. If not provided, the OS-HPXML default is used.</description>
      <type>Choice</type>
      <required>false</required>
      <model_dependent>false</model_dependent>
      <choices>
        <choice>
          <value>single stage</value>
          <display_name>single stage</display_name>
        </choice>
        <choice>
          <value>two stage</value>
          <display_name>two stage</display_name>
        </choice>
        <choice>
          <value>variable speed</value>
          <display_name>variable speed</display_name>
        </choice>
      </choices>
    </argument>
    <argument>
      <name>cooling_system_cooling_sensible_heat_fraction</name>
      <display_name>Cooling System: Cooling Sensible Heat Fraction</display_name>
      <description>The sensible heat fraction of the cooling system. Ignored for evaporative cooler. If not provided, the OS-HPXML default is used.</description>
      <type>Double</type>
      <units>Frac</units>
      <required>false</required>
      <model_dependent>false</model_dependent>
    </argument>
    <argument>
      <name>cooling_system_cooling_capacity</name>
      <display_name>Cooling System: Cooling Capacity</display_name>
      <description>The output cooling capacity of the cooling system. If not provided, the OS-HPXML autosized default is used.</description>
      <type>Double</type>
      <units>Btu/hr</units>
      <required>false</required>
      <model_dependent>false</model_dependent>
    </argument>
    <argument>
      <name>cooling_system_fraction_cool_load_served</name>
      <display_name>Cooling System: Fraction Cool Load Served</display_name>
      <description>The cooling load served by the cooling system.</description>
      <type>Double</type>
      <units>Frac</units>
      <required>true</required>
      <model_dependent>false</model_dependent>
      <default_value>1</default_value>
    </argument>
    <argument>
      <name>cooling_system_is_ducted</name>
      <display_name>Cooling System: Is Ducted</display_name>
      <description>Whether the cooling system is ducted or not. Only used for mini-split and evaporative cooler. It's assumed that central air conditioner is ducted, and room air conditioner and packaged terminal air conditioner are not ducted.</description>
      <type>Boolean</type>
      <required>false</required>
      <model_dependent>false</model_dependent>
      <default_value>false</default_value>
      <choices>
        <choice>
          <value>true</value>
          <display_name>true</display_name>
        </choice>
        <choice>
          <value>false</value>
          <display_name>false</display_name>
        </choice>
      </choices>
    </argument>
    <argument>
      <name>cooling_system_airflow_defect_ratio</name>
      <display_name>Cooling System: Airflow Defect Ratio</display_name>
      <description>The airflow defect ratio, defined as (InstalledAirflow - DesignAirflow) / DesignAirflow, of the cooling system per ANSI/RESNET/ACCA Standard 310. A value of zero means no airflow defect. Applies only to central air conditioner and ducted mini-split. If not provided, assumes no defect.</description>
      <type>Double</type>
      <units>Frac</units>
      <required>false</required>
      <model_dependent>false</model_dependent>
    </argument>
    <argument>
      <name>cooling_system_charge_defect_ratio</name>
      <display_name>Cooling System: Charge Defect Ratio</display_name>
      <description>The refrigerant charge defect ratio, defined as (InstalledCharge - DesignCharge) / DesignCharge, of the cooling system per ANSI/RESNET/ACCA Standard 310. A value of zero means no refrigerant charge defect. Applies only to central air conditioner and mini-split. If not provided, assumes no defect.</description>
      <type>Double</type>
      <units>Frac</units>
      <required>false</required>
      <model_dependent>false</model_dependent>
    </argument>
    <argument>
      <name>cooling_system_crankcase_heater_watts</name>
      <display_name>Cooling System: Crankcase Heater Power Watts</display_name>
      <description>Cooling system crankcase heater power consumption in Watts. Applies only to central air conditioner, mini-split, packaged terminal air conditioner and room air conditioner. If not provided, the OS-HPXML default is used.</description>
      <type>Double</type>
      <units>W</units>
      <required>false</required>
      <model_dependent>false</model_dependent>
    </argument>
    <argument>
      <name>cooling_system_integrated_heating_system_fuel</name>
      <display_name>Cooling System: Integrated Heating System Fuel Type</display_name>
      <description>The fuel type of the heating system integrated into cooling system. Only used for packaged terminal air conditioner and room air conditioner.</description>
      <type>Choice</type>
      <required>false</required>
      <model_dependent>false</model_dependent>
      <choices>
        <choice>
          <value>electricity</value>
          <display_name>electricity</display_name>
        </choice>
        <choice>
          <value>natural gas</value>
          <display_name>natural gas</display_name>
        </choice>
        <choice>
          <value>fuel oil</value>
          <display_name>fuel oil</display_name>
        </choice>
        <choice>
          <value>propane</value>
          <display_name>propane</display_name>
        </choice>
        <choice>
          <value>wood</value>
          <display_name>wood</display_name>
        </choice>
        <choice>
          <value>wood pellets</value>
          <display_name>wood pellets</display_name>
        </choice>
        <choice>
          <value>coal</value>
          <display_name>coal</display_name>
        </choice>
      </choices>
    </argument>
    <argument>
      <name>cooling_system_integrated_heating_system_efficiency_percent</name>
      <display_name>Cooling System: Integrated Heating System Efficiency</display_name>
      <description>The rated heating efficiency value of the heating system integrated into cooling system. Only used for packaged terminal air conditioner and room air conditioner.</description>
      <type>Double</type>
      <units>Frac</units>
      <required>false</required>
      <model_dependent>false</model_dependent>
    </argument>
    <argument>
      <name>cooling_system_integrated_heating_system_capacity</name>
      <display_name>Cooling System: Integrated Heating System Heating Capacity</display_name>
      <description>The output heating capacity of the heating system integrated into cooling system. If not provided, the OS-HPXML autosized default is used. Only used for packaged terminal air conditioner and room air conditioner.</description>
      <type>Double</type>
      <units>Btu/hr</units>
      <required>false</required>
      <model_dependent>false</model_dependent>
    </argument>
    <argument>
      <name>cooling_system_integrated_heating_system_fraction_heat_load_served</name>
      <display_name>Cooling System: Integrated Heating System Fraction Heat Load Served</display_name>
      <description>The heating load served by the heating system integrated into cooling system. Only used for packaged terminal air conditioner and room air conditioner.</description>
      <type>Double</type>
      <units>Frac</units>
      <required>false</required>
      <model_dependent>false</model_dependent>
    </argument>
    <argument>
      <name>heat_pump_type</name>
      <display_name>Heat Pump: Type</display_name>
      <description>The type of heat pump. Use 'none' if there is no heat pump.</description>
      <type>Choice</type>
      <required>true</required>
      <model_dependent>false</model_dependent>
      <default_value>none</default_value>
      <choices>
        <choice>
          <value>none</value>
          <display_name>none</display_name>
        </choice>
        <choice>
          <value>air-to-air</value>
          <display_name>air-to-air</display_name>
        </choice>
        <choice>
          <value>mini-split</value>
          <display_name>mini-split</display_name>
        </choice>
        <choice>
          <value>ground-to-air</value>
          <display_name>ground-to-air</display_name>
        </choice>
        <choice>
          <value>packaged terminal heat pump</value>
          <display_name>packaged terminal heat pump</display_name>
        </choice>
        <choice>
          <value>room air conditioner with reverse cycle</value>
          <display_name>room air conditioner with reverse cycle</display_name>
        </choice>
      </choices>
    </argument>
    <argument>
      <name>heat_pump_heating_efficiency_type</name>
      <display_name>Heat Pump: Heating Efficiency Type</display_name>
      <description>The heating efficiency type of heat pump. System types air-to-air and mini-split use HSPF or HSPF2. System types ground-to-air, packaged terminal heat pump and room air conditioner with reverse cycle use COP.</description>
      <type>Choice</type>
      <required>true</required>
      <model_dependent>false</model_dependent>
      <default_value>HSPF</default_value>
      <choices>
        <choice>
          <value>HSPF</value>
          <display_name>HSPF</display_name>
        </choice>
        <choice>
          <value>HSPF2</value>
          <display_name>HSPF2</display_name>
        </choice>
        <choice>
          <value>COP</value>
          <display_name>COP</display_name>
        </choice>
      </choices>
    </argument>
    <argument>
      <name>heat_pump_heating_efficiency</name>
      <display_name>Heat Pump: Heating Efficiency</display_name>
      <description>The rated heating efficiency value of the heat pump.</description>
      <type>Double</type>
      <required>true</required>
      <model_dependent>false</model_dependent>
      <default_value>7.7</default_value>
    </argument>
    <argument>
      <name>heat_pump_cooling_efficiency_type</name>
      <display_name>Heat Pump: Cooling Efficiency Type</display_name>
      <description>The cooling efficiency type of heat pump. System types air-to-air and mini-split use SEER or SEER2. System types ground-to-air, packaged terminal heat pump and room air conditioner with reverse cycle use EER.</description>
      <type>Choice</type>
      <required>true</required>
      <model_dependent>false</model_dependent>
      <default_value>SEER</default_value>
      <choices>
        <choice>
          <value>SEER</value>
          <display_name>SEER</display_name>
        </choice>
        <choice>
          <value>SEER2</value>
          <display_name>SEER2</display_name>
        </choice>
        <choice>
          <value>EER</value>
          <display_name>EER</display_name>
        </choice>
        <choice>
          <value>CEER</value>
          <display_name>CEER</display_name>
        </choice>
      </choices>
    </argument>
    <argument>
      <name>heat_pump_cooling_efficiency</name>
      <display_name>Heat Pump: Cooling Efficiency</display_name>
      <description>The rated cooling efficiency value of the heat pump.</description>
      <type>Double</type>
      <required>true</required>
      <model_dependent>false</model_dependent>
      <default_value>13</default_value>
    </argument>
    <argument>
      <name>heat_pump_cooling_compressor_type</name>
      <display_name>Heat Pump: Cooling Compressor Type</display_name>
      <description>The compressor type of the heat pump. Only applies to air-to-air. If not provided, the OS-HPXML default is used.</description>
      <type>Choice</type>
      <required>false</required>
      <model_dependent>false</model_dependent>
      <choices>
        <choice>
          <value>single stage</value>
          <display_name>single stage</display_name>
        </choice>
        <choice>
          <value>two stage</value>
          <display_name>two stage</display_name>
        </choice>
        <choice>
          <value>variable speed</value>
          <display_name>variable speed</display_name>
        </choice>
      </choices>
    </argument>
    <argument>
      <name>heat_pump_cooling_sensible_heat_fraction</name>
      <display_name>Heat Pump: Cooling Sensible Heat Fraction</display_name>
      <description>The sensible heat fraction of the heat pump. If not provided, the OS-HPXML default is used.</description>
      <type>Double</type>
      <units>Frac</units>
      <required>false</required>
      <model_dependent>false</model_dependent>
    </argument>
    <argument>
      <name>heat_pump_heating_capacity</name>
      <display_name>Heat Pump: Heating Capacity</display_name>
      <description>The output heating capacity of the heat pump. If not provided, the OS-HPXML autosized default is used.</description>
      <type>Double</type>
      <units>Btu/hr</units>
      <required>false</required>
      <model_dependent>false</model_dependent>
    </argument>
    <argument>
      <name>heat_pump_heating_capacity_retention_fraction</name>
      <display_name>Heat Pump: Heating Capacity Retention Fraction</display_name>
      <description>The output heating capacity of the heat pump at a user-specified temperature (e.g., 17F or 5F) divided by the above nominal heating capacity. Applies to all heat pump types except ground-to-air. If not provided, the OS-HPXML default is used.</description>
      <type>Double</type>
      <units>Frac</units>
      <required>false</required>
      <model_dependent>false</model_dependent>
    </argument>
    <argument>
      <name>heat_pump_heating_capacity_retention_temp</name>
      <display_name>Heat Pump: Heating Capacity Retention Temperature</display_name>
      <description>The user-specified temperature (e.g., 17F or 5F) for the above heating capacity retention fraction. Applies to all heat pump types except ground-to-air. Required if the Heating Capacity Retention Fraction is provided.</description>
      <type>Double</type>
      <units>deg-F</units>
      <required>false</required>
      <model_dependent>false</model_dependent>
    </argument>
    <argument>
      <name>heat_pump_cooling_capacity</name>
      <display_name>Heat Pump: Cooling Capacity</display_name>
      <description>The output cooling capacity of the heat pump. If not provided, the OS-HPXML autosized default is used.</description>
      <type>Double</type>
      <units>Btu/hr</units>
      <required>false</required>
      <model_dependent>false</model_dependent>
    </argument>
    <argument>
      <name>heat_pump_fraction_heat_load_served</name>
      <display_name>Heat Pump: Fraction Heat Load Served</display_name>
      <description>The heating load served by the heat pump.</description>
      <type>Double</type>
      <units>Frac</units>
      <required>true</required>
      <model_dependent>false</model_dependent>
      <default_value>1</default_value>
    </argument>
    <argument>
      <name>heat_pump_fraction_cool_load_served</name>
      <display_name>Heat Pump: Fraction Cool Load Served</display_name>
      <description>The cooling load served by the heat pump.</description>
      <type>Double</type>
      <units>Frac</units>
      <required>true</required>
      <model_dependent>false</model_dependent>
      <default_value>1</default_value>
    </argument>
    <argument>
      <name>heat_pump_compressor_lockout_temp</name>
      <display_name>Heat Pump: Compressor Lockout Temperature</display_name>
      <description>The temperature below which the heat pump compressor is disabled. If both this and Backup Heating Lockout Temperature are provided and use the same value, it essentially defines a switchover temperature (for, e.g., a dual-fuel heat pump). Applies to all heat pump types other than ground-to-air. If not provided, the OS-HPXML default is used.</description>
      <type>Double</type>
      <units>deg-F</units>
      <required>false</required>
      <model_dependent>false</model_dependent>
    </argument>
    <argument>
      <name>heat_pump_backup_type</name>
      <display_name>Heat Pump: Backup Type</display_name>
      <description>The backup type of the heat pump. If 'integrated', represents e.g. built-in electric strip heat or dual-fuel integrated furnace. If 'separate', represents e.g. electric baseboard or boiler based on the Heating System 2 specified below. Use 'none' if there is no backup heating.</description>
      <type>Choice</type>
      <required>true</required>
      <model_dependent>false</model_dependent>
      <default_value>integrated</default_value>
      <choices>
        <choice>
          <value>none</value>
          <display_name>none</display_name>
        </choice>
        <choice>
          <value>integrated</value>
          <display_name>integrated</display_name>
        </choice>
        <choice>
          <value>separate</value>
          <display_name>separate</display_name>
        </choice>
      </choices>
    </argument>
    <argument>
      <name>heat_pump_backup_fuel</name>
      <display_name>Heat Pump: Backup Fuel Type</display_name>
      <description>The backup fuel type of the heat pump. Only applies if Backup Type is 'integrated'.</description>
      <type>Choice</type>
      <required>true</required>
      <model_dependent>false</model_dependent>
      <default_value>electricity</default_value>
      <choices>
        <choice>
          <value>electricity</value>
          <display_name>electricity</display_name>
        </choice>
        <choice>
          <value>natural gas</value>
          <display_name>natural gas</display_name>
        </choice>
        <choice>
          <value>fuel oil</value>
          <display_name>fuel oil</display_name>
        </choice>
        <choice>
          <value>propane</value>
          <display_name>propane</display_name>
        </choice>
      </choices>
    </argument>
    <argument>
      <name>heat_pump_backup_heating_efficiency</name>
      <display_name>Heat Pump: Backup Rated Efficiency</display_name>
      <description>The backup rated efficiency value of the heat pump. Percent for electricity fuel type. AFUE otherwise. Only applies if Backup Type is 'integrated'.</description>
      <type>Double</type>
      <required>true</required>
      <model_dependent>false</model_dependent>
      <default_value>1</default_value>
    </argument>
    <argument>
      <name>heat_pump_backup_heating_capacity</name>
      <display_name>Heat Pump: Backup Heating Capacity</display_name>
      <description>The backup output heating capacity of the heat pump. If not provided, the OS-HPXML autosized default is used. Only applies if Backup Type is 'integrated'.</description>
      <type>Double</type>
      <units>Btu/hr</units>
      <required>false</required>
      <model_dependent>false</model_dependent>
    </argument>
    <argument>
      <name>heat_pump_backup_heating_lockout_temp</name>
      <display_name>Heat Pump: Backup Heating Lockout Temperature</display_name>
      <description>The temperature above which the heat pump backup system is disabled. If both this and Compressor Lockout Temperature are provided and use the same value, it essentially defines a switchover temperature (for, e.g., a dual-fuel heat pump). Applies for both Backup Type of 'integrated' and 'separate'. If not provided, the OS-HPXML default is used.</description>
      <type>Double</type>
      <units>deg-F</units>
      <required>false</required>
      <model_dependent>false</model_dependent>
    </argument>
    <argument>
      <name>heat_pump_sizing_methodology</name>
      <display_name>Heat Pump: Sizing Methodology</display_name>
      <description>The auto-sizing methodology to use when the heat pump capacity is not provided. If not provided, the OS-HPXML default is used.</description>
      <type>Choice</type>
      <required>false</required>
      <model_dependent>false</model_dependent>
      <choices>
        <choice>
          <value>ACCA</value>
          <display_name>ACCA</display_name>
        </choice>
        <choice>
          <value>HERS</value>
          <display_name>HERS</display_name>
        </choice>
        <choice>
          <value>MaxLoad</value>
          <display_name>MaxLoad</display_name>
        </choice>
      </choices>
    </argument>
    <argument>
      <name>heat_pump_is_ducted</name>
      <display_name>Heat Pump: Is Ducted</display_name>
      <description>Whether the heat pump is ducted or not. Only used for mini-split. It's assumed that air-to-air and ground-to-air are ducted, and packaged terminal heat pump and room air conditioner with reverse cycle are not ducted. If not provided, assumes not ducted.</description>
      <type>Boolean</type>
      <required>false</required>
      <model_dependent>false</model_dependent>
      <choices>
        <choice>
          <value>true</value>
          <display_name>true</display_name>
        </choice>
        <choice>
          <value>false</value>
          <display_name>false</display_name>
        </choice>
      </choices>
    </argument>
    <argument>
      <name>heat_pump_airflow_defect_ratio</name>
      <display_name>Heat Pump: Airflow Defect Ratio</display_name>
      <description>The airflow defect ratio, defined as (InstalledAirflow - DesignAirflow) / DesignAirflow, of the heat pump per ANSI/RESNET/ACCA Standard 310. A value of zero means no airflow defect. Applies only to air-to-air, ducted mini-split, and ground-to-air. If not provided, assumes no defect.</description>
      <type>Double</type>
      <units>Frac</units>
      <required>false</required>
      <model_dependent>false</model_dependent>
    </argument>
    <argument>
      <name>heat_pump_charge_defect_ratio</name>
      <display_name>Heat Pump: Charge Defect Ratio</display_name>
      <description>The refrigerant charge defect ratio, defined as (InstalledCharge - DesignCharge) / DesignCharge, of the heat pump per ANSI/RESNET/ACCA Standard 310. A value of zero means no refrigerant charge defect. Applies to all heat pump types. If not provided, assumes no defect.</description>
      <type>Double</type>
      <units>Frac</units>
      <required>false</required>
      <model_dependent>false</model_dependent>
    </argument>
    <argument>
      <name>heat_pump_crankcase_heater_watts</name>
      <display_name>Heat Pump: Crankcase Heater Power Watts</display_name>
      <description>Heat Pump crankcase heater power consumption in Watts. Applies only to air-to-air, mini-split, packaged terminal heat pump and room air conditioner with reverse cycle. If not provided, the OS-HPXML default is used.</description>
      <type>Double</type>
      <units>W</units>
      <required>false</required>
      <model_dependent>false</model_dependent>
    </argument>
    <argument>
      <name>geothermal_loop_loop_flow</name>
      <display_name>Geothermal Loop: Loop Flow</display_name>
      <description>Water flow rate through the geothermal loop. Only applies to ground-to-air heat pump type. If not provided, the OS-HPXML autosized default is used.</description>
      <type>Double</type>
      <units>gpm</units>
      <required>false</required>
      <model_dependent>false</model_dependent>
    </argument>
    <argument>
      <name>geothermal_loop_boreholes_count</name>
      <display_name>Geothermal Loop: Boreholes Count</display_name>
      <description>Number of boreholes. Only applies to ground-to-air heat pump type. If not provided, the OS-HPXML autosized default is used.</description>
      <type>Integer</type>
      <units>#</units>
      <required>false</required>
      <model_dependent>false</model_dependent>
    </argument>
    <argument>
      <name>geothermal_loop_boreholes_length</name>
      <display_name>Geothermal Loop: Boreholes Length</display_name>
      <description>Average length of each borehole (vertical). Only applies to ground-to-air heat pump type. If not provided, the OS-HPXML autosized default is used.</description>
      <type>Double</type>
      <units>ft</units>
      <required>false</required>
      <model_dependent>false</model_dependent>
    </argument>
    <argument>
      <name>geothermal_loop_boreholes_spacing</name>
      <display_name>Geothermal Loop: Boreholes Spacing</display_name>
      <description>Distance between bores. Only applies to ground-to-air heat pump type. If not provided, the OS-HPXML default is used.</description>
      <type>Double</type>
      <units>ft</units>
      <required>false</required>
      <model_dependent>false</model_dependent>
    </argument>
    <argument>
      <name>geothermal_loop_boreholes_diameter</name>
      <display_name>Geothermal Loop: Boreholes Diameter</display_name>
      <description>Diameter of bores. Only applies to ground-to-air heat pump type. If not provided, the OS-HPXML default is used.</description>
      <type>Double</type>
      <units>in</units>
      <required>false</required>
      <model_dependent>false</model_dependent>
    </argument>
    <argument>
      <name>geothermal_loop_grout_conductivity</name>
      <display_name>Geothermal Loop: Grout Conductivity</display_name>
      <description>Grout conductivity of the geothermal loop. Only applies to ground-to-air heat pump type. If not provided, the OS-HPXML default is used.</description>
      <type>Double</type>
      <units>Btu/hr-ft-F</units>
      <required>false</required>
      <model_dependent>false</model_dependent>
    </argument>
    <argument>
      <name>geothermal_loop_pipe_conductivity</name>
      <display_name>Geothermal Loop: Pipe Conductivity</display_name>
      <description>Pipe conductivity of the geothermal loop. Only applies to ground-to-air heat pump type. If not provided, the OS-HPXML default is used.</description>
      <type>Double</type>
      <units>Btu/hr-ft-F</units>
      <required>false</required>
      <model_dependent>false</model_dependent>
    </argument>
    <argument>
      <name>geothermal_loop_pipe_diameter</name>
      <display_name>Geothermal Loop: Pipe Diameter</display_name>
      <description>Pipe diameter of the geothermal loop. Only applies to ground-to-air heat pump type. If not provided, the OS-HPXML default is used.</description>
      <type>Choice</type>
      <units>in</units>
      <required>false</required>
      <model_dependent>false</model_dependent>
      <choices>
        <choice>
          <value>3/4" pipe</value>
          <display_name>3/4" pipe</display_name>
        </choice>
        <choice>
          <value>1" pipe</value>
          <display_name>1" pipe</display_name>
        </choice>
        <choice>
          <value>1-1/4" pipe</value>
          <display_name>1-1/4" pipe</display_name>
        </choice>
      </choices>
    </argument>
    <argument>
      <name>geothermal_loop_pipe_shank_spacing</name>
      <display_name>Geothermal Loop: Pipe Shank Spacing</display_name>
      <description>Measured as center-to-center (not edge-to-edge) distance between two branches of a vertical U-tube. Only applies to ground-to-air heat pump type. If not provided, the OS-HPXML default is used.</description>
      <type>Double</type>
      <units>in</units>
      <required>false</required>
      <model_dependent>false</model_dependent>
    </argument>
    <argument>
      <name>geothermal_loop_borefield_configuration</name>
      <display_name>Geothermal Loop: Borefield Configuration</display_name>
      <description>Borefield configuration of the geothermal loop. Only applies to ground-to-air heat pump type. If not provided, the OS-HPXML default is used.</description>
      <type>Choice</type>
      <required>false</required>
      <model_dependent>false</model_dependent>
      <choices>
        <choice>
          <value>Rectangle</value>
          <display_name>Rectangle</display_name>
        </choice>
        <choice>
          <value>Open Rectangle</value>
          <display_name>Open Rectangle</display_name>
        </choice>
        <choice>
          <value>C</value>
          <display_name>C</display_name>
        </choice>
        <choice>
          <value>L</value>
          <display_name>L</display_name>
        </choice>
        <choice>
          <value>U</value>
          <display_name>U</display_name>
        </choice>
        <choice>
          <value>Lopsided U</value>
          <display_name>Lopsided U</display_name>
        </choice>
      </choices>
    </argument>
    <argument>
      <name>heating_system_2_type</name>
      <display_name>Heating System 2: Type</display_name>
      <description>The type of the second heating system.</description>
      <type>Choice</type>
      <required>true</required>
      <model_dependent>false</model_dependent>
      <default_value>none</default_value>
      <choices>
        <choice>
          <value>none</value>
          <display_name>none</display_name>
        </choice>
        <choice>
          <value>Furnace</value>
          <display_name>Furnace</display_name>
        </choice>
        <choice>
          <value>WallFurnace</value>
          <display_name>WallFurnace</display_name>
        </choice>
        <choice>
          <value>FloorFurnace</value>
          <display_name>FloorFurnace</display_name>
        </choice>
        <choice>
          <value>Boiler</value>
          <display_name>Boiler</display_name>
        </choice>
        <choice>
          <value>ElectricResistance</value>
          <display_name>ElectricResistance</display_name>
        </choice>
        <choice>
          <value>Stove</value>
          <display_name>Stove</display_name>
        </choice>
        <choice>
          <value>SpaceHeater</value>
          <display_name>SpaceHeater</display_name>
        </choice>
        <choice>
          <value>Fireplace</value>
          <display_name>Fireplace</display_name>
        </choice>
      </choices>
    </argument>
    <argument>
      <name>heating_system_2_fuel</name>
      <display_name>Heating System 2: Fuel Type</display_name>
      <description>The fuel type of the second heating system. Ignored for ElectricResistance.</description>
      <type>Choice</type>
      <required>true</required>
      <model_dependent>false</model_dependent>
      <default_value>electricity</default_value>
      <choices>
        <choice>
          <value>electricity</value>
          <display_name>electricity</display_name>
        </choice>
        <choice>
          <value>natural gas</value>
          <display_name>natural gas</display_name>
        </choice>
        <choice>
          <value>fuel oil</value>
          <display_name>fuel oil</display_name>
        </choice>
        <choice>
          <value>propane</value>
          <display_name>propane</display_name>
        </choice>
        <choice>
          <value>wood</value>
          <display_name>wood</display_name>
        </choice>
        <choice>
          <value>wood pellets</value>
          <display_name>wood pellets</display_name>
        </choice>
        <choice>
          <value>coal</value>
          <display_name>coal</display_name>
        </choice>
      </choices>
    </argument>
    <argument>
      <name>heating_system_2_heating_efficiency</name>
      <display_name>Heating System 2: Rated AFUE or Percent</display_name>
      <description>The rated heating efficiency value of the second heating system.</description>
      <type>Double</type>
      <units>Frac</units>
      <required>true</required>
      <model_dependent>false</model_dependent>
      <default_value>1</default_value>
    </argument>
    <argument>
      <name>heating_system_2_heating_capacity</name>
      <display_name>Heating System 2: Heating Capacity</display_name>
      <description>The output heating capacity of the second heating system. If not provided, the OS-HPXML autosized default is used.</description>
      <type>Double</type>
      <units>Btu/hr</units>
      <required>false</required>
      <model_dependent>false</model_dependent>
    </argument>
    <argument>
      <name>heating_system_2_fraction_heat_load_served</name>
      <display_name>Heating System 2: Fraction Heat Load Served</display_name>
      <description>The heat load served fraction of the second heating system. Ignored if this heating system serves as a backup system for a heat pump.</description>
      <type>Double</type>
      <units>Frac</units>
      <required>true</required>
      <model_dependent>false</model_dependent>
      <default_value>0.25</default_value>
    </argument>
    <argument>
      <name>hvac_control_heating_weekday_setpoint</name>
      <display_name>HVAC Control: Heating Weekday Setpoint Schedule</display_name>
      <description>Specify the constant or 24-hour comma-separated weekday heating setpoint schedule. Required unless a detailed CSV schedule is provided.</description>
      <type>String</type>
      <units>deg-F</units>
      <required>false</required>
      <model_dependent>false</model_dependent>
    </argument>
    <argument>
      <name>hvac_control_heating_weekend_setpoint</name>
      <display_name>HVAC Control: Heating Weekend Setpoint Schedule</display_name>
      <description>Specify the constant or 24-hour comma-separated weekend heating setpoint schedule. Required unless a detailed CSV schedule is provided.</description>
      <type>String</type>
      <units>deg-F</units>
      <required>false</required>
      <model_dependent>false</model_dependent>
    </argument>
    <argument>
      <name>hvac_control_cooling_weekday_setpoint</name>
      <display_name>HVAC Control: Cooling Weekday Setpoint Schedule</display_name>
      <description>Specify the constant or 24-hour comma-separated weekday cooling setpoint schedule. Required unless a detailed CSV schedule is provided.</description>
      <type>String</type>
      <units>deg-F</units>
      <required>false</required>
      <model_dependent>false</model_dependent>
    </argument>
    <argument>
      <name>hvac_control_cooling_weekend_setpoint</name>
      <display_name>HVAC Control: Cooling Weekend Setpoint Schedule</display_name>
      <description>Specify the constant or 24-hour comma-separated weekend cooling setpoint schedule. Required unless a detailed CSV schedule is provided.</description>
      <type>String</type>
      <units>deg-F</units>
      <required>false</required>
      <model_dependent>false</model_dependent>
    </argument>
    <argument>
      <name>hvac_control_heating_season_period</name>
      <display_name>HVAC Control: Heating Season Period</display_name>
      <description>Enter a date like 'Nov 1 - Jun 30'. If not provided, the OS-HPXML default is used. Can also provide 'BuildingAmerica' to use automatic seasons from the Building America House Simulation Protocols.</description>
      <type>String</type>
      <required>false</required>
      <model_dependent>false</model_dependent>
    </argument>
    <argument>
      <name>hvac_control_cooling_season_period</name>
      <display_name>HVAC Control: Cooling Season Period</display_name>
      <description>Enter a date like 'Jun 1 - Oct 31'. If not provided, the OS-HPXML default is used. Can also provide 'BuildingAmerica' to use automatic seasons from the Building America House Simulation Protocols.</description>
      <type>String</type>
      <required>false</required>
      <model_dependent>false</model_dependent>
    </argument>
    <argument>
      <name>ducts_leakage_units</name>
      <display_name>Ducts: Leakage Units</display_name>
      <description>The leakage units of the ducts.</description>
      <type>Choice</type>
      <required>true</required>
      <model_dependent>false</model_dependent>
      <default_value>Percent</default_value>
      <choices>
        <choice>
          <value>CFM25</value>
          <display_name>CFM25</display_name>
        </choice>
        <choice>
          <value>CFM50</value>
          <display_name>CFM50</display_name>
        </choice>
        <choice>
          <value>Percent</value>
          <display_name>Percent</display_name>
        </choice>
      </choices>
    </argument>
    <argument>
      <name>ducts_supply_leakage_to_outside_value</name>
      <display_name>Ducts: Supply Leakage to Outside Value</display_name>
      <description>The leakage value to outside for the supply ducts.</description>
      <type>Double</type>
      <required>true</required>
      <model_dependent>false</model_dependent>
      <default_value>0.1</default_value>
    </argument>
    <argument>
      <name>ducts_return_leakage_to_outside_value</name>
      <display_name>Ducts: Return Leakage to Outside Value</display_name>
      <description>The leakage value to outside for the return ducts.</description>
      <type>Double</type>
      <required>true</required>
      <model_dependent>false</model_dependent>
      <default_value>0.1</default_value>
    </argument>
    <argument>
      <name>ducts_supply_location</name>
      <display_name>Ducts: Supply Location</display_name>
      <description>The location of the supply ducts. If not provided, the OS-HPXML default is used.</description>
      <type>Choice</type>
      <required>false</required>
      <model_dependent>false</model_dependent>
      <choices>
        <choice>
          <value>living space</value>
          <display_name>living space</display_name>
        </choice>
        <choice>
          <value>basement - conditioned</value>
          <display_name>basement - conditioned</display_name>
        </choice>
        <choice>
          <value>basement - unconditioned</value>
          <display_name>basement - unconditioned</display_name>
        </choice>
        <choice>
          <value>crawlspace</value>
          <display_name>crawlspace</display_name>
        </choice>
        <choice>
          <value>crawlspace - vented</value>
          <display_name>crawlspace - vented</display_name>
        </choice>
        <choice>
          <value>crawlspace - unvented</value>
          <display_name>crawlspace - unvented</display_name>
        </choice>
        <choice>
          <value>crawlspace - conditioned</value>
          <display_name>crawlspace - conditioned</display_name>
        </choice>
        <choice>
          <value>attic</value>
          <display_name>attic</display_name>
        </choice>
        <choice>
          <value>attic - vented</value>
          <display_name>attic - vented</display_name>
        </choice>
        <choice>
          <value>attic - unvented</value>
          <display_name>attic - unvented</display_name>
        </choice>
        <choice>
          <value>garage</value>
          <display_name>garage</display_name>
        </choice>
        <choice>
          <value>exterior wall</value>
          <display_name>exterior wall</display_name>
        </choice>
        <choice>
          <value>under slab</value>
          <display_name>under slab</display_name>
        </choice>
        <choice>
          <value>roof deck</value>
          <display_name>roof deck</display_name>
        </choice>
        <choice>
          <value>outside</value>
          <display_name>outside</display_name>
        </choice>
        <choice>
          <value>other housing unit</value>
          <display_name>other housing unit</display_name>
        </choice>
        <choice>
          <value>other heated space</value>
          <display_name>other heated space</display_name>
        </choice>
        <choice>
          <value>other multifamily buffer space</value>
          <display_name>other multifamily buffer space</display_name>
        </choice>
        <choice>
          <value>other non-freezing space</value>
          <display_name>other non-freezing space</display_name>
        </choice>
        <choice>
          <value>manufactured home belly</value>
          <display_name>manufactured home belly</display_name>
        </choice>
      </choices>
    </argument>
    <argument>
      <name>ducts_supply_insulation_r</name>
      <display_name>Ducts: Supply Insulation R-Value</display_name>
      <description>The insulation r-value of the supply ducts excluding air films.</description>
      <type>Double</type>
      <units>h-ft^2-R/Btu</units>
      <required>true</required>
      <model_dependent>false</model_dependent>
      <default_value>0</default_value>
    </argument>
    <argument>
      <name>ducts_supply_buried_insulation_level</name>
      <display_name>Ducts: Supply Buried Insulation Level</display_name>
      <description>Whether the supply ducts are buried in, e.g., attic loose-fill insulation. Partially buried ducts have insulation that does not cover the top of the ducts. Fully buried ducts have insulation that just covers the top of the ducts. Deeply buried ducts have insulation that continues above the top of the ducts.</description>
      <type>Choice</type>
      <required>false</required>
      <model_dependent>false</model_dependent>
      <choices>
        <choice>
          <value>not buried</value>
          <display_name>not buried</display_name>
        </choice>
        <choice>
          <value>partially buried</value>
          <display_name>partially buried</display_name>
        </choice>
        <choice>
          <value>fully buried</value>
          <display_name>fully buried</display_name>
        </choice>
        <choice>
          <value>deeply buried</value>
          <display_name>deeply buried</display_name>
        </choice>
      </choices>
    </argument>
    <argument>
      <name>ducts_supply_surface_area</name>
      <display_name>Ducts: Supply Surface Area</display_name>
      <description>The supply ducts surface area in the given location. If neither Surface Area nor Area Fraction provided, the OS-HPXML default is used.</description>
      <type>Double</type>
      <units>ft^2</units>
      <required>false</required>
      <model_dependent>false</model_dependent>
    </argument>
    <argument>
      <name>ducts_supply_surface_area_fraction</name>
      <display_name>Ducts: Supply Area Fraction</display_name>
      <description>The fraction of supply ducts surface area in the given location. Only used if Surface Area is not provided. If the fraction is less than 1, the remaining duct area is assumed to be in conditioned space. If neither Surface Area nor Area Fraction provided, the OS-HPXML default is used.</description>
      <type>Double</type>
      <units>frac</units>
      <required>false</required>
      <model_dependent>false</model_dependent>
    </argument>
    <argument>
      <name>ducts_return_location</name>
      <display_name>Ducts: Return Location</display_name>
      <description>The location of the return ducts. If not provided, the OS-HPXML default is used.</description>
      <type>Choice</type>
      <required>false</required>
      <model_dependent>false</model_dependent>
      <choices>
        <choice>
          <value>living space</value>
          <display_name>living space</display_name>
        </choice>
        <choice>
          <value>basement - conditioned</value>
          <display_name>basement - conditioned</display_name>
        </choice>
        <choice>
          <value>basement - unconditioned</value>
          <display_name>basement - unconditioned</display_name>
        </choice>
        <choice>
          <value>crawlspace</value>
          <display_name>crawlspace</display_name>
        </choice>
        <choice>
          <value>crawlspace - vented</value>
          <display_name>crawlspace - vented</display_name>
        </choice>
        <choice>
          <value>crawlspace - unvented</value>
          <display_name>crawlspace - unvented</display_name>
        </choice>
        <choice>
          <value>crawlspace - conditioned</value>
          <display_name>crawlspace - conditioned</display_name>
        </choice>
        <choice>
          <value>attic</value>
          <display_name>attic</display_name>
        </choice>
        <choice>
          <value>attic - vented</value>
          <display_name>attic - vented</display_name>
        </choice>
        <choice>
          <value>attic - unvented</value>
          <display_name>attic - unvented</display_name>
        </choice>
        <choice>
          <value>garage</value>
          <display_name>garage</display_name>
        </choice>
        <choice>
          <value>exterior wall</value>
          <display_name>exterior wall</display_name>
        </choice>
        <choice>
          <value>under slab</value>
          <display_name>under slab</display_name>
        </choice>
        <choice>
          <value>roof deck</value>
          <display_name>roof deck</display_name>
        </choice>
        <choice>
          <value>outside</value>
          <display_name>outside</display_name>
        </choice>
        <choice>
          <value>other housing unit</value>
          <display_name>other housing unit</display_name>
        </choice>
        <choice>
          <value>other heated space</value>
          <display_name>other heated space</display_name>
        </choice>
        <choice>
          <value>other multifamily buffer space</value>
          <display_name>other multifamily buffer space</display_name>
        </choice>
        <choice>
          <value>other non-freezing space</value>
          <display_name>other non-freezing space</display_name>
        </choice>
        <choice>
          <value>manufactured home belly</value>
          <display_name>manufactured home belly</display_name>
        </choice>
      </choices>
    </argument>
    <argument>
      <name>ducts_return_insulation_r</name>
      <display_name>Ducts: Return Insulation R-Value</display_name>
      <description>The insulation r-value of the return ducts excluding air films.</description>
      <type>Double</type>
      <units>h-ft^2-R/Btu</units>
      <required>true</required>
      <model_dependent>false</model_dependent>
      <default_value>0</default_value>
    </argument>
    <argument>
      <name>ducts_return_buried_insulation_level</name>
      <display_name>Ducts: Return Buried Insulation Level</display_name>
      <description>Whether the return ducts are buried in, e.g., attic loose-fill insulation. Partially buried ducts have insulation that does not cover the top of the ducts. Fully buried ducts have insulation that just covers the top of the ducts. Deeply buried ducts have insulation that continues above the top of the ducts.</description>
      <type>Choice</type>
      <required>false</required>
      <model_dependent>false</model_dependent>
      <choices>
        <choice>
          <value>not buried</value>
          <display_name>not buried</display_name>
        </choice>
        <choice>
          <value>partially buried</value>
          <display_name>partially buried</display_name>
        </choice>
        <choice>
          <value>fully buried</value>
          <display_name>fully buried</display_name>
        </choice>
        <choice>
          <value>deeply buried</value>
          <display_name>deeply buried</display_name>
        </choice>
      </choices>
    </argument>
    <argument>
      <name>ducts_return_surface_area</name>
      <display_name>Ducts: Return Surface Area</display_name>
      <description>The return ducts surface area in the given location. If neither Surface Area nor Area Fraction provided, the OS-HPXML default is used.</description>
      <type>Double</type>
      <units>ft^2</units>
      <required>false</required>
      <model_dependent>false</model_dependent>
    </argument>
    <argument>
      <name>ducts_return_surface_area_fraction</name>
      <display_name>Ducts: Return Area Fraction</display_name>
      <description>The fraction of return ducts surface area in the given location. Only used if Surface Area is not provided. If the fraction is less than 1, the remaining duct area is assumed to be in conditioned space. If neither Surface Area nor Area Fraction provided, the OS-HPXML default is used.</description>
      <type>Double</type>
      <units>frac</units>
      <required>false</required>
      <model_dependent>false</model_dependent>
    </argument>
    <argument>
      <name>ducts_number_of_return_registers</name>
      <display_name>Ducts: Number of Return Registers</display_name>
      <description>The number of return registers of the ducts. Only used to calculate default return duct surface area. If not provided, the OS-HPXML default is used.</description>
      <type>Integer</type>
      <units>#</units>
      <required>false</required>
      <model_dependent>false</model_dependent>
    </argument>
    <argument>
      <name>mech_vent_fan_type</name>
      <display_name>Mechanical Ventilation: Fan Type</display_name>
      <description>The type of the mechanical ventilation. Use 'none' if there is no mechanical ventilation system.</description>
      <type>Choice</type>
      <required>true</required>
      <model_dependent>false</model_dependent>
      <default_value>none</default_value>
      <choices>
        <choice>
          <value>none</value>
          <display_name>none</display_name>
        </choice>
        <choice>
          <value>exhaust only</value>
          <display_name>exhaust only</display_name>
        </choice>
        <choice>
          <value>supply only</value>
          <display_name>supply only</display_name>
        </choice>
        <choice>
          <value>energy recovery ventilator</value>
          <display_name>energy recovery ventilator</display_name>
        </choice>
        <choice>
          <value>heat recovery ventilator</value>
          <display_name>heat recovery ventilator</display_name>
        </choice>
        <choice>
          <value>balanced</value>
          <display_name>balanced</display_name>
        </choice>
        <choice>
          <value>central fan integrated supply</value>
          <display_name>central fan integrated supply</display_name>
        </choice>
      </choices>
    </argument>
    <argument>
      <name>mech_vent_flow_rate</name>
      <display_name>Mechanical Ventilation: Flow Rate</display_name>
      <description>The flow rate of the mechanical ventilation. If not provided, the OS-HPXML default is used.</description>
      <type>Double</type>
      <units>CFM</units>
      <required>false</required>
      <model_dependent>false</model_dependent>
    </argument>
    <argument>
      <name>mech_vent_hours_in_operation</name>
      <display_name>Mechanical Ventilation: Hours In Operation</display_name>
      <description>The hours in operation of the mechanical ventilation. If not provided, the OS-HPXML default is used.</description>
      <type>Double</type>
      <units>hrs/day</units>
      <required>false</required>
      <model_dependent>false</model_dependent>
    </argument>
    <argument>
      <name>mech_vent_recovery_efficiency_type</name>
      <display_name>Mechanical Ventilation: Total Recovery Efficiency Type</display_name>
      <description>The total recovery efficiency type of the mechanical ventilation.</description>
      <type>Choice</type>
      <required>true</required>
      <model_dependent>false</model_dependent>
      <default_value>Unadjusted</default_value>
      <choices>
        <choice>
          <value>Unadjusted</value>
          <display_name>Unadjusted</display_name>
        </choice>
        <choice>
          <value>Adjusted</value>
          <display_name>Adjusted</display_name>
        </choice>
      </choices>
    </argument>
    <argument>
      <name>mech_vent_total_recovery_efficiency</name>
      <display_name>Mechanical Ventilation: Total Recovery Efficiency</display_name>
      <description>The Unadjusted or Adjusted total recovery efficiency of the mechanical ventilation. Applies to energy recovery ventilator.</description>
      <type>Double</type>
      <units>Frac</units>
      <required>true</required>
      <model_dependent>false</model_dependent>
      <default_value>0.48</default_value>
    </argument>
    <argument>
      <name>mech_vent_sensible_recovery_efficiency</name>
      <display_name>Mechanical Ventilation: Sensible Recovery Efficiency</display_name>
      <description>The Unadjusted or Adjusted sensible recovery efficiency of the mechanical ventilation. Applies to energy recovery ventilator and heat recovery ventilator.</description>
      <type>Double</type>
      <units>Frac</units>
      <required>true</required>
      <model_dependent>false</model_dependent>
      <default_value>0.72</default_value>
    </argument>
    <argument>
      <name>mech_vent_fan_power</name>
      <display_name>Mechanical Ventilation: Fan Power</display_name>
      <description>The fan power of the mechanical ventilation. If not provided, the OS-HPXML default is used.</description>
      <type>Double</type>
      <units>W</units>
      <required>false</required>
      <model_dependent>false</model_dependent>
    </argument>
    <argument>
      <name>mech_vent_num_units_served</name>
      <display_name>Mechanical Ventilation: Number of Units Served</display_name>
      <description>Number of dwelling units served by the mechanical ventilation system. Must be 1 if single-family detached. Used to apportion flow rate and fan power to the unit.</description>
      <type>Integer</type>
      <units>#</units>
      <required>true</required>
      <model_dependent>false</model_dependent>
      <default_value>1</default_value>
    </argument>
    <argument>
      <name>mech_vent_shared_frac_recirculation</name>
      <display_name>Shared Mechanical Ventilation: Fraction Recirculation</display_name>
      <description>Fraction of the total supply air that is recirculated, with the remainder assumed to be outdoor air. The value must be 0 for exhaust only systems. Required for a shared mechanical ventilation system.</description>
      <type>Double</type>
      <units>Frac</units>
      <required>false</required>
      <model_dependent>false</model_dependent>
    </argument>
    <argument>
      <name>mech_vent_shared_preheating_fuel</name>
      <display_name>Shared Mechanical Ventilation: Preheating Fuel</display_name>
      <description>Fuel type of the preconditioning heating equipment. Only used for a shared mechanical ventilation system. If not provided, assumes no preheating.</description>
      <type>Choice</type>
      <required>false</required>
      <model_dependent>false</model_dependent>
      <choices>
        <choice>
          <value>electricity</value>
          <display_name>electricity</display_name>
        </choice>
        <choice>
          <value>natural gas</value>
          <display_name>natural gas</display_name>
        </choice>
        <choice>
          <value>fuel oil</value>
          <display_name>fuel oil</display_name>
        </choice>
        <choice>
          <value>propane</value>
          <display_name>propane</display_name>
        </choice>
        <choice>
          <value>wood</value>
          <display_name>wood</display_name>
        </choice>
        <choice>
          <value>wood pellets</value>
          <display_name>wood pellets</display_name>
        </choice>
        <choice>
          <value>coal</value>
          <display_name>coal</display_name>
        </choice>
      </choices>
    </argument>
    <argument>
      <name>mech_vent_shared_preheating_efficiency</name>
      <display_name>Shared Mechanical Ventilation: Preheating Efficiency</display_name>
      <description>Efficiency of the preconditioning heating equipment. Only used for a shared mechanical ventilation system. If not provided, assumes no preheating.</description>
      <type>Double</type>
      <units>COP</units>
      <required>false</required>
      <model_dependent>false</model_dependent>
    </argument>
    <argument>
      <name>mech_vent_shared_preheating_fraction_heat_load_served</name>
      <display_name>Shared Mechanical Ventilation: Preheating Fraction Ventilation Heat Load Served</display_name>
      <description>Fraction of heating load introduced by the shared ventilation system that is met by the preconditioning heating equipment. If not provided, assumes no preheating.</description>
      <type>Double</type>
      <units>Frac</units>
      <required>false</required>
      <model_dependent>false</model_dependent>
    </argument>
    <argument>
      <name>mech_vent_shared_precooling_fuel</name>
      <display_name>Shared Mechanical Ventilation: Precooling Fuel</display_name>
      <description>Fuel type of the preconditioning cooling equipment. Only used for a shared mechanical ventilation system. If not provided, assumes no precooling.</description>
      <type>Choice</type>
      <required>false</required>
      <model_dependent>false</model_dependent>
      <choices>
        <choice>
          <value>electricity</value>
          <display_name>electricity</display_name>
        </choice>
      </choices>
    </argument>
    <argument>
      <name>mech_vent_shared_precooling_efficiency</name>
      <display_name>Shared Mechanical Ventilation: Precooling Efficiency</display_name>
      <description>Efficiency of the preconditioning cooling equipment. Only used for a shared mechanical ventilation system. If not provided, assumes no precooling.</description>
      <type>Double</type>
      <units>COP</units>
      <required>false</required>
      <model_dependent>false</model_dependent>
    </argument>
    <argument>
      <name>mech_vent_shared_precooling_fraction_cool_load_served</name>
      <display_name>Shared Mechanical Ventilation: Precooling Fraction Ventilation Cool Load Served</display_name>
      <description>Fraction of cooling load introduced by the shared ventilation system that is met by the preconditioning cooling equipment. If not provided, assumes no precooling.</description>
      <type>Double</type>
      <units>Frac</units>
      <required>false</required>
      <model_dependent>false</model_dependent>
    </argument>
    <argument>
      <name>mech_vent_2_fan_type</name>
      <display_name>Mechanical Ventilation 2: Fan Type</display_name>
      <description>The type of the second mechanical ventilation. Use 'none' if there is no second mechanical ventilation system.</description>
      <type>Choice</type>
      <required>true</required>
      <model_dependent>false</model_dependent>
      <default_value>none</default_value>
      <choices>
        <choice>
          <value>none</value>
          <display_name>none</display_name>
        </choice>
        <choice>
          <value>exhaust only</value>
          <display_name>exhaust only</display_name>
        </choice>
        <choice>
          <value>supply only</value>
          <display_name>supply only</display_name>
        </choice>
        <choice>
          <value>energy recovery ventilator</value>
          <display_name>energy recovery ventilator</display_name>
        </choice>
        <choice>
          <value>heat recovery ventilator</value>
          <display_name>heat recovery ventilator</display_name>
        </choice>
        <choice>
          <value>balanced</value>
          <display_name>balanced</display_name>
        </choice>
      </choices>
    </argument>
    <argument>
      <name>mech_vent_2_flow_rate</name>
      <display_name>Mechanical Ventilation 2: Flow Rate</display_name>
      <description>The flow rate of the second mechanical ventilation.</description>
      <type>Double</type>
      <units>CFM</units>
      <required>true</required>
      <model_dependent>false</model_dependent>
      <default_value>110</default_value>
    </argument>
    <argument>
      <name>mech_vent_2_hours_in_operation</name>
      <display_name>Mechanical Ventilation 2: Hours In Operation</display_name>
      <description>The hours in operation of the second mechanical ventilation.</description>
      <type>Double</type>
      <units>hrs/day</units>
      <required>true</required>
      <model_dependent>false</model_dependent>
      <default_value>24</default_value>
    </argument>
    <argument>
      <name>mech_vent_2_recovery_efficiency_type</name>
      <display_name>Mechanical Ventilation 2: Total Recovery Efficiency Type</display_name>
      <description>The total recovery efficiency type of the second mechanical ventilation.</description>
      <type>Choice</type>
      <required>true</required>
      <model_dependent>false</model_dependent>
      <default_value>Unadjusted</default_value>
      <choices>
        <choice>
          <value>Unadjusted</value>
          <display_name>Unadjusted</display_name>
        </choice>
        <choice>
          <value>Adjusted</value>
          <display_name>Adjusted</display_name>
        </choice>
      </choices>
    </argument>
    <argument>
      <name>mech_vent_2_total_recovery_efficiency</name>
      <display_name>Mechanical Ventilation 2: Total Recovery Efficiency</display_name>
      <description>The Unadjusted or Adjusted total recovery efficiency of the second mechanical ventilation. Applies to energy recovery ventilator.</description>
      <type>Double</type>
      <units>Frac</units>
      <required>true</required>
      <model_dependent>false</model_dependent>
      <default_value>0.48</default_value>
    </argument>
    <argument>
      <name>mech_vent_2_sensible_recovery_efficiency</name>
      <display_name>Mechanical Ventilation 2: Sensible Recovery Efficiency</display_name>
      <description>The Unadjusted or Adjusted sensible recovery efficiency of the second mechanical ventilation. Applies to energy recovery ventilator and heat recovery ventilator.</description>
      <type>Double</type>
      <units>Frac</units>
      <required>true</required>
      <model_dependent>false</model_dependent>
      <default_value>0.72</default_value>
    </argument>
    <argument>
      <name>mech_vent_2_fan_power</name>
      <display_name>Mechanical Ventilation 2: Fan Power</display_name>
      <description>The fan power of the second mechanical ventilation.</description>
      <type>Double</type>
      <units>W</units>
      <required>true</required>
      <model_dependent>false</model_dependent>
      <default_value>30</default_value>
    </argument>
    <argument>
      <name>kitchen_fans_quantity</name>
      <display_name>Kitchen Fans: Quantity</display_name>
      <description>The quantity of the kitchen fans. If not provided, the OS-HPXML default is used.</description>
      <type>Integer</type>
      <units>#</units>
      <required>false</required>
      <model_dependent>false</model_dependent>
    </argument>
    <argument>
      <name>kitchen_fans_flow_rate</name>
      <display_name>Kitchen Fans: Flow Rate</display_name>
      <description>The flow rate of the kitchen fan. If not provided, the OS-HPXML default is used.</description>
      <type>Double</type>
      <units>CFM</units>
      <required>false</required>
      <model_dependent>false</model_dependent>
    </argument>
    <argument>
      <name>kitchen_fans_hours_in_operation</name>
      <display_name>Kitchen Fans: Hours In Operation</display_name>
      <description>The hours in operation of the kitchen fan. If not provided, the OS-HPXML default is used.</description>
      <type>Double</type>
      <units>hrs/day</units>
      <required>false</required>
      <model_dependent>false</model_dependent>
    </argument>
    <argument>
      <name>kitchen_fans_power</name>
      <display_name>Kitchen Fans: Fan Power</display_name>
      <description>The fan power of the kitchen fan. If not provided, the OS-HPXML default is used.</description>
      <type>Double</type>
      <units>W</units>
      <required>false</required>
      <model_dependent>false</model_dependent>
    </argument>
    <argument>
      <name>kitchen_fans_start_hour</name>
      <display_name>Kitchen Fans: Start Hour</display_name>
      <description>The start hour of the kitchen fan. If not provided, the OS-HPXML default is used.</description>
      <type>Integer</type>
      <units>hr</units>
      <required>false</required>
      <model_dependent>false</model_dependent>
    </argument>
    <argument>
      <name>bathroom_fans_quantity</name>
      <display_name>Bathroom Fans: Quantity</display_name>
      <description>The quantity of the bathroom fans. If not provided, the OS-HPXML default is used.</description>
      <type>Integer</type>
      <units>#</units>
      <required>false</required>
      <model_dependent>false</model_dependent>
    </argument>
    <argument>
      <name>bathroom_fans_flow_rate</name>
      <display_name>Bathroom Fans: Flow Rate</display_name>
      <description>The flow rate of the bathroom fans. If not provided, the OS-HPXML default is used.</description>
      <type>Double</type>
      <units>CFM</units>
      <required>false</required>
      <model_dependent>false</model_dependent>
    </argument>
    <argument>
      <name>bathroom_fans_hours_in_operation</name>
      <display_name>Bathroom Fans: Hours In Operation</display_name>
      <description>The hours in operation of the bathroom fans. If not provided, the OS-HPXML default is used.</description>
      <type>Double</type>
      <units>hrs/day</units>
      <required>false</required>
      <model_dependent>false</model_dependent>
    </argument>
    <argument>
      <name>bathroom_fans_power</name>
      <display_name>Bathroom Fans: Fan Power</display_name>
      <description>The fan power of the bathroom fans. If not provided, the OS-HPXML default is used.</description>
      <type>Double</type>
      <units>W</units>
      <required>false</required>
      <model_dependent>false</model_dependent>
    </argument>
    <argument>
      <name>bathroom_fans_start_hour</name>
      <display_name>Bathroom Fans: Start Hour</display_name>
      <description>The start hour of the bathroom fans. If not provided, the OS-HPXML default is used.</description>
      <type>Integer</type>
      <units>hr</units>
      <required>false</required>
      <model_dependent>false</model_dependent>
    </argument>
    <argument>
      <name>whole_house_fan_present</name>
      <display_name>Whole House Fan: Present</display_name>
      <description>Whether there is a whole house fan.</description>
      <type>Boolean</type>
      <required>true</required>
      <model_dependent>false</model_dependent>
      <default_value>false</default_value>
      <choices>
        <choice>
          <value>true</value>
          <display_name>true</display_name>
        </choice>
        <choice>
          <value>false</value>
          <display_name>false</display_name>
        </choice>
      </choices>
    </argument>
    <argument>
      <name>whole_house_fan_flow_rate</name>
      <display_name>Whole House Fan: Flow Rate</display_name>
      <description>The flow rate of the whole house fan. If not provided, the OS-HPXML default is used.</description>
      <type>Double</type>
      <units>CFM</units>
      <required>false</required>
      <model_dependent>false</model_dependent>
    </argument>
    <argument>
      <name>whole_house_fan_power</name>
      <display_name>Whole House Fan: Fan Power</display_name>
      <description>The fan power of the whole house fan. If not provided, the OS-HPXML default is used.</description>
      <type>Double</type>
      <units>W</units>
      <required>false</required>
      <model_dependent>false</model_dependent>
    </argument>
    <argument>
      <name>water_heater_type</name>
      <display_name>Water Heater: Type</display_name>
      <description>The type of water heater. Use 'none' if there is no water heater.</description>
      <type>Choice</type>
      <required>true</required>
      <model_dependent>false</model_dependent>
      <default_value>storage water heater</default_value>
      <choices>
        <choice>
          <value>none</value>
          <display_name>none</display_name>
        </choice>
        <choice>
          <value>storage water heater</value>
          <display_name>storage water heater</display_name>
        </choice>
        <choice>
          <value>instantaneous water heater</value>
          <display_name>instantaneous water heater</display_name>
        </choice>
        <choice>
          <value>heat pump water heater</value>
          <display_name>heat pump water heater</display_name>
        </choice>
        <choice>
          <value>space-heating boiler with storage tank</value>
          <display_name>space-heating boiler with storage tank</display_name>
        </choice>
        <choice>
          <value>space-heating boiler with tankless coil</value>
          <display_name>space-heating boiler with tankless coil</display_name>
        </choice>
      </choices>
    </argument>
    <argument>
      <name>water_heater_fuel_type</name>
      <display_name>Water Heater: Fuel Type</display_name>
      <description>The fuel type of water heater. Ignored for heat pump water heater.</description>
      <type>Choice</type>
      <required>true</required>
      <model_dependent>false</model_dependent>
      <default_value>natural gas</default_value>
      <choices>
        <choice>
          <value>electricity</value>
          <display_name>electricity</display_name>
        </choice>
        <choice>
          <value>natural gas</value>
          <display_name>natural gas</display_name>
        </choice>
        <choice>
          <value>fuel oil</value>
          <display_name>fuel oil</display_name>
        </choice>
        <choice>
          <value>propane</value>
          <display_name>propane</display_name>
        </choice>
        <choice>
          <value>wood</value>
          <display_name>wood</display_name>
        </choice>
        <choice>
          <value>coal</value>
          <display_name>coal</display_name>
        </choice>
      </choices>
    </argument>
    <argument>
      <name>water_heater_location</name>
      <display_name>Water Heater: Location</display_name>
      <description>The location of water heater. If not provided, the OS-HPXML default is used.</description>
      <type>Choice</type>
      <required>false</required>
      <model_dependent>false</model_dependent>
      <choices>
        <choice>
          <value>living space</value>
          <display_name>living space</display_name>
        </choice>
        <choice>
          <value>basement - conditioned</value>
          <display_name>basement - conditioned</display_name>
        </choice>
        <choice>
          <value>basement - unconditioned</value>
          <display_name>basement - unconditioned</display_name>
        </choice>
        <choice>
          <value>garage</value>
          <display_name>garage</display_name>
        </choice>
        <choice>
          <value>attic</value>
          <display_name>attic</display_name>
        </choice>
        <choice>
          <value>attic - vented</value>
          <display_name>attic - vented</display_name>
        </choice>
        <choice>
          <value>attic - unvented</value>
          <display_name>attic - unvented</display_name>
        </choice>
        <choice>
          <value>crawlspace</value>
          <display_name>crawlspace</display_name>
        </choice>
        <choice>
          <value>crawlspace - vented</value>
          <display_name>crawlspace - vented</display_name>
        </choice>
        <choice>
          <value>crawlspace - unvented</value>
          <display_name>crawlspace - unvented</display_name>
        </choice>
        <choice>
          <value>crawlspace - conditioned</value>
          <display_name>crawlspace - conditioned</display_name>
        </choice>
        <choice>
          <value>other exterior</value>
          <display_name>other exterior</display_name>
        </choice>
        <choice>
          <value>other housing unit</value>
          <display_name>other housing unit</display_name>
        </choice>
        <choice>
          <value>other heated space</value>
          <display_name>other heated space</display_name>
        </choice>
        <choice>
          <value>other multifamily buffer space</value>
          <display_name>other multifamily buffer space</display_name>
        </choice>
        <choice>
          <value>other non-freezing space</value>
          <display_name>other non-freezing space</display_name>
        </choice>
      </choices>
    </argument>
    <argument>
      <name>water_heater_tank_volume</name>
      <display_name>Water Heater: Tank Volume</display_name>
      <description>Nominal volume of water heater tank. Only applies to storage water heater, heat pump water heater, and space-heating boiler with storage tank. If not provided, the OS-HPXML default is used.</description>
      <type>Double</type>
      <units>gal</units>
      <required>false</required>
      <model_dependent>false</model_dependent>
    </argument>
    <argument>
      <name>water_heater_efficiency_type</name>
      <display_name>Water Heater: Efficiency Type</display_name>
      <description>The efficiency type of water heater. Does not apply to space-heating boilers.</description>
      <type>Choice</type>
      <required>true</required>
      <model_dependent>false</model_dependent>
      <default_value>EnergyFactor</default_value>
      <choices>
        <choice>
          <value>EnergyFactor</value>
          <display_name>EnergyFactor</display_name>
        </choice>
        <choice>
          <value>UniformEnergyFactor</value>
          <display_name>UniformEnergyFactor</display_name>
        </choice>
      </choices>
    </argument>
    <argument>
      <name>water_heater_efficiency</name>
      <display_name>Water Heater: Efficiency</display_name>
      <description>Rated Energy Factor or Uniform Energy Factor. Does not apply to space-heating boilers.</description>
      <type>Double</type>
      <required>true</required>
      <model_dependent>false</model_dependent>
      <default_value>0.67</default_value>
    </argument>
    <argument>
      <name>water_heater_usage_bin</name>
      <display_name>Water Heater: Usage Bin</display_name>
      <description>The usage of the water heater. Only applies if Efficiency Type is UniformEnergyFactor and Type is not instantaneous water heater. Does not apply to space-heating boilers. If not provided, the OS-HPXML default is used.</description>
      <type>Choice</type>
      <required>false</required>
      <model_dependent>false</model_dependent>
      <choices>
        <choice>
          <value>very small</value>
          <display_name>very small</display_name>
        </choice>
        <choice>
          <value>low</value>
          <display_name>low</display_name>
        </choice>
        <choice>
          <value>medium</value>
          <display_name>medium</display_name>
        </choice>
        <choice>
          <value>high</value>
          <display_name>high</display_name>
        </choice>
      </choices>
    </argument>
    <argument>
      <name>water_heater_recovery_efficiency</name>
      <display_name>Water Heater: Recovery Efficiency</display_name>
      <description>Ratio of energy delivered to water heater to the energy content of the fuel consumed by the water heater. Only used for non-electric storage water heaters. If not provided, the OS-HPXML default is used.</description>
      <type>Double</type>
      <units>Frac</units>
      <required>false</required>
      <model_dependent>false</model_dependent>
    </argument>
    <argument>
      <name>water_heater_heating_capacity</name>
      <display_name>Water Heater: Heating Capacity</display_name>
      <description>Heating capacity. Only applies to storage water heater. If not provided, the OS-HPXML default is used.</description>
      <type>Double</type>
      <units>Btu/hr</units>
      <required>false</required>
      <model_dependent>false</model_dependent>
    </argument>
    <argument>
      <name>water_heater_standby_loss</name>
      <display_name>Water Heater: Standby Loss</display_name>
      <description>The standby loss of water heater. Only applies to space-heating boilers. If not provided, the OS-HPXML default is used.</description>
      <type>Double</type>
      <units>deg-F/hr</units>
      <required>false</required>
      <model_dependent>false</model_dependent>
    </argument>
    <argument>
      <name>water_heater_jacket_rvalue</name>
      <display_name>Water Heater: Jacket R-value</display_name>
      <description>The jacket R-value of water heater. Doesn't apply to instantaneous water heater or space-heating boiler with tankless coil. If not provided, defaults to no jacket insulation.</description>
      <type>Double</type>
      <units>h-ft^2-R/Btu</units>
      <required>false</required>
      <model_dependent>false</model_dependent>
    </argument>
    <argument>
      <name>water_heater_setpoint_temperature</name>
      <display_name>Water Heater: Setpoint Temperature</display_name>
      <description>The setpoint temperature of water heater. If not provided, the OS-HPXML default is used.</description>
      <type>Double</type>
      <units>deg-F</units>
      <required>false</required>
      <model_dependent>false</model_dependent>
    </argument>
    <argument>
      <name>water_heater_num_units_served</name>
      <display_name>Water Heater: Number of Units Served</display_name>
      <description>Number of dwelling units served (directly or indirectly) by the water heater. Must be 1 if single-family detached. Used to apportion water heater tank losses to the unit.</description>
      <type>Integer</type>
      <units>#</units>
      <required>true</required>
      <model_dependent>false</model_dependent>
      <default_value>1</default_value>
    </argument>
    <argument>
      <name>water_heater_uses_desuperheater</name>
      <display_name>Water Heater: Uses Desuperheater</display_name>
      <description>Requires that the dwelling unit has a air-to-air, mini-split, or ground-to-air heat pump or a central air conditioner or mini-split air conditioner. If not provided, assumes no desuperheater.</description>
      <type>Boolean</type>
      <required>false</required>
      <model_dependent>false</model_dependent>
      <choices>
        <choice>
          <value>true</value>
          <display_name>true</display_name>
        </choice>
        <choice>
          <value>false</value>
          <display_name>false</display_name>
        </choice>
      </choices>
    </argument>
    <argument>
      <name>water_heater_tank_model_type</name>
      <display_name>Water Heater: Tank Type</display_name>
      <description>Type of tank model to use. The 'stratified' tank generally provide more accurate results, but may significantly increase run time. Applies only to storage water heater. If not provided, the OS-HPXML default is used.</description>
      <type>Choice</type>
      <required>false</required>
      <model_dependent>false</model_dependent>
      <choices>
        <choice>
          <value>mixed</value>
          <display_name>mixed</display_name>
        </choice>
        <choice>
          <value>stratified</value>
          <display_name>stratified</display_name>
        </choice>
      </choices>
    </argument>
    <argument>
      <name>water_heater_operating_mode</name>
      <display_name>Water Heater: Operating Mode</display_name>
      <description>The water heater operating mode. The 'heat pump only' option only uses the heat pump, while 'hybrid/auto' allows the backup electric resistance to come on in high demand situations. This is ignored if a scheduled operating mode type is selected. Applies only to heat pump water heater. If not provided, the OS-HPXML default is used.</description>
      <type>Choice</type>
      <required>false</required>
      <model_dependent>false</model_dependent>
      <choices>
        <choice>
          <value>hybrid/auto</value>
          <display_name>hybrid/auto</display_name>
        </choice>
        <choice>
          <value>heat pump only</value>
          <display_name>heat pump only</display_name>
        </choice>
      </choices>
    </argument>
    <argument>
      <name>hot_water_distribution_system_type</name>
      <display_name>Hot Water Distribution: System Type</display_name>
      <description>The type of the hot water distribution system.</description>
      <type>Choice</type>
      <required>true</required>
      <model_dependent>false</model_dependent>
      <default_value>Standard</default_value>
      <choices>
        <choice>
          <value>Standard</value>
          <display_name>Standard</display_name>
        </choice>
        <choice>
          <value>Recirculation</value>
          <display_name>Recirculation</display_name>
        </choice>
      </choices>
    </argument>
    <argument>
      <name>hot_water_distribution_standard_piping_length</name>
      <display_name>Hot Water Distribution: Standard Piping Length</display_name>
      <description>If the distribution system is Standard, the length of the piping. If not provided, the OS-HPXML default is used.</description>
      <type>Double</type>
      <units>ft</units>
      <required>false</required>
      <model_dependent>false</model_dependent>
    </argument>
    <argument>
      <name>hot_water_distribution_recirc_control_type</name>
      <display_name>Hot Water Distribution: Recirculation Control Type</display_name>
      <description>If the distribution system is Recirculation, the type of hot water recirculation control, if any.</description>
      <type>Choice</type>
      <required>false</required>
      <model_dependent>false</model_dependent>
      <default_value>no control</default_value>
      <choices>
        <choice>
          <value>no control</value>
          <display_name>no control</display_name>
        </choice>
        <choice>
          <value>timer</value>
          <display_name>timer</display_name>
        </choice>
        <choice>
          <value>temperature</value>
          <display_name>temperature</display_name>
        </choice>
        <choice>
          <value>presence sensor demand control</value>
          <display_name>presence sensor demand control</display_name>
        </choice>
        <choice>
          <value>manual demand control</value>
          <display_name>manual demand control</display_name>
        </choice>
      </choices>
    </argument>
    <argument>
      <name>hot_water_distribution_recirc_piping_length</name>
      <display_name>Hot Water Distribution: Recirculation Piping Length</display_name>
      <description>If the distribution system is Recirculation, the length of the recirculation piping. If not provided, the OS-HPXML default is used.</description>
      <type>Double</type>
      <units>ft</units>
      <required>false</required>
      <model_dependent>false</model_dependent>
    </argument>
    <argument>
      <name>hot_water_distribution_recirc_branch_piping_length</name>
      <display_name>Hot Water Distribution: Recirculation Branch Piping Length</display_name>
      <description>If the distribution system is Recirculation, the length of the recirculation branch piping. If not provided, the OS-HPXML default is used.</description>
      <type>Double</type>
      <units>ft</units>
      <required>false</required>
      <model_dependent>false</model_dependent>
    </argument>
    <argument>
      <name>hot_water_distribution_recirc_pump_power</name>
      <display_name>Hot Water Distribution: Recirculation Pump Power</display_name>
      <description>If the distribution system is Recirculation, the recirculation pump power. If not provided, the OS-HPXML default is used.</description>
      <type>Double</type>
      <units>W</units>
      <required>false</required>
      <model_dependent>false</model_dependent>
    </argument>
    <argument>
      <name>hot_water_distribution_pipe_r</name>
      <display_name>Hot Water Distribution: Pipe Insulation Nominal R-Value</display_name>
      <description>Nominal R-value of the pipe insulation. If not provided, the OS-HPXML default is used.</description>
      <type>Double</type>
      <units>h-ft^2-R/Btu</units>
      <required>false</required>
      <model_dependent>false</model_dependent>
    </argument>
    <argument>
      <name>dwhr_facilities_connected</name>
      <display_name>Drain Water Heat Recovery: Facilities Connected</display_name>
      <description>Which facilities are connected for the drain water heat recovery. Use 'none' if there is no drain water heat recovery system.</description>
      <type>Choice</type>
      <required>true</required>
      <model_dependent>false</model_dependent>
      <default_value>none</default_value>
      <choices>
        <choice>
          <value>none</value>
          <display_name>none</display_name>
        </choice>
        <choice>
          <value>one</value>
          <display_name>one</display_name>
        </choice>
        <choice>
          <value>all</value>
          <display_name>all</display_name>
        </choice>
      </choices>
    </argument>
    <argument>
      <name>dwhr_equal_flow</name>
      <display_name>Drain Water Heat Recovery: Equal Flow</display_name>
      <description>Whether the drain water heat recovery has equal flow.</description>
      <type>Boolean</type>
      <required>false</required>
      <model_dependent>false</model_dependent>
      <default_value>true</default_value>
      <choices>
        <choice>
          <value>true</value>
          <display_name>true</display_name>
        </choice>
        <choice>
          <value>false</value>
          <display_name>false</display_name>
        </choice>
      </choices>
    </argument>
    <argument>
      <name>dwhr_efficiency</name>
      <display_name>Drain Water Heat Recovery: Efficiency</display_name>
      <description>The efficiency of the drain water heat recovery.</description>
      <type>Double</type>
      <units>Frac</units>
      <required>false</required>
      <model_dependent>false</model_dependent>
      <default_value>0.55</default_value>
    </argument>
    <argument>
      <name>water_fixtures_shower_low_flow</name>
      <display_name>Hot Water Fixtures: Is Shower Low Flow</display_name>
      <description>Whether the shower fixture is low flow.</description>
      <type>Boolean</type>
      <required>true</required>
      <model_dependent>false</model_dependent>
      <default_value>false</default_value>
      <choices>
        <choice>
          <value>true</value>
          <display_name>true</display_name>
        </choice>
        <choice>
          <value>false</value>
          <display_name>false</display_name>
        </choice>
      </choices>
    </argument>
    <argument>
      <name>water_fixtures_sink_low_flow</name>
      <display_name>Hot Water Fixtures: Is Sink Low Flow</display_name>
      <description>Whether the sink fixture is low flow.</description>
      <type>Boolean</type>
      <required>true</required>
      <model_dependent>false</model_dependent>
      <default_value>false</default_value>
      <choices>
        <choice>
          <value>true</value>
          <display_name>true</display_name>
        </choice>
        <choice>
          <value>false</value>
          <display_name>false</display_name>
        </choice>
      </choices>
    </argument>
    <argument>
      <name>water_fixtures_usage_multiplier</name>
      <display_name>Hot Water Fixtures: Usage Multiplier</display_name>
      <description>Multiplier on the hot water usage that can reflect, e.g., high/low usage occupants. If not provided, the OS-HPXML default is used.</description>
      <type>Double</type>
      <required>false</required>
      <model_dependent>false</model_dependent>
    </argument>
    <argument>
      <name>solar_thermal_system_type</name>
      <display_name>Solar Thermal: System Type</display_name>
      <description>The type of solar thermal system. Use 'none' if there is no solar thermal system.</description>
      <type>Choice</type>
      <required>true</required>
      <model_dependent>false</model_dependent>
      <default_value>none</default_value>
      <choices>
        <choice>
          <value>none</value>
          <display_name>none</display_name>
        </choice>
        <choice>
          <value>hot water</value>
          <display_name>hot water</display_name>
        </choice>
      </choices>
    </argument>
    <argument>
      <name>solar_thermal_collector_area</name>
      <display_name>Solar Thermal: Collector Area</display_name>
      <description>The collector area of the solar thermal system.</description>
      <type>Double</type>
      <units>ft^2</units>
      <required>true</required>
      <model_dependent>false</model_dependent>
      <default_value>40</default_value>
    </argument>
    <argument>
      <name>solar_thermal_collector_loop_type</name>
      <display_name>Solar Thermal: Collector Loop Type</display_name>
      <description>The collector loop type of the solar thermal system.</description>
      <type>Choice</type>
      <required>true</required>
      <model_dependent>false</model_dependent>
      <default_value>liquid direct</default_value>
      <choices>
        <choice>
          <value>liquid direct</value>
          <display_name>liquid direct</display_name>
        </choice>
        <choice>
          <value>liquid indirect</value>
          <display_name>liquid indirect</display_name>
        </choice>
        <choice>
          <value>passive thermosyphon</value>
          <display_name>passive thermosyphon</display_name>
        </choice>
      </choices>
    </argument>
    <argument>
      <name>solar_thermal_collector_type</name>
      <display_name>Solar Thermal: Collector Type</display_name>
      <description>The collector type of the solar thermal system.</description>
      <type>Choice</type>
      <required>true</required>
      <model_dependent>false</model_dependent>
      <default_value>evacuated tube</default_value>
      <choices>
        <choice>
          <value>evacuated tube</value>
          <display_name>evacuated tube</display_name>
        </choice>
        <choice>
          <value>single glazing black</value>
          <display_name>single glazing black</display_name>
        </choice>
        <choice>
          <value>double glazing black</value>
          <display_name>double glazing black</display_name>
        </choice>
        <choice>
          <value>integrated collector storage</value>
          <display_name>integrated collector storage</display_name>
        </choice>
      </choices>
    </argument>
    <argument>
      <name>solar_thermal_collector_azimuth</name>
      <display_name>Solar Thermal: Collector Azimuth</display_name>
      <description>The collector azimuth of the solar thermal system. Azimuth is measured clockwise from north (e.g., North=0, East=90, South=180, West=270).</description>
      <type>Double</type>
      <units>degrees</units>
      <required>true</required>
      <model_dependent>false</model_dependent>
      <default_value>180</default_value>
    </argument>
    <argument>
      <name>solar_thermal_collector_tilt</name>
      <display_name>Solar Thermal: Collector Tilt</display_name>
      <description>The collector tilt of the solar thermal system. Can also enter, e.g., RoofPitch, RoofPitch+20, Latitude, Latitude-15, etc.</description>
      <type>String</type>
      <units>degrees</units>
      <required>true</required>
      <model_dependent>false</model_dependent>
      <default_value>RoofPitch</default_value>
    </argument>
    <argument>
      <name>solar_thermal_collector_rated_optical_efficiency</name>
      <display_name>Solar Thermal: Collector Rated Optical Efficiency</display_name>
      <description>The collector rated optical efficiency of the solar thermal system.</description>
      <type>Double</type>
      <units>Frac</units>
      <required>true</required>
      <model_dependent>false</model_dependent>
      <default_value>0.5</default_value>
    </argument>
    <argument>
      <name>solar_thermal_collector_rated_thermal_losses</name>
      <display_name>Solar Thermal: Collector Rated Thermal Losses</display_name>
      <description>The collector rated thermal losses of the solar thermal system.</description>
      <type>Double</type>
      <units>Btu/hr-ft^2-R</units>
      <required>true</required>
      <model_dependent>false</model_dependent>
      <default_value>0.2799</default_value>
    </argument>
    <argument>
      <name>solar_thermal_storage_volume</name>
      <display_name>Solar Thermal: Storage Volume</display_name>
      <description>The storage volume of the solar thermal system. If not provided, the OS-HPXML default is used.</description>
      <type>Double</type>
      <units>gal</units>
      <required>false</required>
      <model_dependent>false</model_dependent>
    </argument>
    <argument>
      <name>solar_thermal_solar_fraction</name>
      <display_name>Solar Thermal: Solar Fraction</display_name>
      <description>The solar fraction of the solar thermal system. If provided, overrides all other solar thermal inputs.</description>
      <type>Double</type>
      <units>Frac</units>
      <required>true</required>
      <model_dependent>false</model_dependent>
      <default_value>0</default_value>
    </argument>
    <argument>
      <name>pv_system_present</name>
      <display_name>PV System: Present</display_name>
      <description>Whether there is a PV system present.</description>
      <type>Boolean</type>
      <required>true</required>
      <model_dependent>false</model_dependent>
      <default_value>false</default_value>
      <choices>
        <choice>
          <value>true</value>
          <display_name>true</display_name>
        </choice>
        <choice>
          <value>false</value>
          <display_name>false</display_name>
        </choice>
      </choices>
    </argument>
    <argument>
      <name>pv_system_module_type</name>
      <display_name>PV System: Module Type</display_name>
      <description>Module type of the PV system. If not provided, the OS-HPXML default is used.</description>
      <type>Choice</type>
      <required>false</required>
      <model_dependent>false</model_dependent>
      <choices>
        <choice>
          <value>standard</value>
          <display_name>standard</display_name>
        </choice>
        <choice>
          <value>premium</value>
          <display_name>premium</display_name>
        </choice>
        <choice>
          <value>thin film</value>
          <display_name>thin film</display_name>
        </choice>
      </choices>
    </argument>
    <argument>
      <name>pv_system_location</name>
      <display_name>PV System: Location</display_name>
      <description>Location of the PV system. If not provided, the OS-HPXML default is used.</description>
      <type>Choice</type>
      <required>false</required>
      <model_dependent>false</model_dependent>
      <choices>
        <choice>
          <value>roof</value>
          <display_name>roof</display_name>
        </choice>
        <choice>
          <value>ground</value>
          <display_name>ground</display_name>
        </choice>
      </choices>
    </argument>
    <argument>
      <name>pv_system_tracking</name>
      <display_name>PV System: Tracking</display_name>
      <description>Type of tracking for the PV system. If not provided, the OS-HPXML default is used.</description>
      <type>Choice</type>
      <required>false</required>
      <model_dependent>false</model_dependent>
      <choices>
        <choice>
          <value>fixed</value>
          <display_name>fixed</display_name>
        </choice>
        <choice>
          <value>1-axis</value>
          <display_name>1-axis</display_name>
        </choice>
        <choice>
          <value>1-axis backtracked</value>
          <display_name>1-axis backtracked</display_name>
        </choice>
        <choice>
          <value>2-axis</value>
          <display_name>2-axis</display_name>
        </choice>
      </choices>
    </argument>
    <argument>
      <name>pv_system_array_azimuth</name>
      <display_name>PV System: Array Azimuth</display_name>
      <description>Array azimuth of the PV system. Azimuth is measured clockwise from north (e.g., North=0, East=90, South=180, West=270).</description>
      <type>Double</type>
      <units>degrees</units>
      <required>true</required>
      <model_dependent>false</model_dependent>
      <default_value>180</default_value>
    </argument>
    <argument>
      <name>pv_system_array_tilt</name>
      <display_name>PV System: Array Tilt</display_name>
      <description>Array tilt of the PV system. Can also enter, e.g., RoofPitch, RoofPitch+20, Latitude, Latitude-15, etc.</description>
      <type>String</type>
      <units>degrees</units>
      <required>true</required>
      <model_dependent>false</model_dependent>
      <default_value>RoofPitch</default_value>
    </argument>
    <argument>
      <name>pv_system_max_power_output</name>
      <display_name>PV System: Maximum Power Output</display_name>
      <description>Maximum power output of the PV system. For a shared system, this is the total building maximum power output.</description>
      <type>Double</type>
      <units>W</units>
      <required>true</required>
      <model_dependent>false</model_dependent>
      <default_value>4000</default_value>
    </argument>
    <argument>
      <name>pv_system_inverter_efficiency</name>
      <display_name>PV System: Inverter Efficiency</display_name>
      <description>Inverter efficiency of the PV system. If there are two PV systems, this will apply to both. If not provided, the OS-HPXML default is used.</description>
      <type>Double</type>
      <units>Frac</units>
      <required>false</required>
      <model_dependent>false</model_dependent>
    </argument>
    <argument>
      <name>pv_system_system_losses_fraction</name>
      <display_name>PV System: System Losses Fraction</display_name>
      <description>System losses fraction of the PV system. If there are two PV systems, this will apply to both. If not provided, the OS-HPXML default is used.</description>
      <type>Double</type>
      <units>Frac</units>
      <required>false</required>
      <model_dependent>false</model_dependent>
    </argument>
    <argument>
      <name>pv_system_num_bedrooms_served</name>
      <display_name>PV System: Number of Bedrooms Served</display_name>
      <description>Number of bedrooms served by PV system. Required if single-family attached or apartment unit. Used to apportion PV generation to the unit of a SFA/MF building. If there are two PV systems, this will apply to both.</description>
      <type>Integer</type>
      <units>#</units>
      <required>false</required>
      <model_dependent>false</model_dependent>
    </argument>
    <argument>
      <name>pv_system_2_present</name>
      <display_name>PV System 2: Present</display_name>
      <description>Whether there is a second PV system present.</description>
      <type>Boolean</type>
      <required>true</required>
      <model_dependent>false</model_dependent>
      <default_value>false</default_value>
      <choices>
        <choice>
          <value>true</value>
          <display_name>true</display_name>
        </choice>
        <choice>
          <value>false</value>
          <display_name>false</display_name>
        </choice>
      </choices>
    </argument>
    <argument>
      <name>pv_system_2_module_type</name>
      <display_name>PV System 2: Module Type</display_name>
      <description>Module type of the second PV system. If not provided, the OS-HPXML default is used.</description>
      <type>Choice</type>
      <required>false</required>
      <model_dependent>false</model_dependent>
      <choices>
        <choice>
          <value>standard</value>
          <display_name>standard</display_name>
        </choice>
        <choice>
          <value>premium</value>
          <display_name>premium</display_name>
        </choice>
        <choice>
          <value>thin film</value>
          <display_name>thin film</display_name>
        </choice>
      </choices>
    </argument>
    <argument>
      <name>pv_system_2_location</name>
      <display_name>PV System 2: Location</display_name>
      <description>Location of the second PV system. If not provided, the OS-HPXML default is used.</description>
      <type>Choice</type>
      <required>false</required>
      <model_dependent>false</model_dependent>
      <choices>
        <choice>
          <value>roof</value>
          <display_name>roof</display_name>
        </choice>
        <choice>
          <value>ground</value>
          <display_name>ground</display_name>
        </choice>
      </choices>
    </argument>
    <argument>
      <name>pv_system_2_tracking</name>
      <display_name>PV System 2: Tracking</display_name>
      <description>Type of tracking for the second PV system. If not provided, the OS-HPXML default is used.</description>
      <type>Choice</type>
      <required>false</required>
      <model_dependent>false</model_dependent>
      <choices>
        <choice>
          <value>fixed</value>
          <display_name>fixed</display_name>
        </choice>
        <choice>
          <value>1-axis</value>
          <display_name>1-axis</display_name>
        </choice>
        <choice>
          <value>1-axis backtracked</value>
          <display_name>1-axis backtracked</display_name>
        </choice>
        <choice>
          <value>2-axis</value>
          <display_name>2-axis</display_name>
        </choice>
      </choices>
    </argument>
    <argument>
      <name>pv_system_2_array_azimuth</name>
      <display_name>PV System 2: Array Azimuth</display_name>
      <description>Array azimuth of the second PV system. Azimuth is measured clockwise from north (e.g., North=0, East=90, South=180, West=270).</description>
      <type>Double</type>
      <units>degrees</units>
      <required>true</required>
      <model_dependent>false</model_dependent>
      <default_value>180</default_value>
    </argument>
    <argument>
      <name>pv_system_2_array_tilt</name>
      <display_name>PV System 2: Array Tilt</display_name>
      <description>Array tilt of the second PV system. Can also enter, e.g., RoofPitch, RoofPitch+20, Latitude, Latitude-15, etc.</description>
      <type>String</type>
      <units>degrees</units>
      <required>true</required>
      <model_dependent>false</model_dependent>
      <default_value>RoofPitch</default_value>
    </argument>
    <argument>
      <name>pv_system_2_max_power_output</name>
      <display_name>PV System 2: Maximum Power Output</display_name>
      <description>Maximum power output of the second PV system. For a shared system, this is the total building maximum power output.</description>
      <type>Double</type>
      <units>W</units>
      <required>true</required>
      <model_dependent>false</model_dependent>
      <default_value>4000</default_value>
    </argument>
    <argument>
      <name>battery_present</name>
      <display_name>Battery: Present</display_name>
      <description>Whether there is a lithium ion battery present.</description>
      <type>Boolean</type>
      <required>true</required>
      <model_dependent>false</model_dependent>
      <default_value>false</default_value>
      <choices>
        <choice>
          <value>true</value>
          <display_name>true</display_name>
        </choice>
        <choice>
          <value>false</value>
          <display_name>false</display_name>
        </choice>
      </choices>
    </argument>
    <argument>
      <name>battery_location</name>
      <display_name>Battery: Location</display_name>
      <description>The space type for the lithium ion battery location. If not provided, the OS-HPXML default is used.</description>
      <type>Choice</type>
      <required>false</required>
      <model_dependent>false</model_dependent>
      <choices>
        <choice>
          <value>living space</value>
          <display_name>living space</display_name>
        </choice>
        <choice>
          <value>basement - conditioned</value>
          <display_name>basement - conditioned</display_name>
        </choice>
        <choice>
          <value>basement - unconditioned</value>
          <display_name>basement - unconditioned</display_name>
        </choice>
        <choice>
          <value>crawlspace</value>
          <display_name>crawlspace</display_name>
        </choice>
        <choice>
          <value>crawlspace - vented</value>
          <display_name>crawlspace - vented</display_name>
        </choice>
        <choice>
          <value>crawlspace - unvented</value>
          <display_name>crawlspace - unvented</display_name>
        </choice>
        <choice>
          <value>crawlspace - conditioned</value>
          <display_name>crawlspace - conditioned</display_name>
        </choice>
        <choice>
          <value>attic</value>
          <display_name>attic</display_name>
        </choice>
        <choice>
          <value>attic - vented</value>
          <display_name>attic - vented</display_name>
        </choice>
        <choice>
          <value>attic - unvented</value>
          <display_name>attic - unvented</display_name>
        </choice>
        <choice>
          <value>garage</value>
          <display_name>garage</display_name>
        </choice>
        <choice>
          <value>outside</value>
          <display_name>outside</display_name>
        </choice>
      </choices>
    </argument>
    <argument>
      <name>battery_power</name>
      <display_name>Battery: Rated Power Output</display_name>
      <description>The rated power output of the lithium ion battery. If not provided, the OS-HPXML default is used.</description>
      <type>Double</type>
      <units>W</units>
      <required>false</required>
      <model_dependent>false</model_dependent>
    </argument>
    <argument>
      <name>battery_capacity</name>
      <display_name>Battery: Nominal Capacity</display_name>
      <description>The nominal capacity of the lithium ion battery. If not provided, the OS-HPXML default is used.</description>
      <type>Double</type>
      <units>kWh</units>
      <required>false</required>
      <model_dependent>false</model_dependent>
    </argument>
    <argument>
      <name>battery_usable_capacity</name>
      <display_name>Battery: Usable Capacity</display_name>
      <description>The usable capacity of the lithium ion battery. If not provided, the OS-HPXML default is used.</description>
      <type>Double</type>
      <units>kWh</units>
      <required>false</required>
      <model_dependent>false</model_dependent>
    </argument>
    <argument>
      <name>battery_round_trip_efficiency</name>
      <display_name>Battery: Round Trip Efficiency</display_name>
      <description>The round trip efficiency of the lithium ion battery. If not provided, the OS-HPXML default is used.</description>
      <type>Double</type>
      <units>Frac</units>
      <required>false</required>
      <model_dependent>false</model_dependent>
    </argument>
    <argument>
      <name>lighting_present</name>
      <display_name>Lighting: Present</display_name>
      <description>Whether there is lighting energy use.</description>
      <type>Boolean</type>
      <required>true</required>
      <model_dependent>false</model_dependent>
      <default_value>true</default_value>
      <choices>
        <choice>
          <value>true</value>
          <display_name>true</display_name>
        </choice>
        <choice>
          <value>false</value>
          <display_name>false</display_name>
        </choice>
      </choices>
    </argument>
    <argument>
      <name>lighting_interior_fraction_cfl</name>
      <display_name>Lighting: Interior Fraction CFL</display_name>
      <description>Fraction of all lamps (interior) that are compact fluorescent. Lighting not specified as CFL, LFL, or LED is assumed to be incandescent.</description>
      <type>Double</type>
      <required>true</required>
      <model_dependent>false</model_dependent>
      <default_value>0.1</default_value>
    </argument>
    <argument>
      <name>lighting_interior_fraction_lfl</name>
      <display_name>Lighting: Interior Fraction LFL</display_name>
      <description>Fraction of all lamps (interior) that are linear fluorescent. Lighting not specified as CFL, LFL, or LED is assumed to be incandescent.</description>
      <type>Double</type>
      <required>true</required>
      <model_dependent>false</model_dependent>
      <default_value>0</default_value>
    </argument>
    <argument>
      <name>lighting_interior_fraction_led</name>
      <display_name>Lighting: Interior Fraction LED</display_name>
      <description>Fraction of all lamps (interior) that are light emitting diodes. Lighting not specified as CFL, LFL, or LED is assumed to be incandescent.</description>
      <type>Double</type>
      <required>true</required>
      <model_dependent>false</model_dependent>
      <default_value>0</default_value>
    </argument>
    <argument>
      <name>lighting_interior_usage_multiplier</name>
      <display_name>Lighting: Interior Usage Multiplier</display_name>
      <description>Multiplier on the lighting energy usage (interior) that can reflect, e.g., high/low usage occupants. If not provided, the OS-HPXML default is used.</description>
      <type>Double</type>
      <required>false</required>
      <model_dependent>false</model_dependent>
    </argument>
    <argument>
      <name>lighting_exterior_fraction_cfl</name>
      <display_name>Lighting: Exterior Fraction CFL</display_name>
      <description>Fraction of all lamps (exterior) that are compact fluorescent. Lighting not specified as CFL, LFL, or LED is assumed to be incandescent.</description>
      <type>Double</type>
      <required>true</required>
      <model_dependent>false</model_dependent>
      <default_value>0</default_value>
    </argument>
    <argument>
      <name>lighting_exterior_fraction_lfl</name>
      <display_name>Lighting: Exterior Fraction LFL</display_name>
      <description>Fraction of all lamps (exterior) that are linear fluorescent. Lighting not specified as CFL, LFL, or LED is assumed to be incandescent.</description>
      <type>Double</type>
      <required>true</required>
      <model_dependent>false</model_dependent>
      <default_value>0</default_value>
    </argument>
    <argument>
      <name>lighting_exterior_fraction_led</name>
      <display_name>Lighting: Exterior Fraction LED</display_name>
      <description>Fraction of all lamps (exterior) that are light emitting diodes. Lighting not specified as CFL, LFL, or LED is assumed to be incandescent.</description>
      <type>Double</type>
      <required>true</required>
      <model_dependent>false</model_dependent>
      <default_value>0</default_value>
    </argument>
    <argument>
      <name>lighting_exterior_usage_multiplier</name>
      <display_name>Lighting: Exterior Usage Multiplier</display_name>
      <description>Multiplier on the lighting energy usage (exterior) that can reflect, e.g., high/low usage occupants. If not provided, the OS-HPXML default is used.</description>
      <type>Double</type>
      <required>false</required>
      <model_dependent>false</model_dependent>
    </argument>
    <argument>
      <name>lighting_garage_fraction_cfl</name>
      <display_name>Lighting: Garage Fraction CFL</display_name>
      <description>Fraction of all lamps (garage) that are compact fluorescent. Lighting not specified as CFL, LFL, or LED is assumed to be incandescent.</description>
      <type>Double</type>
      <required>true</required>
      <model_dependent>false</model_dependent>
      <default_value>0</default_value>
    </argument>
    <argument>
      <name>lighting_garage_fraction_lfl</name>
      <display_name>Lighting: Garage Fraction LFL</display_name>
      <description>Fraction of all lamps (garage) that are linear fluorescent. Lighting not specified as CFL, LFL, or LED is assumed to be incandescent.</description>
      <type>Double</type>
      <required>true</required>
      <model_dependent>false</model_dependent>
      <default_value>0</default_value>
    </argument>
    <argument>
      <name>lighting_garage_fraction_led</name>
      <display_name>Lighting: Garage Fraction LED</display_name>
      <description>Fraction of all lamps (garage) that are light emitting diodes. Lighting not specified as CFL, LFL, or LED is assumed to be incandescent.</description>
      <type>Double</type>
      <required>true</required>
      <model_dependent>false</model_dependent>
      <default_value>0</default_value>
    </argument>
    <argument>
      <name>lighting_garage_usage_multiplier</name>
      <display_name>Lighting: Garage Usage Multiplier</display_name>
      <description>Multiplier on the lighting energy usage (garage) that can reflect, e.g., high/low usage occupants. If not provided, the OS-HPXML default is used.</description>
      <type>Double</type>
      <required>false</required>
      <model_dependent>false</model_dependent>
    </argument>
    <argument>
      <name>holiday_lighting_present</name>
      <display_name>Holiday Lighting: Present</display_name>
      <description>Whether there is holiday lighting.</description>
      <type>Boolean</type>
      <required>true</required>
      <model_dependent>false</model_dependent>
      <default_value>false</default_value>
      <choices>
        <choice>
          <value>true</value>
          <display_name>true</display_name>
        </choice>
        <choice>
          <value>false</value>
          <display_name>false</display_name>
        </choice>
      </choices>
    </argument>
    <argument>
      <name>holiday_lighting_daily_kwh</name>
      <display_name>Holiday Lighting: Daily Consumption</display_name>
      <description>The daily energy consumption for holiday lighting (exterior). If not provided, the OS-HPXML default is used.</description>
      <type>Double</type>
      <units>kWh/day</units>
      <required>false</required>
      <model_dependent>false</model_dependent>
    </argument>
    <argument>
      <name>holiday_lighting_period</name>
      <display_name>Holiday Lighting: Period</display_name>
      <description>Enter a date like "Nov 25 - Jan 5". If not provided, the OS-HPXML default is used.</description>
      <type>String</type>
      <required>false</required>
      <model_dependent>false</model_dependent>
    </argument>
    <argument>
      <name>dehumidifier_type</name>
      <display_name>Dehumidifier: Type</display_name>
      <description>The type of dehumidifier.</description>
      <type>Choice</type>
      <required>true</required>
      <model_dependent>false</model_dependent>
      <default_value>none</default_value>
      <choices>
        <choice>
          <value>none</value>
          <display_name>none</display_name>
        </choice>
        <choice>
          <value>portable</value>
          <display_name>portable</display_name>
        </choice>
        <choice>
          <value>whole-home</value>
          <display_name>whole-home</display_name>
        </choice>
      </choices>
    </argument>
    <argument>
      <name>dehumidifier_efficiency_type</name>
      <display_name>Dehumidifier: Efficiency Type</display_name>
      <description>The efficiency type of dehumidifier.</description>
      <type>Choice</type>
      <required>true</required>
      <model_dependent>false</model_dependent>
      <default_value>IntegratedEnergyFactor</default_value>
      <choices>
        <choice>
          <value>EnergyFactor</value>
          <display_name>EnergyFactor</display_name>
        </choice>
        <choice>
          <value>IntegratedEnergyFactor</value>
          <display_name>IntegratedEnergyFactor</display_name>
        </choice>
      </choices>
    </argument>
    <argument>
      <name>dehumidifier_efficiency</name>
      <display_name>Dehumidifier: Efficiency</display_name>
      <description>The efficiency of the dehumidifier.</description>
      <type>Double</type>
      <units>liters/kWh</units>
      <required>true</required>
      <model_dependent>false</model_dependent>
      <default_value>1.5</default_value>
    </argument>
    <argument>
      <name>dehumidifier_capacity</name>
      <display_name>Dehumidifier: Capacity</display_name>
      <description>The capacity (water removal rate) of the dehumidifier.</description>
      <type>Double</type>
      <units>pint/day</units>
      <required>true</required>
      <model_dependent>false</model_dependent>
      <default_value>40</default_value>
    </argument>
    <argument>
      <name>dehumidifier_rh_setpoint</name>
      <display_name>Dehumidifier: Relative Humidity Setpoint</display_name>
      <description>The relative humidity setpoint of the dehumidifier.</description>
      <type>Double</type>
      <units>Frac</units>
      <required>true</required>
      <model_dependent>false</model_dependent>
      <default_value>0.5</default_value>
    </argument>
    <argument>
      <name>dehumidifier_fraction_dehumidification_load_served</name>
      <display_name>Dehumidifier: Fraction Dehumidification Load Served</display_name>
      <description>The dehumidification load served fraction of the dehumidifier.</description>
      <type>Double</type>
      <units>Frac</units>
      <required>true</required>
      <model_dependent>false</model_dependent>
      <default_value>1</default_value>
    </argument>
    <argument>
      <name>clothes_washer_present</name>
      <display_name>Clothes Washer: Present</display_name>
      <description>Whether there is a clothes washer present.</description>
      <type>Boolean</type>
      <required>true</required>
      <model_dependent>false</model_dependent>
      <default_value>true</default_value>
      <choices>
        <choice>
          <value>true</value>
          <display_name>true</display_name>
        </choice>
        <choice>
          <value>false</value>
          <display_name>false</display_name>
        </choice>
      </choices>
    </argument>
    <argument>
      <name>clothes_washer_location</name>
      <display_name>Clothes Washer: Location</display_name>
      <description>The space type for the clothes washer location. If not provided, the OS-HPXML default is used.</description>
      <type>Choice</type>
      <required>false</required>
      <model_dependent>false</model_dependent>
      <choices>
        <choice>
          <value>living space</value>
          <display_name>living space</display_name>
        </choice>
        <choice>
          <value>basement - conditioned</value>
          <display_name>basement - conditioned</display_name>
        </choice>
        <choice>
          <value>basement - unconditioned</value>
          <display_name>basement - unconditioned</display_name>
        </choice>
        <choice>
          <value>garage</value>
          <display_name>garage</display_name>
        </choice>
        <choice>
          <value>other housing unit</value>
          <display_name>other housing unit</display_name>
        </choice>
        <choice>
          <value>other heated space</value>
          <display_name>other heated space</display_name>
        </choice>
        <choice>
          <value>other multifamily buffer space</value>
          <display_name>other multifamily buffer space</display_name>
        </choice>
        <choice>
          <value>other non-freezing space</value>
          <display_name>other non-freezing space</display_name>
        </choice>
      </choices>
    </argument>
    <argument>
      <name>clothes_washer_efficiency_type</name>
      <display_name>Clothes Washer: Efficiency Type</display_name>
      <description>The efficiency type of the clothes washer.</description>
      <type>Choice</type>
      <required>true</required>
      <model_dependent>false</model_dependent>
      <default_value>IntegratedModifiedEnergyFactor</default_value>
      <choices>
        <choice>
          <value>ModifiedEnergyFactor</value>
          <display_name>ModifiedEnergyFactor</display_name>
        </choice>
        <choice>
          <value>IntegratedModifiedEnergyFactor</value>
          <display_name>IntegratedModifiedEnergyFactor</display_name>
        </choice>
      </choices>
    </argument>
    <argument>
      <name>clothes_washer_efficiency</name>
      <display_name>Clothes Washer: Efficiency</display_name>
      <description>The efficiency of the clothes washer. If not provided, the OS-HPXML default is used.</description>
      <type>Double</type>
      <units>ft^3/kWh-cyc</units>
      <required>false</required>
      <model_dependent>false</model_dependent>
    </argument>
    <argument>
      <name>clothes_washer_rated_annual_kwh</name>
      <display_name>Clothes Washer: Rated Annual Consumption</display_name>
      <description>The annual energy consumed by the clothes washer, as rated, obtained from the EnergyGuide label. This includes both the appliance electricity consumption and the energy required for water heating. If not provided, the OS-HPXML default is used.</description>
      <type>Double</type>
      <units>kWh/yr</units>
      <required>false</required>
      <model_dependent>false</model_dependent>
    </argument>
    <argument>
      <name>clothes_washer_label_electric_rate</name>
      <display_name>Clothes Washer: Label Electric Rate</display_name>
      <description>The annual energy consumed by the clothes washer, as rated, obtained from the EnergyGuide label. This includes both the appliance electricity consumption and the energy required for water heating. If not provided, the OS-HPXML default is used.</description>
      <type>Double</type>
      <units>$/kWh</units>
      <required>false</required>
      <model_dependent>false</model_dependent>
    </argument>
    <argument>
      <name>clothes_washer_label_gas_rate</name>
      <display_name>Clothes Washer: Label Gas Rate</display_name>
      <description>The annual energy consumed by the clothes washer, as rated, obtained from the EnergyGuide label. This includes both the appliance electricity consumption and the energy required for water heating. If not provided, the OS-HPXML default is used.</description>
      <type>Double</type>
      <units>$/therm</units>
      <required>false</required>
      <model_dependent>false</model_dependent>
    </argument>
    <argument>
      <name>clothes_washer_label_annual_gas_cost</name>
      <display_name>Clothes Washer: Label Annual Cost with Gas DHW</display_name>
      <description>The annual cost of using the system under test conditions. Input is obtained from the EnergyGuide label. If not provided, the OS-HPXML default is used.</description>
      <type>Double</type>
      <units>$</units>
      <required>false</required>
      <model_dependent>false</model_dependent>
    </argument>
    <argument>
      <name>clothes_washer_label_usage</name>
      <display_name>Clothes Washer: Label Usage</display_name>
      <description>The clothes washer loads per week. If not provided, the OS-HPXML default is used.</description>
      <type>Double</type>
      <units>cyc/wk</units>
      <required>false</required>
      <model_dependent>false</model_dependent>
    </argument>
    <argument>
      <name>clothes_washer_capacity</name>
      <display_name>Clothes Washer: Drum Volume</display_name>
      <description>Volume of the washer drum. Obtained from the EnergyStar website or the manufacturer's literature. If not provided, the OS-HPXML default is used.</description>
      <type>Double</type>
      <units>ft^3</units>
      <required>false</required>
      <model_dependent>false</model_dependent>
    </argument>
    <argument>
      <name>clothes_washer_usage_multiplier</name>
      <display_name>Clothes Washer: Usage Multiplier</display_name>
      <description>Multiplier on the clothes washer energy and hot water usage that can reflect, e.g., high/low usage occupants. If not provided, the OS-HPXML default is used.</description>
      <type>Double</type>
      <required>false</required>
      <model_dependent>false</model_dependent>
    </argument>
    <argument>
      <name>clothes_dryer_present</name>
      <display_name>Clothes Dryer: Present</display_name>
      <description>Whether there is a clothes dryer present.</description>
      <type>Boolean</type>
      <required>true</required>
      <model_dependent>false</model_dependent>
      <default_value>true</default_value>
      <choices>
        <choice>
          <value>true</value>
          <display_name>true</display_name>
        </choice>
        <choice>
          <value>false</value>
          <display_name>false</display_name>
        </choice>
      </choices>
    </argument>
    <argument>
      <name>clothes_dryer_location</name>
      <display_name>Clothes Dryer: Location</display_name>
      <description>The space type for the clothes dryer location. If not provided, the OS-HPXML default is used.</description>
      <type>Choice</type>
      <required>false</required>
      <model_dependent>false</model_dependent>
      <choices>
        <choice>
          <value>living space</value>
          <display_name>living space</display_name>
        </choice>
        <choice>
          <value>basement - conditioned</value>
          <display_name>basement - conditioned</display_name>
        </choice>
        <choice>
          <value>basement - unconditioned</value>
          <display_name>basement - unconditioned</display_name>
        </choice>
        <choice>
          <value>garage</value>
          <display_name>garage</display_name>
        </choice>
        <choice>
          <value>other housing unit</value>
          <display_name>other housing unit</display_name>
        </choice>
        <choice>
          <value>other heated space</value>
          <display_name>other heated space</display_name>
        </choice>
        <choice>
          <value>other multifamily buffer space</value>
          <display_name>other multifamily buffer space</display_name>
        </choice>
        <choice>
          <value>other non-freezing space</value>
          <display_name>other non-freezing space</display_name>
        </choice>
      </choices>
    </argument>
    <argument>
      <name>clothes_dryer_fuel_type</name>
      <display_name>Clothes Dryer: Fuel Type</display_name>
      <description>Type of fuel used by the clothes dryer.</description>
      <type>Choice</type>
      <required>true</required>
      <model_dependent>false</model_dependent>
      <default_value>natural gas</default_value>
      <choices>
        <choice>
          <value>electricity</value>
          <display_name>electricity</display_name>
        </choice>
        <choice>
          <value>natural gas</value>
          <display_name>natural gas</display_name>
        </choice>
        <choice>
          <value>fuel oil</value>
          <display_name>fuel oil</display_name>
        </choice>
        <choice>
          <value>propane</value>
          <display_name>propane</display_name>
        </choice>
        <choice>
          <value>wood</value>
          <display_name>wood</display_name>
        </choice>
        <choice>
          <value>coal</value>
          <display_name>coal</display_name>
        </choice>
      </choices>
    </argument>
    <argument>
      <name>clothes_dryer_efficiency_type</name>
      <display_name>Clothes Dryer: Efficiency Type</display_name>
      <description>The efficiency type of the clothes dryer.</description>
      <type>Choice</type>
      <required>true</required>
      <model_dependent>false</model_dependent>
      <default_value>CombinedEnergyFactor</default_value>
      <choices>
        <choice>
          <value>EnergyFactor</value>
          <display_name>EnergyFactor</display_name>
        </choice>
        <choice>
          <value>CombinedEnergyFactor</value>
          <display_name>CombinedEnergyFactor</display_name>
        </choice>
      </choices>
    </argument>
    <argument>
      <name>clothes_dryer_efficiency</name>
      <display_name>Clothes Dryer: Efficiency</display_name>
      <description>The efficiency of the clothes dryer. If not provided, the OS-HPXML default is used.</description>
      <type>Double</type>
      <units>lb/kWh</units>
      <required>false</required>
      <model_dependent>false</model_dependent>
    </argument>
    <argument>
      <name>clothes_dryer_vented_flow_rate</name>
      <display_name>Clothes Dryer: Vented Flow Rate</display_name>
      <description>The exhaust flow rate of the vented clothes dryer. If not provided, the OS-HPXML default is used.</description>
      <type>Double</type>
      <units>CFM</units>
      <required>false</required>
      <model_dependent>false</model_dependent>
    </argument>
    <argument>
      <name>clothes_dryer_usage_multiplier</name>
      <display_name>Clothes Dryer: Usage Multiplier</display_name>
      <description>Multiplier on the clothes dryer energy usage that can reflect, e.g., high/low usage occupants. If not provided, the OS-HPXML default is used.</description>
      <type>Double</type>
      <required>false</required>
      <model_dependent>false</model_dependent>
    </argument>
    <argument>
      <name>dishwasher_present</name>
      <display_name>Dishwasher: Present</display_name>
      <description>Whether there is a dishwasher present.</description>
      <type>Boolean</type>
      <required>true</required>
      <model_dependent>false</model_dependent>
      <default_value>true</default_value>
      <choices>
        <choice>
          <value>true</value>
          <display_name>true</display_name>
        </choice>
        <choice>
          <value>false</value>
          <display_name>false</display_name>
        </choice>
      </choices>
    </argument>
    <argument>
      <name>dishwasher_location</name>
      <display_name>Dishwasher: Location</display_name>
      <description>The space type for the dishwasher location. If not provided, the OS-HPXML default is used.</description>
      <type>Choice</type>
      <required>false</required>
      <model_dependent>false</model_dependent>
      <choices>
        <choice>
          <value>living space</value>
          <display_name>living space</display_name>
        </choice>
        <choice>
          <value>basement - conditioned</value>
          <display_name>basement - conditioned</display_name>
        </choice>
        <choice>
          <value>basement - unconditioned</value>
          <display_name>basement - unconditioned</display_name>
        </choice>
        <choice>
          <value>garage</value>
          <display_name>garage</display_name>
        </choice>
        <choice>
          <value>other housing unit</value>
          <display_name>other housing unit</display_name>
        </choice>
        <choice>
          <value>other heated space</value>
          <display_name>other heated space</display_name>
        </choice>
        <choice>
          <value>other multifamily buffer space</value>
          <display_name>other multifamily buffer space</display_name>
        </choice>
        <choice>
          <value>other non-freezing space</value>
          <display_name>other non-freezing space</display_name>
        </choice>
      </choices>
    </argument>
    <argument>
      <name>dishwasher_efficiency_type</name>
      <display_name>Dishwasher: Efficiency Type</display_name>
      <description>The efficiency type of dishwasher.</description>
      <type>Choice</type>
      <required>true</required>
      <model_dependent>false</model_dependent>
      <default_value>RatedAnnualkWh</default_value>
      <choices>
        <choice>
          <value>RatedAnnualkWh</value>
          <display_name>RatedAnnualkWh</display_name>
        </choice>
        <choice>
          <value>EnergyFactor</value>
          <display_name>EnergyFactor</display_name>
        </choice>
      </choices>
    </argument>
    <argument>
      <name>dishwasher_efficiency</name>
      <display_name>Dishwasher: Efficiency</display_name>
      <description>The efficiency of the dishwasher. If not provided, the OS-HPXML default is used.</description>
      <type>Double</type>
      <units>RatedAnnualkWh or EnergyFactor</units>
      <required>false</required>
      <model_dependent>false</model_dependent>
    </argument>
    <argument>
      <name>dishwasher_label_electric_rate</name>
      <display_name>Dishwasher: Label Electric Rate</display_name>
      <description>The label electric rate of the dishwasher. If not provided, the OS-HPXML default is used.</description>
      <type>Double</type>
      <units>$/kWh</units>
      <required>false</required>
      <model_dependent>false</model_dependent>
    </argument>
    <argument>
      <name>dishwasher_label_gas_rate</name>
      <display_name>Dishwasher: Label Gas Rate</display_name>
      <description>The label gas rate of the dishwasher. If not provided, the OS-HPXML default is used.</description>
      <type>Double</type>
      <units>$/therm</units>
      <required>false</required>
      <model_dependent>false</model_dependent>
    </argument>
    <argument>
      <name>dishwasher_label_annual_gas_cost</name>
      <display_name>Dishwasher: Label Annual Gas Cost</display_name>
      <description>The label annual gas cost of the dishwasher. If not provided, the OS-HPXML default is used.</description>
      <type>Double</type>
      <units>$</units>
      <required>false</required>
      <model_dependent>false</model_dependent>
    </argument>
    <argument>
      <name>dishwasher_label_usage</name>
      <display_name>Dishwasher: Label Usage</display_name>
      <description>The dishwasher loads per week. If not provided, the OS-HPXML default is used.</description>
      <type>Double</type>
      <units>cyc/wk</units>
      <required>false</required>
      <model_dependent>false</model_dependent>
    </argument>
    <argument>
      <name>dishwasher_place_setting_capacity</name>
      <display_name>Dishwasher: Number of Place Settings</display_name>
      <description>The number of place settings for the unit. Data obtained from manufacturer's literature. If not provided, the OS-HPXML default is used.</description>
      <type>Integer</type>
      <units>#</units>
      <required>false</required>
      <model_dependent>false</model_dependent>
    </argument>
    <argument>
      <name>dishwasher_usage_multiplier</name>
      <display_name>Dishwasher: Usage Multiplier</display_name>
      <description>Multiplier on the dishwasher energy usage that can reflect, e.g., high/low usage occupants. If not provided, the OS-HPXML default is used.</description>
      <type>Double</type>
      <required>false</required>
      <model_dependent>false</model_dependent>
    </argument>
    <argument>
      <name>refrigerator_present</name>
      <display_name>Refrigerator: Present</display_name>
      <description>Whether there is a refrigerator present.</description>
      <type>Boolean</type>
      <required>true</required>
      <model_dependent>false</model_dependent>
      <default_value>true</default_value>
      <choices>
        <choice>
          <value>true</value>
          <display_name>true</display_name>
        </choice>
        <choice>
          <value>false</value>
          <display_name>false</display_name>
        </choice>
      </choices>
    </argument>
    <argument>
      <name>refrigerator_location</name>
      <display_name>Refrigerator: Location</display_name>
      <description>The space type for the refrigerator location. If not provided, the OS-HPXML default is used.</description>
      <type>Choice</type>
      <required>false</required>
      <model_dependent>false</model_dependent>
      <choices>
        <choice>
          <value>living space</value>
          <display_name>living space</display_name>
        </choice>
        <choice>
          <value>basement - conditioned</value>
          <display_name>basement - conditioned</display_name>
        </choice>
        <choice>
          <value>basement - unconditioned</value>
          <display_name>basement - unconditioned</display_name>
        </choice>
        <choice>
          <value>garage</value>
          <display_name>garage</display_name>
        </choice>
        <choice>
          <value>other housing unit</value>
          <display_name>other housing unit</display_name>
        </choice>
        <choice>
          <value>other heated space</value>
          <display_name>other heated space</display_name>
        </choice>
        <choice>
          <value>other multifamily buffer space</value>
          <display_name>other multifamily buffer space</display_name>
        </choice>
        <choice>
          <value>other non-freezing space</value>
          <display_name>other non-freezing space</display_name>
        </choice>
      </choices>
    </argument>
    <argument>
      <name>refrigerator_rated_annual_kwh</name>
      <display_name>Refrigerator: Rated Annual Consumption</display_name>
      <description>The EnergyGuide rated annual energy consumption for a refrigerator. If not provided, the OS-HPXML default is used.</description>
      <type>Double</type>
      <units>kWh/yr</units>
      <required>false</required>
      <model_dependent>false</model_dependent>
    </argument>
    <argument>
      <name>refrigerator_usage_multiplier</name>
      <display_name>Refrigerator: Usage Multiplier</display_name>
      <description>Multiplier on the refrigerator energy usage that can reflect, e.g., high/low usage occupants. If not provided, the OS-HPXML default is used.</description>
      <type>Double</type>
      <required>false</required>
      <model_dependent>false</model_dependent>
    </argument>
    <argument>
      <name>extra_refrigerator_present</name>
      <display_name>Extra Refrigerator: Present</display_name>
      <description>Whether there is an extra refrigerator present.</description>
      <type>Boolean</type>
      <required>true</required>
      <model_dependent>false</model_dependent>
      <default_value>false</default_value>
      <choices>
        <choice>
          <value>true</value>
          <display_name>true</display_name>
        </choice>
        <choice>
          <value>false</value>
          <display_name>false</display_name>
        </choice>
      </choices>
    </argument>
    <argument>
      <name>extra_refrigerator_location</name>
      <display_name>Extra Refrigerator: Location</display_name>
      <description>The space type for the extra refrigerator location. If not provided, the OS-HPXML default is used.</description>
      <type>Choice</type>
      <required>false</required>
      <model_dependent>false</model_dependent>
      <choices>
        <choice>
          <value>living space</value>
          <display_name>living space</display_name>
        </choice>
        <choice>
          <value>basement - conditioned</value>
          <display_name>basement - conditioned</display_name>
        </choice>
        <choice>
          <value>basement - unconditioned</value>
          <display_name>basement - unconditioned</display_name>
        </choice>
        <choice>
          <value>garage</value>
          <display_name>garage</display_name>
        </choice>
        <choice>
          <value>other housing unit</value>
          <display_name>other housing unit</display_name>
        </choice>
        <choice>
          <value>other heated space</value>
          <display_name>other heated space</display_name>
        </choice>
        <choice>
          <value>other multifamily buffer space</value>
          <display_name>other multifamily buffer space</display_name>
        </choice>
        <choice>
          <value>other non-freezing space</value>
          <display_name>other non-freezing space</display_name>
        </choice>
      </choices>
    </argument>
    <argument>
      <name>extra_refrigerator_rated_annual_kwh</name>
      <display_name>Extra Refrigerator: Rated Annual Consumption</display_name>
      <description>The EnergyGuide rated annual energy consumption for an extra rrefrigerator. If not provided, the OS-HPXML default is used.</description>
      <type>Double</type>
      <units>kWh/yr</units>
      <required>false</required>
      <model_dependent>false</model_dependent>
    </argument>
    <argument>
      <name>extra_refrigerator_usage_multiplier</name>
      <display_name>Extra Refrigerator: Usage Multiplier</display_name>
      <description>Multiplier on the extra refrigerator energy usage that can reflect, e.g., high/low usage occupants. If not provided, the OS-HPXML default is used.</description>
      <type>Double</type>
      <required>false</required>
      <model_dependent>false</model_dependent>
    </argument>
    <argument>
      <name>freezer_present</name>
      <display_name>Freezer: Present</display_name>
      <description>Whether there is a freezer present.</description>
      <type>Boolean</type>
      <required>true</required>
      <model_dependent>false</model_dependent>
      <default_value>false</default_value>
      <choices>
        <choice>
          <value>true</value>
          <display_name>true</display_name>
        </choice>
        <choice>
          <value>false</value>
          <display_name>false</display_name>
        </choice>
      </choices>
    </argument>
    <argument>
      <name>freezer_location</name>
      <display_name>Freezer: Location</display_name>
      <description>The space type for the freezer location. If not provided, the OS-HPXML default is used.</description>
      <type>Choice</type>
      <required>false</required>
      <model_dependent>false</model_dependent>
      <choices>
        <choice>
          <value>living space</value>
          <display_name>living space</display_name>
        </choice>
        <choice>
          <value>basement - conditioned</value>
          <display_name>basement - conditioned</display_name>
        </choice>
        <choice>
          <value>basement - unconditioned</value>
          <display_name>basement - unconditioned</display_name>
        </choice>
        <choice>
          <value>garage</value>
          <display_name>garage</display_name>
        </choice>
        <choice>
          <value>other housing unit</value>
          <display_name>other housing unit</display_name>
        </choice>
        <choice>
          <value>other heated space</value>
          <display_name>other heated space</display_name>
        </choice>
        <choice>
          <value>other multifamily buffer space</value>
          <display_name>other multifamily buffer space</display_name>
        </choice>
        <choice>
          <value>other non-freezing space</value>
          <display_name>other non-freezing space</display_name>
        </choice>
      </choices>
    </argument>
    <argument>
      <name>freezer_rated_annual_kwh</name>
      <display_name>Freezer: Rated Annual Consumption</display_name>
      <description>The EnergyGuide rated annual energy consumption for a freezer. If not provided, the OS-HPXML default is used.</description>
      <type>Double</type>
      <units>kWh/yr</units>
      <required>false</required>
      <model_dependent>false</model_dependent>
    </argument>
    <argument>
      <name>freezer_usage_multiplier</name>
      <display_name>Freezer: Usage Multiplier</display_name>
      <description>Multiplier on the freezer energy usage that can reflect, e.g., high/low usage occupants. If not provided, the OS-HPXML default is used.</description>
      <type>Double</type>
      <required>false</required>
      <model_dependent>false</model_dependent>
    </argument>
    <argument>
      <name>cooking_range_oven_present</name>
      <display_name>Cooking Range/Oven: Present</display_name>
      <description>Whether there is a cooking range/oven present.</description>
      <type>Boolean</type>
      <required>true</required>
      <model_dependent>false</model_dependent>
      <default_value>true</default_value>
      <choices>
        <choice>
          <value>true</value>
          <display_name>true</display_name>
        </choice>
        <choice>
          <value>false</value>
          <display_name>false</display_name>
        </choice>
      </choices>
    </argument>
    <argument>
      <name>cooking_range_oven_location</name>
      <display_name>Cooking Range/Oven: Location</display_name>
      <description>The space type for the cooking range/oven location. If not provided, the OS-HPXML default is used.</description>
      <type>Choice</type>
      <required>false</required>
      <model_dependent>false</model_dependent>
      <choices>
        <choice>
          <value>living space</value>
          <display_name>living space</display_name>
        </choice>
        <choice>
          <value>basement - conditioned</value>
          <display_name>basement - conditioned</display_name>
        </choice>
        <choice>
          <value>basement - unconditioned</value>
          <display_name>basement - unconditioned</display_name>
        </choice>
        <choice>
          <value>garage</value>
          <display_name>garage</display_name>
        </choice>
        <choice>
          <value>other housing unit</value>
          <display_name>other housing unit</display_name>
        </choice>
        <choice>
          <value>other heated space</value>
          <display_name>other heated space</display_name>
        </choice>
        <choice>
          <value>other multifamily buffer space</value>
          <display_name>other multifamily buffer space</display_name>
        </choice>
        <choice>
          <value>other non-freezing space</value>
          <display_name>other non-freezing space</display_name>
        </choice>
      </choices>
    </argument>
    <argument>
      <name>cooking_range_oven_fuel_type</name>
      <display_name>Cooking Range/Oven: Fuel Type</display_name>
      <description>Type of fuel used by the cooking range/oven.</description>
      <type>Choice</type>
      <required>true</required>
      <model_dependent>false</model_dependent>
      <default_value>natural gas</default_value>
      <choices>
        <choice>
          <value>electricity</value>
          <display_name>electricity</display_name>
        </choice>
        <choice>
          <value>natural gas</value>
          <display_name>natural gas</display_name>
        </choice>
        <choice>
          <value>fuel oil</value>
          <display_name>fuel oil</display_name>
        </choice>
        <choice>
          <value>propane</value>
          <display_name>propane</display_name>
        </choice>
        <choice>
          <value>wood</value>
          <display_name>wood</display_name>
        </choice>
        <choice>
          <value>coal</value>
          <display_name>coal</display_name>
        </choice>
      </choices>
    </argument>
    <argument>
      <name>cooking_range_oven_is_induction</name>
      <display_name>Cooking Range/Oven: Is Induction</display_name>
      <description>Whether the cooking range is induction. If not provided, the OS-HPXML default is used.</description>
      <type>Boolean</type>
      <required>false</required>
      <model_dependent>false</model_dependent>
      <choices>
        <choice>
          <value>true</value>
          <display_name>true</display_name>
        </choice>
        <choice>
          <value>false</value>
          <display_name>false</display_name>
        </choice>
      </choices>
    </argument>
    <argument>
      <name>cooking_range_oven_is_convection</name>
      <display_name>Cooking Range/Oven: Is Convection</display_name>
      <description>Whether the oven is convection. If not provided, the OS-HPXML default is used.</description>
      <type>Boolean</type>
      <required>false</required>
      <model_dependent>false</model_dependent>
      <choices>
        <choice>
          <value>true</value>
          <display_name>true</display_name>
        </choice>
        <choice>
          <value>false</value>
          <display_name>false</display_name>
        </choice>
      </choices>
    </argument>
    <argument>
      <name>cooking_range_oven_usage_multiplier</name>
      <display_name>Cooking Range/Oven: Usage Multiplier</display_name>
      <description>Multiplier on the cooking range/oven energy usage that can reflect, e.g., high/low usage occupants. If not provided, the OS-HPXML default is used.</description>
      <type>Double</type>
      <required>false</required>
      <model_dependent>false</model_dependent>
    </argument>
    <argument>
      <name>ceiling_fan_present</name>
      <display_name>Ceiling Fan: Present</display_name>
      <description>Whether there are any ceiling fans.</description>
      <type>Boolean</type>
      <required>true</required>
      <model_dependent>false</model_dependent>
      <default_value>true</default_value>
      <choices>
        <choice>
          <value>true</value>
          <display_name>true</display_name>
        </choice>
        <choice>
          <value>false</value>
          <display_name>false</display_name>
        </choice>
      </choices>
    </argument>
    <argument>
      <name>ceiling_fan_efficiency</name>
      <display_name>Ceiling Fan: Efficiency</display_name>
      <description>The efficiency rating of the ceiling fan(s) at medium speed. If not provided, the OS-HPXML default is used.</description>
      <type>Double</type>
      <units>CFM/W</units>
      <required>false</required>
      <model_dependent>false</model_dependent>
    </argument>
    <argument>
      <name>ceiling_fan_quantity</name>
      <display_name>Ceiling Fan: Quantity</display_name>
      <description>Total number of ceiling fans. If not provided, the OS-HPXML default is used.</description>
      <type>Integer</type>
      <units>#</units>
      <required>false</required>
      <model_dependent>false</model_dependent>
    </argument>
    <argument>
      <name>ceiling_fan_cooling_setpoint_temp_offset</name>
      <display_name>Ceiling Fan: Cooling Setpoint Temperature Offset</display_name>
      <description>The cooling setpoint temperature offset during months when the ceiling fans are operating. Only applies if ceiling fan quantity is greater than zero. If not provided, the OS-HPXML default is used.</description>
      <type>Double</type>
      <units>deg-F</units>
      <required>false</required>
      <model_dependent>false</model_dependent>
    </argument>
    <argument>
      <name>misc_plug_loads_television_present</name>
      <display_name>Misc Plug Loads: Television Present</display_name>
      <description>Whether there are televisions.</description>
      <type>Boolean</type>
      <required>true</required>
      <model_dependent>false</model_dependent>
      <default_value>true</default_value>
      <choices>
        <choice>
          <value>true</value>
          <display_name>true</display_name>
        </choice>
        <choice>
          <value>false</value>
          <display_name>false</display_name>
        </choice>
      </choices>
    </argument>
    <argument>
      <name>misc_plug_loads_television_annual_kwh</name>
      <display_name>Misc Plug Loads: Television Annual kWh</display_name>
      <description>The annual energy consumption of the television plug loads. If not provided, the OS-HPXML default is used.</description>
      <type>Double</type>
      <units>kWh/yr</units>
      <required>false</required>
      <model_dependent>false</model_dependent>
    </argument>
    <argument>
      <name>misc_plug_loads_television_usage_multiplier</name>
      <display_name>Misc Plug Loads: Television Usage Multiplier</display_name>
      <description>Multiplier on the television energy usage that can reflect, e.g., high/low usage occupants. If not provided, the OS-HPXML default is used.</description>
      <type>Double</type>
      <required>false</required>
      <model_dependent>false</model_dependent>
    </argument>
    <argument>
      <name>misc_plug_loads_other_annual_kwh</name>
      <display_name>Misc Plug Loads: Other Annual kWh</display_name>
      <description>The annual energy consumption of the other residual plug loads. If not provided, the OS-HPXML default is used.</description>
      <type>Double</type>
      <units>kWh/yr</units>
      <required>false</required>
      <model_dependent>false</model_dependent>
    </argument>
    <argument>
      <name>misc_plug_loads_other_frac_sensible</name>
      <display_name>Misc Plug Loads: Other Sensible Fraction</display_name>
      <description>Fraction of other residual plug loads' internal gains that are sensible. If not provided, the OS-HPXML default is used.</description>
      <type>Double</type>
      <units>Frac</units>
      <required>false</required>
      <model_dependent>false</model_dependent>
    </argument>
    <argument>
      <name>misc_plug_loads_other_frac_latent</name>
      <display_name>Misc Plug Loads: Other Latent Fraction</display_name>
      <description>Fraction of other residual plug loads' internal gains that are latent. If not provided, the OS-HPXML default is used.</description>
      <type>Double</type>
      <units>Frac</units>
      <required>false</required>
      <model_dependent>false</model_dependent>
    </argument>
    <argument>
      <name>misc_plug_loads_other_usage_multiplier</name>
      <display_name>Misc Plug Loads: Other Usage Multiplier</display_name>
      <description>Multiplier on the other energy usage that can reflect, e.g., high/low usage occupants. If not provided, the OS-HPXML default is used.</description>
      <type>Double</type>
      <required>false</required>
      <model_dependent>false</model_dependent>
    </argument>
    <argument>
      <name>misc_plug_loads_well_pump_present</name>
      <display_name>Misc Plug Loads: Well Pump Present</display_name>
      <description>Whether there is a well pump.</description>
      <type>Boolean</type>
      <required>true</required>
      <model_dependent>false</model_dependent>
      <default_value>false</default_value>
      <choices>
        <choice>
          <value>true</value>
          <display_name>true</display_name>
        </choice>
        <choice>
          <value>false</value>
          <display_name>false</display_name>
        </choice>
      </choices>
    </argument>
    <argument>
      <name>misc_plug_loads_well_pump_annual_kwh</name>
      <display_name>Misc Plug Loads: Well Pump Annual kWh</display_name>
      <description>The annual energy consumption of the well pump plug loads. If not provided, the OS-HPXML default is used.</description>
      <type>Double</type>
      <units>kWh/yr</units>
      <required>false</required>
      <model_dependent>false</model_dependent>
    </argument>
    <argument>
      <name>misc_plug_loads_well_pump_usage_multiplier</name>
      <display_name>Misc Plug Loads: Well Pump Usage Multiplier</display_name>
      <description>Multiplier on the well pump energy usage that can reflect, e.g., high/low usage occupants. If not provided, the OS-HPXML default is used.</description>
      <type>Double</type>
      <required>false</required>
      <model_dependent>false</model_dependent>
    </argument>
    <argument>
      <name>misc_plug_loads_vehicle_present</name>
      <display_name>Misc Plug Loads: Vehicle Present</display_name>
      <description>Whether there is an electric vehicle.</description>
      <type>Boolean</type>
      <required>true</required>
      <model_dependent>false</model_dependent>
      <default_value>false</default_value>
      <choices>
        <choice>
          <value>true</value>
          <display_name>true</display_name>
        </choice>
        <choice>
          <value>false</value>
          <display_name>false</display_name>
        </choice>
      </choices>
    </argument>
    <argument>
      <name>misc_plug_loads_vehicle_annual_kwh</name>
      <display_name>Misc Plug Loads: Vehicle Annual kWh</display_name>
      <description>The annual energy consumption of the electric vehicle plug loads. If not provided, the OS-HPXML default is used.</description>
      <type>Double</type>
      <units>kWh/yr</units>
      <required>false</required>
      <model_dependent>false</model_dependent>
    </argument>
    <argument>
      <name>misc_plug_loads_vehicle_usage_multiplier</name>
      <display_name>Misc Plug Loads: Vehicle Usage Multiplier</display_name>
      <description>Multiplier on the electric vehicle energy usage that can reflect, e.g., high/low usage occupants. If not provided, the OS-HPXML default is used.</description>
      <type>Double</type>
      <required>false</required>
      <model_dependent>false</model_dependent>
    </argument>
    <argument>
      <name>misc_fuel_loads_grill_present</name>
      <display_name>Misc Fuel Loads: Grill Present</display_name>
      <description>Whether there is a fuel loads grill.</description>
      <type>Boolean</type>
      <required>true</required>
      <model_dependent>false</model_dependent>
      <default_value>false</default_value>
      <choices>
        <choice>
          <value>true</value>
          <display_name>true</display_name>
        </choice>
        <choice>
          <value>false</value>
          <display_name>false</display_name>
        </choice>
      </choices>
    </argument>
    <argument>
      <name>misc_fuel_loads_grill_fuel_type</name>
      <display_name>Misc Fuel Loads: Grill Fuel Type</display_name>
      <description>The fuel type of the fuel loads grill.</description>
      <type>Choice</type>
      <required>true</required>
      <model_dependent>false</model_dependent>
      <default_value>natural gas</default_value>
      <choices>
        <choice>
          <value>natural gas</value>
          <display_name>natural gas</display_name>
        </choice>
        <choice>
          <value>fuel oil</value>
          <display_name>fuel oil</display_name>
        </choice>
        <choice>
          <value>propane</value>
          <display_name>propane</display_name>
        </choice>
        <choice>
          <value>wood</value>
          <display_name>wood</display_name>
        </choice>
        <choice>
          <value>wood pellets</value>
          <display_name>wood pellets</display_name>
        </choice>
      </choices>
    </argument>
    <argument>
      <name>misc_fuel_loads_grill_annual_therm</name>
      <display_name>Misc Fuel Loads: Grill Annual therm</display_name>
      <description>The annual energy consumption of the fuel loads grill. If not provided, the OS-HPXML default is used.</description>
      <type>Double</type>
      <units>therm/yr</units>
      <required>false</required>
      <model_dependent>false</model_dependent>
    </argument>
    <argument>
      <name>misc_fuel_loads_grill_usage_multiplier</name>
      <display_name>Misc Fuel Loads: Grill Usage Multiplier</display_name>
      <description>Multiplier on the fuel loads grill energy usage that can reflect, e.g., high/low usage occupants. If not provided, the OS-HPXML default is used.</description>
      <type>Double</type>
      <required>false</required>
      <model_dependent>false</model_dependent>
    </argument>
    <argument>
      <name>misc_fuel_loads_lighting_present</name>
      <display_name>Misc Fuel Loads: Lighting Present</display_name>
      <description>Whether there is fuel loads lighting.</description>
      <type>Boolean</type>
      <required>true</required>
      <model_dependent>false</model_dependent>
      <default_value>false</default_value>
      <choices>
        <choice>
          <value>true</value>
          <display_name>true</display_name>
        </choice>
        <choice>
          <value>false</value>
          <display_name>false</display_name>
        </choice>
      </choices>
    </argument>
    <argument>
      <name>misc_fuel_loads_lighting_fuel_type</name>
      <display_name>Misc Fuel Loads: Lighting Fuel Type</display_name>
      <description>The fuel type of the fuel loads lighting.</description>
      <type>Choice</type>
      <required>true</required>
      <model_dependent>false</model_dependent>
      <default_value>natural gas</default_value>
      <choices>
        <choice>
          <value>natural gas</value>
          <display_name>natural gas</display_name>
        </choice>
        <choice>
          <value>fuel oil</value>
          <display_name>fuel oil</display_name>
        </choice>
        <choice>
          <value>propane</value>
          <display_name>propane</display_name>
        </choice>
        <choice>
          <value>wood</value>
          <display_name>wood</display_name>
        </choice>
        <choice>
          <value>wood pellets</value>
          <display_name>wood pellets</display_name>
        </choice>
      </choices>
    </argument>
    <argument>
      <name>misc_fuel_loads_lighting_annual_therm</name>
      <display_name>Misc Fuel Loads: Lighting Annual therm</display_name>
      <description>The annual energy consumption of the fuel loads lighting. If not provided, the OS-HPXML default is used.</description>
      <type>Double</type>
      <units>therm/yr</units>
      <required>false</required>
      <model_dependent>false</model_dependent>
    </argument>
    <argument>
      <name>misc_fuel_loads_lighting_usage_multiplier</name>
      <display_name>Misc Fuel Loads: Lighting Usage Multiplier</display_name>
      <description>Multiplier on the fuel loads lighting energy usage that can reflect, e.g., high/low usage occupants. If not provided, the OS-HPXML default is used.</description>
      <type>Double</type>
      <required>false</required>
      <model_dependent>false</model_dependent>
    </argument>
    <argument>
      <name>misc_fuel_loads_fireplace_present</name>
      <display_name>Misc Fuel Loads: Fireplace Present</display_name>
      <description>Whether there is fuel loads fireplace.</description>
      <type>Boolean</type>
      <required>true</required>
      <model_dependent>false</model_dependent>
      <default_value>false</default_value>
      <choices>
        <choice>
          <value>true</value>
          <display_name>true</display_name>
        </choice>
        <choice>
          <value>false</value>
          <display_name>false</display_name>
        </choice>
      </choices>
    </argument>
    <argument>
      <name>misc_fuel_loads_fireplace_fuel_type</name>
      <display_name>Misc Fuel Loads: Fireplace Fuel Type</display_name>
      <description>The fuel type of the fuel loads fireplace.</description>
      <type>Choice</type>
      <required>true</required>
      <model_dependent>false</model_dependent>
      <default_value>natural gas</default_value>
      <choices>
        <choice>
          <value>natural gas</value>
          <display_name>natural gas</display_name>
        </choice>
        <choice>
          <value>fuel oil</value>
          <display_name>fuel oil</display_name>
        </choice>
        <choice>
          <value>propane</value>
          <display_name>propane</display_name>
        </choice>
        <choice>
          <value>wood</value>
          <display_name>wood</display_name>
        </choice>
        <choice>
          <value>wood pellets</value>
          <display_name>wood pellets</display_name>
        </choice>
      </choices>
    </argument>
    <argument>
      <name>misc_fuel_loads_fireplace_annual_therm</name>
      <display_name>Misc Fuel Loads: Fireplace Annual therm</display_name>
      <description>The annual energy consumption of the fuel loads fireplace. If not provided, the OS-HPXML default is used.</description>
      <type>Double</type>
      <units>therm/yr</units>
      <required>false</required>
      <model_dependent>false</model_dependent>
    </argument>
    <argument>
      <name>misc_fuel_loads_fireplace_frac_sensible</name>
      <display_name>Misc Fuel Loads: Fireplace Sensible Fraction</display_name>
      <description>Fraction of fireplace residual fuel loads' internal gains that are sensible. If not provided, the OS-HPXML default is used.</description>
      <type>Double</type>
      <units>Frac</units>
      <required>false</required>
      <model_dependent>false</model_dependent>
    </argument>
    <argument>
      <name>misc_fuel_loads_fireplace_frac_latent</name>
      <display_name>Misc Fuel Loads: Fireplace Latent Fraction</display_name>
      <description>Fraction of fireplace residual fuel loads' internal gains that are latent. If not provided, the OS-HPXML default is used.</description>
      <type>Double</type>
      <units>Frac</units>
      <required>false</required>
      <model_dependent>false</model_dependent>
    </argument>
    <argument>
      <name>misc_fuel_loads_fireplace_usage_multiplier</name>
      <display_name>Misc Fuel Loads: Fireplace Usage Multiplier</display_name>
      <description>Multiplier on the fuel loads fireplace energy usage that can reflect, e.g., high/low usage occupants. If not provided, the OS-HPXML default is used.</description>
      <type>Double</type>
      <required>false</required>
      <model_dependent>false</model_dependent>
    </argument>
    <argument>
      <name>pool_present</name>
      <display_name>Pool: Present</display_name>
      <description>Whether there is a pool.</description>
      <type>Boolean</type>
      <required>true</required>
      <model_dependent>false</model_dependent>
      <default_value>false</default_value>
      <choices>
        <choice>
          <value>true</value>
          <display_name>true</display_name>
        </choice>
        <choice>
          <value>false</value>
          <display_name>false</display_name>
        </choice>
      </choices>
    </argument>
    <argument>
      <name>pool_pump_annual_kwh</name>
      <display_name>Pool: Pump Annual kWh</display_name>
      <description>The annual energy consumption of the pool pump. If not provided, the OS-HPXML default is used.</description>
      <type>Double</type>
      <units>kWh/yr</units>
      <required>false</required>
      <model_dependent>false</model_dependent>
    </argument>
    <argument>
      <name>pool_pump_usage_multiplier</name>
      <display_name>Pool: Pump Usage Multiplier</display_name>
      <description>Multiplier on the pool pump energy usage that can reflect, e.g., high/low usage occupants. If not provided, the OS-HPXML default is used.</description>
      <type>Double</type>
      <required>false</required>
      <model_dependent>false</model_dependent>
    </argument>
    <argument>
      <name>pool_heater_type</name>
      <display_name>Pool: Heater Type</display_name>
      <description>The type of pool heater. Use 'none' if there is no pool heater.</description>
      <type>Choice</type>
      <required>true</required>
      <model_dependent>false</model_dependent>
      <default_value>none</default_value>
      <choices>
        <choice>
          <value>none</value>
          <display_name>none</display_name>
        </choice>
        <choice>
          <value>electric resistance</value>
          <display_name>electric resistance</display_name>
        </choice>
        <choice>
          <value>gas fired</value>
          <display_name>gas fired</display_name>
        </choice>
        <choice>
          <value>heat pump</value>
          <display_name>heat pump</display_name>
        </choice>
      </choices>
    </argument>
    <argument>
      <name>pool_heater_annual_kwh</name>
      <display_name>Pool: Heater Annual kWh</display_name>
      <description>The annual energy consumption of the electric resistance pool heater. If not provided, the OS-HPXML default is used.</description>
      <type>Double</type>
      <units>kWh/yr</units>
      <required>false</required>
      <model_dependent>false</model_dependent>
    </argument>
    <argument>
      <name>pool_heater_annual_therm</name>
      <display_name>Pool: Heater Annual therm</display_name>
      <description>The annual energy consumption of the gas fired pool heater. If not provided, the OS-HPXML default is used.</description>
      <type>Double</type>
      <units>therm/yr</units>
      <required>false</required>
      <model_dependent>false</model_dependent>
    </argument>
    <argument>
      <name>pool_heater_usage_multiplier</name>
      <display_name>Pool: Heater Usage Multiplier</display_name>
      <description>Multiplier on the pool heater energy usage that can reflect, e.g., high/low usage occupants. If not provided, the OS-HPXML default is used.</description>
      <type>Double</type>
      <required>false</required>
      <model_dependent>false</model_dependent>
    </argument>
    <argument>
      <name>hot_tub_present</name>
      <display_name>Hot Tub: Present</display_name>
      <description>Whether there is a hot tub.</description>
      <type>Boolean</type>
      <required>true</required>
      <model_dependent>false</model_dependent>
      <default_value>false</default_value>
      <choices>
        <choice>
          <value>true</value>
          <display_name>true</display_name>
        </choice>
        <choice>
          <value>false</value>
          <display_name>false</display_name>
        </choice>
      </choices>
    </argument>
    <argument>
      <name>hot_tub_pump_annual_kwh</name>
      <display_name>Hot Tub: Pump Annual kWh</display_name>
      <description>The annual energy consumption of the hot tub pump. If not provided, the OS-HPXML default is used.</description>
      <type>Double</type>
      <units>kWh/yr</units>
      <required>false</required>
      <model_dependent>false</model_dependent>
    </argument>
    <argument>
      <name>hot_tub_pump_usage_multiplier</name>
      <display_name>Hot Tub: Pump Usage Multiplier</display_name>
      <description>Multiplier on the hot tub pump energy usage that can reflect, e.g., high/low usage occupants. If not provided, the OS-HPXML default is used.</description>
      <type>Double</type>
      <required>false</required>
      <model_dependent>false</model_dependent>
    </argument>
    <argument>
      <name>hot_tub_heater_type</name>
      <display_name>Hot Tub: Heater Type</display_name>
      <description>The type of hot tub heater. Use 'none' if there is no hot tub heater.</description>
      <type>Choice</type>
      <required>true</required>
      <model_dependent>false</model_dependent>
      <default_value>none</default_value>
      <choices>
        <choice>
          <value>none</value>
          <display_name>none</display_name>
        </choice>
        <choice>
          <value>electric resistance</value>
          <display_name>electric resistance</display_name>
        </choice>
        <choice>
          <value>gas fired</value>
          <display_name>gas fired</display_name>
        </choice>
        <choice>
          <value>heat pump</value>
          <display_name>heat pump</display_name>
        </choice>
      </choices>
    </argument>
    <argument>
      <name>hot_tub_heater_annual_kwh</name>
      <display_name>Hot Tub: Heater Annual kWh</display_name>
      <description>The annual energy consumption of the electric resistance hot tub heater. If not provided, the OS-HPXML default is used.</description>
      <type>Double</type>
      <units>kWh/yr</units>
      <required>false</required>
      <model_dependent>false</model_dependent>
    </argument>
    <argument>
      <name>hot_tub_heater_annual_therm</name>
      <display_name>Hot Tub: Heater Annual therm</display_name>
      <description>The annual energy consumption of the gas fired hot tub heater. If not provided, the OS-HPXML default is used.</description>
      <type>Double</type>
      <units>therm/yr</units>
      <required>false</required>
      <model_dependent>false</model_dependent>
    </argument>
    <argument>
      <name>hot_tub_heater_usage_multiplier</name>
      <display_name>Hot Tub: Heater Usage Multiplier</display_name>
      <description>Multiplier on the hot tub heater energy usage that can reflect, e.g., high/low usage occupants. If not provided, the OS-HPXML default is used.</description>
      <type>Double</type>
      <required>false</required>
      <model_dependent>false</model_dependent>
    </argument>
    <argument>
      <name>emissions_scenario_names</name>
      <display_name>Emissions: Scenario Names</display_name>
      <description>Names of emissions scenarios. If multiple scenarios, use a comma-separated list. If not provided, no emissions scenarios are calculated.</description>
      <type>String</type>
      <required>false</required>
      <model_dependent>false</model_dependent>
    </argument>
    <argument>
      <name>emissions_types</name>
      <display_name>Emissions: Types</display_name>
      <description>Types of emissions (e.g., CO2e, NOx, etc.). If multiple scenarios, use a comma-separated list.</description>
      <type>String</type>
      <required>false</required>
      <model_dependent>false</model_dependent>
    </argument>
    <argument>
      <name>emissions_electricity_units</name>
      <display_name>Emissions: Electricity Units</display_name>
      <description>Electricity emissions factors units. If multiple scenarios, use a comma-separated list. Only lb/MWh and kg/MWh are allowed.</description>
      <type>String</type>
      <required>false</required>
      <model_dependent>false</model_dependent>
    </argument>
    <argument>
      <name>emissions_electricity_values_or_filepaths</name>
      <display_name>Emissions: Electricity Values or File Paths</display_name>
      <description>Electricity emissions factors values, specified as either an annual factor or an absolute/relative path to a file with hourly factors. If multiple scenarios, use a comma-separated list.</description>
      <type>String</type>
      <required>false</required>
      <model_dependent>false</model_dependent>
    </argument>
    <argument>
      <name>emissions_electricity_number_of_header_rows</name>
      <display_name>Emissions: Electricity Files Number of Header Rows</display_name>
      <description>The number of header rows in the electricity emissions factor file. Only applies when an electricity filepath is used. If multiple scenarios, use a comma-separated list.</description>
      <type>String</type>
      <required>false</required>
      <model_dependent>false</model_dependent>
    </argument>
    <argument>
      <name>emissions_electricity_column_numbers</name>
      <display_name>Emissions: Electricity Files Column Numbers</display_name>
      <description>The column number in the electricity emissions factor file. Only applies when an electricity filepath is used. If multiple scenarios, use a comma-separated list.</description>
      <type>String</type>
      <required>false</required>
      <model_dependent>false</model_dependent>
    </argument>
    <argument>
      <name>emissions_fossil_fuel_units</name>
      <display_name>Emissions: Fossil Fuel Units</display_name>
      <description>Fossil fuel emissions factors units. If multiple scenarios, use a comma-separated list. Only lb/MBtu and kg/MBtu are allowed.</description>
      <type>String</type>
      <required>false</required>
      <model_dependent>false</model_dependent>
    </argument>
    <argument>
      <name>emissions_natural_gas_values</name>
      <display_name>Emissions: Natural Gas Values</display_name>
      <description>Natural gas emissions factors values, specified as an annual factor. If multiple scenarios, use a comma-separated list.</description>
      <type>String</type>
      <required>false</required>
      <model_dependent>false</model_dependent>
    </argument>
    <argument>
      <name>emissions_propane_values</name>
      <display_name>Emissions: Propane Values</display_name>
      <description>Propane emissions factors values, specified as an annual factor. If multiple scenarios, use a comma-separated list.</description>
      <type>String</type>
      <required>false</required>
      <model_dependent>false</model_dependent>
    </argument>
    <argument>
      <name>emissions_fuel_oil_values</name>
      <display_name>Emissions: Fuel Oil Values</display_name>
      <description>Fuel oil emissions factors values, specified as an annual factor. If multiple scenarios, use a comma-separated list.</description>
      <type>String</type>
      <required>false</required>
      <model_dependent>false</model_dependent>
    </argument>
    <argument>
      <name>emissions_coal_values</name>
      <display_name>Emissions: Coal Values</display_name>
      <description>Coal emissions factors values, specified as an annual factor. If multiple scenarios, use a comma-separated list.</description>
      <type>String</type>
      <required>false</required>
      <model_dependent>false</model_dependent>
    </argument>
    <argument>
      <name>emissions_wood_values</name>
      <display_name>Emissions: Wood Values</display_name>
      <description>Wood emissions factors values, specified as an annual factor. If multiple scenarios, use a comma-separated list.</description>
      <type>String</type>
      <required>false</required>
      <model_dependent>false</model_dependent>
    </argument>
    <argument>
      <name>emissions_wood_pellets_values</name>
      <display_name>Emissions: Wood Pellets Values</display_name>
      <description>Wood pellets emissions factors values, specified as an annual factor. If multiple scenarios, use a comma-separated list.</description>
      <type>String</type>
      <required>false</required>
      <model_dependent>false</model_dependent>
    </argument>
    <argument>
      <name>utility_bill_scenario_names</name>
      <display_name>Utility Bills: Scenario Names</display_name>
      <description>Names of utility bill scenarios. If multiple scenarios, use a comma-separated list. If not provided, no utility bills scenarios are calculated.</description>
      <type>String</type>
      <required>false</required>
      <model_dependent>false</model_dependent>
    </argument>
    <argument>
      <name>utility_bill_electricity_filepaths</name>
      <display_name>Utility Bills: Electricity File Paths</display_name>
      <description>Electricity tariff file specified as an absolute/relative path to a file with utility rate structure information. Tariff file must be formatted to OpenEI API version 7. If multiple scenarios, use a comma-separated list.</description>
      <type>String</type>
      <required>false</required>
      <model_dependent>false</model_dependent>
    </argument>
    <argument>
      <name>utility_bill_electricity_fixed_charges</name>
      <display_name>Utility Bills: Electricity Fixed Charges</display_name>
      <description>Electricity utility bill monthly fixed charges. If multiple scenarios, use a comma-separated list.</description>
      <type>String</type>
      <required>false</required>
      <model_dependent>false</model_dependent>
    </argument>
    <argument>
      <name>utility_bill_natural_gas_fixed_charges</name>
      <display_name>Utility Bills: Natural Gas Fixed Charges</display_name>
      <description>Natural gas utility bill monthly fixed charges. If multiple scenarios, use a comma-separated list.</description>
      <type>String</type>
      <required>false</required>
      <model_dependent>false</model_dependent>
    </argument>
    <argument>
      <name>utility_bill_propane_fixed_charges</name>
      <display_name>Utility Bills: Propane Fixed Charges</display_name>
      <description>Propane utility bill monthly fixed charges. If multiple scenarios, use a comma-separated list.</description>
      <type>String</type>
      <required>false</required>
      <model_dependent>false</model_dependent>
    </argument>
    <argument>
      <name>utility_bill_fuel_oil_fixed_charges</name>
      <display_name>Utility Bills: Fuel Oil Fixed Charges</display_name>
      <description>Fuel oil utility bill monthly fixed charges. If multiple scenarios, use a comma-separated list.</description>
      <type>String</type>
      <required>false</required>
      <model_dependent>false</model_dependent>
    </argument>
    <argument>
      <name>utility_bill_coal_fixed_charges</name>
      <display_name>Utility Bills: Coal Fixed Charges</display_name>
      <description>Coal utility bill monthly fixed charges. If multiple scenarios, use a comma-separated list.</description>
      <type>String</type>
      <required>false</required>
      <model_dependent>false</model_dependent>
    </argument>
    <argument>
      <name>utility_bill_wood_fixed_charges</name>
      <display_name>Utility Bills: Wood Fixed Charges</display_name>
      <description>Wood utility bill monthly fixed charges. If multiple scenarios, use a comma-separated list.</description>
      <type>String</type>
      <required>false</required>
      <model_dependent>false</model_dependent>
    </argument>
    <argument>
      <name>utility_bill_wood_pellets_fixed_charges</name>
      <display_name>Utility Bills: Wood Pellets Fixed Charges</display_name>
      <description>Wood pellets utility bill monthly fixed charges. If multiple scenarios, use a comma-separated list.</description>
      <type>String</type>
      <required>false</required>
      <model_dependent>false</model_dependent>
    </argument>
    <argument>
      <name>utility_bill_electricity_marginal_rates</name>
      <display_name>Utility Bills: Electricity Marginal Rates</display_name>
      <description>Electricity utility bill marginal rates. If multiple scenarios, use a comma-separated list.</description>
      <type>String</type>
      <required>false</required>
      <model_dependent>false</model_dependent>
    </argument>
    <argument>
      <name>utility_bill_natural_gas_marginal_rates</name>
      <display_name>Utility Bills: Natural Gas Marginal Rates</display_name>
      <description>Natural gas utility bill marginal rates. If multiple scenarios, use a comma-separated list.</description>
      <type>String</type>
      <required>false</required>
      <model_dependent>false</model_dependent>
    </argument>
    <argument>
      <name>utility_bill_propane_marginal_rates</name>
      <display_name>Utility Bills: Propane Marginal Rates</display_name>
      <description>Propane utility bill marginal rates. If multiple scenarios, use a comma-separated list.</description>
      <type>String</type>
      <required>false</required>
      <model_dependent>false</model_dependent>
    </argument>
    <argument>
      <name>utility_bill_fuel_oil_marginal_rates</name>
      <display_name>Utility Bills: Fuel Oil Marginal Rates</display_name>
      <description>Fuel oil utility bill marginal rates. If multiple scenarios, use a comma-separated list.</description>
      <type>String</type>
      <required>false</required>
      <model_dependent>false</model_dependent>
    </argument>
    <argument>
      <name>utility_bill_coal_marginal_rates</name>
      <display_name>Utility Bills: Coal Marginal Rates</display_name>
      <description>Coal utility bill marginal rates. If multiple scenarios, use a comma-separated list.</description>
      <type>String</type>
      <required>false</required>
      <model_dependent>false</model_dependent>
    </argument>
    <argument>
      <name>utility_bill_wood_marginal_rates</name>
      <display_name>Utility Bills: Wood Marginal Rates</display_name>
      <description>Wood utility bill marginal rates. If multiple scenarios, use a comma-separated list.</description>
      <type>String</type>
      <required>false</required>
      <model_dependent>false</model_dependent>
    </argument>
    <argument>
      <name>utility_bill_wood_pellets_marginal_rates</name>
      <display_name>Utility Bills: Wood Pellets Marginal Rates</display_name>
      <description>Wood pellets utility bill marginal rates. If multiple scenarios, use a comma-separated list.</description>
      <type>String</type>
      <required>false</required>
      <model_dependent>false</model_dependent>
    </argument>
    <argument>
      <name>utility_bill_pv_compensation_types</name>
      <display_name>Utility Bills: PV Compensation Types</display_name>
      <description>Utility bill PV compensation types. If multiple scenarios, use a comma-separated list.</description>
      <type>String</type>
      <required>false</required>
      <model_dependent>false</model_dependent>
    </argument>
    <argument>
      <name>utility_bill_pv_net_metering_annual_excess_sellback_rate_types</name>
      <display_name>Utility Bills: PV Net Metering Annual Excess Sellback Rate Types</display_name>
      <description>Utility bill PV net metering annual excess sellback rate types. Only applies if the PV compensation type is 'NetMetering'. If multiple scenarios, use a comma-separated list.</description>
      <type>String</type>
      <required>false</required>
      <model_dependent>false</model_dependent>
    </argument>
    <argument>
      <name>utility_bill_pv_net_metering_annual_excess_sellback_rates</name>
      <display_name>Utility Bills: PV Net Metering Annual Excess Sellback Rates</display_name>
      <description>Utility bill PV net metering annual excess sellback rates. Only applies if the PV compensation type is 'NetMetering' and the PV annual excess sellback rate type is 'User-Specified'. If multiple scenarios, use a comma-separated list.</description>
      <type>String</type>
      <required>false</required>
      <model_dependent>false</model_dependent>
    </argument>
    <argument>
      <name>utility_bill_pv_feed_in_tariff_rates</name>
      <display_name>Utility Bills: PV Feed-In Tariff Rates</display_name>
      <description>Utility bill PV annual full/gross feed-in tariff rates. Only applies if the PV compensation type is 'FeedInTariff'. If multiple scenarios, use a comma-separated list.</description>
      <type>String</type>
      <required>false</required>
      <model_dependent>false</model_dependent>
    </argument>
    <argument>
      <name>utility_bill_pv_monthly_grid_connection_fee_units</name>
      <display_name>Utility Bills: PV Monthly Grid Connection Fee Units</display_name>
      <description>Utility bill PV monthly grid connection fee units. If multiple scenarios, use a comma-separated list.</description>
      <type>String</type>
      <required>false</required>
      <model_dependent>false</model_dependent>
    </argument>
    <argument>
      <name>utility_bill_pv_monthly_grid_connection_fees</name>
      <display_name>Utility Bills: PV Monthly Grid Connection Fees</display_name>
      <description>Utility bill PV monthly grid connection fees. If multiple scenarios, use a comma-separated list.</description>
      <type>String</type>
      <required>false</required>
      <model_dependent>false</model_dependent>
    </argument>
    <argument>
      <name>additional_properties</name>
      <display_name>Additional Properties</display_name>
      <description>Additional properties specified as key-value pairs (i.e., key=value). If multiple additional properties, use a |-separated list. For example, 'LowIncome=false|Remodeled|Description=2-story home in Denver'. These properties will be stored in the HPXML file under /HPXML/SoftwareInfo/extension/AdditionalProperties.</description>
      <type>String</type>
      <required>false</required>
      <model_dependent>false</model_dependent>
    </argument>
    <argument>
      <name>combine_like_surfaces</name>
      <display_name>Combine like surfaces?</display_name>
      <description>If true, combines like surfaces to simplify the HPXML file generated.</description>
      <type>Boolean</type>
      <required>false</required>
      <model_dependent>false</model_dependent>
      <default_value>false</default_value>
      <choices>
        <choice>
          <value>true</value>
          <display_name>true</display_name>
        </choice>
        <choice>
          <value>false</value>
          <display_name>false</display_name>
        </choice>
      </choices>
    </argument>
    <argument>
      <name>apply_defaults</name>
      <display_name>Apply Default Values?</display_name>
      <description>If true, applies OS-HPXML default values to the HPXML output file. Setting to true will also force validation of the HPXML output file before applying OS-HPXML default values.</description>
      <type>Boolean</type>
      <required>false</required>
      <model_dependent>false</model_dependent>
      <default_value>false</default_value>
      <choices>
        <choice>
          <value>true</value>
          <display_name>true</display_name>
        </choice>
        <choice>
          <value>false</value>
          <display_name>false</display_name>
        </choice>
      </choices>
    </argument>
    <argument>
      <name>apply_validation</name>
      <display_name>Apply Validation?</display_name>
      <description>If true, validates the HPXML output file. Set to false for faster performance. Note that validation is not needed if the HPXML file will be validated downstream (e.g., via the HPXMLtoOpenStudio measure).</description>
      <type>Boolean</type>
      <required>false</required>
      <model_dependent>false</model_dependent>
      <default_value>false</default_value>
      <choices>
        <choice>
          <value>true</value>
          <display_name>true</display_name>
        </choice>
        <choice>
          <value>false</value>
          <display_name>false</display_name>
        </choice>
      </choices>
    </argument>
  </arguments>
  <outputs />
  <provenances />
  <tags>
    <tag>Whole Building.Space Types</tag>
  </tags>
  <attributes>
    <attribute>
      <name>Measure Type</name>
      <value>ModelMeasure</value>
      <datatype>string</datatype>
    </attribute>
  </attributes>
  <files>
    <file>
      <version>
        <software_program>OpenStudio</software_program>
        <identifier>2.9.0</identifier>
        <min_compatible>2.9.0</min_compatible>
      </version>
      <filename>measure.rb</filename>
      <filetype>rb</filetype>
      <usage_type>script</usage_type>
<<<<<<< HEAD
      <checksum>AD83F2CF</checksum>
=======
      <checksum>41B0EEFA</checksum>
>>>>>>> e96a47e7
    </file>
    <file>
      <filename>geometry.rb</filename>
      <filetype>rb</filetype>
      <usage_type>resource</usage_type>
      <checksum>6D43B4D8</checksum>
    </file>
    <file>
      <filename>build_residential_hpxml_test.rb</filename>
      <filetype>rb</filetype>
      <usage_type>test</usage_type>
      <checksum>4D646B5D</checksum>
    </file>
  </files>
</measure><|MERGE_RESOLUTION|>--- conflicted
+++ resolved
@@ -3,13 +3,8 @@
   <schema_version>3.1</schema_version>
   <name>build_residential_hpxml</name>
   <uid>a13a8983-2b01-4930-8af2-42030b6e4233</uid>
-<<<<<<< HEAD
-  <version_id>fcca1b82-a6cd-4f07-95ef-c5f0ae3d4d4e</version_id>
-  <version_modified>2023-08-10T01:55:01Z</version_modified>
-=======
-  <version_id>093be6a0-b0ee-4df4-aa77-2a9827f24028</version_id>
-  <version_modified>2023-08-15T14:05:14Z</version_modified>
->>>>>>> e96a47e7
+  <version_id>8eefebe7-39ba-4158-bf6f-0e5e62b047bf</version_id>
+  <version_modified>2023-08-16T19:51:25Z</version_modified>
   <xml_checksum>2C38F48B</xml_checksum>
   <class_name>BuildResidentialHPXML</class_name>
   <display_name>HPXML Builder</display_name>
@@ -6884,11 +6879,7 @@
       <filename>measure.rb</filename>
       <filetype>rb</filetype>
       <usage_type>script</usage_type>
-<<<<<<< HEAD
-      <checksum>AD83F2CF</checksum>
-=======
-      <checksum>41B0EEFA</checksum>
->>>>>>> e96a47e7
+      <checksum>8B606469</checksum>
     </file>
     <file>
       <filename>geometry.rb</filename>
@@ -6902,5 +6893,647 @@
       <usage_type>test</usage_type>
       <checksum>4D646B5D</checksum>
     </file>
+    <file>
+      <filename>extra_files/base-mf.osm</filename>
+      <filetype>osm</filetype>
+      <usage_type>test</usage_type>
+      <checksum>43C742D7</checksum>
+    </file>
+    <file>
+      <filename>extra_files/base-mf.xml</filename>
+      <filetype>xml</filetype>
+      <usage_type>test</usage_type>
+      <checksum>719386EA</checksum>
+    </file>
+    <file>
+      <filename>extra_files/base-sfa.osm</filename>
+      <filetype>osm</filetype>
+      <usage_type>test</usage_type>
+      <checksum>3EDFF77E</checksum>
+    </file>
+    <file>
+      <filename>extra_files/base-sfa.xml</filename>
+      <filetype>xml</filetype>
+      <usage_type>test</usage_type>
+      <checksum>15844D47</checksum>
+    </file>
+    <file>
+      <filename>extra_files/base-sfd.osm</filename>
+      <filetype>osm</filetype>
+      <usage_type>test</usage_type>
+      <checksum>0EDB7B89</checksum>
+    </file>
+    <file>
+      <filename>extra_files/base-sfd.xml</filename>
+      <filetype>xml</filetype>
+      <usage_type>test</usage_type>
+      <checksum>FE3D9F28</checksum>
+    </file>
+    <file>
+      <filename>extra_files/extra-ashp-no-ducts.osm</filename>
+      <filetype>osm</filetype>
+      <usage_type>test</usage_type>
+      <checksum>1E5A4110</checksum>
+    </file>
+    <file>
+      <filename>extra_files/extra-ashp-no-ducts.xml</filename>
+      <filetype>xml</filetype>
+      <usage_type>test</usage_type>
+      <checksum>25A402A8</checksum>
+    </file>
+    <file>
+      <filename>extra_files/extra-auto-duct-locations.osm</filename>
+      <filetype>osm</filetype>
+      <usage_type>test</usage_type>
+      <checksum>5A934791</checksum>
+    </file>
+    <file>
+      <filename>extra_files/extra-auto-duct-locations.xml</filename>
+      <filetype>xml</filetype>
+      <usage_type>test</usage_type>
+      <checksum>B1F3A9DC</checksum>
+    </file>
+    <file>
+      <filename>extra_files/extra-auto.osm</filename>
+      <filetype>osm</filetype>
+      <usage_type>test</usage_type>
+      <checksum>FE5602EB</checksum>
+    </file>
+    <file>
+      <filename>extra_files/extra-auto.xml</filename>
+      <filetype>xml</filetype>
+      <usage_type>test</usage_type>
+      <checksum>D0B6A33B</checksum>
+    </file>
+    <file>
+      <filename>extra_files/extra-battery-attic.osm</filename>
+      <filetype>osm</filetype>
+      <usage_type>test</usage_type>
+      <checksum>D51BE533</checksum>
+    </file>
+    <file>
+      <filename>extra_files/extra-battery-attic.xml</filename>
+      <filetype>xml</filetype>
+      <usage_type>test</usage_type>
+      <checksum>6F137499</checksum>
+    </file>
+    <file>
+      <filename>extra_files/extra-battery-crawlspace.osm</filename>
+      <filetype>osm</filetype>
+      <usage_type>test</usage_type>
+      <checksum>661D7D82</checksum>
+    </file>
+    <file>
+      <filename>extra_files/extra-battery-crawlspace.xml</filename>
+      <filetype>xml</filetype>
+      <usage_type>test</usage_type>
+      <checksum>ECFD3417</checksum>
+    </file>
+    <file>
+      <filename>extra_files/extra-bills-fossil-fuel-rates.osm</filename>
+      <filetype>osm</filetype>
+      <usage_type>test</usage_type>
+      <checksum>D0A3B97E</checksum>
+    </file>
+    <file>
+      <filename>extra_files/extra-bills-fossil-fuel-rates.xml</filename>
+      <filetype>xml</filetype>
+      <usage_type>test</usage_type>
+      <checksum>1A8B031A</checksum>
+    </file>
+    <file>
+      <filename>extra_files/extra-dhw-solar-latitude.osm</filename>
+      <filetype>osm</filetype>
+      <usage_type>test</usage_type>
+      <checksum>A7C2B7BA</checksum>
+    </file>
+    <file>
+      <filename>extra_files/extra-dhw-solar-latitude.xml</filename>
+      <filetype>xml</filetype>
+      <usage_type>test</usage_type>
+      <checksum>E47F316F</checksum>
+    </file>
+    <file>
+      <filename>extra_files/extra-ducts-attic.osm</filename>
+      <filetype>osm</filetype>
+      <usage_type>test</usage_type>
+      <checksum>220FC56C</checksum>
+    </file>
+    <file>
+      <filename>extra_files/extra-ducts-attic.xml</filename>
+      <filetype>xml</filetype>
+      <usage_type>test</usage_type>
+      <checksum>FE3D9F28</checksum>
+    </file>
+    <file>
+      <filename>extra_files/extra-ducts-crawlspace.osm</filename>
+      <filetype>osm</filetype>
+      <usage_type>test</usage_type>
+      <checksum>260BCFBA</checksum>
+    </file>
+    <file>
+      <filename>extra_files/extra-ducts-crawlspace.xml</filename>
+      <filetype>xml</filetype>
+      <usage_type>test</usage_type>
+      <checksum>430A95DD</checksum>
+    </file>
+    <file>
+      <filename>extra_files/extra-emissions-fossil-fuel-factors.osm</filename>
+      <filetype>osm</filetype>
+      <usage_type>test</usage_type>
+      <checksum>33A96DBA</checksum>
+    </file>
+    <file>
+      <filename>extra_files/extra-emissions-fossil-fuel-factors.xml</filename>
+      <filetype>xml</filetype>
+      <usage_type>test</usage_type>
+      <checksum>8F5636CC</checksum>
+    </file>
+    <file>
+      <filename>extra_files/extra-enclosure-atticroof-conditioned-eaves-gable.osm</filename>
+      <filetype>osm</filetype>
+      <usage_type>test</usage_type>
+      <checksum>2A261005</checksum>
+    </file>
+    <file>
+      <filename>extra_files/extra-enclosure-atticroof-conditioned-eaves-gable.xml</filename>
+      <filetype>xml</filetype>
+      <usage_type>test</usage_type>
+      <checksum>38EE4C4A</checksum>
+    </file>
+    <file>
+      <filename>extra_files/extra-enclosure-atticroof-conditioned-eaves-hip.osm</filename>
+      <filetype>osm</filetype>
+      <usage_type>test</usage_type>
+      <checksum>59A8FD98</checksum>
+    </file>
+    <file>
+      <filename>extra_files/extra-enclosure-atticroof-conditioned-eaves-hip.xml</filename>
+      <filetype>xml</filetype>
+      <usage_type>test</usage_type>
+      <checksum>5E986A90</checksum>
+    </file>
+    <file>
+      <filename>extra_files/extra-enclosure-garage-atticroof-conditioned.osm</filename>
+      <filetype>osm</filetype>
+      <usage_type>test</usage_type>
+      <checksum>B873462D</checksum>
+    </file>
+    <file>
+      <filename>extra_files/extra-enclosure-garage-atticroof-conditioned.xml</filename>
+      <filetype>xml</filetype>
+      <usage_type>test</usage_type>
+      <checksum>A030F529</checksum>
+    </file>
+    <file>
+      <filename>extra_files/extra-enclosure-garage-partially-protruded.osm</filename>
+      <filetype>osm</filetype>
+      <usage_type>test</usage_type>
+      <checksum>0731DCF4</checksum>
+    </file>
+    <file>
+      <filename>extra_files/extra-enclosure-garage-partially-protruded.xml</filename>
+      <filetype>xml</filetype>
+      <usage_type>test</usage_type>
+      <checksum>865956E0</checksum>
+    </file>
+    <file>
+      <filename>extra_files/extra-enclosure-windows-shading.osm</filename>
+      <filetype>osm</filetype>
+      <usage_type>test</usage_type>
+      <checksum>ABA2497A</checksum>
+    </file>
+    <file>
+      <filename>extra_files/extra-enclosure-windows-shading.xml</filename>
+      <filetype>xml</filetype>
+      <usage_type>test</usage_type>
+      <checksum>D91EACCC</checksum>
+    </file>
+    <file>
+      <filename>extra_files/extra-gas-hot-tub-heater-with-zero-kwh.osm</filename>
+      <filetype>osm</filetype>
+      <usage_type>test</usage_type>
+      <checksum>534EA5B4</checksum>
+    </file>
+    <file>
+      <filename>extra_files/extra-gas-hot-tub-heater-with-zero-kwh.xml</filename>
+      <filetype>xml</filetype>
+      <usage_type>test</usage_type>
+      <checksum>3191A21A</checksum>
+    </file>
+    <file>
+      <filename>extra_files/extra-gas-pool-heater-with-zero-kwh.osm</filename>
+      <filetype>osm</filetype>
+      <usage_type>test</usage_type>
+      <checksum>30E10060</checksum>
+    </file>
+    <file>
+      <filename>extra_files/extra-gas-pool-heater-with-zero-kwh.xml</filename>
+      <filetype>xml</filetype>
+      <usage_type>test</usage_type>
+      <checksum>931A6FDB</checksum>
+    </file>
+    <file>
+      <filename>extra_files/extra-iecc-zone-different-than-epw.osm</filename>
+      <filetype>osm</filetype>
+      <usage_type>test</usage_type>
+      <checksum>81D24049</checksum>
+    </file>
+    <file>
+      <filename>extra_files/extra-iecc-zone-different-than-epw.xml</filename>
+      <filetype>xml</filetype>
+      <usage_type>test</usage_type>
+      <checksum>07347C1B</checksum>
+    </file>
+    <file>
+      <filename>extra_files/extra-mf-eaves.osm</filename>
+      <filetype>osm</filetype>
+      <usage_type>test</usage_type>
+      <checksum>4C9ACEAD</checksum>
+    </file>
+    <file>
+      <filename>extra_files/extra-mf-eaves.xml</filename>
+      <filetype>xml</filetype>
+      <usage_type>test</usage_type>
+      <checksum>152EF3DC</checksum>
+    </file>
+    <file>
+      <filename>extra_files/extra-no-rim-joists.osm</filename>
+      <filetype>osm</filetype>
+      <usage_type>test</usage_type>
+      <checksum>EB05893C</checksum>
+    </file>
+    <file>
+      <filename>extra_files/extra-no-rim-joists.xml</filename>
+      <filetype>xml</filetype>
+      <usage_type>test</usage_type>
+      <checksum>B54B2849</checksum>
+    </file>
+    <file>
+      <filename>extra_files/extra-pv-roofpitch.osm</filename>
+      <filetype>osm</filetype>
+      <usage_type>test</usage_type>
+      <checksum>4073AE15</checksum>
+    </file>
+    <file>
+      <filename>extra_files/extra-pv-roofpitch.xml</filename>
+      <filetype>xml</filetype>
+      <usage_type>test</usage_type>
+      <checksum>FE3D9F28</checksum>
+    </file>
+    <file>
+      <filename>extra_files/extra-seasons-building-america.osm</filename>
+      <filetype>osm</filetype>
+      <usage_type>test</usage_type>
+      <checksum>ACB9D21D</checksum>
+    </file>
+    <file>
+      <filename>extra_files/extra-seasons-building-america.xml</filename>
+      <filetype>xml</filetype>
+      <usage_type>test</usage_type>
+      <checksum>C9400E71</checksum>
+    </file>
+    <file>
+      <filename>extra_files/extra-second-heating-system-boiler-to-heat-pump.osm</filename>
+      <filetype>osm</filetype>
+      <usage_type>test</usage_type>
+      <checksum>9ACA31BB</checksum>
+    </file>
+    <file>
+      <filename>extra_files/extra-second-heating-system-boiler-to-heat-pump.xml</filename>
+      <filetype>xml</filetype>
+      <usage_type>test</usage_type>
+      <checksum>A322C24A</checksum>
+    </file>
+    <file>
+      <filename>extra_files/extra-second-heating-system-boiler-to-heating-system.osm</filename>
+      <filetype>osm</filetype>
+      <usage_type>test</usage_type>
+      <checksum>A75DB09F</checksum>
+    </file>
+    <file>
+      <filename>extra_files/extra-second-heating-system-boiler-to-heating-system.xml</filename>
+      <filetype>xml</filetype>
+      <usage_type>test</usage_type>
+      <checksum>CEE89131</checksum>
+    </file>
+    <file>
+      <filename>extra_files/extra-second-heating-system-fireplace-to-heat-pump.osm</filename>
+      <filetype>osm</filetype>
+      <usage_type>test</usage_type>
+      <checksum>C08D5F37</checksum>
+    </file>
+    <file>
+      <filename>extra_files/extra-second-heating-system-fireplace-to-heat-pump.xml</filename>
+      <filetype>xml</filetype>
+      <usage_type>test</usage_type>
+      <checksum>D4E00BA9</checksum>
+    </file>
+    <file>
+      <filename>extra_files/extra-second-heating-system-fireplace-to-heating-system.osm</filename>
+      <filetype>osm</filetype>
+      <usage_type>test</usage_type>
+      <checksum>F46F794B</checksum>
+    </file>
+    <file>
+      <filename>extra_files/extra-second-heating-system-fireplace-to-heating-system.xml</filename>
+      <filetype>xml</filetype>
+      <usage_type>test</usage_type>
+      <checksum>A1EEC11A</checksum>
+    </file>
+    <file>
+      <filename>extra_files/extra-second-heating-system-portable-heater-to-heat-pump.osm</filename>
+      <filetype>osm</filetype>
+      <usage_type>test</usage_type>
+      <checksum>B86804DD</checksum>
+    </file>
+    <file>
+      <filename>extra_files/extra-second-heating-system-portable-heater-to-heat-pump.xml</filename>
+      <filetype>xml</filetype>
+      <usage_type>test</usage_type>
+      <checksum>54FC2482</checksum>
+    </file>
+    <file>
+      <filename>extra_files/extra-second-heating-system-portable-heater-to-heating-system.osm</filename>
+      <filetype>osm</filetype>
+      <usage_type>test</usage_type>
+      <checksum>C0DF1D2D</checksum>
+    </file>
+    <file>
+      <filename>extra_files/extra-second-heating-system-portable-heater-to-heating-system.xml</filename>
+      <filetype>xml</filetype>
+      <usage_type>test</usage_type>
+      <checksum>B0A82DC2</checksum>
+    </file>
+    <file>
+      <filename>extra_files/extra-second-refrigerator.osm</filename>
+      <filetype>osm</filetype>
+      <usage_type>test</usage_type>
+      <checksum>099E9AD2</checksum>
+    </file>
+    <file>
+      <filename>extra_files/extra-second-refrigerator.xml</filename>
+      <filetype>xml</filetype>
+      <usage_type>test</usage_type>
+      <checksum>FE3D9F28</checksum>
+    </file>
+    <file>
+      <filename>extra_files/extra-sfa-ambient.osm</filename>
+      <filetype>osm</filetype>
+      <usage_type>test</usage_type>
+      <checksum>5249563D</checksum>
+    </file>
+    <file>
+      <filename>extra_files/extra-sfa-ambient.xml</filename>
+      <filetype>xml</filetype>
+      <usage_type>test</usage_type>
+      <checksum>28046C34</checksum>
+    </file>
+    <file>
+      <filename>extra_files/extra-sfa-atticroof-conditioned-eaves-gable.osm</filename>
+      <filetype>osm</filetype>
+      <usage_type>test</usage_type>
+      <checksum>0906C531</checksum>
+    </file>
+    <file>
+      <filename>extra_files/extra-sfa-atticroof-conditioned-eaves-gable.xml</filename>
+      <filetype>xml</filetype>
+      <usage_type>test</usage_type>
+      <checksum>D5CB5CA3</checksum>
+    </file>
+    <file>
+      <filename>extra_files/extra-sfa-atticroof-conditioned-eaves-hip.osm</filename>
+      <filetype>osm</filetype>
+      <usage_type>test</usage_type>
+      <checksum>E813C704</checksum>
+    </file>
+    <file>
+      <filename>extra_files/extra-sfa-atticroof-conditioned-eaves-hip.xml</filename>
+      <filetype>xml</filetype>
+      <usage_type>test</usage_type>
+      <checksum>7F3FA83C</checksum>
+    </file>
+    <file>
+      <filename>extra_files/extra-sfa-atticroof-flat.osm</filename>
+      <filetype>osm</filetype>
+      <usage_type>test</usage_type>
+      <checksum>1357966B</checksum>
+    </file>
+    <file>
+      <filename>extra_files/extra-sfa-atticroof-flat.xml</filename>
+      <filetype>xml</filetype>
+      <usage_type>test</usage_type>
+      <checksum>26DC7FE5</checksum>
+    </file>
+    <file>
+      <filename>extra_files/extra-sfa-conditioned-crawlspace.osm</filename>
+      <filetype>osm</filetype>
+      <usage_type>test</usage_type>
+      <checksum>16D4FC95</checksum>
+    </file>
+    <file>
+      <filename>extra_files/extra-sfa-conditioned-crawlspace.xml</filename>
+      <filetype>xml</filetype>
+      <usage_type>test</usage_type>
+      <checksum>0857C909</checksum>
+    </file>
+    <file>
+      <filename>extra_files/extra-sfa-exterior-corridor.osm</filename>
+      <filetype>osm</filetype>
+      <usage_type>test</usage_type>
+      <checksum>D64B55B8</checksum>
+    </file>
+    <file>
+      <filename>extra_files/extra-sfa-exterior-corridor.xml</filename>
+      <filetype>xml</filetype>
+      <usage_type>test</usage_type>
+      <checksum>15844D47</checksum>
+    </file>
+    <file>
+      <filename>extra_files/extra-sfa-rear-units.osm</filename>
+      <filetype>osm</filetype>
+      <usage_type>test</usage_type>
+      <checksum>447EF571</checksum>
+    </file>
+    <file>
+      <filename>extra_files/extra-sfa-rear-units.xml</filename>
+      <filetype>xml</filetype>
+      <usage_type>test</usage_type>
+      <checksum>15844D47</checksum>
+    </file>
+    <file>
+      <filename>extra_files/extra-sfa-slab-middle.osm</filename>
+      <filetype>osm</filetype>
+      <usage_type>test</usage_type>
+      <checksum>71C2310B</checksum>
+    </file>
+    <file>
+      <filename>extra_files/extra-sfa-slab-middle.xml</filename>
+      <filetype>xml</filetype>
+      <usage_type>test</usage_type>
+      <checksum>64326872</checksum>
+    </file>
+    <file>
+      <filename>extra_files/extra-sfa-slab-right.osm</filename>
+      <filetype>osm</filetype>
+      <usage_type>test</usage_type>
+      <checksum>8A025503</checksum>
+    </file>
+    <file>
+      <filename>extra_files/extra-sfa-slab-right.xml</filename>
+      <filetype>xml</filetype>
+      <usage_type>test</usage_type>
+      <checksum>64326872</checksum>
+    </file>
+    <file>
+      <filename>extra_files/extra-sfa-slab.osm</filename>
+      <filetype>osm</filetype>
+      <usage_type>test</usage_type>
+      <checksum>A94189AF</checksum>
+    </file>
+    <file>
+      <filename>extra_files/extra-sfa-slab.xml</filename>
+      <filetype>xml</filetype>
+      <usage_type>test</usage_type>
+      <checksum>4DAB400E</checksum>
+    </file>
+    <file>
+      <filename>extra_files/extra-sfa-unconditioned-basement-middle.xml</filename>
+      <filetype>xml</filetype>
+      <usage_type>test</usage_type>
+      <checksum>93D236B9</checksum>
+    </file>
+    <file>
+      <filename>extra_files/extra-sfa-unconditioned-basement.osm</filename>
+      <filetype>osm</filetype>
+      <usage_type>test</usage_type>
+      <checksum>6321D9DB</checksum>
+    </file>
+    <file>
+      <filename>extra_files/extra-sfa-unconditioned-basement.xml</filename>
+      <filetype>xml</filetype>
+      <usage_type>test</usage_type>
+      <checksum>0714A52B</checksum>
+    </file>
+    <file>
+      <filename>extra_files/extra-sfa-unvented-crawlspace-middle.osm</filename>
+      <filetype>osm</filetype>
+      <usage_type>test</usage_type>
+      <checksum>839CB2FA</checksum>
+    </file>
+    <file>
+      <filename>extra_files/extra-sfa-unvented-crawlspace-middle.xml</filename>
+      <filetype>xml</filetype>
+      <usage_type>test</usage_type>
+      <checksum>D64DDBCE</checksum>
+    </file>
+    <file>
+      <filename>extra_files/extra-sfa-unvented-crawlspace-right.osm</filename>
+      <filetype>osm</filetype>
+      <usage_type>test</usage_type>
+      <checksum>CC3A69F1</checksum>
+    </file>
+    <file>
+      <filename>extra_files/extra-sfa-unvented-crawlspace-right.xml</filename>
+      <filetype>xml</filetype>
+      <usage_type>test</usage_type>
+      <checksum>0EED5DEB</checksum>
+    </file>
+    <file>
+      <filename>extra_files/extra-sfa-unvented-crawlspace.osm</filename>
+      <filetype>osm</filetype>
+      <usage_type>test</usage_type>
+      <checksum>86D800FE</checksum>
+    </file>
+    <file>
+      <filename>extra_files/extra-sfa-unvented-crawlspace.xml</filename>
+      <filetype>xml</filetype>
+      <usage_type>test</usage_type>
+      <checksum>C8526CAB</checksum>
+    </file>
+    <file>
+      <filename>extra_files/extra-sfa-vented-crawlspace-middle.osm</filename>
+      <filetype>osm</filetype>
+      <usage_type>test</usage_type>
+      <checksum>4F4267CF</checksum>
+    </file>
+    <file>
+      <filename>extra_files/extra-sfa-vented-crawlspace-middle.xml</filename>
+      <filetype>xml</filetype>
+      <usage_type>test</usage_type>
+      <checksum>7F3DC4AA</checksum>
+    </file>
+    <file>
+      <filename>extra_files/extra-sfa-vented-crawlspace-right.osm</filename>
+      <filetype>osm</filetype>
+      <usage_type>test</usage_type>
+      <checksum>55A1C4FD</checksum>
+    </file>
+    <file>
+      <filename>extra_files/extra-sfa-vented-crawlspace-right.xml</filename>
+      <filetype>xml</filetype>
+      <usage_type>test</usage_type>
+      <checksum>7F3DC4AA</checksum>
+    </file>
+    <file>
+      <filename>extra_files/extra-sfa-vented-crawlspace.osm</filename>
+      <filetype>osm</filetype>
+      <usage_type>test</usage_type>
+      <checksum>D23B0D69</checksum>
+    </file>
+    <file>
+      <filename>extra_files/extra-sfa-vented-crawlspace.xml</filename>
+      <filetype>xml</filetype>
+      <usage_type>test</usage_type>
+      <checksum>1835989F</checksum>
+    </file>
+    <file>
+      <filename>extra_files/extra-state-code-different-than-epw.osm</filename>
+      <filetype>osm</filetype>
+      <usage_type>test</usage_type>
+      <checksum>8CB7E82C</checksum>
+    </file>
+    <file>
+      <filename>extra_files/extra-state-code-different-than-epw.xml</filename>
+      <filetype>xml</filetype>
+      <usage_type>test</usage_type>
+      <checksum>A77F42FC</checksum>
+    </file>
+    <file>
+      <filename>extra_files/extra-time-zone-different-than-epw.osm</filename>
+      <filetype>osm</filetype>
+      <usage_type>test</usage_type>
+      <checksum>17F90AC3</checksum>
+    </file>
+    <file>
+      <filename>extra_files/extra-time-zone-different-than-epw.xml</filename>
+      <filetype>xml</filetype>
+      <usage_type>test</usage_type>
+      <checksum>F041D2D6</checksum>
+    </file>
+    <file>
+      <filename>extra_files/extra-water-heater-attic.osm</filename>
+      <filetype>osm</filetype>
+      <usage_type>test</usage_type>
+      <checksum>102E7196</checksum>
+    </file>
+    <file>
+      <filename>extra_files/extra-water-heater-attic.xml</filename>
+      <filetype>xml</filetype>
+      <usage_type>test</usage_type>
+      <checksum>E3C7E737</checksum>
+    </file>
+    <file>
+      <filename>extra_files/extra-water-heater-crawlspace.osm</filename>
+      <filetype>osm</filetype>
+      <usage_type>test</usage_type>
+      <checksum>F8DA3DDF</checksum>
+    </file>
+    <file>
+      <filename>extra_files/extra-water-heater-crawlspace.xml</filename>
+      <filetype>xml</filetype>
+      <usage_type>test</usage_type>
+      <checksum>71B6C06D</checksum>
+    </file>
   </files>
 </measure>