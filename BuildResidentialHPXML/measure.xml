--- conflicted
+++ resolved
@@ -3,13 +3,8 @@
   <schema_version>3.0</schema_version>
   <name>build_residential_hpxml</name>
   <uid>a13a8983-2b01-4930-8af2-42030b6e4233</uid>
-<<<<<<< HEAD
-  <version_id>ff5328dd-1a0b-4c6a-87a0-445d2e366cce</version_id>
-  <version_modified>20211102T231355Z</version_modified>
-=======
-  <version_id>3f0727c2-67bc-4a0f-8cfe-134f1517caef</version_id>
-  <version_modified>20211103T011711Z</version_modified>
->>>>>>> d76ed4bb
+  <version_id>065c216a-3fb7-4a76-ae9b-54ad9f791ba0</version_id>
+  <version_modified>20211103T161409Z</version_modified>
   <xml_checksum>2C38F48B</xml_checksum>
   <class_name>BuildResidentialHPXML</class_name>
   <display_name>HPXML Builder (Beta)</display_name>
@@ -5888,15 +5883,6 @@
       <checksum>E12DF4C0</checksum>
     </file>
     <file>
-<<<<<<< HEAD
-      <filename>build_residential_hpxml_test.rb</filename>
-      <filetype>rb</filetype>
-      <usage_type>test</usage_type>
-      <checksum>5F33E2AD</checksum>
-    </file>
-    <file>
-=======
->>>>>>> d76ed4bb
       <version>
         <software_program>OpenStudio</software_program>
         <identifier>2.9.0</identifier>
@@ -5911,7 +5897,7 @@
       <filename>build_residential_hpxml_test.rb</filename>
       <filetype>rb</filetype>
       <usage_type>test</usage_type>
-      <checksum>08A781D4</checksum>
+      <checksum>5F33E2AD</checksum>
     </file>
   </files>
 </measure>