<?xml version="1.0"?>
<measure>
  <schema_version>3.0</schema_version>
  <name>build_residential_hpxml</name>
  <uid>a13a8983-2b01-4930-8af2-42030b6e4233</uid>
<<<<<<< HEAD
  <version_id>84f8977b-e0a6-44bf-b3de-a689ed76f245</version_id>
  <version_modified>20200528T161454Z</version_modified>
=======
  <version_id>13515159-ebf5-4642-8b0e-972e6bfc5397</version_id>
  <version_modified>20200604T224606Z</version_modified>
>>>>>>> 464fe564
  <xml_checksum>2C38F48B</xml_checksum>
  <class_name>BuildResidentialHPXML</class_name>
  <display_name>HPXML Builder</display_name>
  <description>Builds a residential HPXML file.</description>
  <modeler_description>TODO</modeler_description>
  <arguments>
    <argument>
      <name>hpxml_path</name>
      <display_name>HPXML File Path</display_name>
      <description>Absolute/relative path of the HPXML file.</description>
      <type>String</type>
      <required>true</required>
      <model_dependent>false</model_dependent>
    </argument>
    <argument>
      <name>weather_dir</name>
      <display_name>Weather Directory</display_name>
      <description>Absolute/relative path of the weather directory.</description>
      <type>String</type>
      <required>true</required>
      <model_dependent>false</model_dependent>
      <default_value>weather</default_value>
    </argument>
    <argument>
      <name>simulation_control_timestep</name>
      <display_name>Simulation Control: Timestep</display_name>
      <description>Value must be a divisor of 60.</description>
      <type>Integer</type>
      <units>min</units>
      <required>false</required>
      <model_dependent>false</model_dependent>
      <default_value>60</default_value>
    </argument>
    <argument>
      <name>simulation_control_begin_month</name>
      <display_name>Simulation Control: Run Period Begin Month</display_name>
      <description>This numeric field should contain the starting month number (1 = January, 2 = February, etc.) for the annual run period desired.</description>
      <type>Integer</type>
      <units>month</units>
      <required>false</required>
      <model_dependent>false</model_dependent>
      <default_value>1</default_value>
    </argument>
    <argument>
      <name>simulation_control_begin_day_of_month</name>
      <display_name>Simulation Control: Run Period Begin Day of Month</display_name>
      <description>This numeric field should contain the starting day of the starting month (must be valid for month) for the annual run period desired.</description>
      <type>Integer</type>
      <units>day</units>
      <required>false</required>
      <model_dependent>false</model_dependent>
      <default_value>1</default_value>
    </argument>
    <argument>
      <name>simulation_control_end_month</name>
      <display_name>Simulation Control: Run Period End Month</display_name>
      <description>This numeric field should contain the end month number (1 = January, 2 = February, etc.) for the annual run period desired.</description>
      <type>Integer</type>
      <units>month</units>
      <required>false</required>
      <model_dependent>false</model_dependent>
      <default_value>12</default_value>
    </argument>
    <argument>
      <name>simulation_control_end_day_of_month</name>
      <display_name>Simulation Control: Run Period End Day of Month</display_name>
      <description>This numeric field should contain the ending day of the ending month (must be valid for month) for the annual run period desired.</description>
      <type>Integer</type>
      <units>day</units>
      <required>false</required>
      <model_dependent>false</model_dependent>
      <default_value>31</default_value>
    </argument>
    <argument>
      <name>schedules_output_path</name>
      <display_name>Schedules Output File Path</display_name>
      <description>Absolute (or relative) path of the output schedules file.</description>
      <type>String</type>
      <required>true</required>
      <model_dependent>false</model_dependent>
    </argument>
    <argument>
      <name>weather_station_epw_filepath</name>
      <display_name>EnergyPlus Weather (EPW) Filepath</display_name>
      <description>Name of the EPW file.</description>
      <type>String</type>
      <required>true</required>
      <model_dependent>false</model_dependent>
      <default_value>USA_CO_Denver.Intl.AP.725650_TMY3.epw</default_value>
    </argument>
    <argument>
      <name>site_type</name>
      <display_name>Site: Type</display_name>
      <description>The type of site.</description>
      <type>Choice</type>
      <required>true</required>
      <model_dependent>false</model_dependent>
      <default_value>suburban</default_value>
      <choices>
        <choice>
          <value>suburban</value>
          <display_name>suburban</display_name>
        </choice>
        <choice>
          <value>urban</value>
          <display_name>urban</display_name>
        </choice>
        <choice>
          <value>rural</value>
          <display_name>rural</display_name>
        </choice>
      </choices>
    </argument>
    <argument>
      <name>geometry_unit_type</name>
      <display_name>Geometry: Unit Type</display_name>
      <description>The type of unit.</description>
      <type>Choice</type>
      <required>true</required>
      <model_dependent>false</model_dependent>
      <default_value>single-family detached</default_value>
      <choices>
        <choice>
          <value>single-family detached</value>
          <display_name>single-family detached</display_name>
        </choice>
        <choice>
          <value>single-family attached</value>
          <display_name>single-family attached</display_name>
        </choice>
        <choice>
          <value>multi-family - uncategorized</value>
          <display_name>multi-family - uncategorized</display_name>
        </choice>
      </choices>
    </argument>
    <argument>
      <name>geometry_num_units</name>
      <display_name>Geometry: Number of Units</display_name>
      <description>The number of units in the building. This is required for single-family attached and multi-family - uncategorized buildings.</description>
      <type>Integer</type>
      <units>#</units>
      <required>false</required>
      <model_dependent>false</model_dependent>
    </argument>
    <argument>
      <name>geometry_cfa</name>
      <display_name>Geometry: Conditioned Floor Area</display_name>
      <description>The total floor area of the conditioned space (including any conditioned basement floor area).</description>
      <type>Double</type>
      <units>ft^2</units>
      <required>true</required>
      <model_dependent>false</model_dependent>
      <default_value>2000</default_value>
    </argument>
    <argument>
      <name>geometry_num_floors_above_grade</name>
      <display_name>Geometry: Number of Floors</display_name>
      <description>The number of floors above grade (in the unit if single-family attached, and in the building if multi-family - uncategorized).</description>
      <type>Integer</type>
      <units>#</units>
      <required>true</required>
      <model_dependent>false</model_dependent>
      <default_value>2</default_value>
    </argument>
    <argument>
      <name>geometry_wall_height</name>
      <display_name>Geometry: Average Wall Height</display_name>
      <description>The average height of the walls.</description>
      <type>Double</type>
      <units>ft</units>
      <required>true</required>
      <model_dependent>false</model_dependent>
      <default_value>8</default_value>
    </argument>
    <argument>
      <name>geometry_orientation</name>
      <display_name>Geometry: Orientation</display_name>
      <description>The house's orientation is measured clockwise from due south when viewed from above (e.g., North=0, East=90, South=180, West=270).</description>
      <type>Double</type>
      <units>degrees</units>
      <required>true</required>
      <model_dependent>false</model_dependent>
      <default_value>180</default_value>
    </argument>
    <argument>
      <name>geometry_aspect_ratio</name>
      <display_name>Geometry: Aspect Ratio</display_name>
      <description>The ratio of the front/back wall length to the left/right wall length, excluding any protruding garage wall area.</description>
      <type>Double</type>
      <units>FB/LR</units>
      <required>true</required>
      <model_dependent>false</model_dependent>
      <default_value>2</default_value>
    </argument>
    <argument>
      <name>geometry_level</name>
      <display_name>Geometry: Level</display_name>
      <description>The level of the multi-family - uncategorized unit.</description>
      <type>Choice</type>
      <required>true</required>
      <model_dependent>false</model_dependent>
      <default_value>Bottom</default_value>
      <choices>
        <choice>
          <value>Bottom</value>
          <display_name>Bottom</display_name>
        </choice>
        <choice>
          <value>Middle</value>
          <display_name>Middle</display_name>
        </choice>
        <choice>
          <value>Top</value>
          <display_name>Top</display_name>
        </choice>
      </choices>
    </argument>
    <argument>
      <name>geometry_horizontal_location</name>
      <display_name>Geometry: Horizontal Location</display_name>
      <description>The horizontal location of the single-family attached or multi-family - uncategorized unit when viewing the front of the building.</description>
      <type>Choice</type>
      <required>true</required>
      <model_dependent>false</model_dependent>
      <default_value>Left</default_value>
      <choices>
        <choice>
          <value>Left</value>
          <display_name>Left</display_name>
        </choice>
        <choice>
          <value>Middle</value>
          <display_name>Middle</display_name>
        </choice>
        <choice>
          <value>Right</value>
          <display_name>Right</display_name>
        </choice>
      </choices>
    </argument>
    <argument>
      <name>geometry_corridor_position</name>
      <display_name>Geometry: Corridor Position</display_name>
      <description>The position of the corridor.</description>
      <type>Choice</type>
      <required>true</required>
      <model_dependent>false</model_dependent>
      <default_value>Double-Loaded Interior</default_value>
      <choices>
        <choice>
          <value>Double-Loaded Interior</value>
          <display_name>Double-Loaded Interior</display_name>
        </choice>
        <choice>
          <value>Single Exterior (Front)</value>
          <display_name>Single Exterior (Front)</display_name>
        </choice>
        <choice>
          <value>Double Exterior</value>
          <display_name>Double Exterior</display_name>
        </choice>
        <choice>
          <value>None</value>
          <display_name>None</display_name>
        </choice>
      </choices>
    </argument>
    <argument>
      <name>geometry_corridor_width</name>
      <display_name>Geometry: Corridor Width</display_name>
      <description>The width of the corridor.</description>
      <type>Double</type>
      <units>ft</units>
      <required>true</required>
      <model_dependent>false</model_dependent>
      <default_value>10</default_value>
    </argument>
    <argument>
      <name>geometry_inset_width</name>
      <display_name>Geometry: Inset Width</display_name>
      <description>The width of the inset.</description>
      <type>Double</type>
      <units>ft</units>
      <required>true</required>
      <model_dependent>false</model_dependent>
      <default_value>0</default_value>
    </argument>
    <argument>
      <name>geometry_inset_depth</name>
      <display_name>Geometry: Inset Depth</display_name>
      <description>The depth of the inset.</description>
      <type>Double</type>
      <units>ft</units>
      <required>true</required>
      <model_dependent>false</model_dependent>
      <default_value>0</default_value>
    </argument>
    <argument>
      <name>geometry_inset_position</name>
      <display_name>Geometry: Inset Position</display_name>
      <description>The position of the inset.</description>
      <type>Choice</type>
      <required>true</required>
      <model_dependent>false</model_dependent>
      <default_value>Right</default_value>
      <choices>
        <choice>
          <value>Right</value>
          <display_name>Right</display_name>
        </choice>
        <choice>
          <value>Left</value>
          <display_name>Left</display_name>
        </choice>
      </choices>
    </argument>
    <argument>
      <name>geometry_balcony_depth</name>
      <display_name>Geometry: Balcony Depth</display_name>
      <description>The depth of the balcony.</description>
      <type>Double</type>
      <units>ft</units>
      <required>true</required>
      <model_dependent>false</model_dependent>
      <default_value>0</default_value>
    </argument>
    <argument>
      <name>geometry_garage_width</name>
      <display_name>Geometry: Garage Width</display_name>
      <description>The width of the garage. Enter zero for no garage.</description>
      <type>Double</type>
      <units>ft</units>
      <required>true</required>
      <model_dependent>false</model_dependent>
      <default_value>0</default_value>
    </argument>
    <argument>
      <name>geometry_garage_depth</name>
      <display_name>Geometry: Garage Depth</display_name>
      <description>The depth of the garage.</description>
      <type>Double</type>
      <units>ft</units>
      <required>true</required>
      <model_dependent>false</model_dependent>
      <default_value>20</default_value>
    </argument>
    <argument>
      <name>geometry_garage_protrusion</name>
      <display_name>Geometry: Garage Protrusion</display_name>
      <description>The fraction of the garage that is protruding from the living space.</description>
      <type>Double</type>
      <units>frac</units>
      <required>true</required>
      <model_dependent>false</model_dependent>
      <default_value>0</default_value>
    </argument>
    <argument>
      <name>geometry_garage_position</name>
      <display_name>Geometry: Garage Position</display_name>
      <description>The position of the garage.</description>
      <type>Choice</type>
      <required>true</required>
      <model_dependent>false</model_dependent>
      <default_value>Right</default_value>
      <choices>
        <choice>
          <value>Right</value>
          <display_name>Right</display_name>
        </choice>
        <choice>
          <value>Left</value>
          <display_name>Left</display_name>
        </choice>
      </choices>
    </argument>
    <argument>
      <name>geometry_foundation_type</name>
      <display_name>Geometry: Foundation Type</display_name>
      <description>The foundation type of the building.</description>
      <type>Choice</type>
      <required>true</required>
      <model_dependent>false</model_dependent>
      <default_value>SlabOnGrade</default_value>
      <choices>
        <choice>
          <value>SlabOnGrade</value>
          <display_name>SlabOnGrade</display_name>
        </choice>
        <choice>
          <value>VentedCrawlspace</value>
          <display_name>VentedCrawlspace</display_name>
        </choice>
        <choice>
          <value>UnventedCrawlspace</value>
          <display_name>UnventedCrawlspace</display_name>
        </choice>
        <choice>
          <value>UnconditionedBasement</value>
          <display_name>UnconditionedBasement</display_name>
        </choice>
        <choice>
          <value>ConditionedBasement</value>
          <display_name>ConditionedBasement</display_name>
        </choice>
        <choice>
          <value>Ambient</value>
          <display_name>Ambient</display_name>
        </choice>
      </choices>
    </argument>
    <argument>
      <name>geometry_foundation_height</name>
      <display_name>Geometry: Foundation Height</display_name>
      <description>The height of the foundation (e.g., 3ft for crawlspace, 8ft for basement). Only applies to basements/crawlspaces.</description>
      <type>Double</type>
      <units>ft</units>
      <required>true</required>
      <model_dependent>false</model_dependent>
      <default_value>0</default_value>
    </argument>
    <argument>
      <name>geometry_foundation_height_above_grade</name>
      <display_name>Geometry: Foundation Height Above Grade</display_name>
      <description>The depth above grade of the foundation wall. Only applies to basements/crawlspaces.</description>
      <type>Double</type>
      <units>ft</units>
      <required>true</required>
      <model_dependent>false</model_dependent>
      <default_value>0</default_value>
    </argument>
    <argument>
      <name>geometry_roof_type</name>
      <display_name>Geometry: Roof Type</display_name>
      <description>The roof type of the building.</description>
      <type>Choice</type>
      <required>true</required>
      <model_dependent>false</model_dependent>
      <default_value>gable</default_value>
      <choices>
        <choice>
          <value>gable</value>
          <display_name>gable</display_name>
        </choice>
        <choice>
          <value>hip</value>
          <display_name>hip</display_name>
        </choice>
        <choice>
          <value>flat</value>
          <display_name>flat</display_name>
        </choice>
      </choices>
    </argument>
    <argument>
      <name>geometry_roof_pitch</name>
      <display_name>Geometry: Roof Pitch</display_name>
      <description>The roof pitch of the attic. Ignored if the building has a flat roof.</description>
      <type>Choice</type>
      <required>true</required>
      <model_dependent>false</model_dependent>
      <default_value>6:12</default_value>
      <choices>
        <choice>
          <value>1:12</value>
          <display_name>1:12</display_name>
        </choice>
        <choice>
          <value>2:12</value>
          <display_name>2:12</display_name>
        </choice>
        <choice>
          <value>3:12</value>
          <display_name>3:12</display_name>
        </choice>
        <choice>
          <value>4:12</value>
          <display_name>4:12</display_name>
        </choice>
        <choice>
          <value>5:12</value>
          <display_name>5:12</display_name>
        </choice>
        <choice>
          <value>6:12</value>
          <display_name>6:12</display_name>
        </choice>
        <choice>
          <value>7:12</value>
          <display_name>7:12</display_name>
        </choice>
        <choice>
          <value>8:12</value>
          <display_name>8:12</display_name>
        </choice>
        <choice>
          <value>9:12</value>
          <display_name>9:12</display_name>
        </choice>
        <choice>
          <value>10:12</value>
          <display_name>10:12</display_name>
        </choice>
        <choice>
          <value>11:12</value>
          <display_name>11:12</display_name>
        </choice>
        <choice>
          <value>12:12</value>
          <display_name>12:12</display_name>
        </choice>
      </choices>
    </argument>
    <argument>
      <name>geometry_roof_structure</name>
      <display_name>Geometry: Roof Structure</display_name>
      <description>The roof structure of the building. Ignored if the building has a flat roof.</description>
      <type>Choice</type>
      <required>true</required>
      <model_dependent>false</model_dependent>
      <default_value>truss, cantilever</default_value>
      <choices>
        <choice>
          <value>truss, cantilever</value>
          <display_name>truss, cantilever</display_name>
        </choice>
        <choice>
          <value>rafter</value>
          <display_name>rafter</display_name>
        </choice>
      </choices>
    </argument>
    <argument>
      <name>geometry_attic_type</name>
      <display_name>Geometry: Attic Type</display_name>
      <description>The attic type of the building. Ignored if the building has a flat roof.</description>
      <type>Choice</type>
      <required>true</required>
      <model_dependent>false</model_dependent>
      <default_value>VentedAttic</default_value>
      <choices>
        <choice>
          <value>VentedAttic</value>
          <display_name>VentedAttic</display_name>
        </choice>
        <choice>
          <value>UnventedAttic</value>
          <display_name>UnventedAttic</display_name>
        </choice>
        <choice>
          <value>ConditionedAttic</value>
          <display_name>ConditionedAttic</display_name>
        </choice>
      </choices>
    </argument>
    <argument>
      <name>geometry_eaves_depth</name>
      <display_name>Geometry: Eaves Depth</display_name>
      <description>The eaves depth of the roof.</description>
      <type>Double</type>
      <units>ft</units>
      <required>true</required>
      <model_dependent>false</model_dependent>
      <default_value>2</default_value>
    </argument>
    <argument>
      <name>geometry_num_bedrooms</name>
      <display_name>Geometry: Number of Bedrooms</display_name>
      <description>Specify the number of bedrooms. Used to determine the energy usage of appliances and plug loads, hot water usage, etc.</description>
      <type>Integer</type>
      <required>true</required>
      <model_dependent>false</model_dependent>
      <default_value>3</default_value>
    </argument>
    <argument>
      <name>geometry_num_bathrooms</name>
      <display_name>Geometry: Number of Bathrooms</display_name>
      <description>Specify the number of bathrooms.</description>
      <type>String</type>
      <required>true</required>
      <model_dependent>false</model_dependent>
      <default_value>auto</default_value>
    </argument>
    <argument>
      <name>geometry_num_occupants</name>
      <display_name>Geometry: Number of Occupants</display_name>
      <description>Specify the number of occupants. A value of 'auto' will calculate the average number of occupants from the number of bedrooms. Used to specify the internal gains from people only.</description>
      <type>String</type>
      <required>true</required>
      <model_dependent>false</model_dependent>
      <default_value>auto</default_value>
    </argument>
    <argument>
      <name>floor_assembly_r</name>
      <display_name>Floor: Assembly R-value</display_name>
      <description>Assembly R-value for the floor (foundation ceiling). Ignored if a slab foundation.</description>
      <type>Double</type>
      <units>h-ft^2-R/Btu</units>
      <required>true</required>
      <model_dependent>false</model_dependent>
      <default_value>30</default_value>
    </argument>
    <argument>
      <name>foundation_wall_insulation_r</name>
      <display_name>Foundation: Wall Insulation Nominal R-value</display_name>
      <description>Nominal R-value for the foundation wall insulation. Only applies to basements/crawlspaces.</description>
      <type>Double</type>
      <units>h-ft^2-R/Btu</units>
      <required>true</required>
      <model_dependent>false</model_dependent>
      <default_value>0</default_value>
    </argument>
    <argument>
      <name>foundation_wall_insulation_distance_to_top</name>
      <display_name>Foundation: Wall Insulation Distance To Top</display_name>
      <description>The distance from the top of the foundation wall to the top of the foundation wall insulation. Only applies to basements/crawlspaces.</description>
      <type>Double</type>
      <units>ft</units>
      <required>true</required>
      <model_dependent>false</model_dependent>
      <default_value>0</default_value>
    </argument>
    <argument>
      <name>foundation_wall_insulation_distance_to_bottom</name>
      <display_name>Foundation: Wall Insulation Distance To Bottom</display_name>
      <description>The distance from the top of the foundation wall to the bottom of the foundation wall insulation. Only applies to basements/crawlspaces.</description>
      <type>Double</type>
      <units>ft</units>
      <required>true</required>
      <model_dependent>false</model_dependent>
      <default_value>0</default_value>
    </argument>
    <argument>
      <name>foundation_wall_assembly_r</name>
      <display_name>Foundation: Wall Assembly R-value</display_name>
      <description>Assembly R-value for the foundation walls. Only applies to basements/crawlspaces. If provided, overrides the previous foundation wall insulation inputs.</description>
      <type>Double</type>
      <units>h-ft^2-R/Btu</units>
      <required>false</required>
      <model_dependent>false</model_dependent>
    </argument>
    <argument>
      <name>slab_perimeter_insulation_r</name>
      <display_name>Slab: Perimeter Insulation Nominal R-value</display_name>
      <description>Nominal R-value of the vertical slab perimeter insulation. Applies to slab-on-grade foundations and basement/crawlspace floors.</description>
      <type>Double</type>
      <units>h-ft^2-R/Btu</units>
      <required>true</required>
      <model_dependent>false</model_dependent>
      <default_value>0</default_value>
    </argument>
    <argument>
      <name>slab_perimeter_depth</name>
      <display_name>Slab: Perimeter Insulation Depth</display_name>
      <description>Depth from grade to bottom of vertical slab perimeter insulation. Applies to slab-on-grade foundations and basement/crawlspace floors.</description>
      <type>Double</type>
      <units>ft</units>
      <required>true</required>
      <model_dependent>false</model_dependent>
      <default_value>0</default_value>
    </argument>
    <argument>
      <name>slab_under_insulation_r</name>
      <display_name>Slab: Under Slab Insulation Nominal R-value</display_name>
      <description>Nominal R-value of the horizontal under slab insulation. Applies to slab-on-grade foundations and basement/crawlspace floors.</description>
      <type>Double</type>
      <units>h-ft^2-R/Btu</units>
      <required>true</required>
      <model_dependent>false</model_dependent>
      <default_value>0</default_value>
    </argument>
    <argument>
      <name>slab_under_width</name>
      <display_name>Slab: Under Slab Insulation Width</display_name>
      <description>Width from slab edge inward of horizontal under-slab insulation. Enter 999 to specify that the under slab insulation spans the entire slab. Applies to slab-on-grade foundations and basement/crawlspace floors.</description>
      <type>Double</type>
      <units>ft</units>
      <required>true</required>
      <model_dependent>false</model_dependent>
      <default_value>0</default_value>
    </argument>
    <argument>
      <name>slab_carpet_fraction</name>
      <display_name>Slab: Carpet Fraction</display_name>
      <description>Fraction of the slab floor area that is carpeted.</description>
      <type>Double</type>
      <units>Frac</units>
      <required>true</required>
      <model_dependent>false</model_dependent>
      <default_value>0</default_value>
    </argument>
    <argument>
      <name>slab_carpet_r</name>
      <display_name>Slab: Carpet R-value</display_name>
      <description>R-value of the slab carpet.</description>
      <type>Double</type>
      <units>h-ft^2-R/Btu</units>
      <required>true</required>
      <model_dependent>false</model_dependent>
      <default_value>0</default_value>
    </argument>
    <argument>
      <name>ceiling_assembly_r</name>
      <display_name>Ceiling: Assembly R-value</display_name>
      <description>Assembly R-value for the ceiling (attic floor).</description>
      <type>Double</type>
      <units>h-ft^2-R/Btu</units>
      <required>true</required>
      <model_dependent>false</model_dependent>
      <default_value>30</default_value>
    </argument>
    <argument>
      <name>roof_assembly_r</name>
      <display_name>Roof: Assembly R-value</display_name>
      <description>Assembly R-value of the roof.</description>
      <type>Double</type>
      <units>h-ft^2-R/Btu</units>
      <required>true</required>
      <model_dependent>false</model_dependent>
      <default_value>2.3</default_value>
    </argument>
    <argument>
      <name>roof_solar_absorptance</name>
      <display_name>Roof: Solar Absorptance</display_name>
      <description>The solar absorptance of the roof.</description>
      <type>Double</type>
      <required>true</required>
      <model_dependent>false</model_dependent>
      <default_value>0.7</default_value>
    </argument>
    <argument>
      <name>roof_emittance</name>
      <display_name>Roof: Emittance</display_name>
      <description>The emittance of the roof.</description>
      <type>Double</type>
      <required>true</required>
      <model_dependent>false</model_dependent>
      <default_value>0.92</default_value>
    </argument>
    <argument>
      <name>roof_radiant_barrier</name>
      <display_name>Roof: Has Radiant Barrier</display_name>
      <description>Specifies whether the attic has a radiant barrier.</description>
      <type>Boolean</type>
      <required>true</required>
      <model_dependent>false</model_dependent>
      <default_value>false</default_value>
      <choices>
        <choice>
          <value>true</value>
          <display_name>true</display_name>
        </choice>
        <choice>
          <value>false</value>
          <display_name>false</display_name>
        </choice>
      </choices>
    </argument>
    <argument>
      <name>neighbor_front_distance</name>
      <display_name>Neighbor: Front Distance</display_name>
      <description>The minimum distance between the simulated house and the neighboring house to the front (not including eaves). A value of zero indicates no neighbors.</description>
      <type>Double</type>
      <units>ft</units>
      <required>true</required>
      <model_dependent>false</model_dependent>
      <default_value>0</default_value>
    </argument>
    <argument>
      <name>neighbor_back_distance</name>
      <display_name>Neighbor: Back Distance</display_name>
      <description>The minimum distance between the simulated house and the neighboring house to the back (not including eaves). A value of zero indicates no neighbors.</description>
      <type>Double</type>
      <units>ft</units>
      <required>true</required>
      <model_dependent>false</model_dependent>
      <default_value>0</default_value>
    </argument>
    <argument>
      <name>neighbor_left_distance</name>
      <display_name>Neighbor: Left Distance</display_name>
      <description>The minimum distance between the simulated house and the neighboring house to the left (not including eaves). A value of zero indicates no neighbors.</description>
      <type>Double</type>
      <units>ft</units>
      <required>true</required>
      <model_dependent>false</model_dependent>
      <default_value>10</default_value>
    </argument>
    <argument>
      <name>neighbor_right_distance</name>
      <display_name>Neighbor: Right Distance</display_name>
      <description>The minimum distance between the simulated house and the neighboring house to the right (not including eaves). A value of zero indicates no neighbors.</description>
      <type>Double</type>
      <units>ft</units>
      <required>true</required>
      <model_dependent>false</model_dependent>
      <default_value>10</default_value>
    </argument>
    <argument>
      <name>neighbor_front_height</name>
      <display_name>Neighbor: Front Height</display_name>
      <description>The height of the neighboring building to the front. A value of 'auto' will use the same height as this building.</description>
      <type>String</type>
      <units>ft</units>
      <required>true</required>
      <model_dependent>false</model_dependent>
      <default_value>auto</default_value>
    </argument>
    <argument>
      <name>neighbor_back_height</name>
      <display_name>Neighbor: Back Height</display_name>
      <description>The height of the neighboring building to the back. A value of 'auto' will use the same height as this building.</description>
      <type>String</type>
      <units>ft</units>
      <required>true</required>
      <model_dependent>false</model_dependent>
      <default_value>auto</default_value>
    </argument>
    <argument>
      <name>neighbor_left_height</name>
      <display_name>Neighbor: Left Height</display_name>
      <description>The height of the neighboring building to the left. A value of 'auto' will use the same height as this building.</description>
      <type>String</type>
      <units>ft</units>
      <required>true</required>
      <model_dependent>false</model_dependent>
      <default_value>auto</default_value>
    </argument>
    <argument>
      <name>neighbor_right_height</name>
      <display_name>Neighbor: Right Height</display_name>
      <description>The height of the neighboring building to the right. A value of 'auto' will use the same height as this building.</description>
      <type>String</type>
      <units>ft</units>
      <required>true</required>
      <model_dependent>false</model_dependent>
      <default_value>auto</default_value>
    </argument>
    <argument>
      <name>wall_type</name>
      <display_name>Walls: Type</display_name>
      <description>The type of exterior walls.</description>
      <type>Choice</type>
      <required>true</required>
      <model_dependent>false</model_dependent>
      <default_value>WoodStud</default_value>
      <choices>
        <choice>
          <value>WoodStud</value>
          <display_name>WoodStud</display_name>
        </choice>
        <choice>
          <value>ConcreteMasonryUnit</value>
          <display_name>ConcreteMasonryUnit</display_name>
        </choice>
        <choice>
          <value>DoubleWoodStud</value>
          <display_name>DoubleWoodStud</display_name>
        </choice>
        <choice>
          <value>InsulatedConcreteForms</value>
          <display_name>InsulatedConcreteForms</display_name>
        </choice>
        <choice>
          <value>LogWall</value>
          <display_name>LogWall</display_name>
        </choice>
        <choice>
          <value>StructurallyInsulatedPanel</value>
          <display_name>StructurallyInsulatedPanel</display_name>
        </choice>
        <choice>
          <value>SolidConcrete</value>
          <display_name>SolidConcrete</display_name>
        </choice>
        <choice>
          <value>SteelFrame</value>
          <display_name>SteelFrame</display_name>
        </choice>
        <choice>
          <value>Stone</value>
          <display_name>Stone</display_name>
        </choice>
        <choice>
          <value>StrawBale</value>
          <display_name>StrawBale</display_name>
        </choice>
        <choice>
          <value>StructuralBrick</value>
          <display_name>StructuralBrick</display_name>
        </choice>
      </choices>
    </argument>
    <argument>
      <name>wall_assembly_r</name>
      <display_name>Walls: Assembly R-value</display_name>
      <description>Assembly R-value of the exterior walls.</description>
      <type>Double</type>
      <units>h-ft^2-R/Btu</units>
      <required>true</required>
      <model_dependent>false</model_dependent>
      <default_value>13</default_value>
    </argument>
    <argument>
      <name>wall_solar_absorptance</name>
      <display_name>Wall: Solar Absorptance</display_name>
      <description>The solar absorptance of the exterior walls.</description>
      <type>Double</type>
      <required>true</required>
      <model_dependent>false</model_dependent>
      <default_value>0.7</default_value>
    </argument>
    <argument>
      <name>wall_emittance</name>
      <display_name>Wall: Emittance</display_name>
      <description>The emittance of the exterior walls.</description>
      <type>Double</type>
      <required>true</required>
      <model_dependent>false</model_dependent>
      <default_value>0.92</default_value>
    </argument>
    <argument>
      <name>window_front_wwr</name>
      <display_name>Windows: Front Window-to-Wall Ratio</display_name>
      <description>The ratio of window area to wall area for the building's front facade. Enter 0 if specifying Front Window Area instead.</description>
      <type>Double</type>
      <required>true</required>
      <model_dependent>false</model_dependent>
      <default_value>0.18</default_value>
    </argument>
    <argument>
      <name>window_back_wwr</name>
      <display_name>Windows: Back Window-to-Wall Ratio</display_name>
      <description>The ratio of window area to wall area for the building's back facade. Enter 0 if specifying Back Window Area instead.</description>
      <type>Double</type>
      <required>true</required>
      <model_dependent>false</model_dependent>
      <default_value>0.18</default_value>
    </argument>
    <argument>
      <name>window_left_wwr</name>
      <display_name>Windows: Left Window-to-Wall Ratio</display_name>
      <description>The ratio of window area to wall area for the building's left facade. Enter 0 if specifying Left Window Area instead.</description>
      <type>Double</type>
      <required>true</required>
      <model_dependent>false</model_dependent>
      <default_value>0.18</default_value>
    </argument>
    <argument>
      <name>window_right_wwr</name>
      <display_name>Windows: Right Window-to-Wall Ratio</display_name>
      <description>The ratio of window area to wall area for the building's right facade. Enter 0 if specifying Right Window Area instead.</description>
      <type>Double</type>
      <required>true</required>
      <model_dependent>false</model_dependent>
      <default_value>0.18</default_value>
    </argument>
    <argument>
      <name>window_area_front</name>
      <display_name>Windows: Front Window Area</display_name>
      <description>The amount of window area on the building's front facade. Enter 0 if specifying Front Window-to-Wall Ratio instead.</description>
      <type>Double</type>
      <required>true</required>
      <model_dependent>false</model_dependent>
      <default_value>0</default_value>
    </argument>
    <argument>
      <name>window_area_back</name>
      <display_name>Windows: Back Window Area</display_name>
      <description>The amount of window area on the building's back facade. Enter 0 if specifying Back Window-to-Wall Ratio instead.</description>
      <type>Double</type>
      <required>true</required>
      <model_dependent>false</model_dependent>
      <default_value>0</default_value>
    </argument>
    <argument>
      <name>window_area_left</name>
      <display_name>Windows: Left Window Area</display_name>
      <description>The amount of window area on the building's left facade. Enter 0 if specifying Left Window-to-Wall Ratio instead.</description>
      <type>Double</type>
      <required>true</required>
      <model_dependent>false</model_dependent>
      <default_value>0</default_value>
    </argument>
    <argument>
      <name>window_area_right</name>
      <display_name>Windows: Right Window Area</display_name>
      <description>The amount of window area on the building's right facade. Enter 0 if specifying Right Window-to-Wall Ratio instead.</description>
      <type>Double</type>
      <required>true</required>
      <model_dependent>false</model_dependent>
      <default_value>0</default_value>
    </argument>
    <argument>
      <name>window_aspect_ratio</name>
      <display_name>Windows: Aspect Ratio</display_name>
      <description>Ratio of window height to width.</description>
      <type>Double</type>
      <required>true</required>
      <model_dependent>false</model_dependent>
      <default_value>1.333</default_value>
    </argument>
    <argument>
      <name>window_fraction_operable</name>
      <display_name>Windows: Fraction Operable</display_name>
      <description>Fraction of windows that are operable.</description>
      <type>Double</type>
      <required>true</required>
      <model_dependent>false</model_dependent>
      <default_value>0.67</default_value>
    </argument>
    <argument>
      <name>window_ufactor</name>
      <display_name>Windows: U-Factor</display_name>
      <description>The heat transfer coefficient of the windows.</description>
      <type>Double</type>
      <units>Btu/hr-ft^2-R</units>
      <required>true</required>
      <model_dependent>false</model_dependent>
      <default_value>0.37</default_value>
    </argument>
    <argument>
      <name>window_shgc</name>
      <display_name>Windows: SHGC</display_name>
      <description>The ratio of solar heat gain through a glazing system compared to that of an unobstructed opening, for windows.</description>
      <type>Double</type>
      <required>true</required>
      <model_dependent>false</model_dependent>
      <default_value>0.3</default_value>
    </argument>
    <argument>
      <name>window_interior_shading_winter</name>
      <display_name>Windows: Winter Interior Shading</display_name>
      <description>Interior shading multiplier for the heating season. 1.0 indicates no reduction in solar gain, 0.85 indicates 15% reduction, etc.</description>
      <type>Double</type>
      <required>true</required>
      <model_dependent>false</model_dependent>
      <default_value>1</default_value>
    </argument>
    <argument>
      <name>window_interior_shading_summer</name>
      <display_name>Windows: Summer Interior Shading</display_name>
      <description>Interior shading multiplier for the cooling season. 1.0 indicates no reduction in solar gain, 0.85 indicates 15% reduction, etc.</description>
      <type>Double</type>
      <required>true</required>
      <model_dependent>false</model_dependent>
      <default_value>1</default_value>
    </argument>
    <argument>
      <name>overhangs_front_depth</name>
      <display_name>Overhangs: Front Facade Depth</display_name>
      <description>Specifies the depth of overhangs for windows on the front facade.</description>
      <type>Double</type>
      <required>true</required>
      <model_dependent>false</model_dependent>
      <default_value>0</default_value>
    </argument>
    <argument>
      <name>overhangs_front_distance_to_top_of_window</name>
      <display_name>Overhangs: Front Facade Distance to Top of Window</display_name>
      <description>Specifies the distance to the top of window of overhangs for windows on the front facade.</description>
      <type>Double</type>
      <required>true</required>
      <model_dependent>false</model_dependent>
      <default_value>0</default_value>
    </argument>
    <argument>
      <name>overhangs_back_depth</name>
      <display_name>Overhangs: Back Facade Depth</display_name>
      <description>Specifies the depth of overhangs for windows on the back facade.</description>
      <type>Double</type>
      <required>true</required>
      <model_dependent>false</model_dependent>
      <default_value>0</default_value>
    </argument>
    <argument>
      <name>overhangs_back_distance_to_top_of_window</name>
      <display_name>Overhangs: Back Facade Distance to Top of Window</display_name>
      <description>Specifies the distance to the top of window of overhangs for windows on the back facade.</description>
      <type>Double</type>
      <required>true</required>
      <model_dependent>false</model_dependent>
      <default_value>0</default_value>
    </argument>
    <argument>
      <name>overhangs_left_depth</name>
      <display_name>Overhangs: Left Facade Depth</display_name>
      <description>Specifies the depth of overhangs for windows on the left facade.</description>
      <type>Double</type>
      <required>true</required>
      <model_dependent>false</model_dependent>
      <default_value>0</default_value>
    </argument>
    <argument>
      <name>overhangs_left_distance_to_top_of_window</name>
      <display_name>Overhangs: Left Facade Distance to Top of Window</display_name>
      <description>Specifies the distance to the top of window of overhangs for windows on the left facade.</description>
      <type>Double</type>
      <required>true</required>
      <model_dependent>false</model_dependent>
      <default_value>0</default_value>
    </argument>
    <argument>
      <name>overhangs_right_depth</name>
      <display_name>Overhangs: Right Facade Depth</display_name>
      <description>Specifies the depth of overhangs for windows on the right facade.</description>
      <type>Double</type>
      <required>true</required>
      <model_dependent>false</model_dependent>
      <default_value>0</default_value>
    </argument>
    <argument>
      <name>overhangs_right_distance_to_top_of_window</name>
      <display_name>Overhangs: Right Facade Distance to Top of Window</display_name>
      <description>Specifies the distance to the top of window of overhangs for windows on the right facade.</description>
      <type>Double</type>
      <required>true</required>
      <model_dependent>false</model_dependent>
      <default_value>0</default_value>
    </argument>
    <argument>
      <name>skylight_area_front</name>
      <display_name>Skylights: Front Roof Area</display_name>
      <description>The amount of skylight area on the building's front conditioned roof facade.</description>
      <type>Double</type>
      <required>true</required>
      <model_dependent>false</model_dependent>
      <default_value>0</default_value>
    </argument>
    <argument>
      <name>skylight_area_back</name>
      <display_name>Skylights: Back Roof Area</display_name>
      <description>The amount of skylight area on the building's back conditioned roof facade.</description>
      <type>Double</type>
      <required>true</required>
      <model_dependent>false</model_dependent>
      <default_value>0</default_value>
    </argument>
    <argument>
      <name>skylight_area_left</name>
      <display_name>Skylights: Left Roof Area</display_name>
      <description>The amount of skylight area on the building's left conditioned roof facade.</description>
      <type>Double</type>
      <required>true</required>
      <model_dependent>false</model_dependent>
      <default_value>0</default_value>
    </argument>
    <argument>
      <name>skylight_area_right</name>
      <display_name>Skylights: Right Roof Area</display_name>
      <description>The amount of skylight area on the building's right conditioned roof facade.</description>
      <type>Double</type>
      <required>true</required>
      <model_dependent>false</model_dependent>
      <default_value>0</default_value>
    </argument>
    <argument>
      <name>skylight_ufactor</name>
      <display_name>Skylights: U-Factor</display_name>
      <description>The heat transfer coefficient of the skylights.</description>
      <type>Double</type>
      <units>Btu/hr-ft^2-R</units>
      <required>true</required>
      <model_dependent>false</model_dependent>
      <default_value>0.33</default_value>
    </argument>
    <argument>
      <name>skylight_shgc</name>
      <display_name>Skylights: SHGC</display_name>
      <description>The ratio of solar heat gain through a glazing system compared to that of an unobstructed opening, for skylights.</description>
      <type>Double</type>
      <required>true</required>
      <model_dependent>false</model_dependent>
      <default_value>0.45</default_value>
    </argument>
    <argument>
      <name>door_area</name>
      <display_name>Doors: Area</display_name>
      <description>The area of the opaque door(s).</description>
      <type>Double</type>
      <units>ft^2</units>
      <required>true</required>
      <model_dependent>false</model_dependent>
      <default_value>20</default_value>
    </argument>
    <argument>
      <name>door_rvalue</name>
      <display_name>Doors: R-value</display_name>
      <description>R-value of the doors.</description>
      <type>Double</type>
      <units>h-ft^2-R/Btu</units>
      <required>true</required>
      <model_dependent>false</model_dependent>
      <default_value>5</default_value>
    </argument>
    <argument>
      <name>air_leakage_units</name>
      <display_name>Air Leakage: Units</display_name>
      <description>The unit of measure for the above-grade living air leakage.</description>
      <type>Choice</type>
      <required>true</required>
      <model_dependent>false</model_dependent>
      <default_value>ACH50</default_value>
      <choices>
        <choice>
          <value>ACH50</value>
          <display_name>ACH50</display_name>
        </choice>
        <choice>
          <value>CFM50</value>
          <display_name>CFM50</display_name>
        </choice>
        <choice>
          <value>ACHnatural</value>
          <display_name>ACHnatural</display_name>
        </choice>
      </choices>
    </argument>
    <argument>
      <name>air_leakage_value</name>
      <display_name>Air Leakage: Value</display_name>
      <description>Air exchange rate, in ACH or CFM at 50 Pascals.</description>
      <type>Double</type>
      <required>true</required>
      <model_dependent>false</model_dependent>
      <default_value>3</default_value>
    </argument>
    <argument>
      <name>air_leakage_shelter_coefficient</name>
      <display_name>Air Leakage: Shelter Coefficient</display_name>
      <description>The local shelter coefficient (AIM-2 infiltration model) accounts for nearby buildings, trees, and obstructions.</description>
      <type>String</type>
      <units>Frac</units>
      <required>true</required>
      <model_dependent>false</model_dependent>
      <default_value>auto</default_value>
    </argument>
    <argument>
      <name>heating_system_type</name>
      <display_name>Heating System: Type</display_name>
      <description>The type of the heating system.</description>
      <type>Choice</type>
      <required>true</required>
      <model_dependent>false</model_dependent>
      <default_value>Furnace</default_value>
      <choices>
        <choice>
          <value>none</value>
          <display_name>none</display_name>
        </choice>
        <choice>
          <value>Furnace</value>
          <display_name>Furnace</display_name>
        </choice>
        <choice>
          <value>WallFurnace</value>
          <display_name>WallFurnace</display_name>
        </choice>
        <choice>
          <value>FloorFurnace</value>
          <display_name>FloorFurnace</display_name>
        </choice>
        <choice>
          <value>Boiler</value>
          <display_name>Boiler</display_name>
        </choice>
        <choice>
          <value>ElectricResistance</value>
          <display_name>ElectricResistance</display_name>
        </choice>
        <choice>
          <value>Stove</value>
          <display_name>Stove</display_name>
        </choice>
        <choice>
          <value>PortableHeater</value>
          <display_name>PortableHeater</display_name>
        </choice>
        <choice>
          <value>Fireplace</value>
          <display_name>Fireplace</display_name>
        </choice>
      </choices>
    </argument>
    <argument>
      <name>heating_system_fuel</name>
      <display_name>Heating System: Fuel Type</display_name>
      <description>The fuel type of the heating system. Ignored for ElectricResistance.</description>
      <type>Choice</type>
      <required>true</required>
      <model_dependent>false</model_dependent>
      <default_value>natural gas</default_value>
      <choices>
        <choice>
          <value>electricity</value>
          <display_name>electricity</display_name>
        </choice>
        <choice>
          <value>natural gas</value>
          <display_name>natural gas</display_name>
        </choice>
        <choice>
          <value>fuel oil</value>
          <display_name>fuel oil</display_name>
        </choice>
        <choice>
          <value>propane</value>
          <display_name>propane</display_name>
        </choice>
        <choice>
          <value>wood</value>
          <display_name>wood</display_name>
        </choice>
        <choice>
          <value>wood pellets</value>
          <display_name>wood pellets</display_name>
        </choice>
      </choices>
    </argument>
    <argument>
      <name>heating_system_heating_efficiency_afue</name>
      <display_name>Heating System: Rated AFUE</display_name>
      <description>The rated efficiency value of the Furnace/WallFurnace/FloorFurnace/Boiler heating system.</description>
      <type>Double</type>
      <units>AFUE</units>
      <required>true</required>
      <model_dependent>false</model_dependent>
      <default_value>0.78</default_value>
    </argument>
    <argument>
      <name>heating_system_heating_efficiency_percent</name>
      <display_name>Heating System: Rated Percent</display_name>
      <description>The rated efficiency value of the ElectricResistance/Stove/PortableHeater/Fireplace heating system.</description>
      <type>Double</type>
      <units>Percent</units>
      <required>true</required>
      <model_dependent>false</model_dependent>
      <default_value>1</default_value>
    </argument>
    <argument>
      <name>heating_system_heating_capacity</name>
      <display_name>Heating System: Heating Capacity</display_name>
      <description>The output heating capacity of the heating system. If using 'auto', the autosizing algorithm will use ACCA Manual S to set the capacity.</description>
      <type>String</type>
      <units>Btu/hr</units>
      <required>true</required>
      <model_dependent>false</model_dependent>
      <default_value>auto</default_value>
    </argument>
    <argument>
      <name>heating_system_fraction_heat_load_served</name>
      <display_name>Heating System: Fraction Heat Load Served</display_name>
      <description>The heat load served fraction of the heating system.</description>
      <type>Double</type>
      <units>Frac</units>
      <required>true</required>
      <model_dependent>false</model_dependent>
      <default_value>1</default_value>
    </argument>
    <argument>
      <name>heating_system_electric_auxiliary_energy</name>
      <display_name>Heating System: Electric Auxiliary Energy</display_name>
      <description>The electric auxiliary energy of the heating system.</description>
      <type>Double</type>
      <required>false</required>
      <model_dependent>false</model_dependent>
    </argument>
    <argument>
      <name>cooling_system_type</name>
      <display_name>Cooling System: Type</display_name>
      <description>The type of the cooling system.</description>
      <type>Choice</type>
      <required>true</required>
      <model_dependent>false</model_dependent>
      <default_value>central air conditioner</default_value>
      <choices>
        <choice>
          <value>none</value>
          <display_name>none</display_name>
        </choice>
        <choice>
          <value>central air conditioner</value>
          <display_name>central air conditioner</display_name>
        </choice>
        <choice>
          <value>room air conditioner</value>
          <display_name>room air conditioner</display_name>
        </choice>
        <choice>
          <value>evaporative cooler</value>
          <display_name>evaporative cooler</display_name>
        </choice>
      </choices>
    </argument>
    <argument>
      <name>cooling_system_cooling_efficiency_seer</name>
      <display_name>Cooling System: Rated SEER</display_name>
      <description>The rated efficiency value of the central air conditioner cooling system. Ignored for evaporative cooler.</description>
      <type>Double</type>
      <units>SEER</units>
      <required>true</required>
      <model_dependent>false</model_dependent>
      <default_value>13</default_value>
    </argument>
    <argument>
      <name>cooling_system_cooling_efficiency_eer</name>
      <display_name>Cooling System: Rated EER</display_name>
      <description>The rated efficiency value of the room air conditioner cooling system. Ignored for evaporative cooler.</description>
      <type>Double</type>
      <units>EER</units>
      <required>true</required>
      <model_dependent>false</model_dependent>
      <default_value>13</default_value>
    </argument>
    <argument>
      <name>cooling_system_cooling_compressor_type</name>
      <display_name>Cooling System: Cooling Compressor Type</display_name>
      <description>The compressor type of the cooling system. Only applies to central air conditioner.</description>
      <type>Choice</type>
      <required>false</required>
      <model_dependent>false</model_dependent>
      <choices>
        <choice>
          <value>single stage</value>
          <display_name>single stage</display_name>
        </choice>
        <choice>
          <value>two stage</value>
          <display_name>two stage</display_name>
        </choice>
        <choice>
          <value>variable speed</value>
          <display_name>variable speed</display_name>
        </choice>
      </choices>
    </argument>
    <argument>
      <name>cooling_system_cooling_sensible_heat_fraction</name>
      <display_name>Cooling System: Cooling Sensible Heat Fraction</display_name>
      <description>The sensible heat fraction of the cooling system. Ignored for evaporative cooler.</description>
      <type>Double</type>
      <units>Frac</units>
      <required>false</required>
      <model_dependent>false</model_dependent>
    </argument>
    <argument>
      <name>cooling_system_cooling_capacity</name>
      <display_name>Cooling System: Cooling Capacity</display_name>
      <description>The output cooling capacity of the cooling system. If using 'auto', the autosizing algorithm will use ACCA Manual S to set the capacity. Ignored for evaporative cooler.</description>
      <type>String</type>
      <units>tons</units>
      <required>true</required>
      <model_dependent>false</model_dependent>
      <default_value>auto</default_value>
    </argument>
    <argument>
      <name>cooling_system_fraction_cool_load_served</name>
      <display_name>Cooling System: Fraction Cool Load Served</display_name>
      <description>The cool load served fraction of the cooling system.</description>
      <type>Double</type>
      <units>Frac</units>
      <required>true</required>
      <model_dependent>false</model_dependent>
      <default_value>1</default_value>
    </argument>
    <argument>
      <name>cooling_system_evap_cooler_is_ducted</name>
      <display_name>Cooling System: Evaporative Cooler Is Ducted</display_name>
      <description>Whether the evaporative cooler is ducted or not.</description>
      <type>Boolean</type>
      <required>true</required>
      <model_dependent>false</model_dependent>
      <default_value>false</default_value>
      <choices>
        <choice>
          <value>true</value>
          <display_name>true</display_name>
        </choice>
        <choice>
          <value>false</value>
          <display_name>false</display_name>
        </choice>
      </choices>
    </argument>
    <argument>
      <name>heat_pump_type</name>
      <display_name>Heat Pump: Type</display_name>
      <description>The type of the heat pump.</description>
      <type>Choice</type>
      <required>true</required>
      <model_dependent>false</model_dependent>
      <default_value>none</default_value>
      <choices>
        <choice>
          <value>none</value>
          <display_name>none</display_name>
        </choice>
        <choice>
          <value>air-to-air</value>
          <display_name>air-to-air</display_name>
        </choice>
        <choice>
          <value>mini-split</value>
          <display_name>mini-split</display_name>
        </choice>
        <choice>
          <value>ground-to-air</value>
          <display_name>ground-to-air</display_name>
        </choice>
      </choices>
    </argument>
    <argument>
      <name>heat_pump_heating_efficiency_hspf</name>
      <display_name>Heat Pump: Rated Heating HSPF</display_name>
      <description>The rated heating efficiency value of the air-to-air/mini-split heat pump.</description>
      <type>Double</type>
      <units>HSPF</units>
      <required>true</required>
      <model_dependent>false</model_dependent>
      <default_value>7.7</default_value>
    </argument>
    <argument>
      <name>heat_pump_heating_efficiency_cop</name>
      <display_name>Heat Pump: Rated Heating COP</display_name>
      <description>The rated heating efficiency value of the ground-to-air heat pump.</description>
      <type>Double</type>
      <units>COP</units>
      <required>true</required>
      <model_dependent>false</model_dependent>
      <default_value>3.6</default_value>
    </argument>
    <argument>
      <name>heat_pump_cooling_efficiency_seer</name>
      <display_name>Heat Pump: Rated Cooling SEER</display_name>
      <description>The rated cooling efficiency value of the air-to-air/mini-split heat pump.</description>
      <type>Double</type>
      <units>SEER</units>
      <required>true</required>
      <model_dependent>false</model_dependent>
      <default_value>13</default_value>
    </argument>
    <argument>
      <name>heat_pump_cooling_efficiency_eer</name>
      <display_name>Heat Pump: Rated Cooling EER</display_name>
      <description>The rated cooling efficiency value of the ground-to-air heat pump.</description>
      <type>Double</type>
      <units>EER</units>
      <required>true</required>
      <model_dependent>false</model_dependent>
      <default_value>16.6</default_value>
    </argument>
    <argument>
      <name>heat_pump_cooling_compressor_type</name>
      <display_name>Heat Pump: Cooling Compressor Type</display_name>
      <description>The compressor type of the heat pump. Only applies to air-to-air and mini-split.</description>
      <type>Choice</type>
      <required>false</required>
      <model_dependent>false</model_dependent>
      <choices>
        <choice>
          <value>single stage</value>
          <display_name>single stage</display_name>
        </choice>
        <choice>
          <value>two stage</value>
          <display_name>two stage</display_name>
        </choice>
        <choice>
          <value>variable speed</value>
          <display_name>variable speed</display_name>
        </choice>
      </choices>
    </argument>
    <argument>
      <name>heat_pump_cooling_sensible_heat_fraction</name>
      <display_name>Heat Pump: Cooling Sensible Heat Fraction</display_name>
      <description>The sensible heat fraction of the heat pump.</description>
      <type>Double</type>
      <units>Frac</units>
      <required>false</required>
      <model_dependent>false</model_dependent>
    </argument>
    <argument>
      <name>heat_pump_heating_capacity</name>
      <display_name>Heat Pump: Heating Capacity</display_name>
      <description>The output heating capacity of the heat pump. If using 'auto', the autosizing algorithm will use ACCA Manual S to set the capacity.</description>
      <type>String</type>
      <units>Btu/hr</units>
      <required>true</required>
      <model_dependent>false</model_dependent>
      <default_value>auto</default_value>
    </argument>
    <argument>
      <name>heat_pump_heating_capacity_17F</name>
      <display_name>Heat Pump: Heating Capacity 17F</display_name>
      <description>The output heating capacity of the heat pump at 17F. If using 'auto', the autosizing algorithm will use ACCA Manual S to set the capacity. Only applies to air-to-air and mini-split.</description>
      <type>String</type>
      <units>Btu/hr</units>
      <required>true</required>
      <model_dependent>false</model_dependent>
      <default_value>auto</default_value>
    </argument>
    <argument>
      <name>heat_pump_cooling_capacity</name>
      <display_name>Heat Pump: Cooling Capacity</display_name>
      <description>The output cooling capacity of the heat pump. If using 'auto', the autosizing algorithm will use ACCA Manual S to set the capacity.</description>
      <type>String</type>
      <units>Btu/hr</units>
      <required>true</required>
      <model_dependent>false</model_dependent>
      <default_value>auto</default_value>
    </argument>
    <argument>
      <name>heat_pump_fraction_heat_load_served</name>
      <display_name>Heat Pump: Fraction Heat Load Served</display_name>
      <description>The heat load served fraction of the heat pump.</description>
      <type>Double</type>
      <units>Frac</units>
      <required>true</required>
      <model_dependent>false</model_dependent>
      <default_value>1</default_value>
    </argument>
    <argument>
      <name>heat_pump_fraction_cool_load_served</name>
      <display_name>Heat Pump: Fraction Cool Load Served</display_name>
      <description>The cool load served fraction of the heat pump.</description>
      <type>Double</type>
      <units>Frac</units>
      <required>true</required>
      <model_dependent>false</model_dependent>
      <default_value>1</default_value>
    </argument>
    <argument>
      <name>heat_pump_backup_fuel</name>
      <display_name>Heat Pump: Backup Fuel Type</display_name>
      <description>The backup fuel type of the heat pump.</description>
      <type>Choice</type>
      <required>true</required>
      <model_dependent>false</model_dependent>
      <default_value>none</default_value>
      <choices>
        <choice>
          <value>none</value>
          <display_name>none</display_name>
        </choice>
        <choice>
          <value>electricity</value>
          <display_name>electricity</display_name>
        </choice>
        <choice>
          <value>natural gas</value>
          <display_name>natural gas</display_name>
        </choice>
        <choice>
          <value>fuel oil</value>
          <display_name>fuel oil</display_name>
        </choice>
        <choice>
          <value>propane</value>
          <display_name>propane</display_name>
        </choice>
      </choices>
    </argument>
    <argument>
      <name>heat_pump_backup_heating_efficiency</name>
      <display_name>Heat Pump: Backup Rated Efficiency</display_name>
      <description>The backup rated efficiency value of the heat pump. Percent for electricity fuel type. AFUE otherwise.</description>
      <type>Double</type>
      <required>true</required>
      <model_dependent>false</model_dependent>
      <default_value>1</default_value>
    </argument>
    <argument>
      <name>heat_pump_backup_heating_capacity</name>
      <display_name>Heat Pump: Backup Heating Capacity</display_name>
      <description>The backup output heating capacity of the heat pump. If using 'auto', the autosizing algorithm will use ACCA Manual S to set the capacity.</description>
      <type>String</type>
      <units>Btu/hr</units>
      <required>true</required>
      <model_dependent>false</model_dependent>
      <default_value>auto</default_value>
    </argument>
    <argument>
      <name>heat_pump_backup_heating_switchover_temp</name>
      <display_name>Heat Pump: Backup Heating Switchover Temperature</display_name>
      <description>The temperature at which the heat pump stops operating and the backup heating system starts running. Only applies to air-to-air and mini-split.</description>
      <type>Double</type>
      <units>deg-F</units>
      <required>false</required>
      <model_dependent>false</model_dependent>
    </argument>
    <argument>
      <name>heat_pump_mini_split_is_ducted</name>
      <display_name>Heat Pump: Mini-Split Is Ducted</display_name>
      <description>Whether the mini-split heat pump is ducted or not.</description>
      <type>Boolean</type>
      <required>true</required>
      <model_dependent>false</model_dependent>
      <default_value>false</default_value>
      <choices>
        <choice>
          <value>true</value>
          <display_name>true</display_name>
        </choice>
        <choice>
          <value>false</value>
          <display_name>false</display_name>
        </choice>
      </choices>
    </argument>
    <argument>
      <name>setpoint_heating_temp</name>
      <display_name>Setpoint: Heating Temperature</display_name>
      <description>Specify the heating setpoint temperature.</description>
      <type>Double</type>
      <units>deg-F</units>
      <required>true</required>
      <model_dependent>false</model_dependent>
      <default_value>71</default_value>
    </argument>
    <argument>
      <name>setpoint_heating_setback_temp</name>
      <display_name>Setpoint: Heating Setback Temperature</display_name>
      <description>Specify the heating setback temperature.</description>
      <type>Double</type>
      <units>deg-F</units>
      <required>true</required>
      <model_dependent>false</model_dependent>
      <default_value>71</default_value>
    </argument>
    <argument>
      <name>setpoint_heating_setback_hours_per_week</name>
      <display_name>Setpoint: Heating Setback Hours per Week</display_name>
      <description>Specify the heating setback number of hours per week value.</description>
      <type>Double</type>
      <required>true</required>
      <model_dependent>false</model_dependent>
      <default_value>0</default_value>
    </argument>
    <argument>
      <name>setpoint_heating_setback_start_hour</name>
      <display_name>Setpoint: Heating Setback Start Hour</display_name>
      <description>Specify the heating setback start hour value. 0 = midnight, 12 = noon</description>
      <type>Double</type>
      <required>true</required>
      <model_dependent>false</model_dependent>
      <default_value>23</default_value>
    </argument>
    <argument>
      <name>setpoint_cooling_temp</name>
      <display_name>Setpoint: Cooling Temperature</display_name>
      <description>Specify the cooling setpoint temperature.</description>
      <type>Double</type>
      <units>deg-F</units>
      <required>true</required>
      <model_dependent>false</model_dependent>
      <default_value>76</default_value>
    </argument>
    <argument>
      <name>setpoint_cooling_setup_temp</name>
      <display_name>Setpoint: Cooling Setup Temperature</display_name>
      <description>Specify the cooling setup temperature.</description>
      <type>Double</type>
      <units>deg-F</units>
      <required>true</required>
      <model_dependent>false</model_dependent>
      <default_value>76</default_value>
    </argument>
    <argument>
      <name>setpoint_cooling_setup_hours_per_week</name>
      <display_name>Setpoint: Cooling Setup Hours per Week</display_name>
      <description>Specify the cooling setup number of hours per week value.</description>
      <type>Double</type>
      <required>true</required>
      <model_dependent>false</model_dependent>
      <default_value>0</default_value>
    </argument>
    <argument>
      <name>setpoint_cooling_setup_start_hour</name>
      <display_name>Setpoint: Cooling Setup Start Hour</display_name>
      <description>Specify the cooling setup start hour value. 0 = midnight, 12 = noon</description>
      <type>Double</type>
      <required>true</required>
      <model_dependent>false</model_dependent>
      <default_value>9</default_value>
    </argument>
    <argument>
      <name>ducts_supply_leakage_units</name>
      <display_name>Ducts: Supply Leakage Units</display_name>
      <description>The leakage units of the supply ducts.</description>
      <type>Choice</type>
      <required>true</required>
      <model_dependent>false</model_dependent>
      <default_value>CFM25</default_value>
      <choices>
        <choice>
          <value>CFM25</value>
          <display_name>CFM25</display_name>
        </choice>
        <choice>
          <value>Percent</value>
          <display_name>Percent</display_name>
        </choice>
      </choices>
    </argument>
    <argument>
      <name>ducts_return_leakage_units</name>
      <display_name>Ducts: Return Leakage Units</display_name>
      <description>The leakage units of the return ducts.</description>
      <type>Choice</type>
      <required>true</required>
      <model_dependent>false</model_dependent>
      <default_value>CFM25</default_value>
      <choices>
        <choice>
          <value>CFM25</value>
          <display_name>CFM25</display_name>
        </choice>
        <choice>
          <value>Percent</value>
          <display_name>Percent</display_name>
        </choice>
      </choices>
    </argument>
    <argument>
      <name>ducts_supply_leakage_value</name>
      <display_name>Ducts: Supply Leakage Value</display_name>
      <description>The leakage value to outside of the supply ducts.</description>
      <type>Double</type>
      <required>true</required>
      <model_dependent>false</model_dependent>
      <default_value>75</default_value>
    </argument>
    <argument>
      <name>ducts_return_leakage_value</name>
      <display_name>Ducts: Return Leakage Value</display_name>
      <description>The leakage value to outside of the return ducts.</description>
      <type>Double</type>
      <required>true</required>
      <model_dependent>false</model_dependent>
      <default_value>25</default_value>
    </argument>
    <argument>
      <name>ducts_supply_insulation_r</name>
      <display_name>Ducts: Supply Insulation R-Value</display_name>
      <description>The insulation r-value of the supply ducts.</description>
      <type>Double</type>
      <units>h-ft^2-R/Btu</units>
      <required>true</required>
      <model_dependent>false</model_dependent>
      <default_value>0</default_value>
    </argument>
    <argument>
      <name>ducts_return_insulation_r</name>
      <display_name>Ducts: Return Insulation R-Value</display_name>
      <description>The insulation r-value of the return ducts.</description>
      <type>Double</type>
      <units>h-ft^2-R/Btu</units>
      <required>true</required>
      <model_dependent>false</model_dependent>
      <default_value>0</default_value>
    </argument>
    <argument>
      <name>ducts_supply_location</name>
      <display_name>Ducts: Supply Location</display_name>
      <description>The location of the supply ducts.</description>
      <type>Choice</type>
      <required>true</required>
      <model_dependent>false</model_dependent>
      <default_value>auto</default_value>
      <choices>
        <choice>
          <value>auto</value>
          <display_name>auto</display_name>
        </choice>
        <choice>
          <value>living space</value>
          <display_name>living space</display_name>
        </choice>
        <choice>
          <value>basement - conditioned</value>
          <display_name>basement - conditioned</display_name>
        </choice>
        <choice>
          <value>basement - unconditioned</value>
          <display_name>basement - unconditioned</display_name>
        </choice>
        <choice>
          <value>crawlspace - vented</value>
          <display_name>crawlspace - vented</display_name>
        </choice>
        <choice>
          <value>crawlspace - unvented</value>
          <display_name>crawlspace - unvented</display_name>
        </choice>
        <choice>
          <value>attic - vented</value>
          <display_name>attic - vented</display_name>
        </choice>
        <choice>
          <value>attic - unvented</value>
          <display_name>attic - unvented</display_name>
        </choice>
        <choice>
          <value>garage</value>
          <display_name>garage</display_name>
        </choice>
        <choice>
          <value>outside</value>
          <display_name>outside</display_name>
        </choice>
        <choice>
          <value>under slab</value>
          <display_name>under slab</display_name>
        </choice>
      </choices>
    </argument>
    <argument>
      <name>ducts_return_location</name>
      <display_name>Ducts: Return Location</display_name>
      <description>The location of the return ducts.</description>
      <type>Choice</type>
      <required>true</required>
      <model_dependent>false</model_dependent>
      <default_value>auto</default_value>
      <choices>
        <choice>
          <value>auto</value>
          <display_name>auto</display_name>
        </choice>
        <choice>
          <value>living space</value>
          <display_name>living space</display_name>
        </choice>
        <choice>
          <value>basement - conditioned</value>
          <display_name>basement - conditioned</display_name>
        </choice>
        <choice>
          <value>basement - unconditioned</value>
          <display_name>basement - unconditioned</display_name>
        </choice>
        <choice>
          <value>crawlspace - vented</value>
          <display_name>crawlspace - vented</display_name>
        </choice>
        <choice>
          <value>crawlspace - unvented</value>
          <display_name>crawlspace - unvented</display_name>
        </choice>
        <choice>
          <value>attic - vented</value>
          <display_name>attic - vented</display_name>
        </choice>
        <choice>
          <value>attic - unvented</value>
          <display_name>attic - unvented</display_name>
        </choice>
        <choice>
          <value>garage</value>
          <display_name>garage</display_name>
        </choice>
        <choice>
          <value>outside</value>
          <display_name>outside</display_name>
        </choice>
        <choice>
          <value>under slab</value>
          <display_name>under slab</display_name>
        </choice>
      </choices>
    </argument>
    <argument>
      <name>ducts_supply_surface_area</name>
      <display_name>Ducts: Supply Surface Area</display_name>
      <description>The surface area of the supply ducts.</description>
      <type>String</type>
      <units>ft^2</units>
      <required>true</required>
      <model_dependent>false</model_dependent>
      <default_value>auto</default_value>
    </argument>
    <argument>
      <name>ducts_return_surface_area</name>
      <display_name>Ducts: Return Surface Area</display_name>
      <description>The surface area of the return ducts.</description>
      <type>String</type>
      <units>ft^2</units>
      <required>true</required>
      <model_dependent>false</model_dependent>
      <default_value>auto</default_value>
    </argument>
    <argument>
      <name>heating_system_type_2</name>
      <display_name>Heating System 2: Type</display_name>
      <description>The type of the second heating system.</description>
      <type>Choice</type>
      <required>true</required>
      <model_dependent>false</model_dependent>
      <default_value>none</default_value>
      <choices>
        <choice>
          <value>none</value>
          <display_name>none</display_name>
        </choice>
        <choice>
          <value>WallFurnace</value>
          <display_name>WallFurnace</display_name>
        </choice>
        <choice>
          <value>FloorFurnace</value>
          <display_name>FloorFurnace</display_name>
        </choice>
        <choice>
          <value>ElectricResistance</value>
          <display_name>ElectricResistance</display_name>
        </choice>
        <choice>
          <value>Stove</value>
          <display_name>Stove</display_name>
        </choice>
        <choice>
          <value>PortableHeater</value>
          <display_name>PortableHeater</display_name>
        </choice>
        <choice>
          <value>Fireplace</value>
          <display_name>Fireplace</display_name>
        </choice>
      </choices>
    </argument>
    <argument>
      <name>heating_system_fuel_2</name>
      <display_name>Heating System 2: Fuel Type</display_name>
      <description>The fuel type of the second heating system. Ignored for ElectricResistance.</description>
      <type>Choice</type>
      <required>true</required>
      <model_dependent>false</model_dependent>
      <default_value>electricity</default_value>
      <choices>
        <choice>
          <value>electricity</value>
          <display_name>electricity</display_name>
        </choice>
        <choice>
          <value>natural gas</value>
          <display_name>natural gas</display_name>
        </choice>
        <choice>
          <value>fuel oil</value>
          <display_name>fuel oil</display_name>
        </choice>
        <choice>
          <value>propane</value>
          <display_name>propane</display_name>
        </choice>
        <choice>
          <value>wood</value>
          <display_name>wood</display_name>
        </choice>
        <choice>
          <value>wood pellets</value>
          <display_name>wood pellets</display_name>
        </choice>
      </choices>
    </argument>
    <argument>
      <name>heating_system_heating_efficiency_afue_2</name>
      <display_name>Heating System 2: Rated AFUE</display_name>
      <description>The rated efficiency value of the second Furnace/WallFurnace/Boiler heating system.</description>
      <type>Double</type>
      <units>AFUE</units>
      <required>true</required>
      <model_dependent>false</model_dependent>
      <default_value>0.78</default_value>
    </argument>
    <argument>
      <name>heating_system_heating_efficiency_percent_2</name>
      <display_name>Heating System 2: Rated Percent</display_name>
      <description>The rated efficiency value of the second ElectricResistance/Stove/PortableHeater heating system.</description>
      <type>Double</type>
      <units>Percent</units>
      <required>true</required>
      <model_dependent>false</model_dependent>
      <default_value>1</default_value>
    </argument>
    <argument>
      <name>heating_system_heating_capacity_2</name>
      <display_name>Heating System 2: Heating Capacity</display_name>
      <description>The output heating capacity of the second heating system. If using 'auto', the autosizing algorithm will use ACCA Manual S to set the capacity.</description>
      <type>String</type>
      <units>Btu/hr</units>
      <required>true</required>
      <model_dependent>false</model_dependent>
      <default_value>auto</default_value>
    </argument>
    <argument>
      <name>heating_system_fraction_heat_load_served_2</name>
      <display_name>Heating System 2: Fraction Heat Load Served</display_name>
      <description>The heat load served fraction of the second heating system.</description>
      <type>Double</type>
      <units>Frac</units>
      <required>true</required>
      <model_dependent>false</model_dependent>
      <default_value>0</default_value>
    </argument>
    <argument>
      <name>heating_system_electric_auxiliary_energy_2</name>
      <display_name>Heating System 2: Electric Auxiliary Energy</display_name>
      <description>The electric auxiliary energy of the second heating system.</description>
      <type>Double</type>
      <required>false</required>
      <model_dependent>false</model_dependent>
    </argument>
    <argument>
      <name>mech_vent_fan_type</name>
      <display_name>Mechanical Ventilation: Fan Type</display_name>
      <description>The fan type of the mechanical ventilation.</description>
      <type>Choice</type>
      <required>true</required>
      <model_dependent>false</model_dependent>
      <default_value>none</default_value>
      <choices>
        <choice>
          <value>none</value>
          <display_name>none</display_name>
        </choice>
        <choice>
          <value>exhaust only</value>
          <display_name>exhaust only</display_name>
        </choice>
        <choice>
          <value>supply only</value>
          <display_name>supply only</display_name>
        </choice>
        <choice>
          <value>energy recovery ventilator</value>
          <display_name>energy recovery ventilator</display_name>
        </choice>
        <choice>
          <value>heat recovery ventilator</value>
          <display_name>heat recovery ventilator</display_name>
        </choice>
        <choice>
          <value>balanced</value>
          <display_name>balanced</display_name>
        </choice>
        <choice>
          <value>central fan integrated supply</value>
          <display_name>central fan integrated supply</display_name>
        </choice>
      </choices>
    </argument>
    <argument>
      <name>mech_vent_flow_rate</name>
      <display_name>Mechanical Ventilation: Flow Rate</display_name>
      <description>The flow rate of the mechanical ventilation.</description>
      <type>Double</type>
      <units>CFM</units>
      <required>true</required>
      <model_dependent>false</model_dependent>
      <default_value>110</default_value>
    </argument>
    <argument>
      <name>mech_vent_hours_in_operation</name>
      <display_name>Mechanical Ventilation: Hours In Operation</display_name>
      <description>The hours in operation of the mechanical ventilation.</description>
      <type>Double</type>
      <units>hrs</units>
      <required>true</required>
      <model_dependent>false</model_dependent>
      <default_value>24</default_value>
    </argument>
    <argument>
      <name>mech_vent_total_recovery_efficiency_type</name>
      <display_name>Mechanical Ventilation: Total Recovery Efficiency Type</display_name>
      <description>The total recovery efficiency type of the mechanical ventilation.</description>
      <type>Choice</type>
      <required>true</required>
      <model_dependent>false</model_dependent>
      <default_value>Unadjusted</default_value>
      <choices>
        <choice>
          <value>Unadjusted</value>
          <display_name>Unadjusted</display_name>
        </choice>
        <choice>
          <value>Adjusted</value>
          <display_name>Adjusted</display_name>
        </choice>
      </choices>
    </argument>
    <argument>
      <name>mech_vent_total_recovery_efficiency</name>
      <display_name>Mechanical Ventilation: Total Recovery Efficiency</display_name>
      <description>The Unadjusted or Adjusted total recovery efficiency of the mechanical ventilation.</description>
      <type>Double</type>
      <units>Frac</units>
      <required>true</required>
      <model_dependent>false</model_dependent>
      <default_value>0.48</default_value>
    </argument>
    <argument>
      <name>mech_vent_sensible_recovery_efficiency_type</name>
      <display_name>Mechanical Ventilation: Sensible Recovery Efficiency Type</display_name>
      <description>The sensible recovery efficiency type of the mechanical ventilation.</description>
      <type>Choice</type>
      <required>true</required>
      <model_dependent>false</model_dependent>
      <default_value>Unadjusted</default_value>
      <choices>
        <choice>
          <value>Unadjusted</value>
          <display_name>Unadjusted</display_name>
        </choice>
        <choice>
          <value>Adjusted</value>
          <display_name>Adjusted</display_name>
        </choice>
      </choices>
    </argument>
    <argument>
      <name>mech_vent_sensible_recovery_efficiency</name>
      <display_name>Mechanical Ventilation: Sensible Recovery Efficiency</display_name>
      <description>The Unadjusted or Adjusted sensible recovery efficiency of the mechanical ventilation.</description>
      <type>Double</type>
      <units>Frac</units>
      <required>true</required>
      <model_dependent>false</model_dependent>
      <default_value>0.72</default_value>
    </argument>
    <argument>
      <name>mech_vent_fan_power</name>
      <display_name>Mechanical Ventilation: Fan Power</display_name>
      <description>The fan power of the mechanical ventilation.</description>
      <type>Double</type>
      <units>W</units>
      <required>true</required>
      <model_dependent>false</model_dependent>
      <default_value>30</default_value>
    </argument>
    <argument>
      <name>kitchen_fan_present</name>
      <display_name>Whole House Fan: Present</display_name>
      <description>Whether there is a kitchen fan.</description>
      <type>Boolean</type>
      <required>true</required>
      <model_dependent>false</model_dependent>
      <default_value>false</default_value>
      <choices>
        <choice>
          <value>true</value>
          <display_name>true</display_name>
        </choice>
        <choice>
          <value>false</value>
          <display_name>false</display_name>
        </choice>
      </choices>
    </argument>
    <argument>
      <name>kitchen_fan_flow_rate</name>
      <display_name>Kitchen Fan: Flow Rate</display_name>
      <description>The flow rate of the kitchen fan.</description>
      <type>Double</type>
      <units>CFM</units>
      <required>false</required>
      <model_dependent>false</model_dependent>
    </argument>
    <argument>
      <name>kitchen_fan_hours_in_operation</name>
      <display_name>Kitchen Fan: Hours In Operation</display_name>
      <description>The hours in operation of the kitchen fan.</description>
      <type>Double</type>
      <units>hrs</units>
      <required>false</required>
      <model_dependent>false</model_dependent>
    </argument>
    <argument>
      <name>kitchen_fan_power</name>
      <display_name>Kitchen Fan: Fan Power</display_name>
      <description>The fan power of the kitchen fan.</description>
      <type>Double</type>
      <units>W</units>
      <required>false</required>
      <model_dependent>false</model_dependent>
    </argument>
    <argument>
      <name>kitchen_fan_start_hour</name>
      <display_name>Kitchen Fan: Start Hour</display_name>
      <description>The start hour of the kitchen fan.</description>
      <type>Integer</type>
      <units>hr</units>
      <required>true</required>
      <model_dependent>false</model_dependent>
      <default_value>18</default_value>
    </argument>
    <argument>
      <name>bathroom_fans_present</name>
      <display_name>Bathroom Fans: Present</display_name>
      <description>Whether there are bathroom fans.</description>
      <type>Boolean</type>
      <required>true</required>
      <model_dependent>false</model_dependent>
      <default_value>false</default_value>
      <choices>
        <choice>
          <value>true</value>
          <display_name>true</display_name>
        </choice>
        <choice>
          <value>false</value>
          <display_name>false</display_name>
        </choice>
      </choices>
    </argument>
    <argument>
      <name>bathroom_fans_flow_rate</name>
      <display_name>Bathroom Fans: Flow Rate</display_name>
      <description>The flow rate of the bathroom fans.</description>
      <type>Double</type>
      <units>CFM</units>
      <required>false</required>
      <model_dependent>false</model_dependent>
    </argument>
    <argument>
      <name>bathroom_fans_hours_in_operation</name>
      <display_name>Bathroom Fans: Hours In Operation</display_name>
      <description>The hours in operation of the bathroom fans.</description>
      <type>Double</type>
      <units>hrs</units>
      <required>false</required>
      <model_dependent>false</model_dependent>
    </argument>
    <argument>
      <name>bathroom_fans_power</name>
      <display_name>Bathroom Fans: Fan Power</display_name>
      <description>The fan power of the bathroom fans.</description>
      <type>Double</type>
      <units>W</units>
      <required>false</required>
      <model_dependent>false</model_dependent>
      <default_value>300</default_value>
    </argument>
    <argument>
      <name>bathroom_fans_start_hour</name>
      <display_name>Bathroom Fans: Start Hour</display_name>
      <description>The start hour of the bathroom fans.</description>
      <type>Integer</type>
      <units>hr</units>
      <required>true</required>
      <model_dependent>false</model_dependent>
      <default_value>7</default_value>
    </argument>
    <argument>
      <name>bathroom_fans_quantity</name>
      <display_name>Bathroom Fans: Quantity</display_name>
      <description>The quantity of the bathroom fans.</description>
      <type>Integer</type>
      <units>#</units>
      <required>false</required>
      <model_dependent>false</model_dependent>
    </argument>
    <argument>
      <name>whole_house_fan_present</name>
      <display_name>Whole House Fan: Present</display_name>
      <description>Whether there is a whole house fan.</description>
      <type>Boolean</type>
      <required>true</required>
      <model_dependent>false</model_dependent>
      <default_value>false</default_value>
      <choices>
        <choice>
          <value>true</value>
          <display_name>true</display_name>
        </choice>
        <choice>
          <value>false</value>
          <display_name>false</display_name>
        </choice>
      </choices>
    </argument>
    <argument>
      <name>whole_house_fan_flow_rate</name>
      <display_name>Whole House Fan: Flow Rate</display_name>
      <description>The flow rate of the whole house fan.</description>
      <type>Double</type>
      <units>CFM</units>
      <required>true</required>
      <model_dependent>false</model_dependent>
      <default_value>4500</default_value>
    </argument>
    <argument>
      <name>whole_house_fan_power</name>
      <display_name>Whole House Fan: Fan Power</display_name>
      <description>The fan power of the whole house fan.</description>
      <type>Double</type>
      <units>W</units>
      <required>true</required>
      <model_dependent>false</model_dependent>
      <default_value>300</default_value>
    </argument>
    <argument>
      <name>water_heater_type</name>
      <display_name>Water Heater: Type</display_name>
      <description>The type of water heater.</description>
      <type>Choice</type>
      <required>true</required>
      <model_dependent>false</model_dependent>
      <default_value>storage water heater</default_value>
      <choices>
        <choice>
          <value>none</value>
          <display_name>none</display_name>
        </choice>
        <choice>
          <value>storage water heater</value>
          <display_name>storage water heater</display_name>
        </choice>
        <choice>
          <value>instantaneous water heater</value>
          <display_name>instantaneous water heater</display_name>
        </choice>
        <choice>
          <value>heat pump water heater</value>
          <display_name>heat pump water heater</display_name>
        </choice>
        <choice>
          <value>space-heating boiler with storage tank</value>
          <display_name>space-heating boiler with storage tank</display_name>
        </choice>
        <choice>
          <value>space-heating boiler with tankless coil</value>
          <display_name>space-heating boiler with tankless coil</display_name>
        </choice>
      </choices>
    </argument>
    <argument>
      <name>water_heater_fuel_type</name>
      <display_name>Water Heater: Fuel Type</display_name>
      <description>The fuel type of water heater. Ignored for heat pump water heater.</description>
      <type>Choice</type>
      <required>true</required>
      <model_dependent>false</model_dependent>
      <default_value>natural gas</default_value>
      <choices>
        <choice>
          <value>electricity</value>
          <display_name>electricity</display_name>
        </choice>
        <choice>
          <value>natural gas</value>
          <display_name>natural gas</display_name>
        </choice>
        <choice>
          <value>fuel oil</value>
          <display_name>fuel oil</display_name>
        </choice>
        <choice>
          <value>propane</value>
          <display_name>propane</display_name>
        </choice>
        <choice>
          <value>wood</value>
          <display_name>wood</display_name>
        </choice>
      </choices>
    </argument>
    <argument>
      <name>water_heater_location</name>
      <display_name>Water Heater: Location</display_name>
      <description>The location of water heater.</description>
      <type>Choice</type>
      <required>true</required>
      <model_dependent>false</model_dependent>
      <default_value>auto</default_value>
      <choices>
        <choice>
          <value>auto</value>
          <display_name>auto</display_name>
        </choice>
        <choice>
          <value>living space</value>
          <display_name>living space</display_name>
        </choice>
        <choice>
          <value>basement - conditioned</value>
          <display_name>basement - conditioned</display_name>
        </choice>
        <choice>
          <value>basement - unconditioned</value>
          <display_name>basement - unconditioned</display_name>
        </choice>
        <choice>
          <value>garage</value>
          <display_name>garage</display_name>
        </choice>
        <choice>
          <value>attic - vented</value>
          <display_name>attic - vented</display_name>
        </choice>
        <choice>
          <value>attic - unvented</value>
          <display_name>attic - unvented</display_name>
        </choice>
        <choice>
          <value>crawlspace - vented</value>
          <display_name>crawlspace - vented</display_name>
        </choice>
        <choice>
          <value>crawlspace - unvented</value>
          <display_name>crawlspace - unvented</display_name>
        </choice>
        <choice>
          <value>other exterior</value>
          <display_name>other exterior</display_name>
        </choice>
      </choices>
    </argument>
    <argument>
      <name>water_heater_tank_volume</name>
      <display_name>Water Heater: Tank Volume</display_name>
      <description>Nominal volume of water heater tank. Set to auto to have volume autosized. Only applies to storage water heater, heat pump water heater, and space-heating boiler with storage tank.</description>
      <type>String</type>
      <units>gal</units>
      <required>true</required>
      <model_dependent>false</model_dependent>
      <default_value>auto</default_value>
    </argument>
    <argument>
      <name>water_heater_heating_capacity</name>
      <display_name>Water Heater: Input Capacity</display_name>
      <description>The maximum energy input rating of water heater. Set to auto to have this field autosized. Only applies to storage water heater.</description>
      <type>String</type>
      <units>Btu/hr</units>
      <required>true</required>
      <model_dependent>false</model_dependent>
      <default_value>auto</default_value>
    </argument>
    <argument>
      <name>water_heater_efficiency_type</name>
      <display_name>Water Heater: Efficiency Type</display_name>
      <description>The efficiency type of water heater. Does not apply to space-heating boilers.</description>
      <type>Choice</type>
      <required>true</required>
      <model_dependent>false</model_dependent>
      <default_value>EnergyFactor</default_value>
      <choices>
        <choice>
          <value>EnergyFactor</value>
          <display_name>EnergyFactor</display_name>
        </choice>
        <choice>
          <value>UniformEnergyFactor</value>
          <display_name>UniformEnergyFactor</display_name>
        </choice>
      </choices>
    </argument>
    <argument>
      <name>water_heater_efficiency_ef</name>
      <display_name>Water Heater: Energy Factor</display_name>
      <description>Ratio of useful energy output from water heater to the total amount of energy delivered from the water heater.</description>
      <type>Double</type>
      <required>true</required>
      <model_dependent>false</model_dependent>
      <default_value>0.67</default_value>
    </argument>
    <argument>
      <name>water_heater_efficiency_uef</name>
      <display_name>Water Heater: Uniform Energy Factor</display_name>
      <description>The uniform energy factor of water heater. Does not apply to space-heating boilers.</description>
      <type>Double</type>
      <required>true</required>
      <model_dependent>false</model_dependent>
      <default_value>0.67</default_value>
    </argument>
    <argument>
      <name>water_heater_recovery_efficiency</name>
      <display_name>Water Heater: Recovery Efficiency</display_name>
      <description>Ratio of energy delivered to water heater to the energy content of the fuel consumed by the water heater. Only used for non-electric storage water heaters.</description>
      <type>String</type>
      <units>Frac</units>
      <required>true</required>
      <model_dependent>false</model_dependent>
      <default_value>auto</default_value>
    </argument>
    <argument>
      <name>water_heater_standby_loss</name>
      <display_name>Water Heater: Standby Loss</display_name>
      <description>The standby loss of water heater. Only applies to space-heating boilers.</description>
      <type>Double</type>
      <units>deg-F/hr</units>
      <required>false</required>
      <model_dependent>false</model_dependent>
    </argument>
    <argument>
      <name>water_heater_jacket_rvalue</name>
      <display_name>Water Heater: Jacket R-value</display_name>
      <description>The jacket R-value of water heater. Doesn't apply to instantaneous water heater or space-heating boiler with tankless coil.</description>
      <type>Double</type>
      <units>h-ft^2-R/Btu</units>
      <required>false</required>
      <model_dependent>false</model_dependent>
    </argument>
    <argument>
      <name>water_heater_setpoint_temperature</name>
      <display_name>Water Heater: Setpoint Temperature</display_name>
      <description>The setpoint temperature of water heater.</description>
      <type>String</type>
      <units>deg-F</units>
      <required>true</required>
      <model_dependent>false</model_dependent>
      <default_value>auto</default_value>
    </argument>
    <argument>
      <name>dhw_distribution_system_type</name>
      <display_name>Hot Water Distribution: System Type</display_name>
      <description>The type of the hot water distribution system.</description>
      <type>Choice</type>
      <required>true</required>
      <model_dependent>false</model_dependent>
      <default_value>Standard</default_value>
      <choices>
        <choice>
          <value>Standard</value>
          <display_name>Standard</display_name>
        </choice>
        <choice>
          <value>Recirculation</value>
          <display_name>Recirculation</display_name>
        </choice>
      </choices>
    </argument>
    <argument>
      <name>dhw_distribution_standard_piping_length</name>
      <display_name>Hot Water Distribution: Standard Piping Length</display_name>
      <description>If the distribution system is Standard, the length of the piping. A value of 'auto' will use a default.</description>
      <type>String</type>
      <units>ft</units>
      <required>true</required>
      <model_dependent>false</model_dependent>
      <default_value>auto</default_value>
    </argument>
    <argument>
      <name>dhw_distribution_recirc_control_type</name>
      <display_name>Hot Water Distribution: Recirculation Control Type</display_name>
      <description>If the distribution system is Recirculation, the type of hot water recirculation control, if any.</description>
      <type>Choice</type>
      <required>true</required>
      <model_dependent>false</model_dependent>
      <default_value>no control</default_value>
      <choices>
        <choice>
          <value>no control</value>
          <display_name>no control</display_name>
        </choice>
        <choice>
          <value>timer</value>
          <display_name>timer</display_name>
        </choice>
        <choice>
          <value>temperature</value>
          <display_name>temperature</display_name>
        </choice>
        <choice>
          <value>presence sensor demand control</value>
          <display_name>presence sensor demand control</display_name>
        </choice>
        <choice>
          <value>manual demand control</value>
          <display_name>manual demand control</display_name>
        </choice>
      </choices>
    </argument>
    <argument>
      <name>dhw_distribution_recirc_piping_length</name>
      <display_name>Hot Water Distribution: Recirculation Piping Length</display_name>
      <description>If the distribution system is Recirculation, the length of the recirculation piping.</description>
      <type>String</type>
      <units>ft</units>
      <required>true</required>
      <model_dependent>false</model_dependent>
      <default_value>auto</default_value>
    </argument>
    <argument>
      <name>dhw_distribution_recirc_branch_piping_length</name>
      <display_name>Hot Water Distribution: Recirculation Branch Piping Length</display_name>
      <description>If the distribution system is Recirculation, the length of the recirculation branch piping.</description>
      <type>String</type>
      <units>ft</units>
      <required>true</required>
      <model_dependent>false</model_dependent>
      <default_value>auto</default_value>
    </argument>
    <argument>
      <name>dhw_distribution_recirc_pump_power</name>
      <display_name>Hot Water Distribution: Recirculation Pump Power</display_name>
      <description>If the distribution system is Recirculation, the recirculation pump power.</description>
      <type>String</type>
      <units>W</units>
      <required>true</required>
      <model_dependent>false</model_dependent>
      <default_value>auto</default_value>
    </argument>
    <argument>
      <name>dhw_distribution_pipe_r</name>
      <display_name>Hot Water Distribution: Pipe Insulation Nominal R-Value</display_name>
      <description>Nominal R-value of the pipe insulation.</description>
      <type>Double</type>
      <units>h-ft^2-R/Btu</units>
      <required>true</required>
      <model_dependent>false</model_dependent>
      <default_value>0</default_value>
    </argument>
    <argument>
      <name>dwhr_facilities_connected</name>
      <display_name>Drain Water Heat Recovery: Facilities Connected</display_name>
      <description>Which facilities are connected for the drain water heat recovery.</description>
      <type>Choice</type>
      <required>true</required>
      <model_dependent>false</model_dependent>
      <default_value>none</default_value>
      <choices>
        <choice>
          <value>none</value>
          <display_name>none</display_name>
        </choice>
        <choice>
          <value>one</value>
          <display_name>one</display_name>
        </choice>
        <choice>
          <value>all</value>
          <display_name>all</display_name>
        </choice>
      </choices>
    </argument>
    <argument>
      <name>dwhr_equal_flow</name>
      <display_name>Drain Water Heat Recovery: Equal Flow</display_name>
      <description>Whether the drain water heat recovery has equal flow.</description>
      <type>Boolean</type>
      <required>true</required>
      <model_dependent>false</model_dependent>
      <default_value>true</default_value>
      <choices>
        <choice>
          <value>true</value>
          <display_name>true</display_name>
        </choice>
        <choice>
          <value>false</value>
          <display_name>false</display_name>
        </choice>
      </choices>
    </argument>
    <argument>
      <name>dwhr_efficiency</name>
      <display_name>Drain Water Heat Recovery: Efficiency</display_name>
      <description>The efficiency of the drain water heat recovery.</description>
      <type>Double</type>
      <units>Frac</units>
      <required>true</required>
      <model_dependent>false</model_dependent>
      <default_value>0.55</default_value>
    </argument>
    <argument>
      <name>water_fixtures_shower_low_flow</name>
      <display_name>Hot Water Fixtures: Is Shower Low Flow</display_name>
      <description>Whether the shower fixture is low flow.</description>
      <type>Boolean</type>
      <required>true</required>
      <model_dependent>false</model_dependent>
      <default_value>false</default_value>
      <choices>
        <choice>
          <value>true</value>
          <display_name>true</display_name>
        </choice>
        <choice>
          <value>false</value>
          <display_name>false</display_name>
        </choice>
      </choices>
    </argument>
    <argument>
      <name>water_fixtures_sink_low_flow</name>
      <display_name>Hot Water Fixtures: Is Sink Low Flow</display_name>
      <description>Whether the sink fixture is low flow.</description>
      <type>Boolean</type>
      <required>true</required>
      <model_dependent>false</model_dependent>
      <default_value>false</default_value>
      <choices>
        <choice>
          <value>true</value>
          <display_name>true</display_name>
        </choice>
        <choice>
          <value>false</value>
          <display_name>false</display_name>
        </choice>
      </choices>
    </argument>
    <argument>
      <name>water_fixtures_usage_multiplier</name>
      <display_name>Hot Water Fixtures: Usage Multiplier</display_name>
      <description>Multiplier on the hot water usage that can reflect, e.g., high/low usage occupants.</description>
      <type>Double</type>
      <required>true</required>
      <model_dependent>false</model_dependent>
      <default_value>1</default_value>
    </argument>
    <argument>
      <name>solar_thermal_system_type</name>
      <display_name>Solar Thermal: System Type</display_name>
      <description>The type of the solar thermal system.</description>
      <type>Choice</type>
      <required>true</required>
      <model_dependent>false</model_dependent>
      <default_value>none</default_value>
      <choices>
        <choice>
          <value>none</value>
          <display_name>none</display_name>
        </choice>
        <choice>
          <value>hot water</value>
          <display_name>hot water</display_name>
        </choice>
      </choices>
    </argument>
    <argument>
      <name>solar_thermal_collector_area</name>
      <display_name>Solar Thermal: Collector Area</display_name>
      <description>The collector area of the solar thermal system.</description>
      <type>Double</type>
      <units>ft^2</units>
      <required>true</required>
      <model_dependent>false</model_dependent>
      <default_value>40</default_value>
    </argument>
    <argument>
      <name>solar_thermal_collector_loop_type</name>
      <display_name>Solar Thermal: Collector Loop Type</display_name>
      <description>The collector loop type of the solar thermal system.</description>
      <type>Choice</type>
      <required>true</required>
      <model_dependent>false</model_dependent>
      <default_value>liquid direct</default_value>
      <choices>
        <choice>
          <value>liquid direct</value>
          <display_name>liquid direct</display_name>
        </choice>
        <choice>
          <value>liquid indirect</value>
          <display_name>liquid indirect</display_name>
        </choice>
        <choice>
          <value>passive thermosyphon</value>
          <display_name>passive thermosyphon</display_name>
        </choice>
      </choices>
    </argument>
    <argument>
      <name>solar_thermal_collector_type</name>
      <display_name>Solar Thermal: Collector Type</display_name>
      <description>The collector type of the solar thermal system.</description>
      <type>Choice</type>
      <required>true</required>
      <model_dependent>false</model_dependent>
      <default_value>evacuated tube</default_value>
      <choices>
        <choice>
          <value>evacuated tube</value>
          <display_name>evacuated tube</display_name>
        </choice>
        <choice>
          <value>single glazing black</value>
          <display_name>single glazing black</display_name>
        </choice>
        <choice>
          <value>double glazing black</value>
          <display_name>double glazing black</display_name>
        </choice>
        <choice>
          <value>integrated collector storage</value>
          <display_name>integrated collector storage</display_name>
        </choice>
      </choices>
    </argument>
    <argument>
      <name>solar_thermal_collector_azimuth</name>
      <display_name>Solar Thermal: Collector Azimuth</display_name>
      <description>The collector azimuth of the solar thermal system.</description>
      <type>Double</type>
      <units>degrees</units>
      <required>true</required>
      <model_dependent>false</model_dependent>
      <default_value>180</default_value>
    </argument>
    <argument>
      <name>solar_thermal_collector_tilt</name>
      <display_name>Solar Thermal: Collector Tilt</display_name>
      <description>The collector tilt of the solar thermal system. Can also enter, e.g., RoofPitch, RoofPitch+20, Latitude, Latitude-15, etc.</description>
      <type>String</type>
      <units>degrees</units>
      <required>true</required>
      <model_dependent>false</model_dependent>
      <default_value>RoofPitch</default_value>
    </argument>
    <argument>
      <name>solar_thermal_collector_rated_optical_efficiency</name>
      <display_name>Solar Thermal: Collector Rated Optical Efficiency</display_name>
      <description>The collector rated optical efficiency of the solar thermal system.</description>
      <type>Double</type>
      <units>Frac</units>
      <required>true</required>
      <model_dependent>false</model_dependent>
      <default_value>0.5</default_value>
    </argument>
    <argument>
      <name>solar_thermal_collector_rated_thermal_losses</name>
      <display_name>Solar Thermal: Collector Rated Thermal Losses</display_name>
      <description>The collector rated thermal losses of the solar thermal system.</description>
      <type>Double</type>
      <units>Frac</units>
      <required>true</required>
      <model_dependent>false</model_dependent>
      <default_value>0.2799</default_value>
    </argument>
    <argument>
      <name>solar_thermal_storage_volume</name>
      <display_name>Solar Thermal: Storage Volume</display_name>
      <description>The storage volume of the solar thermal system.</description>
      <type>String</type>
      <units>Frac</units>
      <required>true</required>
      <model_dependent>false</model_dependent>
      <default_value>auto</default_value>
    </argument>
    <argument>
      <name>solar_thermal_solar_fraction</name>
      <display_name>Solar Thermal: Solar Fraction</display_name>
      <description>The solar fraction of the solar thermal system. If provided, overrides all other solar thermal inputs.</description>
      <type>Double</type>
      <units>Frac</units>
      <required>true</required>
      <model_dependent>false</model_dependent>
      <default_value>0</default_value>
    </argument>
    <argument>
      <name>pv_system_module_type_1</name>
      <display_name>Photovoltaics 1: Module Type</display_name>
      <description>Module type of the PV system 1.</description>
      <type>Choice</type>
      <required>true</required>
      <model_dependent>false</model_dependent>
      <default_value>none</default_value>
      <choices>
        <choice>
          <value>none</value>
          <display_name>none</display_name>
        </choice>
        <choice>
          <value>standard</value>
          <display_name>standard</display_name>
        </choice>
        <choice>
          <value>premium</value>
          <display_name>premium</display_name>
        </choice>
        <choice>
          <value>thin film</value>
          <display_name>thin film</display_name>
        </choice>
      </choices>
    </argument>
    <argument>
      <name>pv_system_location_1</name>
      <display_name>Photovoltaics 1: Location</display_name>
      <description>Location of the PV system 1.</description>
      <type>Choice</type>
      <required>true</required>
      <model_dependent>false</model_dependent>
      <default_value>roof</default_value>
      <choices>
        <choice>
          <value>roof</value>
          <display_name>roof</display_name>
        </choice>
        <choice>
          <value>ground</value>
          <display_name>ground</display_name>
        </choice>
      </choices>
    </argument>
    <argument>
      <name>pv_system_tracking_1</name>
      <display_name>Photovoltaics 1: Tracking</display_name>
      <description>Tracking of the PV system 1.</description>
      <type>Choice</type>
      <required>true</required>
      <model_dependent>false</model_dependent>
      <default_value>fixed</default_value>
      <choices>
        <choice>
          <value>fixed</value>
          <display_name>fixed</display_name>
        </choice>
        <choice>
          <value>1-axis</value>
          <display_name>1-axis</display_name>
        </choice>
        <choice>
          <value>1-axis backtracked</value>
          <display_name>1-axis backtracked</display_name>
        </choice>
        <choice>
          <value>2-axis</value>
          <display_name>2-axis</display_name>
        </choice>
      </choices>
    </argument>
    <argument>
      <name>pv_system_array_azimuth_1</name>
      <display_name>Photovoltaics 1: Array Azimuth</display_name>
      <description>Array azimuth of the PV system 1.</description>
      <type>Double</type>
      <units>degrees</units>
      <required>true</required>
      <model_dependent>false</model_dependent>
      <default_value>180</default_value>
    </argument>
    <argument>
      <name>pv_system_array_tilt_1</name>
      <display_name>Photovoltaics 1: Array Tilt</display_name>
      <description>Array tilt of the PV system 1. Can also enter, e.g., RoofPitch, RoofPitch+20, Latitude, Latitude-15, etc.</description>
      <type>String</type>
      <units>degrees</units>
      <required>true</required>
      <model_dependent>false</model_dependent>
      <default_value>RoofPitch</default_value>
    </argument>
    <argument>
      <name>pv_system_max_power_output_1</name>
      <display_name>Photovoltaics 1: Maximum Power Output</display_name>
      <description>Maximum power output of the PV system 1.</description>
      <type>Double</type>
      <units>W</units>
      <required>true</required>
      <model_dependent>false</model_dependent>
      <default_value>4000</default_value>
    </argument>
    <argument>
      <name>pv_system_inverter_efficiency_1</name>
      <display_name>Photovoltaics 1: Inverter Efficiency</display_name>
      <description>Inverter efficiency of the PV system 1.</description>
      <type>Double</type>
      <units>Frac</units>
      <required>true</required>
      <model_dependent>false</model_dependent>
      <default_value>0.96</default_value>
    </argument>
    <argument>
      <name>pv_system_system_losses_fraction_1</name>
      <display_name>Photovoltaics 1: System Losses Fraction</display_name>
      <description>System losses fraction of the PV system 1.</description>
      <type>Double</type>
      <units>Frac</units>
      <required>true</required>
      <model_dependent>false</model_dependent>
      <default_value>0.14</default_value>
    </argument>
    <argument>
      <name>pv_system_module_type_2</name>
      <display_name>Photovoltaics 2: Module Type</display_name>
      <description>Module type of the PV system 2.</description>
      <type>Choice</type>
      <required>true</required>
      <model_dependent>false</model_dependent>
      <default_value>none</default_value>
      <choices>
        <choice>
          <value>none</value>
          <display_name>none</display_name>
        </choice>
        <choice>
          <value>standard</value>
          <display_name>standard</display_name>
        </choice>
        <choice>
          <value>premium</value>
          <display_name>premium</display_name>
        </choice>
        <choice>
          <value>thin film</value>
          <display_name>thin film</display_name>
        </choice>
      </choices>
    </argument>
    <argument>
      <name>pv_system_location_2</name>
      <display_name>Photovoltaics 2: Location</display_name>
      <description>Location of the PV system 2.</description>
      <type>Choice</type>
      <required>true</required>
      <model_dependent>false</model_dependent>
      <default_value>roof</default_value>
      <choices>
        <choice>
          <value>roof</value>
          <display_name>roof</display_name>
        </choice>
        <choice>
          <value>ground</value>
          <display_name>ground</display_name>
        </choice>
      </choices>
    </argument>
    <argument>
      <name>pv_system_tracking_2</name>
      <display_name>Photovoltaics 2: Tracking</display_name>
      <description>Tracking of the PV system 2.</description>
      <type>Choice</type>
      <required>true</required>
      <model_dependent>false</model_dependent>
      <default_value>fixed</default_value>
      <choices>
        <choice>
          <value>fixed</value>
          <display_name>fixed</display_name>
        </choice>
        <choice>
          <value>1-axis</value>
          <display_name>1-axis</display_name>
        </choice>
        <choice>
          <value>1-axis backtracked</value>
          <display_name>1-axis backtracked</display_name>
        </choice>
        <choice>
          <value>2-axis</value>
          <display_name>2-axis</display_name>
        </choice>
      </choices>
    </argument>
    <argument>
      <name>pv_system_array_azimuth_2</name>
      <display_name>Photovoltaics 2: Array Azimuth</display_name>
      <description>Array azimuth of the PV system 2.</description>
      <type>Double</type>
      <units>degrees</units>
      <required>true</required>
      <model_dependent>false</model_dependent>
      <default_value>180</default_value>
    </argument>
    <argument>
      <name>pv_system_array_tilt_2</name>
      <display_name>Photovoltaics 2: Array Tilt</display_name>
      <description>Array tilt of the PV system 2. Can also enter, e.g., RoofPitch, RoofPitch+20, Latitude, Latitude-15, etc.</description>
      <type>String</type>
      <units>degrees</units>
      <required>true</required>
      <model_dependent>false</model_dependent>
      <default_value>RoofPitch</default_value>
    </argument>
    <argument>
      <name>pv_system_max_power_output_2</name>
      <display_name>Photovoltaics 2: Maximum Power Output</display_name>
      <description>Maximum power output of the PV system 2.</description>
      <type>Double</type>
      <units>W</units>
      <required>true</required>
      <model_dependent>false</model_dependent>
      <default_value>4000</default_value>
    </argument>
    <argument>
      <name>pv_system_inverter_efficiency_2</name>
      <display_name>Photovoltaics 2: Inverter Efficiency</display_name>
      <description>Inverter efficiency of the PV system 2.</description>
      <type>Double</type>
      <units>Frac</units>
      <required>true</required>
      <model_dependent>false</model_dependent>
      <default_value>0.96</default_value>
    </argument>
    <argument>
      <name>pv_system_system_losses_fraction_2</name>
      <display_name>Photovoltaics 2: System Losses Fraction</display_name>
      <description>System losses fraction of the PV system 2.</description>
      <type>Double</type>
      <units>Frac</units>
      <required>true</required>
      <model_dependent>false</model_dependent>
      <default_value>0.14</default_value>
    </argument>
    <argument>
      <name>lighting_fraction_cfl_interior</name>
      <display_name>Lighting: Fraction CFL Interior</display_name>
      <description>Fraction of all lamps (interior) that are compact fluorescent. Lighting not specified as CFL, LFL, or LED is assumed to be incandescent.</description>
      <type>Double</type>
      <required>true</required>
      <model_dependent>false</model_dependent>
      <default_value>0.4</default_value>
    </argument>
    <argument>
      <name>lighting_fraction_lfl_interior</name>
      <display_name>Lighting: Fraction LFL Interior</display_name>
      <description>Fraction of all lamps (interior) that are linear fluorescent. Lighting not specified as CFL, LFL, or LED is assumed to be incandescent.</description>
      <type>Double</type>
      <required>true</required>
      <model_dependent>false</model_dependent>
      <default_value>0.1</default_value>
    </argument>
    <argument>
      <name>lighting_fraction_led_interior</name>
      <display_name>Lighting: Fraction LED Interior</display_name>
      <description>Fraction of all lamps (interior) that are light emitting diodes. Lighting not specified as CFL, LFL, or LED is assumed to be incandescent.</description>
      <type>Double</type>
      <required>true</required>
      <model_dependent>false</model_dependent>
      <default_value>0.25</default_value>
    </argument>
    <argument>
      <name>lighting_fraction_cfl_exterior</name>
      <display_name>Lighting: Fraction CFL Exterior</display_name>
      <description>Fraction of all lamps (exterior) that are compact fluorescent. Lighting not specified as CFL, LFL, or LED is assumed to be incandescent.</description>
      <type>Double</type>
      <required>true</required>
      <model_dependent>false</model_dependent>
      <default_value>0.4</default_value>
    </argument>
    <argument>
      <name>lighting_fraction_lfl_exterior</name>
      <display_name>Lighting: Fraction LFL Exterior</display_name>
      <description>Fraction of all lamps (exterior) that are linear fluorescent. Lighting not specified as CFL, LFL, or LED is assumed to be incandescent.</description>
      <type>Double</type>
      <required>true</required>
      <model_dependent>false</model_dependent>
      <default_value>0.1</default_value>
    </argument>
    <argument>
      <name>lighting_fraction_led_exterior</name>
      <display_name>Lighting: Fraction LED Exterior</display_name>
      <description>Fraction of all lamps (exterior) that are light emitting diodes. Lighting not specified as CFL, LFL, or LED is assumed to be incandescent.</description>
      <type>Double</type>
      <required>true</required>
      <model_dependent>false</model_dependent>
      <default_value>0.25</default_value>
    </argument>
    <argument>
      <name>lighting_fraction_cfl_garage</name>
      <display_name>Lighting: Fraction CFL Garage</display_name>
      <description>Fraction of all lamps (garage) that are compact fluorescent. Lighting not specified as CFL, LFL, or LED is assumed to be incandescent.</description>
      <type>Double</type>
      <required>true</required>
      <model_dependent>false</model_dependent>
      <default_value>0.4</default_value>
    </argument>
    <argument>
      <name>lighting_fraction_lfl_garage</name>
      <display_name>Lighting: Fraction LFL Garage</display_name>
      <description>Fraction of all lamps (garage) that are linear fluorescent. Lighting not specified as CFL, LFL, or LED is assumed to be incandescent.</description>
      <type>Double</type>
      <required>true</required>
      <model_dependent>false</model_dependent>
      <default_value>0.1</default_value>
    </argument>
    <argument>
      <name>lighting_fraction_led_garage</name>
      <display_name>Lighting: Fraction LED Garage</display_name>
      <description>Fraction of all lamps (garage) that are light emitting diodes. Lighting not specified as CFL, LFL, or LED is assumed to be incandescent.</description>
      <type>Double</type>
      <required>true</required>
      <model_dependent>false</model_dependent>
      <default_value>0.25</default_value>
    </argument>
    <argument>
      <name>lighting_usage_multiplier</name>
      <display_name>Lighting: Usage Multiplier</display_name>
      <description>Multiplier on the energy usage that can reflect, e.g., high/low usage occupants.</description>
      <type>Double</type>
      <required>true</required>
      <model_dependent>false</model_dependent>
      <default_value>1</default_value>
    </argument>
    <argument>
      <name>dehumidifier_present</name>
      <display_name>Dehumidifier: Present</display_name>
      <description>Whether there is a dehumidifier.</description>
      <type>Boolean</type>
      <required>true</required>
      <model_dependent>false</model_dependent>
      <default_value>false</default_value>
      <choices>
        <choice>
          <value>true</value>
          <display_name>true</display_name>
        </choice>
        <choice>
          <value>false</value>
          <display_name>false</display_name>
        </choice>
      </choices>
    </argument>
    <argument>
      <name>dehumidifier_efficiency_type</name>
      <display_name>Dehumidifier: Efficiency Type</display_name>
      <description>The efficiency type of dehumidifier.</description>
      <type>Choice</type>
      <required>true</required>
      <model_dependent>false</model_dependent>
      <default_value>EnergyFactor</default_value>
      <choices>
        <choice>
          <value>EnergyFactor</value>
          <display_name>EnergyFactor</display_name>
        </choice>
        <choice>
          <value>IntegratedEnergyFactor</value>
          <display_name>IntegratedEnergyFactor</display_name>
        </choice>
      </choices>
    </argument>
    <argument>
      <name>dehumidifier_efficiency_ef</name>
      <display_name>Dehumidifier: Energy Factor</display_name>
      <description>The Energy Factor (EF) of the dehumidifier.</description>
      <type>Double</type>
      <units>liters/kWh</units>
      <required>true</required>
      <model_dependent>false</model_dependent>
      <default_value>1.8</default_value>
    </argument>
    <argument>
      <name>dehumidifier_efficiency_ief</name>
      <display_name>Dehumidifier: Integrated Energy Factor</display_name>
      <description>The Integrated Energy Factor (IEF) of the dehumidifier.</description>
      <type>Double</type>
      <units>liters/kWh</units>
      <required>true</required>
      <model_dependent>false</model_dependent>
      <default_value>1.5</default_value>
    </argument>
    <argument>
      <name>dehumidifier_capacity</name>
      <display_name>Dehumidifier: Capacity</display_name>
      <description>The capacity (water removal rate) of the dehumidifier.</description>
      <type>Double</type>
      <units>pint/day</units>
      <required>true</required>
      <model_dependent>false</model_dependent>
      <default_value>40</default_value>
    </argument>
    <argument>
      <name>dehumidifier_rh_setpoint</name>
      <display_name>Dehumidifier: Relative Humidity Setpoint</display_name>
      <description>The relative humidity setpoint of the dehumidifier.</description>
      <type>Double</type>
      <units>Frac</units>
      <required>true</required>
      <model_dependent>false</model_dependent>
      <default_value>0.5</default_value>
    </argument>
    <argument>
      <name>dehumidifier_fraction_dehumidification_load_served</name>
      <display_name>Dehumidifier: Fraction Dehumidification Load Served</display_name>
      <description>The dehumidification load served fraction of the dehumidifier.</description>
      <type>Double</type>
      <units>Frac</units>
      <required>true</required>
      <model_dependent>false</model_dependent>
      <default_value>1</default_value>
    </argument>
    <argument>
      <name>clothes_washer_present</name>
      <display_name>Clothes Washer: Present</display_name>
      <description>Whether there is a clothes washer.</description>
      <type>Boolean</type>
      <required>true</required>
      <model_dependent>false</model_dependent>
      <default_value>true</default_value>
      <choices>
        <choice>
          <value>true</value>
          <display_name>true</display_name>
        </choice>
        <choice>
          <value>false</value>
          <display_name>false</display_name>
        </choice>
      </choices>
    </argument>
    <argument>
      <name>clothes_washer_location</name>
      <display_name>Clothes Washer: Location</display_name>
      <description>The space type for the clothes washer location.</description>
      <type>Choice</type>
      <required>true</required>
      <model_dependent>false</model_dependent>
      <default_value>auto</default_value>
      <choices>
        <choice>
          <value>auto</value>
          <display_name>auto</display_name>
        </choice>
        <choice>
          <value>living space</value>
          <display_name>living space</display_name>
        </choice>
        <choice>
          <value>basement - conditioned</value>
          <display_name>basement - conditioned</display_name>
        </choice>
        <choice>
          <value>basement - unconditioned</value>
          <display_name>basement - unconditioned</display_name>
        </choice>
        <choice>
          <value>garage</value>
          <display_name>garage</display_name>
        </choice>
        <choice>
          <value>other</value>
          <display_name>other</display_name>
        </choice>
      </choices>
    </argument>
    <argument>
      <name>clothes_washer_efficiency_type</name>
      <display_name>Clothes Washer: Efficiency Type</display_name>
      <description>The efficiency type of clothes washer.</description>
      <type>Choice</type>
      <required>true</required>
      <model_dependent>false</model_dependent>
      <default_value>IntegratedModifiedEnergyFactor</default_value>
      <choices>
        <choice>
          <value>ModifiedEnergyFactor</value>
          <display_name>ModifiedEnergyFactor</display_name>
        </choice>
        <choice>
          <value>IntegratedModifiedEnergyFactor</value>
          <display_name>IntegratedModifiedEnergyFactor</display_name>
        </choice>
      </choices>
    </argument>
    <argument>
      <name>clothes_washer_efficiency_mef</name>
      <display_name>Clothes Washer: Modified Energy Factor</display_name>
      <description>The Modified Energy Factor (MEF) is the capacity of the clothes container divided by the total clothes washer energy consumption per cycle, where the energy consumption is the sum of the machine electrical energy consumption, the hot water energy consumption, the energy required for removal of the remaining moisture in the wash load, standby energy, and off-mode energy consumption.</description>
      <type>Double</type>
      <units>ft^3/kWh-cycle</units>
      <required>true</required>
      <model_dependent>false</model_dependent>
      <default_value>1.453</default_value>
    </argument>
    <argument>
      <name>clothes_washer_efficiency_imef</name>
      <display_name>Clothes Washer: Integrated Modified Energy Factor</display_name>
      <description>The energy performance metric for ENERGY STAR certified residential clothes washers as of March 7, 2015.</description>
      <type>Double</type>
      <required>true</required>
      <model_dependent>false</model_dependent>
      <default_value>1</default_value>
    </argument>
    <argument>
      <name>clothes_washer_rated_annual_kwh</name>
      <display_name>Clothes Washer: Rated Annual Consumption</display_name>
      <description>The annual energy consumed by the clothes washer, as rated, obtained from the EnergyGuide label. This includes both the appliance electricity consumption and the energy required for water heating.</description>
      <type>Double</type>
      <units>kWh</units>
      <required>true</required>
      <model_dependent>false</model_dependent>
      <default_value>400</default_value>
    </argument>
    <argument>
      <name>clothes_washer_label_electric_rate</name>
      <display_name>Clothes Washer: Label Electric Rate</display_name>
      <description>The annual energy consumed by the clothes washer, as rated, obtained from the EnergyGuide label. This includes both the appliance electricity consumption and the energy required for water heating.</description>
      <type>Double</type>
      <units>$/kWh</units>
      <required>true</required>
      <model_dependent>false</model_dependent>
      <default_value>0.12</default_value>
    </argument>
    <argument>
      <name>clothes_washer_label_gas_rate</name>
      <display_name>Clothes Washer: Label Gas Rate</display_name>
      <description>The annual energy consumed by the clothes washer, as rated, obtained from the EnergyGuide label. This includes both the appliance electricity consumption and the energy required for water heating.</description>
      <type>Double</type>
      <units>$/therm</units>
      <required>true</required>
      <model_dependent>false</model_dependent>
      <default_value>1.09</default_value>
    </argument>
    <argument>
      <name>clothes_washer_label_annual_gas_cost</name>
      <display_name>Clothes Washer: Label Annual Cost with Gas DHW</display_name>
      <description>The annual cost of using the system under test conditions. Input is obtained from the EnergyGuide label.</description>
      <type>Double</type>
      <units>$</units>
      <required>true</required>
      <model_dependent>false</model_dependent>
      <default_value>27</default_value>
    </argument>
    <argument>
      <name>clothes_washer_label_usage</name>
      <display_name>Clothes Washer: Label Usage</display_name>
      <description>The clothes washer loads per week.</description>
      <type>Double</type>
      <units>cyc/wk</units>
      <required>true</required>
      <model_dependent>false</model_dependent>
      <default_value>6</default_value>
    </argument>
    <argument>
      <name>clothes_washer_capacity</name>
      <display_name>Clothes Washer: Drum Volume</display_name>
      <description>Volume of the washer drum. Obtained from the EnergyStar website or the manufacturer's literature.</description>
      <type>Double</type>
      <units>ft^3</units>
      <required>true</required>
      <model_dependent>false</model_dependent>
      <default_value>3</default_value>
    </argument>
    <argument>
      <name>clothes_washer_usage_multiplier</name>
      <display_name>Clothes Washer: Usage Multiplier</display_name>
      <description>Multiplier on the energy and hot water usage that can reflect, e.g., high/low usage occupants.</description>
      <type>Double</type>
      <required>true</required>
      <model_dependent>false</model_dependent>
      <default_value>1</default_value>
    </argument>
    <argument>
      <name>clothes_dryer_present</name>
      <display_name>Clothes Dryer: Present</display_name>
      <description>Whether there is a clothes dryer.</description>
      <type>Boolean</type>
      <required>true</required>
      <model_dependent>false</model_dependent>
      <default_value>true</default_value>
      <choices>
        <choice>
          <value>true</value>
          <display_name>true</display_name>
        </choice>
        <choice>
          <value>false</value>
          <display_name>false</display_name>
        </choice>
      </choices>
    </argument>
    <argument>
      <name>clothes_dryer_location</name>
      <display_name>Clothes Dryer: Location</display_name>
      <description>The space type for the clothes dryer location.</description>
      <type>Choice</type>
      <required>true</required>
      <model_dependent>false</model_dependent>
      <default_value>auto</default_value>
      <choices>
        <choice>
          <value>auto</value>
          <display_name>auto</display_name>
        </choice>
        <choice>
          <value>living space</value>
          <display_name>living space</display_name>
        </choice>
        <choice>
          <value>basement - conditioned</value>
          <display_name>basement - conditioned</display_name>
        </choice>
        <choice>
          <value>basement - unconditioned</value>
          <display_name>basement - unconditioned</display_name>
        </choice>
        <choice>
          <value>garage</value>
          <display_name>garage</display_name>
        </choice>
        <choice>
          <value>other</value>
          <display_name>other</display_name>
        </choice>
      </choices>
    </argument>
    <argument>
      <name>clothes_dryer_fuel_type</name>
      <display_name>Clothes Dryer: Fuel Type</display_name>
      <description>Type of fuel used by the clothes dryer.</description>
      <type>Choice</type>
      <required>true</required>
      <model_dependent>false</model_dependent>
      <default_value>natural gas</default_value>
      <choices>
        <choice>
          <value>electricity</value>
          <display_name>electricity</display_name>
        </choice>
        <choice>
          <value>natural gas</value>
          <display_name>natural gas</display_name>
        </choice>
        <choice>
          <value>fuel oil</value>
          <display_name>fuel oil</display_name>
        </choice>
        <choice>
          <value>propane</value>
          <display_name>propane</display_name>
        </choice>
        <choice>
          <value>wood</value>
          <display_name>wood</display_name>
        </choice>
      </choices>
    </argument>
    <argument>
      <name>clothes_dryer_efficiency_type</name>
      <display_name>Clothes Dryer: Efficiency Type</display_name>
      <description>The efficiency type of clothes dryer.</description>
      <type>Choice</type>
      <required>true</required>
      <model_dependent>false</model_dependent>
      <default_value>CombinedEnergyFactor</default_value>
      <choices>
        <choice>
          <value>EnergyFactor</value>
          <display_name>EnergyFactor</display_name>
        </choice>
        <choice>
          <value>CombinedEnergyFactor</value>
          <display_name>CombinedEnergyFactor</display_name>
        </choice>
      </choices>
    </argument>
    <argument>
      <name>clothes_dryer_efficiency_ef</name>
      <display_name>Clothes Dryer: Energy Factor</display_name>
      <description>The energy performance metric for ENERGY STAR certified residential clothes dryers prior to September 13, 2013. The new metric is Combined Energy Factor.</description>
      <type>Double</type>
      <units>lb/kWh</units>
      <required>true</required>
      <model_dependent>false</model_dependent>
      <default_value>3.4615</default_value>
    </argument>
    <argument>
      <name>clothes_dryer_efficiency_cef</name>
      <display_name>Clothes Dryer: Combined Energy Factor</display_name>
      <description>The Combined Energy Factor (CEF) measures the pounds of clothing that can be dried per kWh (Fuel equivalent) of electricity, including energy consumed during Stand-by and Off modes.</description>
      <type>Double</type>
      <units>lb/kWh</units>
      <required>true</required>
      <model_dependent>false</model_dependent>
      <default_value>3.01</default_value>
    </argument>
    <argument>
      <name>clothes_dryer_control_type</name>
      <display_name>Clothes Dryer: Control Type</display_name>
      <description>Type of control used by the clothes dryer.</description>
      <type>Choice</type>
      <required>true</required>
      <model_dependent>false</model_dependent>
      <default_value>timer</default_value>
      <choices>
        <choice>
          <value>timer</value>
          <display_name>timer</display_name>
        </choice>
        <choice>
          <value>moisture</value>
          <display_name>moisture</display_name>
        </choice>
      </choices>
    </argument>
    <argument>
      <name>clothes_dryer_usage_multiplier</name>
      <display_name>Clothes Dryer: Usage Multiplier</display_name>
      <description>Multiplier on the energy usage that can reflect, e.g., high/low usage occupants.</description>
      <type>Double</type>
      <required>true</required>
      <model_dependent>false</model_dependent>
      <default_value>1</default_value>
    </argument>
    <argument>
      <name>dishwasher_present</name>
      <display_name>Dishwasher: Present</display_name>
      <description>Whether there is a dishwasher.</description>
      <type>Boolean</type>
      <required>true</required>
      <model_dependent>false</model_dependent>
      <default_value>true</default_value>
      <choices>
        <choice>
          <value>true</value>
          <display_name>true</display_name>
        </choice>
        <choice>
          <value>false</value>
          <display_name>false</display_name>
        </choice>
      </choices>
    </argument>
    <argument>
      <name>dishwasher_location</name>
      <display_name>Dishwasher: Location</display_name>
      <description>The space type for the dishwasher location.</description>
      <type>Choice</type>
      <required>true</required>
      <model_dependent>false</model_dependent>
      <default_value>auto</default_value>
      <choices>
        <choice>
          <value>auto</value>
          <display_name>auto</display_name>
        </choice>
        <choice>
          <value>living space</value>
          <display_name>living space</display_name>
        </choice>
        <choice>
          <value>basement - conditioned</value>
          <display_name>basement - conditioned</display_name>
        </choice>
        <choice>
          <value>basement - unconditioned</value>
          <display_name>basement - unconditioned</display_name>
        </choice>
        <choice>
          <value>garage</value>
          <display_name>garage</display_name>
        </choice>
        <choice>
          <value>other</value>
          <display_name>other</display_name>
        </choice>
      </choices>
    </argument>
    <argument>
      <name>dishwasher_efficiency_type</name>
      <display_name>Dishwasher: Efficiency Type</display_name>
      <description>The efficiency type of dishwasher.</description>
      <type>Choice</type>
      <required>true</required>
      <model_dependent>false</model_dependent>
      <default_value>RatedAnnualkWh</default_value>
      <choices>
        <choice>
          <value>RatedAnnualkWh</value>
          <display_name>RatedAnnualkWh</display_name>
        </choice>
        <choice>
          <value>EnergyFactor</value>
          <display_name>EnergyFactor</display_name>
        </choice>
      </choices>
    </argument>
    <argument>
      <name>dishwasher_efficiency_kwh</name>
      <display_name>Dishwasher: Rated Annual kWh</display_name>
      <description>The rated annual kWh of the dishwasher.</description>
      <type>Double</type>
      <required>true</required>
      <model_dependent>false</model_dependent>
      <default_value>467</default_value>
    </argument>
    <argument>
      <name>dishwasher_efficiency_ef</name>
      <display_name>Dishwasher: Energy Factor</display_name>
      <description>The energy factor of the dishwasher.</description>
      <type>Double</type>
      <required>true</required>
      <model_dependent>false</model_dependent>
      <default_value>0.46</default_value>
    </argument>
    <argument>
      <name>dishwasher_label_electric_rate</name>
      <display_name>Dishwasher: Label Electric Rate</display_name>
      <description>The label electric rate of the dishwasher.</description>
      <type>Double</type>
      <units>$/kWh</units>
      <required>true</required>
      <model_dependent>false</model_dependent>
      <default_value>0.12</default_value>
    </argument>
    <argument>
      <name>dishwasher_label_gas_rate</name>
      <display_name>Dishwasher: Label Gas Rate</display_name>
      <description>The label gas rate of the dishwasher.</description>
      <type>Double</type>
      <units>$/therm</units>
      <required>true</required>
      <model_dependent>false</model_dependent>
      <default_value>1.09</default_value>
    </argument>
    <argument>
      <name>dishwasher_label_annual_gas_cost</name>
      <display_name>Dishwasher: Label Annual Gas Cost</display_name>
      <description>The label annual gas cost of the dishwasher.</description>
      <type>Double</type>
      <units>$</units>
      <required>true</required>
      <model_dependent>false</model_dependent>
      <default_value>33.12</default_value>
    </argument>
    <argument>
      <name>dishwasher_label_usage</name>
      <display_name>Dishwasher: Label Usage</display_name>
      <description>The dishwasher loads per week.</description>
      <type>Double</type>
      <units>cyc/wk</units>
      <required>true</required>
      <model_dependent>false</model_dependent>
      <default_value>4</default_value>
    </argument>
    <argument>
      <name>dishwasher_place_setting_capacity</name>
      <display_name>Dishwasher: Number of Place Settings</display_name>
      <description>The number of place settings for the unit. Data obtained from manufacturer's literature.</description>
      <type>Integer</type>
      <units>#</units>
      <required>true</required>
      <model_dependent>false</model_dependent>
      <default_value>12</default_value>
    </argument>
    <argument>
      <name>dishwasher_usage_multiplier</name>
      <display_name>Dishwasher: Usage Multiplier</display_name>
      <description>Multiplier on the energy usage that can reflect, e.g., high/low usage occupants.</description>
      <type>Double</type>
      <required>true</required>
      <model_dependent>false</model_dependent>
      <default_value>1</default_value>
    </argument>
    <argument>
      <name>refrigerator_present</name>
      <display_name>Refrigerator: Present</display_name>
      <description>Whether there is a refrigerator.</description>
      <type>Boolean</type>
      <required>true</required>
      <model_dependent>false</model_dependent>
      <default_value>true</default_value>
      <choices>
        <choice>
          <value>true</value>
          <display_name>true</display_name>
        </choice>
        <choice>
          <value>false</value>
          <display_name>false</display_name>
        </choice>
      </choices>
    </argument>
    <argument>
      <name>refrigerator_location</name>
      <display_name>Refrigerator: Location</display_name>
      <description>The space type for the refrigerator location.</description>
      <type>Choice</type>
      <required>true</required>
      <model_dependent>false</model_dependent>
      <default_value>auto</default_value>
      <choices>
        <choice>
          <value>auto</value>
          <display_name>auto</display_name>
        </choice>
        <choice>
          <value>living space</value>
          <display_name>living space</display_name>
        </choice>
        <choice>
          <value>basement - conditioned</value>
          <display_name>basement - conditioned</display_name>
        </choice>
        <choice>
          <value>basement - unconditioned</value>
          <display_name>basement - unconditioned</display_name>
        </choice>
        <choice>
          <value>garage</value>
          <display_name>garage</display_name>
        </choice>
        <choice>
          <value>other</value>
          <display_name>other</display_name>
        </choice>
      </choices>
    </argument>
    <argument>
      <name>refrigerator_rated_annual_kwh</name>
      <display_name>Refrigerator: Rated Annual Consumption</display_name>
      <description>The EnergyGuide rated annual energy consumption for a refrigerator.</description>
      <type>Double</type>
      <units>kWh/yr</units>
      <required>true</required>
      <model_dependent>false</model_dependent>
      <default_value>434</default_value>
    </argument>
    <argument>
      <name>refrigerator_usage_multiplier</name>
      <display_name>Refrigerator: Usage Multiplier</display_name>
      <description>Multiplier on the energy usage that can reflect, e.g., high/low usage occupants.</description>
      <type>Double</type>
      <required>true</required>
      <model_dependent>false</model_dependent>
      <default_value>1</default_value>
    </argument>
    <argument>
      <name>refrigerator_weekday_fractions</name>
      <display_name>Refrigerator: Weekday Schedule</display_name>
      <description>Specify the 24-hour weekday schedule.</description>
      <type>String</type>
      <required>true</required>
      <model_dependent>false</model_dependent>
      <default_value>auto</default_value>
    </argument>
    <argument>
      <name>refrigerator_weekend_fractions</name>
      <display_name>Refrigerator: Weekend Schedule</display_name>
      <description>Specify the 24-hour weekend schedule.</description>
      <type>String</type>
      <required>true</required>
      <model_dependent>false</model_dependent>
      <default_value>auto</default_value>
    </argument>
    <argument>
      <name>refrigerator_monthly_multipliers</name>
      <display_name>Refrigerator: Month Schedule</display_name>
      <description>Specify the 12-month schedule.</description>
      <type>String</type>
      <required>true</required>
      <model_dependent>false</model_dependent>
      <default_value>auto</default_value>
    </argument>
    <argument>
      <name>extra_refrigerator_present</name>
      <display_name>Extra Refrigerator: Present</display_name>
      <description>Whether there is an extra refrigerator.</description>
      <type>Boolean</type>
      <required>true</required>
      <model_dependent>false</model_dependent>
      <default_value>false</default_value>
      <choices>
        <choice>
          <value>true</value>
          <display_name>true</display_name>
        </choice>
        <choice>
          <value>false</value>
          <display_name>false</display_name>
        </choice>
      </choices>
    </argument>
    <argument>
      <name>extra_refrigerator_location</name>
      <display_name>Extra Refrigerator: Location</display_name>
      <description>The space type for the extra refrigerator location.</description>
      <type>Choice</type>
      <required>true</required>
      <model_dependent>false</model_dependent>
      <default_value>auto</default_value>
      <choices>
        <choice>
          <value>auto</value>
          <display_name>auto</display_name>
        </choice>
        <choice>
          <value>living space</value>
          <display_name>living space</display_name>
        </choice>
        <choice>
          <value>basement - conditioned</value>
          <display_name>basement - conditioned</display_name>
        </choice>
        <choice>
          <value>basement - unconditioned</value>
          <display_name>basement - unconditioned</display_name>
        </choice>
        <choice>
          <value>garage</value>
          <display_name>garage</display_name>
        </choice>
        <choice>
          <value>other</value>
          <display_name>other</display_name>
        </choice>
      </choices>
    </argument>
    <argument>
      <name>extra_refrigerator_rated_annual_kwh</name>
      <display_name>Extra Refrigerator: Rated Annual Consumption</display_name>
      <description>The EnergyGuide rated annual energy consumption for a refrigerator.</description>
      <type>Double</type>
      <units>kWh/yr</units>
      <required>true</required>
      <model_dependent>false</model_dependent>
      <default_value>434</default_value>
    </argument>
    <argument>
      <name>extra_refrigerator_usage_multiplier</name>
      <display_name>Extra Refrigerator: Usage Multiplier</display_name>
      <description>Multiplier on the energy usage that can reflect, e.g., high/low usage occupants.</description>
      <type>Double</type>
      <required>true</required>
      <model_dependent>false</model_dependent>
      <default_value>1</default_value>
    </argument>
    <argument>
      <name>cooking_range_oven_present</name>
      <display_name>Cooking Range/Oven: Present</display_name>
      <description>Whether there is a cooking range/oven.</description>
      <type>Boolean</type>
      <required>true</required>
      <model_dependent>false</model_dependent>
      <default_value>true</default_value>
      <choices>
        <choice>
          <value>true</value>
          <display_name>true</display_name>
        </choice>
        <choice>
          <value>false</value>
          <display_name>false</display_name>
        </choice>
      </choices>
    </argument>
    <argument>
      <name>cooking_range_oven_location</name>
      <display_name>Cooking Range/Oven: Location</display_name>
      <description>The space type for the cooking range/oven location.</description>
      <type>Choice</type>
      <required>true</required>
      <model_dependent>false</model_dependent>
      <default_value>auto</default_value>
      <choices>
        <choice>
          <value>auto</value>
          <display_name>auto</display_name>
        </choice>
        <choice>
          <value>living space</value>
          <display_name>living space</display_name>
        </choice>
        <choice>
          <value>basement - conditioned</value>
          <display_name>basement - conditioned</display_name>
        </choice>
        <choice>
          <value>basement - unconditioned</value>
          <display_name>basement - unconditioned</display_name>
        </choice>
        <choice>
          <value>garage</value>
          <display_name>garage</display_name>
        </choice>
        <choice>
          <value>other</value>
          <display_name>other</display_name>
        </choice>
      </choices>
    </argument>
    <argument>
      <name>cooking_range_oven_fuel_type</name>
      <display_name>Cooking Range/Oven: Fuel Type</display_name>
      <description>Type of fuel used by the cooking range/oven.</description>
      <type>Choice</type>
      <required>true</required>
      <model_dependent>false</model_dependent>
      <default_value>natural gas</default_value>
      <choices>
        <choice>
          <value>electricity</value>
          <display_name>electricity</display_name>
        </choice>
        <choice>
          <value>natural gas</value>
          <display_name>natural gas</display_name>
        </choice>
        <choice>
          <value>fuel oil</value>
          <display_name>fuel oil</display_name>
        </choice>
        <choice>
          <value>propane</value>
          <display_name>propane</display_name>
        </choice>
        <choice>
          <value>wood</value>
          <display_name>wood</display_name>
        </choice>
      </choices>
    </argument>
    <argument>
      <name>cooking_range_oven_is_induction</name>
      <display_name>Cooking Range/Oven: Is Induction</display_name>
      <description>Whether the cooking range is induction.</description>
      <type>Boolean</type>
      <required>true</required>
      <model_dependent>false</model_dependent>
      <default_value>false</default_value>
      <choices>
        <choice>
          <value>true</value>
          <display_name>true</display_name>
        </choice>
        <choice>
          <value>false</value>
          <display_name>false</display_name>
        </choice>
      </choices>
    </argument>
    <argument>
      <name>cooking_range_oven_is_convection</name>
      <display_name>Cooking Range/Oven: Is Convection</display_name>
      <description>Whether the oven is convection.</description>
      <type>Boolean</type>
      <required>true</required>
      <model_dependent>false</model_dependent>
      <default_value>false</default_value>
      <choices>
        <choice>
          <value>true</value>
          <display_name>true</display_name>
        </choice>
        <choice>
          <value>false</value>
          <display_name>false</display_name>
        </choice>
      </choices>
    </argument>
    <argument>
      <name>cooking_range_oven_usage_multiplier</name>
      <display_name>Cooking Range/Oven: Usage Multiplier</display_name>
      <description>Multiplier on the energy usage that can reflect, e.g., high/low usage occupants.</description>
      <type>Double</type>
      <required>true</required>
      <model_dependent>false</model_dependent>
      <default_value>1</default_value>
    </argument>
    <argument>
      <name>cooking_range_oven_weekday_fractions</name>
      <display_name>Cooking Range/Oven: Weekday Schedule</display_name>
      <description>Specify the 24-hour weekday schedule.</description>
      <type>String</type>
      <required>true</required>
      <model_dependent>false</model_dependent>
      <default_value>auto</default_value>
    </argument>
    <argument>
      <name>cooking_range_oven_weekend_fractions</name>
      <display_name>Cooking Range/Oven: Weekend Schedule</display_name>
      <description>Specify the 24-hour weekend schedule.</description>
      <type>String</type>
      <required>true</required>
      <model_dependent>false</model_dependent>
      <default_value>auto</default_value>
    </argument>
    <argument>
      <name>cooking_range_oven_monthly_multipliers</name>
      <display_name>Cooking Range/Oven: Month Schedule</display_name>
      <description>Specify the 12-month schedule.</description>
      <type>String</type>
      <required>true</required>
      <model_dependent>false</model_dependent>
      <default_value>auto</default_value>
    </argument>
    <argument>
      <name>ceiling_fan_efficiency</name>
      <display_name>Ceiling Fan: Efficiency</display_name>
      <description>The efficiency rating of the ceiling fan(s) at medium speed.</description>
      <type>Double</type>
      <units>CFM/watt</units>
      <required>true</required>
      <model_dependent>false</model_dependent>
      <default_value>70.4</default_value>
    </argument>
    <argument>
      <name>ceiling_fan_quantity</name>
      <display_name>Ceiling Fan: Quantity</display_name>
      <description>Total number of ceiling fans.</description>
      <type>String</type>
      <units>#</units>
      <required>true</required>
      <model_dependent>false</model_dependent>
      <default_value>auto</default_value>
    </argument>
    <argument>
      <name>ceiling_fan_cooling_setpoint_temp_offset</name>
      <display_name>Ceiling Fan: Cooling Setpoint Temperature Offset</display_name>
      <description>The setpoint temperature offset during cooling season for the ceiling fan(s). Only applies if ceiling fan quantity is greater than zero.</description>
      <type>Double</type>
      <units>deg-F</units>
      <required>true</required>
      <model_dependent>false</model_dependent>
      <default_value>0.5</default_value>
    </argument>
    <argument>
      <name>plug_loads_television_annual_kwh</name>
      <display_name>Plug Loads: Television Annual kWh</display_name>
      <description>The annual energy consumption of the television plug loads.</description>
      <type>String</type>
      <units>kWh/yr</units>
      <required>true</required>
      <model_dependent>false</model_dependent>
      <default_value>auto</default_value>
    </argument>
    <argument>
      <name>plug_loads_other_annual_kwh</name>
      <display_name>Plug Loads: Other Annual kWh</display_name>
      <description>The annual energy consumption of the other residual plug loads.</description>
      <type>String</type>
      <units>kWh/yr</units>
      <required>true</required>
      <model_dependent>false</model_dependent>
      <default_value>auto</default_value>
    </argument>
    <argument>
      <name>plug_loads_other_frac_sensible</name>
      <display_name>Plug Loads: Other Sensible Fraction</display_name>
      <description>Fraction of other residual plug loads' internal gains that are sensible.</description>
      <type>Double</type>
      <units>Frac</units>
      <required>true</required>
      <model_dependent>false</model_dependent>
      <default_value>0.855</default_value>
    </argument>
    <argument>
      <name>plug_loads_other_frac_latent</name>
      <display_name>Plug Loads: Other Latent Fraction</display_name>
      <description>Fraction of other residual plug loads' internal gains that are latent.</description>
      <type>Double</type>
      <units>Frac</units>
      <required>true</required>
      <model_dependent>false</model_dependent>
      <default_value>0.045</default_value>
    </argument>
    <argument>
      <name>plug_loads_usage_multiplier</name>
      <display_name>Plug Loads: Usage Multiplier</display_name>
      <description>Multiplier on the energy usage that can reflect, e.g., high/low usage occupants.</description>
      <type>Double</type>
      <required>true</required>
      <model_dependent>false</model_dependent>
      <default_value>1</default_value>
    </argument>
    <argument>
      <name>plug_loads_weekday_fractions</name>
      <display_name>Plug Loads: Weekday Schedule</display_name>
      <description>Specify the 24-hour weekday schedule.</description>
      <type>String</type>
      <required>true</required>
      <model_dependent>false</model_dependent>
      <default_value>auto</default_value>
    </argument>
    <argument>
      <name>plug_loads_weekend_fractions</name>
      <display_name>Plug Loads: Weekend Schedule</display_name>
      <description>Specify the 24-hour weekend schedule.</description>
      <type>String</type>
      <required>true</required>
      <model_dependent>false</model_dependent>
      <default_value>auto</default_value>
    </argument>
    <argument>
      <name>plug_loads_monthly_multipliers</name>
      <display_name>Plug Loads: Month Schedule</display_name>
      <description>Specify the 12-month schedule.</description>
      <type>String</type>
      <required>true</required>
      <model_dependent>false</model_dependent>
      <default_value>auto</default_value>
    </argument>
  </arguments>
  <outputs />
  <provenances />
  <tags>
    <tag>Whole Building.Space Types</tag>
  </tags>
  <attributes>
    <attribute>
      <name>Measure Type</name>
      <value>ModelMeasure</value>
      <datatype>string</datatype>
    </attribute>
  </attributes>
  <files>
    <file>
      <filename>constants.rb</filename>
      <filetype>rb</filetype>
      <usage_type>resource</usage_type>
      <checksum>3961371B</checksum>
    </file>
    <file>
      <filename>schedules.rb</filename>
      <filetype>rb</filetype>
      <usage_type>resource</usage_type>
      <checksum>F5E5E8BE</checksum>
    </file>
    <file>
      <filename>location.rb</filename>
      <filetype>rb</filetype>
      <usage_type>resource</usage_type>
      <checksum>B7ECA492</checksum>
    </file>
    <file>
      <filename>geometry.rb</filename>
      <filetype>rb</filetype>
      <usage_type>resource</usage_type>
      <checksum>EEB5FA17</checksum>
    </file>
    <file>
<<<<<<< HEAD
      <filename>base-enclosure-garage.osw</filename>
      <filetype>osw</filetype>
      <usage_type>test</usage_type>
      <checksum>5E009DAD</checksum>
    </file>
    <file>
      <filename>base-enclosure-2stories-garage.osw</filename>
      <filetype>osw</filetype>
      <usage_type>test</usage_type>
      <checksum>7C9796F2</checksum>
=======
      <filename>build_residential_hpxml_test.rb</filename>
      <filetype>rb</filetype>
      <usage_type>test</usage_type>
      <checksum>CC78A2B7</checksum>
    </file>
    <file>
      <version>
        <software_program>OpenStudio</software_program>
        <identifier>2.9.0</identifier>
        <min_compatible>2.9.0</min_compatible>
      </version>
      <filename>measure.rb</filename>
      <filetype>rb</filetype>
      <usage_type>script</usage_type>
      <checksum>D31EBD5D</checksum>
>>>>>>> 464fe564
    </file>
    <file>
      <filename>base-misc-usage-multiplier.osw</filename>
      <filetype>osw</filetype>
      <usage_type>test</usage_type>
<<<<<<< HEAD
      <checksum>11BF69FE</checksum>
=======
      <checksum>F86C5F65</checksum>
>>>>>>> 464fe564
    </file>
    <file>
      <filename>base-hvac-dual-fuel-air-to-air-heat-pump-1-speed.osw</filename>
      <filetype>osw</filetype>
      <usage_type>test</usage_type>
<<<<<<< HEAD
      <checksum>A6051C58</checksum>
=======
      <checksum>F132587D</checksum>
>>>>>>> 464fe564
    </file>
    <file>
      <filename>base-hvac-dual-fuel-air-to-air-heat-pump-2-speed.osw</filename>
      <filetype>osw</filetype>
      <usage_type>test</usage_type>
<<<<<<< HEAD
      <checksum>D4C67DB3</checksum>
=======
      <checksum>2035D49B</checksum>
>>>>>>> 464fe564
    </file>
    <file>
      <filename>base-hvac-dual-fuel-mini-split-heat-pump-ducted.osw</filename>
      <filetype>osw</filetype>
      <usage_type>test</usage_type>
<<<<<<< HEAD
      <checksum>4C1CAB47</checksum>
=======
      <checksum>F068D688</checksum>
>>>>>>> 464fe564
    </file>
    <file>
      <filename>base-hvac-dual-fuel-air-to-air-heat-pump-var-speed.osw</filename>
      <filetype>osw</filetype>
      <usage_type>test</usage_type>
<<<<<<< HEAD
      <checksum>45D62519</checksum>
=======
      <checksum>24275803</checksum>
>>>>>>> 464fe564
    </file>
    <file>
      <filename>base-hvac-dual-fuel-air-to-air-heat-pump-1-speed-electric.osw</filename>
      <filetype>osw</filetype>
      <usage_type>test</usage_type>
<<<<<<< HEAD
      <checksum>78B91922</checksum>
=======
      <checksum>5DCF783E</checksum>
>>>>>>> 464fe564
    </file>
    <file>
      <filename>base-mechvent-cfis.osw</filename>
      <filetype>osw</filetype>
      <usage_type>test</usage_type>
<<<<<<< HEAD
      <checksum>44232030</checksum>
=======
      <checksum>B64D9524</checksum>
>>>>>>> 464fe564
    </file>
    <file>
      <filename>base.osw</filename>
      <filetype>osw</filetype>
      <usage_type>test</usage_type>
<<<<<<< HEAD
      <checksum>A72ACD84</checksum>
=======
      <checksum>79FE3B60</checksum>
>>>>>>> 464fe564
    </file>
    <file>
      <filename>base-appliances-none.osw</filename>
      <filetype>osw</filetype>
      <usage_type>test</usage_type>
<<<<<<< HEAD
      <checksum>19F417C6</checksum>
=======
      <checksum>8D00F308</checksum>
>>>>>>> 464fe564
    </file>
    <file>
      <filename>base-dhw-indirect-outside.osw</filename>
      <filetype>osw</filetype>
      <usage_type>test</usage_type>
<<<<<<< HEAD
      <checksum>67634D08</checksum>
=======
      <checksum>06AEE4E8</checksum>
>>>>>>> 464fe564
    </file>
    <file>
      <filename>base-dhw-jacket-electric.osw</filename>
      <filetype>osw</filetype>
      <usage_type>test</usage_type>
<<<<<<< HEAD
      <checksum>C00F2B32</checksum>
=======
      <checksum>08E07973</checksum>
>>>>>>> 464fe564
    </file>
    <file>
      <filename>base-dhw-low-flow-fixtures.osw</filename>
      <filetype>osw</filetype>
      <usage_type>test</usage_type>
<<<<<<< HEAD
      <checksum>6DB92702</checksum>
=======
      <checksum>64E354D7</checksum>
>>>>>>> 464fe564
    </file>
    <file>
      <filename>base-dhw-none.osw</filename>
      <filetype>osw</filetype>
      <usage_type>test</usage_type>
<<<<<<< HEAD
      <checksum>AA23F12E</checksum>
=======
      <checksum>D1CDD5AF</checksum>
>>>>>>> 464fe564
    </file>
    <file>
      <filename>base-dhw-recirc-demand.osw</filename>
      <filetype>osw</filetype>
      <usage_type>test</usage_type>
<<<<<<< HEAD
      <checksum>5080636A</checksum>
=======
      <checksum>426FAB58</checksum>
>>>>>>> 464fe564
    </file>
    <file>
      <filename>base-dhw-recirc-manual.osw</filename>
      <filetype>osw</filetype>
      <usage_type>test</usage_type>
<<<<<<< HEAD
      <checksum>F678F3A2</checksum>
=======
      <checksum>AA03141F</checksum>
>>>>>>> 464fe564
    </file>
    <file>
      <filename>base-dhw-recirc-nocontrol.osw</filename>
      <filetype>osw</filetype>
      <usage_type>test</usage_type>
<<<<<<< HEAD
      <checksum>D23167F4</checksum>
=======
      <checksum>293BE6A6</checksum>
>>>>>>> 464fe564
    </file>
    <file>
      <filename>base-dhw-recirc-temperature.osw</filename>
      <filetype>osw</filetype>
      <usage_type>test</usage_type>
<<<<<<< HEAD
      <checksum>54776B2C</checksum>
=======
      <checksum>85863332</checksum>
>>>>>>> 464fe564
    </file>
    <file>
      <filename>base-dhw-recirc-timer.osw</filename>
      <filetype>osw</filetype>
      <usage_type>test</usage_type>
<<<<<<< HEAD
      <checksum>60ECF516</checksum>
=======
      <checksum>B7F8EA2A</checksum>
>>>>>>> 464fe564
    </file>
    <file>
      <filename>base-dhw-solar-fraction.osw</filename>
      <filetype>osw</filetype>
      <usage_type>test</usage_type>
<<<<<<< HEAD
      <checksum>D4326C56</checksum>
=======
      <checksum>D20C80AF</checksum>
>>>>>>> 464fe564
    </file>
    <file>
      <filename>base-dhw-uef.osw</filename>
      <filetype>osw</filetype>
      <usage_type>test</usage_type>
<<<<<<< HEAD
      <checksum>016DDBF9</checksum>
=======
      <checksum>179D281E</checksum>
>>>>>>> 464fe564
    </file>
    <file>
      <filename>base-enclosure-infil-cfm50.osw</filename>
      <filetype>osw</filetype>
      <usage_type>test</usage_type>
<<<<<<< HEAD
      <checksum>DD0883E6</checksum>
=======
      <checksum>6DB3211E</checksum>
>>>>>>> 464fe564
    </file>
    <file>
      <filename>base-foundation-conditioned-basement-slab-insulation.osw</filename>
      <filetype>osw</filetype>
      <usage_type>test</usage_type>
<<<<<<< HEAD
      <checksum>146EE585</checksum>
=======
      <checksum>9BA29114</checksum>
>>>>>>> 464fe564
    </file>
    <file>
      <filename>base-hvac-boiler-gas-central-ac-1-speed.osw</filename>
      <filetype>osw</filetype>
      <usage_type>test</usage_type>
<<<<<<< HEAD
      <checksum>DFF965D9</checksum>
=======
      <checksum>800F4F58</checksum>
>>>>>>> 464fe564
    </file>
    <file>
      <filename>base-hvac-boiler-gas-only.osw</filename>
      <filetype>osw</filetype>
      <usage_type>test</usage_type>
<<<<<<< HEAD
      <checksum>4B7F8117</checksum>
=======
      <checksum>FB1061CB</checksum>
>>>>>>> 464fe564
    </file>
    <file>
      <filename>base-hvac-boiler-oil-only.osw</filename>
      <filetype>osw</filetype>
      <usage_type>test</usage_type>
<<<<<<< HEAD
      <checksum>A8954F85</checksum>
=======
      <checksum>4153FCDB</checksum>
>>>>>>> 464fe564
    </file>
    <file>
      <filename>base-hvac-boiler-propane-only.osw</filename>
      <filetype>osw</filetype>
      <usage_type>test</usage_type>
<<<<<<< HEAD
      <checksum>4B38A883</checksum>
=======
      <checksum>AFBD2D38</checksum>
>>>>>>> 464fe564
    </file>
    <file>
      <filename>base-hvac-boiler-wood-only.osw</filename>
      <filetype>osw</filetype>
      <usage_type>test</usage_type>
<<<<<<< HEAD
      <checksum>389E4FF7</checksum>
=======
      <checksum>F2F94E30</checksum>
>>>>>>> 464fe564
    </file>
    <file>
      <filename>base-hvac-central-ac-only-1-speed.osw</filename>
      <filetype>osw</filetype>
      <usage_type>test</usage_type>
<<<<<<< HEAD
      <checksum>AFE07EAA</checksum>
=======
      <checksum>384F3029</checksum>
>>>>>>> 464fe564
    </file>
    <file>
      <filename>base-hvac-ducts-leakage-percent.osw</filename>
      <filetype>osw</filetype>
      <usage_type>test</usage_type>
<<<<<<< HEAD
      <checksum>BAFF3ED8</checksum>
=======
      <checksum>09F07FED</checksum>
>>>>>>> 464fe564
    </file>
    <file>
      <filename>base-hvac-elec-resistance-only.osw</filename>
      <filetype>osw</filetype>
      <usage_type>test</usage_type>
<<<<<<< HEAD
      <checksum>51DF5DD7</checksum>
=======
      <checksum>5A504F83</checksum>
>>>>>>> 464fe564
    </file>
    <file>
      <filename>base-hvac-furnace-elec-only.osw</filename>
      <filetype>osw</filetype>
      <usage_type>test</usage_type>
<<<<<<< HEAD
      <checksum>1EC98498</checksum>
=======
      <checksum>1AD0BFA9</checksum>
>>>>>>> 464fe564
    </file>
    <file>
      <filename>base-hvac-furnace-gas-only.osw</filename>
      <filetype>osw</filetype>
      <usage_type>test</usage_type>
<<<<<<< HEAD
      <checksum>9ACA5960</checksum>
=======
      <checksum>AF98DB5C</checksum>
>>>>>>> 464fe564
    </file>
    <file>
      <filename>base-hvac-furnace-oil-only.osw</filename>
      <filetype>osw</filetype>
      <usage_type>test</usage_type>
<<<<<<< HEAD
      <checksum>61180C14</checksum>
=======
      <checksum>47666A7A</checksum>
>>>>>>> 464fe564
    </file>
    <file>
      <filename>base-hvac-furnace-propane-only.osw</filename>
      <filetype>osw</filetype>
      <usage_type>test</usage_type>
<<<<<<< HEAD
      <checksum>D85050F5</checksum>
=======
      <checksum>8B18665B</checksum>
>>>>>>> 464fe564
    </file>
    <file>
      <filename>base-hvac-furnace-wood-only.osw</filename>
      <filetype>osw</filetype>
      <usage_type>test</usage_type>
<<<<<<< HEAD
      <checksum>A3C96B56</checksum>
=======
      <checksum>BE3DD792</checksum>
>>>>>>> 464fe564
    </file>
    <file>
      <filename>base-hvac-none.osw</filename>
      <filetype>osw</filetype>
      <usage_type>test</usage_type>
<<<<<<< HEAD
      <checksum>1C63054B</checksum>
=======
      <checksum>4B669521</checksum>
>>>>>>> 464fe564
    </file>
    <file>
      <filename>base-hvac-programmable-thermostat.osw</filename>
      <filetype>osw</filetype>
      <usage_type>test</usage_type>
<<<<<<< HEAD
      <checksum>412D6B7D</checksum>
=======
      <checksum>C3DE64C9</checksum>
>>>>>>> 464fe564
    </file>
    <file>
      <filename>base-hvac-setpoints.osw</filename>
      <filetype>osw</filetype>
      <usage_type>test</usage_type>
<<<<<<< HEAD
      <checksum>830CE5F8</checksum>
=======
      <checksum>94307D29</checksum>
>>>>>>> 464fe564
    </file>
    <file>
      <filename>base-location-baltimore-md.osw</filename>
      <filetype>osw</filetype>
      <usage_type>test</usage_type>
<<<<<<< HEAD
      <checksum>1A01E55E</checksum>
=======
      <checksum>C2B80413</checksum>
>>>>>>> 464fe564
    </file>
    <file>
      <filename>base-location-dallas-tx.osw</filename>
      <filetype>osw</filetype>
      <usage_type>test</usage_type>
<<<<<<< HEAD
      <checksum>C9104AF7</checksum>
=======
      <checksum>464944B1</checksum>
>>>>>>> 464fe564
    </file>
    <file>
      <filename>base-location-duluth-mn.osw</filename>
      <filetype>osw</filetype>
      <usage_type>test</usage_type>
<<<<<<< HEAD
      <checksum>10B6D46B</checksum>
=======
      <checksum>E2C27B6B</checksum>
>>>>>>> 464fe564
    </file>
    <file>
      <filename>base-location-miami-fl.osw</filename>
      <filetype>osw</filetype>
      <usage_type>test</usage_type>
<<<<<<< HEAD
      <checksum>DB36891A</checksum>
=======
      <checksum>99FCBA13</checksum>
>>>>>>> 464fe564
    </file>
    <file>
      <filename>base-mechvent-balanced.osw</filename>
      <filetype>osw</filetype>
      <usage_type>test</usage_type>
<<<<<<< HEAD
      <checksum>C0BCD985</checksum>
=======
      <checksum>2D177A04</checksum>
>>>>>>> 464fe564
    </file>
    <file>
      <filename>base-mechvent-erv.osw</filename>
      <filetype>osw</filetype>
      <usage_type>test</usage_type>
<<<<<<< HEAD
      <checksum>626350D9</checksum>
=======
      <checksum>EE136259</checksum>
>>>>>>> 464fe564
    </file>
    <file>
      <filename>base-mechvent-exhaust.osw</filename>
      <filetype>osw</filetype>
      <usage_type>test</usage_type>
<<<<<<< HEAD
      <checksum>B9EB7CC3</checksum>
=======
      <checksum>C96994A6</checksum>
>>>>>>> 464fe564
    </file>
    <file>
      <filename>base-mechvent-hrv.osw</filename>
      <filetype>osw</filetype>
      <usage_type>test</usage_type>
<<<<<<< HEAD
      <checksum>4440BDF5</checksum>
=======
      <checksum>3A29854C</checksum>
>>>>>>> 464fe564
    </file>
    <file>
      <filename>base-mechvent-supply.osw</filename>
      <filetype>osw</filetype>
      <usage_type>test</usage_type>
<<<<<<< HEAD
      <checksum>FC4FD65B</checksum>
=======
      <checksum>089E8EB2</checksum>
>>>>>>> 464fe564
    </file>
    <file>
      <filename>base-misc-whole-house-fan.osw</filename>
      <filetype>osw</filetype>
      <usage_type>test</usage_type>
<<<<<<< HEAD
      <checksum>74F9D60E</checksum>
=======
      <checksum>AB11E49F</checksum>
>>>>>>> 464fe564
    </file>
    <file>
      <filename>base-hvac-air-to-air-heat-pump-1-speed.osw</filename>
      <filetype>osw</filetype>
      <usage_type>test</usage_type>
<<<<<<< HEAD
      <checksum>7153BCBD</checksum>
=======
      <checksum>85DF6B90</checksum>
>>>>>>> 464fe564
    </file>
    <file>
      <filename>base-mechvent-erv-atre-asre.osw</filename>
      <filetype>osw</filetype>
      <usage_type>test</usage_type>
<<<<<<< HEAD
      <checksum>8B1BC457</checksum>
=======
      <checksum>401CFA48</checksum>
>>>>>>> 464fe564
    </file>
    <file>
      <filename>base-enclosure-windows-none.osw</filename>
      <filetype>osw</filetype>
      <usage_type>test</usage_type>
<<<<<<< HEAD
      <checksum>E373E0E3</checksum>
=======
      <checksum>030C2601</checksum>
>>>>>>> 464fe564
    </file>
    <file>
      <filename>base-dhw-indirect-standbyloss.osw</filename>
      <filetype>osw</filetype>
      <usage_type>test</usage_type>
<<<<<<< HEAD
      <checksum>C086B51B</checksum>
=======
      <checksum>F633B92D</checksum>
>>>>>>> 464fe564
    </file>
    <file>
      <filename>base-dhw-indirect.osw</filename>
      <filetype>osw</filetype>
      <usage_type>test</usage_type>
<<<<<<< HEAD
      <checksum>8D5DD1E2</checksum>
=======
      <checksum>B12EA965</checksum>
>>>>>>> 464fe564
    </file>
    <file>
      <filename>base-dhw-jacket-indirect.osw</filename>
      <filetype>osw</filetype>
      <usage_type>test</usage_type>
<<<<<<< HEAD
      <checksum>71377138</checksum>
=======
      <checksum>2C341810</checksum>
>>>>>>> 464fe564
    </file>
    <file>
      <filename>base-hvac-undersized.osw</filename>
      <filetype>osw</filetype>
      <usage_type>test</usage_type>
<<<<<<< HEAD
      <checksum>2389482E</checksum>
=======
      <checksum>5E2E3E56</checksum>
>>>>>>> 464fe564
    </file>
    <file>
      <filename>base-atticroof-unvented-insulated-roof.osw</filename>
      <filetype>osw</filetype>
      <usage_type>test</usage_type>
<<<<<<< HEAD
      <checksum>97BA7F6A</checksum>
=======
      <checksum>E312EDC9</checksum>
>>>>>>> 464fe564
    </file>
    <file>
      <filename>base-pv.osw</filename>
      <filetype>osw</filetype>
      <usage_type>test</usage_type>
<<<<<<< HEAD
      <checksum>4E79E72A</checksum>
=======
      <checksum>101F5563</checksum>
>>>>>>> 464fe564
    </file>
    <file>
      <filename>base-mechvent-hrv-asre.osw</filename>
      <filetype>osw</filetype>
      <usage_type>test</usage_type>
<<<<<<< HEAD
      <checksum>D53F4B88</checksum>
=======
      <checksum>0BF9B6D3</checksum>
>>>>>>> 464fe564
    </file>
    <file>
      <filename>base-enclosure-overhangs.osw</filename>
      <filetype>osw</filetype>
      <usage_type>test</usage_type>
<<<<<<< HEAD
      <checksum>839594B4</checksum>
=======
      <checksum>FF16B085</checksum>
>>>>>>> 464fe564
    </file>
    <file>
      <filename>base-atticroof-vented.osw</filename>
      <filetype>osw</filetype>
      <usage_type>test</usage_type>
<<<<<<< HEAD
      <checksum>71A1A460</checksum>
=======
      <checksum>EDD55C21</checksum>
>>>>>>> 464fe564
    </file>
    <file>
      <filename>base-dhw-dwhr.osw</filename>
      <filetype>osw</filetype>
      <usage_type>test</usage_type>
<<<<<<< HEAD
      <checksum>CAA94372</checksum>
=======
      <checksum>AE28190E</checksum>
>>>>>>> 464fe564
    </file>
    <file>
      <filename>base-misc-timestep-10-mins.osw</filename>
      <filetype>osw</filetype>
      <usage_type>test</usage_type>
<<<<<<< HEAD
      <checksum>F49AA698</checksum>
=======
      <checksum>9E4764BA</checksum>
>>>>>>> 464fe564
    </file>
    <file>
      <filename>base-enclosure-beds-4.osw</filename>
      <filetype>osw</filetype>
      <usage_type>test</usage_type>
<<<<<<< HEAD
      <checksum>E4C5718C</checksum>
=======
      <checksum>10558C91</checksum>
>>>>>>> 464fe564
    </file>
    <file>
      <filename>base-enclosure-beds-5.osw</filename>
      <filetype>osw</filetype>
      <usage_type>test</usage_type>
<<<<<<< HEAD
      <checksum>19A5C8B6</checksum>
=======
      <checksum>9A0A7D71</checksum>
>>>>>>> 464fe564
    </file>
    <file>
      <filename>base-foundation-ambient.osw</filename>
      <filetype>osw</filetype>
      <usage_type>test</usage_type>
<<<<<<< HEAD
      <checksum>47FB45AE</checksum>
=======
      <checksum>5F998D4A</checksum>
>>>>>>> 464fe564
    </file>
    <file>
      <filename>base-foundation-vented-crawlspace.osw</filename>
      <filetype>osw</filetype>
      <usage_type>test</usage_type>
<<<<<<< HEAD
      <checksum>6F8F591A</checksum>
=======
      <checksum>C65EC4E6</checksum>
>>>>>>> 464fe564
    </file>
    <file>
      <filename>base-foundation-unvented-crawlspace.osw</filename>
      <filetype>osw</filetype>
      <usage_type>test</usage_type>
<<<<<<< HEAD
      <checksum>9C21D0EF</checksum>
=======
      <checksum>F69E448D</checksum>
>>>>>>> 464fe564
    </file>
    <file>
      <filename>base-hvac-central-ac-plus-air-to-air-heat-pump-heating.osw</filename>
      <filetype>osw</filetype>
      <usage_type>test</usage_type>
<<<<<<< HEAD
      <checksum>0E42E167</checksum>
=======
      <checksum>A7D551D1</checksum>
>>>>>>> 464fe564
    </file>
    <file>
      <filename>base-hvac-air-to-air-heat-pump-2-speed.osw</filename>
      <filetype>osw</filetype>
      <usage_type>test</usage_type>
<<<<<<< HEAD
      <checksum>7A61126A</checksum>
=======
      <checksum>AB55C9F2</checksum>
>>>>>>> 464fe564
    </file>
    <file>
      <filename>base-hvac-central-ac-only-2-speed.osw</filename>
      <filetype>osw</filetype>
      <usage_type>test</usage_type>
<<<<<<< HEAD
      <checksum>921C4451</checksum>
=======
      <checksum>DC8C81BD</checksum>
>>>>>>> 464fe564
    </file>
    <file>
      <filename>base-hvac-air-to-air-heat-pump-var-speed.osw</filename>
      <filetype>osw</filetype>
      <usage_type>test</usage_type>
<<<<<<< HEAD
      <checksum>761CE3AB</checksum>
=======
      <checksum>DE227A48</checksum>
>>>>>>> 464fe564
    </file>
    <file>
      <filename>base-hvac-furnace-gas-central-ac-2-speed.osw</filename>
      <filetype>osw</filetype>
      <usage_type>test</usage_type>
<<<<<<< HEAD
      <checksum>871FDA63</checksum>
=======
      <checksum>C2CC93F6</checksum>
>>>>>>> 464fe564
    </file>
    <file>
      <filename>base-hvac-ground-to-air-heat-pump.osw</filename>
      <filetype>osw</filetype>
      <usage_type>test</usage_type>
<<<<<<< HEAD
      <checksum>BD69BE73</checksum>
=======
      <checksum>24894C9A</checksum>
>>>>>>> 464fe564
    </file>
    <file>
      <filename>base-hvac-mini-split-heat-pump-ducted.osw</filename>
      <filetype>osw</filetype>
      <usage_type>test</usage_type>
<<<<<<< HEAD
      <checksum>CDE3CBD8</checksum>
    </file>
    <file>
      <filename>base-hvac-mini-split-heat-pump-ductless-no-backup.osw</filename>
      <filetype>osw</filetype>
      <usage_type>test</usage_type>
      <checksum>D4649DB7</checksum>
    </file>
    <file>
      <filename>base-hvac-mini-split-heat-pump-ductless.osw</filename>
      <filetype>osw</filetype>
      <usage_type>test</usage_type>
      <checksum>4FE7DDD8</checksum>
=======
      <checksum>C8A048EE</checksum>
>>>>>>> 464fe564
    </file>
    <file>
      <filename>base-hvac-central-ac-only-var-speed.osw</filename>
      <filetype>osw</filetype>
      <usage_type>test</usage_type>
<<<<<<< HEAD
      <checksum>BCF1560D</checksum>
=======
      <checksum>8A7937A5</checksum>
>>>>>>> 464fe564
    </file>
    <file>
      <filename>base-hvac-evap-cooler-furnace-gas.osw</filename>
      <filetype>osw</filetype>
      <usage_type>test</usage_type>
<<<<<<< HEAD
      <checksum>C47D3F1A</checksum>
=======
      <checksum>B70E8CD8</checksum>
>>>>>>> 464fe564
    </file>
    <file>
      <filename>base-hvac-evap-cooler-only.osw</filename>
      <filetype>osw</filetype>
      <usage_type>test</usage_type>
<<<<<<< HEAD
      <checksum>678F446A</checksum>
=======
      <checksum>0425AE4B</checksum>
>>>>>>> 464fe564
    </file>
    <file>
      <filename>base-hvac-evap-cooler-only-ducted.osw</filename>
      <filetype>osw</filetype>
      <usage_type>test</usage_type>
<<<<<<< HEAD
      <checksum>084C6603</checksum>
=======
      <checksum>94D5F46A</checksum>
>>>>>>> 464fe564
    </file>
    <file>
      <filename>base-hvac-furnace-gas-central-ac-var-speed.osw</filename>
      <filetype>osw</filetype>
      <usage_type>test</usage_type>
<<<<<<< HEAD
      <checksum>033BBB29</checksum>
=======
      <checksum>ADE658E4</checksum>
>>>>>>> 464fe564
    </file>
    <file>
      <filename>base-hvac-furnace-gas-room-ac.osw</filename>
      <filetype>osw</filetype>
      <usage_type>test</usage_type>
<<<<<<< HEAD
      <checksum>38E7E6A7</checksum>
=======
      <checksum>0EE75E87</checksum>
>>>>>>> 464fe564
    </file>
    <file>
      <filename>base-hvac-room-ac-only.osw</filename>
      <filetype>osw</filetype>
      <usage_type>test</usage_type>
<<<<<<< HEAD
      <checksum>42E66968</checksum>
=======
      <checksum>AD0D4FF0</checksum>
>>>>>>> 464fe564
    </file>
    <file>
      <filename>base-mechvent-cfis-evap-cooler-only-ducted.osw</filename>
      <filetype>osw</filetype>
      <usage_type>test</usage_type>
<<<<<<< HEAD
      <checksum>F83AC551</checksum>
=======
      <checksum>2F691160</checksum>
>>>>>>> 464fe564
    </file>
    <file>
      <filename>base-atticroof-flat.osw</filename>
      <filetype>osw</filetype>
      <usage_type>test</usage_type>
<<<<<<< HEAD
      <checksum>3C307CBD</checksum>
=======
      <checksum>5E7D1940</checksum>
>>>>>>> 464fe564
    </file>
    <file>
      <filename>extra-dhw-solar-latitude.osw</filename>
      <filetype>osw</filetype>
      <usage_type>test</usage_type>
<<<<<<< HEAD
      <checksum>1AD80CEF</checksum>
=======
      <checksum>CADCB91B</checksum>
>>>>>>> 464fe564
    </file>
    <file>
      <filename>extra-pv-roofpitch.osw</filename>
      <filetype>osw</filetype>
      <usage_type>test</usage_type>
<<<<<<< HEAD
      <checksum>D312E693</checksum>
=======
      <checksum>70D105A4</checksum>
>>>>>>> 464fe564
    </file>
    <file>
      <filename>base-misc-runperiod-1-month.osw</filename>
      <filetype>osw</filetype>
      <usage_type>test</usage_type>
<<<<<<< HEAD
      <checksum>666F6928</checksum>
=======
      <checksum>10F515CD</checksum>
>>>>>>> 464fe564
    </file>
    <file>
      <filename>extra-auto.osw</filename>
      <filetype>osw</filetype>
      <usage_type>test</usage_type>
<<<<<<< HEAD
      <checksum>F3783C7A</checksum>
=======
      <checksum>84DB09FB</checksum>
>>>>>>> 464fe564
    </file>
    <file>
      <filename>base-appliances-gas.osw</filename>
      <filetype>osw</filetype>
      <usage_type>test</usage_type>
<<<<<<< HEAD
      <checksum>D8DCADDA</checksum>
=======
      <checksum>D879F143</checksum>
>>>>>>> 464fe564
    </file>
    <file>
      <filename>base-appliances-modified.osw</filename>
      <filetype>osw</filetype>
      <usage_type>test</usage_type>
<<<<<<< HEAD
      <checksum>457AB806</checksum>
=======
      <checksum>B208AE91</checksum>
>>>>>>> 464fe564
    </file>
    <file>
      <filename>base-appliances-oil.osw</filename>
      <filetype>osw</filetype>
      <usage_type>test</usage_type>
<<<<<<< HEAD
      <checksum>6CE43A1A</checksum>
=======
      <checksum>A2AB8FC0</checksum>
>>>>>>> 464fe564
    </file>
    <file>
      <filename>base-appliances-wood.osw</filename>
      <filetype>osw</filetype>
      <usage_type>test</usage_type>
<<<<<<< HEAD
      <checksum>D6F880D3</checksum>
=======
      <checksum>417A51AC</checksum>
>>>>>>> 464fe564
    </file>
    <file>
      <filename>base-appliances-propane.osw</filename>
      <filetype>osw</filetype>
      <usage_type>test</usage_type>
<<<<<<< HEAD
      <checksum>BC311FE5</checksum>
=======
      <checksum>ECC2BE53</checksum>
>>>>>>> 464fe564
    </file>
    <file>
      <filename>base-atticroof-radiant-barrier.osw</filename>
      <filetype>osw</filetype>
      <usage_type>test</usage_type>
<<<<<<< HEAD
      <checksum>65489E4A</checksum>
=======
      <checksum>950F3A2D</checksum>
>>>>>>> 464fe564
    </file>
    <file>
      <filename>base-hvac-boiler-elec-only.osw</filename>
      <filetype>osw</filetype>
      <usage_type>test</usage_type>
<<<<<<< HEAD
      <checksum>6F74EC2A</checksum>
=======
      <checksum>B779452E</checksum>
>>>>>>> 464fe564
    </file>
    <file>
      <filename>base-hvac-portable-heater-electric-only.osw</filename>
      <filetype>osw</filetype>
      <usage_type>test</usage_type>
<<<<<<< HEAD
      <checksum>8E92771D</checksum>
=======
      <checksum>C93F8B87</checksum>
>>>>>>> 464fe564
    </file>
    <file>
      <filename>base-hvac-stove-oil-only.osw</filename>
      <filetype>osw</filetype>
      <usage_type>test</usage_type>
<<<<<<< HEAD
      <checksum>08126F62</checksum>
    </file>
    <file>
      <filename>base-hvac-stove-wood-only.osw</filename>
      <filetype>osw</filetype>
      <usage_type>test</usage_type>
      <checksum>74465886</checksum>
=======
      <checksum>D1E077DC</checksum>
>>>>>>> 464fe564
    </file>
    <file>
      <filename>base-hvac-wall-furnace-elec-only.osw</filename>
      <filetype>osw</filetype>
      <usage_type>test</usage_type>
<<<<<<< HEAD
      <checksum>5756EDB8</checksum>
    </file>
    <file>
      <filename>base-hvac-wall-furnace-propane-only.osw</filename>
      <filetype>osw</filetype>
      <usage_type>test</usage_type>
      <checksum>6F28E5AA</checksum>
    </file>
    <file>
      <filename>base-hvac-wall-furnace-wood-only.osw</filename>
      <filetype>osw</filetype>
      <usage_type>test</usage_type>
      <checksum>A1BDFA3D</checksum>
=======
      <checksum>BE7C72D3</checksum>
>>>>>>> 464fe564
    </file>
    <file>
      <filename>base-hvac-stove-wood-pellets-only.osw</filename>
      <filetype>osw</filetype>
      <usage_type>test</usage_type>
<<<<<<< HEAD
      <checksum>B490BABA</checksum>
=======
      <checksum>7B637B36</checksum>
>>>>>>> 464fe564
    </file>
    <file>
      <filename>base-mechvent-bath-kitchen-fans.osw</filename>
      <filetype>osw</filetype>
      <usage_type>test</usage_type>
<<<<<<< HEAD
      <checksum>A8FE148A</checksum>
=======
      <checksum>3CDF0AC4</checksum>
>>>>>>> 464fe564
    </file>
    <file>
      <filename>base-misc-neighbor-shading.osw</filename>
      <filetype>osw</filetype>
      <usage_type>test</usage_type>
<<<<<<< HEAD
      <checksum>4E155B66</checksum>
=======
      <checksum>4A999F13</checksum>
>>>>>>> 464fe564
    </file>
    <file>
      <filename>base-appliances-dehumidifier-50percent.osw</filename>
      <filetype>osw</filetype>
      <usage_type>test</usage_type>
<<<<<<< HEAD
      <checksum>341295BA</checksum>
=======
      <checksum>CE5C26DF</checksum>
>>>>>>> 464fe564
    </file>
    <file>
      <filename>base-appliances-dehumidifier-ief.osw</filename>
      <filetype>osw</filetype>
      <usage_type>test</usage_type>
<<<<<<< HEAD
      <checksum>C43FDD22</checksum>
=======
      <checksum>D3DAFC74</checksum>
>>>>>>> 464fe564
    </file>
    <file>
      <filename>base-appliances-dehumidifier.osw</filename>
      <filetype>osw</filetype>
      <usage_type>test</usage_type>
<<<<<<< HEAD
      <checksum>489E33A7</checksum>
=======
      <checksum>A511EE26</checksum>
>>>>>>> 464fe564
    </file>
    <file>
      <filename>base-dhw-indirect-with-solar-fraction.osw</filename>
      <filetype>osw</filetype>
      <usage_type>test</usage_type>
<<<<<<< HEAD
      <checksum>A4D4B270</checksum>
=======
      <checksum>FB1ABAF0</checksum>
>>>>>>> 464fe564
    </file>
    <file>
      <filename>base-location-epw-filepath-AMY-2012.osw</filename>
      <filetype>osw</filetype>
      <usage_type>test</usage_type>
<<<<<<< HEAD
      <checksum>786A4D84</checksum>
=======
      <checksum>ACC3467E</checksum>
>>>>>>> 464fe564
    </file>
    <file>
      <filename>base-location-epw-filepath.osw</filename>
      <filetype>osw</filetype>
      <usage_type>test</usage_type>
<<<<<<< HEAD
      <checksum>E76CC295</checksum>
=======
      <checksum>D4A3925E</checksum>
>>>>>>> 464fe564
    </file>
    <file>
      <filename>base-enclosure-beds-1.osw</filename>
      <filetype>osw</filetype>
      <usage_type>test</usage_type>
<<<<<<< HEAD
      <checksum>5ED0BC20</checksum>
=======
      <checksum>9B4BD318</checksum>
>>>>>>> 464fe564
    </file>
    <file>
      <filename>base-enclosure-beds-2.osw</filename>
      <filetype>osw</filetype>
      <usage_type>test</usage_type>
<<<<<<< HEAD
      <checksum>9A7F3C25</checksum>
=======
      <checksum>4170A60F</checksum>
>>>>>>> 464fe564
    </file>
    <file>
      <filename>base-dhw-combi-tankless-outside.osw</filename>
      <filetype>osw</filetype>
      <usage_type>test</usage_type>
<<<<<<< HEAD
      <checksum>029E1BFE</checksum>
=======
      <checksum>BC6D09FB</checksum>
>>>>>>> 464fe564
    </file>
    <file>
      <filename>base-dhw-combi-tankless.osw</filename>
      <filetype>osw</filetype>
      <usage_type>test</usage_type>
<<<<<<< HEAD
      <checksum>0C051197</checksum>
=======
      <checksum>AC4F6EBC</checksum>
>>>>>>> 464fe564
    </file>
    <file>
      <filename>base-misc-defaults2.osw</filename>
      <filetype>osw</filetype>
      <usage_type>test</usage_type>
<<<<<<< HEAD
      <checksum>26033385</checksum>
=======
      <checksum>FF8A2B06</checksum>
>>>>>>> 464fe564
    </file>
    <file>
      <filename>base-dhw-tank-heat-pump-outside.osw</filename>
      <filetype>osw</filetype>
      <usage_type>test</usage_type>
<<<<<<< HEAD
      <checksum>1699BBE8</checksum>
=======
      <checksum>2355B49D</checksum>
>>>>>>> 464fe564
    </file>
    <file>
      <filename>base-dhw-tank-heat-pump-with-solar-fraction.osw</filename>
      <filetype>osw</filetype>
      <usage_type>test</usage_type>
<<<<<<< HEAD
      <checksum>5F0A3DE0</checksum>
=======
      <checksum>77C3B460</checksum>
>>>>>>> 464fe564
    </file>
    <file>
      <filename>base-dhw-tank-heat-pump.osw</filename>
      <filetype>osw</filetype>
      <usage_type>test</usage_type>
<<<<<<< HEAD
      <checksum>9EBBD380</checksum>
=======
      <checksum>AF4699DB</checksum>
>>>>>>> 464fe564
    </file>
    <file>
      <filename>base-dhw-jacket-hpwh.osw</filename>
      <filetype>osw</filetype>
      <usage_type>test</usage_type>
<<<<<<< HEAD
      <checksum>AD069A09</checksum>
=======
      <checksum>71B943C6</checksum>
>>>>>>> 464fe564
    </file>
    <file>
      <filename>base-dhw-jacket-gas.osw</filename>
      <filetype>osw</filetype>
      <usage_type>test</usage_type>
<<<<<<< HEAD
      <checksum>8D8DAD40</checksum>
=======
      <checksum>0803BD1F</checksum>
>>>>>>> 464fe564
    </file>
    <file>
      <filename>base-dhw-solar-direct-evacuated-tube.osw</filename>
      <filetype>osw</filetype>
      <usage_type>test</usage_type>
<<<<<<< HEAD
      <checksum>D8C2B67D</checksum>
=======
      <checksum>4993986C</checksum>
>>>>>>> 464fe564
    </file>
    <file>
      <filename>base-dhw-solar-direct-flat-plate.osw</filename>
      <filetype>osw</filetype>
      <usage_type>test</usage_type>
<<<<<<< HEAD
      <checksum>66FDE527</checksum>
=======
      <checksum>4D714189</checksum>
>>>>>>> 464fe564
    </file>
    <file>
      <filename>base-dhw-solar-direct-ics.osw</filename>
      <filetype>osw</filetype>
      <usage_type>test</usage_type>
<<<<<<< HEAD
      <checksum>B4D8A590</checksum>
=======
      <checksum>E43F034F</checksum>
>>>>>>> 464fe564
    </file>
    <file>
      <filename>base-dhw-solar-indirect-flat-plate.osw</filename>
      <filetype>osw</filetype>
      <usage_type>test</usage_type>
<<<<<<< HEAD
      <checksum>A3DA3206</checksum>
=======
      <checksum>F2AA89C8</checksum>
>>>>>>> 464fe564
    </file>
    <file>
      <filename>base-dhw-solar-thermosyphon-flat-plate.osw</filename>
      <filetype>osw</filetype>
      <usage_type>test</usage_type>
<<<<<<< HEAD
      <checksum>97E4C908</checksum>
=======
      <checksum>985986D7</checksum>
>>>>>>> 464fe564
    </file>
    <file>
      <filename>base-dhw-tank-heat-pump-with-solar.osw</filename>
      <filetype>osw</filetype>
      <usage_type>test</usage_type>
<<<<<<< HEAD
      <checksum>EC78A2F6</checksum>
=======
      <checksum>E6CF3CC2</checksum>
>>>>>>> 464fe564
    </file>
    <file>
      <filename>base-dhw-tank-gas-outside.osw</filename>
      <filetype>osw</filetype>
      <usage_type>test</usage_type>
<<<<<<< HEAD
      <checksum>A85958B9</checksum>
=======
      <checksum>E24F02BE</checksum>
>>>>>>> 464fe564
    </file>
    <file>
      <filename>base-dhw-tank-gas.osw</filename>
      <filetype>osw</filetype>
      <usage_type>test</usage_type>
<<<<<<< HEAD
      <checksum>F0CE0702</checksum>
=======
      <checksum>8D7722C1</checksum>
>>>>>>> 464fe564
    </file>
    <file>
      <filename>base-dhw-tank-oil.osw</filename>
      <filetype>osw</filetype>
      <usage_type>test</usage_type>
<<<<<<< HEAD
      <checksum>A4B584AC</checksum>
    </file>
    <file>
      <filename>base-dhw-tank-propane.osw</filename>
      <filetype>osw</filetype>
      <usage_type>test</usage_type>
      <checksum>70D9F7BB</checksum>
=======
      <checksum>8482DA3C</checksum>
>>>>>>> 464fe564
    </file>
    <file>
      <filename>base-dhw-tank-wood.osw</filename>
      <filetype>osw</filetype>
      <usage_type>test</usage_type>
<<<<<<< HEAD
      <checksum>ABEAD62E</checksum>
=======
      <checksum>B1D1E642</checksum>
>>>>>>> 464fe564
    </file>
    <file>
      <filename>base-dhw-tankless-gas-with-solar.osw</filename>
      <filetype>osw</filetype>
      <usage_type>test</usage_type>
<<<<<<< HEAD
      <checksum>1AE3E5BF</checksum>
=======
      <checksum>485E6536</checksum>
>>>>>>> 464fe564
    </file>
    <file>
      <filename>base-dhw-tankless-electric-outside.osw</filename>
      <filetype>osw</filetype>
      <usage_type>test</usage_type>
<<<<<<< HEAD
      <checksum>B75CAD34</checksum>
=======
      <checksum>2FBE420E</checksum>
>>>>>>> 464fe564
    </file>
    <file>
      <filename>base-dhw-tankless-electric.osw</filename>
      <filetype>osw</filetype>
      <usage_type>test</usage_type>
<<<<<<< HEAD
      <checksum>CA1B0253</checksum>
=======
      <checksum>1106B457</checksum>
>>>>>>> 464fe564
    </file>
    <file>
      <filename>base-dhw-tankless-gas-with-solar-fraction.osw</filename>
      <filetype>osw</filetype>
      <usage_type>test</usage_type>
<<<<<<< HEAD
      <checksum>2C51A49C</checksum>
    </file>
    <file>
      <filename>base-dhw-tankless-oil.osw</filename>
      <filetype>osw</filetype>
      <usage_type>test</usage_type>
      <checksum>0DDEA64E</checksum>
=======
      <checksum>13E390F8</checksum>
>>>>>>> 464fe564
    </file>
    <file>
      <filename>base-dhw-tankless-propane.osw</filename>
      <filetype>osw</filetype>
      <usage_type>test</usage_type>
<<<<<<< HEAD
      <checksum>2451780C</checksum>
    </file>
    <file>
      <filename>base-dhw-tankless-wood.osw</filename>
      <filetype>osw</filetype>
      <usage_type>test</usage_type>
      <checksum>C19FEBB1</checksum>
=======
      <checksum>46C7EECC</checksum>
>>>>>>> 464fe564
    </file>
    <file>
      <filename>base-dhw-tankless-gas.osw</filename>
      <filetype>osw</filetype>
      <usage_type>test</usage_type>
<<<<<<< HEAD
      <checksum>3A92747C</checksum>
=======
      <checksum>401FB0A6</checksum>
>>>>>>> 464fe564
    </file>
    <file>
      <filename>base-hvac-room-ac-only-33percent.osw</filename>
      <filetype>osw</filetype>
      <usage_type>test</usage_type>
<<<<<<< HEAD
      <checksum>9B76FC5A</checksum>
=======
      <checksum>89C41B72</checksum>
>>>>>>> 464fe564
    </file>
    <file>
      <filename>base-hvac-mini-split-heat-pump-ducted-cooling-only.osw</filename>
      <filetype>osw</filetype>
      <usage_type>test</usage_type>
<<<<<<< HEAD
      <checksum>4B4EB94E</checksum>
=======
      <checksum>0E20C512</checksum>
>>>>>>> 464fe564
    </file>
    <file>
      <filename>base-hvac-mini-split-heat-pump-ducted-heating-only.osw</filename>
      <filetype>osw</filetype>
      <usage_type>test</usage_type>
<<<<<<< HEAD
      <checksum>D4441E18</checksum>
=======
      <checksum>A4C19470</checksum>
>>>>>>> 464fe564
    </file>
    <file>
      <filename>base-hvac-furnace-elec-central-ac-1-speed.osw</filename>
      <filetype>osw</filetype>
      <usage_type>test</usage_type>
<<<<<<< HEAD
      <checksum>1717C8CB</checksum>
=======
      <checksum>B4624778</checksum>
>>>>>>> 464fe564
    </file>
    <file>
      <filename>base-misc-ceiling-fans.osw</filename>
      <filetype>osw</filetype>
      <usage_type>test</usage_type>
<<<<<<< HEAD
      <checksum>FB19B6F3</checksum>
=======
      <checksum>49E8C558</checksum>
>>>>>>> 464fe564
    </file>
    <file>
      <filename>base-enclosure-infil-natural-ach.osw</filename>
      <filetype>osw</filetype>
      <usage_type>test</usage_type>
<<<<<<< HEAD
      <checksum>39B53D69</checksum>
=======
      <checksum>70296785</checksum>
>>>>>>> 464fe564
    </file>
    <file>
      <filename>base-foundation-unconditioned-basement-assembly-r.osw</filename>
      <filetype>osw</filetype>
      <usage_type>test</usage_type>
<<<<<<< HEAD
      <checksum>6BCA4A55</checksum>
=======
      <checksum>78AAA3E9</checksum>
>>>>>>> 464fe564
    </file>
    <file>
      <filename>base-foundation-unconditioned-basement-wall-insulation.osw</filename>
      <filetype>osw</filetype>
      <usage_type>test</usage_type>
<<<<<<< HEAD
      <checksum>6C7096D9</checksum>
=======
      <checksum>315A9058</checksum>
>>>>>>> 464fe564
    </file>
    <file>
      <filename>base-foundation-unconditioned-basement.osw</filename>
      <filetype>osw</filetype>
      <usage_type>test</usage_type>
<<<<<<< HEAD
      <checksum>877230E6</checksum>
=======
      <checksum>33CE3284</checksum>
>>>>>>> 464fe564
    </file>
    <file>
      <filename>base-single-family-attached.osw</filename>
      <filetype>osw</filetype>
      <usage_type>test</usage_type>
<<<<<<< HEAD
      <checksum>9C43BB9F</checksum>
=======
      <checksum>C6B31F16</checksum>
>>>>>>> 464fe564
    </file>
    <file>
      <filename>base-multifamily.osw</filename>
      <filetype>osw</filetype>
      <usage_type>test</usage_type>
<<<<<<< HEAD
      <checksum>4D6D1FB5</checksum>
=======
      <checksum>5C38D45F</checksum>
>>>>>>> 464fe564
    </file>
    <file>
      <filename>base-hvac-fireplace-wood-only.osw</filename>
      <filetype>osw</filetype>
      <usage_type>test</usage_type>
<<<<<<< HEAD
      <checksum>BC88E359</checksum>
    </file>
    <file>
      <filename>base-hvac-floor-furnace-elec-only.osw</filename>
      <filetype>osw</filetype>
      <usage_type>test</usage_type>
      <checksum>7F01BA8A</checksum>
=======
      <checksum>CA7D96A0</checksum>
>>>>>>> 464fe564
    </file>
    <file>
      <filename>base-hvac-floor-furnace-propane-only.osw</filename>
      <filetype>osw</filetype>
      <usage_type>test</usage_type>
<<<<<<< HEAD
      <checksum>608FCDC3</checksum>
    </file>
    <file>
      <filename>base-hvac-floor-furnace-wood-only.osw</filename>
      <filetype>osw</filetype>
      <usage_type>test</usage_type>
      <checksum>7C6F548C</checksum>
    </file>
    <file>
      <version>
        <software_program>OpenStudio</software_program>
        <identifier>2.9.0</identifier>
        <min_compatible>2.9.0</min_compatible>
      </version>
      <filename>measure.rb</filename>
      <filetype>rb</filetype>
      <usage_type>script</usage_type>
      <checksum>77F242D5</checksum>
=======
      <checksum>90A40D79</checksum>
    </file>
    <file>
      <filename>base-enclosure-garage.osw</filename>
      <filetype>osw</filetype>
      <usage_type>test</usage_type>
      <checksum>4D57745D</checksum>
    </file>
    <file>
      <filename>base-enclosure-2stories-garage.osw</filename>
      <filetype>osw</filetype>
      <usage_type>test</usage_type>
      <checksum>2ABAA18E</checksum>
>>>>>>> 464fe564
    </file>
    <file>
      <filename>base-enclosure-2stories.osw</filename>
      <filetype>osw</filetype>
      <usage_type>test</usage_type>
<<<<<<< HEAD
      <checksum>A254D194</checksum>
=======
      <checksum>99D62E25</checksum>
>>>>>>> 464fe564
    </file>
    <file>
      <filename>base-foundation-slab.osw</filename>
      <filetype>osw</filetype>
      <usage_type>test</usage_type>
<<<<<<< HEAD
      <checksum>85DB2916</checksum>
=======
      <checksum>2A2BB4A3</checksum>
>>>>>>> 464fe564
    </file>
    <file>
      <filename>extra-second-refrigerator.osw</filename>
      <filetype>osw</filetype>
      <usage_type>test</usage_type>
<<<<<<< HEAD
      <checksum>78A4ED40</checksum>
    </file>
    <file>
      <filename>extra-second-heating-system.osw</filename>
      <filetype>osw</filetype>
      <usage_type>test</usage_type>
      <checksum>B3E96136</checksum>
=======
      <checksum>1BC7CC27</checksum>
    </file>
    <file>
      <filename>base-hvac-mini-split-heat-pump-ductless.osw</filename>
      <filetype>osw</filetype>
      <usage_type>test</usage_type>
      <checksum>EF24A023</checksum>
>>>>>>> 464fe564
    </file>
  </files>
</measure><|MERGE_RESOLUTION|>--- conflicted
+++ resolved
@@ -3,13 +3,8 @@
   <schema_version>3.0</schema_version>
   <name>build_residential_hpxml</name>
   <uid>a13a8983-2b01-4930-8af2-42030b6e4233</uid>
-<<<<<<< HEAD
-  <version_id>84f8977b-e0a6-44bf-b3de-a689ed76f245</version_id>
-  <version_modified>20200528T161454Z</version_modified>
-=======
   <version_id>13515159-ebf5-4642-8b0e-972e6bfc5397</version_id>
   <version_modified>20200604T224606Z</version_modified>
->>>>>>> 464fe564
   <xml_checksum>2C38F48B</xml_checksum>
   <class_name>BuildResidentialHPXML</class_name>
   <display_name>HPXML Builder</display_name>
@@ -2001,128 +1996,6 @@
       <required>true</required>
       <model_dependent>false</model_dependent>
       <default_value>auto</default_value>
-    </argument>
-    <argument>
-      <name>heating_system_type_2</name>
-      <display_name>Heating System 2: Type</display_name>
-      <description>The type of the second heating system.</description>
-      <type>Choice</type>
-      <required>true</required>
-      <model_dependent>false</model_dependent>
-      <default_value>none</default_value>
-      <choices>
-        <choice>
-          <value>none</value>
-          <display_name>none</display_name>
-        </choice>
-        <choice>
-          <value>WallFurnace</value>
-          <display_name>WallFurnace</display_name>
-        </choice>
-        <choice>
-          <value>FloorFurnace</value>
-          <display_name>FloorFurnace</display_name>
-        </choice>
-        <choice>
-          <value>ElectricResistance</value>
-          <display_name>ElectricResistance</display_name>
-        </choice>
-        <choice>
-          <value>Stove</value>
-          <display_name>Stove</display_name>
-        </choice>
-        <choice>
-          <value>PortableHeater</value>
-          <display_name>PortableHeater</display_name>
-        </choice>
-        <choice>
-          <value>Fireplace</value>
-          <display_name>Fireplace</display_name>
-        </choice>
-      </choices>
-    </argument>
-    <argument>
-      <name>heating_system_fuel_2</name>
-      <display_name>Heating System 2: Fuel Type</display_name>
-      <description>The fuel type of the second heating system. Ignored for ElectricResistance.</description>
-      <type>Choice</type>
-      <required>true</required>
-      <model_dependent>false</model_dependent>
-      <default_value>electricity</default_value>
-      <choices>
-        <choice>
-          <value>electricity</value>
-          <display_name>electricity</display_name>
-        </choice>
-        <choice>
-          <value>natural gas</value>
-          <display_name>natural gas</display_name>
-        </choice>
-        <choice>
-          <value>fuel oil</value>
-          <display_name>fuel oil</display_name>
-        </choice>
-        <choice>
-          <value>propane</value>
-          <display_name>propane</display_name>
-        </choice>
-        <choice>
-          <value>wood</value>
-          <display_name>wood</display_name>
-        </choice>
-        <choice>
-          <value>wood pellets</value>
-          <display_name>wood pellets</display_name>
-        </choice>
-      </choices>
-    </argument>
-    <argument>
-      <name>heating_system_heating_efficiency_afue_2</name>
-      <display_name>Heating System 2: Rated AFUE</display_name>
-      <description>The rated efficiency value of the second Furnace/WallFurnace/Boiler heating system.</description>
-      <type>Double</type>
-      <units>AFUE</units>
-      <required>true</required>
-      <model_dependent>false</model_dependent>
-      <default_value>0.78</default_value>
-    </argument>
-    <argument>
-      <name>heating_system_heating_efficiency_percent_2</name>
-      <display_name>Heating System 2: Rated Percent</display_name>
-      <description>The rated efficiency value of the second ElectricResistance/Stove/PortableHeater heating system.</description>
-      <type>Double</type>
-      <units>Percent</units>
-      <required>true</required>
-      <model_dependent>false</model_dependent>
-      <default_value>1</default_value>
-    </argument>
-    <argument>
-      <name>heating_system_heating_capacity_2</name>
-      <display_name>Heating System 2: Heating Capacity</display_name>
-      <description>The output heating capacity of the second heating system. If using 'auto', the autosizing algorithm will use ACCA Manual S to set the capacity.</description>
-      <type>String</type>
-      <units>Btu/hr</units>
-      <required>true</required>
-      <model_dependent>false</model_dependent>
-      <default_value>auto</default_value>
-    </argument>
-    <argument>
-      <name>heating_system_fraction_heat_load_served_2</name>
-      <display_name>Heating System 2: Fraction Heat Load Served</display_name>
-      <description>The heat load served fraction of the second heating system.</description>
-      <type>Double</type>
-      <units>Frac</units>
-      <required>true</required>
-      <model_dependent>false</model_dependent>
-      <default_value>0</default_value>
-    </argument>
-    <argument>
-      <name>heating_system_electric_auxiliary_energy_2</name>
-      <display_name>Heating System 2: Electric Auxiliary Energy</display_name>
-      <description>The electric auxiliary energy of the second heating system.</description>
-      <type>Double</type>
-      <required>false</required>
-      <model_dependent>false</model_dependent>
     </argument>
     <argument>
       <name>mech_vent_fan_type</name>
@@ -4326,18 +4199,6 @@
       <checksum>EEB5FA17</checksum>
     </file>
     <file>
-<<<<<<< HEAD
-      <filename>base-enclosure-garage.osw</filename>
-      <filetype>osw</filetype>
-      <usage_type>test</usage_type>
-      <checksum>5E009DAD</checksum>
-    </file>
-    <file>
-      <filename>base-enclosure-2stories-garage.osw</filename>
-      <filetype>osw</filetype>
-      <usage_type>test</usage_type>
-      <checksum>7C9796F2</checksum>
-=======
       <filename>build_residential_hpxml_test.rb</filename>
       <filetype>rb</filetype>
       <usage_type>test</usage_type>
@@ -4353,1582 +4214,912 @@
       <filetype>rb</filetype>
       <usage_type>script</usage_type>
       <checksum>D31EBD5D</checksum>
->>>>>>> 464fe564
     </file>
     <file>
       <filename>base-misc-usage-multiplier.osw</filename>
       <filetype>osw</filetype>
       <usage_type>test</usage_type>
-<<<<<<< HEAD
-      <checksum>11BF69FE</checksum>
-=======
       <checksum>F86C5F65</checksum>
->>>>>>> 464fe564
     </file>
     <file>
       <filename>base-hvac-dual-fuel-air-to-air-heat-pump-1-speed.osw</filename>
       <filetype>osw</filetype>
       <usage_type>test</usage_type>
-<<<<<<< HEAD
-      <checksum>A6051C58</checksum>
-=======
       <checksum>F132587D</checksum>
->>>>>>> 464fe564
     </file>
     <file>
       <filename>base-hvac-dual-fuel-air-to-air-heat-pump-2-speed.osw</filename>
       <filetype>osw</filetype>
       <usage_type>test</usage_type>
-<<<<<<< HEAD
-      <checksum>D4C67DB3</checksum>
-=======
       <checksum>2035D49B</checksum>
->>>>>>> 464fe564
     </file>
     <file>
       <filename>base-hvac-dual-fuel-mini-split-heat-pump-ducted.osw</filename>
       <filetype>osw</filetype>
       <usage_type>test</usage_type>
-<<<<<<< HEAD
-      <checksum>4C1CAB47</checksum>
-=======
       <checksum>F068D688</checksum>
->>>>>>> 464fe564
     </file>
     <file>
       <filename>base-hvac-dual-fuel-air-to-air-heat-pump-var-speed.osw</filename>
       <filetype>osw</filetype>
       <usage_type>test</usage_type>
-<<<<<<< HEAD
-      <checksum>45D62519</checksum>
-=======
       <checksum>24275803</checksum>
->>>>>>> 464fe564
     </file>
     <file>
       <filename>base-hvac-dual-fuel-air-to-air-heat-pump-1-speed-electric.osw</filename>
       <filetype>osw</filetype>
       <usage_type>test</usage_type>
-<<<<<<< HEAD
-      <checksum>78B91922</checksum>
-=======
       <checksum>5DCF783E</checksum>
->>>>>>> 464fe564
     </file>
     <file>
       <filename>base-mechvent-cfis.osw</filename>
       <filetype>osw</filetype>
       <usage_type>test</usage_type>
-<<<<<<< HEAD
-      <checksum>44232030</checksum>
-=======
       <checksum>B64D9524</checksum>
->>>>>>> 464fe564
     </file>
     <file>
       <filename>base.osw</filename>
       <filetype>osw</filetype>
       <usage_type>test</usage_type>
-<<<<<<< HEAD
-      <checksum>A72ACD84</checksum>
-=======
       <checksum>79FE3B60</checksum>
->>>>>>> 464fe564
     </file>
     <file>
       <filename>base-appliances-none.osw</filename>
       <filetype>osw</filetype>
       <usage_type>test</usage_type>
-<<<<<<< HEAD
-      <checksum>19F417C6</checksum>
-=======
       <checksum>8D00F308</checksum>
->>>>>>> 464fe564
     </file>
     <file>
       <filename>base-dhw-indirect-outside.osw</filename>
       <filetype>osw</filetype>
       <usage_type>test</usage_type>
-<<<<<<< HEAD
-      <checksum>67634D08</checksum>
-=======
       <checksum>06AEE4E8</checksum>
->>>>>>> 464fe564
     </file>
     <file>
       <filename>base-dhw-jacket-electric.osw</filename>
       <filetype>osw</filetype>
       <usage_type>test</usage_type>
-<<<<<<< HEAD
-      <checksum>C00F2B32</checksum>
-=======
       <checksum>08E07973</checksum>
->>>>>>> 464fe564
     </file>
     <file>
       <filename>base-dhw-low-flow-fixtures.osw</filename>
       <filetype>osw</filetype>
       <usage_type>test</usage_type>
-<<<<<<< HEAD
-      <checksum>6DB92702</checksum>
-=======
       <checksum>64E354D7</checksum>
->>>>>>> 464fe564
     </file>
     <file>
       <filename>base-dhw-none.osw</filename>
       <filetype>osw</filetype>
       <usage_type>test</usage_type>
-<<<<<<< HEAD
-      <checksum>AA23F12E</checksum>
-=======
       <checksum>D1CDD5AF</checksum>
->>>>>>> 464fe564
     </file>
     <file>
       <filename>base-dhw-recirc-demand.osw</filename>
       <filetype>osw</filetype>
       <usage_type>test</usage_type>
-<<<<<<< HEAD
-      <checksum>5080636A</checksum>
-=======
       <checksum>426FAB58</checksum>
->>>>>>> 464fe564
     </file>
     <file>
       <filename>base-dhw-recirc-manual.osw</filename>
       <filetype>osw</filetype>
       <usage_type>test</usage_type>
-<<<<<<< HEAD
-      <checksum>F678F3A2</checksum>
-=======
       <checksum>AA03141F</checksum>
->>>>>>> 464fe564
     </file>
     <file>
       <filename>base-dhw-recirc-nocontrol.osw</filename>
       <filetype>osw</filetype>
       <usage_type>test</usage_type>
-<<<<<<< HEAD
-      <checksum>D23167F4</checksum>
-=======
       <checksum>293BE6A6</checksum>
->>>>>>> 464fe564
     </file>
     <file>
       <filename>base-dhw-recirc-temperature.osw</filename>
       <filetype>osw</filetype>
       <usage_type>test</usage_type>
-<<<<<<< HEAD
-      <checksum>54776B2C</checksum>
-=======
       <checksum>85863332</checksum>
->>>>>>> 464fe564
     </file>
     <file>
       <filename>base-dhw-recirc-timer.osw</filename>
       <filetype>osw</filetype>
       <usage_type>test</usage_type>
-<<<<<<< HEAD
-      <checksum>60ECF516</checksum>
-=======
       <checksum>B7F8EA2A</checksum>
->>>>>>> 464fe564
     </file>
     <file>
       <filename>base-dhw-solar-fraction.osw</filename>
       <filetype>osw</filetype>
       <usage_type>test</usage_type>
-<<<<<<< HEAD
-      <checksum>D4326C56</checksum>
-=======
       <checksum>D20C80AF</checksum>
->>>>>>> 464fe564
     </file>
     <file>
       <filename>base-dhw-uef.osw</filename>
       <filetype>osw</filetype>
       <usage_type>test</usage_type>
-<<<<<<< HEAD
-      <checksum>016DDBF9</checksum>
-=======
       <checksum>179D281E</checksum>
->>>>>>> 464fe564
     </file>
     <file>
       <filename>base-enclosure-infil-cfm50.osw</filename>
       <filetype>osw</filetype>
       <usage_type>test</usage_type>
-<<<<<<< HEAD
-      <checksum>DD0883E6</checksum>
-=======
       <checksum>6DB3211E</checksum>
->>>>>>> 464fe564
     </file>
     <file>
       <filename>base-foundation-conditioned-basement-slab-insulation.osw</filename>
       <filetype>osw</filetype>
       <usage_type>test</usage_type>
-<<<<<<< HEAD
-      <checksum>146EE585</checksum>
-=======
       <checksum>9BA29114</checksum>
->>>>>>> 464fe564
     </file>
     <file>
       <filename>base-hvac-boiler-gas-central-ac-1-speed.osw</filename>
       <filetype>osw</filetype>
       <usage_type>test</usage_type>
-<<<<<<< HEAD
-      <checksum>DFF965D9</checksum>
-=======
       <checksum>800F4F58</checksum>
->>>>>>> 464fe564
     </file>
     <file>
       <filename>base-hvac-boiler-gas-only.osw</filename>
       <filetype>osw</filetype>
       <usage_type>test</usage_type>
-<<<<<<< HEAD
-      <checksum>4B7F8117</checksum>
-=======
       <checksum>FB1061CB</checksum>
->>>>>>> 464fe564
     </file>
     <file>
       <filename>base-hvac-boiler-oil-only.osw</filename>
       <filetype>osw</filetype>
       <usage_type>test</usage_type>
-<<<<<<< HEAD
-      <checksum>A8954F85</checksum>
-=======
       <checksum>4153FCDB</checksum>
->>>>>>> 464fe564
     </file>
     <file>
       <filename>base-hvac-boiler-propane-only.osw</filename>
       <filetype>osw</filetype>
       <usage_type>test</usage_type>
-<<<<<<< HEAD
-      <checksum>4B38A883</checksum>
-=======
       <checksum>AFBD2D38</checksum>
->>>>>>> 464fe564
     </file>
     <file>
       <filename>base-hvac-boiler-wood-only.osw</filename>
       <filetype>osw</filetype>
       <usage_type>test</usage_type>
-<<<<<<< HEAD
-      <checksum>389E4FF7</checksum>
-=======
       <checksum>F2F94E30</checksum>
->>>>>>> 464fe564
     </file>
     <file>
       <filename>base-hvac-central-ac-only-1-speed.osw</filename>
       <filetype>osw</filetype>
       <usage_type>test</usage_type>
-<<<<<<< HEAD
-      <checksum>AFE07EAA</checksum>
-=======
       <checksum>384F3029</checksum>
->>>>>>> 464fe564
     </file>
     <file>
       <filename>base-hvac-ducts-leakage-percent.osw</filename>
       <filetype>osw</filetype>
       <usage_type>test</usage_type>
-<<<<<<< HEAD
-      <checksum>BAFF3ED8</checksum>
-=======
       <checksum>09F07FED</checksum>
->>>>>>> 464fe564
     </file>
     <file>
       <filename>base-hvac-elec-resistance-only.osw</filename>
       <filetype>osw</filetype>
       <usage_type>test</usage_type>
-<<<<<<< HEAD
-      <checksum>51DF5DD7</checksum>
-=======
       <checksum>5A504F83</checksum>
->>>>>>> 464fe564
     </file>
     <file>
       <filename>base-hvac-furnace-elec-only.osw</filename>
       <filetype>osw</filetype>
       <usage_type>test</usage_type>
-<<<<<<< HEAD
-      <checksum>1EC98498</checksum>
-=======
       <checksum>1AD0BFA9</checksum>
->>>>>>> 464fe564
     </file>
     <file>
       <filename>base-hvac-furnace-gas-only.osw</filename>
       <filetype>osw</filetype>
       <usage_type>test</usage_type>
-<<<<<<< HEAD
-      <checksum>9ACA5960</checksum>
-=======
       <checksum>AF98DB5C</checksum>
->>>>>>> 464fe564
     </file>
     <file>
       <filename>base-hvac-furnace-oil-only.osw</filename>
       <filetype>osw</filetype>
       <usage_type>test</usage_type>
-<<<<<<< HEAD
-      <checksum>61180C14</checksum>
-=======
       <checksum>47666A7A</checksum>
->>>>>>> 464fe564
     </file>
     <file>
       <filename>base-hvac-furnace-propane-only.osw</filename>
       <filetype>osw</filetype>
       <usage_type>test</usage_type>
-<<<<<<< HEAD
-      <checksum>D85050F5</checksum>
-=======
       <checksum>8B18665B</checksum>
->>>>>>> 464fe564
     </file>
     <file>
       <filename>base-hvac-furnace-wood-only.osw</filename>
       <filetype>osw</filetype>
       <usage_type>test</usage_type>
-<<<<<<< HEAD
-      <checksum>A3C96B56</checksum>
-=======
       <checksum>BE3DD792</checksum>
->>>>>>> 464fe564
     </file>
     <file>
       <filename>base-hvac-none.osw</filename>
       <filetype>osw</filetype>
       <usage_type>test</usage_type>
-<<<<<<< HEAD
-      <checksum>1C63054B</checksum>
-=======
       <checksum>4B669521</checksum>
->>>>>>> 464fe564
     </file>
     <file>
       <filename>base-hvac-programmable-thermostat.osw</filename>
       <filetype>osw</filetype>
       <usage_type>test</usage_type>
-<<<<<<< HEAD
-      <checksum>412D6B7D</checksum>
-=======
       <checksum>C3DE64C9</checksum>
->>>>>>> 464fe564
     </file>
     <file>
       <filename>base-hvac-setpoints.osw</filename>
       <filetype>osw</filetype>
       <usage_type>test</usage_type>
-<<<<<<< HEAD
-      <checksum>830CE5F8</checksum>
-=======
       <checksum>94307D29</checksum>
->>>>>>> 464fe564
     </file>
     <file>
       <filename>base-location-baltimore-md.osw</filename>
       <filetype>osw</filetype>
       <usage_type>test</usage_type>
-<<<<<<< HEAD
-      <checksum>1A01E55E</checksum>
-=======
       <checksum>C2B80413</checksum>
->>>>>>> 464fe564
     </file>
     <file>
       <filename>base-location-dallas-tx.osw</filename>
       <filetype>osw</filetype>
       <usage_type>test</usage_type>
-<<<<<<< HEAD
-      <checksum>C9104AF7</checksum>
-=======
       <checksum>464944B1</checksum>
->>>>>>> 464fe564
     </file>
     <file>
       <filename>base-location-duluth-mn.osw</filename>
       <filetype>osw</filetype>
       <usage_type>test</usage_type>
-<<<<<<< HEAD
-      <checksum>10B6D46B</checksum>
-=======
       <checksum>E2C27B6B</checksum>
->>>>>>> 464fe564
     </file>
     <file>
       <filename>base-location-miami-fl.osw</filename>
       <filetype>osw</filetype>
       <usage_type>test</usage_type>
-<<<<<<< HEAD
-      <checksum>DB36891A</checksum>
-=======
       <checksum>99FCBA13</checksum>
->>>>>>> 464fe564
     </file>
     <file>
       <filename>base-mechvent-balanced.osw</filename>
       <filetype>osw</filetype>
       <usage_type>test</usage_type>
-<<<<<<< HEAD
-      <checksum>C0BCD985</checksum>
-=======
       <checksum>2D177A04</checksum>
->>>>>>> 464fe564
     </file>
     <file>
       <filename>base-mechvent-erv.osw</filename>
       <filetype>osw</filetype>
       <usage_type>test</usage_type>
-<<<<<<< HEAD
-      <checksum>626350D9</checksum>
-=======
       <checksum>EE136259</checksum>
->>>>>>> 464fe564
     </file>
     <file>
       <filename>base-mechvent-exhaust.osw</filename>
       <filetype>osw</filetype>
       <usage_type>test</usage_type>
-<<<<<<< HEAD
-      <checksum>B9EB7CC3</checksum>
-=======
       <checksum>C96994A6</checksum>
->>>>>>> 464fe564
     </file>
     <file>
       <filename>base-mechvent-hrv.osw</filename>
       <filetype>osw</filetype>
       <usage_type>test</usage_type>
-<<<<<<< HEAD
-      <checksum>4440BDF5</checksum>
-=======
       <checksum>3A29854C</checksum>
->>>>>>> 464fe564
     </file>
     <file>
       <filename>base-mechvent-supply.osw</filename>
       <filetype>osw</filetype>
       <usage_type>test</usage_type>
-<<<<<<< HEAD
-      <checksum>FC4FD65B</checksum>
-=======
       <checksum>089E8EB2</checksum>
->>>>>>> 464fe564
     </file>
     <file>
       <filename>base-misc-whole-house-fan.osw</filename>
       <filetype>osw</filetype>
       <usage_type>test</usage_type>
-<<<<<<< HEAD
-      <checksum>74F9D60E</checksum>
-=======
       <checksum>AB11E49F</checksum>
->>>>>>> 464fe564
     </file>
     <file>
       <filename>base-hvac-air-to-air-heat-pump-1-speed.osw</filename>
       <filetype>osw</filetype>
       <usage_type>test</usage_type>
-<<<<<<< HEAD
-      <checksum>7153BCBD</checksum>
-=======
       <checksum>85DF6B90</checksum>
->>>>>>> 464fe564
     </file>
     <file>
       <filename>base-mechvent-erv-atre-asre.osw</filename>
       <filetype>osw</filetype>
       <usage_type>test</usage_type>
-<<<<<<< HEAD
-      <checksum>8B1BC457</checksum>
-=======
       <checksum>401CFA48</checksum>
->>>>>>> 464fe564
     </file>
     <file>
       <filename>base-enclosure-windows-none.osw</filename>
       <filetype>osw</filetype>
       <usage_type>test</usage_type>
-<<<<<<< HEAD
-      <checksum>E373E0E3</checksum>
-=======
       <checksum>030C2601</checksum>
->>>>>>> 464fe564
     </file>
     <file>
       <filename>base-dhw-indirect-standbyloss.osw</filename>
       <filetype>osw</filetype>
       <usage_type>test</usage_type>
-<<<<<<< HEAD
-      <checksum>C086B51B</checksum>
-=======
       <checksum>F633B92D</checksum>
->>>>>>> 464fe564
     </file>
     <file>
       <filename>base-dhw-indirect.osw</filename>
       <filetype>osw</filetype>
       <usage_type>test</usage_type>
-<<<<<<< HEAD
-      <checksum>8D5DD1E2</checksum>
-=======
       <checksum>B12EA965</checksum>
->>>>>>> 464fe564
     </file>
     <file>
       <filename>base-dhw-jacket-indirect.osw</filename>
       <filetype>osw</filetype>
       <usage_type>test</usage_type>
-<<<<<<< HEAD
-      <checksum>71377138</checksum>
-=======
       <checksum>2C341810</checksum>
->>>>>>> 464fe564
     </file>
     <file>
       <filename>base-hvac-undersized.osw</filename>
       <filetype>osw</filetype>
       <usage_type>test</usage_type>
-<<<<<<< HEAD
-      <checksum>2389482E</checksum>
-=======
       <checksum>5E2E3E56</checksum>
->>>>>>> 464fe564
     </file>
     <file>
       <filename>base-atticroof-unvented-insulated-roof.osw</filename>
       <filetype>osw</filetype>
       <usage_type>test</usage_type>
-<<<<<<< HEAD
-      <checksum>97BA7F6A</checksum>
-=======
       <checksum>E312EDC9</checksum>
->>>>>>> 464fe564
     </file>
     <file>
       <filename>base-pv.osw</filename>
       <filetype>osw</filetype>
       <usage_type>test</usage_type>
-<<<<<<< HEAD
-      <checksum>4E79E72A</checksum>
-=======
       <checksum>101F5563</checksum>
->>>>>>> 464fe564
     </file>
     <file>
       <filename>base-mechvent-hrv-asre.osw</filename>
       <filetype>osw</filetype>
       <usage_type>test</usage_type>
-<<<<<<< HEAD
-      <checksum>D53F4B88</checksum>
-=======
       <checksum>0BF9B6D3</checksum>
->>>>>>> 464fe564
     </file>
     <file>
       <filename>base-enclosure-overhangs.osw</filename>
       <filetype>osw</filetype>
       <usage_type>test</usage_type>
-<<<<<<< HEAD
-      <checksum>839594B4</checksum>
-=======
       <checksum>FF16B085</checksum>
->>>>>>> 464fe564
     </file>
     <file>
       <filename>base-atticroof-vented.osw</filename>
       <filetype>osw</filetype>
       <usage_type>test</usage_type>
-<<<<<<< HEAD
-      <checksum>71A1A460</checksum>
-=======
       <checksum>EDD55C21</checksum>
->>>>>>> 464fe564
     </file>
     <file>
       <filename>base-dhw-dwhr.osw</filename>
       <filetype>osw</filetype>
       <usage_type>test</usage_type>
-<<<<<<< HEAD
-      <checksum>CAA94372</checksum>
-=======
       <checksum>AE28190E</checksum>
->>>>>>> 464fe564
     </file>
     <file>
       <filename>base-misc-timestep-10-mins.osw</filename>
       <filetype>osw</filetype>
       <usage_type>test</usage_type>
-<<<<<<< HEAD
-      <checksum>F49AA698</checksum>
-=======
       <checksum>9E4764BA</checksum>
->>>>>>> 464fe564
     </file>
     <file>
       <filename>base-enclosure-beds-4.osw</filename>
       <filetype>osw</filetype>
       <usage_type>test</usage_type>
-<<<<<<< HEAD
-      <checksum>E4C5718C</checksum>
-=======
       <checksum>10558C91</checksum>
->>>>>>> 464fe564
     </file>
     <file>
       <filename>base-enclosure-beds-5.osw</filename>
       <filetype>osw</filetype>
       <usage_type>test</usage_type>
-<<<<<<< HEAD
-      <checksum>19A5C8B6</checksum>
-=======
       <checksum>9A0A7D71</checksum>
->>>>>>> 464fe564
     </file>
     <file>
       <filename>base-foundation-ambient.osw</filename>
       <filetype>osw</filetype>
       <usage_type>test</usage_type>
-<<<<<<< HEAD
-      <checksum>47FB45AE</checksum>
-=======
       <checksum>5F998D4A</checksum>
->>>>>>> 464fe564
     </file>
     <file>
       <filename>base-foundation-vented-crawlspace.osw</filename>
       <filetype>osw</filetype>
       <usage_type>test</usage_type>
-<<<<<<< HEAD
-      <checksum>6F8F591A</checksum>
-=======
       <checksum>C65EC4E6</checksum>
->>>>>>> 464fe564
     </file>
     <file>
       <filename>base-foundation-unvented-crawlspace.osw</filename>
       <filetype>osw</filetype>
       <usage_type>test</usage_type>
-<<<<<<< HEAD
-      <checksum>9C21D0EF</checksum>
-=======
       <checksum>F69E448D</checksum>
->>>>>>> 464fe564
     </file>
     <file>
       <filename>base-hvac-central-ac-plus-air-to-air-heat-pump-heating.osw</filename>
       <filetype>osw</filetype>
       <usage_type>test</usage_type>
-<<<<<<< HEAD
-      <checksum>0E42E167</checksum>
-=======
       <checksum>A7D551D1</checksum>
->>>>>>> 464fe564
     </file>
     <file>
       <filename>base-hvac-air-to-air-heat-pump-2-speed.osw</filename>
       <filetype>osw</filetype>
       <usage_type>test</usage_type>
-<<<<<<< HEAD
-      <checksum>7A61126A</checksum>
-=======
       <checksum>AB55C9F2</checksum>
->>>>>>> 464fe564
     </file>
     <file>
       <filename>base-hvac-central-ac-only-2-speed.osw</filename>
       <filetype>osw</filetype>
       <usage_type>test</usage_type>
-<<<<<<< HEAD
-      <checksum>921C4451</checksum>
-=======
       <checksum>DC8C81BD</checksum>
->>>>>>> 464fe564
     </file>
     <file>
       <filename>base-hvac-air-to-air-heat-pump-var-speed.osw</filename>
       <filetype>osw</filetype>
       <usage_type>test</usage_type>
-<<<<<<< HEAD
-      <checksum>761CE3AB</checksum>
-=======
       <checksum>DE227A48</checksum>
->>>>>>> 464fe564
     </file>
     <file>
       <filename>base-hvac-furnace-gas-central-ac-2-speed.osw</filename>
       <filetype>osw</filetype>
       <usage_type>test</usage_type>
-<<<<<<< HEAD
-      <checksum>871FDA63</checksum>
-=======
       <checksum>C2CC93F6</checksum>
->>>>>>> 464fe564
     </file>
     <file>
       <filename>base-hvac-ground-to-air-heat-pump.osw</filename>
       <filetype>osw</filetype>
       <usage_type>test</usage_type>
-<<<<<<< HEAD
-      <checksum>BD69BE73</checksum>
-=======
       <checksum>24894C9A</checksum>
->>>>>>> 464fe564
     </file>
     <file>
       <filename>base-hvac-mini-split-heat-pump-ducted.osw</filename>
       <filetype>osw</filetype>
       <usage_type>test</usage_type>
-<<<<<<< HEAD
-      <checksum>CDE3CBD8</checksum>
-    </file>
-    <file>
-      <filename>base-hvac-mini-split-heat-pump-ductless-no-backup.osw</filename>
-      <filetype>osw</filetype>
-      <usage_type>test</usage_type>
-      <checksum>D4649DB7</checksum>
+      <checksum>C8A048EE</checksum>
+    </file>
+    <file>
+      <filename>base-hvac-central-ac-only-var-speed.osw</filename>
+      <filetype>osw</filetype>
+      <usage_type>test</usage_type>
+      <checksum>8A7937A5</checksum>
+    </file>
+    <file>
+      <filename>base-hvac-evap-cooler-furnace-gas.osw</filename>
+      <filetype>osw</filetype>
+      <usage_type>test</usage_type>
+      <checksum>B70E8CD8</checksum>
+    </file>
+    <file>
+      <filename>base-hvac-evap-cooler-only.osw</filename>
+      <filetype>osw</filetype>
+      <usage_type>test</usage_type>
+      <checksum>0425AE4B</checksum>
+    </file>
+    <file>
+      <filename>base-hvac-evap-cooler-only-ducted.osw</filename>
+      <filetype>osw</filetype>
+      <usage_type>test</usage_type>
+      <checksum>94D5F46A</checksum>
+    </file>
+    <file>
+      <filename>base-hvac-furnace-gas-central-ac-var-speed.osw</filename>
+      <filetype>osw</filetype>
+      <usage_type>test</usage_type>
+      <checksum>ADE658E4</checksum>
+    </file>
+    <file>
+      <filename>base-hvac-furnace-gas-room-ac.osw</filename>
+      <filetype>osw</filetype>
+      <usage_type>test</usage_type>
+      <checksum>0EE75E87</checksum>
+    </file>
+    <file>
+      <filename>base-hvac-room-ac-only.osw</filename>
+      <filetype>osw</filetype>
+      <usage_type>test</usage_type>
+      <checksum>AD0D4FF0</checksum>
+    </file>
+    <file>
+      <filename>base-mechvent-cfis-evap-cooler-only-ducted.osw</filename>
+      <filetype>osw</filetype>
+      <usage_type>test</usage_type>
+      <checksum>2F691160</checksum>
+    </file>
+    <file>
+      <filename>base-atticroof-flat.osw</filename>
+      <filetype>osw</filetype>
+      <usage_type>test</usage_type>
+      <checksum>5E7D1940</checksum>
+    </file>
+    <file>
+      <filename>extra-dhw-solar-latitude.osw</filename>
+      <filetype>osw</filetype>
+      <usage_type>test</usage_type>
+      <checksum>CADCB91B</checksum>
+    </file>
+    <file>
+      <filename>extra-pv-roofpitch.osw</filename>
+      <filetype>osw</filetype>
+      <usage_type>test</usage_type>
+      <checksum>70D105A4</checksum>
+    </file>
+    <file>
+      <filename>base-misc-runperiod-1-month.osw</filename>
+      <filetype>osw</filetype>
+      <usage_type>test</usage_type>
+      <checksum>10F515CD</checksum>
+    </file>
+    <file>
+      <filename>extra-auto.osw</filename>
+      <filetype>osw</filetype>
+      <usage_type>test</usage_type>
+      <checksum>84DB09FB</checksum>
+    </file>
+    <file>
+      <filename>base-appliances-gas.osw</filename>
+      <filetype>osw</filetype>
+      <usage_type>test</usage_type>
+      <checksum>D879F143</checksum>
+    </file>
+    <file>
+      <filename>base-appliances-modified.osw</filename>
+      <filetype>osw</filetype>
+      <usage_type>test</usage_type>
+      <checksum>B208AE91</checksum>
+    </file>
+    <file>
+      <filename>base-appliances-oil.osw</filename>
+      <filetype>osw</filetype>
+      <usage_type>test</usage_type>
+      <checksum>A2AB8FC0</checksum>
+    </file>
+    <file>
+      <filename>base-appliances-wood.osw</filename>
+      <filetype>osw</filetype>
+      <usage_type>test</usage_type>
+      <checksum>417A51AC</checksum>
+    </file>
+    <file>
+      <filename>base-appliances-propane.osw</filename>
+      <filetype>osw</filetype>
+      <usage_type>test</usage_type>
+      <checksum>ECC2BE53</checksum>
+    </file>
+    <file>
+      <filename>base-atticroof-radiant-barrier.osw</filename>
+      <filetype>osw</filetype>
+      <usage_type>test</usage_type>
+      <checksum>950F3A2D</checksum>
+    </file>
+    <file>
+      <filename>base-hvac-boiler-elec-only.osw</filename>
+      <filetype>osw</filetype>
+      <usage_type>test</usage_type>
+      <checksum>B779452E</checksum>
+    </file>
+    <file>
+      <filename>base-hvac-portable-heater-electric-only.osw</filename>
+      <filetype>osw</filetype>
+      <usage_type>test</usage_type>
+      <checksum>C93F8B87</checksum>
+    </file>
+    <file>
+      <filename>base-hvac-stove-oil-only.osw</filename>
+      <filetype>osw</filetype>
+      <usage_type>test</usage_type>
+      <checksum>D1E077DC</checksum>
+    </file>
+    <file>
+      <filename>base-hvac-wall-furnace-elec-only.osw</filename>
+      <filetype>osw</filetype>
+      <usage_type>test</usage_type>
+      <checksum>BE7C72D3</checksum>
+    </file>
+    <file>
+      <filename>base-hvac-stove-wood-pellets-only.osw</filename>
+      <filetype>osw</filetype>
+      <usage_type>test</usage_type>
+      <checksum>7B637B36</checksum>
+    </file>
+    <file>
+      <filename>base-mechvent-bath-kitchen-fans.osw</filename>
+      <filetype>osw</filetype>
+      <usage_type>test</usage_type>
+      <checksum>3CDF0AC4</checksum>
+    </file>
+    <file>
+      <filename>base-misc-neighbor-shading.osw</filename>
+      <filetype>osw</filetype>
+      <usage_type>test</usage_type>
+      <checksum>4A999F13</checksum>
+    </file>
+    <file>
+      <filename>base-appliances-dehumidifier-50percent.osw</filename>
+      <filetype>osw</filetype>
+      <usage_type>test</usage_type>
+      <checksum>CE5C26DF</checksum>
+    </file>
+    <file>
+      <filename>base-appliances-dehumidifier-ief.osw</filename>
+      <filetype>osw</filetype>
+      <usage_type>test</usage_type>
+      <checksum>D3DAFC74</checksum>
+    </file>
+    <file>
+      <filename>base-appliances-dehumidifier.osw</filename>
+      <filetype>osw</filetype>
+      <usage_type>test</usage_type>
+      <checksum>A511EE26</checksum>
+    </file>
+    <file>
+      <filename>base-dhw-indirect-with-solar-fraction.osw</filename>
+      <filetype>osw</filetype>
+      <usage_type>test</usage_type>
+      <checksum>FB1ABAF0</checksum>
+    </file>
+    <file>
+      <filename>base-location-epw-filepath-AMY-2012.osw</filename>
+      <filetype>osw</filetype>
+      <usage_type>test</usage_type>
+      <checksum>ACC3467E</checksum>
+    </file>
+    <file>
+      <filename>base-location-epw-filepath.osw</filename>
+      <filetype>osw</filetype>
+      <usage_type>test</usage_type>
+      <checksum>D4A3925E</checksum>
+    </file>
+    <file>
+      <filename>base-enclosure-beds-1.osw</filename>
+      <filetype>osw</filetype>
+      <usage_type>test</usage_type>
+      <checksum>9B4BD318</checksum>
+    </file>
+    <file>
+      <filename>base-enclosure-beds-2.osw</filename>
+      <filetype>osw</filetype>
+      <usage_type>test</usage_type>
+      <checksum>4170A60F</checksum>
+    </file>
+    <file>
+      <filename>base-dhw-combi-tankless-outside.osw</filename>
+      <filetype>osw</filetype>
+      <usage_type>test</usage_type>
+      <checksum>BC6D09FB</checksum>
+    </file>
+    <file>
+      <filename>base-dhw-combi-tankless.osw</filename>
+      <filetype>osw</filetype>
+      <usage_type>test</usage_type>
+      <checksum>AC4F6EBC</checksum>
+    </file>
+    <file>
+      <filename>base-misc-defaults2.osw</filename>
+      <filetype>osw</filetype>
+      <usage_type>test</usage_type>
+      <checksum>FF8A2B06</checksum>
+    </file>
+    <file>
+      <filename>base-dhw-tank-heat-pump-outside.osw</filename>
+      <filetype>osw</filetype>
+      <usage_type>test</usage_type>
+      <checksum>2355B49D</checksum>
+    </file>
+    <file>
+      <filename>base-dhw-tank-heat-pump-with-solar-fraction.osw</filename>
+      <filetype>osw</filetype>
+      <usage_type>test</usage_type>
+      <checksum>77C3B460</checksum>
+    </file>
+    <file>
+      <filename>base-dhw-tank-heat-pump.osw</filename>
+      <filetype>osw</filetype>
+      <usage_type>test</usage_type>
+      <checksum>AF4699DB</checksum>
+    </file>
+    <file>
+      <filename>base-dhw-jacket-hpwh.osw</filename>
+      <filetype>osw</filetype>
+      <usage_type>test</usage_type>
+      <checksum>71B943C6</checksum>
+    </file>
+    <file>
+      <filename>base-dhw-jacket-gas.osw</filename>
+      <filetype>osw</filetype>
+      <usage_type>test</usage_type>
+      <checksum>0803BD1F</checksum>
+    </file>
+    <file>
+      <filename>base-dhw-solar-direct-evacuated-tube.osw</filename>
+      <filetype>osw</filetype>
+      <usage_type>test</usage_type>
+      <checksum>4993986C</checksum>
+    </file>
+    <file>
+      <filename>base-dhw-solar-direct-flat-plate.osw</filename>
+      <filetype>osw</filetype>
+      <usage_type>test</usage_type>
+      <checksum>4D714189</checksum>
+    </file>
+    <file>
+      <filename>base-dhw-solar-direct-ics.osw</filename>
+      <filetype>osw</filetype>
+      <usage_type>test</usage_type>
+      <checksum>E43F034F</checksum>
+    </file>
+    <file>
+      <filename>base-dhw-solar-indirect-flat-plate.osw</filename>
+      <filetype>osw</filetype>
+      <usage_type>test</usage_type>
+      <checksum>F2AA89C8</checksum>
+    </file>
+    <file>
+      <filename>base-dhw-solar-thermosyphon-flat-plate.osw</filename>
+      <filetype>osw</filetype>
+      <usage_type>test</usage_type>
+      <checksum>985986D7</checksum>
+    </file>
+    <file>
+      <filename>base-dhw-tank-heat-pump-with-solar.osw</filename>
+      <filetype>osw</filetype>
+      <usage_type>test</usage_type>
+      <checksum>E6CF3CC2</checksum>
+    </file>
+    <file>
+      <filename>base-dhw-tank-gas-outside.osw</filename>
+      <filetype>osw</filetype>
+      <usage_type>test</usage_type>
+      <checksum>E24F02BE</checksum>
+    </file>
+    <file>
+      <filename>base-dhw-tank-gas.osw</filename>
+      <filetype>osw</filetype>
+      <usage_type>test</usage_type>
+      <checksum>8D7722C1</checksum>
+    </file>
+    <file>
+      <filename>base-dhw-tank-oil.osw</filename>
+      <filetype>osw</filetype>
+      <usage_type>test</usage_type>
+      <checksum>8482DA3C</checksum>
+    </file>
+    <file>
+      <filename>base-dhw-tank-wood.osw</filename>
+      <filetype>osw</filetype>
+      <usage_type>test</usage_type>
+      <checksum>B1D1E642</checksum>
+    </file>
+    <file>
+      <filename>base-dhw-tankless-gas-with-solar.osw</filename>
+      <filetype>osw</filetype>
+      <usage_type>test</usage_type>
+      <checksum>485E6536</checksum>
+    </file>
+    <file>
+      <filename>base-dhw-tankless-electric-outside.osw</filename>
+      <filetype>osw</filetype>
+      <usage_type>test</usage_type>
+      <checksum>2FBE420E</checksum>
+    </file>
+    <file>
+      <filename>base-dhw-tankless-electric.osw</filename>
+      <filetype>osw</filetype>
+      <usage_type>test</usage_type>
+      <checksum>1106B457</checksum>
+    </file>
+    <file>
+      <filename>base-dhw-tankless-gas-with-solar-fraction.osw</filename>
+      <filetype>osw</filetype>
+      <usage_type>test</usage_type>
+      <checksum>13E390F8</checksum>
+    </file>
+    <file>
+      <filename>base-dhw-tankless-propane.osw</filename>
+      <filetype>osw</filetype>
+      <usage_type>test</usage_type>
+      <checksum>46C7EECC</checksum>
+    </file>
+    <file>
+      <filename>base-dhw-tankless-gas.osw</filename>
+      <filetype>osw</filetype>
+      <usage_type>test</usage_type>
+      <checksum>401FB0A6</checksum>
+    </file>
+    <file>
+      <filename>base-hvac-room-ac-only-33percent.osw</filename>
+      <filetype>osw</filetype>
+      <usage_type>test</usage_type>
+      <checksum>89C41B72</checksum>
+    </file>
+    <file>
+      <filename>base-hvac-mini-split-heat-pump-ducted-cooling-only.osw</filename>
+      <filetype>osw</filetype>
+      <usage_type>test</usage_type>
+      <checksum>0E20C512</checksum>
+    </file>
+    <file>
+      <filename>base-hvac-mini-split-heat-pump-ducted-heating-only.osw</filename>
+      <filetype>osw</filetype>
+      <usage_type>test</usage_type>
+      <checksum>A4C19470</checksum>
+    </file>
+    <file>
+      <filename>base-hvac-furnace-elec-central-ac-1-speed.osw</filename>
+      <filetype>osw</filetype>
+      <usage_type>test</usage_type>
+      <checksum>B4624778</checksum>
+    </file>
+    <file>
+      <filename>base-misc-ceiling-fans.osw</filename>
+      <filetype>osw</filetype>
+      <usage_type>test</usage_type>
+      <checksum>49E8C558</checksum>
+    </file>
+    <file>
+      <filename>base-enclosure-infil-natural-ach.osw</filename>
+      <filetype>osw</filetype>
+      <usage_type>test</usage_type>
+      <checksum>70296785</checksum>
+    </file>
+    <file>
+      <filename>base-foundation-unconditioned-basement-assembly-r.osw</filename>
+      <filetype>osw</filetype>
+      <usage_type>test</usage_type>
+      <checksum>78AAA3E9</checksum>
+    </file>
+    <file>
+      <filename>base-foundation-unconditioned-basement-wall-insulation.osw</filename>
+      <filetype>osw</filetype>
+      <usage_type>test</usage_type>
+      <checksum>315A9058</checksum>
+    </file>
+    <file>
+      <filename>base-foundation-unconditioned-basement.osw</filename>
+      <filetype>osw</filetype>
+      <usage_type>test</usage_type>
+      <checksum>33CE3284</checksum>
+    </file>
+    <file>
+      <filename>base-single-family-attached.osw</filename>
+      <filetype>osw</filetype>
+      <usage_type>test</usage_type>
+      <checksum>C6B31F16</checksum>
+    </file>
+    <file>
+      <filename>base-multifamily.osw</filename>
+      <filetype>osw</filetype>
+      <usage_type>test</usage_type>
+      <checksum>5C38D45F</checksum>
+    </file>
+    <file>
+      <filename>base-hvac-fireplace-wood-only.osw</filename>
+      <filetype>osw</filetype>
+      <usage_type>test</usage_type>
+      <checksum>CA7D96A0</checksum>
+    </file>
+    <file>
+      <filename>base-hvac-floor-furnace-propane-only.osw</filename>
+      <filetype>osw</filetype>
+      <usage_type>test</usage_type>
+      <checksum>90A40D79</checksum>
+    </file>
+    <file>
+      <filename>base-enclosure-garage.osw</filename>
+      <filetype>osw</filetype>
+      <usage_type>test</usage_type>
+      <checksum>4D57745D</checksum>
+    </file>
+    <file>
+      <filename>base-enclosure-2stories-garage.osw</filename>
+      <filetype>osw</filetype>
+      <usage_type>test</usage_type>
+      <checksum>2ABAA18E</checksum>
+    </file>
+    <file>
+      <filename>base-enclosure-2stories.osw</filename>
+      <filetype>osw</filetype>
+      <usage_type>test</usage_type>
+      <checksum>99D62E25</checksum>
+    </file>
+    <file>
+      <filename>base-foundation-slab.osw</filename>
+      <filetype>osw</filetype>
+      <usage_type>test</usage_type>
+      <checksum>2A2BB4A3</checksum>
+    </file>
+    <file>
+      <filename>extra-second-refrigerator.osw</filename>
+      <filetype>osw</filetype>
+      <usage_type>test</usage_type>
+      <checksum>1BC7CC27</checksum>
     </file>
     <file>
       <filename>base-hvac-mini-split-heat-pump-ductless.osw</filename>
       <filetype>osw</filetype>
       <usage_type>test</usage_type>
-      <checksum>4FE7DDD8</checksum>
-=======
-      <checksum>C8A048EE</checksum>
->>>>>>> 464fe564
-    </file>
-    <file>
-      <filename>base-hvac-central-ac-only-var-speed.osw</filename>
-      <filetype>osw</filetype>
-      <usage_type>test</usage_type>
-<<<<<<< HEAD
-      <checksum>BCF1560D</checksum>
-=======
-      <checksum>8A7937A5</checksum>
->>>>>>> 464fe564
-    </file>
-    <file>
-      <filename>base-hvac-evap-cooler-furnace-gas.osw</filename>
-      <filetype>osw</filetype>
-      <usage_type>test</usage_type>
-<<<<<<< HEAD
-      <checksum>C47D3F1A</checksum>
-=======
-      <checksum>B70E8CD8</checksum>
->>>>>>> 464fe564
-    </file>
-    <file>
-      <filename>base-hvac-evap-cooler-only.osw</filename>
-      <filetype>osw</filetype>
-      <usage_type>test</usage_type>
-<<<<<<< HEAD
-      <checksum>678F446A</checksum>
-=======
-      <checksum>0425AE4B</checksum>
->>>>>>> 464fe564
-    </file>
-    <file>
-      <filename>base-hvac-evap-cooler-only-ducted.osw</filename>
-      <filetype>osw</filetype>
-      <usage_type>test</usage_type>
-<<<<<<< HEAD
-      <checksum>084C6603</checksum>
-=======
-      <checksum>94D5F46A</checksum>
->>>>>>> 464fe564
-    </file>
-    <file>
-      <filename>base-hvac-furnace-gas-central-ac-var-speed.osw</filename>
-      <filetype>osw</filetype>
-      <usage_type>test</usage_type>
-<<<<<<< HEAD
-      <checksum>033BBB29</checksum>
-=======
-      <checksum>ADE658E4</checksum>
->>>>>>> 464fe564
-    </file>
-    <file>
-      <filename>base-hvac-furnace-gas-room-ac.osw</filename>
-      <filetype>osw</filetype>
-      <usage_type>test</usage_type>
-<<<<<<< HEAD
-      <checksum>38E7E6A7</checksum>
-=======
-      <checksum>0EE75E87</checksum>
->>>>>>> 464fe564
-    </file>
-    <file>
-      <filename>base-hvac-room-ac-only.osw</filename>
-      <filetype>osw</filetype>
-      <usage_type>test</usage_type>
-<<<<<<< HEAD
-      <checksum>42E66968</checksum>
-=======
-      <checksum>AD0D4FF0</checksum>
->>>>>>> 464fe564
-    </file>
-    <file>
-      <filename>base-mechvent-cfis-evap-cooler-only-ducted.osw</filename>
-      <filetype>osw</filetype>
-      <usage_type>test</usage_type>
-<<<<<<< HEAD
-      <checksum>F83AC551</checksum>
-=======
-      <checksum>2F691160</checksum>
->>>>>>> 464fe564
-    </file>
-    <file>
-      <filename>base-atticroof-flat.osw</filename>
-      <filetype>osw</filetype>
-      <usage_type>test</usage_type>
-<<<<<<< HEAD
-      <checksum>3C307CBD</checksum>
-=======
-      <checksum>5E7D1940</checksum>
->>>>>>> 464fe564
-    </file>
-    <file>
-      <filename>extra-dhw-solar-latitude.osw</filename>
-      <filetype>osw</filetype>
-      <usage_type>test</usage_type>
-<<<<<<< HEAD
-      <checksum>1AD80CEF</checksum>
-=======
-      <checksum>CADCB91B</checksum>
->>>>>>> 464fe564
-    </file>
-    <file>
-      <filename>extra-pv-roofpitch.osw</filename>
-      <filetype>osw</filetype>
-      <usage_type>test</usage_type>
-<<<<<<< HEAD
-      <checksum>D312E693</checksum>
-=======
-      <checksum>70D105A4</checksum>
->>>>>>> 464fe564
-    </file>
-    <file>
-      <filename>base-misc-runperiod-1-month.osw</filename>
-      <filetype>osw</filetype>
-      <usage_type>test</usage_type>
-<<<<<<< HEAD
-      <checksum>666F6928</checksum>
-=======
-      <checksum>10F515CD</checksum>
->>>>>>> 464fe564
-    </file>
-    <file>
-      <filename>extra-auto.osw</filename>
-      <filetype>osw</filetype>
-      <usage_type>test</usage_type>
-<<<<<<< HEAD
-      <checksum>F3783C7A</checksum>
-=======
-      <checksum>84DB09FB</checksum>
->>>>>>> 464fe564
-    </file>
-    <file>
-      <filename>base-appliances-gas.osw</filename>
-      <filetype>osw</filetype>
-      <usage_type>test</usage_type>
-<<<<<<< HEAD
-      <checksum>D8DCADDA</checksum>
-=======
-      <checksum>D879F143</checksum>
->>>>>>> 464fe564
-    </file>
-    <file>
-      <filename>base-appliances-modified.osw</filename>
-      <filetype>osw</filetype>
-      <usage_type>test</usage_type>
-<<<<<<< HEAD
-      <checksum>457AB806</checksum>
-=======
-      <checksum>B208AE91</checksum>
->>>>>>> 464fe564
-    </file>
-    <file>
-      <filename>base-appliances-oil.osw</filename>
-      <filetype>osw</filetype>
-      <usage_type>test</usage_type>
-<<<<<<< HEAD
-      <checksum>6CE43A1A</checksum>
-=======
-      <checksum>A2AB8FC0</checksum>
->>>>>>> 464fe564
-    </file>
-    <file>
-      <filename>base-appliances-wood.osw</filename>
-      <filetype>osw</filetype>
-      <usage_type>test</usage_type>
-<<<<<<< HEAD
-      <checksum>D6F880D3</checksum>
-=======
-      <checksum>417A51AC</checksum>
->>>>>>> 464fe564
-    </file>
-    <file>
-      <filename>base-appliances-propane.osw</filename>
-      <filetype>osw</filetype>
-      <usage_type>test</usage_type>
-<<<<<<< HEAD
-      <checksum>BC311FE5</checksum>
-=======
-      <checksum>ECC2BE53</checksum>
->>>>>>> 464fe564
-    </file>
-    <file>
-      <filename>base-atticroof-radiant-barrier.osw</filename>
-      <filetype>osw</filetype>
-      <usage_type>test</usage_type>
-<<<<<<< HEAD
-      <checksum>65489E4A</checksum>
-=======
-      <checksum>950F3A2D</checksum>
->>>>>>> 464fe564
-    </file>
-    <file>
-      <filename>base-hvac-boiler-elec-only.osw</filename>
-      <filetype>osw</filetype>
-      <usage_type>test</usage_type>
-<<<<<<< HEAD
-      <checksum>6F74EC2A</checksum>
-=======
-      <checksum>B779452E</checksum>
->>>>>>> 464fe564
-    </file>
-    <file>
-      <filename>base-hvac-portable-heater-electric-only.osw</filename>
-      <filetype>osw</filetype>
-      <usage_type>test</usage_type>
-<<<<<<< HEAD
-      <checksum>8E92771D</checksum>
-=======
-      <checksum>C93F8B87</checksum>
->>>>>>> 464fe564
-    </file>
-    <file>
-      <filename>base-hvac-stove-oil-only.osw</filename>
-      <filetype>osw</filetype>
-      <usage_type>test</usage_type>
-<<<<<<< HEAD
-      <checksum>08126F62</checksum>
-    </file>
-    <file>
-      <filename>base-hvac-stove-wood-only.osw</filename>
-      <filetype>osw</filetype>
-      <usage_type>test</usage_type>
-      <checksum>74465886</checksum>
-=======
-      <checksum>D1E077DC</checksum>
->>>>>>> 464fe564
-    </file>
-    <file>
-      <filename>base-hvac-wall-furnace-elec-only.osw</filename>
-      <filetype>osw</filetype>
-      <usage_type>test</usage_type>
-<<<<<<< HEAD
-      <checksum>5756EDB8</checksum>
-    </file>
-    <file>
-      <filename>base-hvac-wall-furnace-propane-only.osw</filename>
-      <filetype>osw</filetype>
-      <usage_type>test</usage_type>
-      <checksum>6F28E5AA</checksum>
-    </file>
-    <file>
-      <filename>base-hvac-wall-furnace-wood-only.osw</filename>
-      <filetype>osw</filetype>
-      <usage_type>test</usage_type>
-      <checksum>A1BDFA3D</checksum>
-=======
-      <checksum>BE7C72D3</checksum>
->>>>>>> 464fe564
-    </file>
-    <file>
-      <filename>base-hvac-stove-wood-pellets-only.osw</filename>
-      <filetype>osw</filetype>
-      <usage_type>test</usage_type>
-<<<<<<< HEAD
-      <checksum>B490BABA</checksum>
-=======
-      <checksum>7B637B36</checksum>
->>>>>>> 464fe564
-    </file>
-    <file>
-      <filename>base-mechvent-bath-kitchen-fans.osw</filename>
-      <filetype>osw</filetype>
-      <usage_type>test</usage_type>
-<<<<<<< HEAD
-      <checksum>A8FE148A</checksum>
-=======
-      <checksum>3CDF0AC4</checksum>
->>>>>>> 464fe564
-    </file>
-    <file>
-      <filename>base-misc-neighbor-shading.osw</filename>
-      <filetype>osw</filetype>
-      <usage_type>test</usage_type>
-<<<<<<< HEAD
-      <checksum>4E155B66</checksum>
-=======
-      <checksum>4A999F13</checksum>
->>>>>>> 464fe564
-    </file>
-    <file>
-      <filename>base-appliances-dehumidifier-50percent.osw</filename>
-      <filetype>osw</filetype>
-      <usage_type>test</usage_type>
-<<<<<<< HEAD
-      <checksum>341295BA</checksum>
-=======
-      <checksum>CE5C26DF</checksum>
->>>>>>> 464fe564
-    </file>
-    <file>
-      <filename>base-appliances-dehumidifier-ief.osw</filename>
-      <filetype>osw</filetype>
-      <usage_type>test</usage_type>
-<<<<<<< HEAD
-      <checksum>C43FDD22</checksum>
-=======
-      <checksum>D3DAFC74</checksum>
->>>>>>> 464fe564
-    </file>
-    <file>
-      <filename>base-appliances-dehumidifier.osw</filename>
-      <filetype>osw</filetype>
-      <usage_type>test</usage_type>
-<<<<<<< HEAD
-      <checksum>489E33A7</checksum>
-=======
-      <checksum>A511EE26</checksum>
->>>>>>> 464fe564
-    </file>
-    <file>
-      <filename>base-dhw-indirect-with-solar-fraction.osw</filename>
-      <filetype>osw</filetype>
-      <usage_type>test</usage_type>
-<<<<<<< HEAD
-      <checksum>A4D4B270</checksum>
-=======
-      <checksum>FB1ABAF0</checksum>
->>>>>>> 464fe564
-    </file>
-    <file>
-      <filename>base-location-epw-filepath-AMY-2012.osw</filename>
-      <filetype>osw</filetype>
-      <usage_type>test</usage_type>
-<<<<<<< HEAD
-      <checksum>786A4D84</checksum>
-=======
-      <checksum>ACC3467E</checksum>
->>>>>>> 464fe564
-    </file>
-    <file>
-      <filename>base-location-epw-filepath.osw</filename>
-      <filetype>osw</filetype>
-      <usage_type>test</usage_type>
-<<<<<<< HEAD
-      <checksum>E76CC295</checksum>
-=======
-      <checksum>D4A3925E</checksum>
->>>>>>> 464fe564
-    </file>
-    <file>
-      <filename>base-enclosure-beds-1.osw</filename>
-      <filetype>osw</filetype>
-      <usage_type>test</usage_type>
-<<<<<<< HEAD
-      <checksum>5ED0BC20</checksum>
-=======
-      <checksum>9B4BD318</checksum>
->>>>>>> 464fe564
-    </file>
-    <file>
-      <filename>base-enclosure-beds-2.osw</filename>
-      <filetype>osw</filetype>
-      <usage_type>test</usage_type>
-<<<<<<< HEAD
-      <checksum>9A7F3C25</checksum>
-=======
-      <checksum>4170A60F</checksum>
->>>>>>> 464fe564
-    </file>
-    <file>
-      <filename>base-dhw-combi-tankless-outside.osw</filename>
-      <filetype>osw</filetype>
-      <usage_type>test</usage_type>
-<<<<<<< HEAD
-      <checksum>029E1BFE</checksum>
-=======
-      <checksum>BC6D09FB</checksum>
->>>>>>> 464fe564
-    </file>
-    <file>
-      <filename>base-dhw-combi-tankless.osw</filename>
-      <filetype>osw</filetype>
-      <usage_type>test</usage_type>
-<<<<<<< HEAD
-      <checksum>0C051197</checksum>
-=======
-      <checksum>AC4F6EBC</checksum>
->>>>>>> 464fe564
-    </file>
-    <file>
-      <filename>base-misc-defaults2.osw</filename>
-      <filetype>osw</filetype>
-      <usage_type>test</usage_type>
-<<<<<<< HEAD
-      <checksum>26033385</checksum>
-=======
-      <checksum>FF8A2B06</checksum>
->>>>>>> 464fe564
-    </file>
-    <file>
-      <filename>base-dhw-tank-heat-pump-outside.osw</filename>
-      <filetype>osw</filetype>
-      <usage_type>test</usage_type>
-<<<<<<< HEAD
-      <checksum>1699BBE8</checksum>
-=======
-      <checksum>2355B49D</checksum>
->>>>>>> 464fe564
-    </file>
-    <file>
-      <filename>base-dhw-tank-heat-pump-with-solar-fraction.osw</filename>
-      <filetype>osw</filetype>
-      <usage_type>test</usage_type>
-<<<<<<< HEAD
-      <checksum>5F0A3DE0</checksum>
-=======
-      <checksum>77C3B460</checksum>
->>>>>>> 464fe564
-    </file>
-    <file>
-      <filename>base-dhw-tank-heat-pump.osw</filename>
-      <filetype>osw</filetype>
-      <usage_type>test</usage_type>
-<<<<<<< HEAD
-      <checksum>9EBBD380</checksum>
-=======
-      <checksum>AF4699DB</checksum>
->>>>>>> 464fe564
-    </file>
-    <file>
-      <filename>base-dhw-jacket-hpwh.osw</filename>
-      <filetype>osw</filetype>
-      <usage_type>test</usage_type>
-<<<<<<< HEAD
-      <checksum>AD069A09</checksum>
-=======
-      <checksum>71B943C6</checksum>
->>>>>>> 464fe564
-    </file>
-    <file>
-      <filename>base-dhw-jacket-gas.osw</filename>
-      <filetype>osw</filetype>
-      <usage_type>test</usage_type>
-<<<<<<< HEAD
-      <checksum>8D8DAD40</checksum>
-=======
-      <checksum>0803BD1F</checksum>
->>>>>>> 464fe564
-    </file>
-    <file>
-      <filename>base-dhw-solar-direct-evacuated-tube.osw</filename>
-      <filetype>osw</filetype>
-      <usage_type>test</usage_type>
-<<<<<<< HEAD
-      <checksum>D8C2B67D</checksum>
-=======
-      <checksum>4993986C</checksum>
->>>>>>> 464fe564
-    </file>
-    <file>
-      <filename>base-dhw-solar-direct-flat-plate.osw</filename>
-      <filetype>osw</filetype>
-      <usage_type>test</usage_type>
-<<<<<<< HEAD
-      <checksum>66FDE527</checksum>
-=======
-      <checksum>4D714189</checksum>
->>>>>>> 464fe564
-    </file>
-    <file>
-      <filename>base-dhw-solar-direct-ics.osw</filename>
-      <filetype>osw</filetype>
-      <usage_type>test</usage_type>
-<<<<<<< HEAD
-      <checksum>B4D8A590</checksum>
-=======
-      <checksum>E43F034F</checksum>
->>>>>>> 464fe564
-    </file>
-    <file>
-      <filename>base-dhw-solar-indirect-flat-plate.osw</filename>
-      <filetype>osw</filetype>
-      <usage_type>test</usage_type>
-<<<<<<< HEAD
-      <checksum>A3DA3206</checksum>
-=======
-      <checksum>F2AA89C8</checksum>
->>>>>>> 464fe564
-    </file>
-    <file>
-      <filename>base-dhw-solar-thermosyphon-flat-plate.osw</filename>
-      <filetype>osw</filetype>
-      <usage_type>test</usage_type>
-<<<<<<< HEAD
-      <checksum>97E4C908</checksum>
-=======
-      <checksum>985986D7</checksum>
->>>>>>> 464fe564
-    </file>
-    <file>
-      <filename>base-dhw-tank-heat-pump-with-solar.osw</filename>
-      <filetype>osw</filetype>
-      <usage_type>test</usage_type>
-<<<<<<< HEAD
-      <checksum>EC78A2F6</checksum>
-=======
-      <checksum>E6CF3CC2</checksum>
->>>>>>> 464fe564
-    </file>
-    <file>
-      <filename>base-dhw-tank-gas-outside.osw</filename>
-      <filetype>osw</filetype>
-      <usage_type>test</usage_type>
-<<<<<<< HEAD
-      <checksum>A85958B9</checksum>
-=======
-      <checksum>E24F02BE</checksum>
->>>>>>> 464fe564
-    </file>
-    <file>
-      <filename>base-dhw-tank-gas.osw</filename>
-      <filetype>osw</filetype>
-      <usage_type>test</usage_type>
-<<<<<<< HEAD
-      <checksum>F0CE0702</checksum>
-=======
-      <checksum>8D7722C1</checksum>
->>>>>>> 464fe564
-    </file>
-    <file>
-      <filename>base-dhw-tank-oil.osw</filename>
-      <filetype>osw</filetype>
-      <usage_type>test</usage_type>
-<<<<<<< HEAD
-      <checksum>A4B584AC</checksum>
-    </file>
-    <file>
-      <filename>base-dhw-tank-propane.osw</filename>
-      <filetype>osw</filetype>
-      <usage_type>test</usage_type>
-      <checksum>70D9F7BB</checksum>
-=======
-      <checksum>8482DA3C</checksum>
->>>>>>> 464fe564
-    </file>
-    <file>
-      <filename>base-dhw-tank-wood.osw</filename>
-      <filetype>osw</filetype>
-      <usage_type>test</usage_type>
-<<<<<<< HEAD
-      <checksum>ABEAD62E</checksum>
-=======
-      <checksum>B1D1E642</checksum>
->>>>>>> 464fe564
-    </file>
-    <file>
-      <filename>base-dhw-tankless-gas-with-solar.osw</filename>
-      <filetype>osw</filetype>
-      <usage_type>test</usage_type>
-<<<<<<< HEAD
-      <checksum>1AE3E5BF</checksum>
-=======
-      <checksum>485E6536</checksum>
->>>>>>> 464fe564
-    </file>
-    <file>
-      <filename>base-dhw-tankless-electric-outside.osw</filename>
-      <filetype>osw</filetype>
-      <usage_type>test</usage_type>
-<<<<<<< HEAD
-      <checksum>B75CAD34</checksum>
-=======
-      <checksum>2FBE420E</checksum>
->>>>>>> 464fe564
-    </file>
-    <file>
-      <filename>base-dhw-tankless-electric.osw</filename>
-      <filetype>osw</filetype>
-      <usage_type>test</usage_type>
-<<<<<<< HEAD
-      <checksum>CA1B0253</checksum>
-=======
-      <checksum>1106B457</checksum>
->>>>>>> 464fe564
-    </file>
-    <file>
-      <filename>base-dhw-tankless-gas-with-solar-fraction.osw</filename>
-      <filetype>osw</filetype>
-      <usage_type>test</usage_type>
-<<<<<<< HEAD
-      <checksum>2C51A49C</checksum>
-    </file>
-    <file>
-      <filename>base-dhw-tankless-oil.osw</filename>
-      <filetype>osw</filetype>
-      <usage_type>test</usage_type>
-      <checksum>0DDEA64E</checksum>
-=======
-      <checksum>13E390F8</checksum>
->>>>>>> 464fe564
-    </file>
-    <file>
-      <filename>base-dhw-tankless-propane.osw</filename>
-      <filetype>osw</filetype>
-      <usage_type>test</usage_type>
-<<<<<<< HEAD
-      <checksum>2451780C</checksum>
-    </file>
-    <file>
-      <filename>base-dhw-tankless-wood.osw</filename>
-      <filetype>osw</filetype>
-      <usage_type>test</usage_type>
-      <checksum>C19FEBB1</checksum>
-=======
-      <checksum>46C7EECC</checksum>
->>>>>>> 464fe564
-    </file>
-    <file>
-      <filename>base-dhw-tankless-gas.osw</filename>
-      <filetype>osw</filetype>
-      <usage_type>test</usage_type>
-<<<<<<< HEAD
-      <checksum>3A92747C</checksum>
-=======
-      <checksum>401FB0A6</checksum>
->>>>>>> 464fe564
-    </file>
-    <file>
-      <filename>base-hvac-room-ac-only-33percent.osw</filename>
-      <filetype>osw</filetype>
-      <usage_type>test</usage_type>
-<<<<<<< HEAD
-      <checksum>9B76FC5A</checksum>
-=======
-      <checksum>89C41B72</checksum>
->>>>>>> 464fe564
-    </file>
-    <file>
-      <filename>base-hvac-mini-split-heat-pump-ducted-cooling-only.osw</filename>
-      <filetype>osw</filetype>
-      <usage_type>test</usage_type>
-<<<<<<< HEAD
-      <checksum>4B4EB94E</checksum>
-=======
-      <checksum>0E20C512</checksum>
->>>>>>> 464fe564
-    </file>
-    <file>
-      <filename>base-hvac-mini-split-heat-pump-ducted-heating-only.osw</filename>
-      <filetype>osw</filetype>
-      <usage_type>test</usage_type>
-<<<<<<< HEAD
-      <checksum>D4441E18</checksum>
-=======
-      <checksum>A4C19470</checksum>
->>>>>>> 464fe564
-    </file>
-    <file>
-      <filename>base-hvac-furnace-elec-central-ac-1-speed.osw</filename>
-      <filetype>osw</filetype>
-      <usage_type>test</usage_type>
-<<<<<<< HEAD
-      <checksum>1717C8CB</checksum>
-=======
-      <checksum>B4624778</checksum>
->>>>>>> 464fe564
-    </file>
-    <file>
-      <filename>base-misc-ceiling-fans.osw</filename>
-      <filetype>osw</filetype>
-      <usage_type>test</usage_type>
-<<<<<<< HEAD
-      <checksum>FB19B6F3</checksum>
-=======
-      <checksum>49E8C558</checksum>
->>>>>>> 464fe564
-    </file>
-    <file>
-      <filename>base-enclosure-infil-natural-ach.osw</filename>
-      <filetype>osw</filetype>
-      <usage_type>test</usage_type>
-<<<<<<< HEAD
-      <checksum>39B53D69</checksum>
-=======
-      <checksum>70296785</checksum>
->>>>>>> 464fe564
-    </file>
-    <file>
-      <filename>base-foundation-unconditioned-basement-assembly-r.osw</filename>
-      <filetype>osw</filetype>
-      <usage_type>test</usage_type>
-<<<<<<< HEAD
-      <checksum>6BCA4A55</checksum>
-=======
-      <checksum>78AAA3E9</checksum>
->>>>>>> 464fe564
-    </file>
-    <file>
-      <filename>base-foundation-unconditioned-basement-wall-insulation.osw</filename>
-      <filetype>osw</filetype>
-      <usage_type>test</usage_type>
-<<<<<<< HEAD
-      <checksum>6C7096D9</checksum>
-=======
-      <checksum>315A9058</checksum>
->>>>>>> 464fe564
-    </file>
-    <file>
-      <filename>base-foundation-unconditioned-basement.osw</filename>
-      <filetype>osw</filetype>
-      <usage_type>test</usage_type>
-<<<<<<< HEAD
-      <checksum>877230E6</checksum>
-=======
-      <checksum>33CE3284</checksum>
->>>>>>> 464fe564
-    </file>
-    <file>
-      <filename>base-single-family-attached.osw</filename>
-      <filetype>osw</filetype>
-      <usage_type>test</usage_type>
-<<<<<<< HEAD
-      <checksum>9C43BB9F</checksum>
-=======
-      <checksum>C6B31F16</checksum>
->>>>>>> 464fe564
-    </file>
-    <file>
-      <filename>base-multifamily.osw</filename>
-      <filetype>osw</filetype>
-      <usage_type>test</usage_type>
-<<<<<<< HEAD
-      <checksum>4D6D1FB5</checksum>
-=======
-      <checksum>5C38D45F</checksum>
->>>>>>> 464fe564
-    </file>
-    <file>
-      <filename>base-hvac-fireplace-wood-only.osw</filename>
-      <filetype>osw</filetype>
-      <usage_type>test</usage_type>
-<<<<<<< HEAD
-      <checksum>BC88E359</checksum>
-    </file>
-    <file>
-      <filename>base-hvac-floor-furnace-elec-only.osw</filename>
-      <filetype>osw</filetype>
-      <usage_type>test</usage_type>
-      <checksum>7F01BA8A</checksum>
-=======
-      <checksum>CA7D96A0</checksum>
->>>>>>> 464fe564
-    </file>
-    <file>
-      <filename>base-hvac-floor-furnace-propane-only.osw</filename>
-      <filetype>osw</filetype>
-      <usage_type>test</usage_type>
-<<<<<<< HEAD
-      <checksum>608FCDC3</checksum>
-    </file>
-    <file>
-      <filename>base-hvac-floor-furnace-wood-only.osw</filename>
-      <filetype>osw</filetype>
-      <usage_type>test</usage_type>
-      <checksum>7C6F548C</checksum>
-    </file>
-    <file>
-      <version>
-        <software_program>OpenStudio</software_program>
-        <identifier>2.9.0</identifier>
-        <min_compatible>2.9.0</min_compatible>
-      </version>
-      <filename>measure.rb</filename>
-      <filetype>rb</filetype>
-      <usage_type>script</usage_type>
-      <checksum>77F242D5</checksum>
-=======
-      <checksum>90A40D79</checksum>
-    </file>
-    <file>
-      <filename>base-enclosure-garage.osw</filename>
-      <filetype>osw</filetype>
-      <usage_type>test</usage_type>
-      <checksum>4D57745D</checksum>
-    </file>
-    <file>
-      <filename>base-enclosure-2stories-garage.osw</filename>
-      <filetype>osw</filetype>
-      <usage_type>test</usage_type>
-      <checksum>2ABAA18E</checksum>
->>>>>>> 464fe564
-    </file>
-    <file>
-      <filename>base-enclosure-2stories.osw</filename>
-      <filetype>osw</filetype>
-      <usage_type>test</usage_type>
-<<<<<<< HEAD
-      <checksum>A254D194</checksum>
-=======
-      <checksum>99D62E25</checksum>
->>>>>>> 464fe564
-    </file>
-    <file>
-      <filename>base-foundation-slab.osw</filename>
-      <filetype>osw</filetype>
-      <usage_type>test</usage_type>
-<<<<<<< HEAD
-      <checksum>85DB2916</checksum>
-=======
-      <checksum>2A2BB4A3</checksum>
->>>>>>> 464fe564
-    </file>
-    <file>
-      <filename>extra-second-refrigerator.osw</filename>
-      <filetype>osw</filetype>
-      <usage_type>test</usage_type>
-<<<<<<< HEAD
-      <checksum>78A4ED40</checksum>
-    </file>
-    <file>
-      <filename>extra-second-heating-system.osw</filename>
-      <filetype>osw</filetype>
-      <usage_type>test</usage_type>
-      <checksum>B3E96136</checksum>
-=======
-      <checksum>1BC7CC27</checksum>
-    </file>
-    <file>
-      <filename>base-hvac-mini-split-heat-pump-ductless.osw</filename>
-      <filetype>osw</filetype>
-      <usage_type>test</usage_type>
       <checksum>EF24A023</checksum>
->>>>>>> 464fe564
     </file>
   </files>
 </measure>