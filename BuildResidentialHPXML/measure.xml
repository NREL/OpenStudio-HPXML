<?xml version="1.0"?>
<measure>
  <schema_version>3.0</schema_version>
  <name>build_residential_hpxml</name>
  <uid>a13a8983-2b01-4930-8af2-42030b6e4233</uid>
<<<<<<< HEAD
  <version_id>22b3437a-9b8e-412c-be6c-8db1776ccada</version_id>
  <version_modified>20200505T205041Z</version_modified>
=======
  <version_id>5f5d8733-b739-4936-8212-afc94f7b2567</version_id>
  <version_modified>20200506T190500Z</version_modified>
>>>>>>> 125349cf
  <xml_checksum>2C38F48B</xml_checksum>
  <class_name>BuildResidentialHPXML</class_name>
  <display_name>HPXML Builder</display_name>
  <description>Builds a residential HPXML file.</description>
  <modeler_description>TODO</modeler_description>
  <arguments>
    <argument>
      <name>hpxml_path</name>
      <display_name>HPXML File Path</display_name>
      <description>Absolute/relative path of the HPXML file.</description>
      <type>String</type>
      <required>true</required>
      <model_dependent>false</model_dependent>
    </argument>
    <argument>
      <name>weather_dir</name>
      <display_name>Weather Directory</display_name>
      <description>Absolute/relative path of the weather directory.</description>
      <type>String</type>
      <required>true</required>
      <model_dependent>false</model_dependent>
      <default_value>weather</default_value>
    </argument>
    <argument>
      <name>simulation_control_timestep</name>
      <display_name>Simulation Control: Timestep</display_name>
      <description>Value must be a divisor of 60.</description>
      <type>Integer</type>
      <units>min</units>
      <required>false</required>
      <model_dependent>false</model_dependent>
      <default_value>60</default_value>
    </argument>
    <argument>
      <name>simulation_control_begin_month</name>
      <display_name>Simulation Control: Run Period Begin Month</display_name>
      <description>This numeric field should contain the starting month number (1 = January, 2 = February, etc.) for the annual run period desired.</description>
      <type>Integer</type>
      <units>month</units>
      <required>false</required>
      <model_dependent>false</model_dependent>
      <default_value>1</default_value>
    </argument>
    <argument>
      <name>simulation_control_begin_day_of_month</name>
      <display_name>Simulation Control: Run Period Begin Day of Month</display_name>
      <description>This numeric field should contain the starting day of the starting month (must be valid for month) for the annual run period desired.</description>
      <type>Integer</type>
      <units>day</units>
      <required>false</required>
      <model_dependent>false</model_dependent>
      <default_value>1</default_value>
    </argument>
    <argument>
      <name>simulation_control_end_month</name>
      <display_name>Simulation Control: Run Period End Month</display_name>
      <description>This numeric field should contain the end month number (1 = January, 2 = February, etc.) for the annual run period desired.</description>
      <type>Integer</type>
      <units>month</units>
      <required>false</required>
      <model_dependent>false</model_dependent>
      <default_value>12</default_value>
    </argument>
    <argument>
      <name>simulation_control_end_day_of_month</name>
      <display_name>Simulation Control: Run Period End Day of Month</display_name>
      <description>This numeric field should contain the ending day of the ending month (must be valid for month) for the annual run period desired.</description>
      <type>Integer</type>
      <units>day</units>
      <required>false</required>
      <model_dependent>false</model_dependent>
      <default_value>31</default_value>
    </argument>
    <argument>
      <name>schedules_output_path</name>
      <display_name>Schedules Output File Path</display_name>
      <description>Absolute (or relative) path of the output schedules file.</description>
      <type>String</type>
      <required>true</required>
      <model_dependent>false</model_dependent>
    </argument>
    <argument>
      <name>weather_station_epw_filepath</name>
      <display_name>EnergyPlus Weather (EPW) Filepath</display_name>
      <description>Name of the EPW file.</description>
      <type>String</type>
      <required>true</required>
      <model_dependent>false</model_dependent>
      <default_value>USA_CO_Denver.Intl.AP.725650_TMY3.epw</default_value>
    </argument>
    <argument>
      <name>geometry_unit_type</name>
      <display_name>Geometry: Unit Type</display_name>
      <description>The type of unit.</description>
      <type>Choice</type>
      <required>true</required>
      <model_dependent>false</model_dependent>
      <default_value>single-family detached</default_value>
      <choices>
        <choice>
          <value>single-family detached</value>
          <display_name>single-family detached</display_name>
        </choice>
        <choice>
          <value>single-family attached</value>
          <display_name>single-family attached</display_name>
        </choice>
        <choice>
          <value>2-4 unit building</value>
          <display_name>2-4 unit building</display_name>
        </choice>
        <choice>
          <value>5+ unit building</value>
          <display_name>5+ unit building</display_name>
        </choice>
      </choices>
    </argument>
    <argument>
      <name>geometry_num_units</name>
      <display_name>Geometry: Number of Units</display_name>
      <description>The number of units in the building. This is only required for single-family attached, 2-4 unit building, and 5+ unit building buildings.</description>
      <type>Integer</type>
      <units>#</units>
      <required>false</required>
      <model_dependent>false</model_dependent>
    </argument>
    <argument>
      <name>geometry_cfa</name>
      <display_name>Geometry: Conditioned Floor Area</display_name>
      <description>The total floor area of the conditioned space (including any conditioned basement floor area).</description>
      <type>Double</type>
      <units>ft^2</units>
      <required>true</required>
      <model_dependent>false</model_dependent>
      <default_value>2000</default_value>
    </argument>
    <argument>
      <name>geometry_num_floors_above_grade</name>
      <display_name>Geometry: Number of Floors</display_name>
      <description>The number of floors above grade (in the unit if single-family, and in the building if multifamily).</description>
      <type>Integer</type>
      <units>#</units>
      <required>true</required>
      <model_dependent>false</model_dependent>
      <default_value>2</default_value>
    </argument>
    <argument>
      <name>geometry_wall_height</name>
      <display_name>Geometry: Average Wall Height</display_name>
      <description>The average height of the walls.</description>
      <type>Double</type>
      <units>ft</units>
      <required>true</required>
      <model_dependent>false</model_dependent>
      <default_value>8</default_value>
    </argument>
    <argument>
      <name>geometry_orientation</name>
      <display_name>Geometry: Orientation</display_name>
      <description>The house's orientation is measured clockwise from due south when viewed from above (e.g., North=0, East=90, South=180, West=270).</description>
      <type>Double</type>
      <units>degrees</units>
      <required>true</required>
      <model_dependent>false</model_dependent>
      <default_value>180</default_value>
    </argument>
    <argument>
      <name>geometry_aspect_ratio</name>
      <display_name>Geometry: Aspect Ratio</display_name>
      <description>The ratio of the front/back wall length to the left/right wall length, excluding any protruding garage wall area.</description>
      <type>Double</type>
      <units>FB/LR</units>
      <required>true</required>
      <model_dependent>false</model_dependent>
      <default_value>2</default_value>
    </argument>
    <argument>
      <name>geometry_level</name>
      <display_name>Geometry: Level</display_name>
      <description>The level of the unit.</description>
      <type>Choice</type>
      <required>true</required>
      <model_dependent>false</model_dependent>
      <default_value>Bottom</default_value>
      <choices>
        <choice>
          <value>Bottom</value>
          <display_name>Bottom</display_name>
        </choice>
        <choice>
          <value>Middle</value>
          <display_name>Middle</display_name>
        </choice>
        <choice>
          <value>Top</value>
          <display_name>Top</display_name>
        </choice>
      </choices>
    </argument>
    <argument>
      <name>geometry_horizontal_location</name>
      <display_name>Geometry: Horizontal Location</display_name>
      <description>The horizontal location of the unit when viewing the front of the building.</description>
      <type>Choice</type>
      <required>true</required>
      <model_dependent>false</model_dependent>
      <default_value>Left</default_value>
      <choices>
        <choice>
          <value>Left</value>
          <display_name>Left</display_name>
        </choice>
        <choice>
          <value>Middle</value>
          <display_name>Middle</display_name>
        </choice>
        <choice>
          <value>Right</value>
          <display_name>Right</display_name>
        </choice>
      </choices>
    </argument>
    <argument>
      <name>geometry_corridor_position</name>
      <display_name>Geometry: Corridor Position</display_name>
      <description>The position of the corridor.</description>
      <type>Choice</type>
      <required>true</required>
      <model_dependent>false</model_dependent>
      <default_value>Double-Loaded Interior</default_value>
      <choices>
        <choice>
          <value>Double-Loaded Interior</value>
          <display_name>Double-Loaded Interior</display_name>
        </choice>
        <choice>
          <value>Single Exterior (Front)</value>
          <display_name>Single Exterior (Front)</display_name>
        </choice>
        <choice>
          <value>Double Exterior</value>
          <display_name>Double Exterior</display_name>
        </choice>
        <choice>
          <value>None</value>
          <display_name>None</display_name>
        </choice>
      </choices>
    </argument>
    <argument>
      <name>geometry_corridor_width</name>
      <display_name>Geometry: Corridor Width</display_name>
      <description>The width of the corridor.</description>
      <type>Double</type>
      <units>ft</units>
      <required>true</required>
      <model_dependent>false</model_dependent>
      <default_value>10</default_value>
    </argument>
    <argument>
      <name>geometry_inset_width</name>
      <display_name>Geometry: Inset Width</display_name>
      <description>The width of the inset.</description>
      <type>Double</type>
      <units>ft</units>
      <required>true</required>
      <model_dependent>false</model_dependent>
      <default_value>0</default_value>
    </argument>
    <argument>
      <name>geometry_inset_depth</name>
      <display_name>Geometry: Inset Depth</display_name>
      <description>The depth of the inset.</description>
      <type>Double</type>
      <units>ft</units>
      <required>true</required>
      <model_dependent>false</model_dependent>
      <default_value>0</default_value>
    </argument>
    <argument>
      <name>geometry_inset_position</name>
      <display_name>Geometry: Inset Position</display_name>
      <description>The position of the inset.</description>
      <type>Choice</type>
      <required>true</required>
      <model_dependent>false</model_dependent>
      <default_value>Right</default_value>
      <choices>
        <choice>
          <value>Right</value>
          <display_name>Right</display_name>
        </choice>
        <choice>
          <value>Left</value>
          <display_name>Left</display_name>
        </choice>
      </choices>
    </argument>
    <argument>
      <name>geometry_balcony_depth</name>
      <display_name>Geometry: Balcony Depth</display_name>
      <description>The depth of the balcony.</description>
      <type>Double</type>
      <units>ft</units>
      <required>true</required>
      <model_dependent>false</model_dependent>
      <default_value>0</default_value>
    </argument>
    <argument>
      <name>geometry_garage_width</name>
      <display_name>Geometry: Garage Width</display_name>
      <description>The width of the garage. Enter zero for no garage.</description>
      <type>Double</type>
      <units>ft</units>
      <required>true</required>
      <model_dependent>false</model_dependent>
      <default_value>0</default_value>
    </argument>
    <argument>
      <name>geometry_garage_depth</name>
      <display_name>Geometry: Garage Depth</display_name>
      <description>The depth of the garage.</description>
      <type>Double</type>
      <units>ft</units>
      <required>true</required>
      <model_dependent>false</model_dependent>
      <default_value>20</default_value>
    </argument>
    <argument>
      <name>geometry_garage_protrusion</name>
      <display_name>Geometry: Garage Protrusion</display_name>
      <description>The fraction of the garage that is protruding from the living space.</description>
      <type>Double</type>
      <units>frac</units>
      <required>true</required>
      <model_dependent>false</model_dependent>
      <default_value>0</default_value>
    </argument>
    <argument>
      <name>geometry_garage_position</name>
      <display_name>Geometry: Garage Position</display_name>
      <description>The position of the garage.</description>
      <type>Choice</type>
      <required>true</required>
      <model_dependent>false</model_dependent>
      <default_value>Right</default_value>
      <choices>
        <choice>
          <value>Right</value>
          <display_name>Right</display_name>
        </choice>
        <choice>
          <value>Left</value>
          <display_name>Left</display_name>
        </choice>
      </choices>
    </argument>
    <argument>
      <name>geometry_foundation_type</name>
      <display_name>Geometry: Foundation Type</display_name>
      <description>The foundation type of the building.</description>
      <type>Choice</type>
      <required>true</required>
      <model_dependent>false</model_dependent>
      <default_value>SlabOnGrade</default_value>
      <choices>
        <choice>
          <value>SlabOnGrade</value>
          <display_name>SlabOnGrade</display_name>
        </choice>
        <choice>
          <value>VentedCrawlspace</value>
          <display_name>VentedCrawlspace</display_name>
        </choice>
        <choice>
          <value>UnventedCrawlspace</value>
          <display_name>UnventedCrawlspace</display_name>
        </choice>
        <choice>
          <value>UnconditionedBasement</value>
          <display_name>UnconditionedBasement</display_name>
        </choice>
        <choice>
          <value>ConditionedBasement</value>
          <display_name>ConditionedBasement</display_name>
        </choice>
        <choice>
          <value>Ambient</value>
          <display_name>Ambient</display_name>
        </choice>
      </choices>
    </argument>
    <argument>
      <name>geometry_foundation_height</name>
      <display_name>Geometry: Foundation Height</display_name>
      <description>The height of the foundation (e.g., 3ft for crawlspace, 8ft for basement). Only applies to basements/crawlspaces.</description>
      <type>Double</type>
      <units>ft</units>
      <required>true</required>
      <model_dependent>false</model_dependent>
      <default_value>3</default_value>
    </argument>
    <argument>
      <name>geometry_foundation_height_above_grade</name>
      <display_name>Geometry: Foundation Height Above Grade</display_name>
      <description>The depth above grade of the foundation wall. Only applies to basements/crawlspaces.</description>
      <type>Double</type>
      <units>ft</units>
      <required>true</required>
      <model_dependent>false</model_dependent>
      <default_value>1</default_value>
    </argument>
    <argument>
      <name>geometry_roof_type</name>
      <display_name>Geometry: Roof Type</display_name>
      <description>The roof type of the building.</description>
      <type>Choice</type>
      <required>true</required>
      <model_dependent>false</model_dependent>
      <default_value>gable</default_value>
      <choices>
        <choice>
          <value>gable</value>
          <display_name>gable</display_name>
        </choice>
        <choice>
          <value>hip</value>
          <display_name>hip</display_name>
        </choice>
        <choice>
          <value>flat</value>
          <display_name>flat</display_name>
        </choice>
      </choices>
    </argument>
    <argument>
      <name>geometry_roof_pitch</name>
      <display_name>Geometry: Roof Pitch</display_name>
      <description>The roof pitch of the attic. Ignored if the building has a flat roof.</description>
      <type>Choice</type>
      <required>true</required>
      <model_dependent>false</model_dependent>
      <default_value>6:12</default_value>
      <choices>
        <choice>
          <value>1:12</value>
          <display_name>1:12</display_name>
        </choice>
        <choice>
          <value>2:12</value>
          <display_name>2:12</display_name>
        </choice>
        <choice>
          <value>3:12</value>
          <display_name>3:12</display_name>
        </choice>
        <choice>
          <value>4:12</value>
          <display_name>4:12</display_name>
        </choice>
        <choice>
          <value>5:12</value>
          <display_name>5:12</display_name>
        </choice>
        <choice>
          <value>6:12</value>
          <display_name>6:12</display_name>
        </choice>
        <choice>
          <value>7:12</value>
          <display_name>7:12</display_name>
        </choice>
        <choice>
          <value>8:12</value>
          <display_name>8:12</display_name>
        </choice>
        <choice>
          <value>9:12</value>
          <display_name>9:12</display_name>
        </choice>
        <choice>
          <value>10:12</value>
          <display_name>10:12</display_name>
        </choice>
        <choice>
          <value>11:12</value>
          <display_name>11:12</display_name>
        </choice>
        <choice>
          <value>12:12</value>
          <display_name>12:12</display_name>
        </choice>
      </choices>
    </argument>
    <argument>
      <name>geometry_roof_structure</name>
      <display_name>Geometry: Roof Structure</display_name>
      <description>The roof structure of the building. Ignored if the building has a flat roof.</description>
      <type>Choice</type>
      <required>true</required>
      <model_dependent>false</model_dependent>
      <default_value>truss, cantilever</default_value>
      <choices>
        <choice>
          <value>truss, cantilever</value>
          <display_name>truss, cantilever</display_name>
        </choice>
        <choice>
          <value>rafter</value>
          <display_name>rafter</display_name>
        </choice>
      </choices>
    </argument>
    <argument>
      <name>geometry_attic_type</name>
      <display_name>Geometry: Attic Type</display_name>
      <description>The attic type of the building. Ignored if the building has a flat roof.</description>
      <type>Choice</type>
      <required>true</required>
      <model_dependent>false</model_dependent>
      <default_value>VentedAttic</default_value>
      <choices>
        <choice>
          <value>VentedAttic</value>
          <display_name>VentedAttic</display_name>
        </choice>
        <choice>
          <value>UnventedAttic</value>
          <display_name>UnventedAttic</display_name>
        </choice>
        <choice>
          <value>ConditionedAttic</value>
          <display_name>ConditionedAttic</display_name>
        </choice>
      </choices>
    </argument>
    <argument>
      <name>geometry_eaves_depth</name>
      <display_name>Geometry: Eaves Depth</display_name>
      <description>The eaves depth of the roof.</description>
      <type>Double</type>
      <units>ft</units>
      <required>true</required>
      <model_dependent>false</model_dependent>
      <default_value>2</default_value>
    </argument>
    <argument>
      <name>geometry_num_bedrooms</name>
      <display_name>Geometry: Number of Bedrooms</display_name>
      <description>Specify the number of bedrooms. Used to determine the energy usage of appliances and plug loads, hot water usage, etc.</description>
      <type>Double</type>
      <required>true</required>
      <model_dependent>false</model_dependent>
      <default_value>3</default_value>
    </argument>
    <argument>
      <name>geometry_num_bathrooms</name>
      <display_name>Geometry: Number of Bathrooms</display_name>
      <description>Specify the number of bathrooms.</description>
      <type>String</type>
      <required>true</required>
      <model_dependent>false</model_dependent>
      <default_value>auto</default_value>
    </argument>
    <argument>
      <name>geometry_num_occupants</name>
      <display_name>Geometry: Number of Occupants</display_name>
      <description>Specify the number of occupants. A value of 'auto' will calculate the average number of occupants from the number of bedrooms. Used to specify the internal gains from people only.</description>
      <type>String</type>
      <required>true</required>
      <model_dependent>false</model_dependent>
      <default_value>auto</default_value>
    </argument>
    <argument>
      <name>floor_assembly_r</name>
      <display_name>Floor: Assembly R-value</display_name>
      <description>Assembly R-value for the floor (foundation ceiling). Ignored if a slab foundation.</description>
      <type>Double</type>
      <units>h-ft^2-R/Btu</units>
      <required>true</required>
      <model_dependent>false</model_dependent>
      <default_value>30</default_value>
    </argument>
    <argument>
      <name>foundation_wall_insulation_r</name>
      <display_name>Foundation: Wall Insulation Nominal R-value</display_name>
      <description>Nominal R-value for the foundation wall insulation. Only applies to basements/crawlspaces.</description>
      <type>Double</type>
      <units>h-ft^2-R/Btu</units>
      <required>true</required>
      <model_dependent>false</model_dependent>
      <default_value>0</default_value>
    </argument>
    <argument>
      <name>foundation_wall_insulation_distance_to_top</name>
      <display_name>Foundation: Wall Insulation Distance To Top</display_name>
      <description>The distance from the top of the foundation wall to the top of the foundation wall insulation. Only applies to basements/crawlspaces.</description>
      <type>Double</type>
      <units>ft</units>
      <required>true</required>
      <model_dependent>false</model_dependent>
      <default_value>0</default_value>
    </argument>
    <argument>
      <name>foundation_wall_insulation_distance_to_bottom</name>
      <display_name>Foundation: Wall Insulation Distance To Bottom</display_name>
      <description>The distance from the top of the foundation wall to the bottom of the foundation wall insulation. Only applies to basements/crawlspaces.</description>
      <type>Double</type>
      <units>ft</units>
      <required>true</required>
      <model_dependent>false</model_dependent>
      <default_value>0</default_value>
    </argument>
    <argument>
      <name>foundation_wall_assembly_r</name>
      <display_name>Foundation: Wall Assembly R-value</display_name>
      <description>Assembly R-value for the foundation walls. Only applies to basements/crawlspaces. If provided, overrides the previous foundation wall insulation inputs.</description>
      <type>Double</type>
      <units>h-ft^2-R/Btu</units>
      <required>false</required>
      <model_dependent>false</model_dependent>
    </argument>
    <argument>
      <name>slab_perimeter_insulation_r</name>
      <display_name>Slab: Perimeter Insulation Nominal R-value</display_name>
      <description>Nominal R-value of the vertical slab perimeter insulation. Applies to slab-on-grade foundations and basement/crawlspace floors.</description>
      <type>Double</type>
      <units>h-ft^2-R/Btu</units>
      <required>true</required>
      <model_dependent>false</model_dependent>
      <default_value>0</default_value>
    </argument>
    <argument>
      <name>slab_perimeter_depth</name>
      <display_name>Slab: Perimeter Insulation Depth</display_name>
      <description>Depth from grade to bottom of vertical slab perimeter insulation. Applies to slab-on-grade foundations and basement/crawlspace floors.</description>
      <type>Double</type>
      <units>ft</units>
      <required>true</required>
      <model_dependent>false</model_dependent>
      <default_value>0</default_value>
    </argument>
    <argument>
      <name>slab_under_insulation_r</name>
      <display_name>Slab: Under Slab Insulation Nominal R-value</display_name>
      <description>Nominal R-value of the horizontal under slab insulation. Applies to slab-on-grade foundations and basement/crawlspace floors.</description>
      <type>Double</type>
      <units>h-ft^2-R/Btu</units>
      <required>true</required>
      <model_dependent>false</model_dependent>
      <default_value>0</default_value>
    </argument>
    <argument>
      <name>slab_under_width</name>
      <display_name>Slab: Under Slab Insulation Width</display_name>
      <description>Width from slab edge inward of horizontal under-slab insulation. Enter 999 to specify that the under slab insulation spans the entire slab. Applies to slab-on-grade foundations and basement/crawlspace floors.</description>
      <type>Double</type>
      <units>ft</units>
      <required>true</required>
      <model_dependent>false</model_dependent>
      <default_value>0</default_value>
    </argument>
    <argument>
      <name>slab_carpet_fraction</name>
      <display_name>Slab: Carpet Fraction</display_name>
      <description>Fraction of the slab floor area that is carpeted.</description>
      <type>Double</type>
      <units>Frac</units>
      <required>true</required>
      <model_dependent>false</model_dependent>
      <default_value>0</default_value>
    </argument>
    <argument>
      <name>slab_carpet_r</name>
      <display_name>Slab: Carpet R-value</display_name>
      <description>R-value of the slab carpet.</description>
      <type>Double</type>
      <units>h-ft^2-R/Btu</units>
      <required>true</required>
      <model_dependent>false</model_dependent>
      <default_value>0</default_value>
    </argument>
    <argument>
      <name>ceiling_assembly_r</name>
      <display_name>Ceiling: Assembly R-value</display_name>
      <description>Assembly R-value for the ceiling (attic floor).</description>
      <type>Double</type>
      <units>h-ft^2-R/Btu</units>
      <required>true</required>
      <model_dependent>false</model_dependent>
      <default_value>30</default_value>
    </argument>
    <argument>
      <name>roof_assembly_r</name>
      <display_name>Roof: Assembly R-value</display_name>
      <description>Assembly R-value of the roof.</description>
      <type>Double</type>
      <units>h-ft^2-R/Btu</units>
      <required>true</required>
      <model_dependent>false</model_dependent>
      <default_value>2.3</default_value>
    </argument>
    <argument>
      <name>roof_solar_absorptance</name>
      <display_name>Roof: Solar Absorptance</display_name>
      <description>The solar absorptance of the roof.</description>
      <type>Double</type>
      <required>true</required>
      <model_dependent>false</model_dependent>
      <default_value>0.7</default_value>
    </argument>
    <argument>
      <name>roof_emittance</name>
      <display_name>Roof: Emittance</display_name>
      <description>The emittance of the roof.</description>
      <type>Double</type>
      <required>true</required>
      <model_dependent>false</model_dependent>
      <default_value>0.92</default_value>
    </argument>
    <argument>
      <name>roof_radiant_barrier</name>
      <display_name>Roof: Has Radiant Barrier</display_name>
      <description>Specifies whether the attic has a radiant barrier.</description>
      <type>Boolean</type>
      <required>true</required>
      <model_dependent>false</model_dependent>
      <default_value>false</default_value>
      <choices>
        <choice>
          <value>true</value>
          <display_name>true</display_name>
        </choice>
        <choice>
          <value>false</value>
          <display_name>false</display_name>
        </choice>
      </choices>
    </argument>
    <argument>
      <name>neighbor_front_distance</name>
      <display_name>Neighbor: Front Distance</display_name>
      <description>The minimum distance between the simulated house and the neighboring house to the front (not including eaves). A value of zero indicates no neighbors.</description>
      <type>Double</type>
      <units>ft</units>
      <required>true</required>
      <model_dependent>false</model_dependent>
      <default_value>0</default_value>
    </argument>
    <argument>
      <name>neighbor_back_distance</name>
      <display_name>Neighbor: Back Distance</display_name>
      <description>The minimum distance between the simulated house and the neighboring house to the back (not including eaves). A value of zero indicates no neighbors.</description>
      <type>Double</type>
      <units>ft</units>
      <required>true</required>
      <model_dependent>false</model_dependent>
      <default_value>0</default_value>
    </argument>
    <argument>
      <name>neighbor_left_distance</name>
      <display_name>Neighbor: Left Distance</display_name>
      <description>The minimum distance between the simulated house and the neighboring house to the left (not including eaves). A value of zero indicates no neighbors.</description>
      <type>Double</type>
      <units>ft</units>
      <required>true</required>
      <model_dependent>false</model_dependent>
      <default_value>10</default_value>
    </argument>
    <argument>
      <name>neighbor_right_distance</name>
      <display_name>Neighbor: Right Distance</display_name>
      <description>The minimum distance between the simulated house and the neighboring house to the right (not including eaves). A value of zero indicates no neighbors.</description>
      <type>Double</type>
      <units>ft</units>
      <required>true</required>
      <model_dependent>false</model_dependent>
      <default_value>10</default_value>
    </argument>
    <argument>
      <name>neighbor_front_height</name>
      <display_name>Neighbor: Front Height</display_name>
      <description>The height of the neighboring building to the front. A value of 'auto' will use the same height as this building.</description>
      <type>String</type>
      <units>ft</units>
      <required>true</required>
      <model_dependent>false</model_dependent>
      <default_value>auto</default_value>
    </argument>
    <argument>
      <name>neighbor_back_height</name>
      <display_name>Neighbor: Back Height</display_name>
      <description>The height of the neighboring building to the back. A value of 'auto' will use the same height as this building.</description>
      <type>String</type>
      <units>ft</units>
      <required>true</required>
      <model_dependent>false</model_dependent>
      <default_value>auto</default_value>
    </argument>
    <argument>
      <name>neighbor_left_height</name>
      <display_name>Neighbor: Left Height</display_name>
      <description>The height of the neighboring building to the left. A value of 'auto' will use the same height as this building.</description>
      <type>String</type>
      <units>ft</units>
      <required>true</required>
      <model_dependent>false</model_dependent>
      <default_value>auto</default_value>
    </argument>
    <argument>
      <name>neighbor_right_height</name>
      <display_name>Neighbor: Right Height</display_name>
      <description>The height of the neighboring building to the right. A value of 'auto' will use the same height as this building.</description>
      <type>String</type>
      <units>ft</units>
      <required>true</required>
      <model_dependent>false</model_dependent>
      <default_value>auto</default_value>
    </argument>
    <argument>
      <name>wall_type</name>
      <display_name>Walls: Type</display_name>
      <description>The type of exterior walls.</description>
      <type>Choice</type>
      <required>true</required>
      <model_dependent>false</model_dependent>
      <default_value>WoodStud</default_value>
      <choices>
        <choice>
          <value>WoodStud</value>
          <display_name>WoodStud</display_name>
        </choice>
        <choice>
          <value>ConcreteMasonryUnit</value>
          <display_name>ConcreteMasonryUnit</display_name>
        </choice>
        <choice>
          <value>DoubleWoodStud</value>
          <display_name>DoubleWoodStud</display_name>
        </choice>
        <choice>
          <value>InsulatedConcreteForms</value>
          <display_name>InsulatedConcreteForms</display_name>
        </choice>
        <choice>
          <value>LogWall</value>
          <display_name>LogWall</display_name>
        </choice>
        <choice>
          <value>StructurallyInsulatedPanel</value>
          <display_name>StructurallyInsulatedPanel</display_name>
        </choice>
        <choice>
          <value>SolidConcrete</value>
          <display_name>SolidConcrete</display_name>
        </choice>
        <choice>
          <value>SteelFrame</value>
          <display_name>SteelFrame</display_name>
        </choice>
        <choice>
          <value>Stone</value>
          <display_name>Stone</display_name>
        </choice>
        <choice>
          <value>StrawBale</value>
          <display_name>StrawBale</display_name>
        </choice>
        <choice>
          <value>StructuralBrick</value>
          <display_name>StructuralBrick</display_name>
        </choice>
      </choices>
    </argument>
    <argument>
      <name>wall_assembly_r</name>
      <display_name>Walls: Assembly R-value</display_name>
      <description>Assembly R-value of the exterior walls.</description>
      <type>Double</type>
      <units>h-ft^2-R/Btu</units>
      <required>true</required>
      <model_dependent>false</model_dependent>
      <default_value>13</default_value>
    </argument>
    <argument>
      <name>wall_solar_absorptance</name>
      <display_name>Wall: Solar Absorptance</display_name>
      <description>The solar absorptance of the exterior walls.</description>
      <type>Double</type>
      <required>true</required>
      <model_dependent>false</model_dependent>
      <default_value>0.7</default_value>
    </argument>
    <argument>
      <name>wall_emittance</name>
      <display_name>Wall: Emittance</display_name>
      <description>The emittance of the exterior walls.</description>
      <type>Double</type>
      <required>true</required>
      <model_dependent>false</model_dependent>
      <default_value>0.92</default_value>
    </argument>
    <argument>
      <name>window_front_wwr</name>
      <display_name>Windows: Front Window-to-Wall Ratio</display_name>
      <description>The ratio of window area to wall area for the building's front facade. Enter 0 if specifying Front Window Area instead.</description>
      <type>Double</type>
      <required>true</required>
      <model_dependent>false</model_dependent>
      <default_value>0.18</default_value>
    </argument>
    <argument>
      <name>window_back_wwr</name>
      <display_name>Windows: Back Window-to-Wall Ratio</display_name>
      <description>The ratio of window area to wall area for the building's back facade. Enter 0 if specifying Back Window Area instead.</description>
      <type>Double</type>
      <required>true</required>
      <model_dependent>false</model_dependent>
      <default_value>0.18</default_value>
    </argument>
    <argument>
      <name>window_left_wwr</name>
      <display_name>Windows: Left Window-to-Wall Ratio</display_name>
      <description>The ratio of window area to wall area for the building's left facade. Enter 0 if specifying Left Window Area instead.</description>
      <type>Double</type>
      <required>true</required>
      <model_dependent>false</model_dependent>
      <default_value>0.18</default_value>
    </argument>
    <argument>
      <name>window_right_wwr</name>
      <display_name>Windows: Right Window-to-Wall Ratio</display_name>
      <description>The ratio of window area to wall area for the building's right facade. Enter 0 if specifying Right Window Area instead.</description>
      <type>Double</type>
      <required>true</required>
      <model_dependent>false</model_dependent>
      <default_value>0.18</default_value>
    </argument>
    <argument>
      <name>window_area_front</name>
      <display_name>Windows: Front Window Area</display_name>
      <description>The amount of window area on the building's front facade. Enter 0 if specifying Front Window-to-Wall Ratio instead.</description>
      <type>Double</type>
      <required>true</required>
      <model_dependent>false</model_dependent>
      <default_value>0</default_value>
    </argument>
    <argument>
      <name>window_area_back</name>
      <display_name>Windows: Back Window Area</display_name>
      <description>The amount of window area on the building's back facade. Enter 0 if specifying Back Window-to-Wall Ratio instead.</description>
      <type>Double</type>
      <required>true</required>
      <model_dependent>false</model_dependent>
      <default_value>0</default_value>
    </argument>
    <argument>
      <name>window_area_left</name>
      <display_name>Windows: Left Window Area</display_name>
      <description>The amount of window area on the building's left facade. Enter 0 if specifying Left Window-to-Wall Ratio instead.</description>
      <type>Double</type>
      <required>true</required>
      <model_dependent>false</model_dependent>
      <default_value>0</default_value>
    </argument>
    <argument>
      <name>window_area_right</name>
      <display_name>Windows: Right Window Area</display_name>
      <description>The amount of window area on the building's right facade. Enter 0 if specifying Right Window-to-Wall Ratio instead.</description>
      <type>Double</type>
      <required>true</required>
      <model_dependent>false</model_dependent>
      <default_value>0</default_value>
    </argument>
    <argument>
      <name>window_aspect_ratio</name>
      <display_name>Windows: Aspect Ratio</display_name>
      <description>Ratio of window height to width.</description>
      <type>Double</type>
      <required>true</required>
      <model_dependent>false</model_dependent>
      <default_value>1.333</default_value>
    </argument>
    <argument>
      <name>window_fraction_operable</name>
      <display_name>Windows: Fraction Operable</display_name>
      <description>Fraction of windows that are operable.</description>
      <type>Double</type>
      <required>true</required>
      <model_dependent>false</model_dependent>
      <default_value>0.67</default_value>
    </argument>
    <argument>
      <name>window_ufactor</name>
      <display_name>Windows: U-Factor</display_name>
      <description>The heat transfer coefficient of the windows.</description>
      <type>Double</type>
      <units>Btu/hr-ft^2-R</units>
      <required>true</required>
      <model_dependent>false</model_dependent>
      <default_value>0.37</default_value>
    </argument>
    <argument>
      <name>window_shgc</name>
      <display_name>Windows: SHGC</display_name>
      <description>The ratio of solar heat gain through a glazing system compared to that of an unobstructed opening, for windows.</description>
      <type>Double</type>
      <required>true</required>
      <model_dependent>false</model_dependent>
      <default_value>0.3</default_value>
    </argument>
    <argument>
      <name>window_interior_shading_winter</name>
      <display_name>Windows: Winter Interior Shading</display_name>
      <description>Interior shading multiplier for the heating season. 1.0 indicates no reduction in solar gain, 0.85 indicates 15% reduction, etc.</description>
      <type>Double</type>
      <required>true</required>
      <model_dependent>false</model_dependent>
      <default_value>1</default_value>
    </argument>
    <argument>
      <name>window_interior_shading_summer</name>
      <display_name>Windows: Summer Interior Shading</display_name>
      <description>Interior shading multiplier for the cooling season. 1.0 indicates no reduction in solar gain, 0.85 indicates 15% reduction, etc.</description>
      <type>Double</type>
      <required>true</required>
      <model_dependent>false</model_dependent>
      <default_value>1</default_value>
    </argument>
    <argument>
      <name>overhangs_front_depth</name>
      <display_name>Overhangs: Front Facade Depth</display_name>
      <description>Specifies the depth of overhangs for windows on the front facade.</description>
      <type>Double</type>
      <required>true</required>
      <model_dependent>false</model_dependent>
      <default_value>0</default_value>
    </argument>
    <argument>
      <name>overhangs_front_distance_to_top_of_window</name>
      <display_name>Overhangs: Front Facade Distance to Top of Window</display_name>
      <description>Specifies the distance to the top of window of overhangs for windows on the front facade.</description>
      <type>Double</type>
      <required>true</required>
      <model_dependent>false</model_dependent>
      <default_value>0</default_value>
    </argument>
    <argument>
      <name>overhangs_back_depth</name>
      <display_name>Overhangs: Back Facade Depth</display_name>
      <description>Specifies the depth of overhangs for windows on the back facade.</description>
      <type>Double</type>
      <required>true</required>
      <model_dependent>false</model_dependent>
      <default_value>0</default_value>
    </argument>
    <argument>
      <name>overhangs_back_distance_to_top_of_window</name>
      <display_name>Overhangs: Back Facade Distance to Top of Window</display_name>
      <description>Specifies the distance to the top of window of overhangs for windows on the back facade.</description>
      <type>Double</type>
      <required>true</required>
      <model_dependent>false</model_dependent>
      <default_value>0</default_value>
    </argument>
    <argument>
      <name>overhangs_left_depth</name>
      <display_name>Overhangs: Left Facade Depth</display_name>
      <description>Specifies the depth of overhangs for windows on the left facade.</description>
      <type>Double</type>
      <required>true</required>
      <model_dependent>false</model_dependent>
      <default_value>0</default_value>
    </argument>
    <argument>
      <name>overhangs_left_distance_to_top_of_window</name>
      <display_name>Overhangs: Left Facade Distance to Top of Window</display_name>
      <description>Specifies the distance to the top of window of overhangs for windows on the left facade.</description>
      <type>Double</type>
      <required>true</required>
      <model_dependent>false</model_dependent>
      <default_value>0</default_value>
    </argument>
    <argument>
      <name>overhangs_right_depth</name>
      <display_name>Overhangs: Right Facade Depth</display_name>
      <description>Specifies the depth of overhangs for windows on the right facade.</description>
      <type>Double</type>
      <required>true</required>
      <model_dependent>false</model_dependent>
      <default_value>0</default_value>
    </argument>
    <argument>
      <name>overhangs_right_distance_to_top_of_window</name>
      <display_name>Overhangs: Right Facade Distance to Top of Window</display_name>
      <description>Specifies the distance to the top of window of overhangs for windows on the right facade.</description>
      <type>Double</type>
      <required>true</required>
      <model_dependent>false</model_dependent>
      <default_value>0</default_value>
    </argument>
    <argument>
      <name>skylight_area_front</name>
      <display_name>Skylights: Front Roof Area</display_name>
      <description>The amount of skylight area on the building's front conditioned roof facade.</description>
      <type>Double</type>
      <required>true</required>
      <model_dependent>false</model_dependent>
      <default_value>0</default_value>
    </argument>
    <argument>
      <name>skylight_area_back</name>
      <display_name>Skylights: Back Roof Area</display_name>
      <description>The amount of skylight area on the building's back conditioned roof facade.</description>
      <type>Double</type>
      <required>true</required>
      <model_dependent>false</model_dependent>
      <default_value>0</default_value>
    </argument>
    <argument>
      <name>skylight_area_left</name>
      <display_name>Skylights: Left Roof Area</display_name>
      <description>The amount of skylight area on the building's left conditioned roof facade.</description>
      <type>Double</type>
      <required>true</required>
      <model_dependent>false</model_dependent>
      <default_value>0</default_value>
    </argument>
    <argument>
      <name>skylight_area_right</name>
      <display_name>Skylights: Right Roof Area</display_name>
      <description>The amount of skylight area on the building's right conditioned roof facade.</description>
      <type>Double</type>
      <required>true</required>
      <model_dependent>false</model_dependent>
      <default_value>0</default_value>
    </argument>
    <argument>
      <name>skylight_ufactor</name>
      <display_name>Skylights: U-Factor</display_name>
      <description>The heat transfer coefficient of the skylights.</description>
      <type>Double</type>
      <units>Btu/hr-ft^2-R</units>
      <required>true</required>
      <model_dependent>false</model_dependent>
      <default_value>0.33</default_value>
    </argument>
    <argument>
      <name>skylight_shgc</name>
      <display_name>Skylights: SHGC</display_name>
      <description>The ratio of solar heat gain through a glazing system compared to that of an unobstructed opening, for skylights.</description>
      <type>Double</type>
      <required>true</required>
      <model_dependent>false</model_dependent>
      <default_value>0.45</default_value>
    </argument>
    <argument>
      <name>door_area</name>
      <display_name>Doors: Area</display_name>
      <description>The area of the opaque door(s).</description>
      <type>Double</type>
      <units>ft^2</units>
      <required>true</required>
      <model_dependent>false</model_dependent>
      <default_value>20</default_value>
    </argument>
    <argument>
      <name>door_rvalue</name>
      <display_name>Doors: R-value</display_name>
      <description>R-value of the doors.</description>
      <type>Double</type>
      <units>h-ft^2-R/Btu</units>
      <required>true</required>
      <model_dependent>false</model_dependent>
      <default_value>5</default_value>
    </argument>
    <argument>
      <name>air_leakage_units</name>
      <display_name>Air Leakage: Units</display_name>
      <description>The unit of measure for the above-grade living air leakage.</description>
      <type>Choice</type>
      <required>true</required>
      <model_dependent>false</model_dependent>
      <default_value>ACH50</default_value>
      <choices>
        <choice>
          <value>ACH50</value>
          <display_name>ACH50</display_name>
        </choice>
        <choice>
          <value>CFM50</value>
          <display_name>CFM50</display_name>
        </choice>
      </choices>
    </argument>
    <argument>
      <name>air_leakage_value</name>
      <display_name>Air Leakage: Value</display_name>
      <description>Air exchange rate, in ACH or CFM at 50 Pascals.</description>
      <type>Double</type>
      <required>true</required>
      <model_dependent>false</model_dependent>
      <default_value>3</default_value>
    </argument>
    <argument>
      <name>air_leakage_shelter_coefficient</name>
      <display_name>Air Leakage: Shelter Coefficient</display_name>
      <description>The local shelter coefficient (AIM-2 infiltration model) accounts for nearby buildings, trees, and obstructions.</description>
      <type>String</type>
      <units>Frac</units>
      <required>true</required>
      <model_dependent>false</model_dependent>
      <default_value>auto</default_value>
    </argument>
    <argument>
      <name>heating_system_type</name>
      <display_name>Heating System: Type</display_name>
      <description>The type of the heating system.</description>
      <type>Choice</type>
      <required>true</required>
      <model_dependent>false</model_dependent>
      <default_value>Furnace</default_value>
      <choices>
        <choice>
          <value>none</value>
          <display_name>none</display_name>
        </choice>
        <choice>
          <value>Furnace</value>
          <display_name>Furnace</display_name>
        </choice>
        <choice>
          <value>WallFurnace</value>
          <display_name>WallFurnace</display_name>
        </choice>
        <choice>
          <value>Boiler</value>
          <display_name>Boiler</display_name>
        </choice>
        <choice>
          <value>ElectricResistance</value>
          <display_name>ElectricResistance</display_name>
        </choice>
        <choice>
          <value>Stove</value>
          <display_name>Stove</display_name>
        </choice>
        <choice>
          <value>PortableHeater</value>
          <display_name>PortableHeater</display_name>
        </choice>
      </choices>
    </argument>
    <argument>
      <name>heating_system_fuel</name>
      <display_name>Heating System: Fuel Type</display_name>
      <description>The fuel type of the heating system. Ignored for ElectricResistance.</description>
      <type>Choice</type>
      <required>true</required>
      <model_dependent>false</model_dependent>
      <default_value>natural gas</default_value>
      <choices>
        <choice>
          <value>electricity</value>
          <display_name>electricity</display_name>
        </choice>
        <choice>
          <value>natural gas</value>
          <display_name>natural gas</display_name>
        </choice>
        <choice>
          <value>fuel oil</value>
          <display_name>fuel oil</display_name>
        </choice>
        <choice>
          <value>propane</value>
          <display_name>propane</display_name>
        </choice>
        <choice>
          <value>wood</value>
          <display_name>wood</display_name>
        </choice>
        <choice>
          <value>wood pellets</value>
          <display_name>wood pellets</display_name>
        </choice>
      </choices>
    </argument>
    <argument>
      <name>heating_system_heating_efficiency_afue</name>
      <display_name>Heating System: Rated AFUE</display_name>
      <description>The rated efficiency value of the Furnace/WallFurnace/Boiler heating system.</description>
      <type>Double</type>
      <units>AFUE</units>
      <required>true</required>
      <model_dependent>false</model_dependent>
      <default_value>0.78</default_value>
    </argument>
    <argument>
      <name>heating_system_heating_efficiency_percent</name>
      <display_name>Heating System: Rated Percent</display_name>
      <description>The rated efficiency value of the ElectricResistance/Stove/PortableHeater heating system.</description>
      <type>Double</type>
      <units>Percent</units>
      <required>true</required>
      <model_dependent>false</model_dependent>
      <default_value>1</default_value>
    </argument>
    <argument>
      <name>heating_system_heating_capacity</name>
      <display_name>Heating System: Heating Capacity</display_name>
      <description>The output heating capacity of the heating system. If using 'auto', the autosizing algorithm will use ACCA Manual S to set the capacity.</description>
      <type>String</type>
      <units>Btu/hr</units>
      <required>true</required>
      <model_dependent>false</model_dependent>
      <default_value>auto</default_value>
    </argument>
    <argument>
      <name>heating_system_fraction_heat_load_served</name>
      <display_name>Heating System: Fraction Heat Load Served</display_name>
      <description>The heat load served fraction of the heating system.</description>
      <type>Double</type>
      <units>Frac</units>
      <required>true</required>
      <model_dependent>false</model_dependent>
      <default_value>1</default_value>
    </argument>
    <argument>
      <name>heating_system_electric_auxiliary_energy</name>
      <display_name>Heating System: Electric Auxiliary Energy</display_name>
      <description>The electric auxiliary energy of the heating system.</description>
      <type>Double</type>
      <required>false</required>
      <model_dependent>false</model_dependent>
    </argument>
    <argument>
      <name>cooling_system_type</name>
      <display_name>Cooling System: Type</display_name>
      <description>The type of the cooling system.</description>
      <type>Choice</type>
      <required>true</required>
      <model_dependent>false</model_dependent>
      <default_value>central air conditioner</default_value>
      <choices>
        <choice>
          <value>none</value>
          <display_name>none</display_name>
        </choice>
        <choice>
          <value>central air conditioner</value>
          <display_name>central air conditioner</display_name>
        </choice>
        <choice>
          <value>room air conditioner</value>
          <display_name>room air conditioner</display_name>
        </choice>
        <choice>
          <value>evaporative cooler</value>
          <display_name>evaporative cooler</display_name>
        </choice>
      </choices>
    </argument>
    <argument>
      <name>cooling_system_cooling_efficiency_seer</name>
      <display_name>Cooling System: Rated SEER</display_name>
      <description>The rated efficiency value of the central air conditioner cooling system. Ignored for evaporative cooler.</description>
      <type>Double</type>
      <units>SEER</units>
      <required>true</required>
      <model_dependent>false</model_dependent>
      <default_value>13</default_value>
    </argument>
    <argument>
      <name>cooling_system_cooling_efficiency_eer</name>
      <display_name>Cooling System: Rated EER</display_name>
      <description>The rated efficiency value of the room air conditioner cooling system. Ignored for evaporative cooler.</description>
      <type>Double</type>
      <units>EER</units>
      <required>true</required>
      <model_dependent>false</model_dependent>
      <default_value>13</default_value>
    </argument>
    <argument>
      <name>cooling_system_cooling_compressor_type</name>
      <display_name>Cooling System: Cooling Compressor Type</display_name>
      <description>The compressor type of the cooling system. Only applies to central air conditioner.</description>
      <type>Choice</type>
      <required>false</required>
      <model_dependent>false</model_dependent>
      <choices>
        <choice>
          <value>single stage</value>
          <display_name>single stage</display_name>
        </choice>
        <choice>
          <value>two stage</value>
          <display_name>two stage</display_name>
        </choice>
        <choice>
          <value>variable speed</value>
          <display_name>variable speed</display_name>
        </choice>
      </choices>
    </argument>
    <argument>
      <name>cooling_system_cooling_sensible_heat_fraction</name>
      <display_name>Cooling System: Cooling Sensible Heat Fraction</display_name>
      <description>The sensible heat fraction of the cooling system. Ignored for evaporative cooler.</description>
      <type>Double</type>
      <units>Frac</units>
      <required>false</required>
      <model_dependent>false</model_dependent>
    </argument>
    <argument>
      <name>cooling_system_cooling_capacity</name>
      <display_name>Cooling System: Cooling Capacity</display_name>
      <description>The output cooling capacity of the cooling system. If using 'auto', the autosizing algorithm will use ACCA Manual S to set the capacity. Ignored for evaporative cooler.</description>
      <type>String</type>
      <units>tons</units>
      <required>true</required>
      <model_dependent>false</model_dependent>
      <default_value>auto</default_value>
    </argument>
    <argument>
      <name>cooling_system_fraction_cool_load_served</name>
      <display_name>Cooling System: Fraction Cool Load Served</display_name>
      <description>The cool load served fraction of the cooling system.</description>
      <type>Double</type>
      <units>Frac</units>
      <required>true</required>
      <model_dependent>false</model_dependent>
      <default_value>1</default_value>
    </argument>
    <argument>
      <name>cooling_system_evap_cooler_is_ducted</name>
      <display_name>Cooling System: Evaporative Cooler Is Ducted</display_name>
      <description>Whether the evaporative cooler is ducted or not.</description>
      <type>Boolean</type>
      <required>true</required>
      <model_dependent>false</model_dependent>
      <default_value>false</default_value>
      <choices>
        <choice>
          <value>true</value>
          <display_name>true</display_name>
        </choice>
        <choice>
          <value>false</value>
          <display_name>false</display_name>
        </choice>
      </choices>
    </argument>
    <argument>
      <name>heat_pump_type</name>
      <display_name>Heat Pump: Type</display_name>
      <description>The type of the heat pump.</description>
      <type>Choice</type>
      <required>true</required>
      <model_dependent>false</model_dependent>
      <default_value>none</default_value>
      <choices>
        <choice>
          <value>none</value>
          <display_name>none</display_name>
        </choice>
        <choice>
          <value>air-to-air</value>
          <display_name>air-to-air</display_name>
        </choice>
        <choice>
          <value>mini-split</value>
          <display_name>mini-split</display_name>
        </choice>
        <choice>
          <value>ground-to-air</value>
          <display_name>ground-to-air</display_name>
        </choice>
      </choices>
    </argument>
    <argument>
      <name>heat_pump_heating_efficiency_hspf</name>
      <display_name>Heat Pump: Rated Heating HSPF</display_name>
      <description>The rated heating efficiency value of the air-to-air/mini-split heat pump.</description>
      <type>Double</type>
      <units>HSPF</units>
      <required>true</required>
      <model_dependent>false</model_dependent>
      <default_value>7.7</default_value>
    </argument>
    <argument>
      <name>heat_pump_heating_efficiency_cop</name>
      <display_name>Heat Pump: Rated Heating COP</display_name>
      <description>The rated heating efficiency value of the ground-to-air heat pump.</description>
      <type>Double</type>
      <units>COP</units>
      <required>true</required>
      <model_dependent>false</model_dependent>
      <default_value>3.6</default_value>
    </argument>
    <argument>
      <name>heat_pump_cooling_efficiency_seer</name>
      <display_name>Heat Pump: Rated Cooling SEER</display_name>
      <description>The rated cooling efficiency value of the air-to-air/mini-split heat pump.</description>
      <type>Double</type>
      <units>SEER</units>
      <required>true</required>
      <model_dependent>false</model_dependent>
      <default_value>13</default_value>
    </argument>
    <argument>
      <name>heat_pump_cooling_efficiency_eer</name>
      <display_name>Heat Pump: Rated Cooling EER</display_name>
      <description>The rated cooling efficiency value of the ground-to-air heat pump.</description>
      <type>Double</type>
      <units>EER</units>
      <required>true</required>
      <model_dependent>false</model_dependent>
      <default_value>16.6</default_value>
    </argument>
    <argument>
      <name>heat_pump_cooling_compressor_type</name>
      <display_name>Heat Pump: Cooling Compressor Type</display_name>
      <description>The compressor type of the heat pump. Only applies to air-to-air and mini-split.</description>
      <type>Choice</type>
      <required>false</required>
      <model_dependent>false</model_dependent>
      <choices>
        <choice>
          <value>single stage</value>
          <display_name>single stage</display_name>
        </choice>
        <choice>
          <value>two stage</value>
          <display_name>two stage</display_name>
        </choice>
        <choice>
          <value>variable speed</value>
          <display_name>variable speed</display_name>
        </choice>
      </choices>
    </argument>
    <argument>
      <name>heat_pump_cooling_sensible_heat_fraction</name>
      <display_name>Heat Pump: Cooling Sensible Heat Fraction</display_name>
      <description>The sensible heat fraction of the heat pump.</description>
      <type>Double</type>
      <units>Frac</units>
      <required>false</required>
      <model_dependent>false</model_dependent>
    </argument>
    <argument>
      <name>heat_pump_heating_capacity</name>
      <display_name>Heat Pump: Heating Capacity</display_name>
      <description>The output heating capacity of the heat pump. If using 'auto', the autosizing algorithm will use ACCA Manual S to set the capacity.</description>
      <type>String</type>
      <units>Btu/hr</units>
      <required>true</required>
      <model_dependent>false</model_dependent>
      <default_value>auto</default_value>
    </argument>
    <argument>
      <name>heat_pump_heating_capacity_17F</name>
      <display_name>Heat Pump: Heating Capacity 17F</display_name>
      <description>The output heating capacity of the heat pump at 17F. If using 'auto', the autosizing algorithm will use ACCA Manual S to set the capacity. Only applies to air-to-air and mini-split.</description>
      <type>String</type>
      <units>Btu/hr</units>
      <required>true</required>
      <model_dependent>false</model_dependent>
      <default_value>auto</default_value>
    </argument>
    <argument>
      <name>heat_pump_cooling_capacity</name>
      <display_name>Heat Pump: Cooling Capacity</display_name>
      <description>The output cooling capacity of the heat pump. If using 'auto', the autosizing algorithm will use ACCA Manual S to set the capacity.</description>
      <type>String</type>
      <units>Btu/hr</units>
      <required>true</required>
      <model_dependent>false</model_dependent>
      <default_value>auto</default_value>
    </argument>
    <argument>
      <name>heat_pump_fraction_heat_load_served</name>
      <display_name>Heat Pump: Fraction Heat Load Served</display_name>
      <description>The heat load served fraction of the heat pump.</description>
      <type>Double</type>
      <units>Frac</units>
      <required>true</required>
      <model_dependent>false</model_dependent>
      <default_value>1</default_value>
    </argument>
    <argument>
      <name>heat_pump_fraction_cool_load_served</name>
      <display_name>Heat Pump: Fraction Cool Load Served</display_name>
      <description>The cool load served fraction of the heat pump.</description>
      <type>Double</type>
      <units>Frac</units>
      <required>true</required>
      <model_dependent>false</model_dependent>
      <default_value>1</default_value>
    </argument>
    <argument>
      <name>heat_pump_backup_fuel</name>
      <display_name>Heat Pump: Backup Fuel Type</display_name>
      <description>The backup fuel type of the heat pump.</description>
      <type>Choice</type>
      <required>true</required>
      <model_dependent>false</model_dependent>
      <default_value>none</default_value>
      <choices>
        <choice>
          <value>none</value>
          <display_name>none</display_name>
        </choice>
        <choice>
          <value>electricity</value>
          <display_name>electricity</display_name>
        </choice>
        <choice>
          <value>natural gas</value>
          <display_name>natural gas</display_name>
        </choice>
        <choice>
          <value>fuel oil</value>
          <display_name>fuel oil</display_name>
        </choice>
        <choice>
          <value>propane</value>
          <display_name>propane</display_name>
        </choice>
      </choices>
    </argument>
    <argument>
      <name>heat_pump_backup_heating_efficiency</name>
      <display_name>Heat Pump: Backup Rated Efficiency</display_name>
      <description>The backup rated efficiency value of the heat pump. Percent for electricity fuel type. AFUE otherwise.</description>
      <type>Double</type>
      <required>true</required>
      <model_dependent>false</model_dependent>
      <default_value>1</default_value>
    </argument>
    <argument>
      <name>heat_pump_backup_heating_capacity</name>
      <display_name>Heat Pump: Backup Heating Capacity</display_name>
      <description>The backup output heating capacity of the heat pump. If using 'auto', the autosizing algorithm will use ACCA Manual S to set the capacity.</description>
      <type>String</type>
      <units>Btu/hr</units>
      <required>true</required>
      <model_dependent>false</model_dependent>
      <default_value>auto</default_value>
    </argument>
    <argument>
      <name>heat_pump_backup_heating_switchover_temp</name>
      <display_name>Heat Pump: Backup Heating Switchover Temperature</display_name>
      <description>The temperature at which the heat pump stops operating and the backup heating system starts running. Only applies to air-to-air and mini-split.</description>
      <type>Double</type>
      <units>deg-F</units>
      <required>false</required>
      <model_dependent>false</model_dependent>
    </argument>
    <argument>
      <name>heat_pump_mini_split_is_ducted</name>
      <display_name>Heat Pump: Mini-Split Is Ducted</display_name>
      <description>Whether the mini-split heat pump is ducted or not.</description>
      <type>Boolean</type>
      <required>true</required>
      <model_dependent>false</model_dependent>
      <default_value>false</default_value>
      <choices>
        <choice>
          <value>true</value>
          <display_name>true</display_name>
        </choice>
        <choice>
          <value>false</value>
          <display_name>false</display_name>
        </choice>
      </choices>
    </argument>
    <argument>
      <name>setpoint_heating_temp</name>
      <display_name>Setpoint: Heating Temperature</display_name>
      <description>Specify the heating setpoint temperature.</description>
      <type>Double</type>
      <units>deg-F</units>
      <required>true</required>
      <model_dependent>false</model_dependent>
      <default_value>71</default_value>
    </argument>
    <argument>
      <name>setpoint_heating_setback_temp</name>
      <display_name>Setpoint: Heating Setback Temperature</display_name>
      <description>Specify the heating setback temperature.</description>
      <type>Double</type>
      <units>deg-F</units>
      <required>true</required>
      <model_dependent>false</model_dependent>
      <default_value>71</default_value>
    </argument>
    <argument>
      <name>setpoint_heating_setback_hours_per_week</name>
      <display_name>Setpoint: Heating Setback Hours per Week</display_name>
      <description>Specify the heating setback number of hours per week value.</description>
      <type>Double</type>
      <required>true</required>
      <model_dependent>false</model_dependent>
      <default_value>0</default_value>
    </argument>
    <argument>
      <name>setpoint_heating_setback_start_hour</name>
      <display_name>Setpoint: Heating Setback Start Hour</display_name>
      <description>Specify the heating setback start hour value. 0 = midnight, 12 = noon</description>
      <type>Double</type>
      <required>true</required>
      <model_dependent>false</model_dependent>
      <default_value>23</default_value>
    </argument>
    <argument>
      <name>setpoint_cooling_temp</name>
      <display_name>Setpoint: Cooling Temperature</display_name>
      <description>Specify the cooling setpoint temperature.</description>
      <type>Double</type>
      <units>deg-F</units>
      <required>true</required>
      <model_dependent>false</model_dependent>
      <default_value>76</default_value>
    </argument>
    <argument>
      <name>setpoint_cooling_setup_temp</name>
      <display_name>Setpoint: Cooling Setup Temperature</display_name>
      <description>Specify the cooling setup temperature.</description>
      <type>Double</type>
      <units>deg-F</units>
      <required>true</required>
      <model_dependent>false</model_dependent>
      <default_value>76</default_value>
    </argument>
    <argument>
      <name>setpoint_cooling_setup_hours_per_week</name>
      <display_name>Setpoint: Cooling Setup Hours per Week</display_name>
      <description>Specify the cooling setup number of hours per week value.</description>
      <type>Double</type>
      <required>true</required>
      <model_dependent>false</model_dependent>
      <default_value>0</default_value>
    </argument>
    <argument>
      <name>setpoint_cooling_setup_start_hour</name>
      <display_name>Setpoint: Cooling Setup Start Hour</display_name>
      <description>Specify the cooling setup start hour value. 0 = midnight, 12 = noon</description>
      <type>Double</type>
      <required>true</required>
      <model_dependent>false</model_dependent>
      <default_value>9</default_value>
    </argument>
    <argument>
      <name>ducts_supply_leakage_units</name>
      <display_name>Ducts: Supply Leakage Units</display_name>
      <description>The leakage units of the supply ducts.</description>
      <type>Choice</type>
      <required>true</required>
      <model_dependent>false</model_dependent>
      <default_value>CFM25</default_value>
      <choices>
        <choice>
          <value>CFM25</value>
          <display_name>CFM25</display_name>
        </choice>
        <choice>
          <value>Percent</value>
          <display_name>Percent</display_name>
        </choice>
      </choices>
    </argument>
    <argument>
      <name>ducts_return_leakage_units</name>
      <display_name>Ducts: Return Leakage Units</display_name>
      <description>The leakage units of the return ducts.</description>
      <type>Choice</type>
      <required>true</required>
      <model_dependent>false</model_dependent>
      <default_value>CFM25</default_value>
      <choices>
        <choice>
          <value>CFM25</value>
          <display_name>CFM25</display_name>
        </choice>
        <choice>
          <value>Percent</value>
          <display_name>Percent</display_name>
        </choice>
      </choices>
    </argument>
    <argument>
      <name>ducts_supply_leakage_value</name>
      <display_name>Ducts: Supply Leakage Value</display_name>
      <description>The leakage value to outside of the supply ducts.</description>
      <type>Double</type>
      <required>true</required>
      <model_dependent>false</model_dependent>
      <default_value>75</default_value>
    </argument>
    <argument>
      <name>ducts_return_leakage_value</name>
      <display_name>Ducts: Return Leakage Value</display_name>
      <description>The leakage value to outside of the return ducts.</description>
      <type>Double</type>
      <required>true</required>
      <model_dependent>false</model_dependent>
      <default_value>25</default_value>
    </argument>
    <argument>
      <name>ducts_supply_insulation_r</name>
      <display_name>Ducts: Supply Insulation R-Value</display_name>
      <description>The insulation r-value of the supply ducts.</description>
      <type>Double</type>
      <units>h-ft^2-R/Btu</units>
      <required>true</required>
      <model_dependent>false</model_dependent>
      <default_value>0</default_value>
    </argument>
    <argument>
      <name>ducts_return_insulation_r</name>
      <display_name>Ducts: Return Insulation R-Value</display_name>
      <description>The insulation r-value of the return ducts.</description>
      <type>Double</type>
      <units>h-ft^2-R/Btu</units>
      <required>true</required>
      <model_dependent>false</model_dependent>
      <default_value>0</default_value>
    </argument>
    <argument>
      <name>ducts_supply_location</name>
      <display_name>Ducts: Supply Location</display_name>
      <description>The location of the supply ducts.</description>
      <type>Choice</type>
      <required>true</required>
      <model_dependent>false</model_dependent>
      <default_value>auto</default_value>
      <choices>
        <choice>
          <value>auto</value>
          <display_name>auto</display_name>
        </choice>
        <choice>
          <value>living space</value>
          <display_name>living space</display_name>
        </choice>
        <choice>
          <value>basement - conditioned</value>
          <display_name>basement - conditioned</display_name>
        </choice>
        <choice>
          <value>basement - unconditioned</value>
          <display_name>basement - unconditioned</display_name>
        </choice>
        <choice>
          <value>crawlspace - vented</value>
          <display_name>crawlspace - vented</display_name>
        </choice>
        <choice>
          <value>crawlspace - unvented</value>
          <display_name>crawlspace - unvented</display_name>
        </choice>
        <choice>
          <value>attic - vented</value>
          <display_name>attic - vented</display_name>
        </choice>
        <choice>
          <value>attic - unvented</value>
          <display_name>attic - unvented</display_name>
        </choice>
        <choice>
          <value>garage</value>
          <display_name>garage</display_name>
        </choice>
        <choice>
          <value>outside</value>
          <display_name>outside</display_name>
        </choice>
      </choices>
    </argument>
    <argument>
      <name>ducts_return_location</name>
      <display_name>Ducts: Return Location</display_name>
      <description>The location of the return ducts.</description>
      <type>Choice</type>
      <required>true</required>
      <model_dependent>false</model_dependent>
      <default_value>auto</default_value>
      <choices>
        <choice>
          <value>auto</value>
          <display_name>auto</display_name>
        </choice>
        <choice>
          <value>living space</value>
          <display_name>living space</display_name>
        </choice>
        <choice>
          <value>basement - conditioned</value>
          <display_name>basement - conditioned</display_name>
        </choice>
        <choice>
          <value>basement - unconditioned</value>
          <display_name>basement - unconditioned</display_name>
        </choice>
        <choice>
          <value>crawlspace - vented</value>
          <display_name>crawlspace - vented</display_name>
        </choice>
        <choice>
          <value>crawlspace - unvented</value>
          <display_name>crawlspace - unvented</display_name>
        </choice>
        <choice>
          <value>attic - vented</value>
          <display_name>attic - vented</display_name>
        </choice>
        <choice>
          <value>attic - unvented</value>
          <display_name>attic - unvented</display_name>
        </choice>
        <choice>
          <value>garage</value>
          <display_name>garage</display_name>
        </choice>
        <choice>
          <value>outside</value>
          <display_name>outside</display_name>
        </choice>
      </choices>
    </argument>
    <argument>
      <name>ducts_supply_surface_area</name>
      <display_name>Ducts: Supply Surface Area</display_name>
      <description>The surface area of the supply ducts.</description>
      <type>Double</type>
      <units>ft^2</units>
      <required>true</required>
      <model_dependent>false</model_dependent>
      <default_value>150</default_value>
    </argument>
    <argument>
      <name>ducts_return_surface_area</name>
      <display_name>Ducts: Return Surface Area</display_name>
      <description>The surface area of the return ducts.</description>
      <type>Double</type>
      <units>ft^2</units>
      <required>true</required>
      <model_dependent>false</model_dependent>
      <default_value>50</default_value>
    </argument>
    <argument>
      <name>heating_system_type_2</name>
      <display_name>Heating System 2: Type</display_name>
      <description>The type of the second heating system.</description>
      <type>Choice</type>
      <required>true</required>
      <model_dependent>false</model_dependent>
      <default_value>none</default_value>
      <choices>
        <choice>
          <value>none</value>
          <display_name>none</display_name>
        </choice>
        <choice>
          <value>Furnace</value>
          <display_name>Furnace</display_name>
        </choice>
        <choice>
          <value>WallFurnace</value>
          <display_name>WallFurnace</display_name>
        </choice>
        <choice>
          <value>Boiler</value>
          <display_name>Boiler</display_name>
        </choice>
        <choice>
          <value>ElectricResistance</value>
          <display_name>ElectricResistance</display_name>
        </choice>
        <choice>
          <value>Stove</value>
          <display_name>Stove</display_name>
        </choice>
        <choice>
          <value>PortableHeater</value>
          <display_name>PortableHeater</display_name>
        </choice>
      </choices>
    </argument>
    <argument>
      <name>heating_system_fuel_2</name>
      <display_name>Heating System 2: Fuel Type</display_name>
      <description>The fuel type of the second heating system. Ignored for ElectricResistance.</description>
      <type>Choice</type>
      <required>true</required>
      <model_dependent>false</model_dependent>
      <default_value>electricity</default_value>
      <choices>
        <choice>
          <value>electricity</value>
          <display_name>electricity</display_name>
        </choice>
        <choice>
          <value>natural gas</value>
          <display_name>natural gas</display_name>
        </choice>
        <choice>
          <value>fuel oil</value>
          <display_name>fuel oil</display_name>
        </choice>
        <choice>
          <value>propane</value>
          <display_name>propane</display_name>
        </choice>
        <choice>
          <value>wood</value>
          <display_name>wood</display_name>
        </choice>
        <choice>
          <value>wood pellets</value>
          <display_name>wood pellets</display_name>
        </choice>
      </choices>
    </argument>
    <argument>
      <name>heating_system_heating_efficiency_afue_2</name>
      <display_name>Heating System 2: Rated AFUE</display_name>
      <description>The rated efficiency value of the second Furnace/WallFurnace/Boiler heating system.</description>
      <type>Double</type>
      <units>AFUE</units>
      <required>true</required>
      <model_dependent>false</model_dependent>
      <default_value>0.78</default_value>
    </argument>
    <argument>
      <name>heating_system_heating_efficiency_percent_2</name>
      <display_name>Heating System 2: Rated Percent</display_name>
      <description>The rated efficiency value of the second ElectricResistance/Stove/PortableHeater heating system.</description>
      <type>Double</type>
      <units>Percent</units>
      <required>true</required>
      <model_dependent>false</model_dependent>
      <default_value>1</default_value>
    </argument>
    <argument>
      <name>heating_system_heating_capacity_2</name>
      <display_name>Heating System 2: Heating Capacity</display_name>
      <description>The output heating capacity of the second heating system. If using 'auto', the autosizing algorithm will use ACCA Manual S to set the capacity.</description>
      <type>String</type>
      <units>Btu/hr</units>
      <required>true</required>
      <model_dependent>false</model_dependent>
      <default_value>auto</default_value>
    </argument>
    <argument>
      <name>heating_system_fraction_heat_load_served_2</name>
      <display_name>Heating System 2: Fraction Heat Load Served</display_name>
      <description>The heat load served fraction of the second heating system.</description>
      <type>Double</type>
      <units>Frac</units>
      <required>true</required>
      <model_dependent>false</model_dependent>
      <default_value>0</default_value>
    </argument>
    <argument>
      <name>heating_system_electric_auxiliary_energy_2</name>
      <display_name>Heating System 2: Electric Auxiliary Energy</display_name>
      <description>The electric auxiliary energy of the second heating system.</description>
      <type>Double</type>
      <required>false</required>
      <model_dependent>false</model_dependent>
    </argument>
    <argument>
      <name>mech_vent_fan_type</name>
      <display_name>Mechanical Ventilation: Fan Type</display_name>
      <description>The fan type of the mechanical ventilation.</description>
      <type>Choice</type>
      <required>true</required>
      <model_dependent>false</model_dependent>
      <default_value>none</default_value>
      <choices>
        <choice>
          <value>none</value>
          <display_name>none</display_name>
        </choice>
        <choice>
          <value>exhaust only</value>
          <display_name>exhaust only</display_name>
        </choice>
        <choice>
          <value>supply only</value>
          <display_name>supply only</display_name>
        </choice>
        <choice>
          <value>energy recovery ventilator</value>
          <display_name>energy recovery ventilator</display_name>
        </choice>
        <choice>
          <value>heat recovery ventilator</value>
          <display_name>heat recovery ventilator</display_name>
        </choice>
        <choice>
          <value>balanced</value>
          <display_name>balanced</display_name>
        </choice>
        <choice>
          <value>central fan integrated supply</value>
          <display_name>central fan integrated supply</display_name>
        </choice>
      </choices>
    </argument>
    <argument>
      <name>mech_vent_flow_rate</name>
      <display_name>Mechanical Ventilation: Flow Rate</display_name>
      <description>The flow rate of the mechanical ventilation.</description>
      <type>Double</type>
      <units>CFM</units>
      <required>true</required>
      <model_dependent>false</model_dependent>
      <default_value>110</default_value>
    </argument>
    <argument>
      <name>mech_vent_hours_in_operation</name>
      <display_name>Mechanical Ventilation: Hours In Operation</display_name>
      <description>The hours in operation of the mechanical ventilation.</description>
      <type>Double</type>
      <units>hrs</units>
      <required>true</required>
      <model_dependent>false</model_dependent>
      <default_value>24</default_value>
    </argument>
    <argument>
      <name>mech_vent_total_recovery_efficiency_type</name>
      <display_name>Mechanical Ventilation: Total Recovery Efficiency Type</display_name>
      <description>The total recovery efficiency type of the mechanical ventilation.</description>
      <type>Choice</type>
      <required>true</required>
      <model_dependent>false</model_dependent>
      <default_value>Unadjusted</default_value>
      <choices>
        <choice>
          <value>Unadjusted</value>
          <display_name>Unadjusted</display_name>
        </choice>
        <choice>
          <value>Adjusted</value>
          <display_name>Adjusted</display_name>
        </choice>
      </choices>
    </argument>
    <argument>
      <name>mech_vent_total_recovery_efficiency</name>
      <display_name>Mechanical Ventilation: Total Recovery Efficiency</display_name>
      <description>The Unadjusted or Adjusted total recovery efficiency of the mechanical ventilation.</description>
      <type>Double</type>
      <units>Frac</units>
      <required>true</required>
      <model_dependent>false</model_dependent>
      <default_value>0.48</default_value>
    </argument>
    <argument>
      <name>mech_vent_sensible_recovery_efficiency_type</name>
      <display_name>Mechanical Ventilation: Sensible Recovery Efficiency Type</display_name>
      <description>The sensible recovery efficiency type of the mechanical ventilation.</description>
      <type>Choice</type>
      <required>true</required>
      <model_dependent>false</model_dependent>
      <default_value>Unadjusted</default_value>
      <choices>
        <choice>
          <value>Unadjusted</value>
          <display_name>Unadjusted</display_name>
        </choice>
        <choice>
          <value>Adjusted</value>
          <display_name>Adjusted</display_name>
        </choice>
      </choices>
    </argument>
    <argument>
      <name>mech_vent_sensible_recovery_efficiency</name>
      <display_name>Mechanical Ventilation: Sensible Recovery Efficiency</display_name>
      <description>The Unadjusted or Adjusted sensible recovery efficiency of the mechanical ventilation.</description>
      <type>Double</type>
      <units>Frac</units>
      <required>true</required>
      <model_dependent>false</model_dependent>
      <default_value>0.72</default_value>
    </argument>
    <argument>
      <name>mech_vent_fan_power</name>
      <display_name>Mechanical Ventilation: Fan Power</display_name>
      <description>The fan power of the mechanical ventilation.</description>
      <type>Double</type>
      <units>W</units>
      <required>true</required>
      <model_dependent>false</model_dependent>
      <default_value>30</default_value>
    </argument>
    <argument>
      <name>kitchen_fan_present</name>
      <display_name>Whole House Fan: Present</display_name>
      <description>Whether there is a kitchen fan.</description>
      <type>Boolean</type>
      <required>true</required>
      <model_dependent>false</model_dependent>
      <default_value>false</default_value>
      <choices>
        <choice>
          <value>true</value>
          <display_name>true</display_name>
        </choice>
        <choice>
          <value>false</value>
          <display_name>false</display_name>
        </choice>
      </choices>
    </argument>
    <argument>
      <name>kitchen_fan_flow_rate</name>
      <display_name>Kitchen Fan: Flow Rate</display_name>
      <description>The flow rate of the kitchen fan.</description>
      <type>Double</type>
      <units>CFM</units>
      <required>false</required>
      <model_dependent>false</model_dependent>
    </argument>
    <argument>
      <name>kitchen_fan_hours_in_operation</name>
      <display_name>Kitchen Fan: Hours In Operation</display_name>
      <description>The hours in operation of the kitchen fan.</description>
      <type>Double</type>
      <units>hrs</units>
      <required>false</required>
      <model_dependent>false</model_dependent>
    </argument>
    <argument>
      <name>kitchen_fan_power</name>
      <display_name>Kitchen Fan: Fan Power</display_name>
      <description>The fan power of the kitchen fan.</description>
      <type>Double</type>
      <units>W</units>
      <required>false</required>
      <model_dependent>false</model_dependent>
    </argument>
    <argument>
      <name>kitchen_fan_start_hour</name>
      <display_name>Kitchen Fan: Start Hour</display_name>
      <description>The start hour of the kitchen fan.</description>
      <type>Integer</type>
      <units>hr</units>
      <required>true</required>
      <model_dependent>false</model_dependent>
      <default_value>18</default_value>
    </argument>
    <argument>
      <name>bathroom_fans_present</name>
      <display_name>Bathroom Fans: Present</display_name>
      <description>Whether there are bathroom fans.</description>
      <type>Boolean</type>
      <required>true</required>
      <model_dependent>false</model_dependent>
      <default_value>false</default_value>
      <choices>
        <choice>
          <value>true</value>
          <display_name>true</display_name>
        </choice>
        <choice>
          <value>false</value>
          <display_name>false</display_name>
        </choice>
      </choices>
    </argument>
    <argument>
      <name>bathroom_fans_flow_rate</name>
      <display_name>Bathroom Fans: Flow Rate</display_name>
      <description>The flow rate of the bathroom fans.</description>
      <type>Double</type>
      <units>CFM</units>
      <required>false</required>
      <model_dependent>false</model_dependent>
    </argument>
    <argument>
      <name>bathroom_fans_hours_in_operation</name>
      <display_name>Bathroom Fans: Hours In Operation</display_name>
      <description>The hours in operation of the bathroom fans.</description>
      <type>Double</type>
      <units>hrs</units>
      <required>false</required>
      <model_dependent>false</model_dependent>
    </argument>
    <argument>
      <name>bathroom_fans_power</name>
      <display_name>Bathroom Fans: Fan Power</display_name>
      <description>The fan power of the bathroom fans.</description>
      <type>Double</type>
      <units>W</units>
      <required>false</required>
      <model_dependent>false</model_dependent>
      <default_value>300</default_value>
    </argument>
    <argument>
      <name>bathroom_fans_start_hour</name>
      <display_name>Bathroom Fans: Start Hour</display_name>
      <description>The start hour of the bathroom fans.</description>
      <type>Integer</type>
      <units>hr</units>
      <required>true</required>
      <model_dependent>false</model_dependent>
      <default_value>7</default_value>
    </argument>
    <argument>
      <name>bathroom_fans_quantity</name>
      <display_name>Bathroom Fans: Quantity</display_name>
      <description>The quantity of the bathroom fans.</description>
      <type>Integer</type>
      <units>#</units>
      <required>false</required>
      <model_dependent>false</model_dependent>
    </argument>
    <argument>
      <name>whole_house_fan_present</name>
      <display_name>Whole House Fan: Present</display_name>
      <description>Whether there is a whole house fan.</description>
      <type>Boolean</type>
      <required>true</required>
      <model_dependent>false</model_dependent>
      <default_value>false</default_value>
      <choices>
        <choice>
          <value>true</value>
          <display_name>true</display_name>
        </choice>
        <choice>
          <value>false</value>
          <display_name>false</display_name>
        </choice>
      </choices>
    </argument>
    <argument>
      <name>whole_house_fan_flow_rate</name>
      <display_name>Whole House Fan: Flow Rate</display_name>
      <description>The flow rate of the whole house fan.</description>
      <type>Double</type>
      <units>CFM</units>
      <required>true</required>
      <model_dependent>false</model_dependent>
      <default_value>4500</default_value>
    </argument>
    <argument>
      <name>whole_house_fan_power</name>
      <display_name>Whole House Fan: Fan Power</display_name>
      <description>The fan power of the whole house fan.</description>
      <type>Double</type>
      <units>W</units>
      <required>true</required>
      <model_dependent>false</model_dependent>
      <default_value>300</default_value>
    </argument>
    <argument>
      <name>water_heater_type</name>
      <display_name>Water Heater: Type</display_name>
      <description>The type of water heater.</description>
      <type>Choice</type>
      <required>true</required>
      <model_dependent>false</model_dependent>
      <default_value>storage water heater</default_value>
      <choices>
        <choice>
          <value>none</value>
          <display_name>none</display_name>
        </choice>
        <choice>
          <value>storage water heater</value>
          <display_name>storage water heater</display_name>
        </choice>
        <choice>
          <value>instantaneous water heater</value>
          <display_name>instantaneous water heater</display_name>
        </choice>
        <choice>
          <value>heat pump water heater</value>
          <display_name>heat pump water heater</display_name>
        </choice>
        <choice>
          <value>space-heating boiler with storage tank</value>
          <display_name>space-heating boiler with storage tank</display_name>
        </choice>
        <choice>
          <value>space-heating boiler with tankless coil</value>
          <display_name>space-heating boiler with tankless coil</display_name>
        </choice>
      </choices>
    </argument>
    <argument>
      <name>water_heater_fuel_type</name>
      <display_name>Water Heater: Fuel Type</display_name>
      <description>The fuel type of water heater. Ignored for heat pump water heater.</description>
      <type>Choice</type>
      <required>true</required>
      <model_dependent>false</model_dependent>
      <default_value>natural gas</default_value>
      <choices>
        <choice>
          <value>electricity</value>
          <display_name>electricity</display_name>
        </choice>
        <choice>
          <value>natural gas</value>
          <display_name>natural gas</display_name>
        </choice>
        <choice>
          <value>fuel oil</value>
          <display_name>fuel oil</display_name>
        </choice>
        <choice>
          <value>propane</value>
          <display_name>propane</display_name>
        </choice>
        <choice>
          <value>wood</value>
          <display_name>wood</display_name>
        </choice>
      </choices>
    </argument>
    <argument>
      <name>water_heater_location</name>
      <display_name>Water Heater: Location</display_name>
      <description>The location of water heater.</description>
      <type>Choice</type>
      <required>true</required>
      <model_dependent>false</model_dependent>
      <default_value>auto</default_value>
      <choices>
        <choice>
          <value>auto</value>
          <display_name>auto</display_name>
        </choice>
        <choice>
          <value>living space</value>
          <display_name>living space</display_name>
        </choice>
        <choice>
          <value>basement - conditioned</value>
          <display_name>basement - conditioned</display_name>
        </choice>
        <choice>
          <value>basement - unconditioned</value>
          <display_name>basement - unconditioned</display_name>
        </choice>
        <choice>
          <value>garage</value>
          <display_name>garage</display_name>
        </choice>
        <choice>
          <value>attic - vented</value>
          <display_name>attic - vented</display_name>
        </choice>
        <choice>
          <value>attic - unvented</value>
          <display_name>attic - unvented</display_name>
        </choice>
        <choice>
          <value>crawlspace - vented</value>
          <display_name>crawlspace - vented</display_name>
        </choice>
        <choice>
          <value>crawlspace - unvented</value>
          <display_name>crawlspace - unvented</display_name>
        </choice>
        <choice>
          <value>other exterior</value>
          <display_name>other exterior</display_name>
        </choice>
      </choices>
    </argument>
    <argument>
      <name>water_heater_tank_volume</name>
      <display_name>Water Heater: Tank Volume</display_name>
      <description>Nominal volume of water heater tank. Set to auto to have volume autosized. Only applies to storage water heater, heat pump water heater, and space-heating boiler with storage tank.</description>
      <type>String</type>
      <units>gal</units>
      <required>true</required>
      <model_dependent>false</model_dependent>
      <default_value>auto</default_value>
    </argument>
    <argument>
      <name>water_heater_heating_capacity</name>
      <display_name>Water Heater: Input Capacity</display_name>
      <description>The maximum energy input rating of water heater. Set to auto to have this field autosized. Only applies to storage water heater.</description>
      <type>String</type>
      <units>Btu/hr</units>
      <required>true</required>
      <model_dependent>false</model_dependent>
      <default_value>auto</default_value>
    </argument>
    <argument>
      <name>water_heater_efficiency_type</name>
      <display_name>Water Heater: Efficiency Type</display_name>
      <description>The efficiency type of water heater. Does not apply to space-heating boilers.</description>
      <type>Choice</type>
      <required>true</required>
      <model_dependent>false</model_dependent>
      <default_value>EnergyFactor</default_value>
      <choices>
        <choice>
          <value>EnergyFactor</value>
          <display_name>EnergyFactor</display_name>
        </choice>
        <choice>
          <value>UniformEnergyFactor</value>
          <display_name>UniformEnergyFactor</display_name>
        </choice>
      </choices>
    </argument>
    <argument>
      <name>water_heater_efficiency_ef</name>
      <display_name>Water Heater: Energy Factor</display_name>
      <description>Ratio of useful energy output from water heater to the total amount of energy delivered from the water heater.</description>
      <type>Double</type>
      <required>true</required>
      <model_dependent>false</model_dependent>
      <default_value>0.67</default_value>
    </argument>
    <argument>
      <name>water_heater_efficiency_uef</name>
      <display_name>Water Heater: Uniform Energy Factor</display_name>
      <description>The uniform energy factor of water heater. Does not apply to space-heating boilers.</description>
      <type>Double</type>
      <required>true</required>
      <model_dependent>false</model_dependent>
      <default_value>0.67</default_value>
    </argument>
    <argument>
      <name>water_heater_recovery_efficiency</name>
      <display_name>Water Heater: Recovery Efficiency</display_name>
      <description>Ratio of energy delivered to water heater to the energy content of the fuel consumed by the water heater. Only used for non-electric storage water heaters.</description>
      <type>String</type>
      <units>Frac</units>
      <required>true</required>
      <model_dependent>false</model_dependent>
      <default_value>auto</default_value>
    </argument>
    <argument>
      <name>water_heater_standby_loss</name>
      <display_name>Water Heater: Standby Loss</display_name>
      <description>The standby loss of water heater. Only applies to space-heating boilers.</description>
      <type>Double</type>
      <units>deg-F/hr</units>
      <required>false</required>
      <model_dependent>false</model_dependent>
    </argument>
    <argument>
      <name>water_heater_jacket_rvalue</name>
      <display_name>Water Heater: Jacket R-value</display_name>
      <description>The jacket R-value of water heater. Doesn't apply to instantaneous water heater or space-heating boiler with tankless coil.</description>
      <type>Double</type>
      <units>h-ft^2-R/Btu</units>
      <required>false</required>
      <model_dependent>false</model_dependent>
    </argument>
    <argument>
      <name>water_heater_setpoint_temperature</name>
      <display_name>Water Heater: Setpoint Temperature</display_name>
      <description>The setpoint temperature of water heater.</description>
      <type>String</type>
      <units>deg-F</units>
      <required>true</required>
      <model_dependent>false</model_dependent>
      <default_value>auto</default_value>
    </argument>
    <argument>
      <name>dhw_distribution_system_type</name>
      <display_name>Hot Water Distribution: System Type</display_name>
      <description>The type of the hot water distribution system.</description>
      <type>Choice</type>
      <required>true</required>
      <model_dependent>false</model_dependent>
      <default_value>Standard</default_value>
      <choices>
        <choice>
          <value>Standard</value>
          <display_name>Standard</display_name>
        </choice>
        <choice>
          <value>Recirculation</value>
          <display_name>Recirculation</display_name>
        </choice>
      </choices>
    </argument>
    <argument>
      <name>dhw_distribution_standard_piping_length</name>
      <display_name>Hot Water Distribution: Standard Piping Length</display_name>
      <description>If the distribution system is Standard, the length of the piping. A value of 'auto' will use a default.</description>
      <type>String</type>
      <units>ft</units>
      <required>true</required>
      <model_dependent>false</model_dependent>
      <default_value>auto</default_value>
    </argument>
    <argument>
      <name>dhw_distribution_recirc_control_type</name>
      <display_name>Hot Water Distribution: Recirculation Control Type</display_name>
      <description>If the distribution system is Recirculation, the type of hot water recirculation control, if any.</description>
      <type>Choice</type>
      <required>true</required>
      <model_dependent>false</model_dependent>
      <default_value>no control</default_value>
      <choices>
        <choice>
          <value>no control</value>
          <display_name>no control</display_name>
        </choice>
        <choice>
          <value>timer</value>
          <display_name>timer</display_name>
        </choice>
        <choice>
          <value>temperature</value>
          <display_name>temperature</display_name>
        </choice>
        <choice>
          <value>presence sensor demand control</value>
          <display_name>presence sensor demand control</display_name>
        </choice>
        <choice>
          <value>manual demand control</value>
          <display_name>manual demand control</display_name>
        </choice>
      </choices>
    </argument>
    <argument>
      <name>dhw_distribution_recirc_piping_length</name>
      <display_name>Hot Water Distribution: Recirculation Piping Length</display_name>
      <description>If the distribution system is Recirculation, the length of the recirculation piping.</description>
      <type>String</type>
      <units>ft</units>
      <required>true</required>
      <model_dependent>false</model_dependent>
      <default_value>auto</default_value>
    </argument>
    <argument>
      <name>dhw_distribution_recirc_branch_piping_length</name>
      <display_name>Hot Water Distribution: Recirculation Branch Piping Length</display_name>
      <description>If the distribution system is Recirculation, the length of the recirculation branch piping.</description>
      <type>String</type>
      <units>ft</units>
      <required>true</required>
      <model_dependent>false</model_dependent>
      <default_value>auto</default_value>
    </argument>
    <argument>
      <name>dhw_distribution_recirc_pump_power</name>
      <display_name>Hot Water Distribution: Recirculation Pump Power</display_name>
      <description>If the distribution system is Recirculation, the recirculation pump power.</description>
      <type>String</type>
      <units>W</units>
      <required>true</required>
      <model_dependent>false</model_dependent>
      <default_value>auto</default_value>
    </argument>
    <argument>
      <name>dhw_distribution_pipe_r</name>
      <display_name>Hot Water Distribution: Pipe Insulation Nominal R-Value</display_name>
      <description>Nominal R-value of the pipe insulation.</description>
      <type>Double</type>
      <units>h-ft^2-R/Btu</units>
      <required>true</required>
      <model_dependent>false</model_dependent>
      <default_value>0</default_value>
    </argument>
    <argument>
      <name>dwhr_facilities_connected</name>
      <display_name>Drain Water Heat Recovery: Facilities Connected</display_name>
      <description>Which facilities are connected for the drain water heat recovery.</description>
      <type>Choice</type>
      <required>true</required>
      <model_dependent>false</model_dependent>
      <default_value>none</default_value>
      <choices>
        <choice>
          <value>none</value>
          <display_name>none</display_name>
        </choice>
        <choice>
          <value>one</value>
          <display_name>one</display_name>
        </choice>
        <choice>
          <value>all</value>
          <display_name>all</display_name>
        </choice>
      </choices>
    </argument>
    <argument>
      <name>dwhr_equal_flow</name>
      <display_name>Drain Water Heat Recovery: Equal Flow</display_name>
      <description>Whether the drain water heat recovery has equal flow.</description>
      <type>Boolean</type>
      <required>true</required>
      <model_dependent>false</model_dependent>
      <default_value>true</default_value>
      <choices>
        <choice>
          <value>true</value>
          <display_name>true</display_name>
        </choice>
        <choice>
          <value>false</value>
          <display_name>false</display_name>
        </choice>
      </choices>
    </argument>
    <argument>
      <name>dwhr_efficiency</name>
      <display_name>Drain Water Heat Recovery: Efficiency</display_name>
      <description>The efficiency of the drain water heat recovery.</description>
      <type>Double</type>
      <units>Frac</units>
      <required>true</required>
      <model_dependent>false</model_dependent>
      <default_value>0.55</default_value>
    </argument>
    <argument>
      <name>water_fixtures_shower_low_flow</name>
      <display_name>Hot Water Fixtures: Is Shower Low Flow</display_name>
      <description>Whether the shower fixture is low flow.</description>
      <type>Boolean</type>
      <required>true</required>
      <model_dependent>false</model_dependent>
      <default_value>false</default_value>
      <choices>
        <choice>
          <value>true</value>
          <display_name>true</display_name>
        </choice>
        <choice>
          <value>false</value>
          <display_name>false</display_name>
        </choice>
      </choices>
    </argument>
    <argument>
      <name>water_fixtures_sink_low_flow</name>
      <display_name>Hot Water Fixtures: Is Sink Low Flow</display_name>
      <description>Whether the sink fixture is low flow.</description>
      <type>Boolean</type>
      <required>true</required>
      <model_dependent>false</model_dependent>
      <default_value>false</default_value>
      <choices>
        <choice>
          <value>true</value>
          <display_name>true</display_name>
        </choice>
        <choice>
          <value>false</value>
          <display_name>false</display_name>
        </choice>
      </choices>
    </argument>
    <argument>
      <name>water_fixtures_usage_multiplier</name>
      <display_name>Hot Water Fixtures: Usage Multiplier</display_name>
      <description>Multiplier on the hot water usage that can reflect, e.g., high/low usage occupants.</description>
      <type>Double</type>
      <required>true</required>
      <model_dependent>false</model_dependent>
      <default_value>1</default_value>
    </argument>
    <argument>
      <name>solar_thermal_system_type</name>
      <display_name>Solar Thermal: System Type</display_name>
      <description>The type of the solar thermal system.</description>
      <type>Choice</type>
      <required>true</required>
      <model_dependent>false</model_dependent>
      <default_value>none</default_value>
      <choices>
        <choice>
          <value>none</value>
          <display_name>none</display_name>
        </choice>
        <choice>
          <value>hot water</value>
          <display_name>hot water</display_name>
        </choice>
      </choices>
    </argument>
    <argument>
      <name>solar_thermal_collector_area</name>
      <display_name>Solar Thermal: Collector Area</display_name>
      <description>The collector area of the solar thermal system.</description>
      <type>Double</type>
      <units>ft^2</units>
      <required>true</required>
      <model_dependent>false</model_dependent>
      <default_value>40</default_value>
    </argument>
    <argument>
      <name>solar_thermal_collector_loop_type</name>
      <display_name>Solar Thermal: Collector Loop Type</display_name>
      <description>The collector loop type of the solar thermal system.</description>
      <type>Choice</type>
      <required>true</required>
      <model_dependent>false</model_dependent>
      <default_value>liquid direct</default_value>
      <choices>
        <choice>
          <value>liquid direct</value>
          <display_name>liquid direct</display_name>
        </choice>
        <choice>
          <value>liquid indirect</value>
          <display_name>liquid indirect</display_name>
        </choice>
        <choice>
          <value>passive thermosyphon</value>
          <display_name>passive thermosyphon</display_name>
        </choice>
      </choices>
    </argument>
    <argument>
      <name>solar_thermal_collector_type</name>
      <display_name>Solar Thermal: Collector Type</display_name>
      <description>The collector type of the solar thermal system.</description>
      <type>Choice</type>
      <required>true</required>
      <model_dependent>false</model_dependent>
      <default_value>evacuated tube</default_value>
      <choices>
        <choice>
          <value>evacuated tube</value>
          <display_name>evacuated tube</display_name>
        </choice>
        <choice>
          <value>single glazing black</value>
          <display_name>single glazing black</display_name>
        </choice>
        <choice>
          <value>double glazing black</value>
          <display_name>double glazing black</display_name>
        </choice>
        <choice>
          <value>integrated collector storage</value>
          <display_name>integrated collector storage</display_name>
        </choice>
      </choices>
    </argument>
    <argument>
      <name>solar_thermal_collector_azimuth</name>
      <display_name>Solar Thermal: Collector Azimuth</display_name>
      <description>The collector azimuth of the solar thermal system.</description>
      <type>Double</type>
      <units>degrees</units>
      <required>true</required>
      <model_dependent>false</model_dependent>
      <default_value>180</default_value>
    </argument>
    <argument>
      <name>solar_thermal_collector_tilt</name>
      <display_name>Solar Thermal: Collector Tilt</display_name>
      <description>The collector tilt of the solar thermal system. Can also enter, e.g., RoofPitch, RoofPitch+20, Latitude, Latitude-15, etc.</description>
      <type>String</type>
      <units>degrees</units>
      <required>true</required>
      <model_dependent>false</model_dependent>
      <default_value>RoofPitch</default_value>
    </argument>
    <argument>
      <name>solar_thermal_collector_rated_optical_efficiency</name>
      <display_name>Solar Thermal: Collector Rated Optical Efficiency</display_name>
      <description>The collector rated optical efficiency of the solar thermal system.</description>
      <type>Double</type>
      <units>Frac</units>
      <required>true</required>
      <model_dependent>false</model_dependent>
      <default_value>0.5</default_value>
    </argument>
    <argument>
      <name>solar_thermal_collector_rated_thermal_losses</name>
      <display_name>Solar Thermal: Collector Rated Thermal Losses</display_name>
      <description>The collector rated thermal losses of the solar thermal system.</description>
      <type>Double</type>
      <units>Frac</units>
      <required>true</required>
      <model_dependent>false</model_dependent>
      <default_value>0.2799</default_value>
    </argument>
    <argument>
      <name>solar_thermal_storage_volume</name>
      <display_name>Solar Thermal: Storage Volume</display_name>
      <description>The storage volume of the solar thermal system.</description>
      <type>String</type>
      <units>Frac</units>
      <required>true</required>
      <model_dependent>false</model_dependent>
      <default_value>auto</default_value>
    </argument>
    <argument>
      <name>solar_thermal_solar_fraction</name>
      <display_name>Solar Thermal: Solar Fraction</display_name>
      <description>The solar fraction of the solar thermal system. If provided, overrides all other solar thermal inputs.</description>
      <type>Double</type>
      <units>Frac</units>
      <required>true</required>
      <model_dependent>false</model_dependent>
      <default_value>0</default_value>
    </argument>
    <argument>
      <name>pv_system_module_type_1</name>
      <display_name>Photovoltaics 1: Module Type</display_name>
      <description>Module type of the PV system 1.</description>
      <type>Choice</type>
      <required>true</required>
      <model_dependent>false</model_dependent>
      <default_value>none</default_value>
      <choices>
        <choice>
          <value>none</value>
          <display_name>none</display_name>
        </choice>
        <choice>
          <value>standard</value>
          <display_name>standard</display_name>
        </choice>
        <choice>
          <value>premium</value>
          <display_name>premium</display_name>
        </choice>
        <choice>
          <value>thin film</value>
          <display_name>thin film</display_name>
        </choice>
      </choices>
    </argument>
    <argument>
      <name>pv_system_location_1</name>
      <display_name>Photovoltaics 1: Location</display_name>
      <description>Location of the PV system 1.</description>
      <type>Choice</type>
      <required>true</required>
      <model_dependent>false</model_dependent>
      <default_value>roof</default_value>
      <choices>
        <choice>
          <value>roof</value>
          <display_name>roof</display_name>
        </choice>
        <choice>
          <value>ground</value>
          <display_name>ground</display_name>
        </choice>
      </choices>
    </argument>
    <argument>
      <name>pv_system_tracking_1</name>
      <display_name>Photovoltaics 1: Tracking</display_name>
      <description>Tracking of the PV system 1.</description>
      <type>Choice</type>
      <required>true</required>
      <model_dependent>false</model_dependent>
      <default_value>fixed</default_value>
      <choices>
        <choice>
          <value>fixed</value>
          <display_name>fixed</display_name>
        </choice>
        <choice>
          <value>1-axis</value>
          <display_name>1-axis</display_name>
        </choice>
        <choice>
          <value>1-axis backtracked</value>
          <display_name>1-axis backtracked</display_name>
        </choice>
        <choice>
          <value>2-axis</value>
          <display_name>2-axis</display_name>
        </choice>
      </choices>
    </argument>
    <argument>
      <name>pv_system_array_azimuth_1</name>
      <display_name>Photovoltaics 1: Array Azimuth</display_name>
      <description>Array azimuth of the PV system 1.</description>
      <type>Double</type>
      <units>degrees</units>
      <required>true</required>
      <model_dependent>false</model_dependent>
      <default_value>180</default_value>
    </argument>
    <argument>
      <name>pv_system_array_tilt_1</name>
      <display_name>Photovoltaics 1: Array Tilt</display_name>
      <description>Array tilt of the PV system 1. Can also enter, e.g., RoofPitch, RoofPitch+20, Latitude, Latitude-15, etc.</description>
      <type>String</type>
      <units>degrees</units>
      <required>true</required>
      <model_dependent>false</model_dependent>
      <default_value>RoofPitch</default_value>
    </argument>
    <argument>
      <name>pv_system_max_power_output_1</name>
      <display_name>Photovoltaics 1: Maximum Power Output</display_name>
      <description>Maximum power output of the PV system 1.</description>
      <type>Double</type>
      <units>W</units>
      <required>true</required>
      <model_dependent>false</model_dependent>
      <default_value>4000</default_value>
    </argument>
    <argument>
      <name>pv_system_inverter_efficiency_1</name>
      <display_name>Photovoltaics 1: Inverter Efficiency</display_name>
      <description>Inverter efficiency of the PV system 1.</description>
      <type>Double</type>
      <units>Frac</units>
      <required>true</required>
      <model_dependent>false</model_dependent>
      <default_value>0.96</default_value>
    </argument>
    <argument>
      <name>pv_system_system_losses_fraction_1</name>
      <display_name>Photovoltaics 1: System Losses Fraction</display_name>
      <description>System losses fraction of the PV system 1.</description>
      <type>Double</type>
      <units>Frac</units>
      <required>true</required>
      <model_dependent>false</model_dependent>
      <default_value>0.14</default_value>
    </argument>
    <argument>
      <name>pv_system_module_type_2</name>
      <display_name>Photovoltaics 2: Module Type</display_name>
      <description>Module type of the PV system 2.</description>
      <type>Choice</type>
      <required>true</required>
      <model_dependent>false</model_dependent>
      <default_value>none</default_value>
      <choices>
        <choice>
          <value>none</value>
          <display_name>none</display_name>
        </choice>
        <choice>
          <value>standard</value>
          <display_name>standard</display_name>
        </choice>
        <choice>
          <value>premium</value>
          <display_name>premium</display_name>
        </choice>
        <choice>
          <value>thin film</value>
          <display_name>thin film</display_name>
        </choice>
      </choices>
    </argument>
    <argument>
      <name>pv_system_location_2</name>
      <display_name>Photovoltaics 2: Location</display_name>
      <description>Location of the PV system 2.</description>
      <type>Choice</type>
      <required>true</required>
      <model_dependent>false</model_dependent>
      <default_value>roof</default_value>
      <choices>
        <choice>
          <value>roof</value>
          <display_name>roof</display_name>
        </choice>
        <choice>
          <value>ground</value>
          <display_name>ground</display_name>
        </choice>
      </choices>
    </argument>
    <argument>
      <name>pv_system_tracking_2</name>
      <display_name>Photovoltaics 2: Tracking</display_name>
      <description>Tracking of the PV system 2.</description>
      <type>Choice</type>
      <required>true</required>
      <model_dependent>false</model_dependent>
      <default_value>fixed</default_value>
      <choices>
        <choice>
          <value>fixed</value>
          <display_name>fixed</display_name>
        </choice>
        <choice>
          <value>1-axis</value>
          <display_name>1-axis</display_name>
        </choice>
        <choice>
          <value>1-axis backtracked</value>
          <display_name>1-axis backtracked</display_name>
        </choice>
        <choice>
          <value>2-axis</value>
          <display_name>2-axis</display_name>
        </choice>
      </choices>
    </argument>
    <argument>
      <name>pv_system_array_azimuth_2</name>
      <display_name>Photovoltaics 2: Array Azimuth</display_name>
      <description>Array azimuth of the PV system 2.</description>
      <type>Double</type>
      <units>degrees</units>
      <required>true</required>
      <model_dependent>false</model_dependent>
      <default_value>180</default_value>
    </argument>
    <argument>
      <name>pv_system_array_tilt_2</name>
      <display_name>Photovoltaics 2: Array Tilt</display_name>
      <description>Array tilt of the PV system 2. Can also enter, e.g., RoofPitch, RoofPitch+20, Latitude, Latitude-15, etc.</description>
      <type>String</type>
      <units>degrees</units>
      <required>true</required>
      <model_dependent>false</model_dependent>
      <default_value>RoofPitch</default_value>
    </argument>
    <argument>
      <name>pv_system_max_power_output_2</name>
      <display_name>Photovoltaics 2: Maximum Power Output</display_name>
      <description>Maximum power output of the PV system 2.</description>
      <type>Double</type>
      <units>W</units>
      <required>true</required>
      <model_dependent>false</model_dependent>
      <default_value>4000</default_value>
    </argument>
    <argument>
      <name>pv_system_inverter_efficiency_2</name>
      <display_name>Photovoltaics 2: Inverter Efficiency</display_name>
      <description>Inverter efficiency of the PV system 2.</description>
      <type>Double</type>
      <units>Frac</units>
      <required>true</required>
      <model_dependent>false</model_dependent>
      <default_value>0.96</default_value>
    </argument>
    <argument>
      <name>pv_system_system_losses_fraction_2</name>
      <display_name>Photovoltaics 2: System Losses Fraction</display_name>
      <description>System losses fraction of the PV system 2.</description>
      <type>Double</type>
      <units>Frac</units>
      <required>true</required>
      <model_dependent>false</model_dependent>
      <default_value>0.14</default_value>
    </argument>
    <argument>
      <name>lighting_fraction_cfl_interior</name>
      <display_name>Lighting: Fraction CFL Interior</display_name>
      <description>Fraction of all lamps (interior) that are compact fluorescent. Lighting not specified as CFL, LFL, or LED is assumed to be incandescent.</description>
      <type>Double</type>
      <required>true</required>
      <model_dependent>false</model_dependent>
<<<<<<< HEAD
=======
      <default_value>0.4</default_value>
    </argument>
    <argument>
      <name>lighting_fraction_lfl_interior</name>
      <display_name>Lighting: Fraction LFL Interior</display_name>
      <description>Fraction of all lamps (interior) that are linear fluorescent. Lighting not specified as CFL, LFL, or LED is assumed to be incandescent.</description>
      <type>Double</type>
      <required>true</required>
      <model_dependent>false</model_dependent>
      <default_value>0.1</default_value>
>>>>>>> 125349cf
    </argument>
    <argument>
      <name>lighting_fraction_led_interior</name>
      <display_name>Lighting: Fraction LED Interior</display_name>
      <description>Fraction of all lamps (interior) that are light emitting diodes. Lighting not specified as CFL, LFL, or LED is assumed to be incandescent.</description>
      <type>Double</type>
      <required>true</required>
      <model_dependent>false</model_dependent>
<<<<<<< HEAD
=======
      <default_value>0.25</default_value>
>>>>>>> 125349cf
    </argument>
    <argument>
      <name>lighting_fraction_cfl_exterior</name>
      <display_name>Lighting: Fraction CFL Exterior</display_name>
      <description>Fraction of all lamps (exterior) that are compact fluorescent. Lighting not specified as CFL, LFL, or LED is assumed to be incandescent.</description>
      <type>Double</type>
      <required>true</required>
      <model_dependent>false</model_dependent>
      <default_value>0.4</default_value>
    </argument>
    <argument>
      <name>lighting_fraction_lfl_exterior</name>
      <display_name>Lighting: Fraction LFL Exterior</display_name>
      <description>Fraction of all lamps (exterior) that are linear fluorescent. Lighting not specified as CFL, LFL, or LED is assumed to be incandescent.</description>
      <type>Double</type>
      <required>true</required>
      <model_dependent>false</model_dependent>
<<<<<<< HEAD
=======
      <default_value>0.1</default_value>
>>>>>>> 125349cf
    </argument>
    <argument>
      <name>lighting_fraction_led_exterior</name>
      <display_name>Lighting: Fraction LED Exterior</display_name>
      <description>Fraction of all lamps (exterior) that are light emitting diodes. Lighting not specified as CFL, LFL, or LED is assumed to be incandescent.</description>
      <type>Double</type>
      <required>true</required>
      <model_dependent>false</model_dependent>
<<<<<<< HEAD
=======
      <default_value>0.25</default_value>
>>>>>>> 125349cf
    </argument>
    <argument>
      <name>lighting_fraction_cfl_garage</name>
      <display_name>Lighting: Fraction CFL Garage</display_name>
      <description>Fraction of all lamps (garage) that are compact fluorescent. Lighting not specified as CFL, LFL, or LED is assumed to be incandescent.</description>
      <type>Double</type>
      <required>true</required>
      <model_dependent>false</model_dependent>
<<<<<<< HEAD
=======
      <default_value>0.4</default_value>
    </argument>
    <argument>
      <name>lighting_fraction_lfl_garage</name>
      <display_name>Lighting: Fraction LFL Garage</display_name>
      <description>Fraction of all lamps (garage) that are linear fluorescent. Lighting not specified as CFL, LFL, or LED is assumed to be incandescent.</description>
      <type>Double</type>
      <required>true</required>
      <model_dependent>false</model_dependent>
      <default_value>0.1</default_value>
>>>>>>> 125349cf
    </argument>
    <argument>
      <name>lighting_fraction_led_garage</name>
      <display_name>Lighting: Fraction LED Garage</display_name>
      <description>Fraction of all lamps (garage) that are light emitting diodes. Lighting not specified as CFL, LFL, or LED is assumed to be incandescent.</description>
      <type>Double</type>
      <required>true</required>
      <model_dependent>false</model_dependent>
<<<<<<< HEAD
=======
      <default_value>0.25</default_value>
>>>>>>> 125349cf
    </argument>
    <argument>
      <name>lighting_usage_multiplier</name>
      <display_name>Lighting: Usage Multiplier</display_name>
      <description>Multiplier on the energy usage that can reflect, e.g., high/low usage occupants.</description>
      <type>Double</type>
      <required>true</required>
      <model_dependent>false</model_dependent>
      <default_value>1</default_value>
    </argument>
    <argument>
      <name>dehumidifier_present</name>
      <display_name>Dehumidifier: Present</display_name>
      <description>Whether there is a dehumidifier.</description>
      <type>Boolean</type>
      <required>true</required>
      <model_dependent>false</model_dependent>
      <default_value>false</default_value>
      <choices>
        <choice>
          <value>true</value>
          <display_name>true</display_name>
        </choice>
        <choice>
          <value>false</value>
          <display_name>false</display_name>
        </choice>
      </choices>
    </argument>
    <argument>
      <name>dehumidifier_efficiency_type</name>
      <display_name>Dehumidifier: Efficiency Type</display_name>
      <description>The efficiency type of dehumidifier.</description>
      <type>Choice</type>
      <required>true</required>
      <model_dependent>false</model_dependent>
      <default_value>EnergyFactor</default_value>
      <choices>
        <choice>
          <value>EnergyFactor</value>
          <display_name>EnergyFactor</display_name>
        </choice>
        <choice>
          <value>IntegratedEnergyFactor</value>
          <display_name>IntegratedEnergyFactor</display_name>
        </choice>
      </choices>
    </argument>
    <argument>
      <name>dehumidifier_efficiency_ef</name>
      <display_name>Dehumidifier: Energy Factor</display_name>
      <description>The Energy Factor (EF) of the dehumidifier.</description>
      <type>Double</type>
      <units>liters/kWh</units>
      <required>true</required>
      <model_dependent>false</model_dependent>
      <default_value>1.8</default_value>
    </argument>
    <argument>
      <name>dehumidifier_efficiency_ief</name>
      <display_name>Dehumidifier: Integrated Energy Factor</display_name>
      <description>The Integrated Energy Factor (IEF) of the dehumidifier.</description>
      <type>Double</type>
      <units>liters/kWh</units>
      <required>true</required>
      <model_dependent>false</model_dependent>
      <default_value>1.5</default_value>
    </argument>
    <argument>
      <name>dehumidifier_capacity</name>
      <display_name>Dehumidifier: Capacity</display_name>
      <description>The capacity (water removal rate) of the dehumidifier.</description>
      <type>Double</type>
      <units>pint/day</units>
      <required>true</required>
      <model_dependent>false</model_dependent>
      <default_value>40</default_value>
    </argument>
    <argument>
      <name>dehumidifier_rh_setpoint</name>
      <display_name>Dehumidifier: Relative Humidity Setpoint</display_name>
      <description>The relative humidity setpoint of the dehumidifier.</description>
      <type>Double</type>
      <units>Frac</units>
      <required>true</required>
      <model_dependent>false</model_dependent>
      <default_value>0.5</default_value>
    </argument>
    <argument>
      <name>dehumidifier_fraction_dehumidification_load_served</name>
      <display_name>Dehumidifier: Fraction Dehumidification Load Served</display_name>
      <description>The dehumidification load served fraction of the dehumidifier.</description>
      <type>Double</type>
      <units>Frac</units>
      <required>true</required>
      <model_dependent>false</model_dependent>
      <default_value>1</default_value>
    </argument>
    <argument>
      <name>clothes_washer_present</name>
      <display_name>Clothes Washer: Present</display_name>
      <description>Whether there is a clothes washer.</description>
      <type>Boolean</type>
      <required>true</required>
      <model_dependent>false</model_dependent>
      <default_value>true</default_value>
      <choices>
        <choice>
          <value>true</value>
          <display_name>true</display_name>
        </choice>
        <choice>
          <value>false</value>
          <display_name>false</display_name>
        </choice>
      </choices>
    </argument>
    <argument>
      <name>clothes_washer_location</name>
      <display_name>Clothes Washer: Location</display_name>
      <description>The space type for the clothes washer location.</description>
      <type>Choice</type>
      <required>true</required>
      <model_dependent>false</model_dependent>
      <default_value>auto</default_value>
      <choices>
        <choice>
          <value>auto</value>
          <display_name>auto</display_name>
        </choice>
        <choice>
          <value>living space</value>
          <display_name>living space</display_name>
        </choice>
        <choice>
          <value>basement - conditioned</value>
          <display_name>basement - conditioned</display_name>
        </choice>
        <choice>
          <value>basement - unconditioned</value>
          <display_name>basement - unconditioned</display_name>
        </choice>
        <choice>
          <value>garage</value>
          <display_name>garage</display_name>
        </choice>
      </choices>
    </argument>
    <argument>
      <name>clothes_washer_efficiency_type</name>
      <display_name>Clothes Washer: Efficiency Type</display_name>
      <description>The efficiency type of clothes washer.</description>
      <type>Choice</type>
      <required>true</required>
      <model_dependent>false</model_dependent>
      <default_value>IntegratedModifiedEnergyFactor</default_value>
      <choices>
        <choice>
          <value>ModifiedEnergyFactor</value>
          <display_name>ModifiedEnergyFactor</display_name>
        </choice>
        <choice>
          <value>IntegratedModifiedEnergyFactor</value>
          <display_name>IntegratedModifiedEnergyFactor</display_name>
        </choice>
      </choices>
    </argument>
    <argument>
      <name>clothes_washer_efficiency_mef</name>
      <display_name>Clothes Washer: Modified Energy Factor</display_name>
      <description>The Modified Energy Factor (MEF) is the capacity of the clothes container divided by the total clothes washer energy consumption per cycle, where the energy consumption is the sum of the machine electrical energy consumption, the hot water energy consumption, the energy required for removal of the remaining moisture in the wash load, standby energy, and off-mode energy consumption.</description>
      <type>Double</type>
      <units>ft^3/kWh-cycle</units>
      <required>true</required>
      <model_dependent>false</model_dependent>
      <default_value>1.453</default_value>
    </argument>
    <argument>
      <name>clothes_washer_efficiency_imef</name>
      <display_name>Clothes Washer: Integrated Modified Energy Factor</display_name>
      <description>The energy performance metric for ENERGY STAR certified residential clothes washers as of March 7, 2015.</description>
      <type>Double</type>
      <required>true</required>
      <model_dependent>false</model_dependent>
      <default_value>1</default_value>
    </argument>
    <argument>
      <name>clothes_washer_rated_annual_kwh</name>
      <display_name>Clothes Washer: Rated Annual Consumption</display_name>
      <description>The annual energy consumed by the clothes washer, as rated, obtained from the EnergyGuide label. This includes both the appliance electricity consumption and the energy required for water heating.</description>
      <type>Double</type>
      <units>kWh</units>
      <required>true</required>
      <model_dependent>false</model_dependent>
      <default_value>400</default_value>
    </argument>
    <argument>
      <name>clothes_washer_label_electric_rate</name>
      <display_name>Clothes Washer: Label Electric Rate</display_name>
      <description>The annual energy consumed by the clothes washer, as rated, obtained from the EnergyGuide label. This includes both the appliance electricity consumption and the energy required for water heating.</description>
      <type>Double</type>
      <units>$/kWh</units>
      <required>true</required>
      <model_dependent>false</model_dependent>
      <default_value>0.12</default_value>
    </argument>
    <argument>
      <name>clothes_washer_label_gas_rate</name>
      <display_name>Clothes Washer: Label Gas Rate</display_name>
      <description>The annual energy consumed by the clothes washer, as rated, obtained from the EnergyGuide label. This includes both the appliance electricity consumption and the energy required for water heating.</description>
      <type>Double</type>
      <units>$/therm</units>
      <required>true</required>
      <model_dependent>false</model_dependent>
      <default_value>1.09</default_value>
    </argument>
    <argument>
      <name>clothes_washer_label_annual_gas_cost</name>
      <display_name>Clothes Washer: Label Annual Cost with Gas DHW</display_name>
      <description>The annual cost of using the system under test conditions. Input is obtained from the EnergyGuide label.</description>
      <type>Double</type>
      <units>$</units>
      <required>true</required>
      <model_dependent>false</model_dependent>
      <default_value>27</default_value>
    </argument>
    <argument>
      <name>clothes_washer_label_usage</name>
      <display_name>Clothes Washer: Label Usage</display_name>
      <description>The clothes washer loads per week.</description>
      <type>Double</type>
      <units>cyc/wk</units>
      <required>true</required>
      <model_dependent>false</model_dependent>
      <default_value>6</default_value>
    </argument>
    <argument>
      <name>clothes_washer_capacity</name>
      <display_name>Clothes Washer: Drum Volume</display_name>
      <description>Volume of the washer drum. Obtained from the EnergyStar website or the manufacturer's literature.</description>
      <type>Double</type>
      <units>ft^3</units>
      <required>true</required>
      <model_dependent>false</model_dependent>
      <default_value>3</default_value>
    </argument>
    <argument>
      <name>clothes_washer_usage_multiplier</name>
      <display_name>Clothes Washer: Usage Multiplier</display_name>
      <description>Multiplier on the energy and hot water usage that can reflect, e.g., high/low usage occupants.</description>
      <type>Double</type>
      <required>true</required>
      <model_dependent>false</model_dependent>
      <default_value>1</default_value>
    </argument>
    <argument>
      <name>clothes_dryer_present</name>
      <display_name>Clothes Dryer: Present</display_name>
      <description>Whether there is a clothes dryer.</description>
      <type>Boolean</type>
      <required>true</required>
      <model_dependent>false</model_dependent>
      <default_value>true</default_value>
      <choices>
        <choice>
          <value>true</value>
          <display_name>true</display_name>
        </choice>
        <choice>
          <value>false</value>
          <display_name>false</display_name>
        </choice>
      </choices>
    </argument>
    <argument>
      <name>clothes_dryer_location</name>
      <display_name>Clothes Dryer: Location</display_name>
      <description>The space type for the clothes dryer location.</description>
      <type>Choice</type>
      <required>true</required>
      <model_dependent>false</model_dependent>
      <default_value>auto</default_value>
      <choices>
        <choice>
          <value>auto</value>
          <display_name>auto</display_name>
        </choice>
        <choice>
          <value>living space</value>
          <display_name>living space</display_name>
        </choice>
        <choice>
          <value>basement - conditioned</value>
          <display_name>basement - conditioned</display_name>
        </choice>
        <choice>
          <value>basement - unconditioned</value>
          <display_name>basement - unconditioned</display_name>
        </choice>
        <choice>
          <value>garage</value>
          <display_name>garage</display_name>
        </choice>
      </choices>
    </argument>
    <argument>
      <name>clothes_dryer_fuel_type</name>
      <display_name>Clothes Dryer: Fuel Type</display_name>
      <description>Type of fuel used by the clothes dryer.</description>
      <type>Choice</type>
      <required>true</required>
      <model_dependent>false</model_dependent>
      <default_value>natural gas</default_value>
      <choices>
        <choice>
          <value>electricity</value>
          <display_name>electricity</display_name>
        </choice>
        <choice>
          <value>natural gas</value>
          <display_name>natural gas</display_name>
        </choice>
        <choice>
          <value>fuel oil</value>
          <display_name>fuel oil</display_name>
        </choice>
        <choice>
          <value>propane</value>
          <display_name>propane</display_name>
        </choice>
        <choice>
          <value>wood</value>
          <display_name>wood</display_name>
        </choice>
      </choices>
    </argument>
    <argument>
      <name>clothes_dryer_efficiency_type</name>
      <display_name>Clothes Dryer: Efficiency Type</display_name>
      <description>The efficiency type of clothes dryer.</description>
      <type>Choice</type>
      <required>true</required>
      <model_dependent>false</model_dependent>
      <default_value>CombinedEnergyFactor</default_value>
      <choices>
        <choice>
          <value>EnergyFactor</value>
          <display_name>EnergyFactor</display_name>
        </choice>
        <choice>
          <value>CombinedEnergyFactor</value>
          <display_name>CombinedEnergyFactor</display_name>
        </choice>
      </choices>
    </argument>
    <argument>
      <name>clothes_dryer_efficiency_ef</name>
      <display_name>Clothes Dryer: Energy Factor</display_name>
      <description>The energy performance metric for ENERGY STAR certified residential clothes dryers prior to September 13, 2013. The new metric is Combined Energy Factor.</description>
      <type>Double</type>
      <units>lb/kWh</units>
      <required>true</required>
      <model_dependent>false</model_dependent>
      <default_value>3.4615</default_value>
    </argument>
    <argument>
      <name>clothes_dryer_efficiency_cef</name>
      <display_name>Clothes Dryer: Combined Energy Factor</display_name>
      <description>The Combined Energy Factor (CEF) measures the pounds of clothing that can be dried per kWh (Fuel equivalent) of electricity, including energy consumed during Stand-by and Off modes.</description>
      <type>Double</type>
      <units>lb/kWh</units>
      <required>true</required>
      <model_dependent>false</model_dependent>
      <default_value>3.01</default_value>
    </argument>
    <argument>
      <name>clothes_dryer_control_type</name>
      <display_name>Clothes Dryer: Control Type</display_name>
      <description>Type of control used by the clothes dryer.</description>
      <type>Choice</type>
      <required>true</required>
      <model_dependent>false</model_dependent>
      <default_value>timer</default_value>
      <choices>
        <choice>
          <value>timer</value>
          <display_name>timer</display_name>
        </choice>
        <choice>
          <value>moisture</value>
          <display_name>moisture</display_name>
        </choice>
      </choices>
    </argument>
    <argument>
      <name>clothes_dryer_usage_multiplier</name>
      <display_name>Clothes Dryer: Usage Multiplier</display_name>
      <description>Multiplier on the energy usage that can reflect, e.g., high/low usage occupants.</description>
      <type>Double</type>
      <required>true</required>
      <model_dependent>false</model_dependent>
      <default_value>1</default_value>
    </argument>
    <argument>
      <name>dishwasher_present</name>
      <display_name>Dishwasher: Present</display_name>
      <description>Whether there is a dishwasher.</description>
      <type>Boolean</type>
      <required>true</required>
      <model_dependent>false</model_dependent>
      <default_value>true</default_value>
      <choices>
        <choice>
          <value>true</value>
          <display_name>true</display_name>
        </choice>
        <choice>
          <value>false</value>
          <display_name>false</display_name>
        </choice>
      </choices>
    </argument>
    <argument>
      <name>dishwasher_efficiency_type</name>
      <display_name>Dishwasher: Efficiency Type</display_name>
      <description>The efficiency type of dishwasher.</description>
      <type>Choice</type>
      <required>true</required>
      <model_dependent>false</model_dependent>
      <default_value>RatedAnnualkWh</default_value>
      <choices>
        <choice>
          <value>RatedAnnualkWh</value>
          <display_name>RatedAnnualkWh</display_name>
        </choice>
        <choice>
          <value>EnergyFactor</value>
          <display_name>EnergyFactor</display_name>
        </choice>
      </choices>
    </argument>
    <argument>
      <name>dishwasher_efficiency_kwh</name>
      <display_name>Dishwasher: Rated Annual kWh</display_name>
      <description>The rated annual kWh of the dishwasher.</description>
      <type>Double</type>
      <required>true</required>
      <model_dependent>false</model_dependent>
      <default_value>467</default_value>
    </argument>
    <argument>
      <name>dishwasher_efficiency_ef</name>
      <display_name>Dishwasher: Energy Factor</display_name>
      <description>The energy factor of the dishwasher.</description>
      <type>Double</type>
      <required>true</required>
      <model_dependent>false</model_dependent>
      <default_value>0.46</default_value>
    </argument>
    <argument>
      <name>dishwasher_label_electric_rate</name>
      <display_name>Dishwasher: Label Electric Rate</display_name>
      <description>The label electric rate of the dishwasher.</description>
      <type>Double</type>
      <units>$/kWh</units>
      <required>true</required>
      <model_dependent>false</model_dependent>
      <default_value>0.12</default_value>
    </argument>
    <argument>
      <name>dishwasher_label_gas_rate</name>
      <display_name>Dishwasher: Label Gas Rate</display_name>
      <description>The label gas rate of the dishwasher.</description>
      <type>Double</type>
      <units>$/therm</units>
      <required>true</required>
      <model_dependent>false</model_dependent>
      <default_value>1.09</default_value>
    </argument>
    <argument>
      <name>dishwasher_label_annual_gas_cost</name>
      <display_name>Dishwasher: Label Annual Gas Cost</display_name>
      <description>The label annual gas cost of the dishwasher.</description>
      <type>Double</type>
      <units>$</units>
      <required>true</required>
      <model_dependent>false</model_dependent>
      <default_value>33.12</default_value>
    </argument>
    <argument>
      <name>dishwasher_label_usage</name>
      <display_name>Dishwasher: Label Usage</display_name>
      <description>The dishwasher loads per week.</description>
      <type>Double</type>
      <units>cyc/wk</units>
      <required>true</required>
      <model_dependent>false</model_dependent>
      <default_value>4</default_value>
    </argument>
    <argument>
      <name>dishwasher_place_setting_capacity</name>
      <display_name>Dishwasher: Number of Place Settings</display_name>
      <description>The number of place settings for the unit. Data obtained from manufacturer's literature.</description>
      <type>Integer</type>
      <units>#</units>
      <required>true</required>
      <model_dependent>false</model_dependent>
      <default_value>12</default_value>
    </argument>
    <argument>
      <name>dishwasher_usage_multiplier</name>
      <display_name>Dishwasher: Usage Multiplier</display_name>
      <description>Multiplier on the energy usage that can reflect, e.g., high/low usage occupants.</description>
      <type>Double</type>
      <required>true</required>
      <model_dependent>false</model_dependent>
      <default_value>1</default_value>
    </argument>
    <argument>
      <name>refrigerator_present</name>
      <display_name>Refrigerator: Present</display_name>
      <description>Whether there is a refrigerator.</description>
      <type>Boolean</type>
      <required>true</required>
      <model_dependent>false</model_dependent>
      <default_value>true</default_value>
      <choices>
        <choice>
          <value>true</value>
          <display_name>true</display_name>
        </choice>
        <choice>
          <value>false</value>
          <display_name>false</display_name>
        </choice>
      </choices>
    </argument>
    <argument>
      <name>refrigerator_location</name>
      <display_name>Refrigerator: Location</display_name>
      <description>The space type for the refrigerator location.</description>
      <type>Choice</type>
      <required>true</required>
      <model_dependent>false</model_dependent>
      <default_value>auto</default_value>
      <choices>
        <choice>
          <value>auto</value>
          <display_name>auto</display_name>
        </choice>
        <choice>
          <value>living space</value>
          <display_name>living space</display_name>
        </choice>
        <choice>
          <value>basement - conditioned</value>
          <display_name>basement - conditioned</display_name>
        </choice>
        <choice>
          <value>basement - unconditioned</value>
          <display_name>basement - unconditioned</display_name>
        </choice>
        <choice>
          <value>garage</value>
          <display_name>garage</display_name>
        </choice>
      </choices>
    </argument>
    <argument>
      <name>refrigerator_rated_annual_kwh</name>
      <display_name>Refrigerator: Rated Annual Consumption</display_name>
      <description>The EnergyGuide rated annual energy consumption for a refrigerator.</description>
      <type>Double</type>
      <units>kWh/yr</units>
      <required>true</required>
      <model_dependent>false</model_dependent>
      <default_value>434</default_value>
    </argument>
    <argument>
      <name>refrigerator_usage_multiplier</name>
      <display_name>Refrigerator: Usage Multiplier</display_name>
      <description>Multiplier on the energy usage that can reflect, e.g., high/low usage occupants.</description>
      <type>Double</type>
      <required>true</required>
      <model_dependent>false</model_dependent>
      <default_value>1</default_value>
    </argument>
    <argument>
      <name>cooking_range_oven_present</name>
      <display_name>Cooking Range/Oven: Present</display_name>
      <description>Whether there is a cooking range/oven.</description>
      <type>Boolean</type>
      <required>true</required>
      <model_dependent>false</model_dependent>
      <default_value>true</default_value>
      <choices>
        <choice>
          <value>true</value>
          <display_name>true</display_name>
        </choice>
        <choice>
          <value>false</value>
          <display_name>false</display_name>
        </choice>
      </choices>
    </argument>
    <argument>
      <name>cooking_range_oven_fuel_type</name>
      <display_name>Cooking Range/Oven: Fuel Type</display_name>
      <description>Type of fuel used by the cooking range/oven.</description>
      <type>Choice</type>
      <required>true</required>
      <model_dependent>false</model_dependent>
      <default_value>natural gas</default_value>
      <choices>
        <choice>
          <value>electricity</value>
          <display_name>electricity</display_name>
        </choice>
        <choice>
          <value>natural gas</value>
          <display_name>natural gas</display_name>
        </choice>
        <choice>
          <value>fuel oil</value>
          <display_name>fuel oil</display_name>
        </choice>
        <choice>
          <value>propane</value>
          <display_name>propane</display_name>
        </choice>
        <choice>
          <value>wood</value>
          <display_name>wood</display_name>
        </choice>
      </choices>
    </argument>
    <argument>
      <name>cooking_range_oven_is_induction</name>
      <display_name>Cooking Range/Oven: Is Induction</display_name>
      <description>Whether the cooking range is induction.</description>
      <type>Boolean</type>
      <required>true</required>
      <model_dependent>false</model_dependent>
      <default_value>false</default_value>
      <choices>
        <choice>
          <value>true</value>
          <display_name>true</display_name>
        </choice>
        <choice>
          <value>false</value>
          <display_name>false</display_name>
        </choice>
      </choices>
    </argument>
    <argument>
      <name>cooking_range_oven_is_convection</name>
      <display_name>Cooking Range/Oven: Is Convection</display_name>
      <description>Whether the oven is convection.</description>
      <type>Boolean</type>
      <required>true</required>
      <model_dependent>false</model_dependent>
      <default_value>false</default_value>
      <choices>
        <choice>
          <value>true</value>
          <display_name>true</display_name>
        </choice>
        <choice>
          <value>false</value>
          <display_name>false</display_name>
        </choice>
      </choices>
    </argument>
    <argument>
      <name>cooking_range_oven_usage_multiplier</name>
      <display_name>Cooking Range/Oven: Usage Multiplier</display_name>
      <description>Multiplier on the energy usage that can reflect, e.g., high/low usage occupants.</description>
      <type>Double</type>
      <required>true</required>
      <model_dependent>false</model_dependent>
      <default_value>1</default_value>
    </argument>
    <argument>
      <name>ceiling_fan_efficiency</name>
      <display_name>Ceiling Fan: Efficiency</display_name>
      <description>The efficiency rating of the ceiling fan(s) at medium speed.</description>
      <type>Double</type>
      <units>CFM/watt</units>
      <required>true</required>
      <model_dependent>false</model_dependent>
      <default_value>100</default_value>
    </argument>
    <argument>
      <name>ceiling_fan_quantity</name>
      <display_name>Ceiling Fan: Quantity</display_name>
      <description>Total number of ceiling fans.</description>
      <type>Integer</type>
      <units>#</units>
      <required>true</required>
      <model_dependent>false</model_dependent>
      <default_value>0</default_value>
    </argument>
    <argument>
      <name>ceiling_fan_cooling_setpoint_temp_offset</name>
      <display_name>Ceiling Fan: Cooling Setpoint Temperature Offset</display_name>
      <description>The setpoint temperature offset during cooling season for the ceiling fan(s). Only applies if ceiling fan quantity is greater than zero.</description>
      <type>Double</type>
      <units>deg-F</units>
      <required>true</required>
      <model_dependent>false</model_dependent>
      <default_value>0.5</default_value>
    </argument>
    <argument>
      <name>plug_loads_television_annual_kwh</name>
      <display_name>Plug Loads: Television Annual kWh</display_name>
      <description>The annual energy consumption of the television plug loads.</description>
      <type>String</type>
      <units>kWh/yr</units>
      <required>true</required>
      <model_dependent>false</model_dependent>
      <default_value>auto</default_value>
    </argument>
    <argument>
      <name>plug_loads_other_annual_kwh</name>
      <display_name>Plug Loads: Other Annual kWh</display_name>
      <description>The annual energy consumption of the other residual plug loads.</description>
      <type>String</type>
      <units>kWh/yr</units>
      <required>true</required>
      <model_dependent>false</model_dependent>
      <default_value>auto</default_value>
    </argument>
    <argument>
      <name>plug_loads_other_frac_sensible</name>
      <display_name>Plug Loads: Other Sensible Fraction</display_name>
      <description>Fraction of other residual plug loads' internal gains that are sensible.</description>
      <type>Double</type>
      <units>Frac</units>
      <required>true</required>
      <model_dependent>false</model_dependent>
      <default_value>0.855</default_value>
    </argument>
    <argument>
      <name>plug_loads_other_frac_latent</name>
      <display_name>Plug Loads: Other Latent Fraction</display_name>
      <description>Fraction of other residual plug loads' internal gains that are latent.</description>
      <type>Double</type>
      <units>Frac</units>
      <required>true</required>
      <model_dependent>false</model_dependent>
      <default_value>0.045</default_value>
    </argument>
    <argument>
      <name>plug_loads_schedule_values</name>
      <display_name>Plug Loads: Use Schedule Values</display_name>
      <description>Whether to use the schedule values.</description>
      <type>Boolean</type>
      <required>true</required>
      <model_dependent>false</model_dependent>
      <default_value>false</default_value>
      <choices>
        <choice>
          <value>true</value>
          <display_name>true</display_name>
        </choice>
        <choice>
          <value>false</value>
          <display_name>false</display_name>
        </choice>
      </choices>
    </argument>
    <argument>
      <name>plug_loads_weekday_fractions</name>
      <display_name>Plug Loads: Weekday Schedule</display_name>
      <description>Specify the 24-hour weekday schedule.</description>
      <type>String</type>
      <required>true</required>
      <model_dependent>false</model_dependent>
      <default_value>0.035, 0.033, 0.032, 0.031, 0.032, 0.033, 0.037, 0.042, 0.043, 0.043, 0.043, 0.044, 0.045, 0.045, 0.044, 0.046, 0.048, 0.052, 0.053, 0.05, 0.047, 0.045, 0.04, 0.036</default_value>
    </argument>
    <argument>
      <name>plug_loads_weekend_fractions</name>
      <display_name>Plug Loads: Weekend Schedule</display_name>
      <description>Specify the 24-hour weekend schedule.</description>
      <type>String</type>
      <required>true</required>
      <model_dependent>false</model_dependent>
      <default_value>0.035, 0.033, 0.032, 0.031, 0.032, 0.033, 0.037, 0.042, 0.043, 0.043, 0.043, 0.044, 0.045, 0.045, 0.044, 0.046, 0.048, 0.052, 0.053, 0.05, 0.047, 0.045, 0.04, 0.036</default_value>
    </argument>
    <argument>
      <name>plug_loads_monthly_multipliers</name>
      <display_name>Plug Loads: Month Schedule</display_name>
      <description>Specify the 12-month schedule.</description>
      <type>String</type>
      <required>true</required>
      <model_dependent>false</model_dependent>
      <default_value>1.248, 1.257, 0.993, 0.989, 0.993, 0.827, 0.821, 0.821, 0.827, 0.99, 0.987, 1.248</default_value>
    </argument>
    <argument>
      <name>plug_loads_usage_multiplier</name>
      <display_name>Plug Loads: Usage Multiplier</display_name>
      <description>Multiplier on the energy usage that can reflect, e.g., high/low usage occupants.</description>
      <type>Double</type>
      <required>true</required>
      <model_dependent>false</model_dependent>
      <default_value>1</default_value>
    </argument>
  </arguments>
  <outputs />
  <provenances />
  <tags>
    <tag>Whole Building.Space Types</tag>
  </tags>
  <attributes>
    <attribute>
      <name>Measure Type</name>
      <value>ModelMeasure</value>
      <datatype>string</datatype>
    </attribute>
  </attributes>
  <files>
    <file>
      <filename>constants.rb</filename>
      <filetype>rb</filetype>
      <usage_type>resource</usage_type>
      <checksum>3961371B</checksum>
    </file>
    <file>
      <filename>schedules.rb</filename>
      <filetype>rb</filetype>
      <usage_type>resource</usage_type>
      <checksum>F5E5E8BE</checksum>
    </file>
    <file>
      <filename>location.rb</filename>
      <filetype>rb</filetype>
      <usage_type>resource</usage_type>
      <checksum>B7ECA492</checksum>
    </file>
    <file>
      <filename>geometry.rb</filename>
      <filetype>rb</filetype>
      <usage_type>resource</usage_type>
      <checksum>69F5DFFC</checksum>
    </file>
    <file>
      <filename>build_residential_hpxml_test.rb</filename>
      <filetype>rb</filetype>
      <usage_type>test</usage_type>
      <checksum>346B80A3</checksum>
    </file>
    <file>
      <filename>base-misc-usage-multiplier.osw</filename>
      <filetype>osw</filetype>
      <usage_type>test</usage_type>
<<<<<<< HEAD
      <checksum>ED610233</checksum>
=======
      <checksum>23B26B97</checksum>
>>>>>>> 125349cf
    </file>
    <file>
      <filename>base-hvac-dual-fuel-air-to-air-heat-pump-1-speed.osw</filename>
      <filetype>osw</filetype>
      <usage_type>test</usage_type>
<<<<<<< HEAD
      <checksum>6C3E8777</checksum>
=======
      <checksum>33C8347E</checksum>
>>>>>>> 125349cf
    </file>
    <file>
      <filename>base-hvac-dual-fuel-air-to-air-heat-pump-2-speed.osw</filename>
      <filetype>osw</filetype>
      <usage_type>test</usage_type>
<<<<<<< HEAD
      <checksum>123C3F4F</checksum>
=======
      <checksum>7ABC5721</checksum>
>>>>>>> 125349cf
    </file>
    <file>
      <filename>base-hvac-dual-fuel-mini-split-heat-pump-ducted.osw</filename>
      <filetype>osw</filetype>
      <usage_type>test</usage_type>
<<<<<<< HEAD
      <checksum>62EFD063</checksum>
=======
      <checksum>90436D1D</checksum>
>>>>>>> 125349cf
    </file>
    <file>
      <filename>base-hvac-dual-fuel-air-to-air-heat-pump-var-speed.osw</filename>
      <filetype>osw</filetype>
      <usage_type>test</usage_type>
<<<<<<< HEAD
      <checksum>7573200A</checksum>
=======
      <checksum>9C84B145</checksum>
>>>>>>> 125349cf
    </file>
    <file>
      <filename>base-hvac-dual-fuel-air-to-air-heat-pump-1-speed-electric.osw</filename>
      <filetype>osw</filetype>
      <usage_type>test</usage_type>
<<<<<<< HEAD
      <checksum>8734204E</checksum>
=======
      <checksum>7D4B8412</checksum>
>>>>>>> 125349cf
    </file>
    <file>
      <filename>base-mechvent-cfis.osw</filename>
      <filetype>osw</filetype>
      <usage_type>test</usage_type>
<<<<<<< HEAD
      <checksum>A24558EC</checksum>
=======
      <checksum>84CDDAA5</checksum>
>>>>>>> 125349cf
    </file>
    <file>
      <filename>base.osw</filename>
      <filetype>osw</filetype>
      <usage_type>test</usage_type>
<<<<<<< HEAD
      <checksum>2DBBC7A6</checksum>
=======
      <checksum>79CEF074</checksum>
>>>>>>> 125349cf
    </file>
    <file>
      <filename>base-appliances-none.osw</filename>
      <filetype>osw</filetype>
      <usage_type>test</usage_type>
<<<<<<< HEAD
      <checksum>9222EBDB</checksum>
=======
      <checksum>7B2E30B7</checksum>
>>>>>>> 125349cf
    </file>
    <file>
      <filename>base-dhw-indirect-outside.osw</filename>
      <filetype>osw</filetype>
      <usage_type>test</usage_type>
<<<<<<< HEAD
      <checksum>F5548F7E</checksum>
=======
      <checksum>D220B513</checksum>
>>>>>>> 125349cf
    </file>
    <file>
      <filename>base-dhw-jacket-electric.osw</filename>
      <filetype>osw</filetype>
      <usage_type>test</usage_type>
<<<<<<< HEAD
      <checksum>161B9EF2</checksum>
=======
      <checksum>95A1A4C0</checksum>
>>>>>>> 125349cf
    </file>
    <file>
      <filename>base-dhw-low-flow-fixtures.osw</filename>
      <filetype>osw</filetype>
      <usage_type>test</usage_type>
<<<<<<< HEAD
      <checksum>4013B104</checksum>
=======
      <checksum>7051320C</checksum>
>>>>>>> 125349cf
    </file>
    <file>
      <filename>base-dhw-none.osw</filename>
      <filetype>osw</filetype>
      <usage_type>test</usage_type>
<<<<<<< HEAD
      <checksum>CF3C6B61</checksum>
=======
      <checksum>6EEE6029</checksum>
>>>>>>> 125349cf
    </file>
    <file>
      <filename>base-dhw-recirc-demand.osw</filename>
      <filetype>osw</filetype>
      <usage_type>test</usage_type>
<<<<<<< HEAD
      <checksum>9C03A8B6</checksum>
=======
      <checksum>9A1357C8</checksum>
>>>>>>> 125349cf
    </file>
    <file>
      <filename>base-dhw-recirc-manual.osw</filename>
      <filetype>osw</filetype>
      <usage_type>test</usage_type>
<<<<<<< HEAD
      <checksum>061EBAF6</checksum>
=======
      <checksum>D4D891F3</checksum>
>>>>>>> 125349cf
    </file>
    <file>
      <filename>base-dhw-recirc-nocontrol.osw</filename>
      <filetype>osw</filetype>
      <usage_type>test</usage_type>
<<<<<<< HEAD
      <checksum>9DA54970</checksum>
=======
      <checksum>E4A35F03</checksum>
>>>>>>> 125349cf
    </file>
    <file>
      <filename>base-dhw-recirc-temperature.osw</filename>
      <filetype>osw</filetype>
      <usage_type>test</usage_type>
<<<<<<< HEAD
      <checksum>CBF7D212</checksum>
=======
      <checksum>7CA4F6B2</checksum>
>>>>>>> 125349cf
    </file>
    <file>
      <filename>base-dhw-recirc-timer.osw</filename>
      <filetype>osw</filetype>
      <usage_type>test</usage_type>
<<<<<<< HEAD
      <checksum>05C6B4C6</checksum>
=======
      <checksum>9AFC8E1B</checksum>
>>>>>>> 125349cf
    </file>
    <file>
      <filename>base-dhw-solar-fraction.osw</filename>
      <filetype>osw</filetype>
      <usage_type>test</usage_type>
<<<<<<< HEAD
      <checksum>8E175257</checksum>
=======
      <checksum>BFA05F16</checksum>
>>>>>>> 125349cf
    </file>
    <file>
      <filename>base-dhw-uef.osw</filename>
      <filetype>osw</filetype>
      <usage_type>test</usage_type>
<<<<<<< HEAD
      <checksum>C1ED91E5</checksum>
=======
      <checksum>634A8B0E</checksum>
>>>>>>> 125349cf
    </file>
    <file>
      <filename>base-enclosure-infil-cfm50.osw</filename>
      <filetype>osw</filetype>
      <usage_type>test</usage_type>
<<<<<<< HEAD
      <checksum>B0E07654</checksum>
=======
      <checksum>CA0FA00C</checksum>
>>>>>>> 125349cf
    </file>
    <file>
      <filename>base-foundation-conditioned-basement-slab-insulation.osw</filename>
      <filetype>osw</filetype>
      <usage_type>test</usage_type>
<<<<<<< HEAD
      <checksum>6D72E197</checksum>
=======
      <checksum>95497895</checksum>
>>>>>>> 125349cf
    </file>
    <file>
      <filename>base-hvac-boiler-gas-central-ac-1-speed.osw</filename>
      <filetype>osw</filetype>
      <usage_type>test</usage_type>
<<<<<<< HEAD
      <checksum>BD923DD0</checksum>
=======
      <checksum>0B595BD5</checksum>
>>>>>>> 125349cf
    </file>
    <file>
      <filename>base-hvac-boiler-gas-only.osw</filename>
      <filetype>osw</filetype>
      <usage_type>test</usage_type>
<<<<<<< HEAD
      <checksum>1DA9F70E</checksum>
=======
      <checksum>62C75EAA</checksum>
>>>>>>> 125349cf
    </file>
    <file>
      <filename>base-hvac-boiler-oil-only.osw</filename>
      <filetype>osw</filetype>
      <usage_type>test</usage_type>
<<<<<<< HEAD
      <checksum>936AB046</checksum>
=======
      <checksum>CCF0F5F5</checksum>
>>>>>>> 125349cf
    </file>
    <file>
      <filename>base-hvac-boiler-propane-only.osw</filename>
      <filetype>osw</filetype>
      <usage_type>test</usage_type>
<<<<<<< HEAD
      <checksum>2CD4AC7E</checksum>
=======
      <checksum>8D1272D1</checksum>
>>>>>>> 125349cf
    </file>
    <file>
      <filename>base-hvac-boiler-wood-only.osw</filename>
      <filetype>osw</filetype>
      <usage_type>test</usage_type>
<<<<<<< HEAD
      <checksum>A36359E9</checksum>
=======
      <checksum>5CB62C83</checksum>
>>>>>>> 125349cf
    </file>
    <file>
      <filename>base-hvac-central-ac-only-1-speed.osw</filename>
      <filetype>osw</filetype>
      <usage_type>test</usage_type>
<<<<<<< HEAD
      <checksum>6B99BDD0</checksum>
=======
      <checksum>B59402BC</checksum>
>>>>>>> 125349cf
    </file>
    <file>
      <filename>base-hvac-ducts-leakage-percent.osw</filename>
      <filetype>osw</filetype>
      <usage_type>test</usage_type>
<<<<<<< HEAD
      <checksum>6C60349E</checksum>
=======
      <checksum>21892B1D</checksum>
>>>>>>> 125349cf
    </file>
    <file>
      <filename>base-hvac-elec-resistance-only.osw</filename>
      <filetype>osw</filetype>
      <usage_type>test</usage_type>
<<<<<<< HEAD
      <checksum>36247EAE</checksum>
=======
      <checksum>F6A50A27</checksum>
>>>>>>> 125349cf
    </file>
    <file>
      <filename>base-hvac-furnace-elec-only.osw</filename>
      <filetype>osw</filetype>
      <usage_type>test</usage_type>
<<<<<<< HEAD
      <checksum>F8109144</checksum>
=======
      <checksum>09845F37</checksum>
>>>>>>> 125349cf
    </file>
    <file>
      <filename>base-hvac-furnace-gas-only.osw</filename>
      <filetype>osw</filetype>
      <usage_type>test</usage_type>
<<<<<<< HEAD
      <checksum>C5330DE9</checksum>
=======
      <checksum>9605A5C7</checksum>
>>>>>>> 125349cf
    </file>
    <file>
      <filename>base-hvac-furnace-oil-only.osw</filename>
      <filetype>osw</filetype>
      <usage_type>test</usage_type>
<<<<<<< HEAD
      <checksum>713172FE</checksum>
=======
      <checksum>F5D465F5</checksum>
>>>>>>> 125349cf
    </file>
    <file>
      <filename>base-hvac-furnace-propane-only.osw</filename>
      <filetype>osw</filetype>
      <usage_type>test</usage_type>
<<<<<<< HEAD
      <checksum>26D76527</checksum>
=======
      <checksum>184BBA1B</checksum>
>>>>>>> 125349cf
    </file>
    <file>
      <filename>base-hvac-furnace-wood-only.osw</filename>
      <filetype>osw</filetype>
      <usage_type>test</usage_type>
<<<<<<< HEAD
      <checksum>6CD03D1F</checksum>
=======
      <checksum>8CDC717D</checksum>
>>>>>>> 125349cf
    </file>
    <file>
      <filename>base-hvac-none.osw</filename>
      <filetype>osw</filetype>
      <usage_type>test</usage_type>
<<<<<<< HEAD
      <checksum>5F1A887C</checksum>
=======
      <checksum>E96728DF</checksum>
>>>>>>> 125349cf
    </file>
    <file>
      <filename>base-hvac-programmable-thermostat.osw</filename>
      <filetype>osw</filetype>
      <usage_type>test</usage_type>
<<<<<<< HEAD
      <checksum>565059A8</checksum>
=======
      <checksum>13D94D74</checksum>
>>>>>>> 125349cf
    </file>
    <file>
      <filename>base-hvac-setpoints.osw</filename>
      <filetype>osw</filetype>
      <usage_type>test</usage_type>
<<<<<<< HEAD
      <checksum>DBA2BAF3</checksum>
=======
      <checksum>3C6EF8D4</checksum>
>>>>>>> 125349cf
    </file>
    <file>
      <filename>base-location-baltimore-md.osw</filename>
      <filetype>osw</filetype>
      <usage_type>test</usage_type>
<<<<<<< HEAD
      <checksum>A44EB55B</checksum>
=======
      <checksum>AA31812C</checksum>
>>>>>>> 125349cf
    </file>
    <file>
      <filename>base-location-dallas-tx.osw</filename>
      <filetype>osw</filetype>
      <usage_type>test</usage_type>
<<<<<<< HEAD
      <checksum>9972B890</checksum>
=======
      <checksum>157BC785</checksum>
>>>>>>> 125349cf
    </file>
    <file>
      <filename>base-location-duluth-mn.osw</filename>
      <filetype>osw</filetype>
      <usage_type>test</usage_type>
<<<<<<< HEAD
      <checksum>1FC65C1F</checksum>
=======
      <checksum>287873A6</checksum>
>>>>>>> 125349cf
    </file>
    <file>
      <filename>base-location-miami-fl.osw</filename>
      <filetype>osw</filetype>
      <usage_type>test</usage_type>
<<<<<<< HEAD
      <checksum>983D341C</checksum>
=======
      <checksum>10920D97</checksum>
>>>>>>> 125349cf
    </file>
    <file>
      <filename>base-mechvent-balanced.osw</filename>
      <filetype>osw</filetype>
      <usage_type>test</usage_type>
<<<<<<< HEAD
      <checksum>8BB63289</checksum>
=======
      <checksum>BA92F861</checksum>
>>>>>>> 125349cf
    </file>
    <file>
      <filename>base-mechvent-erv.osw</filename>
      <filetype>osw</filetype>
      <usage_type>test</usage_type>
<<<<<<< HEAD
      <checksum>F7050D9A</checksum>
=======
      <checksum>43A4CCCC</checksum>
>>>>>>> 125349cf
    </file>
    <file>
      <filename>base-mechvent-exhaust.osw</filename>
      <filetype>osw</filetype>
      <usage_type>test</usage_type>
<<<<<<< HEAD
      <checksum>BB603F92</checksum>
=======
      <checksum>B270EC5E</checksum>
>>>>>>> 125349cf
    </file>
    <file>
      <filename>base-mechvent-hrv.osw</filename>
      <filetype>osw</filetype>
      <usage_type>test</usage_type>
<<<<<<< HEAD
      <checksum>A433B627</checksum>
=======
      <checksum>861DBACC</checksum>
>>>>>>> 125349cf
    </file>
    <file>
      <filename>base-mechvent-supply.osw</filename>
      <filetype>osw</filetype>
      <usage_type>test</usage_type>
<<<<<<< HEAD
      <checksum>7EDF7DCD</checksum>
=======
      <checksum>3B8B68B2</checksum>
>>>>>>> 125349cf
    </file>
    <file>
      <filename>base-misc-ceiling-fans.osw</filename>
      <filetype>osw</filetype>
      <usage_type>test</usage_type>
<<<<<<< HEAD
      <checksum>FBFCBCF6</checksum>
=======
      <checksum>40CF2814</checksum>
>>>>>>> 125349cf
    </file>
    <file>
      <filename>base-misc-whole-house-fan.osw</filename>
      <filetype>osw</filetype>
      <usage_type>test</usage_type>
<<<<<<< HEAD
      <checksum>D5AD9A7E</checksum>
=======
      <checksum>A2673F2D</checksum>
>>>>>>> 125349cf
    </file>
    <file>
      <filename>base-hvac-air-to-air-heat-pump-1-speed.osw</filename>
      <filetype>osw</filetype>
      <usage_type>test</usage_type>
<<<<<<< HEAD
      <checksum>DF6707D4</checksum>
=======
      <checksum>B85A00D0</checksum>
>>>>>>> 125349cf
    </file>
    <file>
      <filename>base-mechvent-erv-atre-asre.osw</filename>
      <filetype>osw</filetype>
      <usage_type>test</usage_type>
<<<<<<< HEAD
      <checksum>18A7AD0A</checksum>
=======
      <checksum>855F229A</checksum>
>>>>>>> 125349cf
    </file>
    <file>
      <filename>base-enclosure-windows-none.osw</filename>
      <filetype>osw</filetype>
      <usage_type>test</usage_type>
<<<<<<< HEAD
      <checksum>BCA4004E</checksum>
=======
      <checksum>D6EF180B</checksum>
>>>>>>> 125349cf
    </file>
    <file>
      <filename>base-dhw-indirect-standbyloss.osw</filename>
      <filetype>osw</filetype>
      <usage_type>test</usage_type>
<<<<<<< HEAD
      <checksum>CEE7D002</checksum>
=======
      <checksum>E1A7DAAD</checksum>
>>>>>>> 125349cf
    </file>
    <file>
      <filename>base-dhw-indirect.osw</filename>
      <filetype>osw</filetype>
      <usage_type>test</usage_type>
<<<<<<< HEAD
      <checksum>30EDCD46</checksum>
=======
      <checksum>FCC1F375</checksum>
>>>>>>> 125349cf
    </file>
    <file>
      <filename>base-dhw-jacket-indirect.osw</filename>
      <filetype>osw</filetype>
      <usage_type>test</usage_type>
<<<<<<< HEAD
      <checksum>71F6DC23</checksum>
=======
      <checksum>6A2558F0</checksum>
>>>>>>> 125349cf
    </file>
    <file>
      <filename>base-hvac-undersized.osw</filename>
      <filetype>osw</filetype>
      <usage_type>test</usage_type>
<<<<<<< HEAD
      <checksum>2E35CE24</checksum>
=======
      <checksum>ACC5507C</checksum>
>>>>>>> 125349cf
    </file>
    <file>
      <filename>base-atticroof-unvented-insulated-roof.osw</filename>
      <filetype>osw</filetype>
      <usage_type>test</usage_type>
<<<<<<< HEAD
      <checksum>A9E17937</checksum>
=======
      <checksum>8AF245D8</checksum>
>>>>>>> 125349cf
    </file>
    <file>
      <filename>base-pv.osw</filename>
      <filetype>osw</filetype>
      <usage_type>test</usage_type>
<<<<<<< HEAD
      <checksum>7D6B9C52</checksum>
=======
      <checksum>2CB8CD3D</checksum>
>>>>>>> 125349cf
    </file>
    <file>
      <filename>base-mechvent-hrv-asre.osw</filename>
      <filetype>osw</filetype>
      <usage_type>test</usage_type>
<<<<<<< HEAD
      <checksum>A819B1BD</checksum>
=======
      <checksum>AB6E5F6E</checksum>
>>>>>>> 125349cf
    </file>
    <file>
      <filename>base-enclosure-overhangs.osw</filename>
      <filetype>osw</filetype>
      <usage_type>test</usage_type>
<<<<<<< HEAD
      <checksum>4EDB9ADB</checksum>
=======
      <checksum>4298F8F6</checksum>
>>>>>>> 125349cf
    </file>
    <file>
      <filename>base-atticroof-vented.osw</filename>
      <filetype>osw</filetype>
      <usage_type>test</usage_type>
<<<<<<< HEAD
      <checksum>7BE6FE00</checksum>
=======
      <checksum>4BDE4382</checksum>
>>>>>>> 125349cf
    </file>
    <file>
      <filename>base-dhw-dwhr.osw</filename>
      <filetype>osw</filetype>
      <usage_type>test</usage_type>
<<<<<<< HEAD
      <checksum>BC818E56</checksum>
=======
      <checksum>740106E6</checksum>
>>>>>>> 125349cf
    </file>
    <file>
      <filename>base-misc-timestep-10-mins.osw</filename>
      <filetype>osw</filetype>
      <usage_type>test</usage_type>
<<<<<<< HEAD
      <checksum>49FB1C24</checksum>
=======
      <checksum>76ADC2AA</checksum>
>>>>>>> 125349cf
    </file>
    <file>
      <filename>base-enclosure-2stories.osw</filename>
      <filetype>osw</filetype>
      <usage_type>test</usage_type>
<<<<<<< HEAD
      <checksum>13A9279B</checksum>
=======
      <checksum>55D1D24C</checksum>
>>>>>>> 125349cf
    </file>
    <file>
      <filename>base-enclosure-beds-4.osw</filename>
      <filetype>osw</filetype>
      <usage_type>test</usage_type>
<<<<<<< HEAD
      <checksum>C4D53064</checksum>
=======
      <checksum>A7DDE046</checksum>
>>>>>>> 125349cf
    </file>
    <file>
      <filename>base-enclosure-beds-5.osw</filename>
      <filetype>osw</filetype>
      <usage_type>test</usage_type>
<<<<<<< HEAD
      <checksum>2806E05F</checksum>
=======
      <checksum>B0FA9893</checksum>
>>>>>>> 125349cf
    </file>
    <file>
      <filename>base-foundation-ambient.osw</filename>
      <filetype>osw</filetype>
      <usage_type>test</usage_type>
<<<<<<< HEAD
      <checksum>C9E1C6F9</checksum>
=======
      <checksum>F782CF4B</checksum>
>>>>>>> 125349cf
    </file>
    <file>
      <filename>base-foundation-slab.osw</filename>
      <filetype>osw</filetype>
      <usage_type>test</usage_type>
<<<<<<< HEAD
      <checksum>D39130F5</checksum>
=======
      <checksum>18A00E54</checksum>
>>>>>>> 125349cf
    </file>
    <file>
      <filename>base-foundation-unconditioned-basement-wall-insulation.osw</filename>
      <filetype>osw</filetype>
      <usage_type>test</usage_type>
<<<<<<< HEAD
      <checksum>663751FD</checksum>
=======
      <checksum>A469B5D0</checksum>
>>>>>>> 125349cf
    </file>
    <file>
      <filename>base-foundation-unconditioned-basement.osw</filename>
      <filetype>osw</filetype>
      <usage_type>test</usage_type>
<<<<<<< HEAD
      <checksum>49D985C0</checksum>
=======
      <checksum>0F5EDECE</checksum>
>>>>>>> 125349cf
    </file>
    <file>
      <filename>base-foundation-vented-crawlspace.osw</filename>
      <filetype>osw</filetype>
      <usage_type>test</usage_type>
<<<<<<< HEAD
      <checksum>2AE92F9E</checksum>
=======
      <checksum>DD125BDE</checksum>
>>>>>>> 125349cf
    </file>
    <file>
      <filename>base-foundation-unvented-crawlspace.osw</filename>
      <filetype>osw</filetype>
      <usage_type>test</usage_type>
<<<<<<< HEAD
      <checksum>16B5ECCA</checksum>
=======
      <checksum>049155ED</checksum>
>>>>>>> 125349cf
    </file>
    <file>
      <filename>base-hvac-central-ac-plus-air-to-air-heat-pump-heating.osw</filename>
      <filetype>osw</filetype>
      <usage_type>test</usage_type>
<<<<<<< HEAD
      <checksum>D65CE60E</checksum>
=======
      <checksum>D2787D02</checksum>
>>>>>>> 125349cf
    </file>
    <file>
      <filename>base-hvac-air-to-air-heat-pump-2-speed.osw</filename>
      <filetype>osw</filetype>
      <usage_type>test</usage_type>
<<<<<<< HEAD
      <checksum>685CD3D7</checksum>
=======
      <checksum>ED9FF205</checksum>
>>>>>>> 125349cf
    </file>
    <file>
      <filename>base-hvac-central-ac-only-2-speed.osw</filename>
      <filetype>osw</filetype>
      <usage_type>test</usage_type>
<<<<<<< HEAD
      <checksum>77A8951E</checksum>
=======
      <checksum>3C7A4B04</checksum>
>>>>>>> 125349cf
    </file>
    <file>
      <filename>base-hvac-air-to-air-heat-pump-var-speed.osw</filename>
      <filetype>osw</filetype>
      <usage_type>test</usage_type>
<<<<<<< HEAD
      <checksum>FCC37A77</checksum>
=======
      <checksum>56094B41</checksum>
>>>>>>> 125349cf
    </file>
    <file>
      <filename>base-hvac-furnace-gas-central-ac-2-speed.osw</filename>
      <filetype>osw</filetype>
      <usage_type>test</usage_type>
<<<<<<< HEAD
      <checksum>192C3CC8</checksum>
=======
      <checksum>B0D14871</checksum>
>>>>>>> 125349cf
    </file>
    <file>
      <filename>base-hvac-ground-to-air-heat-pump.osw</filename>
      <filetype>osw</filetype>
      <usage_type>test</usage_type>
<<<<<<< HEAD
      <checksum>026D9984</checksum>
=======
      <checksum>B44472E8</checksum>
>>>>>>> 125349cf
    </file>
    <file>
      <filename>base-hvac-mini-split-heat-pump-ducted.osw</filename>
      <filetype>osw</filetype>
      <usage_type>test</usage_type>
<<<<<<< HEAD
      <checksum>5524B8C7</checksum>
=======
      <checksum>6297A88E</checksum>
>>>>>>> 125349cf
    </file>
    <file>
      <filename>base-hvac-mini-split-heat-pump-ductless-no-backup.osw</filename>
      <filetype>osw</filetype>
      <usage_type>test</usage_type>
<<<<<<< HEAD
      <checksum>C2BF7B88</checksum>
=======
      <checksum>56AB23AE</checksum>
>>>>>>> 125349cf
    </file>
    <file>
      <filename>base-hvac-mini-split-heat-pump-ductless.osw</filename>
      <filetype>osw</filetype>
      <usage_type>test</usage_type>
<<<<<<< HEAD
      <checksum>91A7D888</checksum>
=======
      <checksum>1448CB0F</checksum>
>>>>>>> 125349cf
    </file>
    <file>
      <filename>base-hvac-central-ac-only-var-speed.osw</filename>
      <filetype>osw</filetype>
      <usage_type>test</usage_type>
<<<<<<< HEAD
      <checksum>BAE268C4</checksum>
=======
      <checksum>732B4D3A</checksum>
>>>>>>> 125349cf
    </file>
    <file>
      <filename>base-hvac-evap-cooler-furnace-gas.osw</filename>
      <filetype>osw</filetype>
      <usage_type>test</usage_type>
<<<<<<< HEAD
      <checksum>9770E5D2</checksum>
=======
      <checksum>C61059B4</checksum>
>>>>>>> 125349cf
    </file>
    <file>
      <filename>base-hvac-evap-cooler-only.osw</filename>
      <filetype>osw</filetype>
      <usage_type>test</usage_type>
<<<<<<< HEAD
      <checksum>AC2E6906</checksum>
=======
      <checksum>B3C23ED4</checksum>
>>>>>>> 125349cf
    </file>
    <file>
      <filename>base-hvac-evap-cooler-only-ducted.osw</filename>
      <filetype>osw</filetype>
      <usage_type>test</usage_type>
<<<<<<< HEAD
      <checksum>E5508CF2</checksum>
=======
      <checksum>4DC97EF8</checksum>
>>>>>>> 125349cf
    </file>
    <file>
      <filename>base-hvac-furnace-gas-central-ac-var-speed.osw</filename>
      <filetype>osw</filetype>
      <usage_type>test</usage_type>
<<<<<<< HEAD
      <checksum>A810619D</checksum>
=======
      <checksum>F53F835D</checksum>
>>>>>>> 125349cf
    </file>
    <file>
      <filename>base-hvac-furnace-gas-room-ac.osw</filename>
      <filetype>osw</filetype>
      <usage_type>test</usage_type>
<<<<<<< HEAD
      <checksum>E8CB9F9D</checksum>
=======
      <checksum>E6C2BD73</checksum>
>>>>>>> 125349cf
    </file>
    <file>
      <filename>base-hvac-room-ac-only.osw</filename>
      <filetype>osw</filetype>
      <usage_type>test</usage_type>
<<<<<<< HEAD
      <checksum>24908160</checksum>
=======
      <checksum>545209C7</checksum>
>>>>>>> 125349cf
    </file>
    <file>
      <filename>base-mechvent-cfis-evap-cooler-only-ducted.osw</filename>
      <filetype>osw</filetype>
      <usage_type>test</usage_type>
<<<<<<< HEAD
      <checksum>907BE109</checksum>
=======
      <checksum>F195D9FA</checksum>
>>>>>>> 125349cf
    </file>
    <file>
      <filename>base-multifamily.osw</filename>
      <filetype>osw</filetype>
      <usage_type>test</usage_type>
<<<<<<< HEAD
      <checksum>17B03D6A</checksum>
=======
      <checksum>7582C754</checksum>
>>>>>>> 125349cf
    </file>
    <file>
      <filename>base-atticroof-flat.osw</filename>
      <filetype>osw</filetype>
      <usage_type>test</usage_type>
<<<<<<< HEAD
      <checksum>66A0217F</checksum>
=======
      <checksum>11A5A78E</checksum>
>>>>>>> 125349cf
    </file>
    <file>
      <filename>base-foundation-unconditioned-basement-assembly-r.osw</filename>
      <filetype>osw</filetype>
      <usage_type>test</usage_type>
<<<<<<< HEAD
      <checksum>233ED6D5</checksum>
=======
      <checksum>8681300D</checksum>
>>>>>>> 125349cf
    </file>
    <file>
      <filename>extra-dhw-solar-latitude.osw</filename>
      <filetype>osw</filetype>
      <usage_type>test</usage_type>
<<<<<<< HEAD
      <checksum>1A1E4E8B</checksum>
=======
      <checksum>6BAD42F1</checksum>
>>>>>>> 125349cf
    </file>
    <file>
      <filename>extra-pv-roofpitch.osw</filename>
      <filetype>osw</filetype>
      <usage_type>test</usage_type>
<<<<<<< HEAD
      <checksum>4C746EB1</checksum>
=======
      <checksum>1D45B734</checksum>
>>>>>>> 125349cf
    </file>
    <file>
      <filename>base-misc-runperiod-1-month.osw</filename>
      <filetype>osw</filetype>
      <usage_type>test</usage_type>
<<<<<<< HEAD
      <checksum>5498CF44</checksum>
=======
      <checksum>C76EE671</checksum>
>>>>>>> 125349cf
    </file>
    <file>
      <filename>extra-auto.osw</filename>
      <filetype>osw</filetype>
      <usage_type>test</usage_type>
<<<<<<< HEAD
      <checksum>73D7D0D8</checksum>
=======
      <checksum>DAE66222</checksum>
>>>>>>> 125349cf
    </file>
    <file>
      <filename>base-appliances-gas.osw</filename>
      <filetype>osw</filetype>
      <usage_type>test</usage_type>
<<<<<<< HEAD
      <checksum>E60B9DD1</checksum>
=======
      <checksum>39B384CF</checksum>
>>>>>>> 125349cf
    </file>
    <file>
      <filename>base-appliances-modified.osw</filename>
      <filetype>osw</filetype>
      <usage_type>test</usage_type>
<<<<<<< HEAD
      <checksum>EEC64B81</checksum>
=======
      <checksum>E97689B4</checksum>
>>>>>>> 125349cf
    </file>
    <file>
      <filename>base-appliances-oil.osw</filename>
      <filetype>osw</filetype>
      <usage_type>test</usage_type>
<<<<<<< HEAD
      <checksum>774645D0</checksum>
=======
      <checksum>6AB70BBA</checksum>
>>>>>>> 125349cf
    </file>
    <file>
      <filename>base-appliances-wood.osw</filename>
      <filetype>osw</filetype>
      <usage_type>test</usage_type>
<<<<<<< HEAD
      <checksum>7F82B511</checksum>
=======
      <checksum>07D1B1BA</checksum>
>>>>>>> 125349cf
    </file>
    <file>
      <filename>base-appliances-propane.osw</filename>
      <filetype>osw</filetype>
      <usage_type>test</usage_type>
<<<<<<< HEAD
      <checksum>1AEF972A</checksum>
=======
      <checksum>222ED16B</checksum>
>>>>>>> 125349cf
    </file>
    <file>
      <filename>base-atticroof-radiant-barrier.osw</filename>
      <filetype>osw</filetype>
      <usage_type>test</usage_type>
<<<<<<< HEAD
      <checksum>3B123E19</checksum>
=======
      <checksum>186418CF</checksum>
>>>>>>> 125349cf
    </file>
    <file>
      <filename>base-hvac-boiler-elec-only.osw</filename>
      <filetype>osw</filetype>
      <usage_type>test</usage_type>
<<<<<<< HEAD
      <checksum>0C093DC0</checksum>
=======
      <checksum>90F70FD0</checksum>
>>>>>>> 125349cf
    </file>
    <file>
      <filename>base-hvac-portable-heater-electric-only.osw</filename>
      <filetype>osw</filetype>
      <usage_type>test</usage_type>
<<<<<<< HEAD
      <checksum>5C2D43E6</checksum>
=======
      <checksum>4351E857</checksum>
>>>>>>> 125349cf
    </file>
    <file>
      <filename>base-hvac-stove-oil-only.osw</filename>
      <filetype>osw</filetype>
      <usage_type>test</usage_type>
<<<<<<< HEAD
      <checksum>57EADF2D</checksum>
=======
      <checksum>B9AC4475</checksum>
>>>>>>> 125349cf
    </file>
    <file>
      <filename>base-hvac-stove-wood-only.osw</filename>
      <filetype>osw</filetype>
      <usage_type>test</usage_type>
<<<<<<< HEAD
      <checksum>1D0423F2</checksum>
=======
      <checksum>0290AA31</checksum>
>>>>>>> 125349cf
    </file>
    <file>
      <filename>base-hvac-wall-furnace-elec-only.osw</filename>
      <filetype>osw</filetype>
      <usage_type>test</usage_type>
<<<<<<< HEAD
      <checksum>849C596E</checksum>
=======
      <checksum>9B202D59</checksum>
>>>>>>> 125349cf
    </file>
    <file>
      <filename>base-hvac-wall-furnace-propane-only.osw</filename>
      <filetype>osw</filetype>
      <usage_type>test</usage_type>
<<<<<<< HEAD
      <checksum>57702BC6</checksum>
=======
      <checksum>FEE26320</checksum>
>>>>>>> 125349cf
    </file>
    <file>
      <filename>base-hvac-wall-furnace-wood-only.osw</filename>
      <filetype>osw</filetype>
      <usage_type>test</usage_type>
<<<<<<< HEAD
      <checksum>75DDFFEC</checksum>
=======
      <checksum>1962DF67</checksum>
>>>>>>> 125349cf
    </file>
    <file>
      <filename>base-single-family-attached.osw</filename>
      <filetype>osw</filetype>
      <usage_type>test</usage_type>
<<<<<<< HEAD
      <checksum>8816C3BC</checksum>
=======
      <checksum>B0B4E961</checksum>
>>>>>>> 125349cf
    </file>
    <file>
      <filename>base-hvac-stove-wood-pellets-only.osw</filename>
      <filetype>osw</filetype>
      <usage_type>test</usage_type>
<<<<<<< HEAD
      <checksum>DCD6E41E</checksum>
=======
      <checksum>EA1DB907</checksum>
>>>>>>> 125349cf
    </file>
    <file>
      <filename>base-mechvent-bath-kitchen-fans.osw</filename>
      <filetype>osw</filetype>
      <usage_type>test</usage_type>
<<<<<<< HEAD
      <checksum>C9379384</checksum>
=======
      <checksum>01C1058D</checksum>
>>>>>>> 125349cf
    </file>
    <file>
      <filename>base-misc-neighbor-shading.osw</filename>
      <filetype>osw</filetype>
      <usage_type>test</usage_type>
<<<<<<< HEAD
      <checksum>88B4BF42</checksum>
=======
      <checksum>E8435553</checksum>
>>>>>>> 125349cf
    </file>
    <file>
      <filename>base-appliances-dehumidifier-50percent.osw</filename>
      <filetype>osw</filetype>
      <usage_type>test</usage_type>
<<<<<<< HEAD
      <checksum>AC6A3C65</checksum>
=======
      <checksum>E3B75861</checksum>
>>>>>>> 125349cf
    </file>
    <file>
      <filename>base-appliances-dehumidifier-ief.osw</filename>
      <filetype>osw</filetype>
      <usage_type>test</usage_type>
<<<<<<< HEAD
      <checksum>60DD0A87</checksum>
=======
      <checksum>9251DA2B</checksum>
>>>>>>> 125349cf
    </file>
    <file>
      <filename>base-appliances-dehumidifier.osw</filename>
      <filetype>osw</filetype>
      <usage_type>test</usage_type>
<<<<<<< HEAD
      <checksum>1284D51C</checksum>
=======
      <checksum>FF3D520D</checksum>
>>>>>>> 125349cf
    </file>
    <file>
      <filename>base-dhw-indirect-with-solar-fraction.osw</filename>
      <filetype>osw</filetype>
      <usage_type>test</usage_type>
<<<<<<< HEAD
      <checksum>B3EBB23E</checksum>
=======
      <checksum>48568FE9</checksum>
>>>>>>> 125349cf
    </file>
    <file>
      <filename>base-location-epw-filepath-AMY-2012.osw</filename>
      <filetype>osw</filetype>
      <usage_type>test</usage_type>
<<<<<<< HEAD
      <checksum>55310EC3</checksum>
=======
      <checksum>70D013D1</checksum>
>>>>>>> 125349cf
    </file>
    <file>
      <filename>base-location-epw-filepath.osw</filename>
      <filetype>osw</filetype>
      <usage_type>test</usage_type>
<<<<<<< HEAD
      <checksum>747E0C0F</checksum>
=======
      <checksum>11148D1B</checksum>
>>>>>>> 125349cf
    </file>
    <file>
      <filename>base-enclosure-beds-1.osw</filename>
      <filetype>osw</filetype>
      <usage_type>test</usage_type>
<<<<<<< HEAD
      <checksum>80BFC5F1</checksum>
=======
      <checksum>41731207</checksum>
>>>>>>> 125349cf
    </file>
    <file>
      <filename>base-enclosure-beds-2.osw</filename>
      <filetype>osw</filetype>
      <usage_type>test</usage_type>
<<<<<<< HEAD
      <checksum>4574EB7C</checksum>
=======
      <checksum>53D4C3F9</checksum>
>>>>>>> 125349cf
    </file>
    <file>
      <filename>base-dhw-combi-tankless-outside.osw</filename>
      <filetype>osw</filetype>
      <usage_type>test</usage_type>
<<<<<<< HEAD
      <checksum>CBC682C8</checksum>
=======
      <checksum>36C0FF9A</checksum>
>>>>>>> 125349cf
    </file>
    <file>
      <filename>base-dhw-combi-tankless.osw</filename>
      <filetype>osw</filetype>
      <usage_type>test</usage_type>
<<<<<<< HEAD
      <checksum>ABDB0839</checksum>
=======
      <checksum>3F2B9866</checksum>
>>>>>>> 125349cf
    </file>
    <file>
      <filename>base-misc-defaults2.osw</filename>
      <filetype>osw</filetype>
      <usage_type>test</usage_type>
<<<<<<< HEAD
      <checksum>B2D05BE3</checksum>
=======
      <checksum>66FFD79A</checksum>
>>>>>>> 125349cf
    </file>
    <file>
      <filename>base-dhw-tank-heat-pump-outside.osw</filename>
      <filetype>osw</filetype>
      <usage_type>test</usage_type>
<<<<<<< HEAD
      <checksum>64B609EC</checksum>
=======
      <checksum>2F7BF624</checksum>
>>>>>>> 125349cf
    </file>
    <file>
      <filename>base-dhw-tank-heat-pump-with-solar-fraction.osw</filename>
      <filetype>osw</filetype>
      <usage_type>test</usage_type>
<<<<<<< HEAD
      <checksum>09AA8245</checksum>
=======
      <checksum>45FAF23F</checksum>
>>>>>>> 125349cf
    </file>
    <file>
      <filename>base-dhw-tank-heat-pump.osw</filename>
      <filetype>osw</filetype>
      <usage_type>test</usage_type>
<<<<<<< HEAD
      <checksum>6BA996A0</checksum>
=======
      <checksum>AA3027FA</checksum>
>>>>>>> 125349cf
    </file>
    <file>
      <filename>base-dhw-jacket-hpwh.osw</filename>
      <filetype>osw</filetype>
      <usage_type>test</usage_type>
<<<<<<< HEAD
      <checksum>DAED6DEB</checksum>
=======
      <checksum>6257934E</checksum>
>>>>>>> 125349cf
    </file>
    <file>
      <filename>base-dhw-jacket-gas.osw</filename>
      <filetype>osw</filetype>
      <usage_type>test</usage_type>
<<<<<<< HEAD
      <checksum>0E5BFDE7</checksum>
=======
      <checksum>38C151D6</checksum>
>>>>>>> 125349cf
    </file>
    <file>
      <filename>base-dhw-solar-direct-evacuated-tube.osw</filename>
      <filetype>osw</filetype>
      <usage_type>test</usage_type>
<<<<<<< HEAD
      <checksum>1DB3A8D1</checksum>
=======
      <checksum>A85C6672</checksum>
>>>>>>> 125349cf
    </file>
    <file>
      <filename>base-dhw-solar-direct-flat-plate.osw</filename>
      <filetype>osw</filetype>
      <usage_type>test</usage_type>
<<<<<<< HEAD
      <checksum>386E5A53</checksum>
=======
      <checksum>2A2920EA</checksum>
>>>>>>> 125349cf
    </file>
    <file>
      <filename>base-dhw-solar-direct-ics.osw</filename>
      <filetype>osw</filetype>
      <usage_type>test</usage_type>
<<<<<<< HEAD
      <checksum>2195EC41</checksum>
=======
      <checksum>48731D64</checksum>
>>>>>>> 125349cf
    </file>
    <file>
      <filename>base-dhw-solar-indirect-flat-plate.osw</filename>
      <filetype>osw</filetype>
      <usage_type>test</usage_type>
<<<<<<< HEAD
      <checksum>AB48CD70</checksum>
=======
      <checksum>A97AA7EE</checksum>
>>>>>>> 125349cf
    </file>
    <file>
      <filename>base-dhw-solar-thermosyphon-flat-plate.osw</filename>
      <filetype>osw</filetype>
      <usage_type>test</usage_type>
<<<<<<< HEAD
      <checksum>31E369A7</checksum>
=======
      <checksum>C0C001CA</checksum>
>>>>>>> 125349cf
    </file>
    <file>
      <filename>base-dhw-tank-heat-pump-with-solar.osw</filename>
      <filetype>osw</filetype>
      <usage_type>test</usage_type>
<<<<<<< HEAD
      <checksum>F2787C8B</checksum>
=======
      <checksum>76F71E72</checksum>
>>>>>>> 125349cf
    </file>
    <file>
      <filename>base-dhw-tank-gas-outside.osw</filename>
      <filetype>osw</filetype>
      <usage_type>test</usage_type>
<<<<<<< HEAD
      <checksum>15E49895</checksum>
=======
      <checksum>8D07A546</checksum>
>>>>>>> 125349cf
    </file>
    <file>
      <filename>base-dhw-tank-gas.osw</filename>
      <filetype>osw</filetype>
      <usage_type>test</usage_type>
<<<<<<< HEAD
      <checksum>8854BD23</checksum>
=======
      <checksum>6528150C</checksum>
>>>>>>> 125349cf
    </file>
    <file>
      <filename>base-dhw-tank-oil.osw</filename>
      <filetype>osw</filetype>
      <usage_type>test</usage_type>
<<<<<<< HEAD
      <checksum>B9C73358</checksum>
=======
      <checksum>3E42921C</checksum>
>>>>>>> 125349cf
    </file>
    <file>
      <filename>base-dhw-tank-propane.osw</filename>
      <filetype>osw</filetype>
      <usage_type>test</usage_type>
<<<<<<< HEAD
      <checksum>58D76B00</checksum>
=======
      <checksum>C375DD60</checksum>
>>>>>>> 125349cf
    </file>
    <file>
      <filename>base-dhw-tank-wood.osw</filename>
      <filetype>osw</filetype>
      <usage_type>test</usage_type>
<<<<<<< HEAD
      <checksum>DBDFE582</checksum>
=======
      <checksum>DFC802B1</checksum>
>>>>>>> 125349cf
    </file>
    <file>
      <filename>base-dhw-tankless-gas-with-solar.osw</filename>
      <filetype>osw</filetype>
      <usage_type>test</usage_type>
<<<<<<< HEAD
      <checksum>F2CDA19B</checksum>
=======
      <checksum>31425305</checksum>
>>>>>>> 125349cf
    </file>
    <file>
      <filename>base-dhw-tankless-electric-outside.osw</filename>
      <filetype>osw</filetype>
      <usage_type>test</usage_type>
<<<<<<< HEAD
      <checksum>62554ECE</checksum>
=======
      <checksum>CABDC16E</checksum>
>>>>>>> 125349cf
    </file>
    <file>
      <filename>base-dhw-tankless-electric.osw</filename>
      <filetype>osw</filetype>
      <usage_type>test</usage_type>
<<<<<<< HEAD
      <checksum>FF9399F6</checksum>
=======
      <checksum>DA7C31D8</checksum>
>>>>>>> 125349cf
    </file>
    <file>
      <filename>base-dhw-tankless-gas-with-solar-fraction.osw</filename>
      <filetype>osw</filetype>
      <usage_type>test</usage_type>
<<<<<<< HEAD
      <checksum>92CF8B01</checksum>
=======
      <checksum>9D7FEBC9</checksum>
>>>>>>> 125349cf
    </file>
    <file>
      <filename>base-dhw-tankless-oil.osw</filename>
      <filetype>osw</filetype>
      <usage_type>test</usage_type>
<<<<<<< HEAD
      <checksum>6F4E12C3</checksum>
=======
      <checksum>5E31CAD6</checksum>
>>>>>>> 125349cf
    </file>
    <file>
      <filename>base-dhw-tankless-propane.osw</filename>
      <filetype>osw</filetype>
      <usage_type>test</usage_type>
<<<<<<< HEAD
      <checksum>B98E904E</checksum>
=======
      <checksum>1E436CDA</checksum>
>>>>>>> 125349cf
    </file>
    <file>
      <filename>base-dhw-tankless-wood.osw</filename>
      <filetype>osw</filetype>
      <usage_type>test</usage_type>
<<<<<<< HEAD
      <checksum>AF3A9BA5</checksum>
=======
      <checksum>DBF36A3B</checksum>
>>>>>>> 125349cf
    </file>
    <file>
      <filename>base-dhw-tankless-gas.osw</filename>
      <filetype>osw</filetype>
      <usage_type>test</usage_type>
<<<<<<< HEAD
      <checksum>0B84A33F</checksum>
=======
      <checksum>35B30049</checksum>
>>>>>>> 125349cf
    </file>
    <file>
      <filename>base-hvac-room-ac-only-33percent.osw</filename>
      <filetype>osw</filetype>
      <usage_type>test</usage_type>
<<<<<<< HEAD
      <checksum>92EE4FE6</checksum>
    </file>
    <file>
      <filename>base-hvac-mini-split-heat-pump-ducted-cooling-only.osw</filename>
      <filetype>osw</filetype>
      <usage_type>test</usage_type>
      <checksum>FAB6F3EE</checksum>
=======
      <checksum>E5182D3E</checksum>
>>>>>>> 125349cf
    </file>
    <file>
      <filename>base-hvac-mini-split-heat-pump-ducted-heating-only.osw</filename>
      <filetype>osw</filetype>
      <usage_type>test</usage_type>
<<<<<<< HEAD
      <checksum>C37662DC</checksum>
=======
      <checksum>B2A457A2</checksum>
>>>>>>> 125349cf
    </file>
    <file>
      <filename>base-misc-lighting-none.osw</filename>
      <filetype>osw</filetype>
      <usage_type>test</usage_type>
<<<<<<< HEAD
      <checksum>A4E4CB1B</checksum>
    </file>
    <file>
      <filename>test_measure.xml</filename>
      <filetype>xml</filetype>
      <usage_type>test</usage_type>
      <checksum>EDED9D0F</checksum>
    </file>
    <file>
      <filename>test_rakefile.xml</filename>
      <filetype>xml</filetype>
      <usage_type>test</usage_type>
      <checksum>5F323037</checksum>
=======
      <checksum>1A4B49CC</checksum>
>>>>>>> 125349cf
    </file>
    <file>
      <version>
        <software_program>OpenStudio</software_program>
        <identifier>2.9.0</identifier>
        <min_compatible>2.9.0</min_compatible>
      </version>
      <filename>measure.rb</filename>
      <filetype>rb</filetype>
      <usage_type>script</usage_type>
<<<<<<< HEAD
      <checksum>9CEAD892</checksum>
    </file>
    <file>
      <filename>extra-second-heating-system.osw</filename>
      <filetype>osw</filetype>
      <usage_type>test</usage_type>
      <checksum>24D106B5</checksum>
    </file>
    <file>
      <filename>build_residential_hpxml_test.rb</filename>
      <filetype>rb</filetype>
      <usage_type>test</usage_type>
      <checksum>7B252734</checksum>
=======
      <checksum>55FDE78C</checksum>
    </file>
    <file>
      <filename>base-hvac-furnace-elec-central-ac-1-speed.osw</filename>
      <filetype>osw</filetype>
      <usage_type>test</usage_type>
      <checksum>E016B48C</checksum>
>>>>>>> 125349cf
    </file>
  </files>
</measure><|MERGE_RESOLUTION|>--- conflicted
+++ resolved
@@ -3,13 +3,8 @@
   <schema_version>3.0</schema_version>
   <name>build_residential_hpxml</name>
   <uid>a13a8983-2b01-4930-8af2-42030b6e4233</uid>
-<<<<<<< HEAD
-  <version_id>22b3437a-9b8e-412c-be6c-8db1776ccada</version_id>
-  <version_modified>20200505T205041Z</version_modified>
-=======
-  <version_id>5f5d8733-b739-4936-8212-afc94f7b2567</version_id>
-  <version_modified>20200506T190500Z</version_modified>
->>>>>>> 125349cf
+  <version_id>391f80f8-396b-4482-b35b-e393c0e6c263</version_id>
+  <version_modified>20200506T191259Z</version_modified>
   <xml_checksum>2C38F48B</xml_checksum>
   <class_name>BuildResidentialHPXML</class_name>
   <display_name>HPXML Builder</display_name>
@@ -3176,8 +3171,6 @@
       <type>Double</type>
       <required>true</required>
       <model_dependent>false</model_dependent>
-<<<<<<< HEAD
-=======
       <default_value>0.4</default_value>
     </argument>
     <argument>
@@ -3188,7 +3181,6 @@
       <required>true</required>
       <model_dependent>false</model_dependent>
       <default_value>0.1</default_value>
->>>>>>> 125349cf
     </argument>
     <argument>
       <name>lighting_fraction_led_interior</name>
@@ -3197,10 +3189,7 @@
       <type>Double</type>
       <required>true</required>
       <model_dependent>false</model_dependent>
-<<<<<<< HEAD
-=======
       <default_value>0.25</default_value>
->>>>>>> 125349cf
     </argument>
     <argument>
       <name>lighting_fraction_cfl_exterior</name>
@@ -3218,10 +3207,7 @@
       <type>Double</type>
       <required>true</required>
       <model_dependent>false</model_dependent>
-<<<<<<< HEAD
-=======
       <default_value>0.1</default_value>
->>>>>>> 125349cf
     </argument>
     <argument>
       <name>lighting_fraction_led_exterior</name>
@@ -3230,10 +3216,7 @@
       <type>Double</type>
       <required>true</required>
       <model_dependent>false</model_dependent>
-<<<<<<< HEAD
-=======
       <default_value>0.25</default_value>
->>>>>>> 125349cf
     </argument>
     <argument>
       <name>lighting_fraction_cfl_garage</name>
@@ -3242,8 +3225,6 @@
       <type>Double</type>
       <required>true</required>
       <model_dependent>false</model_dependent>
-<<<<<<< HEAD
-=======
       <default_value>0.4</default_value>
     </argument>
     <argument>
@@ -3254,7 +3235,6 @@
       <required>true</required>
       <model_dependent>false</model_dependent>
       <default_value>0.1</default_value>
->>>>>>> 125349cf
     </argument>
     <argument>
       <name>lighting_fraction_led_garage</name>
@@ -3263,10 +3243,7 @@
       <type>Double</type>
       <required>true</required>
       <model_dependent>false</model_dependent>
-<<<<<<< HEAD
-=======
       <default_value>0.25</default_value>
->>>>>>> 125349cf
     </argument>
     <argument>
       <name>lighting_usage_multiplier</name>
@@ -4115,1538 +4092,922 @@
       <checksum>69F5DFFC</checksum>
     </file>
     <file>
+      <filename>base-hvac-furnace-elec-central-ac-1-speed.osw</filename>
+      <filetype>osw</filetype>
+      <usage_type>test</usage_type>
+      <checksum>E016B48C</checksum>
+    </file>
+    <file>
       <filename>build_residential_hpxml_test.rb</filename>
       <filetype>rb</filetype>
       <usage_type>test</usage_type>
-      <checksum>346B80A3</checksum>
+      <checksum>8716D4A4</checksum>
     </file>
     <file>
       <filename>base-misc-usage-multiplier.osw</filename>
       <filetype>osw</filetype>
       <usage_type>test</usage_type>
-<<<<<<< HEAD
-      <checksum>ED610233</checksum>
-=======
-      <checksum>23B26B97</checksum>
->>>>>>> 125349cf
+      <checksum>9C84C797</checksum>
     </file>
     <file>
       <filename>base-hvac-dual-fuel-air-to-air-heat-pump-1-speed.osw</filename>
       <filetype>osw</filetype>
       <usage_type>test</usage_type>
-<<<<<<< HEAD
-      <checksum>6C3E8777</checksum>
-=======
-      <checksum>33C8347E</checksum>
->>>>>>> 125349cf
+      <checksum>0F89CFFB</checksum>
     </file>
     <file>
       <filename>base-hvac-dual-fuel-air-to-air-heat-pump-2-speed.osw</filename>
       <filetype>osw</filetype>
       <usage_type>test</usage_type>
-<<<<<<< HEAD
-      <checksum>123C3F4F</checksum>
-=======
-      <checksum>7ABC5721</checksum>
->>>>>>> 125349cf
+      <checksum>0132B90C</checksum>
     </file>
     <file>
       <filename>base-hvac-dual-fuel-mini-split-heat-pump-ducted.osw</filename>
       <filetype>osw</filetype>
       <usage_type>test</usage_type>
-<<<<<<< HEAD
-      <checksum>62EFD063</checksum>
-=======
-      <checksum>90436D1D</checksum>
->>>>>>> 125349cf
+      <checksum>E2502703</checksum>
     </file>
     <file>
       <filename>base-hvac-dual-fuel-air-to-air-heat-pump-var-speed.osw</filename>
       <filetype>osw</filetype>
       <usage_type>test</usage_type>
-<<<<<<< HEAD
-      <checksum>7573200A</checksum>
-=======
-      <checksum>9C84B145</checksum>
->>>>>>> 125349cf
+      <checksum>52066CC1</checksum>
     </file>
     <file>
       <filename>base-hvac-dual-fuel-air-to-air-heat-pump-1-speed-electric.osw</filename>
       <filetype>osw</filetype>
       <usage_type>test</usage_type>
-<<<<<<< HEAD
-      <checksum>8734204E</checksum>
-=======
-      <checksum>7D4B8412</checksum>
->>>>>>> 125349cf
+      <checksum>1E0D72D3</checksum>
     </file>
     <file>
       <filename>base-mechvent-cfis.osw</filename>
       <filetype>osw</filetype>
       <usage_type>test</usage_type>
-<<<<<<< HEAD
-      <checksum>A24558EC</checksum>
-=======
-      <checksum>84CDDAA5</checksum>
->>>>>>> 125349cf
+      <checksum>5A6D4F71</checksum>
     </file>
     <file>
       <filename>base.osw</filename>
       <filetype>osw</filetype>
       <usage_type>test</usage_type>
-<<<<<<< HEAD
-      <checksum>2DBBC7A6</checksum>
-=======
-      <checksum>79CEF074</checksum>
->>>>>>> 125349cf
+      <checksum>829A8C9E</checksum>
     </file>
     <file>
       <filename>base-appliances-none.osw</filename>
       <filetype>osw</filetype>
       <usage_type>test</usage_type>
-<<<<<<< HEAD
-      <checksum>9222EBDB</checksum>
-=======
-      <checksum>7B2E30B7</checksum>
->>>>>>> 125349cf
+      <checksum>C064A7B6</checksum>
     </file>
     <file>
       <filename>base-dhw-indirect-outside.osw</filename>
       <filetype>osw</filetype>
       <usage_type>test</usage_type>
-<<<<<<< HEAD
-      <checksum>F5548F7E</checksum>
-=======
-      <checksum>D220B513</checksum>
->>>>>>> 125349cf
+      <checksum>B93D5020</checksum>
     </file>
     <file>
       <filename>base-dhw-jacket-electric.osw</filename>
       <filetype>osw</filetype>
       <usage_type>test</usage_type>
-<<<<<<< HEAD
-      <checksum>161B9EF2</checksum>
-=======
-      <checksum>95A1A4C0</checksum>
->>>>>>> 125349cf
+      <checksum>414C8648</checksum>
     </file>
     <file>
       <filename>base-dhw-low-flow-fixtures.osw</filename>
       <filetype>osw</filetype>
       <usage_type>test</usage_type>
-<<<<<<< HEAD
-      <checksum>4013B104</checksum>
-=======
-      <checksum>7051320C</checksum>
->>>>>>> 125349cf
+      <checksum>D1FF7239</checksum>
     </file>
     <file>
       <filename>base-dhw-none.osw</filename>
       <filetype>osw</filetype>
       <usage_type>test</usage_type>
-<<<<<<< HEAD
-      <checksum>CF3C6B61</checksum>
-=======
-      <checksum>6EEE6029</checksum>
->>>>>>> 125349cf
+      <checksum>CFF34D48</checksum>
     </file>
     <file>
       <filename>base-dhw-recirc-demand.osw</filename>
       <filetype>osw</filetype>
       <usage_type>test</usage_type>
-<<<<<<< HEAD
-      <checksum>9C03A8B6</checksum>
-=======
-      <checksum>9A1357C8</checksum>
->>>>>>> 125349cf
+      <checksum>BE766707</checksum>
     </file>
     <file>
       <filename>base-dhw-recirc-manual.osw</filename>
       <filetype>osw</filetype>
       <usage_type>test</usage_type>
-<<<<<<< HEAD
-      <checksum>061EBAF6</checksum>
-=======
-      <checksum>D4D891F3</checksum>
->>>>>>> 125349cf
+      <checksum>DC26BC9B</checksum>
     </file>
     <file>
       <filename>base-dhw-recirc-nocontrol.osw</filename>
       <filetype>osw</filetype>
       <usage_type>test</usage_type>
-<<<<<<< HEAD
-      <checksum>9DA54970</checksum>
-=======
-      <checksum>E4A35F03</checksum>
->>>>>>> 125349cf
+      <checksum>B6D74F78</checksum>
     </file>
     <file>
       <filename>base-dhw-recirc-temperature.osw</filename>
       <filetype>osw</filetype>
       <usage_type>test</usage_type>
-<<<<<<< HEAD
-      <checksum>CBF7D212</checksum>
-=======
-      <checksum>7CA4F6B2</checksum>
->>>>>>> 125349cf
+      <checksum>275A067E</checksum>
     </file>
     <file>
       <filename>base-dhw-recirc-timer.osw</filename>
       <filetype>osw</filetype>
       <usage_type>test</usage_type>
-<<<<<<< HEAD
-      <checksum>05C6B4C6</checksum>
-=======
-      <checksum>9AFC8E1B</checksum>
->>>>>>> 125349cf
+      <checksum>F3210A4D</checksum>
     </file>
     <file>
       <filename>base-dhw-solar-fraction.osw</filename>
       <filetype>osw</filetype>
       <usage_type>test</usage_type>
-<<<<<<< HEAD
-      <checksum>8E175257</checksum>
-=======
-      <checksum>BFA05F16</checksum>
->>>>>>> 125349cf
+      <checksum>C6EAC820</checksum>
     </file>
     <file>
       <filename>base-dhw-uef.osw</filename>
       <filetype>osw</filetype>
       <usage_type>test</usage_type>
-<<<<<<< HEAD
-      <checksum>C1ED91E5</checksum>
-=======
-      <checksum>634A8B0E</checksum>
->>>>>>> 125349cf
+      <checksum>344A76D5</checksum>
     </file>
     <file>
       <filename>base-enclosure-infil-cfm50.osw</filename>
       <filetype>osw</filetype>
       <usage_type>test</usage_type>
-<<<<<<< HEAD
-      <checksum>B0E07654</checksum>
-=======
-      <checksum>CA0FA00C</checksum>
->>>>>>> 125349cf
+      <checksum>7ADC4EA8</checksum>
     </file>
     <file>
       <filename>base-foundation-conditioned-basement-slab-insulation.osw</filename>
       <filetype>osw</filetype>
       <usage_type>test</usage_type>
-<<<<<<< HEAD
-      <checksum>6D72E197</checksum>
-=======
-      <checksum>95497895</checksum>
->>>>>>> 125349cf
+      <checksum>1200CF43</checksum>
     </file>
     <file>
       <filename>base-hvac-boiler-gas-central-ac-1-speed.osw</filename>
       <filetype>osw</filetype>
       <usage_type>test</usage_type>
-<<<<<<< HEAD
-      <checksum>BD923DD0</checksum>
-=======
-      <checksum>0B595BD5</checksum>
->>>>>>> 125349cf
+      <checksum>16888DF5</checksum>
     </file>
     <file>
       <filename>base-hvac-boiler-gas-only.osw</filename>
       <filetype>osw</filetype>
       <usage_type>test</usage_type>
-<<<<<<< HEAD
-      <checksum>1DA9F70E</checksum>
-=======
-      <checksum>62C75EAA</checksum>
->>>>>>> 125349cf
+      <checksum>6AA8511E</checksum>
     </file>
     <file>
       <filename>base-hvac-boiler-oil-only.osw</filename>
       <filetype>osw</filetype>
       <usage_type>test</usage_type>
-<<<<<<< HEAD
-      <checksum>936AB046</checksum>
-=======
-      <checksum>CCF0F5F5</checksum>
->>>>>>> 125349cf
+      <checksum>A3947B44</checksum>
     </file>
     <file>
       <filename>base-hvac-boiler-propane-only.osw</filename>
       <filetype>osw</filetype>
       <usage_type>test</usage_type>
-<<<<<<< HEAD
-      <checksum>2CD4AC7E</checksum>
-=======
-      <checksum>8D1272D1</checksum>
->>>>>>> 125349cf
+      <checksum>8FB25386</checksum>
     </file>
     <file>
       <filename>base-hvac-boiler-wood-only.osw</filename>
       <filetype>osw</filetype>
       <usage_type>test</usage_type>
-<<<<<<< HEAD
-      <checksum>A36359E9</checksum>
-=======
-      <checksum>5CB62C83</checksum>
->>>>>>> 125349cf
+      <checksum>E29B76B6</checksum>
     </file>
     <file>
       <filename>base-hvac-central-ac-only-1-speed.osw</filename>
       <filetype>osw</filetype>
       <usage_type>test</usage_type>
-<<<<<<< HEAD
-      <checksum>6B99BDD0</checksum>
-=======
-      <checksum>B59402BC</checksum>
->>>>>>> 125349cf
+      <checksum>29284A39</checksum>
     </file>
     <file>
       <filename>base-hvac-ducts-leakage-percent.osw</filename>
       <filetype>osw</filetype>
       <usage_type>test</usage_type>
-<<<<<<< HEAD
-      <checksum>6C60349E</checksum>
-=======
-      <checksum>21892B1D</checksum>
->>>>>>> 125349cf
+      <checksum>8A6FD50E</checksum>
     </file>
     <file>
       <filename>base-hvac-elec-resistance-only.osw</filename>
       <filetype>osw</filetype>
       <usage_type>test</usage_type>
-<<<<<<< HEAD
-      <checksum>36247EAE</checksum>
-=======
-      <checksum>F6A50A27</checksum>
->>>>>>> 125349cf
+      <checksum>87C79A60</checksum>
     </file>
     <file>
       <filename>base-hvac-furnace-elec-only.osw</filename>
       <filetype>osw</filetype>
       <usage_type>test</usage_type>
-<<<<<<< HEAD
-      <checksum>F8109144</checksum>
-=======
-      <checksum>09845F37</checksum>
->>>>>>> 125349cf
+      <checksum>4CB9F8F2</checksum>
     </file>
     <file>
       <filename>base-hvac-furnace-gas-only.osw</filename>
       <filetype>osw</filetype>
       <usage_type>test</usage_type>
-<<<<<<< HEAD
-      <checksum>C5330DE9</checksum>
-=======
-      <checksum>9605A5C7</checksum>
->>>>>>> 125349cf
+      <checksum>073E7521</checksum>
     </file>
     <file>
       <filename>base-hvac-furnace-oil-only.osw</filename>
       <filetype>osw</filetype>
       <usage_type>test</usage_type>
-<<<<<<< HEAD
-      <checksum>713172FE</checksum>
-=======
-      <checksum>F5D465F5</checksum>
->>>>>>> 125349cf
+      <checksum>68BA1A7F</checksum>
     </file>
     <file>
       <filename>base-hvac-furnace-propane-only.osw</filename>
       <filetype>osw</filetype>
       <usage_type>test</usage_type>
-<<<<<<< HEAD
-      <checksum>26D76527</checksum>
-=======
-      <checksum>184BBA1B</checksum>
->>>>>>> 125349cf
+      <checksum>21DE91FE</checksum>
     </file>
     <file>
       <filename>base-hvac-furnace-wood-only.osw</filename>
       <filetype>osw</filetype>
       <usage_type>test</usage_type>
-<<<<<<< HEAD
-      <checksum>6CD03D1F</checksum>
-=======
-      <checksum>8CDC717D</checksum>
->>>>>>> 125349cf
+      <checksum>83E03581</checksum>
     </file>
     <file>
       <filename>base-hvac-none.osw</filename>
       <filetype>osw</filetype>
       <usage_type>test</usage_type>
-<<<<<<< HEAD
-      <checksum>5F1A887C</checksum>
-=======
-      <checksum>E96728DF</checksum>
->>>>>>> 125349cf
+      <checksum>26814C83</checksum>
     </file>
     <file>
       <filename>base-hvac-programmable-thermostat.osw</filename>
       <filetype>osw</filetype>
       <usage_type>test</usage_type>
-<<<<<<< HEAD
-      <checksum>565059A8</checksum>
-=======
-      <checksum>13D94D74</checksum>
->>>>>>> 125349cf
+      <checksum>9EDF13E6</checksum>
     </file>
     <file>
       <filename>base-hvac-setpoints.osw</filename>
       <filetype>osw</filetype>
       <usage_type>test</usage_type>
-<<<<<<< HEAD
-      <checksum>DBA2BAF3</checksum>
-=======
-      <checksum>3C6EF8D4</checksum>
->>>>>>> 125349cf
+      <checksum>8528E298</checksum>
     </file>
     <file>
       <filename>base-location-baltimore-md.osw</filename>
       <filetype>osw</filetype>
       <usage_type>test</usage_type>
-<<<<<<< HEAD
-      <checksum>A44EB55B</checksum>
-=======
-      <checksum>AA31812C</checksum>
->>>>>>> 125349cf
+      <checksum>1E09F3A2</checksum>
     </file>
     <file>
       <filename>base-location-dallas-tx.osw</filename>
       <filetype>osw</filetype>
       <usage_type>test</usage_type>
-<<<<<<< HEAD
-      <checksum>9972B890</checksum>
-=======
-      <checksum>157BC785</checksum>
->>>>>>> 125349cf
+      <checksum>9D94EA8D</checksum>
     </file>
     <file>
       <filename>base-location-duluth-mn.osw</filename>
       <filetype>osw</filetype>
       <usage_type>test</usage_type>
-<<<<<<< HEAD
-      <checksum>1FC65C1F</checksum>
-=======
-      <checksum>287873A6</checksum>
->>>>>>> 125349cf
+      <checksum>913E69EA</checksum>
     </file>
     <file>
       <filename>base-location-miami-fl.osw</filename>
       <filetype>osw</filetype>
       <usage_type>test</usage_type>
-<<<<<<< HEAD
-      <checksum>983D341C</checksum>
-=======
-      <checksum>10920D97</checksum>
->>>>>>> 125349cf
+      <checksum>B152C8E2</checksum>
     </file>
     <file>
       <filename>base-mechvent-balanced.osw</filename>
       <filetype>osw</filetype>
       <usage_type>test</usage_type>
-<<<<<<< HEAD
-      <checksum>8BB63289</checksum>
-=======
-      <checksum>BA92F861</checksum>
->>>>>>> 125349cf
+      <checksum>EC809202</checksum>
     </file>
     <file>
       <filename>base-mechvent-erv.osw</filename>
       <filetype>osw</filetype>
       <usage_type>test</usage_type>
-<<<<<<< HEAD
-      <checksum>F7050D9A</checksum>
-=======
-      <checksum>43A4CCCC</checksum>
->>>>>>> 125349cf
+      <checksum>70687530</checksum>
     </file>
     <file>
       <filename>base-mechvent-exhaust.osw</filename>
       <filetype>osw</filetype>
       <usage_type>test</usage_type>
-<<<<<<< HEAD
-      <checksum>BB603F92</checksum>
-=======
-      <checksum>B270EC5E</checksum>
->>>>>>> 125349cf
+      <checksum>944A6B14</checksum>
     </file>
     <file>
       <filename>base-mechvent-hrv.osw</filename>
       <filetype>osw</filetype>
       <usage_type>test</usage_type>
-<<<<<<< HEAD
-      <checksum>A433B627</checksum>
-=======
-      <checksum>861DBACC</checksum>
->>>>>>> 125349cf
+      <checksum>98914EFA</checksum>
     </file>
     <file>
       <filename>base-mechvent-supply.osw</filename>
       <filetype>osw</filetype>
       <usage_type>test</usage_type>
-<<<<<<< HEAD
-      <checksum>7EDF7DCD</checksum>
-=======
-      <checksum>3B8B68B2</checksum>
->>>>>>> 125349cf
+      <checksum>EF664A3A</checksum>
     </file>
     <file>
       <filename>base-misc-ceiling-fans.osw</filename>
       <filetype>osw</filetype>
       <usage_type>test</usage_type>
-<<<<<<< HEAD
-      <checksum>FBFCBCF6</checksum>
-=======
-      <checksum>40CF2814</checksum>
->>>>>>> 125349cf
+      <checksum>14F8AB28</checksum>
     </file>
     <file>
       <filename>base-misc-whole-house-fan.osw</filename>
       <filetype>osw</filetype>
       <usage_type>test</usage_type>
-<<<<<<< HEAD
-      <checksum>D5AD9A7E</checksum>
-=======
-      <checksum>A2673F2D</checksum>
->>>>>>> 125349cf
+      <checksum>DDB4748C</checksum>
     </file>
     <file>
       <filename>base-hvac-air-to-air-heat-pump-1-speed.osw</filename>
       <filetype>osw</filetype>
       <usage_type>test</usage_type>
-<<<<<<< HEAD
-      <checksum>DF6707D4</checksum>
-=======
-      <checksum>B85A00D0</checksum>
->>>>>>> 125349cf
+      <checksum>BE7ED63A</checksum>
     </file>
     <file>
       <filename>base-mechvent-erv-atre-asre.osw</filename>
       <filetype>osw</filetype>
       <usage_type>test</usage_type>
-<<<<<<< HEAD
-      <checksum>18A7AD0A</checksum>
-=======
-      <checksum>855F229A</checksum>
->>>>>>> 125349cf
+      <checksum>D53F621F</checksum>
     </file>
     <file>
       <filename>base-enclosure-windows-none.osw</filename>
       <filetype>osw</filetype>
       <usage_type>test</usage_type>
-<<<<<<< HEAD
-      <checksum>BCA4004E</checksum>
-=======
-      <checksum>D6EF180B</checksum>
->>>>>>> 125349cf
+      <checksum>2AC7B3DF</checksum>
     </file>
     <file>
       <filename>base-dhw-indirect-standbyloss.osw</filename>
       <filetype>osw</filetype>
       <usage_type>test</usage_type>
-<<<<<<< HEAD
-      <checksum>CEE7D002</checksum>
-=======
-      <checksum>E1A7DAAD</checksum>
->>>>>>> 125349cf
+      <checksum>891C4B65</checksum>
     </file>
     <file>
       <filename>base-dhw-indirect.osw</filename>
       <filetype>osw</filetype>
       <usage_type>test</usage_type>
-<<<<<<< HEAD
-      <checksum>30EDCD46</checksum>
-=======
-      <checksum>FCC1F375</checksum>
->>>>>>> 125349cf
+      <checksum>9E41EB97</checksum>
     </file>
     <file>
       <filename>base-dhw-jacket-indirect.osw</filename>
       <filetype>osw</filetype>
       <usage_type>test</usage_type>
-<<<<<<< HEAD
-      <checksum>71F6DC23</checksum>
-=======
-      <checksum>6A2558F0</checksum>
->>>>>>> 125349cf
+      <checksum>0138BDC3</checksum>
     </file>
     <file>
       <filename>base-hvac-undersized.osw</filename>
       <filetype>osw</filetype>
       <usage_type>test</usage_type>
-<<<<<<< HEAD
-      <checksum>2E35CE24</checksum>
-=======
-      <checksum>ACC5507C</checksum>
->>>>>>> 125349cf
+      <checksum>6512139F</checksum>
     </file>
     <file>
       <filename>base-atticroof-unvented-insulated-roof.osw</filename>
       <filetype>osw</filetype>
       <usage_type>test</usage_type>
-<<<<<<< HEAD
-      <checksum>A9E17937</checksum>
-=======
-      <checksum>8AF245D8</checksum>
->>>>>>> 125349cf
+      <checksum>29A5B0AB</checksum>
     </file>
     <file>
       <filename>base-pv.osw</filename>
       <filetype>osw</filetype>
       <usage_type>test</usage_type>
-<<<<<<< HEAD
-      <checksum>7D6B9C52</checksum>
-=======
-      <checksum>2CB8CD3D</checksum>
->>>>>>> 125349cf
+      <checksum>D09066E9</checksum>
     </file>
     <file>
       <filename>base-mechvent-hrv-asre.osw</filename>
       <filetype>osw</filetype>
       <usage_type>test</usage_type>
-<<<<<<< HEAD
-      <checksum>A819B1BD</checksum>
-=======
-      <checksum>AB6E5F6E</checksum>
->>>>>>> 125349cf
+      <checksum>1F562DE0</checksum>
     </file>
     <file>
       <filename>base-enclosure-overhangs.osw</filename>
       <filetype>osw</filetype>
       <usage_type>test</usage_type>
-<<<<<<< HEAD
-      <checksum>4EDB9ADB</checksum>
-=======
-      <checksum>4298F8F6</checksum>
->>>>>>> 125349cf
+      <checksum>CA77D5FE</checksum>
     </file>
     <file>
       <filename>base-atticroof-vented.osw</filename>
       <filetype>osw</filetype>
       <usage_type>test</usage_type>
-<<<<<<< HEAD
-      <checksum>7BE6FE00</checksum>
-=======
-      <checksum>4BDE4382</checksum>
->>>>>>> 125349cf
+      <checksum>594CECA9</checksum>
     </file>
     <file>
       <filename>base-dhw-dwhr.osw</filename>
       <filetype>osw</filetype>
       <usage_type>test</usage_type>
-<<<<<<< HEAD
-      <checksum>BC818E56</checksum>
-=======
-      <checksum>740106E6</checksum>
->>>>>>> 125349cf
+      <checksum>225EC261</checksum>
     </file>
     <file>
       <filename>base-misc-timestep-10-mins.osw</filename>
       <filetype>osw</filetype>
       <usage_type>test</usage_type>
-<<<<<<< HEAD
-      <checksum>49FB1C24</checksum>
-=======
-      <checksum>76ADC2AA</checksum>
->>>>>>> 125349cf
+      <checksum>20BFA8C9</checksum>
     </file>
     <file>
       <filename>base-enclosure-2stories.osw</filename>
       <filetype>osw</filetype>
       <usage_type>test</usage_type>
-<<<<<<< HEAD
-      <checksum>13A9279B</checksum>
-=======
-      <checksum>55D1D24C</checksum>
->>>>>>> 125349cf
+      <checksum>B18DD675</checksum>
     </file>
     <file>
       <filename>base-enclosure-beds-4.osw</filename>
       <filetype>osw</filetype>
       <usage_type>test</usage_type>
-<<<<<<< HEAD
-      <checksum>C4D53064</checksum>
-=======
-      <checksum>A7DDE046</checksum>
->>>>>>> 125349cf
+      <checksum>9DEBE9AC</checksum>
     </file>
     <file>
       <filename>base-enclosure-beds-5.osw</filename>
       <filetype>osw</filetype>
       <usage_type>test</usage_type>
-<<<<<<< HEAD
-      <checksum>2806E05F</checksum>
-=======
-      <checksum>B0FA9893</checksum>
->>>>>>> 125349cf
+      <checksum>FC20098B</checksum>
     </file>
     <file>
       <filename>base-foundation-ambient.osw</filename>
       <filetype>osw</filetype>
       <usage_type>test</usage_type>
-<<<<<<< HEAD
-      <checksum>C9E1C6F9</checksum>
-=======
-      <checksum>F782CF4B</checksum>
->>>>>>> 125349cf
+      <checksum>A68DD92C</checksum>
     </file>
     <file>
       <filename>base-foundation-slab.osw</filename>
       <filetype>osw</filetype>
       <usage_type>test</usage_type>
-<<<<<<< HEAD
-      <checksum>D39130F5</checksum>
-=======
-      <checksum>18A00E54</checksum>
->>>>>>> 125349cf
+      <checksum>E284BB85</checksum>
     </file>
     <file>
       <filename>base-foundation-unconditioned-basement-wall-insulation.osw</filename>
       <filetype>osw</filetype>
       <usage_type>test</usage_type>
-<<<<<<< HEAD
-      <checksum>663751FD</checksum>
-=======
-      <checksum>A469B5D0</checksum>
->>>>>>> 125349cf
+      <checksum>8D9CC55B</checksum>
     </file>
     <file>
       <filename>base-foundation-unconditioned-basement.osw</filename>
       <filetype>osw</filetype>
       <usage_type>test</usage_type>
-<<<<<<< HEAD
-      <checksum>49D985C0</checksum>
-=======
-      <checksum>0F5EDECE</checksum>
->>>>>>> 125349cf
+      <checksum>49CE9D5B</checksum>
     </file>
     <file>
       <filename>base-foundation-vented-crawlspace.osw</filename>
       <filetype>osw</filetype>
       <usage_type>test</usage_type>
-<<<<<<< HEAD
-      <checksum>2AE92F9E</checksum>
-=======
-      <checksum>DD125BDE</checksum>
->>>>>>> 125349cf
+      <checksum>22F601C6</checksum>
     </file>
     <file>
       <filename>base-foundation-unvented-crawlspace.osw</filename>
       <filetype>osw</filetype>
       <usage_type>test</usage_type>
-<<<<<<< HEAD
-      <checksum>16B5ECCA</checksum>
-=======
-      <checksum>049155ED</checksum>
->>>>>>> 125349cf
+      <checksum>3E2A3D23</checksum>
     </file>
     <file>
       <filename>base-hvac-central-ac-plus-air-to-air-heat-pump-heating.osw</filename>
       <filetype>osw</filetype>
       <usage_type>test</usage_type>
-<<<<<<< HEAD
-      <checksum>D65CE60E</checksum>
-=======
-      <checksum>D2787D02</checksum>
->>>>>>> 125349cf
+      <checksum>1BB74B7E</checksum>
     </file>
     <file>
       <filename>base-hvac-air-to-air-heat-pump-2-speed.osw</filename>
       <filetype>osw</filetype>
       <usage_type>test</usage_type>
-<<<<<<< HEAD
-      <checksum>685CD3D7</checksum>
-=======
-      <checksum>ED9FF205</checksum>
->>>>>>> 125349cf
+      <checksum>6987AEF8</checksum>
     </file>
     <file>
       <filename>base-hvac-central-ac-only-2-speed.osw</filename>
       <filetype>osw</filetype>
       <usage_type>test</usage_type>
-<<<<<<< HEAD
-      <checksum>77A8951E</checksum>
-=======
-      <checksum>3C7A4B04</checksum>
->>>>>>> 125349cf
+      <checksum>67D65973</checksum>
     </file>
     <file>
       <filename>base-hvac-air-to-air-heat-pump-var-speed.osw</filename>
       <filetype>osw</filetype>
       <usage_type>test</usage_type>
-<<<<<<< HEAD
-      <checksum>FCC37A77</checksum>
-=======
-      <checksum>56094B41</checksum>
->>>>>>> 125349cf
+      <checksum>5DFD7217</checksum>
     </file>
     <file>
       <filename>base-hvac-furnace-gas-central-ac-2-speed.osw</filename>
       <filetype>osw</filetype>
       <usage_type>test</usage_type>
-<<<<<<< HEAD
-      <checksum>192C3CC8</checksum>
-=======
-      <checksum>B0D14871</checksum>
->>>>>>> 125349cf
+      <checksum>822D3D9D</checksum>
     </file>
     <file>
       <filename>base-hvac-ground-to-air-heat-pump.osw</filename>
       <filetype>osw</filetype>
       <usage_type>test</usage_type>
-<<<<<<< HEAD
-      <checksum>026D9984</checksum>
-=======
-      <checksum>B44472E8</checksum>
->>>>>>> 125349cf
+      <checksum>E4DD4505</checksum>
     </file>
     <file>
       <filename>base-hvac-mini-split-heat-pump-ducted.osw</filename>
       <filetype>osw</filetype>
       <usage_type>test</usage_type>
-<<<<<<< HEAD
-      <checksum>5524B8C7</checksum>
-=======
-      <checksum>6297A88E</checksum>
->>>>>>> 125349cf
+      <checksum>98BADFA9</checksum>
     </file>
     <file>
       <filename>base-hvac-mini-split-heat-pump-ductless-no-backup.osw</filename>
       <filetype>osw</filetype>
       <usage_type>test</usage_type>
-<<<<<<< HEAD
-      <checksum>C2BF7B88</checksum>
-=======
-      <checksum>56AB23AE</checksum>
->>>>>>> 125349cf
+      <checksum>8D0CD04A</checksum>
     </file>
     <file>
       <filename>base-hvac-mini-split-heat-pump-ductless.osw</filename>
       <filetype>osw</filetype>
       <usage_type>test</usage_type>
-<<<<<<< HEAD
-      <checksum>91A7D888</checksum>
-=======
-      <checksum>1448CB0F</checksum>
->>>>>>> 125349cf
+      <checksum>BF1C0C94</checksum>
     </file>
     <file>
       <filename>base-hvac-central-ac-only-var-speed.osw</filename>
       <filetype>osw</filetype>
       <usage_type>test</usage_type>
-<<<<<<< HEAD
-      <checksum>BAE268C4</checksum>
-=======
-      <checksum>732B4D3A</checksum>
->>>>>>> 125349cf
+      <checksum>4E9A66D2</checksum>
     </file>
     <file>
       <filename>base-hvac-evap-cooler-furnace-gas.osw</filename>
       <filetype>osw</filetype>
       <usage_type>test</usage_type>
-<<<<<<< HEAD
-      <checksum>9770E5D2</checksum>
-=======
-      <checksum>C61059B4</checksum>
->>>>>>> 125349cf
+      <checksum>822CCBCE</checksum>
     </file>
     <file>
       <filename>base-hvac-evap-cooler-only.osw</filename>
       <filetype>osw</filetype>
       <usage_type>test</usage_type>
-<<<<<<< HEAD
-      <checksum>AC2E6906</checksum>
-=======
-      <checksum>B3C23ED4</checksum>
->>>>>>> 125349cf
+      <checksum>9B56B8DD</checksum>
     </file>
     <file>
       <filename>base-hvac-evap-cooler-only-ducted.osw</filename>
       <filetype>osw</filetype>
       <usage_type>test</usage_type>
-<<<<<<< HEAD
-      <checksum>E5508CF2</checksum>
-=======
-      <checksum>4DC97EF8</checksum>
->>>>>>> 125349cf
+      <checksum>6C2598AD</checksum>
     </file>
     <file>
       <filename>base-hvac-furnace-gas-central-ac-var-speed.osw</filename>
       <filetype>osw</filetype>
       <usage_type>test</usage_type>
-<<<<<<< HEAD
-      <checksum>A810619D</checksum>
-=======
-      <checksum>F53F835D</checksum>
->>>>>>> 125349cf
+      <checksum>35C9EB27</checksum>
     </file>
     <file>
       <filename>base-hvac-furnace-gas-room-ac.osw</filename>
       <filetype>osw</filetype>
       <usage_type>test</usage_type>
-<<<<<<< HEAD
-      <checksum>E8CB9F9D</checksum>
-=======
-      <checksum>E6C2BD73</checksum>
->>>>>>> 125349cf
+      <checksum>4AADEA25</checksum>
     </file>
     <file>
       <filename>base-hvac-room-ac-only.osw</filename>
       <filetype>osw</filetype>
       <usage_type>test</usage_type>
-<<<<<<< HEAD
-      <checksum>24908160</checksum>
-=======
-      <checksum>545209C7</checksum>
->>>>>>> 125349cf
+      <checksum>E725F94C</checksum>
     </file>
     <file>
       <filename>base-mechvent-cfis-evap-cooler-only-ducted.osw</filename>
       <filetype>osw</filetype>
       <usage_type>test</usage_type>
-<<<<<<< HEAD
-      <checksum>907BE109</checksum>
-=======
-      <checksum>F195D9FA</checksum>
->>>>>>> 125349cf
+      <checksum>BD721B5B</checksum>
     </file>
     <file>
       <filename>base-multifamily.osw</filename>
       <filetype>osw</filetype>
       <usage_type>test</usage_type>
-<<<<<<< HEAD
-      <checksum>17B03D6A</checksum>
-=======
-      <checksum>7582C754</checksum>
->>>>>>> 125349cf
+      <checksum>7666024D</checksum>
     </file>
     <file>
       <filename>base-atticroof-flat.osw</filename>
       <filetype>osw</filetype>
       <usage_type>test</usage_type>
-<<<<<<< HEAD
-      <checksum>66A0217F</checksum>
-=======
-      <checksum>11A5A78E</checksum>
->>>>>>> 125349cf
+      <checksum>E81A52CB</checksum>
     </file>
     <file>
       <filename>base-foundation-unconditioned-basement-assembly-r.osw</filename>
       <filetype>osw</filetype>
       <usage_type>test</usage_type>
-<<<<<<< HEAD
-      <checksum>233ED6D5</checksum>
-=======
-      <checksum>8681300D</checksum>
->>>>>>> 125349cf
+      <checksum>0F91B332</checksum>
     </file>
     <file>
       <filename>extra-dhw-solar-latitude.osw</filename>
       <filetype>osw</filetype>
       <usage_type>test</usage_type>
-<<<<<<< HEAD
-      <checksum>1A1E4E8B</checksum>
-=======
-      <checksum>6BAD42F1</checksum>
->>>>>>> 125349cf
+      <checksum>A4095B9C</checksum>
     </file>
     <file>
       <filename>extra-pv-roofpitch.osw</filename>
       <filetype>osw</filetype>
       <usage_type>test</usage_type>
-<<<<<<< HEAD
-      <checksum>4C746EB1</checksum>
-=======
-      <checksum>1D45B734</checksum>
->>>>>>> 125349cf
+      <checksum>C3E522E0</checksum>
     </file>
     <file>
       <filename>base-misc-runperiod-1-month.osw</filename>
       <filetype>osw</filetype>
       <usage_type>test</usage_type>
-<<<<<<< HEAD
-      <checksum>5498CF44</checksum>
-=======
-      <checksum>C76EE671</checksum>
->>>>>>> 125349cf
+      <checksum>917C8C12</checksum>
     </file>
     <file>
       <filename>extra-auto.osw</filename>
       <filetype>osw</filetype>
       <usage_type>test</usage_type>
-<<<<<<< HEAD
-      <checksum>73D7D0D8</checksum>
-=======
-      <checksum>DAE66222</checksum>
->>>>>>> 125349cf
+      <checksum>4A274521</checksum>
     </file>
     <file>
       <filename>base-appliances-gas.osw</filename>
       <filetype>osw</filetype>
       <usage_type>test</usage_type>
-<<<<<<< HEAD
-      <checksum>E60B9DD1</checksum>
-=======
-      <checksum>39B384CF</checksum>
->>>>>>> 125349cf
+      <checksum>D401262D</checksum>
     </file>
     <file>
       <filename>base-appliances-modified.osw</filename>
       <filetype>osw</filetype>
       <usage_type>test</usage_type>
-<<<<<<< HEAD
-      <checksum>EEC64B81</checksum>
-=======
-      <checksum>E97689B4</checksum>
->>>>>>> 125349cf
+      <checksum>269A7F70</checksum>
     </file>
     <file>
       <filename>base-appliances-oil.osw</filename>
       <filetype>osw</filetype>
       <usage_type>test</usage_type>
-<<<<<<< HEAD
-      <checksum>774645D0</checksum>
-=======
-      <checksum>6AB70BBA</checksum>
->>>>>>> 125349cf
+      <checksum>899197F1</checksum>
     </file>
     <file>
       <filename>base-appliances-wood.osw</filename>
       <filetype>osw</filetype>
       <usage_type>test</usage_type>
-<<<<<<< HEAD
-      <checksum>7F82B511</checksum>
-=======
-      <checksum>07D1B1BA</checksum>
->>>>>>> 125349cf
+      <checksum>D4600C20</checksum>
     </file>
     <file>
       <filename>base-appliances-propane.osw</filename>
       <filetype>osw</filetype>
       <usage_type>test</usage_type>
-<<<<<<< HEAD
-      <checksum>1AEF972A</checksum>
-=======
-      <checksum>222ED16B</checksum>
->>>>>>> 125349cf
+      <checksum>B83DE378</checksum>
     </file>
     <file>
       <filename>base-atticroof-radiant-barrier.osw</filename>
       <filetype>osw</filetype>
       <usage_type>test</usage_type>
-<<<<<<< HEAD
-      <checksum>3B123E19</checksum>
-=======
-      <checksum>186418CF</checksum>
->>>>>>> 125349cf
+      <checksum>AC5C6A41</checksum>
     </file>
     <file>
       <filename>base-hvac-boiler-elec-only.osw</filename>
       <filetype>osw</filetype>
       <usage_type>test</usage_type>
-<<<<<<< HEAD
-      <checksum>0C093DC0</checksum>
-=======
-      <checksum>90F70FD0</checksum>
->>>>>>> 125349cf
+      <checksum>D33CF408</checksum>
     </file>
     <file>
       <filename>base-hvac-portable-heater-electric-only.osw</filename>
       <filetype>osw</filetype>
       <usage_type>test</usage_type>
-<<<<<<< HEAD
-      <checksum>5C2D43E6</checksum>
-=======
-      <checksum>4351E857</checksum>
->>>>>>> 125349cf
+      <checksum>836EBEF1</checksum>
     </file>
     <file>
       <filename>base-hvac-stove-oil-only.osw</filename>
       <filetype>osw</filetype>
       <usage_type>test</usage_type>
-<<<<<<< HEAD
-      <checksum>57EADF2D</checksum>
-=======
-      <checksum>B9AC4475</checksum>
->>>>>>> 125349cf
+      <checksum>8C779F55</checksum>
     </file>
     <file>
       <filename>base-hvac-stove-wood-only.osw</filename>
       <filetype>osw</filetype>
       <usage_type>test</usage_type>
-<<<<<<< HEAD
-      <checksum>1D0423F2</checksum>
-=======
-      <checksum>0290AA31</checksum>
->>>>>>> 125349cf
+      <checksum>93D8D184</checksum>
     </file>
     <file>
       <filename>base-hvac-wall-furnace-elec-only.osw</filename>
       <filetype>osw</filetype>
       <usage_type>test</usage_type>
-<<<<<<< HEAD
-      <checksum>849C596E</checksum>
-=======
-      <checksum>9B202D59</checksum>
->>>>>>> 125349cf
+      <checksum>C32D5808</checksum>
     </file>
     <file>
       <filename>base-hvac-wall-furnace-propane-only.osw</filename>
       <filetype>osw</filetype>
       <usage_type>test</usage_type>
-<<<<<<< HEAD
-      <checksum>57702BC6</checksum>
-=======
-      <checksum>FEE26320</checksum>
->>>>>>> 125349cf
+      <checksum>59D8FC24</checksum>
     </file>
     <file>
       <filename>base-hvac-wall-furnace-wood-only.osw</filename>
       <filetype>osw</filetype>
       <usage_type>test</usage_type>
-<<<<<<< HEAD
-      <checksum>75DDFFEC</checksum>
-=======
-      <checksum>1962DF67</checksum>
->>>>>>> 125349cf
+      <checksum>5A1E0B88</checksum>
     </file>
     <file>
       <filename>base-single-family-attached.osw</filename>
       <filetype>osw</filetype>
       <usage_type>test</usage_type>
-<<<<<<< HEAD
-      <checksum>8816C3BC</checksum>
-=======
-      <checksum>B0B4E961</checksum>
->>>>>>> 125349cf
+      <checksum>D768ED68</checksum>
     </file>
     <file>
       <filename>base-hvac-stove-wood-pellets-only.osw</filename>
       <filetype>osw</filetype>
       <usage_type>test</usage_type>
-<<<<<<< HEAD
-      <checksum>DCD6E41E</checksum>
-=======
-      <checksum>EA1DB907</checksum>
->>>>>>> 125349cf
+      <checksum>438DB5D5</checksum>
     </file>
     <file>
       <filename>base-mechvent-bath-kitchen-fans.osw</filename>
       <filetype>osw</filetype>
       <usage_type>test</usage_type>
-<<<<<<< HEAD
-      <checksum>C9379384</checksum>
-=======
-      <checksum>01C1058D</checksum>
->>>>>>> 125349cf
+      <checksum>F5885E18</checksum>
     </file>
     <file>
       <filename>base-misc-neighbor-shading.osw</filename>
       <filetype>osw</filetype>
       <usage_type>test</usage_type>
-<<<<<<< HEAD
-      <checksum>88B4BF42</checksum>
-=======
-      <checksum>E8435553</checksum>
->>>>>>> 125349cf
+      <checksum>BE513F30</checksum>
     </file>
     <file>
       <filename>base-appliances-dehumidifier-50percent.osw</filename>
       <filetype>osw</filetype>
       <usage_type>test</usage_type>
-<<<<<<< HEAD
-      <checksum>AC6A3C65</checksum>
-=======
-      <checksum>E3B75861</checksum>
->>>>>>> 125349cf
+      <checksum>C3128749</checksum>
     </file>
     <file>
       <filename>base-appliances-dehumidifier-ief.osw</filename>
       <filetype>osw</filetype>
       <usage_type>test</usage_type>
-<<<<<<< HEAD
-      <checksum>60DD0A87</checksum>
-=======
-      <checksum>9251DA2B</checksum>
->>>>>>> 125349cf
+      <checksum>E10A98D9</checksum>
     </file>
     <file>
       <filename>base-appliances-dehumidifier.osw</filename>
       <filetype>osw</filetype>
       <usage_type>test</usage_type>
-<<<<<<< HEAD
-      <checksum>1284D51C</checksum>
-=======
-      <checksum>FF3D520D</checksum>
->>>>>>> 125349cf
+      <checksum>B976BE29</checksum>
     </file>
     <file>
       <filename>base-dhw-indirect-with-solar-fraction.osw</filename>
       <filetype>osw</filetype>
       <usage_type>test</usage_type>
-<<<<<<< HEAD
-      <checksum>B3EBB23E</checksum>
-=======
-      <checksum>48568FE9</checksum>
->>>>>>> 125349cf
+      <checksum>9F555913</checksum>
     </file>
     <file>
       <filename>base-location-epw-filepath-AMY-2012.osw</filename>
       <filetype>osw</filetype>
       <usage_type>test</usage_type>
-<<<<<<< HEAD
-      <checksum>55310EC3</checksum>
-=======
-      <checksum>70D013D1</checksum>
->>>>>>> 125349cf
+      <checksum>0F035870</checksum>
     </file>
     <file>
       <filename>base-location-epw-filepath.osw</filename>
       <filetype>osw</filetype>
       <usage_type>test</usage_type>
-<<<<<<< HEAD
-      <checksum>747E0C0F</checksum>
-=======
-      <checksum>11148D1B</checksum>
->>>>>>> 125349cf
+      <checksum>4706E778</checksum>
     </file>
     <file>
       <filename>base-enclosure-beds-1.osw</filename>
       <filetype>osw</filetype>
       <usage_type>test</usage_type>
-<<<<<<< HEAD
-      <checksum>80BFC5F1</checksum>
-=======
-      <checksum>41731207</checksum>
->>>>>>> 125349cf
+      <checksum>0D6AE696</checksum>
     </file>
     <file>
       <filename>base-enclosure-beds-2.osw</filename>
       <filetype>osw</filetype>
       <usage_type>test</usage_type>
-<<<<<<< HEAD
-      <checksum>4574EB7C</checksum>
-=======
-      <checksum>53D4C3F9</checksum>
->>>>>>> 125349cf
+      <checksum>84F89E7E</checksum>
     </file>
     <file>
       <filename>base-dhw-combi-tankless-outside.osw</filename>
       <filetype>osw</filetype>
       <usage_type>test</usage_type>
-<<<<<<< HEAD
-      <checksum>CBC682C8</checksum>
-=======
-      <checksum>36C0FF9A</checksum>
->>>>>>> 125349cf
+      <checksum>8E762A1F</checksum>
     </file>
     <file>
       <filename>base-dhw-combi-tankless.osw</filename>
       <filetype>osw</filetype>
       <usage_type>test</usage_type>
-<<<<<<< HEAD
-      <checksum>ABDB0839</checksum>
-=======
-      <checksum>3F2B9866</checksum>
->>>>>>> 125349cf
+      <checksum>499F5F36</checksum>
     </file>
     <file>
       <filename>base-misc-defaults2.osw</filename>
       <filetype>osw</filetype>
       <usage_type>test</usage_type>
-<<<<<<< HEAD
-      <checksum>B2D05BE3</checksum>
-=======
-      <checksum>66FFD79A</checksum>
->>>>>>> 125349cf
+      <checksum>51423932</checksum>
     </file>
     <file>
       <filename>base-dhw-tank-heat-pump-outside.osw</filename>
       <filetype>osw</filetype>
       <usage_type>test</usage_type>
-<<<<<<< HEAD
-      <checksum>64B609EC</checksum>
-=======
-      <checksum>2F7BF624</checksum>
->>>>>>> 125349cf
+      <checksum>C80C18FC</checksum>
     </file>
     <file>
       <filename>base-dhw-tank-heat-pump-with-solar-fraction.osw</filename>
       <filetype>osw</filetype>
       <usage_type>test</usage_type>
-<<<<<<< HEAD
-      <checksum>09AA8245</checksum>
-=======
-      <checksum>45FAF23F</checksum>
->>>>>>> 125349cf
+      <checksum>55840394</checksum>
     </file>
     <file>
       <filename>base-dhw-tank-heat-pump.osw</filename>
       <filetype>osw</filetype>
       <usage_type>test</usage_type>
-<<<<<<< HEAD
-      <checksum>6BA996A0</checksum>
-=======
-      <checksum>AA3027FA</checksum>
->>>>>>> 125349cf
+      <checksum>13763DB6</checksum>
     </file>
     <file>
       <filename>base-dhw-jacket-hpwh.osw</filename>
       <filetype>osw</filetype>
       <usage_type>test</usage_type>
-<<<<<<< HEAD
-      <checksum>DAED6DEB</checksum>
-=======
-      <checksum>6257934E</checksum>
->>>>>>> 125349cf
+      <checksum>DB118902</checksum>
     </file>
     <file>
       <filename>base-dhw-jacket-gas.osw</filename>
       <filetype>osw</filetype>
       <usage_type>test</usage_type>
-<<<<<<< HEAD
-      <checksum>0E5BFDE7</checksum>
-=======
-      <checksum>38C151D6</checksum>
->>>>>>> 125349cf
+      <checksum>180F14A0</checksum>
     </file>
     <file>
       <filename>base-dhw-solar-direct-evacuated-tube.osw</filename>
       <filetype>osw</filetype>
       <usage_type>test</usage_type>
-<<<<<<< HEAD
-      <checksum>1DB3A8D1</checksum>
-=======
-      <checksum>A85C6672</checksum>
->>>>>>> 125349cf
+      <checksum>9B90DF8E</checksum>
     </file>
     <file>
       <filename>base-dhw-solar-direct-flat-plate.osw</filename>
       <filetype>osw</filetype>
       <usage_type>test</usage_type>
-<<<<<<< HEAD
-      <checksum>386E5A53</checksum>
-=======
-      <checksum>2A2920EA</checksum>
->>>>>>> 125349cf
+      <checksum>209DB6BF</checksum>
     </file>
     <file>
       <filename>base-dhw-solar-direct-ics.osw</filename>
       <filetype>osw</filetype>
       <usage_type>test</usage_type>
-<<<<<<< HEAD
-      <checksum>2195EC41</checksum>
-=======
-      <checksum>48731D64</checksum>
->>>>>>> 125349cf
+      <checksum>53780C89</checksum>
     </file>
     <file>
       <filename>base-dhw-solar-indirect-flat-plate.osw</filename>
       <filetype>osw</filetype>
       <usage_type>test</usage_type>
-<<<<<<< HEAD
-      <checksum>AB48CD70</checksum>
-=======
-      <checksum>A97AA7EE</checksum>
->>>>>>> 125349cf
+      <checksum>CC4B1E9E</checksum>
     </file>
     <file>
       <filename>base-dhw-solar-thermosyphon-flat-plate.osw</filename>
       <filetype>osw</filetype>
       <usage_type>test</usage_type>
-<<<<<<< HEAD
-      <checksum>31E369A7</checksum>
-=======
-      <checksum>C0C001CA</checksum>
->>>>>>> 125349cf
+      <checksum>AFF73F9C</checksum>
     </file>
     <file>
       <filename>base-dhw-tank-heat-pump-with-solar.osw</filename>
       <filetype>osw</filetype>
       <usage_type>test</usage_type>
-<<<<<<< HEAD
-      <checksum>F2787C8B</checksum>
-=======
-      <checksum>76F71E72</checksum>
->>>>>>> 125349cf
+      <checksum>13C6A702</checksum>
     </file>
     <file>
       <filename>base-dhw-tank-gas-outside.osw</filename>
       <filetype>osw</filetype>
       <usage_type>test</usage_type>
-<<<<<<< HEAD
-      <checksum>15E49895</checksum>
-=======
-      <checksum>8D07A546</checksum>
->>>>>>> 125349cf
+      <checksum>59EA87CE</checksum>
     </file>
     <file>
       <filename>base-dhw-tank-gas.osw</filename>
       <filetype>osw</filetype>
       <usage_type>test</usage_type>
-<<<<<<< HEAD
-      <checksum>8854BD23</checksum>
-=======
-      <checksum>6528150C</checksum>
->>>>>>> 125349cf
+      <checksum>F06599DE</checksum>
     </file>
     <file>
       <filename>base-dhw-tank-oil.osw</filename>
       <filetype>osw</filetype>
       <usage_type>test</usage_type>
-<<<<<<< HEAD
-      <checksum>B9C73358</checksum>
-=======
-      <checksum>3E42921C</checksum>
->>>>>>> 125349cf
+      <checksum>BF00AC7A</checksum>
     </file>
     <file>
       <filename>base-dhw-tank-propane.osw</filename>
       <filetype>osw</filetype>
       <usage_type>test</usage_type>
-<<<<<<< HEAD
-      <checksum>58D76B00</checksum>
-=======
-      <checksum>C375DD60</checksum>
->>>>>>> 125349cf
+      <checksum>563851B2</checksum>
     </file>
     <file>
       <filename>base-dhw-tank-wood.osw</filename>
       <filetype>osw</filetype>
       <usage_type>test</usage_type>
-<<<<<<< HEAD
-      <checksum>DBDFE582</checksum>
-=======
-      <checksum>DFC802B1</checksum>
->>>>>>> 125349cf
+      <checksum>980CCEFF</checksum>
     </file>
     <file>
       <filename>base-dhw-tankless-gas-with-solar.osw</filename>
       <filetype>osw</filetype>
       <usage_type>test</usage_type>
-<<<<<<< HEAD
-      <checksum>F2CDA19B</checksum>
-=======
-      <checksum>31425305</checksum>
->>>>>>> 125349cf
+      <checksum>213CA2AE</checksum>
     </file>
     <file>
       <filename>base-dhw-tankless-electric-outside.osw</filename>
       <filetype>osw</filetype>
       <usage_type>test</usage_type>
-<<<<<<< HEAD
-      <checksum>62554ECE</checksum>
-=======
-      <checksum>CABDC16E</checksum>
->>>>>>> 125349cf
+      <checksum>4BDD7736</checksum>
     </file>
     <file>
       <filename>base-dhw-tankless-electric.osw</filename>
       <filetype>osw</filetype>
       <usage_type>test</usage_type>
-<<<<<<< HEAD
-      <checksum>FF9399F6</checksum>
-=======
-      <checksum>DA7C31D8</checksum>
->>>>>>> 125349cf
+      <checksum>52931CD0</checksum>
     </file>
     <file>
       <filename>base-dhw-tankless-gas-with-solar-fraction.osw</filename>
       <filetype>osw</filetype>
       <usage_type>test</usage_type>
-<<<<<<< HEAD
-      <checksum>92CF8B01</checksum>
-=======
-      <checksum>9D7FEBC9</checksum>
->>>>>>> 125349cf
+      <checksum>0C3607D6</checksum>
     </file>
     <file>
       <filename>base-dhw-tankless-oil.osw</filename>
       <filetype>osw</filetype>
       <usage_type>test</usage_type>
-<<<<<<< HEAD
-      <checksum>6F4E12C3</checksum>
-=======
-      <checksum>5E31CAD6</checksum>
->>>>>>> 125349cf
+      <checksum>0823A0B5</checksum>
     </file>
     <file>
       <filename>base-dhw-tankless-propane.osw</filename>
       <filetype>osw</filetype>
       <usage_type>test</usage_type>
-<<<<<<< HEAD
-      <checksum>B98E904E</checksum>
-=======
-      <checksum>1E436CDA</checksum>
->>>>>>> 125349cf
+      <checksum>3879EB90</checksum>
     </file>
     <file>
       <filename>base-dhw-tankless-wood.osw</filename>
       <filetype>osw</filetype>
       <usage_type>test</usage_type>
-<<<<<<< HEAD
-      <checksum>AF3A9BA5</checksum>
-=======
-      <checksum>DBF36A3B</checksum>
->>>>>>> 125349cf
+      <checksum>62B57077</checksum>
     </file>
     <file>
       <filename>base-dhw-tankless-gas.osw</filename>
       <filetype>osw</filetype>
       <usage_type>test</usage_type>
-<<<<<<< HEAD
-      <checksum>0B84A33F</checksum>
-=======
-      <checksum>35B30049</checksum>
->>>>>>> 125349cf
+      <checksum>13898703</checksum>
     </file>
     <file>
       <filename>base-hvac-room-ac-only-33percent.osw</filename>
       <filetype>osw</filetype>
       <usage_type>test</usage_type>
-<<<<<<< HEAD
-      <checksum>92EE4FE6</checksum>
+      <checksum>51970FB4</checksum>
     </file>
     <file>
       <filename>base-hvac-mini-split-heat-pump-ducted-cooling-only.osw</filename>
       <filetype>osw</filetype>
       <usage_type>test</usage_type>
-      <checksum>FAB6F3EE</checksum>
-=======
-      <checksum>E5182D3E</checksum>
->>>>>>> 125349cf
+      <checksum>CBCACFB4</checksum>
     </file>
     <file>
       <filename>base-hvac-mini-split-heat-pump-ducted-heating-only.osw</filename>
       <filetype>osw</filetype>
       <usage_type>test</usage_type>
-<<<<<<< HEAD
-      <checksum>C37662DC</checksum>
-=======
-      <checksum>B2A457A2</checksum>
->>>>>>> 125349cf
-    </file>
-    <file>
-      <filename>base-misc-lighting-none.osw</filename>
-      <filetype>osw</filetype>
-      <usage_type>test</usage_type>
-<<<<<<< HEAD
-      <checksum>A4E4CB1B</checksum>
-    </file>
-    <file>
-      <filename>test_measure.xml</filename>
-      <filetype>xml</filetype>
-      <usage_type>test</usage_type>
-      <checksum>EDED9D0F</checksum>
-    </file>
-    <file>
-      <filename>test_rakefile.xml</filename>
-      <filetype>xml</filetype>
-      <usage_type>test</usage_type>
-      <checksum>5F323037</checksum>
-=======
-      <checksum>1A4B49CC</checksum>
->>>>>>> 125349cf
+      <checksum>249AB14F</checksum>
     </file>
     <file>
       <version>
@@ -5657,29 +5018,13 @@
       <filename>measure.rb</filename>
       <filetype>rb</filetype>
       <usage_type>script</usage_type>
-<<<<<<< HEAD
-      <checksum>9CEAD892</checksum>
+      <checksum>ACC353BE</checksum>
     </file>
     <file>
       <filename>extra-second-heating-system.osw</filename>
       <filetype>osw</filetype>
       <usage_type>test</usage_type>
-      <checksum>24D106B5</checksum>
-    </file>
-    <file>
-      <filename>build_residential_hpxml_test.rb</filename>
-      <filetype>rb</filetype>
-      <usage_type>test</usage_type>
-      <checksum>7B252734</checksum>
-=======
-      <checksum>55FDE78C</checksum>
-    </file>
-    <file>
-      <filename>base-hvac-furnace-elec-central-ac-1-speed.osw</filename>
-      <filetype>osw</filetype>
-      <usage_type>test</usage_type>
-      <checksum>E016B48C</checksum>
->>>>>>> 125349cf
+      <checksum>FA7A5FB9</checksum>
     </file>
   </files>
 </measure>