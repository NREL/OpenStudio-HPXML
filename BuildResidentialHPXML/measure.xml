--- conflicted
+++ resolved
@@ -3,13 +3,8 @@
   <schema_version>3.1</schema_version>
   <name>build_residential_hpxml</name>
   <uid>a13a8983-2b01-4930-8af2-42030b6e4233</uid>
-<<<<<<< HEAD
-  <version_id>55889576-5088-47a7-98a9-7f4539f8ea0e</version_id>
-  <version_modified>2025-05-01T01:03:26Z</version_modified>
-=======
-  <version_id>a35bc8f9-f4f8-4bfc-9387-701d162da262</version_id>
-  <version_modified>2025-05-03T17:47:18Z</version_modified>
->>>>>>> 05135c7e
+  <version_id>33f0ff3c-fdeb-487e-846a-23d6d70bedb8</version_id>
+  <version_modified>2025-05-05T22:26:08Z</version_modified>
   <xml_checksum>2C38F48B</xml_checksum>
   <class_name>BuildResidentialHPXML</class_name>
   <display_name>HPXML Builder</display_name>
@@ -7740,11 +7735,7 @@
       <filename>measure.rb</filename>
       <filetype>rb</filetype>
       <usage_type>script</usage_type>
-<<<<<<< HEAD
-      <checksum>1FA5E394</checksum>
-=======
-      <checksum>D8EE0348</checksum>
->>>>>>> 05135c7e
+      <checksum>A19C89CD</checksum>
     </file>
     <file>
       <filename>constants.rb</filename>
