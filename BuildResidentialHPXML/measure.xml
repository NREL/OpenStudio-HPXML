--- conflicted
+++ resolved
@@ -3,13 +3,8 @@
   <schema_version>3.1</schema_version>
   <name>build_residential_hpxml</name>
   <uid>a13a8983-2b01-4930-8af2-42030b6e4233</uid>
-<<<<<<< HEAD
-  <version_id>e6bd6a04-0ec5-4a06-990a-bceb12e55840</version_id>
-  <version_modified>2024-10-11T18:56:22Z</version_modified>
-=======
-  <version_id>2f4fbbe3-a36f-4d03-a5f5-87c150890550</version_id>
-  <version_modified>2024-10-13T19:48:25Z</version_modified>
->>>>>>> 9bb1ac4b
+  <version_id>ae866e63-50a1-437a-91b9-c77901247782</version_id>
+  <version_modified>2024-10-14T15:22:20Z</version_modified>
   <xml_checksum>2C38F48B</xml_checksum>
   <class_name>BuildResidentialHPXML</class_name>
   <display_name>HPXML Builder</display_name>
@@ -7600,11 +7595,7 @@
       <filename>measure.rb</filename>
       <filetype>rb</filetype>
       <usage_type>script</usage_type>
-<<<<<<< HEAD
-      <checksum>FAF5CCB9</checksum>
-=======
-      <checksum>C1F50EA1</checksum>
->>>>>>> 9bb1ac4b
+      <checksum>041D8F54</checksum>
     </file>
     <file>
       <filename>constants.rb</filename>
