--- conflicted
+++ resolved
@@ -3,13 +3,8 @@
   <schema_version>3.1</schema_version>
   <name>build_residential_hpxml</name>
   <uid>a13a8983-2b01-4930-8af2-42030b6e4233</uid>
-<<<<<<< HEAD
-  <version_id>f20f8ef3-3088-4a8d-9655-a1576fcc2a39</version_id>
-  <version_modified>2024-06-14T19:49:52Z</version_modified>
-=======
-  <version_id>5bba0282-12b2-4602-b7cf-7242adce2cab</version_id>
-  <version_modified>2024-06-20T23:43:28Z</version_modified>
->>>>>>> 5b61ad23
+  <version_id>146e3512-ee81-4fa7-8d1e-b3391e160d3d</version_id>
+  <version_modified>2024-06-21T15:35:36Z</version_modified>
   <xml_checksum>2C38F48B</xml_checksum>
   <class_name>BuildResidentialHPXML</class_name>
   <display_name>HPXML Builder</display_name>
@@ -7383,11 +7378,7 @@
       <filename>measure.rb</filename>
       <filetype>rb</filetype>
       <usage_type>script</usage_type>
-<<<<<<< HEAD
-      <checksum>55327D89</checksum>
-=======
-      <checksum>D8FCCD88</checksum>
->>>>>>> 5b61ad23
+      <checksum>6E70DFEF</checksum>
     </file>
     <file>
       <filename>geometry.rb</filename>
