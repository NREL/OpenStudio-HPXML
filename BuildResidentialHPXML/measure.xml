--- conflicted
+++ resolved
@@ -3,13 +3,8 @@
   <schema_version>3.0</schema_version>
   <name>build_residential_hpxml</name>
   <uid>a13a8983-2b01-4930-8af2-42030b6e4233</uid>
-<<<<<<< HEAD
-  <version_id>ef99643b-8a35-4120-bea3-c0531fac3f1e</version_id>
-  <version_modified>20200710T185853Z</version_modified>
-=======
-  <version_id>45c8c5fe-3f51-4405-b88a-37fa587dcb2a</version_id>
-  <version_modified>20200710T190853Z</version_modified>
->>>>>>> 9f83b836
+  <version_id>b12b9b58-b9ef-4493-8ff3-495ed3906186</version_id>
+  <version_modified>20200710T191147Z</version_modified>
   <xml_checksum>2C38F48B</xml_checksum>
   <class_name>BuildResidentialHPXML</class_name>
   <display_name>HPXML Builder</display_name>
@@ -5460,6 +5455,12 @@
       <checksum>A89C38C4</checksum>
     </file>
     <file>
+      <filename>out.osw</filename>
+      <filetype>osw</filetype>
+      <usage_type>test</usage_type>
+      <checksum>263F26B8</checksum>
+    </file>
+    <file>
       <filename>base-misc-defaults.osw</filename>
       <filetype>osw</filetype>
       <usage_type>test</usage_type>
@@ -6434,27 +6435,19 @@
       <filename>measure.rb</filename>
       <filetype>rb</filetype>
       <usage_type>script</usage_type>
-<<<<<<< HEAD
-      <checksum>2D7749A9</checksum>
+      <checksum>738D767E</checksum>
     </file>
     <file>
       <filename>extra-second-heating-system-fireplace.osw</filename>
       <filetype>osw</filetype>
       <usage_type>test</usage_type>
       <checksum>8FBFA5D4</checksum>
-=======
-      <checksum>09E17949</checksum>
->>>>>>> 9f83b836
     </file>
     <file>
       <filename>extra-second-heating-system-portable-heater.osw</filename>
       <filetype>osw</filetype>
       <usage_type>test</usage_type>
-<<<<<<< HEAD
       <checksum>874260CF</checksum>
-=======
-      <checksum>263F26B8</checksum>
->>>>>>> 9f83b836
     </file>
   </files>
 </measure>