<?xml version="1.0"?>
<measure>
  <schema_version>3.0</schema_version>
  <name>build_residential_hpxml</name>
  <uid>a13a8983-2b01-4930-8af2-42030b6e4233</uid>
<<<<<<< HEAD
  <version_id>9d61036c-c382-4d21-889b-91c568d88e9f</version_id>
  <version_modified>20210715T193700Z</version_modified>
=======
  <version_id>ef49e66f-6003-4a6f-b0dd-f2d16a4d585e</version_id>
  <version_modified>20210715T203005Z</version_modified>
>>>>>>> 3b5af3a1
  <xml_checksum>2C38F48B</xml_checksum>
  <class_name>BuildResidentialHPXML</class_name>
  <display_name>HPXML Builder</display_name>
  <description>Builds a residential HPXML file.</description>
  <modeler_description>TODO</modeler_description>
  <arguments>
    <argument>
      <name>hpxml_path</name>
      <display_name>HPXML File Path</display_name>
      <description>Absolute/relative path of the HPXML file.</description>
      <type>String</type>
      <required>true</required>
      <model_dependent>false</model_dependent>
    </argument>
    <argument>
      <name>software_program_used</name>
      <display_name>Software Program Used</display_name>
      <description>The name of the software program used.</description>
      <type>String</type>
      <required>false</required>
      <model_dependent>false</model_dependent>
    </argument>
    <argument>
      <name>software_program_version</name>
      <display_name>Software Program Version</display_name>
      <description>The version of the software program used.</description>
      <type>String</type>
      <required>false</required>
      <model_dependent>false</model_dependent>
    </argument>
    <argument>
      <name>simulation_control_timestep</name>
      <display_name>Simulation Control: Timestep</display_name>
      <description>Value must be a divisor of 60.</description>
      <type>Integer</type>
      <units>min</units>
      <required>false</required>
      <model_dependent>false</model_dependent>
    </argument>
    <argument>
<<<<<<< HEAD
      <name>simulation_control_run_period</name>
      <display_name>Simulation Control: Run Period</display_name>
      <description>Specifies the annual simulation run period. Enter a date like "Mar 15 - Sep 15".</description>
      <type>String</type>
=======
      <name>simulation_control_run_period_begin_month</name>
      <display_name>Simulation Control: Run Period Begin Month</display_name>
      <description>This numeric field should contain the starting month number (1 = January, 2 = February, etc.) for the annual run period desired.</description>
      <type>Integer</type>
      <units>#</units>
      <required>false</required>
      <model_dependent>false</model_dependent>
    </argument>
    <argument>
      <name>simulation_control_run_period_begin_day_of_month</name>
      <display_name>Simulation Control: Run Period Begin Day of Month</display_name>
      <description>This numeric field should contain the starting day of the starting month (must be valid for month) for the annual run period desired.</description>
      <type>Integer</type>
      <units>#</units>
      <required>false</required>
      <model_dependent>false</model_dependent>
    </argument>
    <argument>
      <name>simulation_control_run_period_end_month</name>
      <display_name>Simulation Control: Run Period End Month</display_name>
      <description>This numeric field should contain the end month number (1 = January, 2 = February, etc.) for the annual run period desired.</description>
      <type>Integer</type>
      <units>#</units>
      <required>false</required>
      <model_dependent>false</model_dependent>
    </argument>
    <argument>
      <name>simulation_control_run_period_end_day_of_month</name>
      <display_name>Simulation Control: Run Period End Day of Month</display_name>
      <description>This numeric field should contain the ending day of the ending month (must be valid for month) for the annual run period desired.</description>
      <type>Integer</type>
      <units>#</units>
>>>>>>> 3b5af3a1
      <required>false</required>
      <model_dependent>false</model_dependent>
    </argument>
    <argument>
      <name>simulation_control_run_period_calendar_year</name>
      <display_name>Simulation Control: Run Period Calendar Year</display_name>
      <description>This numeric field should contain the calendar year that determines the start day of week. If you are running simulations using AMY weather files, the value entered for calendar year will not be used; it will be overridden by the actual year found in the AMY weather file.</description>
      <type>Integer</type>
      <units>year</units>
      <required>false</required>
      <model_dependent>false</model_dependent>
    </argument>
    <argument>
      <name>simulation_control_daylight_saving_enabled</name>
      <display_name>Simulation Control: Daylight Saving Enabled</display_name>
      <description>Whether to use daylight saving.</description>
      <type>Boolean</type>
      <required>false</required>
      <model_dependent>false</model_dependent>
      <choices>
        <choice>
          <value>true</value>
          <display_name>true</display_name>
        </choice>
        <choice>
          <value>false</value>
          <display_name>false</display_name>
        </choice>
      </choices>
<<<<<<< HEAD
    </argument>
    <argument>
      <name>simulation_control_daylight_saving_period</name>
      <display_name>Simulation Control: Daylight Saving Period</display_name>
      <description>Specifies the daylight saving period. Enter a date like "Mar 15 - Dec 15".</description>
      <type>String</type>
=======
    </argument>
    <argument>
      <name>simulation_control_daylight_saving_begin_month</name>
      <display_name>Simulation Control: Daylight Saving Begin Month</display_name>
      <description>This numeric field should contain the starting month number (1 = January, 2 = February, etc.) for the annual daylight saving period desired.</description>
      <type>Integer</type>
      <units>#</units>
      <required>false</required>
      <model_dependent>false</model_dependent>
    </argument>
    <argument>
      <name>simulation_control_daylight_saving_begin_day_of_month</name>
      <display_name>Simulation Control: Daylight Saving Begin Day of Month</display_name>
      <description>This numeric field should contain the starting day of the starting month (must be valid for month) for the daylight saving period desired.</description>
      <type>Integer</type>
      <units>#</units>
      <required>false</required>
      <model_dependent>false</model_dependent>
    </argument>
    <argument>
      <name>simulation_control_daylight_saving_end_month</name>
      <display_name>Simulation Control: Daylight Saving End Month</display_name>
      <description>This numeric field should contain the end month number (1 = January, 2 = February, etc.) for the daylight saving period desired.</description>
      <type>Integer</type>
      <units>#</units>
      <required>false</required>
      <model_dependent>false</model_dependent>
    </argument>
    <argument>
      <name>simulation_control_daylight_saving_end_day_of_month</name>
      <display_name>Simulation Control: Daylight Saving End Day of Month</display_name>
      <description>This numeric field should contain the ending day of the ending month (must be valid for month) for the daylight saving period desired.</description>
      <type>Integer</type>
      <units>#</units>
>>>>>>> 3b5af3a1
      <required>false</required>
      <model_dependent>false</model_dependent>
    </argument>
    <argument>
      <name>schedules_type</name>
      <display_name>Schedules: Type</display_name>
      <description>The type of occupant-related schedules to use. Schedules corresponding to 'default' are average (e.g., Building America). Schedules corresponding to 'stochastic' are generated using time-inhomogeneous Markov chains derived from American Time Use Survey data, and supplemented with sampling duration and power level from NEEA RBSA data as well as DHW draw duration and flow rate from Aquacraft/AWWA data.</description>
      <type>Choice</type>
      <required>true</required>
      <model_dependent>false</model_dependent>
      <default_value>default</default_value>
      <choices>
        <choice>
          <value>default</value>
          <display_name>default</display_name>
        </choice>
        <choice>
          <value>stochastic</value>
          <display_name>stochastic</display_name>
        </choice>
        <choice>
          <value>user-specified</value>
          <display_name>user-specified</display_name>
        </choice>
      </choices>
    </argument>
    <argument>
      <name>schedules_path</name>
      <display_name>Schedules: Path</display_name>
      <description>Absolute (or relative) path of the csv file containing user-specified occupancy schedules.</description>
      <type>String</type>
<<<<<<< HEAD
=======
      <required>false</required>
      <model_dependent>false</model_dependent>
    </argument>
    <argument>
      <name>schedules_vacancy_begin_month</name>
      <display_name>Schedules: Vacancy Start Begin Month</display_name>
      <description>This numeric field should contain the starting month number (1 = January, 2 = February, etc.) for the vacancy period desired. Only applies if the schedules type is 'stochastic'.</description>
      <type>Integer</type>
      <units>#</units>
      <required>false</required>
      <model_dependent>false</model_dependent>
    </argument>
    <argument>
      <name>schedules_vacancy_begin_day_of_month</name>
      <display_name>Schedules: Vacancy Begin Day of Month</display_name>
      <description>This numeric field should contain the starting day of the starting month (must be valid for month) for the vacancy period desired. Only applies if the schedules type is 'stochastic'.</description>
      <type>Integer</type>
      <units>#</units>
      <required>false</required>
      <model_dependent>false</model_dependent>
    </argument>
    <argument>
      <name>schedules_vacancy_end_month</name>
      <display_name>Schedules: Vacancy Start End Month</display_name>
      <description>This numeric field should contain the end month number (1 = January, 2 = February, etc.) for the vacancy period desired. Only applies if the schedules type is 'stochastic'.</description>
      <type>Integer</type>
      <units>#</units>
>>>>>>> 3b5af3a1
      <required>false</required>
      <model_dependent>false</model_dependent>
    </argument>
    <argument>
      <name>schedules_vacancy_period</name>
      <display_name>Schedules: Vacancy Period</display_name>
      <description>Specifies the vacancy period. Only applies if the schedules type is 'stochastic'. Enter a date like "Dec 15 - Jan 15".</description>
      <type>String</type>
      <required>false</required>
      <model_dependent>false</model_dependent>
    </argument>
    <argument>
      <name>schedules_random_seed</name>
      <display_name>Schedules: Random Seed</display_name>
      <description>This numeric field is the seed for the random number generator. Only applies if the schedules type is 'stochastic'.</description>
      <type>Integer</type>
      <units>#</units>
      <required>false</required>
      <model_dependent>false</model_dependent>
    </argument>
    <argument>
      <name>weather_station_epw_filepath</name>
      <display_name>EnergyPlus Weather (EPW) Filepath</display_name>
      <description>Path of the EPW file.</description>
      <type>String</type>
      <required>true</required>
      <model_dependent>false</model_dependent>
      <default_value>USA_CO_Denver.Intl.AP.725650_TMY3.epw</default_value>
    </argument>
    <argument>
      <name>site_type</name>
      <display_name>Site: Type</display_name>
      <description>The type of site.</description>
      <type>Choice</type>
      <required>false</required>
      <model_dependent>false</model_dependent>
      <choices>
        <choice>
          <value>suburban</value>
          <display_name>suburban</display_name>
        </choice>
        <choice>
          <value>urban</value>
          <display_name>urban</display_name>
        </choice>
        <choice>
          <value>rural</value>
          <display_name>rural</display_name>
        </choice>
      </choices>
    </argument>
    <argument>
      <name>geometry_unit_type</name>
      <display_name>Geometry: Unit Type</display_name>
      <description>The type of unit.</description>
      <type>Choice</type>
      <required>true</required>
      <model_dependent>false</model_dependent>
      <default_value>single-family detached</default_value>
      <choices>
        <choice>
          <value>single-family detached</value>
          <display_name>single-family detached</display_name>
        </choice>
        <choice>
          <value>single-family attached</value>
          <display_name>single-family attached</display_name>
        </choice>
        <choice>
          <value>apartment unit</value>
          <display_name>apartment unit</display_name>
        </choice>
      </choices>
    </argument>
    <argument>
      <name>geometry_cfa</name>
      <display_name>Geometry: Conditioned Floor Area</display_name>
      <description>The total floor area of the conditioned space (including any conditioned basement floor area).</description>
      <type>Double</type>
      <units>ft^2</units>
      <required>true</required>
      <model_dependent>false</model_dependent>
      <default_value>2000</default_value>
    </argument>
    <argument>
      <name>geometry_num_floors_above_grade</name>
      <display_name>Geometry: Number of Floors</display_name>
      <description>The number of floors above grade (in the unit if single-family detached or single-family attached, and in the building if apartment unit). Conditioned attics are included.</description>
      <type>Integer</type>
      <units>#</units>
      <required>true</required>
      <model_dependent>false</model_dependent>
      <default_value>2</default_value>
    </argument>
    <argument>
      <name>geometry_wall_height</name>
      <display_name>Geometry: Average Wall Height</display_name>
      <description>The average height of the walls.</description>
      <type>Double</type>
      <units>ft</units>
      <required>true</required>
      <model_dependent>false</model_dependent>
      <default_value>8</default_value>
    </argument>
    <argument>
      <name>geometry_orientation</name>
      <display_name>Geometry: Orientation</display_name>
      <description>The unit's orientation is measured clockwise from north (e.g., North=0, East=90, South=180, West=270).</description>
      <type>Double</type>
      <units>degrees</units>
      <required>true</required>
      <model_dependent>false</model_dependent>
      <default_value>180</default_value>
    </argument>
    <argument>
      <name>geometry_aspect_ratio</name>
      <display_name>Geometry: Aspect Ratio</display_name>
      <description>The ratio of the front/back wall length to the left/right wall length, excluding any protruding garage wall area.</description>
      <type>Double</type>
      <units>FB/LR</units>
      <required>true</required>
      <model_dependent>false</model_dependent>
      <default_value>2</default_value>
    </argument>
    <argument>
      <name>geometry_corridor_position</name>
      <display_name>Geometry: Corridor Position</display_name>
      <description>The position of the corridor. Only applies to single-family attached and apartment unit units. Exterior corridors are shaded, but not enclosed. Interior corridors are enclosed and conditioned.</description>
      <type>Choice</type>
      <required>true</required>
      <model_dependent>false</model_dependent>
      <default_value>Double-Loaded Interior</default_value>
      <choices>
        <choice>
          <value>Double-Loaded Interior</value>
          <display_name>Double-Loaded Interior</display_name>
        </choice>
        <choice>
          <value>Single Exterior (Front)</value>
          <display_name>Single Exterior (Front)</display_name>
        </choice>
        <choice>
          <value>Double Exterior</value>
          <display_name>Double Exterior</display_name>
        </choice>
        <choice>
          <value>None</value>
          <display_name>None</display_name>
        </choice>
      </choices>
    </argument>
    <argument>
      <name>geometry_corridor_width</name>
      <display_name>Geometry: Corridor Width</display_name>
      <description>The width of the corridor. Only applies to apartment unit units.</description>
      <type>Double</type>
      <units>ft</units>
      <required>true</required>
      <model_dependent>false</model_dependent>
      <default_value>10</default_value>
    </argument>
    <argument>
      <name>geometry_inset_width</name>
      <display_name>Geometry: Inset Width</display_name>
      <description>The width of the inset. Only applies to apartment unit units.</description>
      <type>Double</type>
      <units>ft</units>
      <required>true</required>
      <model_dependent>false</model_dependent>
      <default_value>0</default_value>
    </argument>
    <argument>
      <name>geometry_inset_depth</name>
      <display_name>Geometry: Inset Depth</display_name>
      <description>The depth of the inset. Only applies to apartment unit units.</description>
      <type>Double</type>
      <units>ft</units>
      <required>true</required>
      <model_dependent>false</model_dependent>
      <default_value>0</default_value>
    </argument>
    <argument>
      <name>geometry_inset_position</name>
      <display_name>Geometry: Inset Position</display_name>
      <description>The position of the inset. Only applies to apartment unit units.</description>
      <type>Choice</type>
      <required>true</required>
      <model_dependent>false</model_dependent>
      <default_value>Right</default_value>
      <choices>
        <choice>
          <value>Right</value>
          <display_name>Right</display_name>
        </choice>
        <choice>
          <value>Left</value>
          <display_name>Left</display_name>
        </choice>
      </choices>
    </argument>
    <argument>
      <name>geometry_balcony_depth</name>
      <display_name>Geometry: Balcony Depth</display_name>
      <description>The depth of the balcony. Only applies to apartment unit units.</description>
      <type>Double</type>
      <units>ft</units>
      <required>true</required>
      <model_dependent>false</model_dependent>
      <default_value>0</default_value>
    </argument>
    <argument>
      <name>geometry_garage_width</name>
      <display_name>Geometry: Garage Width</display_name>
      <description>The width of the garage. Enter zero for no garage. Only applies to single-family detached units.</description>
      <type>Double</type>
      <units>ft</units>
      <required>true</required>
      <model_dependent>false</model_dependent>
      <default_value>0</default_value>
    </argument>
    <argument>
      <name>geometry_garage_depth</name>
      <display_name>Geometry: Garage Depth</display_name>
      <description>The depth of the garage. Only applies to single-family detached units.</description>
      <type>Double</type>
      <units>ft</units>
      <required>true</required>
      <model_dependent>false</model_dependent>
      <default_value>20</default_value>
    </argument>
    <argument>
      <name>geometry_garage_protrusion</name>
      <display_name>Geometry: Garage Protrusion</display_name>
      <description>The fraction of the garage that is protruding from the living space. Only applies to single-family detached units.</description>
      <type>Double</type>
      <units>frac</units>
      <required>true</required>
      <model_dependent>false</model_dependent>
      <default_value>0</default_value>
    </argument>
    <argument>
      <name>geometry_garage_position</name>
      <display_name>Geometry: Garage Position</display_name>
      <description>The position of the garage. Only applies to single-family detached units.</description>
      <type>Choice</type>
      <required>true</required>
      <model_dependent>false</model_dependent>
      <default_value>Right</default_value>
      <choices>
        <choice>
          <value>Right</value>
          <display_name>Right</display_name>
        </choice>
        <choice>
          <value>Left</value>
          <display_name>Left</display_name>
        </choice>
      </choices>
    </argument>
    <argument>
      <name>geometry_foundation_type</name>
      <display_name>Geometry: Foundation Type</display_name>
      <description>The foundation type of the building.</description>
      <type>Choice</type>
      <required>true</required>
      <model_dependent>false</model_dependent>
      <default_value>SlabOnGrade</default_value>
      <choices>
        <choice>
          <value>SlabOnGrade</value>
          <display_name>SlabOnGrade</display_name>
        </choice>
        <choice>
          <value>VentedCrawlspace</value>
          <display_name>VentedCrawlspace</display_name>
        </choice>
        <choice>
          <value>UnventedCrawlspace</value>
          <display_name>UnventedCrawlspace</display_name>
        </choice>
        <choice>
          <value>UnconditionedBasement</value>
          <display_name>UnconditionedBasement</display_name>
        </choice>
        <choice>
          <value>ConditionedBasement</value>
          <display_name>ConditionedBasement</display_name>
        </choice>
        <choice>
          <value>Ambient</value>
          <display_name>Ambient</display_name>
        </choice>
      </choices>
    </argument>
    <argument>
      <name>geometry_foundation_height</name>
      <display_name>Geometry: Foundation Height</display_name>
      <description>The height of the foundation (e.g., 3ft for crawlspace, 8ft for basement). Only applies to basements/crawlspaces.</description>
      <type>Double</type>
      <units>ft</units>
      <required>true</required>
      <model_dependent>false</model_dependent>
      <default_value>0</default_value>
    </argument>
    <argument>
      <name>geometry_foundation_height_above_grade</name>
      <display_name>Geometry: Foundation Height Above Grade</display_name>
      <description>The depth above grade of the foundation wall. Only applies to basements/crawlspaces.</description>
      <type>Double</type>
      <units>ft</units>
      <required>true</required>
      <model_dependent>false</model_dependent>
      <default_value>0</default_value>
    </argument>
    <argument>
      <name>geometry_rim_joist_height</name>
      <display_name>Geometry: Rim Joist Height</display_name>
      <description>The height of the rim joists. Only applies to basements/crawlspaces.</description>
      <type>Double</type>
      <units>in</units>
      <required>true</required>
      <model_dependent>false</model_dependent>
      <default_value>9.25</default_value>
    </argument>
    <argument>
      <name>geometry_roof_type</name>
      <display_name>Geometry: Roof Type</display_name>
      <description>The roof type of the building. Assumed flat for apartment unit units.</description>
      <type>Choice</type>
      <required>true</required>
      <model_dependent>false</model_dependent>
      <default_value>gable</default_value>
      <choices>
        <choice>
          <value>gable</value>
          <display_name>gable</display_name>
        </choice>
        <choice>
          <value>hip</value>
          <display_name>hip</display_name>
        </choice>
        <choice>
          <value>flat</value>
          <display_name>flat</display_name>
        </choice>
      </choices>
    </argument>
    <argument>
      <name>geometry_roof_pitch</name>
      <display_name>Geometry: Roof Pitch</display_name>
      <description>The roof pitch of the attic. Ignored if the building has a flat roof.</description>
      <type>Choice</type>
      <required>true</required>
      <model_dependent>false</model_dependent>
      <default_value>6:12</default_value>
      <choices>
        <choice>
          <value>1:12</value>
          <display_name>1:12</display_name>
        </choice>
        <choice>
          <value>2:12</value>
          <display_name>2:12</display_name>
        </choice>
        <choice>
          <value>3:12</value>
          <display_name>3:12</display_name>
        </choice>
        <choice>
          <value>4:12</value>
          <display_name>4:12</display_name>
        </choice>
        <choice>
          <value>5:12</value>
          <display_name>5:12</display_name>
        </choice>
        <choice>
          <value>6:12</value>
          <display_name>6:12</display_name>
        </choice>
        <choice>
          <value>7:12</value>
          <display_name>7:12</display_name>
        </choice>
        <choice>
          <value>8:12</value>
          <display_name>8:12</display_name>
        </choice>
        <choice>
          <value>9:12</value>
          <display_name>9:12</display_name>
        </choice>
        <choice>
          <value>10:12</value>
          <display_name>10:12</display_name>
        </choice>
        <choice>
          <value>11:12</value>
          <display_name>11:12</display_name>
        </choice>
        <choice>
          <value>12:12</value>
          <display_name>12:12</display_name>
        </choice>
      </choices>
    </argument>
    <argument>
      <name>geometry_attic_type</name>
      <display_name>Geometry: Attic Type</display_name>
      <description>The attic type of the building. Ignored if the building has a flat roof.</description>
      <type>Choice</type>
      <required>true</required>
      <model_dependent>false</model_dependent>
      <default_value>VentedAttic</default_value>
      <choices>
        <choice>
          <value>VentedAttic</value>
          <display_name>VentedAttic</display_name>
        </choice>
        <choice>
          <value>UnventedAttic</value>
          <display_name>UnventedAttic</display_name>
        </choice>
        <choice>
          <value>ConditionedAttic</value>
          <display_name>ConditionedAttic</display_name>
        </choice>
      </choices>
    </argument>
    <argument>
      <name>geometry_eaves_depth</name>
      <display_name>Geometry: Eaves Depth</display_name>
      <description>The eaves depth of the roof.</description>
      <type>Double</type>
      <units>ft</units>
      <required>true</required>
      <model_dependent>false</model_dependent>
      <default_value>2</default_value>
    </argument>
    <argument>
      <name>geometry_num_bedrooms</name>
      <display_name>Geometry: Number of Bedrooms</display_name>
      <description>Specify the number of bedrooms. Used to determine the energy usage of appliances and plug loads, hot water usage, etc.</description>
      <type>Integer</type>
      <units>#</units>
      <required>true</required>
      <model_dependent>false</model_dependent>
      <default_value>3</default_value>
    </argument>
    <argument>
      <name>geometry_num_bathrooms</name>
      <display_name>Geometry: Number of Bathrooms</display_name>
      <description>Specify the number of bathrooms.</description>
      <type>String</type>
      <units>#</units>
      <required>true</required>
      <model_dependent>false</model_dependent>
      <default_value>auto</default_value>
    </argument>
    <argument>
      <name>geometry_num_occupants</name>
      <display_name>Geometry: Number of Occupants</display_name>
      <description>Specify the number of occupants. A value of 'auto' will calculate the average number of occupants from the number of bedrooms. Used to specify the internal gains from people only.</description>
      <type>String</type>
      <units>#</units>
      <required>true</required>
      <model_dependent>false</model_dependent>
      <default_value>auto</default_value>
    </argument>
    <argument>
      <name>geometry_has_flue_or_chimney</name>
      <display_name>Geometry: Has Flue or Chimney</display_name>
      <description>Whether there is a flue or chimney.</description>
      <type>String</type>
      <required>true</required>
      <model_dependent>false</model_dependent>
      <default_value>auto</default_value>
    </argument>
    <argument>
      <name>geometry_level</name>
      <display_name>Geometry: Level</display_name>
      <description>The level of the apartment unit unit.</description>
      <type>Choice</type>
      <required>false</required>
      <model_dependent>false</model_dependent>
      <choices>
        <choice>
          <value>Bottom</value>
          <display_name>Bottom</display_name>
        </choice>
        <choice>
          <value>Middle</value>
          <display_name>Middle</display_name>
        </choice>
        <choice>
          <value>Top</value>
          <display_name>Top</display_name>
        </choice>
      </choices>
    </argument>
    <argument>
      <name>geometry_horizontal_location</name>
      <display_name>Geometry: Horizontal Location</display_name>
      <description>The horizontal location of the single-family attached or apartment unit unit when viewing the front of the building.</description>
      <type>Choice</type>
      <required>false</required>
      <model_dependent>false</model_dependent>
      <choices>
        <choice>
          <value>None</value>
          <display_name>None</display_name>
        </choice>
        <choice>
          <value>Left</value>
          <display_name>Left</display_name>
        </choice>
        <choice>
          <value>Middle</value>
          <display_name>Middle</display_name>
        </choice>
        <choice>
          <value>Right</value>
          <display_name>Right</display_name>
        </choice>
      </choices>
    </argument>
    <argument>
      <name>geometry_building_num_units</name>
      <display_name>Geometry: Building Number of Units</display_name>
      <description>The number of units in the building. This is required for single-family attached and apartment unit units.</description>
      <type>Integer</type>
      <units>#</units>
      <required>false</required>
      <model_dependent>false</model_dependent>
    </argument>
    <argument>
      <name>geometry_building_num_bedrooms</name>
      <display_name>Geometry: Building Number of Bedrooms</display_name>
      <description>The number of bedrooms in the building. This is required for single-family attached and apartment unit units with shared PV systems.</description>
      <type>Integer</type>
      <units>#</units>
      <required>false</required>
      <model_dependent>false</model_dependent>
    </argument>
    <argument>
      <name>floor_assembly_r</name>
      <display_name>Floor: Assembly R-value</display_name>
      <description>Assembly R-value for the floor (foundation ceiling). Ignored if the building has a slab foundation.</description>
      <type>Double</type>
      <units>h-ft^2-R/Btu</units>
      <required>true</required>
      <model_dependent>false</model_dependent>
      <default_value>30</default_value>
    </argument>
    <argument>
      <name>foundation_wall_insulation_r</name>
      <display_name>Foundation: Wall Insulation Nominal R-value</display_name>
      <description>Nominal R-value for the foundation wall insulation. Only applies to basements/crawlspaces.</description>
      <type>Double</type>
      <units>h-ft^2-R/Btu</units>
      <required>true</required>
      <model_dependent>false</model_dependent>
      <default_value>0</default_value>
    </argument>
    <argument>
      <name>foundation_wall_insulation_distance_to_top</name>
      <display_name>Foundation: Wall Insulation Distance To Top</display_name>
      <description>The distance from the top of the foundation wall to the top of the foundation wall insulation. Only applies to basements/crawlspaces.</description>
      <type>String</type>
      <units>ft</units>
      <required>true</required>
      <model_dependent>false</model_dependent>
      <default_value>auto</default_value>
    </argument>
    <argument>
      <name>foundation_wall_insulation_distance_to_bottom</name>
      <display_name>Foundation: Wall Insulation Distance To Bottom</display_name>
      <description>The distance from the top of the foundation wall to the bottom of the foundation wall insulation. Only applies to basements/crawlspaces. A value of 'auto' will use the same height as the foundation.</description>
      <type>String</type>
      <units>ft</units>
      <required>true</required>
      <model_dependent>false</model_dependent>
      <default_value>auto</default_value>
    </argument>
    <argument>
      <name>foundation_wall_assembly_r</name>
      <display_name>Foundation: Wall Assembly R-value</display_name>
      <description>Assembly R-value for the foundation walls. Only applies to basements/crawlspaces. If provided, overrides the previous foundation wall insulation inputs.</description>
      <type>Double</type>
      <units>h-ft^2-R/Btu</units>
      <required>false</required>
      <model_dependent>false</model_dependent>
    </argument>
    <argument>
      <name>foundation_wall_thickness</name>
      <display_name>Foundation: Wall Thickness</display_name>
      <description>The thickness of the foundation wall.</description>
      <type>String</type>
      <required>true</required>
      <model_dependent>false</model_dependent>
      <default_value>auto</default_value>
    </argument>
    <argument>
      <name>rim_joist_assembly_r</name>
      <display_name>Rim Joist: Assembly R-value</display_name>
      <description>Assembly R-value for the rim joists. Only applies to basements/crawlspaces.</description>
      <type>Double</type>
      <units>h-ft^2-R/Btu</units>
      <required>true</required>
      <model_dependent>false</model_dependent>
      <default_value>23</default_value>
    </argument>
    <argument>
      <name>slab_perimeter_insulation_r</name>
      <display_name>Slab: Perimeter Insulation Nominal R-value</display_name>
      <description>Nominal R-value of the vertical slab perimeter insulation. Applies to slab-on-grade foundations and basement/crawlspace floors.</description>
      <type>Double</type>
      <units>h-ft^2-R/Btu</units>
      <required>true</required>
      <model_dependent>false</model_dependent>
      <default_value>0</default_value>
    </argument>
    <argument>
      <name>slab_perimeter_depth</name>
      <display_name>Slab: Perimeter Insulation Depth</display_name>
      <description>Depth from grade to bottom of vertical slab perimeter insulation. Applies to slab-on-grade foundations and basement/crawlspace floors.</description>
      <type>Double</type>
      <units>ft</units>
      <required>true</required>
      <model_dependent>false</model_dependent>
      <default_value>0</default_value>
    </argument>
    <argument>
      <name>slab_under_insulation_r</name>
      <display_name>Slab: Under Slab Insulation Nominal R-value</display_name>
      <description>Nominal R-value of the horizontal under slab insulation. Applies to slab-on-grade foundations and basement/crawlspace floors.</description>
      <type>Double</type>
      <units>h-ft^2-R/Btu</units>
      <required>true</required>
      <model_dependent>false</model_dependent>
      <default_value>0</default_value>
    </argument>
    <argument>
      <name>slab_under_width</name>
      <display_name>Slab: Under Slab Insulation Width</display_name>
      <description>Width from slab edge inward of horizontal under-slab insulation. Enter 999 to specify that the under slab insulation spans the entire slab. Applies to slab-on-grade foundations and basement/crawlspace floors.</description>
      <type>Double</type>
      <units>ft</units>
      <required>true</required>
      <model_dependent>false</model_dependent>
      <default_value>0</default_value>
    </argument>
    <argument>
      <name>slab_thickness</name>
      <display_name>Slab: Thickness</display_name>
      <description>The thickness of the slab.</description>
      <type>String</type>
      <required>true</required>
      <model_dependent>false</model_dependent>
      <default_value>auto</default_value>
    </argument>
    <argument>
      <name>slab_carpet_fraction</name>
      <display_name>Slab: Carpet Fraction</display_name>
      <description>Fraction of the slab floor area that is carpeted.</description>
      <type>String</type>
      <units>Frac</units>
      <required>true</required>
      <model_dependent>false</model_dependent>
      <default_value>auto</default_value>
    </argument>
    <argument>
      <name>slab_carpet_r</name>
      <display_name>Slab: Carpet R-value</display_name>
      <description>R-value of the slab carpet.</description>
      <type>String</type>
      <units>h-ft^2-R/Btu</units>
      <required>true</required>
      <model_dependent>false</model_dependent>
      <default_value>auto</default_value>
    </argument>
    <argument>
      <name>ceiling_assembly_r</name>
      <display_name>Ceiling: Assembly R-value</display_name>
      <description>Assembly R-value for the ceiling (attic floor).</description>
      <type>Double</type>
      <units>h-ft^2-R/Btu</units>
      <required>true</required>
      <model_dependent>false</model_dependent>
      <default_value>30</default_value>
    </argument>
    <argument>
      <name>roof_material_type</name>
      <display_name>Roof: Material Type</display_name>
      <description>The material type of the roof.</description>
      <type>Choice</type>
      <required>false</required>
      <model_dependent>false</model_dependent>
      <choices>
        <choice>
          <value>asphalt or fiberglass shingles</value>
          <display_name>asphalt or fiberglass shingles</display_name>
        </choice>
        <choice>
          <value>concrete</value>
          <display_name>concrete</display_name>
        </choice>
        <choice>
          <value>cool roof</value>
          <display_name>cool roof</display_name>
        </choice>
        <choice>
          <value>slate or tile shingles</value>
          <display_name>slate or tile shingles</display_name>
        </choice>
        <choice>
          <value>expanded polystyrene sheathing</value>
          <display_name>expanded polystyrene sheathing</display_name>
        </choice>
        <choice>
          <value>metal surfacing</value>
          <display_name>metal surfacing</display_name>
        </choice>
        <choice>
          <value>plastic/rubber/synthetic sheeting</value>
          <display_name>plastic/rubber/synthetic sheeting</display_name>
        </choice>
        <choice>
          <value>shingles</value>
          <display_name>shingles</display_name>
        </choice>
        <choice>
          <value>wood shingles or shakes</value>
          <display_name>wood shingles or shakes</display_name>
        </choice>
      </choices>
    </argument>
    <argument>
      <name>roof_color</name>
      <display_name>Roof: Color</display_name>
      <description>The color of the roof.</description>
      <type>Choice</type>
      <required>true</required>
      <model_dependent>false</model_dependent>
      <default_value>medium</default_value>
      <choices>
        <choice>
          <value>dark</value>
          <display_name>dark</display_name>
        </choice>
        <choice>
          <value>light</value>
          <display_name>light</display_name>
        </choice>
        <choice>
          <value>medium</value>
          <display_name>medium</display_name>
        </choice>
        <choice>
          <value>medium dark</value>
          <display_name>medium dark</display_name>
        </choice>
        <choice>
          <value>reflective</value>
          <display_name>reflective</display_name>
        </choice>
      </choices>
    </argument>
    <argument>
      <name>roof_assembly_r</name>
      <display_name>Roof: Assembly R-value</display_name>
      <description>Assembly R-value of the roof.</description>
      <type>Double</type>
      <units>h-ft^2-R/Btu</units>
      <required>true</required>
      <model_dependent>false</model_dependent>
      <default_value>2.3</default_value>
    </argument>
    <argument>
      <name>roof_radiant_barrier</name>
      <display_name>Roof: Has Radiant Barrier</display_name>
      <description>Specifies whether the attic has a radiant barrier.</description>
      <type>Boolean</type>
      <required>true</required>
      <model_dependent>false</model_dependent>
      <default_value>false</default_value>
      <choices>
        <choice>
          <value>true</value>
          <display_name>true</display_name>
        </choice>
        <choice>
          <value>false</value>
          <display_name>false</display_name>
        </choice>
      </choices>
    </argument>
    <argument>
      <name>roof_radiant_barrier_grade</name>
      <display_name>Roof: Radiant Barrier Grade</display_name>
      <description>The grade of the radiant barrier, if it exists.</description>
      <type>Choice</type>
      <required>true</required>
      <model_dependent>false</model_dependent>
      <default_value>1</default_value>
      <choices>
        <choice>
          <value>1</value>
          <display_name>1</display_name>
        </choice>
        <choice>
          <value>2</value>
          <display_name>2</display_name>
        </choice>
        <choice>
          <value>3</value>
          <display_name>3</display_name>
        </choice>
      </choices>
    </argument>
    <argument>
      <name>neighbor_front_distance</name>
      <display_name>Neighbor: Front Distance</display_name>
      <description>The minimum distance between the simulated unit and the neighboring building to the front (not including eaves). A value of zero indicates no neighbors.</description>
      <type>Double</type>
      <units>ft</units>
      <required>true</required>
      <model_dependent>false</model_dependent>
      <default_value>0</default_value>
    </argument>
    <argument>
      <name>neighbor_back_distance</name>
      <display_name>Neighbor: Back Distance</display_name>
      <description>The minimum distance between the simulated unit and the neighboring building to the back (not including eaves). A value of zero indicates no neighbors.</description>
      <type>Double</type>
      <units>ft</units>
      <required>true</required>
      <model_dependent>false</model_dependent>
      <default_value>0</default_value>
    </argument>
    <argument>
      <name>neighbor_left_distance</name>
      <display_name>Neighbor: Left Distance</display_name>
      <description>The minimum distance between the simulated unit and the neighboring building to the left (not including eaves). A value of zero indicates no neighbors.</description>
      <type>Double</type>
      <units>ft</units>
      <required>true</required>
      <model_dependent>false</model_dependent>
      <default_value>10</default_value>
    </argument>
    <argument>
      <name>neighbor_right_distance</name>
      <display_name>Neighbor: Right Distance</display_name>
      <description>The minimum distance between the simulated unit and the neighboring building to the right (not including eaves). A value of zero indicates no neighbors.</description>
      <type>Double</type>
      <units>ft</units>
      <required>true</required>
      <model_dependent>false</model_dependent>
      <default_value>10</default_value>
    </argument>
    <argument>
      <name>neighbor_front_height</name>
      <display_name>Neighbor: Front Height</display_name>
      <description>The height of the neighboring building to the front. A value of 'auto' will use the same height as this building.</description>
      <type>String</type>
      <units>ft</units>
      <required>true</required>
      <model_dependent>false</model_dependent>
      <default_value>auto</default_value>
    </argument>
    <argument>
      <name>neighbor_back_height</name>
      <display_name>Neighbor: Back Height</display_name>
      <description>The height of the neighboring building to the back. A value of 'auto' will use the same height as this building.</description>
      <type>String</type>
      <units>ft</units>
      <required>true</required>
      <model_dependent>false</model_dependent>
      <default_value>auto</default_value>
    </argument>
    <argument>
      <name>neighbor_left_height</name>
      <display_name>Neighbor: Left Height</display_name>
      <description>The height of the neighboring building to the left. A value of 'auto' will use the same height as this building.</description>
      <type>String</type>
      <units>ft</units>
      <required>true</required>
      <model_dependent>false</model_dependent>
      <default_value>auto</default_value>
    </argument>
    <argument>
      <name>neighbor_right_height</name>
      <display_name>Neighbor: Right Height</display_name>
      <description>The height of the neighboring building to the right. A value of 'auto' will use the same height as this building.</description>
      <type>String</type>
      <units>ft</units>
      <required>true</required>
      <model_dependent>false</model_dependent>
      <default_value>auto</default_value>
    </argument>
    <argument>
      <name>wall_type</name>
      <display_name>Walls: Type</display_name>
      <description>The type of exterior walls.</description>
      <type>Choice</type>
      <required>true</required>
      <model_dependent>false</model_dependent>
      <default_value>WoodStud</default_value>
      <choices>
        <choice>
          <value>WoodStud</value>
          <display_name>WoodStud</display_name>
        </choice>
        <choice>
          <value>ConcreteMasonryUnit</value>
          <display_name>ConcreteMasonryUnit</display_name>
        </choice>
        <choice>
          <value>DoubleWoodStud</value>
          <display_name>DoubleWoodStud</display_name>
        </choice>
        <choice>
          <value>InsulatedConcreteForms</value>
          <display_name>InsulatedConcreteForms</display_name>
        </choice>
        <choice>
          <value>LogWall</value>
          <display_name>LogWall</display_name>
        </choice>
        <choice>
          <value>StructurallyInsulatedPanel</value>
          <display_name>StructurallyInsulatedPanel</display_name>
        </choice>
        <choice>
          <value>SolidConcrete</value>
          <display_name>SolidConcrete</display_name>
        </choice>
        <choice>
          <value>SteelFrame</value>
          <display_name>SteelFrame</display_name>
        </choice>
        <choice>
          <value>Stone</value>
          <display_name>Stone</display_name>
        </choice>
        <choice>
          <value>StrawBale</value>
          <display_name>StrawBale</display_name>
        </choice>
        <choice>
          <value>StructuralBrick</value>
          <display_name>StructuralBrick</display_name>
        </choice>
      </choices>
    </argument>
    <argument>
      <name>wall_siding_type</name>
      <display_name>Wall: Siding Type</display_name>
      <description>The siding type of the exterior walls. Also applies to rim joists.</description>
      <type>Choice</type>
      <required>false</required>
      <model_dependent>false</model_dependent>
      <choices>
        <choice>
          <value>aluminum siding</value>
          <display_name>aluminum siding</display_name>
        </choice>
        <choice>
          <value>asbestos siding</value>
          <display_name>asbestos siding</display_name>
        </choice>
        <choice>
          <value>brick veneer</value>
          <display_name>brick veneer</display_name>
        </choice>
        <choice>
          <value>composite shingle siding</value>
          <display_name>composite shingle siding</display_name>
        </choice>
        <choice>
          <value>fiber cement siding</value>
          <display_name>fiber cement siding</display_name>
        </choice>
        <choice>
          <value>masonite siding</value>
          <display_name>masonite siding</display_name>
        </choice>
        <choice>
          <value>none</value>
          <display_name>none</display_name>
        </choice>
        <choice>
          <value>stucco</value>
          <display_name>stucco</display_name>
        </choice>
        <choice>
          <value>synthetic stucco</value>
          <display_name>synthetic stucco</display_name>
        </choice>
        <choice>
          <value>vinyl siding</value>
          <display_name>vinyl siding</display_name>
        </choice>
        <choice>
          <value>wood siding</value>
          <display_name>wood siding</display_name>
        </choice>
      </choices>
    </argument>
    <argument>
      <name>wall_color</name>
      <display_name>Wall: Color</display_name>
      <description>The color of the exterior walls. Also applies to rim joists.</description>
      <type>Choice</type>
      <required>true</required>
      <model_dependent>false</model_dependent>
      <default_value>medium</default_value>
      <choices>
        <choice>
          <value>dark</value>
          <display_name>dark</display_name>
        </choice>
        <choice>
          <value>light</value>
          <display_name>light</display_name>
        </choice>
        <choice>
          <value>medium</value>
          <display_name>medium</display_name>
        </choice>
        <choice>
          <value>medium dark</value>
          <display_name>medium dark</display_name>
        </choice>
        <choice>
          <value>reflective</value>
          <display_name>reflective</display_name>
        </choice>
      </choices>
    </argument>
    <argument>
      <name>wall_assembly_r</name>
      <display_name>Walls: Assembly R-value</display_name>
      <description>Assembly R-value of the exterior walls.</description>
      <type>Double</type>
      <units>h-ft^2-R/Btu</units>
      <required>true</required>
      <model_dependent>false</model_dependent>
      <default_value>13</default_value>
    </argument>
    <argument>
      <name>window_front_wwr</name>
      <display_name>Windows: Front Window-to-Wall Ratio</display_name>
      <description>The ratio of window area to wall area for the unit's front facade. Enter 0 if specifying Front Window Area instead.</description>
      <type>Double</type>
      <required>true</required>
      <model_dependent>false</model_dependent>
      <default_value>0.18</default_value>
    </argument>
    <argument>
      <name>window_back_wwr</name>
      <display_name>Windows: Back Window-to-Wall Ratio</display_name>
      <description>The ratio of window area to wall area for the unit's back facade. Enter 0 if specifying Back Window Area instead.</description>
      <type>Double</type>
      <required>true</required>
      <model_dependent>false</model_dependent>
      <default_value>0.18</default_value>
    </argument>
    <argument>
      <name>window_left_wwr</name>
      <display_name>Windows: Left Window-to-Wall Ratio</display_name>
      <description>The ratio of window area to wall area for the unit's left facade (when viewed from the front). Enter 0 if specifying Left Window Area instead.</description>
      <type>Double</type>
      <required>true</required>
      <model_dependent>false</model_dependent>
      <default_value>0.18</default_value>
    </argument>
    <argument>
      <name>window_right_wwr</name>
      <display_name>Windows: Right Window-to-Wall Ratio</display_name>
      <description>The ratio of window area to wall area for the unit's right facade (when viewed from the front). Enter 0 if specifying Right Window Area instead.</description>
      <type>Double</type>
      <required>true</required>
      <model_dependent>false</model_dependent>
      <default_value>0.18</default_value>
    </argument>
    <argument>
      <name>window_area_front</name>
      <display_name>Windows: Front Window Area</display_name>
      <description>The amount of window area on the unit's front facade. Enter 0 if specifying Front Window-to-Wall Ratio instead.</description>
      <type>Double</type>
      <required>true</required>
      <model_dependent>false</model_dependent>
      <default_value>0</default_value>
    </argument>
    <argument>
      <name>window_area_back</name>
      <display_name>Windows: Back Window Area</display_name>
      <description>The amount of window area on the unit's back facade. Enter 0 if specifying Back Window-to-Wall Ratio instead.</description>
      <type>Double</type>
      <required>true</required>
      <model_dependent>false</model_dependent>
      <default_value>0</default_value>
    </argument>
    <argument>
      <name>window_area_left</name>
      <display_name>Windows: Left Window Area</display_name>
      <description>The amount of window area on the unit's left facade (when viewed from the front). Enter 0 if specifying Left Window-to-Wall Ratio instead.</description>
      <type>Double</type>
      <required>true</required>
      <model_dependent>false</model_dependent>
      <default_value>0</default_value>
    </argument>
    <argument>
      <name>window_area_right</name>
      <display_name>Windows: Right Window Area</display_name>
      <description>The amount of window area on the unit's right facade (when viewed from the front). Enter 0 if specifying Right Window-to-Wall Ratio instead.</description>
      <type>Double</type>
      <required>true</required>
      <model_dependent>false</model_dependent>
      <default_value>0</default_value>
    </argument>
    <argument>
      <name>window_aspect_ratio</name>
      <display_name>Windows: Aspect Ratio</display_name>
      <description>Ratio of window height to width.</description>
      <type>Double</type>
      <required>true</required>
      <model_dependent>false</model_dependent>
      <default_value>1.333</default_value>
    </argument>
    <argument>
      <name>window_fraction_operable</name>
      <display_name>Windows: Fraction Operable</display_name>
      <description>Fraction of windows that are operable.</description>
      <type>Double</type>
      <required>false</required>
      <model_dependent>false</model_dependent>
    </argument>
    <argument>
      <name>window_ufactor</name>
      <display_name>Windows: U-Factor</display_name>
      <description>The heat transfer coefficient of the windows.</description>
      <type>Double</type>
      <units>Btu/hr-ft^2-R</units>
      <required>true</required>
      <model_dependent>false</model_dependent>
      <default_value>0.37</default_value>
    </argument>
    <argument>
      <name>window_shgc</name>
      <display_name>Windows: SHGC</display_name>
      <description>The ratio of solar heat gain through a glazing system compared to that of an unobstructed opening, for windows.</description>
      <type>Double</type>
      <required>true</required>
      <model_dependent>false</model_dependent>
      <default_value>0.3</default_value>
    </argument>
    <argument>
      <name>window_interior_shading_winter</name>
      <display_name>Windows: Winter Interior Shading</display_name>
      <description>Interior shading multiplier for the heating season. 1.0 indicates no reduction in solar gain, 0.85 indicates 15% reduction, etc.</description>
      <type>Double</type>
      <required>false</required>
      <model_dependent>false</model_dependent>
    </argument>
    <argument>
      <name>window_interior_shading_summer</name>
      <display_name>Windows: Summer Interior Shading</display_name>
      <description>Interior shading multiplier for the cooling season. 1.0 indicates no reduction in solar gain, 0.85 indicates 15% reduction, etc.</description>
      <type>Double</type>
      <required>false</required>
      <model_dependent>false</model_dependent>
    </argument>
    <argument>
      <name>window_exterior_shading_winter</name>
      <display_name>Windows: Winter Exterior Shading</display_name>
      <description>Exterior shading multiplier for the heating season. 1.0 indicates no reduction in solar gain, 0.85 indicates 15% reduction, etc.</description>
      <type>Double</type>
      <required>false</required>
      <model_dependent>false</model_dependent>
    </argument>
    <argument>
      <name>window_exterior_shading_summer</name>
      <display_name>Windows: Summer Exterior Shading</display_name>
      <description>Exterior shading multiplier for the cooling season. 1.0 indicates no reduction in solar gain, 0.85 indicates 15% reduction, etc.</description>
      <type>Double</type>
      <required>false</required>
      <model_dependent>false</model_dependent>
    </argument>
    <argument>
      <name>overhangs_front_depth</name>
      <display_name>Overhangs: Front Facade Depth</display_name>
      <description>Specifies the depth of overhangs for windows on the front facade.</description>
      <type>Double</type>
      <required>true</required>
      <model_dependent>false</model_dependent>
      <default_value>0</default_value>
    </argument>
    <argument>
      <name>overhangs_front_distance_to_top_of_window</name>
      <display_name>Overhangs: Front Facade Distance to Top of Window</display_name>
      <description>Specifies the distance to the top of window of overhangs for windows on the front facade.</description>
      <type>Double</type>
      <required>true</required>
      <model_dependent>false</model_dependent>
      <default_value>0</default_value>
    </argument>
    <argument>
      <name>overhangs_back_depth</name>
      <display_name>Overhangs: Back Facade Depth</display_name>
      <description>Specifies the depth of overhangs for windows on the back facade.</description>
      <type>Double</type>
      <required>true</required>
      <model_dependent>false</model_dependent>
      <default_value>0</default_value>
    </argument>
    <argument>
      <name>overhangs_back_distance_to_top_of_window</name>
      <display_name>Overhangs: Back Facade Distance to Top of Window</display_name>
      <description>Specifies the distance to the top of window of overhangs for windows on the back facade.</description>
      <type>Double</type>
      <required>true</required>
      <model_dependent>false</model_dependent>
      <default_value>0</default_value>
    </argument>
    <argument>
      <name>overhangs_left_depth</name>
      <display_name>Overhangs: Left Facade Depth</display_name>
      <description>Specifies the depth of overhangs for windows on the left facade.</description>
      <type>Double</type>
      <required>true</required>
      <model_dependent>false</model_dependent>
      <default_value>0</default_value>
    </argument>
    <argument>
      <name>overhangs_left_distance_to_top_of_window</name>
      <display_name>Overhangs: Left Facade Distance to Top of Window</display_name>
      <description>Specifies the distance to the top of window of overhangs for windows on the left facade.</description>
      <type>Double</type>
      <required>true</required>
      <model_dependent>false</model_dependent>
      <default_value>0</default_value>
    </argument>
    <argument>
      <name>overhangs_right_depth</name>
      <display_name>Overhangs: Right Facade Depth</display_name>
      <description>Specifies the depth of overhangs for windows on the right facade.</description>
      <type>Double</type>
      <required>true</required>
      <model_dependent>false</model_dependent>
      <default_value>0</default_value>
    </argument>
    <argument>
      <name>overhangs_right_distance_to_top_of_window</name>
      <display_name>Overhangs: Right Facade Distance to Top of Window</display_name>
      <description>Specifies the distance to the top of window of overhangs for windows on the right facade.</description>
      <type>Double</type>
      <required>true</required>
      <model_dependent>false</model_dependent>
      <default_value>0</default_value>
    </argument>
    <argument>
      <name>skylight_area_front</name>
      <display_name>Skylights: Front Roof Area</display_name>
      <description>The amount of skylight area on the unit's front conditioned roof facade.</description>
      <type>Double</type>
      <required>true</required>
      <model_dependent>false</model_dependent>
      <default_value>0</default_value>
    </argument>
    <argument>
      <name>skylight_area_back</name>
      <display_name>Skylights: Back Roof Area</display_name>
      <description>The amount of skylight area on the unit's back conditioned roof facade.</description>
      <type>Double</type>
      <required>true</required>
      <model_dependent>false</model_dependent>
      <default_value>0</default_value>
    </argument>
    <argument>
      <name>skylight_area_left</name>
      <display_name>Skylights: Left Roof Area</display_name>
      <description>The amount of skylight area on the unit's left conditioned roof facade (when viewed from the front).</description>
      <type>Double</type>
      <required>true</required>
      <model_dependent>false</model_dependent>
      <default_value>0</default_value>
    </argument>
    <argument>
      <name>skylight_area_right</name>
      <display_name>Skylights: Right Roof Area</display_name>
      <description>The amount of skylight area on the unit's right conditioned roof facade (when viewed from the front).</description>
      <type>Double</type>
      <required>true</required>
      <model_dependent>false</model_dependent>
      <default_value>0</default_value>
    </argument>
    <argument>
      <name>skylight_ufactor</name>
      <display_name>Skylights: U-Factor</display_name>
      <description>The heat transfer coefficient of the skylights.</description>
      <type>Double</type>
      <units>Btu/hr-ft^2-R</units>
      <required>true</required>
      <model_dependent>false</model_dependent>
      <default_value>0.33</default_value>
    </argument>
    <argument>
      <name>skylight_shgc</name>
      <display_name>Skylights: SHGC</display_name>
      <description>The ratio of solar heat gain through a glazing system compared to that of an unobstructed opening, for skylights.</description>
      <type>Double</type>
      <required>true</required>
      <model_dependent>false</model_dependent>
      <default_value>0.45</default_value>
    </argument>
    <argument>
      <name>door_area</name>
      <display_name>Doors: Area</display_name>
      <description>The area of the opaque door(s).</description>
      <type>Double</type>
      <units>ft^2</units>
      <required>true</required>
      <model_dependent>false</model_dependent>
      <default_value>20</default_value>
    </argument>
    <argument>
      <name>door_rvalue</name>
      <display_name>Doors: R-value</display_name>
      <description>R-value of the doors.</description>
      <type>Double</type>
      <units>h-ft^2-R/Btu</units>
      <required>true</required>
      <model_dependent>false</model_dependent>
      <default_value>5</default_value>
    </argument>
    <argument>
      <name>air_leakage_units</name>
      <display_name>Air Leakage: Units</display_name>
      <description>The unit of measure for the above-grade living air leakage.</description>
      <type>Choice</type>
      <required>true</required>
      <model_dependent>false</model_dependent>
      <default_value>ACH</default_value>
      <choices>
        <choice>
          <value>ACH</value>
          <display_name>ACH</display_name>
        </choice>
        <choice>
          <value>CFM</value>
          <display_name>CFM</display_name>
        </choice>
        <choice>
          <value>ACHnatural</value>
          <display_name>ACHnatural</display_name>
        </choice>
      </choices>
    </argument>
    <argument>
      <name>air_leakage_house_pressure</name>
      <display_name>Air Leakage: House Pressure</display_name>
      <description>The pressure of the house for the above-grade living air leakage when the air leakage units are ACH or CFM.</description>
      <type>Double</type>
      <units>Pa</units>
      <required>true</required>
      <model_dependent>false</model_dependent>
      <default_value>50</default_value>
    </argument>
    <argument>
      <name>air_leakage_value</name>
      <display_name>Air Leakage: Value</display_name>
      <description>Air exchange rate, in ACH or CFM at the specified house pressure.</description>
      <type>Double</type>
      <required>true</required>
      <model_dependent>false</model_dependent>
      <default_value>3</default_value>
    </argument>
    <argument>
      <name>air_leakage_shielding_of_home</name>
      <display_name>Air Leakage: Shielding of Home</display_name>
      <description>Presence of nearby buildings, trees, obstructions for infiltration model.</description>
      <type>Choice</type>
      <required>true</required>
      <model_dependent>false</model_dependent>
      <default_value>auto</default_value>
      <choices>
        <choice>
          <value>auto</value>
          <display_name>auto</display_name>
        </choice>
        <choice>
          <value>exposed</value>
          <display_name>exposed</display_name>
        </choice>
        <choice>
          <value>normal</value>
          <display_name>normal</display_name>
        </choice>
        <choice>
          <value>well-shielded</value>
          <display_name>well-shielded</display_name>
        </choice>
      </choices>
    </argument>
    <argument>
      <name>heating_system_type</name>
      <display_name>Heating System: Type</display_name>
      <description>The type of heating system. Use 'none' if there is no heating system.</description>
      <type>Choice</type>
      <required>true</required>
      <model_dependent>false</model_dependent>
      <default_value>Furnace</default_value>
      <choices>
        <choice>
          <value>none</value>
          <display_name>none</display_name>
        </choice>
        <choice>
          <value>Furnace</value>
          <display_name>Furnace</display_name>
        </choice>
        <choice>
          <value>WallFurnace</value>
          <display_name>WallFurnace</display_name>
        </choice>
        <choice>
          <value>FloorFurnace</value>
          <display_name>FloorFurnace</display_name>
        </choice>
        <choice>
          <value>Boiler</value>
          <display_name>Boiler</display_name>
        </choice>
        <choice>
          <value>ElectricResistance</value>
          <display_name>ElectricResistance</display_name>
        </choice>
        <choice>
          <value>Stove</value>
          <display_name>Stove</display_name>
        </choice>
        <choice>
          <value>PortableHeater</value>
          <display_name>PortableHeater</display_name>
        </choice>
        <choice>
          <value>Fireplace</value>
          <display_name>Fireplace</display_name>
        </choice>
        <choice>
          <value>FixedHeater</value>
          <display_name>FixedHeater</display_name>
        </choice>
        <choice>
          <value>Shared Boiler w/ Baseboard</value>
          <display_name>Shared Boiler w/ Baseboard</display_name>
        </choice>
        <choice>
          <value>Shared Boiler w/ Ductless Fan Coil</value>
          <display_name>Shared Boiler w/ Ductless Fan Coil</display_name>
        </choice>
      </choices>
    </argument>
    <argument>
      <name>heating_system_fuel</name>
      <display_name>Heating System: Fuel Type</display_name>
      <description>The fuel type of the heating system. Ignored for ElectricResistance.</description>
      <type>Choice</type>
      <required>true</required>
      <model_dependent>false</model_dependent>
      <default_value>natural gas</default_value>
      <choices>
        <choice>
          <value>electricity</value>
          <display_name>electricity</display_name>
        </choice>
        <choice>
          <value>natural gas</value>
          <display_name>natural gas</display_name>
        </choice>
        <choice>
          <value>fuel oil</value>
          <display_name>fuel oil</display_name>
        </choice>
        <choice>
          <value>propane</value>
          <display_name>propane</display_name>
        </choice>
        <choice>
          <value>wood</value>
          <display_name>wood</display_name>
        </choice>
        <choice>
          <value>wood pellets</value>
          <display_name>wood pellets</display_name>
        </choice>
        <choice>
          <value>coal</value>
          <display_name>coal</display_name>
        </choice>
      </choices>
    </argument>
    <argument>
      <name>heating_system_heating_efficiency</name>
      <display_name>Heating System: Rated AFUE or Percent</display_name>
      <description>The rated heating efficiency value of the heating system.</description>
      <type>Double</type>
      <units>Frac</units>
      <required>true</required>
      <model_dependent>false</model_dependent>
      <default_value>0.78</default_value>
    </argument>
    <argument>
      <name>heating_system_heating_capacity</name>
      <display_name>Heating System: Heating Capacity</display_name>
      <description>The output heating capacity of the heating system. If using 'auto', the autosizing algorithm will use ACCA Manual J/S to set the capacity to meet its load served.</description>
      <type>String</type>
      <units>Btu/hr</units>
      <required>true</required>
      <model_dependent>false</model_dependent>
      <default_value>auto</default_value>
    </argument>
    <argument>
      <name>heating_system_fraction_heat_load_served</name>
      <display_name>Heating System: Fraction Heat Load Served</display_name>
      <description>The heating load served by the heating system.</description>
      <type>Double</type>
      <units>Frac</units>
      <required>true</required>
      <model_dependent>false</model_dependent>
      <default_value>1</default_value>
    </argument>
    <argument>
      <name>heating_system_airflow_defect_ratio</name>
      <display_name>Heating System: Airflow Defect Ratio</display_name>
      <description>The airflow defect ratio, defined as (InstalledAirflow - DesignAirflow) / DesignAirflow, of the heating system per ANSI/RESNET/ACCA Standard 310. A value of zero means no airflow defect. Applies only to Furnace.</description>
      <type>Double</type>
      <units>Frac</units>
      <required>false</required>
      <model_dependent>false</model_dependent>
    </argument>
    <argument>
      <name>cooling_system_type</name>
      <display_name>Cooling System: Type</display_name>
      <description>The type of cooling system. Use 'none' if there is no cooling system.</description>
      <type>Choice</type>
      <required>true</required>
      <model_dependent>false</model_dependent>
      <default_value>central air conditioner</default_value>
      <choices>
        <choice>
          <value>none</value>
          <display_name>none</display_name>
        </choice>
        <choice>
          <value>central air conditioner</value>
          <display_name>central air conditioner</display_name>
        </choice>
        <choice>
          <value>room air conditioner</value>
          <display_name>room air conditioner</display_name>
        </choice>
        <choice>
          <value>evaporative cooler</value>
          <display_name>evaporative cooler</display_name>
        </choice>
        <choice>
          <value>mini-split</value>
          <display_name>mini-split</display_name>
        </choice>
      </choices>
    </argument>
    <argument>
      <name>cooling_system_cooling_efficiency_type</name>
      <display_name>Cooling System: Efficiency Type</display_name>
      <description>The efficiency type of the cooling system. System types central air conditioner and mini-split use SEER. System type room air conditioner uses EER or CEER. Ignored for system type evaporative cooler.</description>
      <type>Choice</type>
      <required>true</required>
      <model_dependent>false</model_dependent>
      <default_value>SEER</default_value>
      <choices>
        <choice>
          <value>SEER</value>
          <display_name>SEER</display_name>
        </choice>
        <choice>
          <value>EER</value>
          <display_name>EER</display_name>
        </choice>
        <choice>
          <value>CEER</value>
          <display_name>CEER</display_name>
        </choice>
      </choices>
    </argument>
    <argument>
      <name>cooling_system_cooling_efficiency</name>
      <display_name>Cooling System: Efficiency</display_name>
      <description>The rated efficiency value of the cooling system. Ignored for evaporative cooler.</description>
      <type>Double</type>
      <units>SEER or EER or CEER</units>
      <required>true</required>
      <model_dependent>false</model_dependent>
      <default_value>13</default_value>
    </argument>
    <argument>
      <name>cooling_system_cooling_compressor_type</name>
      <display_name>Cooling System: Cooling Compressor Type</display_name>
      <description>The compressor type of the cooling system. Only applies to central air conditioner.</description>
      <type>Choice</type>
      <required>false</required>
      <model_dependent>false</model_dependent>
      <choices>
        <choice>
          <value>single stage</value>
          <display_name>single stage</display_name>
        </choice>
        <choice>
          <value>two stage</value>
          <display_name>two stage</display_name>
        </choice>
        <choice>
          <value>variable speed</value>
          <display_name>variable speed</display_name>
        </choice>
      </choices>
    </argument>
    <argument>
      <name>cooling_system_cooling_sensible_heat_fraction</name>
      <display_name>Cooling System: Cooling Sensible Heat Fraction</display_name>
      <description>The sensible heat fraction of the cooling system. Ignored for evaporative cooler.</description>
      <type>Double</type>
      <units>Frac</units>
      <required>false</required>
      <model_dependent>false</model_dependent>
    </argument>
    <argument>
      <name>cooling_system_cooling_capacity</name>
      <display_name>Cooling System: Cooling Capacity</display_name>
      <description>The output cooling capacity of the cooling system. If using 'auto', the autosizing algorithm will use ACCA Manual J/S to set the capacity to meet its load served.</description>
      <type>String</type>
      <units>tons</units>
      <required>true</required>
      <model_dependent>false</model_dependent>
      <default_value>auto</default_value>
    </argument>
    <argument>
      <name>cooling_system_fraction_cool_load_served</name>
      <display_name>Cooling System: Fraction Cool Load Served</display_name>
      <description>The cooling load served by the cooling system.</description>
      <type>Double</type>
      <units>Frac</units>
      <required>true</required>
      <model_dependent>false</model_dependent>
      <default_value>1</default_value>
    </argument>
    <argument>
      <name>cooling_system_is_ducted</name>
      <display_name>Cooling System: Is Ducted</display_name>
      <description>Whether the cooling system is ducted or not. Only used for mini-split and evaporative cooler.</description>
      <type>Boolean</type>
      <required>true</required>
      <model_dependent>false</model_dependent>
      <default_value>false</default_value>
      <choices>
        <choice>
          <value>true</value>
          <display_name>true</display_name>
        </choice>
        <choice>
          <value>false</value>
          <display_name>false</display_name>
        </choice>
      </choices>
    </argument>
    <argument>
      <name>cooling_system_airflow_defect_ratio</name>
      <display_name>Cooling System: Airflow Defect Ratio</display_name>
      <description>The airflow defect ratio, defined as (InstalledAirflow - DesignAirflow) / DesignAirflow, of the cooling system per ANSI/RESNET/ACCA Standard 310. A value of zero means no airflow defect. Applies only to central air conditioner and ducted mini-split.</description>
      <type>Double</type>
      <units>Frac</units>
      <required>false</required>
      <model_dependent>false</model_dependent>
    </argument>
    <argument>
      <name>cooling_system_charge_defect_ratio</name>
      <display_name>Cooling System: Charge Defect Ratio</display_name>
      <description>The refrigerant charge defect ratio, defined as (InstalledCharge - DesignCharge) / DesignCharge, of the cooling system per ANSI/RESNET/ACCA Standard 310. A value of zero means no refrigerant charge defect. Applies only to central air conditioner and mini-split.</description>
      <type>Double</type>
      <units>Frac</units>
      <required>false</required>
      <model_dependent>false</model_dependent>
    </argument>
    <argument>
      <name>heat_pump_type</name>
      <display_name>Heat Pump: Type</display_name>
      <description>The type of heat pump. Use 'none' if there is no heat pump.</description>
      <type>Choice</type>
      <required>true</required>
      <model_dependent>false</model_dependent>
      <default_value>none</default_value>
      <choices>
        <choice>
          <value>none</value>
          <display_name>none</display_name>
        </choice>
        <choice>
          <value>air-to-air</value>
          <display_name>air-to-air</display_name>
        </choice>
        <choice>
          <value>mini-split</value>
          <display_name>mini-split</display_name>
        </choice>
        <choice>
          <value>ground-to-air</value>
          <display_name>ground-to-air</display_name>
        </choice>
      </choices>
    </argument>
    <argument>
      <name>heat_pump_heating_efficiency_type</name>
      <display_name>Heat Pump: Heating Efficiency Type</display_name>
      <description>The heating efficiency type of heat pump. System types air-to-air and mini-split use HSPF. System type ground-to-air uses COP.</description>
      <type>Choice</type>
      <required>true</required>
      <model_dependent>false</model_dependent>
      <default_value>HSPF</default_value>
      <choices>
        <choice>
          <value>HSPF</value>
          <display_name>HSPF</display_name>
        </choice>
        <choice>
          <value>COP</value>
          <display_name>COP</display_name>
        </choice>
      </choices>
    </argument>
    <argument>
      <name>heat_pump_heating_efficiency</name>
      <display_name>Heat Pump: Heating Efficiency</display_name>
      <description>The rated heating efficiency value of the heat pump.</description>
      <type>Double</type>
      <units>HSPF or COP</units>
      <required>true</required>
      <model_dependent>false</model_dependent>
      <default_value>7.7</default_value>
    </argument>
    <argument>
      <name>heat_pump_cooling_efficiency_type</name>
      <display_name>Heat Pump: Cooling Efficiency Type</display_name>
      <description>The cooling efficiency type of heat pump. System types air-to-air and mini-split use SEER. System type ground-to-air uses EER.</description>
      <type>Choice</type>
      <required>true</required>
      <model_dependent>false</model_dependent>
      <default_value>SEER</default_value>
      <choices>
        <choice>
          <value>SEER</value>
          <display_name>SEER</display_name>
        </choice>
        <choice>
          <value>EER</value>
          <display_name>EER</display_name>
        </choice>
        <choice>
          <value>CEER</value>
          <display_name>CEER</display_name>
        </choice>
      </choices>
    </argument>
    <argument>
      <name>heat_pump_cooling_efficiency</name>
      <display_name>Heat Pump: Cooling Efficiency</display_name>
      <description>The rated cooling efficiency value of the heat pump.</description>
      <type>Double</type>
      <units>SEER or EER</units>
      <required>true</required>
      <model_dependent>false</model_dependent>
      <default_value>13</default_value>
    </argument>
    <argument>
      <name>heat_pump_cooling_compressor_type</name>
      <display_name>Heat Pump: Cooling Compressor Type</display_name>
      <description>The compressor type of the heat pump. Only applies to air-to-air and mini-split.</description>
      <type>Choice</type>
      <required>false</required>
      <model_dependent>false</model_dependent>
      <choices>
        <choice>
          <value>single stage</value>
          <display_name>single stage</display_name>
        </choice>
        <choice>
          <value>two stage</value>
          <display_name>two stage</display_name>
        </choice>
        <choice>
          <value>variable speed</value>
          <display_name>variable speed</display_name>
        </choice>
      </choices>
    </argument>
    <argument>
      <name>heat_pump_cooling_sensible_heat_fraction</name>
      <display_name>Heat Pump: Cooling Sensible Heat Fraction</display_name>
      <description>The sensible heat fraction of the heat pump.</description>
      <type>Double</type>
      <units>Frac</units>
      <required>false</required>
      <model_dependent>false</model_dependent>
    </argument>
    <argument>
      <name>heat_pump_heating_capacity</name>
      <display_name>Heat Pump: Heating Capacity</display_name>
      <description>The output heating capacity of the heat pump. If using 'auto', the autosizing algorithm will use ACCA Manual J/S to set the capacity to meet its load served.</description>
      <type>String</type>
      <units>Btu/hr</units>
      <required>true</required>
      <model_dependent>false</model_dependent>
      <default_value>auto</default_value>
    </argument>
    <argument>
      <name>heat_pump_heating_capacity_17_f</name>
      <display_name>Heat Pump: Heating Capacity 17F</display_name>
      <description>The output heating capacity of the heat pump at 17F. Only applies to air-to-air and mini-split.</description>
      <type>String</type>
      <units>Btu/hr</units>
      <required>true</required>
      <model_dependent>false</model_dependent>
      <default_value>auto</default_value>
    </argument>
    <argument>
      <name>heat_pump_cooling_capacity</name>
      <display_name>Heat Pump: Cooling Capacity</display_name>
      <description>The output cooling capacity of the heat pump. If using 'auto', the autosizing algorithm will use ACCA Manual J/S to set the capacity to meet its load served.</description>
      <type>String</type>
      <units>Btu/hr</units>
      <required>true</required>
      <model_dependent>false</model_dependent>
      <default_value>auto</default_value>
    </argument>
    <argument>
      <name>heat_pump_fraction_heat_load_served</name>
      <display_name>Heat Pump: Fraction Heat Load Served</display_name>
      <description>The heating load served by the heat pump.</description>
      <type>Double</type>
      <units>Frac</units>
      <required>true</required>
      <model_dependent>false</model_dependent>
      <default_value>1</default_value>
    </argument>
    <argument>
      <name>heat_pump_fraction_cool_load_served</name>
      <display_name>Heat Pump: Fraction Cool Load Served</display_name>
      <description>The cooling load served by the heat pump.</description>
      <type>Double</type>
      <units>Frac</units>
      <required>true</required>
      <model_dependent>false</model_dependent>
      <default_value>1</default_value>
    </argument>
    <argument>
      <name>heat_pump_backup_fuel</name>
      <display_name>Heat Pump: Backup Fuel Type</display_name>
      <description>The backup fuel type of the heat pump. Use 'none' if there is no backup heating.</description>
      <type>Choice</type>
      <required>true</required>
      <model_dependent>false</model_dependent>
      <default_value>none</default_value>
      <choices>
        <choice>
          <value>none</value>
          <display_name>none</display_name>
        </choice>
        <choice>
          <value>electricity</value>
          <display_name>electricity</display_name>
        </choice>
        <choice>
          <value>natural gas</value>
          <display_name>natural gas</display_name>
        </choice>
        <choice>
          <value>fuel oil</value>
          <display_name>fuel oil</display_name>
        </choice>
        <choice>
          <value>propane</value>
          <display_name>propane</display_name>
        </choice>
      </choices>
    </argument>
    <argument>
      <name>heat_pump_backup_heating_efficiency</name>
      <display_name>Heat Pump: Backup Rated Efficiency</display_name>
      <description>The backup rated efficiency value of the heat pump. Percent for electricity fuel type. AFUE otherwise.</description>
      <type>Double</type>
      <required>true</required>
      <model_dependent>false</model_dependent>
      <default_value>1</default_value>
    </argument>
    <argument>
      <name>heat_pump_backup_heating_capacity</name>
      <display_name>Heat Pump: Backup Heating Capacity</display_name>
      <description>The backup output heating capacity of the heat pump. If using 'auto', the autosizing algorithm will use ACCA Manual J/S to set the capacity to meet its load served.</description>
      <type>String</type>
      <units>Btu/hr</units>
      <required>true</required>
      <model_dependent>false</model_dependent>
      <default_value>auto</default_value>
    </argument>
    <argument>
      <name>heat_pump_backup_heating_switchover_temp</name>
      <display_name>Heat Pump: Backup Heating Switchover Temperature</display_name>
      <description>The temperature at which the heat pump stops operating and the backup heating system starts running. Only applies to air-to-air and mini-split. If not provided, backup heating will operate as needed when heat pump capacity is insufficient.</description>
      <type>Double</type>
      <units>deg-F</units>
      <required>false</required>
      <model_dependent>false</model_dependent>
    </argument>
    <argument>
      <name>heat_pump_is_ducted</name>
      <display_name>Heat Pump: Is Ducted</display_name>
      <description>Whether the heat pump is ducted or not. Only used for mini-split.</description>
      <type>Boolean</type>
      <required>false</required>
      <model_dependent>false</model_dependent>
      <choices>
        <choice>
          <value>true</value>
          <display_name>true</display_name>
        </choice>
        <choice>
          <value>false</value>
          <display_name>false</display_name>
        </choice>
      </choices>
    </argument>
    <argument>
      <name>heat_pump_airflow_defect_ratio</name>
      <display_name>Heat Pump: Airflow Defect Ratio</display_name>
      <description>The airflow defect ratio, defined as (InstalledAirflow - DesignAirflow) / DesignAirflow, of the heat pump per ANSI/RESNET/ACCA Standard 310. A value of zero means no airflow defect. Applies only to air-to-air, ducted mini-split, and ground-to-air.</description>
      <type>Double</type>
      <units>Frac</units>
      <required>false</required>
      <model_dependent>false</model_dependent>
    </argument>
    <argument>
      <name>heat_pump_charge_defect_ratio</name>
      <display_name>Heat Pump: Charge Defect Ratio</display_name>
      <description>The refrigerant charge defect ratio, defined as (InstalledCharge - DesignCharge) / DesignCharge, of the heat pump per ANSI/RESNET/ACCA Standard 310. A value of zero means no refrigerant charge defect. Applies to all heat pump types.</description>
      <type>Double</type>
      <units>Frac</units>
      <required>false</required>
      <model_dependent>false</model_dependent>
    </argument>
    <argument>
      <name>heating_system_type_2</name>
      <display_name>Heating System 2: Type</display_name>
      <description>The type of the second heating system.</description>
      <type>Choice</type>
      <required>true</required>
      <model_dependent>false</model_dependent>
      <default_value>none</default_value>
      <choices>
        <choice>
          <value>none</value>
          <display_name>none</display_name>
        </choice>
        <choice>
          <value>WallFurnace</value>
          <display_name>WallFurnace</display_name>
        </choice>
        <choice>
          <value>FloorFurnace</value>
          <display_name>FloorFurnace</display_name>
        </choice>
        <choice>
          <value>Boiler</value>
          <display_name>Boiler</display_name>
        </choice>
        <choice>
          <value>ElectricResistance</value>
          <display_name>ElectricResistance</display_name>
        </choice>
        <choice>
          <value>Stove</value>
          <display_name>Stove</display_name>
        </choice>
        <choice>
          <value>PortableHeater</value>
          <display_name>PortableHeater</display_name>
        </choice>
        <choice>
          <value>Fireplace</value>
          <display_name>Fireplace</display_name>
        </choice>
      </choices>
    </argument>
    <argument>
      <name>heating_system_fuel_2</name>
      <display_name>Heating System 2: Fuel Type</display_name>
      <description>The fuel type of the second heating system. Ignored for ElectricResistance.</description>
      <type>Choice</type>
      <required>true</required>
      <model_dependent>false</model_dependent>
      <default_value>electricity</default_value>
      <choices>
        <choice>
          <value>electricity</value>
          <display_name>electricity</display_name>
        </choice>
        <choice>
          <value>natural gas</value>
          <display_name>natural gas</display_name>
        </choice>
        <choice>
          <value>fuel oil</value>
          <display_name>fuel oil</display_name>
        </choice>
        <choice>
          <value>propane</value>
          <display_name>propane</display_name>
        </choice>
        <choice>
          <value>wood</value>
          <display_name>wood</display_name>
        </choice>
        <choice>
          <value>wood pellets</value>
          <display_name>wood pellets</display_name>
        </choice>
        <choice>
          <value>coal</value>
          <display_name>coal</display_name>
        </choice>
      </choices>
    </argument>
    <argument>
      <name>heating_system_heating_efficiency_2</name>
      <display_name>Heating System 2: Rated AFUE or Percent</display_name>
      <description>For Furnace/WallFurnace/FloorFurnace/Boiler second heating system, the rated AFUE value. For ElectricResistance/Stove/PortableHeater/Fireplace, the rated Percent value.</description>
      <type>Double</type>
      <units>Frac</units>
      <required>true</required>
      <model_dependent>false</model_dependent>
      <default_value>1</default_value>
    </argument>
    <argument>
      <name>heating_system_heating_capacity_2</name>
      <display_name>Heating System 2: Heating Capacity</display_name>
      <description>The output heating capacity of the second heating system. If using 'auto', the autosizing algorithm will use ACCA Manual J/S to set the capacity to meet its load served.</description>
      <type>String</type>
      <units>Btu/hr</units>
      <required>true</required>
      <model_dependent>false</model_dependent>
      <default_value>auto</default_value>
    </argument>
    <argument>
      <name>heating_system_fraction_heat_load_served_2</name>
      <display_name>Heating System 2: Fraction Heat Load Served</display_name>
      <description>The heat load served fraction of the second heating system.</description>
      <type>Double</type>
      <units>Frac</units>
      <required>true</required>
      <model_dependent>false</model_dependent>
      <default_value>0.25</default_value>
    </argument>
    <argument>
      <name>setpoint_heating_weekday</name>
      <display_name>Heating Setpoint: Weekday Schedule</display_name>
      <description>Specify the constant or 24-hour comma-separated weekday heating schedule.</description>
      <type>String</type>
      <units>deg-F</units>
      <required>true</required>
      <model_dependent>false</model_dependent>
      <default_value>71</default_value>
    </argument>
    <argument>
      <name>setpoint_heating_weekend</name>
      <display_name>Heating Setpoint: Weekend Schedule</display_name>
      <description>Specify the constant or 24-hour comma-separated weekend heating schedule.</description>
      <type>String</type>
      <units>deg-F</units>
      <required>true</required>
      <model_dependent>false</model_dependent>
      <default_value>71</default_value>
    </argument>
    <argument>
      <name>setpoint_cooling_weekday</name>
      <display_name>Cooling Setpoint: Weekday Schedule</display_name>
      <description>Specify the constant or 24-hour comma-separated weekday cooling schedule.</description>
      <type>String</type>
      <units>deg-F</units>
      <required>true</required>
      <model_dependent>false</model_dependent>
      <default_value>76</default_value>
    </argument>
    <argument>
      <name>setpoint_cooling_weekend</name>
      <display_name>Cooling Setpoint: Weekend Schedule</display_name>
      <description>Specify the constant or 24-hour comma-separated weekend cooling schedule.</description>
      <type>String</type>
      <units>deg-F</units>
      <required>true</required>
      <model_dependent>false</model_dependent>
      <default_value>76</default_value>
<<<<<<< HEAD
    </argument>
    <argument>
      <name>season_heating_period</name>
      <display_name>Heating Season Period</display_name>
      <description>Specifies the heating season. Enter a date like "Nov 1 - Jun 30".</description>
      <type>String</type>
=======
    </argument>
    <argument>
      <name>season_heating_begin_month</name>
      <display_name>Heating Season: Begin Month</display_name>
      <description>This numeric field should contain the starting month number (1 = January, 2 = February, etc.) for the heating season.</description>
      <type>Integer</type>
      <units>#</units>
      <required>false</required>
      <model_dependent>false</model_dependent>
    </argument>
    <argument>
      <name>season_heating_begin_day_of_month</name>
      <display_name>Heating Season: Begin Day of Month</display_name>
      <description>This numeric field should contain the starting day of the starting month (must be valid for month) for the heating season.</description>
      <type>Integer</type>
      <units>#</units>
      <required>false</required>
      <model_dependent>false</model_dependent>
    </argument>
    <argument>
      <name>season_heating_end_month</name>
      <display_name>Heating Season: End Month</display_name>
      <description>This numeric field should contain the end month number (1 = January, 2 = February, etc.) for the heating season.</description>
      <type>Integer</type>
      <units>#</units>
      <required>false</required>
      <model_dependent>false</model_dependent>
    </argument>
    <argument>
      <name>season_heating_end_day_of_month</name>
      <display_name>Heating Season: End Day of Month</display_name>
      <description>This numeric field should contain the ending day of the ending month (must be valid for month) for the heating season.</description>
      <type>Integer</type>
      <units>#</units>
      <required>false</required>
      <model_dependent>false</model_dependent>
    </argument>
    <argument>
      <name>season_cooling_begin_month</name>
      <display_name>Cooling Season: Begin Month</display_name>
      <description>This numeric field should contain the starting month number (1 = January, 2 = February, etc.) for the cooling season.</description>
      <type>Integer</type>
      <units>#</units>
      <required>false</required>
      <model_dependent>false</model_dependent>
    </argument>
    <argument>
      <name>season_cooling_begin_day_of_month</name>
      <display_name>Cooling Season: Begin Day of Month</display_name>
      <description>This numeric field should contain the starting day of the starting month (must be valid for month) for the cooling season.</description>
      <type>Integer</type>
      <units>#</units>
      <required>false</required>
      <model_dependent>false</model_dependent>
    </argument>
    <argument>
      <name>season_cooling_end_month</name>
      <display_name>Cooling Season: End Month</display_name>
      <description>This numeric field should contain the end month number (1 = January, 2 = February, etc.) for the cooling season.</description>
      <type>Integer</type>
      <units>#</units>
>>>>>>> 3b5af3a1
      <required>false</required>
      <model_dependent>false</model_dependent>
    </argument>
    <argument>
      <name>season_cooling_period</name>
      <display_name>Cooling Season Period</display_name>
      <description>Specifies the cooling season. Enter a date like "Jun 1 - Oct 31".</description>
      <type>String</type>
      <required>false</required>
      <model_dependent>false</model_dependent>
    </argument>
    <argument>
      <name>ducts_leakage_units</name>
      <display_name>Ducts: Leakage Units</display_name>
      <description>The leakage units of the ducts.</description>
      <type>Choice</type>
      <required>true</required>
      <model_dependent>false</model_dependent>
      <default_value>CFM25</default_value>
      <choices>
        <choice>
          <value>CFM25</value>
          <display_name>CFM25</display_name>
        </choice>
        <choice>
          <value>Percent</value>
          <display_name>Percent</display_name>
        </choice>
      </choices>
<<<<<<< HEAD
    </argument>
    <argument>
      <name>ducts_return_leakage_units</name>
      <display_name>Ducts: Return Leakage Units</display_name>
      <description>The leakage units of the return ducts.</description>
      <type>Choice</type>
      <required>true</required>
      <model_dependent>false</model_dependent>
      <default_value>CFM25</default_value>
      <choices>
        <choice>
          <value>CFM25</value>
          <display_name>CFM25</display_name>
        </choice>
        <choice>
          <value>Percent</value>
          <display_name>Percent</display_name>
        </choice>
      </choices>
=======
>>>>>>> 3b5af3a1
    </argument>
    <argument>
      <name>ducts_supply_leakage_value</name>
      <display_name>Ducts: Supply Leakage Value</display_name>
      <description>The leakage value to outside of the supply ducts.</description>
      <type>Double</type>
      <required>true</required>
      <model_dependent>false</model_dependent>
      <default_value>75</default_value>
    </argument>
    <argument>
      <name>ducts_return_leakage_value</name>
      <display_name>Ducts: Return Leakage Value</display_name>
      <description>The leakage value to outside of the return ducts.</description>
      <type>Double</type>
      <required>true</required>
      <model_dependent>false</model_dependent>
      <default_value>25</default_value>
    </argument>
    <argument>
      <name>ducts_supply_insulation_r</name>
      <display_name>Ducts: Supply Insulation R-Value</display_name>
      <description>The insulation r-value of the supply ducts.</description>
      <type>Double</type>
      <units>h-ft^2-R/Btu</units>
      <required>true</required>
      <model_dependent>false</model_dependent>
      <default_value>0</default_value>
    </argument>
    <argument>
      <name>ducts_return_insulation_r</name>
      <display_name>Ducts: Return Insulation R-Value</display_name>
      <description>The insulation r-value of the return ducts.</description>
      <type>Double</type>
      <units>h-ft^2-R/Btu</units>
      <required>true</required>
      <model_dependent>false</model_dependent>
      <default_value>0</default_value>
    </argument>
    <argument>
      <name>ducts_supply_location</name>
      <display_name>Ducts: Supply Location</display_name>
      <description>The location of the supply ducts.</description>
      <type>Choice</type>
      <required>true</required>
      <model_dependent>false</model_dependent>
      <default_value>auto</default_value>
      <choices>
        <choice>
          <value>auto</value>
          <display_name>auto</display_name>
        </choice>
        <choice>
          <value>living space</value>
          <display_name>living space</display_name>
        </choice>
        <choice>
          <value>basement - conditioned</value>
          <display_name>basement - conditioned</display_name>
        </choice>
        <choice>
          <value>basement - unconditioned</value>
          <display_name>basement - unconditioned</display_name>
        </choice>
        <choice>
          <value>crawlspace - vented</value>
          <display_name>crawlspace - vented</display_name>
        </choice>
        <choice>
          <value>crawlspace - unvented</value>
          <display_name>crawlspace - unvented</display_name>
        </choice>
        <choice>
          <value>attic - vented</value>
          <display_name>attic - vented</display_name>
        </choice>
        <choice>
          <value>attic - unvented</value>
          <display_name>attic - unvented</display_name>
        </choice>
        <choice>
          <value>garage</value>
          <display_name>garage</display_name>
        </choice>
        <choice>
          <value>exterior wall</value>
          <display_name>exterior wall</display_name>
        </choice>
        <choice>
          <value>under slab</value>
          <display_name>under slab</display_name>
        </choice>
        <choice>
          <value>roof deck</value>
          <display_name>roof deck</display_name>
        </choice>
        <choice>
          <value>outside</value>
          <display_name>outside</display_name>
        </choice>
        <choice>
          <value>other housing unit</value>
          <display_name>other housing unit</display_name>
        </choice>
        <choice>
          <value>other heated space</value>
          <display_name>other heated space</display_name>
        </choice>
        <choice>
          <value>other multifamily buffer space</value>
          <display_name>other multifamily buffer space</display_name>
        </choice>
        <choice>
          <value>other non-freezing space</value>
          <display_name>other non-freezing space</display_name>
        </choice>
      </choices>
    </argument>
    <argument>
      <name>ducts_return_location</name>
      <display_name>Ducts: Return Location</display_name>
      <description>The location of the return ducts.</description>
      <type>Choice</type>
      <required>true</required>
      <model_dependent>false</model_dependent>
      <default_value>auto</default_value>
      <choices>
        <choice>
          <value>auto</value>
          <display_name>auto</display_name>
        </choice>
        <choice>
          <value>living space</value>
          <display_name>living space</display_name>
        </choice>
        <choice>
          <value>basement - conditioned</value>
          <display_name>basement - conditioned</display_name>
        </choice>
        <choice>
          <value>basement - unconditioned</value>
          <display_name>basement - unconditioned</display_name>
        </choice>
        <choice>
          <value>crawlspace - vented</value>
          <display_name>crawlspace - vented</display_name>
        </choice>
        <choice>
          <value>crawlspace - unvented</value>
          <display_name>crawlspace - unvented</display_name>
        </choice>
        <choice>
          <value>attic - vented</value>
          <display_name>attic - vented</display_name>
        </choice>
        <choice>
          <value>attic - unvented</value>
          <display_name>attic - unvented</display_name>
        </choice>
        <choice>
          <value>garage</value>
          <display_name>garage</display_name>
        </choice>
        <choice>
          <value>exterior wall</value>
          <display_name>exterior wall</display_name>
        </choice>
        <choice>
          <value>under slab</value>
          <display_name>under slab</display_name>
        </choice>
        <choice>
          <value>roof deck</value>
          <display_name>roof deck</display_name>
        </choice>
        <choice>
          <value>outside</value>
          <display_name>outside</display_name>
        </choice>
        <choice>
          <value>other housing unit</value>
          <display_name>other housing unit</display_name>
        </choice>
        <choice>
          <value>other heated space</value>
          <display_name>other heated space</display_name>
        </choice>
        <choice>
          <value>other multifamily buffer space</value>
          <display_name>other multifamily buffer space</display_name>
        </choice>
        <choice>
          <value>other non-freezing space</value>
          <display_name>other non-freezing space</display_name>
        </choice>
      </choices>
    </argument>
    <argument>
      <name>ducts_supply_surface_area</name>
      <display_name>Ducts: Supply Surface Area</display_name>
      <description>The surface area of the supply ducts.</description>
      <type>String</type>
      <units>ft^2</units>
      <required>true</required>
      <model_dependent>false</model_dependent>
      <default_value>auto</default_value>
    </argument>
    <argument>
      <name>ducts_return_surface_area</name>
      <display_name>Ducts: Return Surface Area</display_name>
      <description>The surface area of the return ducts.</description>
      <type>String</type>
      <units>ft^2</units>
      <required>true</required>
      <model_dependent>false</model_dependent>
      <default_value>auto</default_value>
    </argument>
    <argument>
      <name>ducts_number_of_return_registers</name>
      <display_name>Ducts: Number of Return Registers</display_name>
      <description>The number of return registers of the ducts. Ignored for ducted evaporative cooler.</description>
      <type>String</type>
      <units>#</units>
      <required>true</required>
      <model_dependent>false</model_dependent>
      <default_value>auto</default_value>
    </argument>
    <argument>
      <name>mech_vent_fan_type</name>
      <display_name>Mechanical Ventilation: Fan Type</display_name>
      <description>The type of the mechanical ventilation. Use 'none' if there is no mechanical ventilation system.</description>
      <type>Choice</type>
      <required>true</required>
      <model_dependent>false</model_dependent>
      <default_value>none</default_value>
      <choices>
        <choice>
          <value>none</value>
          <display_name>none</display_name>
        </choice>
        <choice>
          <value>exhaust only</value>
          <display_name>exhaust only</display_name>
        </choice>
        <choice>
          <value>supply only</value>
          <display_name>supply only</display_name>
        </choice>
        <choice>
          <value>energy recovery ventilator</value>
          <display_name>energy recovery ventilator</display_name>
        </choice>
        <choice>
          <value>heat recovery ventilator</value>
          <display_name>heat recovery ventilator</display_name>
        </choice>
        <choice>
          <value>balanced</value>
          <display_name>balanced</display_name>
        </choice>
        <choice>
          <value>central fan integrated supply</value>
          <display_name>central fan integrated supply</display_name>
        </choice>
      </choices>
    </argument>
    <argument>
      <name>mech_vent_flow_rate</name>
      <display_name>Mechanical Ventilation: Flow Rate</display_name>
      <description>The flow rate of the mechanical ventilation.</description>
      <type>Double</type>
      <units>CFM</units>
      <required>true</required>
      <model_dependent>false</model_dependent>
      <default_value>110</default_value>
    </argument>
    <argument>
      <name>mech_vent_hours_in_operation</name>
      <display_name>Mechanical Ventilation: Hours In Operation</display_name>
      <description>The hours in operation of the mechanical ventilation.</description>
      <type>String</type>
      <units>hrs/day</units>
      <required>true</required>
      <model_dependent>false</model_dependent>
      <default_value>auto</default_value>
    </argument>
    <argument>
      <name>mech_vent_recovery_efficiency_type</name>
      <display_name>Mechanical Ventilation: Total Recovery Efficiency Type</display_name>
      <description>The total recovery efficiency type of the mechanical ventilation.</description>
      <type>Choice</type>
      <required>true</required>
      <model_dependent>false</model_dependent>
      <default_value>Unadjusted</default_value>
      <choices>
        <choice>
          <value>Unadjusted</value>
          <display_name>Unadjusted</display_name>
        </choice>
        <choice>
          <value>Adjusted</value>
          <display_name>Adjusted</display_name>
        </choice>
      </choices>
    </argument>
    <argument>
      <name>mech_vent_total_recovery_efficiency</name>
      <display_name>Mechanical Ventilation: Total Recovery Efficiency</display_name>
      <description>The Unadjusted or Adjusted total recovery efficiency of the mechanical ventilation. Applies to energy recovery ventilator.</description>
      <type>Double</type>
      <units>Frac</units>
      <required>true</required>
      <model_dependent>false</model_dependent>
      <default_value>0.48</default_value>
    </argument>
    <argument>
      <name>mech_vent_sensible_recovery_efficiency</name>
      <display_name>Mechanical Ventilation: Sensible Recovery Efficiency</display_name>
      <description>The Unadjusted or Adjusted sensible recovery efficiency of the mechanical ventilation. Applies to energy recovery ventilator and heat recovery ventilator.</description>
      <type>Double</type>
      <units>Frac</units>
      <required>true</required>
      <model_dependent>false</model_dependent>
      <default_value>0.72</default_value>
    </argument>
    <argument>
      <name>mech_vent_fan_power</name>
      <display_name>Mechanical Ventilation: Fan Power</display_name>
      <description>The fan power of the mechanical ventilation.</description>
      <type>String</type>
      <units>W</units>
      <required>true</required>
      <model_dependent>false</model_dependent>
      <default_value>auto</default_value>
    </argument>
    <argument>
      <name>mech_vent_num_units_served</name>
      <display_name>Mechanical Ventilation: Number of Units Served</display_name>
      <description>Number of dwelling units served by the mechanical ventilation system. Must be 1 if single-family detached. Used to apportion flow rate and fan power to the unit.</description>
      <type>Integer</type>
      <units>#</units>
      <required>true</required>
      <model_dependent>false</model_dependent>
      <default_value>1</default_value>
    </argument>
    <argument>
      <name>shared_mech_vent_frac_recirculation</name>
      <display_name>Shared Mechanical Ventilation: Fraction Recirculation</display_name>
      <description>Fraction of the total supply air that is recirculated, with the remainder assumed to be outdoor air. The value must be 0 for exhaust only systems. This is required for a shared mechanical ventilation system.</description>
      <type>Double</type>
      <units>Frac</units>
      <required>false</required>
      <model_dependent>false</model_dependent>
    </argument>
    <argument>
      <name>shared_mech_vent_preheating_fuel</name>
      <display_name>Shared Mechanical Ventilation: Preheating Fuel</display_name>
      <description>Fuel type of the preconditioning heating equipment. Only used for a shared mechanical ventilation system.</description>
      <type>Choice</type>
      <required>false</required>
      <model_dependent>false</model_dependent>
      <choices>
        <choice>
          <value>electricity</value>
          <display_name>electricity</display_name>
        </choice>
        <choice>
          <value>natural gas</value>
          <display_name>natural gas</display_name>
        </choice>
        <choice>
          <value>fuel oil</value>
          <display_name>fuel oil</display_name>
        </choice>
        <choice>
          <value>propane</value>
          <display_name>propane</display_name>
        </choice>
        <choice>
          <value>wood</value>
          <display_name>wood</display_name>
        </choice>
        <choice>
          <value>wood pellets</value>
          <display_name>wood pellets</display_name>
        </choice>
        <choice>
          <value>coal</value>
          <display_name>coal</display_name>
        </choice>
      </choices>
    </argument>
    <argument>
      <name>shared_mech_vent_preheating_efficiency</name>
      <display_name>Shared Mechanical Ventilation: Preheating Efficiency</display_name>
      <description>Efficiency of the preconditioning heating equipment. Only used for a shared mechanical ventilation system.</description>
      <type>Double</type>
      <units>COP</units>
      <required>false</required>
      <model_dependent>false</model_dependent>
    </argument>
    <argument>
      <name>shared_mech_vent_preheating_fraction_heat_load_served</name>
      <display_name>Shared Mechanical Ventilation: Preheating Fraction Ventilation Heat Load Served</display_name>
      <description>Fraction of heating load introduced by the shared ventilation system that is met by the preconditioning heating equipment.</description>
      <type>Double</type>
      <units>Frac</units>
      <required>false</required>
      <model_dependent>false</model_dependent>
    </argument>
    <argument>
      <name>shared_mech_vent_precooling_fuel</name>
      <display_name>Shared Mechanical Ventilation: Precooling Fuel</display_name>
      <description>Fuel type of the preconditioning cooling equipment. Only used for a shared mechanical ventilation system.</description>
      <type>Choice</type>
      <required>false</required>
      <model_dependent>false</model_dependent>
      <choices>
        <choice>
          <value>electricity</value>
          <display_name>electricity</display_name>
        </choice>
      </choices>
    </argument>
    <argument>
      <name>shared_mech_vent_precooling_efficiency</name>
      <display_name>Shared Mechanical Ventilation: Precooling Efficiency</display_name>
      <description>Efficiency of the preconditioning cooling equipment. Only used for a shared mechanical ventilation system.</description>
      <type>Double</type>
      <units>COP</units>
      <required>false</required>
      <model_dependent>false</model_dependent>
    </argument>
    <argument>
      <name>shared_mech_vent_precooling_fraction_cool_load_served</name>
      <display_name>Shared Mechanical Ventilation: Precooling Fraction Ventilation Cool Load Served</display_name>
      <description>Fraction of cooling load introduced by the shared ventilation system that is met by the preconditioning cooling equipment.</description>
      <type>Double</type>
      <units>Frac</units>
      <required>false</required>
      <model_dependent>false</model_dependent>
    </argument>
    <argument>
      <name>mech_vent_fan_type_2</name>
      <display_name>Mechanical Ventilation 2: Fan Type</display_name>
      <description>The type of the second mechanical ventilation. Use 'none' if there is no second mechanical ventilation system.</description>
      <type>Choice</type>
      <required>true</required>
      <model_dependent>false</model_dependent>
      <default_value>none</default_value>
      <choices>
        <choice>
          <value>none</value>
          <display_name>none</display_name>
        </choice>
        <choice>
          <value>exhaust only</value>
          <display_name>exhaust only</display_name>
        </choice>
        <choice>
          <value>supply only</value>
          <display_name>supply only</display_name>
        </choice>
        <choice>
          <value>energy recovery ventilator</value>
          <display_name>energy recovery ventilator</display_name>
        </choice>
        <choice>
          <value>heat recovery ventilator</value>
          <display_name>heat recovery ventilator</display_name>
        </choice>
        <choice>
          <value>balanced</value>
          <display_name>balanced</display_name>
        </choice>
      </choices>
    </argument>
    <argument>
      <name>mech_vent_flow_rate_2</name>
      <display_name>Mechanical Ventilation 2: Flow Rate</display_name>
      <description>The flow rate of the second mechanical ventilation.</description>
      <type>Double</type>
      <units>CFM</units>
      <required>true</required>
      <model_dependent>false</model_dependent>
      <default_value>110</default_value>
    </argument>
    <argument>
      <name>mech_vent_hours_in_operation_2</name>
      <display_name>Mechanical Ventilation 2: Hours In Operation</display_name>
      <description>The hours in operation of the second mechanical ventilation.</description>
      <type>Double</type>
      <units>hrs/day</units>
      <required>true</required>
      <model_dependent>false</model_dependent>
      <default_value>24</default_value>
    </argument>
    <argument>
      <name>mech_vent_recovery_efficiency_type_2</name>
      <display_name>Mechanical Ventilation 2: Total Recovery Efficiency Type</display_name>
      <description>The total recovery efficiency type of the second mechanical ventilation.</description>
      <type>Choice</type>
      <required>true</required>
      <model_dependent>false</model_dependent>
      <default_value>Unadjusted</default_value>
      <choices>
        <choice>
          <value>Unadjusted</value>
          <display_name>Unadjusted</display_name>
        </choice>
        <choice>
          <value>Adjusted</value>
          <display_name>Adjusted</display_name>
        </choice>
      </choices>
    </argument>
    <argument>
      <name>mech_vent_total_recovery_efficiency_2</name>
      <display_name>Mechanical Ventilation 2: Total Recovery Efficiency</display_name>
      <description>The Unadjusted or Adjusted total recovery efficiency of the second mechanical ventilation. Applies to energy recovery ventilator.</description>
      <type>Double</type>
      <units>Frac</units>
      <required>true</required>
      <model_dependent>false</model_dependent>
      <default_value>0.48</default_value>
    </argument>
    <argument>
      <name>mech_vent_sensible_recovery_efficiency_2</name>
      <display_name>Mechanical Ventilation 2: Sensible Recovery Efficiency</display_name>
      <description>The Unadjusted or Adjusted sensible recovery efficiency of the second mechanical ventilation. Applies to energy recovery ventilator and heat recovery ventilator.</description>
      <type>Double</type>
      <units>Frac</units>
      <required>true</required>
      <model_dependent>false</model_dependent>
      <default_value>0.72</default_value>
    </argument>
    <argument>
      <name>mech_vent_fan_power_2</name>
      <display_name>Mechanical Ventilation 2: Fan Power</display_name>
      <description>The fan power of the second mechanical ventilation.</description>
      <type>Double</type>
      <units>W</units>
      <required>true</required>
      <model_dependent>false</model_dependent>
      <default_value>30</default_value>
    </argument>
    <argument>
      <name>kitchen_fans_quantity</name>
      <display_name>Kitchen Fans: Quantity</display_name>
      <description>The quantity of the kitchen fans.</description>
      <type>String</type>
      <units>#</units>
      <required>true</required>
      <model_dependent>false</model_dependent>
      <default_value>auto</default_value>
    </argument>
    <argument>
      <name>kitchen_fans_flow_rate</name>
      <display_name>Kitchen Fans: Flow Rate</display_name>
      <description>The flow rate of the kitchen fan.</description>
      <type>String</type>
      <units>CFM</units>
      <required>false</required>
      <model_dependent>false</model_dependent>
      <default_value>auto</default_value>
    </argument>
    <argument>
      <name>kitchen_fans_hours_in_operation</name>
      <display_name>Kitchen Fans: Hours In Operation</display_name>
      <description>The hours in operation of the kitchen fan.</description>
      <type>String</type>
      <units>hrs/day</units>
      <required>false</required>
      <model_dependent>false</model_dependent>
      <default_value>auto</default_value>
    </argument>
    <argument>
      <name>kitchen_fans_power</name>
      <display_name>Kitchen Fans: Fan Power</display_name>
      <description>The fan power of the kitchen fan.</description>
      <type>String</type>
      <units>W</units>
      <required>false</required>
      <model_dependent>false</model_dependent>
      <default_value>auto</default_value>
    </argument>
    <argument>
      <name>kitchen_fans_start_hour</name>
      <display_name>Kitchen Fans: Start Hour</display_name>
      <description>The start hour of the kitchen fan.</description>
      <type>String</type>
      <units>hr</units>
      <required>false</required>
      <model_dependent>false</model_dependent>
      <default_value>auto</default_value>
    </argument>
    <argument>
      <name>bathroom_fans_quantity</name>
      <display_name>Bathroom Fans: Quantity</display_name>
      <description>The quantity of the bathroom fans.</description>
      <type>String</type>
      <units>#</units>
      <required>true</required>
      <model_dependent>false</model_dependent>
      <default_value>auto</default_value>
    </argument>
    <argument>
      <name>bathroom_fans_flow_rate</name>
      <display_name>Bathroom Fans: Flow Rate</display_name>
      <description>The flow rate of the bathroom fans.</description>
      <type>String</type>
      <units>CFM</units>
      <required>false</required>
      <model_dependent>false</model_dependent>
      <default_value>auto</default_value>
    </argument>
    <argument>
      <name>bathroom_fans_hours_in_operation</name>
      <display_name>Bathroom Fans: Hours In Operation</display_name>
      <description>The hours in operation of the bathroom fans.</description>
      <type>String</type>
      <units>hrs/day</units>
      <required>false</required>
      <model_dependent>false</model_dependent>
      <default_value>auto</default_value>
    </argument>
    <argument>
      <name>bathroom_fans_power</name>
      <display_name>Bathroom Fans: Fan Power</display_name>
      <description>The fan power of the bathroom fans.</description>
      <type>String</type>
      <units>W</units>
      <required>false</required>
      <model_dependent>false</model_dependent>
      <default_value>auto</default_value>
    </argument>
    <argument>
      <name>bathroom_fans_start_hour</name>
      <display_name>Bathroom Fans: Start Hour</display_name>
      <description>The start hour of the bathroom fans.</description>
      <type>String</type>
      <units>hr</units>
      <required>false</required>
      <model_dependent>false</model_dependent>
      <default_value>auto</default_value>
    </argument>
    <argument>
      <name>whole_house_fan_present</name>
      <display_name>Whole House Fan: Present</display_name>
      <description>Whether there is a whole house fan.</description>
      <type>Boolean</type>
      <required>true</required>
      <model_dependent>false</model_dependent>
      <default_value>false</default_value>
      <choices>
        <choice>
          <value>true</value>
          <display_name>true</display_name>
        </choice>
        <choice>
          <value>false</value>
          <display_name>false</display_name>
        </choice>
      </choices>
    </argument>
    <argument>
      <name>whole_house_fan_flow_rate</name>
      <display_name>Whole House Fan: Flow Rate</display_name>
      <description>The flow rate of the whole house fan.</description>
      <type>Double</type>
      <units>CFM</units>
      <required>true</required>
      <model_dependent>false</model_dependent>
      <default_value>4500</default_value>
    </argument>
    <argument>
      <name>whole_house_fan_power</name>
      <display_name>Whole House Fan: Fan Power</display_name>
      <description>The fan power of the whole house fan.</description>
      <type>Double</type>
      <units>W</units>
      <required>true</required>
      <model_dependent>false</model_dependent>
      <default_value>300</default_value>
    </argument>
    <argument>
      <name>water_heater_type</name>
      <display_name>Water Heater: Type</display_name>
      <description>The type of water heater. Use 'none' if there is no water heater.</description>
      <type>Choice</type>
      <required>true</required>
      <model_dependent>false</model_dependent>
      <default_value>storage water heater</default_value>
      <choices>
        <choice>
          <value>none</value>
          <display_name>none</display_name>
        </choice>
        <choice>
          <value>storage water heater</value>
          <display_name>storage water heater</display_name>
        </choice>
        <choice>
          <value>instantaneous water heater</value>
          <display_name>instantaneous water heater</display_name>
        </choice>
        <choice>
          <value>heat pump water heater</value>
          <display_name>heat pump water heater</display_name>
        </choice>
        <choice>
          <value>space-heating boiler with storage tank</value>
          <display_name>space-heating boiler with storage tank</display_name>
        </choice>
        <choice>
          <value>space-heating boiler with tankless coil</value>
          <display_name>space-heating boiler with tankless coil</display_name>
        </choice>
      </choices>
    </argument>
    <argument>
      <name>water_heater_fuel_type</name>
      <display_name>Water Heater: Fuel Type</display_name>
      <description>The fuel type of water heater. Ignored for heat pump water heater.</description>
      <type>Choice</type>
      <required>true</required>
      <model_dependent>false</model_dependent>
      <default_value>natural gas</default_value>
      <choices>
        <choice>
          <value>electricity</value>
          <display_name>electricity</display_name>
        </choice>
        <choice>
          <value>natural gas</value>
          <display_name>natural gas</display_name>
        </choice>
        <choice>
          <value>fuel oil</value>
          <display_name>fuel oil</display_name>
        </choice>
        <choice>
          <value>propane</value>
          <display_name>propane</display_name>
        </choice>
        <choice>
          <value>wood</value>
          <display_name>wood</display_name>
        </choice>
        <choice>
          <value>coal</value>
          <display_name>coal</display_name>
        </choice>
      </choices>
    </argument>
    <argument>
      <name>water_heater_location</name>
      <display_name>Water Heater: Location</display_name>
      <description>The location of water heater.</description>
      <type>Choice</type>
      <required>true</required>
      <model_dependent>false</model_dependent>
      <default_value>auto</default_value>
      <choices>
        <choice>
          <value>auto</value>
          <display_name>auto</display_name>
        </choice>
        <choice>
          <value>living space</value>
          <display_name>living space</display_name>
        </choice>
        <choice>
          <value>basement - conditioned</value>
          <display_name>basement - conditioned</display_name>
        </choice>
        <choice>
          <value>basement - unconditioned</value>
          <display_name>basement - unconditioned</display_name>
        </choice>
        <choice>
          <value>garage</value>
          <display_name>garage</display_name>
        </choice>
        <choice>
          <value>attic - vented</value>
          <display_name>attic - vented</display_name>
        </choice>
        <choice>
          <value>attic - unvented</value>
          <display_name>attic - unvented</display_name>
        </choice>
        <choice>
          <value>crawlspace - vented</value>
          <display_name>crawlspace - vented</display_name>
        </choice>
        <choice>
          <value>crawlspace - unvented</value>
          <display_name>crawlspace - unvented</display_name>
        </choice>
        <choice>
          <value>other exterior</value>
          <display_name>other exterior</display_name>
        </choice>
        <choice>
          <value>other housing unit</value>
          <display_name>other housing unit</display_name>
        </choice>
        <choice>
          <value>other heated space</value>
          <display_name>other heated space</display_name>
        </choice>
        <choice>
          <value>other multifamily buffer space</value>
          <display_name>other multifamily buffer space</display_name>
        </choice>
        <choice>
          <value>other non-freezing space</value>
          <display_name>other non-freezing space</display_name>
        </choice>
      </choices>
    </argument>
    <argument>
      <name>water_heater_tank_volume</name>
      <display_name>Water Heater: Tank Volume</display_name>
      <description>Nominal volume of water heater tank. Set to 'auto' to have volume autosized. Only applies to storage water heater, heat pump water heater, and space-heating boiler with storage tank.</description>
      <type>String</type>
      <units>gal</units>
      <required>true</required>
      <model_dependent>false</model_dependent>
      <default_value>auto</default_value>
    </argument>
    <argument>
      <name>water_heater_efficiency_type</name>
      <display_name>Water Heater: Efficiency Type</display_name>
      <description>The efficiency type of water heater. Does not apply to space-heating boilers.</description>
      <type>Choice</type>
      <required>true</required>
      <model_dependent>false</model_dependent>
      <default_value>EnergyFactor</default_value>
      <choices>
        <choice>
          <value>EnergyFactor</value>
          <display_name>EnergyFactor</display_name>
        </choice>
        <choice>
          <value>UniformEnergyFactor</value>
          <display_name>UniformEnergyFactor</display_name>
        </choice>
      </choices>
    </argument>
    <argument>
      <name>water_heater_efficiency</name>
      <display_name>Water Heater: Efficiency</display_name>
      <description>Rated Energy Factor or Uniform Energy Factor. Does not apply to space-heating boilers.</description>
      <type>Double</type>
      <required>true</required>
      <model_dependent>false</model_dependent>
      <default_value>0.67</default_value>
    </argument>
    <argument>
      <name>water_heater_usage_bin</name>
      <display_name>Water Heater: Usage Bin</display_name>
      <description>The usage of the water heater. Required if Efficiency Type is UniformEnergyFactor and Type is not instantaneous water heater. Does not apply to space-heating boilers.</description>
      <type>Choice</type>
      <required>false</required>
      <model_dependent>false</model_dependent>
      <choices>
        <choice>
          <value>very small</value>
          <display_name>very small</display_name>
        </choice>
        <choice>
          <value>low</value>
          <display_name>low</display_name>
        </choice>
        <choice>
          <value>medium</value>
          <display_name>medium</display_name>
        </choice>
        <choice>
          <value>high</value>
          <display_name>high</display_name>
        </choice>
      </choices>
    </argument>
    <argument>
      <name>water_heater_recovery_efficiency</name>
      <display_name>Water Heater: Recovery Efficiency</display_name>
      <description>Ratio of energy delivered to water heater to the energy content of the fuel consumed by the water heater. Only used for non-electric storage water heaters.</description>
      <type>String</type>
      <units>Frac</units>
      <required>true</required>
      <model_dependent>false</model_dependent>
      <default_value>auto</default_value>
    </argument>
    <argument>
      <name>water_heater_standby_loss</name>
      <display_name>Water Heater: Standby Loss</display_name>
      <description>The standby loss of water heater. Only applies to space-heating boilers.</description>
      <type>Double</type>
      <units>deg-F/hr</units>
      <required>false</required>
      <model_dependent>false</model_dependent>
    </argument>
    <argument>
      <name>water_heater_jacket_rvalue</name>
      <display_name>Water Heater: Jacket R-value</display_name>
      <description>The jacket R-value of water heater. Doesn't apply to instantaneous water heater or space-heating boiler with tankless coil.</description>
      <type>Double</type>
      <units>h-ft^2-R/Btu</units>
      <required>false</required>
      <model_dependent>false</model_dependent>
    </argument>
    <argument>
      <name>water_heater_setpoint_temperature</name>
      <display_name>Water Heater: Setpoint Temperature</display_name>
      <description>The setpoint temperature of water heater.</description>
      <type>String</type>
      <units>deg-F</units>
      <required>true</required>
      <model_dependent>false</model_dependent>
      <default_value>auto</default_value>
    </argument>
    <argument>
      <name>water_heater_num_units_served</name>
      <display_name>Water Heater: Number of Units Served</display_name>
      <description>Number of dwelling units served (directly or indirectly) by the water heater. Must be 1 if single-family detached. Used to apportion water heater tank losses to the unit.</description>
      <type>Integer</type>
      <units>#</units>
      <required>true</required>
      <model_dependent>false</model_dependent>
      <default_value>1</default_value>
    </argument>
    <argument>
      <name>dhw_distribution_system_type</name>
      <display_name>Hot Water Distribution: System Type</display_name>
      <description>The type of the hot water distribution system.</description>
      <type>Choice</type>
      <required>true</required>
      <model_dependent>false</model_dependent>
      <default_value>Standard</default_value>
      <choices>
        <choice>
          <value>Standard</value>
          <display_name>Standard</display_name>
        </choice>
        <choice>
          <value>Recirculation</value>
          <display_name>Recirculation</display_name>
        </choice>
      </choices>
    </argument>
    <argument>
      <name>dhw_distribution_standard_piping_length</name>
      <display_name>Hot Water Distribution: Standard Piping Length</display_name>
      <description>If the distribution system is Standard, the length of the piping. A value of 'auto' will use a default.</description>
      <type>String</type>
      <units>ft</units>
      <required>true</required>
      <model_dependent>false</model_dependent>
      <default_value>auto</default_value>
    </argument>
    <argument>
      <name>dhw_distribution_recirc_control_type</name>
      <display_name>Hot Water Distribution: Recirculation Control Type</display_name>
      <description>If the distribution system is Recirculation, the type of hot water recirculation control, if any.</description>
      <type>Choice</type>
      <required>true</required>
      <model_dependent>false</model_dependent>
      <default_value>no control</default_value>
      <choices>
        <choice>
          <value>no control</value>
          <display_name>no control</display_name>
        </choice>
        <choice>
          <value>timer</value>
          <display_name>timer</display_name>
        </choice>
        <choice>
          <value>temperature</value>
          <display_name>temperature</display_name>
        </choice>
        <choice>
          <value>presence sensor demand control</value>
          <display_name>presence sensor demand control</display_name>
        </choice>
        <choice>
          <value>manual demand control</value>
          <display_name>manual demand control</display_name>
        </choice>
      </choices>
    </argument>
    <argument>
      <name>dhw_distribution_recirc_piping_length</name>
      <display_name>Hot Water Distribution: Recirculation Piping Length</display_name>
      <description>If the distribution system is Recirculation, the length of the recirculation piping.</description>
      <type>String</type>
      <units>ft</units>
      <required>true</required>
      <model_dependent>false</model_dependent>
      <default_value>auto</default_value>
    </argument>
    <argument>
      <name>dhw_distribution_recirc_branch_piping_length</name>
      <display_name>Hot Water Distribution: Recirculation Branch Piping Length</display_name>
      <description>If the distribution system is Recirculation, the length of the recirculation branch piping.</description>
      <type>String</type>
      <units>ft</units>
      <required>true</required>
      <model_dependent>false</model_dependent>
      <default_value>auto</default_value>
    </argument>
    <argument>
      <name>dhw_distribution_recirc_pump_power</name>
      <display_name>Hot Water Distribution: Recirculation Pump Power</display_name>
      <description>If the distribution system is Recirculation, the recirculation pump power.</description>
      <type>String</type>
      <units>W</units>
      <required>true</required>
      <model_dependent>false</model_dependent>
      <default_value>auto</default_value>
    </argument>
    <argument>
      <name>dhw_distribution_pipe_r</name>
      <display_name>Hot Water Distribution: Pipe Insulation Nominal R-Value</display_name>
      <description>Nominal R-value of the pipe insulation.</description>
      <type>String</type>
      <units>h-ft^2-R/Btu</units>
      <required>true</required>
      <model_dependent>false</model_dependent>
      <default_value>auto</default_value>
    </argument>
    <argument>
      <name>dwhr_facilities_connected</name>
      <display_name>Drain Water Heat Recovery: Facilities Connected</display_name>
      <description>Which facilities are connected for the drain water heat recovery. Use 'none' if there is no drain water heat recovery system.</description>
      <type>Choice</type>
      <required>true</required>
      <model_dependent>false</model_dependent>
      <default_value>none</default_value>
      <choices>
        <choice>
          <value>none</value>
          <display_name>none</display_name>
        </choice>
        <choice>
          <value>one</value>
          <display_name>one</display_name>
        </choice>
        <choice>
          <value>all</value>
          <display_name>all</display_name>
        </choice>
      </choices>
    </argument>
    <argument>
      <name>dwhr_equal_flow</name>
      <display_name>Drain Water Heat Recovery: Equal Flow</display_name>
      <description>Whether the drain water heat recovery has equal flow.</description>
      <type>Boolean</type>
      <required>true</required>
      <model_dependent>false</model_dependent>
      <default_value>true</default_value>
      <choices>
        <choice>
          <value>true</value>
          <display_name>true</display_name>
        </choice>
        <choice>
          <value>false</value>
          <display_name>false</display_name>
        </choice>
      </choices>
    </argument>
    <argument>
      <name>dwhr_efficiency</name>
      <display_name>Drain Water Heat Recovery: Efficiency</display_name>
      <description>The efficiency of the drain water heat recovery.</description>
      <type>Double</type>
      <units>Frac</units>
      <required>true</required>
      <model_dependent>false</model_dependent>
      <default_value>0.55</default_value>
    </argument>
    <argument>
      <name>water_fixtures_shower_low_flow</name>
      <display_name>Hot Water Fixtures: Is Shower Low Flow</display_name>
      <description>Whether the shower fixture is low flow.</description>
      <type>Boolean</type>
      <required>true</required>
      <model_dependent>false</model_dependent>
      <default_value>false</default_value>
      <choices>
        <choice>
          <value>true</value>
          <display_name>true</display_name>
        </choice>
        <choice>
          <value>false</value>
          <display_name>false</display_name>
        </choice>
      </choices>
    </argument>
    <argument>
      <name>water_fixtures_sink_low_flow</name>
      <display_name>Hot Water Fixtures: Is Sink Low Flow</display_name>
      <description>Whether the sink fixture is low flow.</description>
      <type>Boolean</type>
      <required>true</required>
      <model_dependent>false</model_dependent>
      <default_value>false</default_value>
      <choices>
        <choice>
          <value>true</value>
          <display_name>true</display_name>
        </choice>
        <choice>
          <value>false</value>
          <display_name>false</display_name>
        </choice>
      </choices>
    </argument>
    <argument>
      <name>water_fixtures_usage_multiplier</name>
      <display_name>Hot Water Fixtures: Usage Multiplier</display_name>
      <description>Multiplier on the hot water usage that can reflect, e.g., high/low usage occupants.</description>
      <type>Double</type>
      <required>true</required>
      <model_dependent>false</model_dependent>
      <default_value>1</default_value>
    </argument>
    <argument>
      <name>solar_thermal_system_type</name>
      <display_name>Solar Thermal: System Type</display_name>
      <description>The type of solar thermal system. Use 'none' if there is no solar thermal system.</description>
      <type>Choice</type>
      <required>true</required>
      <model_dependent>false</model_dependent>
      <default_value>none</default_value>
      <choices>
        <choice>
          <value>none</value>
          <display_name>none</display_name>
        </choice>
        <choice>
          <value>hot water</value>
          <display_name>hot water</display_name>
        </choice>
      </choices>
    </argument>
    <argument>
      <name>solar_thermal_collector_area</name>
      <display_name>Solar Thermal: Collector Area</display_name>
      <description>The collector area of the solar thermal system.</description>
      <type>Double</type>
      <units>ft^2</units>
      <required>true</required>
      <model_dependent>false</model_dependent>
      <default_value>40</default_value>
    </argument>
    <argument>
      <name>solar_thermal_collector_loop_type</name>
      <display_name>Solar Thermal: Collector Loop Type</display_name>
      <description>The collector loop type of the solar thermal system.</description>
      <type>Choice</type>
      <required>true</required>
      <model_dependent>false</model_dependent>
      <default_value>liquid direct</default_value>
      <choices>
        <choice>
          <value>liquid direct</value>
          <display_name>liquid direct</display_name>
        </choice>
        <choice>
          <value>liquid indirect</value>
          <display_name>liquid indirect</display_name>
        </choice>
        <choice>
          <value>passive thermosyphon</value>
          <display_name>passive thermosyphon</display_name>
        </choice>
      </choices>
    </argument>
    <argument>
      <name>solar_thermal_collector_type</name>
      <display_name>Solar Thermal: Collector Type</display_name>
      <description>The collector type of the solar thermal system.</description>
      <type>Choice</type>
      <required>true</required>
      <model_dependent>false</model_dependent>
      <default_value>evacuated tube</default_value>
      <choices>
        <choice>
          <value>evacuated tube</value>
          <display_name>evacuated tube</display_name>
        </choice>
        <choice>
          <value>single glazing black</value>
          <display_name>single glazing black</display_name>
        </choice>
        <choice>
          <value>double glazing black</value>
          <display_name>double glazing black</display_name>
        </choice>
        <choice>
          <value>integrated collector storage</value>
          <display_name>integrated collector storage</display_name>
        </choice>
      </choices>
    </argument>
    <argument>
      <name>solar_thermal_collector_azimuth</name>
      <display_name>Solar Thermal: Collector Azimuth</display_name>
      <description>The collector azimuth of the solar thermal system. Azimuth is measured clockwise from north (e.g., North=0, East=90, South=180, West=270).</description>
      <type>Double</type>
      <units>degrees</units>
      <required>true</required>
      <model_dependent>false</model_dependent>
      <default_value>180</default_value>
    </argument>
    <argument>
      <name>solar_thermal_collector_tilt</name>
      <display_name>Solar Thermal: Collector Tilt</display_name>
      <description>The collector tilt of the solar thermal system. Can also enter, e.g., RoofPitch, RoofPitch+20, Latitude, Latitude-15, etc.</description>
      <type>String</type>
      <units>degrees</units>
      <required>true</required>
      <model_dependent>false</model_dependent>
      <default_value>RoofPitch</default_value>
    </argument>
    <argument>
      <name>solar_thermal_collector_rated_optical_efficiency</name>
      <display_name>Solar Thermal: Collector Rated Optical Efficiency</display_name>
      <description>The collector rated optical efficiency of the solar thermal system.</description>
      <type>Double</type>
      <units>Frac</units>
      <required>true</required>
      <model_dependent>false</model_dependent>
      <default_value>0.5</default_value>
    </argument>
    <argument>
      <name>solar_thermal_collector_rated_thermal_losses</name>
      <display_name>Solar Thermal: Collector Rated Thermal Losses</display_name>
      <description>The collector rated thermal losses of the solar thermal system.</description>
      <type>Double</type>
      <units>Frac</units>
      <required>true</required>
      <model_dependent>false</model_dependent>
      <default_value>0.2799</default_value>
    </argument>
    <argument>
      <name>solar_thermal_storage_volume</name>
      <display_name>Solar Thermal: Storage Volume</display_name>
      <description>The storage volume of the solar thermal system.</description>
      <type>String</type>
      <units>Frac</units>
      <required>true</required>
      <model_dependent>false</model_dependent>
      <default_value>auto</default_value>
    </argument>
    <argument>
      <name>solar_thermal_solar_fraction</name>
      <display_name>Solar Thermal: Solar Fraction</display_name>
      <description>The solar fraction of the solar thermal system. If provided, overrides all other solar thermal inputs.</description>
      <type>Double</type>
      <units>Frac</units>
      <required>true</required>
      <model_dependent>false</model_dependent>
      <default_value>0</default_value>
    </argument>
    <argument>
      <name>pv_system_module_type_1</name>
      <display_name>Photovoltaics 1: Module Type</display_name>
      <description>Module type of the PV system 1. Use 'none' if there is no PV system 1.</description>
      <type>Choice</type>
      <required>true</required>
      <model_dependent>false</model_dependent>
      <default_value>none</default_value>
      <choices>
        <choice>
          <value>none</value>
          <display_name>none</display_name>
        </choice>
        <choice>
          <value>auto</value>
          <display_name>auto</display_name>
        </choice>
        <choice>
          <value>standard</value>
          <display_name>standard</display_name>
        </choice>
        <choice>
          <value>premium</value>
          <display_name>premium</display_name>
        </choice>
        <choice>
          <value>thin film</value>
          <display_name>thin film</display_name>
        </choice>
      </choices>
    </argument>
    <argument>
      <name>pv_system_location_1</name>
      <display_name>Photovoltaics 1: Location</display_name>
      <description>Location of the PV system 1.</description>
      <type>Choice</type>
      <required>true</required>
      <model_dependent>false</model_dependent>
      <default_value>auto</default_value>
      <choices>
        <choice>
          <value>auto</value>
          <display_name>auto</display_name>
        </choice>
        <choice>
          <value>roof</value>
          <display_name>roof</display_name>
        </choice>
        <choice>
          <value>ground</value>
          <display_name>ground</display_name>
        </choice>
      </choices>
    </argument>
    <argument>
      <name>pv_system_tracking_1</name>
      <display_name>Photovoltaics 1: Tracking</display_name>
      <description>Tracking of the PV system 1.</description>
      <type>Choice</type>
      <required>true</required>
      <model_dependent>false</model_dependent>
      <default_value>auto</default_value>
      <choices>
        <choice>
          <value>auto</value>
          <display_name>auto</display_name>
        </choice>
        <choice>
          <value>fixed</value>
          <display_name>fixed</display_name>
        </choice>
        <choice>
          <value>1-axis</value>
          <display_name>1-axis</display_name>
        </choice>
        <choice>
          <value>1-axis backtracked</value>
          <display_name>1-axis backtracked</display_name>
        </choice>
        <choice>
          <value>2-axis</value>
          <display_name>2-axis</display_name>
        </choice>
      </choices>
    </argument>
    <argument>
      <name>pv_system_array_azimuth_1</name>
      <display_name>Photovoltaics 1: Array Azimuth</display_name>
      <description>Array azimuth of the PV system 1. Azimuth is measured clockwise from north (e.g., North=0, East=90, South=180, West=270).</description>
      <type>Double</type>
      <units>degrees</units>
      <required>true</required>
      <model_dependent>false</model_dependent>
      <default_value>180</default_value>
    </argument>
    <argument>
      <name>pv_system_array_tilt_1</name>
      <display_name>Photovoltaics 1: Array Tilt</display_name>
      <description>Array tilt of the PV system 1. Can also enter, e.g., RoofPitch, RoofPitch+20, Latitude, Latitude-15, etc.</description>
      <type>String</type>
      <units>degrees</units>
      <required>true</required>
      <model_dependent>false</model_dependent>
      <default_value>RoofPitch</default_value>
    </argument>
    <argument>
      <name>pv_system_max_power_output_1</name>
      <display_name>Photovoltaics 1: Maximum Power Output</display_name>
      <description>Maximum power output of the PV system 1. For a shared system, this is the total building maximum power output.</description>
      <type>Double</type>
      <units>W</units>
      <required>true</required>
      <model_dependent>false</model_dependent>
      <default_value>4000</default_value>
    </argument>
    <argument>
      <name>pv_system_inverter_efficiency_1</name>
      <display_name>Photovoltaics 1: Inverter Efficiency</display_name>
      <description>Inverter efficiency of the PV system 1.</description>
      <type>Double</type>
      <units>Frac</units>
      <required>false</required>
      <model_dependent>false</model_dependent>
    </argument>
    <argument>
      <name>pv_system_system_losses_fraction_1</name>
      <display_name>Photovoltaics 1: System Losses Fraction</display_name>
      <description>System losses fraction of the PV system 1.</description>
      <type>Double</type>
      <units>Frac</units>
      <required>false</required>
      <model_dependent>false</model_dependent>
    </argument>
    <argument>
      <name>pv_system_num_units_served_1</name>
      <display_name>Photovoltaics 1: Number of Units Served</display_name>
      <description>Number of dwelling units served by PV system 1. Must be 1 if single-family detached. Used to apportion PV generation to the unit.</description>
      <type>Integer</type>
      <units>#</units>
      <required>true</required>
      <model_dependent>false</model_dependent>
      <default_value>1</default_value>
    </argument>
    <argument>
      <name>pv_system_module_type_2</name>
      <display_name>Photovoltaics 2: Module Type</display_name>
      <description>Module type of the PV system 2. Use 'none' if there is no PV system 2.</description>
      <type>Choice</type>
      <required>true</required>
      <model_dependent>false</model_dependent>
      <default_value>none</default_value>
      <choices>
        <choice>
          <value>none</value>
          <display_name>none</display_name>
        </choice>
        <choice>
          <value>auto</value>
          <display_name>auto</display_name>
        </choice>
        <choice>
          <value>standard</value>
          <display_name>standard</display_name>
        </choice>
        <choice>
          <value>premium</value>
          <display_name>premium</display_name>
        </choice>
        <choice>
          <value>thin film</value>
          <display_name>thin film</display_name>
        </choice>
      </choices>
    </argument>
    <argument>
      <name>pv_system_location_2</name>
      <display_name>Photovoltaics 2: Location</display_name>
      <description>Location of the PV system 2.</description>
      <type>Choice</type>
      <required>true</required>
      <model_dependent>false</model_dependent>
      <default_value>auto</default_value>
      <choices>
        <choice>
          <value>auto</value>
          <display_name>auto</display_name>
        </choice>
        <choice>
          <value>roof</value>
          <display_name>roof</display_name>
        </choice>
        <choice>
          <value>ground</value>
          <display_name>ground</display_name>
        </choice>
      </choices>
    </argument>
    <argument>
      <name>pv_system_tracking_2</name>
      <display_name>Photovoltaics 2: Tracking</display_name>
      <description>Tracking of the PV system 2.</description>
      <type>Choice</type>
      <required>true</required>
      <model_dependent>false</model_dependent>
      <default_value>auto</default_value>
      <choices>
        <choice>
          <value>auto</value>
          <display_name>auto</display_name>
        </choice>
        <choice>
          <value>fixed</value>
          <display_name>fixed</display_name>
        </choice>
        <choice>
          <value>1-axis</value>
          <display_name>1-axis</display_name>
        </choice>
        <choice>
          <value>1-axis backtracked</value>
          <display_name>1-axis backtracked</display_name>
        </choice>
        <choice>
          <value>2-axis</value>
          <display_name>2-axis</display_name>
        </choice>
      </choices>
    </argument>
    <argument>
      <name>pv_system_array_azimuth_2</name>
      <display_name>Photovoltaics 2: Array Azimuth</display_name>
      <description>Array azimuth of the PV system 2. Azimuth is measured clockwise from north (e.g., North=0, East=90, South=180, West=270).</description>
      <type>Double</type>
      <units>degrees</units>
      <required>true</required>
      <model_dependent>false</model_dependent>
      <default_value>180</default_value>
    </argument>
    <argument>
      <name>pv_system_array_tilt_2</name>
      <display_name>Photovoltaics 2: Array Tilt</display_name>
      <description>Array tilt of the PV system 2. Can also enter, e.g., RoofPitch, RoofPitch+20, Latitude, Latitude-15, etc.</description>
      <type>String</type>
      <units>degrees</units>
      <required>true</required>
      <model_dependent>false</model_dependent>
      <default_value>RoofPitch</default_value>
    </argument>
    <argument>
      <name>pv_system_max_power_output_2</name>
      <display_name>Photovoltaics 2: Maximum Power Output</display_name>
      <description>Maximum power output of the PV system 2. For a shared system, this is the total building maximum power output.</description>
      <type>Double</type>
      <units>W</units>
      <required>true</required>
      <model_dependent>false</model_dependent>
      <default_value>4000</default_value>
    </argument>
    <argument>
      <name>pv_system_inverter_efficiency_2</name>
      <display_name>Photovoltaics 2: Inverter Efficiency</display_name>
      <description>Inverter efficiency of the PV system 2.</description>
      <type>Double</type>
      <units>Frac</units>
      <required>false</required>
      <model_dependent>false</model_dependent>
    </argument>
    <argument>
      <name>pv_system_system_losses_fraction_2</name>
      <display_name>Photovoltaics 2: System Losses Fraction</display_name>
      <description>System losses fraction of the PV system 2.</description>
      <type>Double</type>
      <units>Frac</units>
      <required>false</required>
      <model_dependent>false</model_dependent>
    </argument>
    <argument>
      <name>pv_system_num_units_served_2</name>
      <display_name>Photovoltaics 2: Number of Units Served</display_name>
      <description>Number of dwelling units served by PV system 2. Must be 1 if single-family detached. Used to apportion PV generation to the unit.</description>
      <type>Integer</type>
      <units>#</units>
      <required>true</required>
      <model_dependent>false</model_dependent>
      <default_value>1</default_value>
    </argument>
    <argument>
      <name>lighting_fraction_cfl_interior</name>
      <display_name>Lighting: Fraction CFL Interior</display_name>
      <description>Fraction of all lamps (interior) that are compact fluorescent. Lighting not specified as CFL, LFL, or LED is assumed to be incandescent.</description>
      <type>Double</type>
      <required>true</required>
      <model_dependent>false</model_dependent>
      <default_value>0.4</default_value>
    </argument>
    <argument>
      <name>lighting_fraction_lfl_interior</name>
      <display_name>Lighting: Fraction LFL Interior</display_name>
      <description>Fraction of all lamps (interior) that are linear fluorescent. Lighting not specified as CFL, LFL, or LED is assumed to be incandescent.</description>
      <type>Double</type>
      <required>true</required>
      <model_dependent>false</model_dependent>
      <default_value>0.1</default_value>
    </argument>
    <argument>
      <name>lighting_fraction_led_interior</name>
      <display_name>Lighting: Fraction LED Interior</display_name>
      <description>Fraction of all lamps (interior) that are light emitting diodes. Lighting not specified as CFL, LFL, or LED is assumed to be incandescent.</description>
      <type>Double</type>
      <required>true</required>
      <model_dependent>false</model_dependent>
      <default_value>0.25</default_value>
    </argument>
    <argument>
      <name>lighting_usage_multiplier_interior</name>
      <display_name>Lighting: Usage Multiplier Interior</display_name>
      <description>Multiplier on the lighting energy usage (interior) that can reflect, e.g., high/low usage occupants.</description>
      <type>Double</type>
      <required>true</required>
      <model_dependent>false</model_dependent>
      <default_value>1</default_value>
    </argument>
    <argument>
      <name>lighting_fraction_cfl_exterior</name>
      <display_name>Lighting: Fraction CFL Exterior</display_name>
      <description>Fraction of all lamps (exterior) that are compact fluorescent. Lighting not specified as CFL, LFL, or LED is assumed to be incandescent.</description>
      <type>Double</type>
      <required>true</required>
      <model_dependent>false</model_dependent>
      <default_value>0.4</default_value>
    </argument>
    <argument>
      <name>lighting_fraction_lfl_exterior</name>
      <display_name>Lighting: Fraction LFL Exterior</display_name>
      <description>Fraction of all lamps (exterior) that are linear fluorescent. Lighting not specified as CFL, LFL, or LED is assumed to be incandescent.</description>
      <type>Double</type>
      <required>true</required>
      <model_dependent>false</model_dependent>
      <default_value>0.1</default_value>
    </argument>
    <argument>
      <name>lighting_fraction_led_exterior</name>
      <display_name>Lighting: Fraction LED Exterior</display_name>
      <description>Fraction of all lamps (exterior) that are light emitting diodes. Lighting not specified as CFL, LFL, or LED is assumed to be incandescent.</description>
      <type>Double</type>
      <required>true</required>
      <model_dependent>false</model_dependent>
      <default_value>0.25</default_value>
    </argument>
    <argument>
      <name>lighting_usage_multiplier_exterior</name>
      <display_name>Lighting: Usage Multiplier Exterior</display_name>
      <description>Multiplier on the lighting energy usage (exterior) that can reflect, e.g., high/low usage occupants.</description>
      <type>Double</type>
      <required>true</required>
      <model_dependent>false</model_dependent>
      <default_value>1</default_value>
    </argument>
    <argument>
      <name>lighting_fraction_cfl_garage</name>
      <display_name>Lighting: Fraction CFL Garage</display_name>
      <description>Fraction of all lamps (garage) that are compact fluorescent. Lighting not specified as CFL, LFL, or LED is assumed to be incandescent.</description>
      <type>Double</type>
      <required>true</required>
      <model_dependent>false</model_dependent>
      <default_value>0.4</default_value>
    </argument>
    <argument>
      <name>lighting_fraction_lfl_garage</name>
      <display_name>Lighting: Fraction LFL Garage</display_name>
      <description>Fraction of all lamps (garage) that are linear fluorescent. Lighting not specified as CFL, LFL, or LED is assumed to be incandescent.</description>
      <type>Double</type>
      <required>true</required>
      <model_dependent>false</model_dependent>
      <default_value>0.1</default_value>
    </argument>
    <argument>
      <name>lighting_fraction_led_garage</name>
      <display_name>Lighting: Fraction LED Garage</display_name>
      <description>Fraction of all lamps (garage) that are light emitting diodes. Lighting not specified as CFL, LFL, or LED is assumed to be incandescent.</description>
      <type>Double</type>
      <required>true</required>
      <model_dependent>false</model_dependent>
      <default_value>0.25</default_value>
    </argument>
    <argument>
      <name>lighting_usage_multiplier_garage</name>
      <display_name>Lighting: Usage Multiplier Garage</display_name>
      <description>Multiplier on the lighting energy usage (garage) that can reflect, e.g., high/low usage occupants.</description>
      <type>Double</type>
      <required>true</required>
      <model_dependent>false</model_dependent>
      <default_value>1</default_value>
    </argument>
    <argument>
      <name>holiday_lighting_present</name>
      <display_name>Holiday Lighting: Present</display_name>
      <description>Whether there is holiday lighting.</description>
      <type>Boolean</type>
      <required>true</required>
      <model_dependent>false</model_dependent>
      <default_value>false</default_value>
      <choices>
        <choice>
          <value>true</value>
          <display_name>true</display_name>
        </choice>
        <choice>
          <value>false</value>
          <display_name>false</display_name>
        </choice>
      </choices>
    </argument>
    <argument>
      <name>holiday_lighting_daily_kwh</name>
      <display_name>Holiday Lighting: Daily Consumption</display_name>
      <description>The daily energy consumption for holiday lighting (exterior).</description>
      <type>String</type>
      <units>kWh/day</units>
      <required>true</required>
      <model_dependent>false</model_dependent>
      <default_value>auto</default_value>
<<<<<<< HEAD
=======
    </argument>
    <argument>
      <name>holiday_lighting_period_begin_month</name>
      <display_name>Holiday Lighting: Period Begin Month</display_name>
      <description>This numeric field should contain the starting month number (1 = January, 2 = February, etc.) for the holiday lighting period desired.</description>
      <type>String</type>
      <units>month</units>
      <required>true</required>
      <model_dependent>false</model_dependent>
      <default_value>auto</default_value>
>>>>>>> 3b5af3a1
    </argument>
    <argument>
      <name>holiday_lighting_period</name>
      <display_name>Holiday Lighting: Period</display_name>
      <description>Specifies the holiday lighting period. Enter a date like "Nov 25 - Jan 5".</description>
      <type>String</type>
<<<<<<< HEAD
      <required>false</required>
      <model_dependent>false</model_dependent>
=======
      <units>day</units>
      <required>true</required>
      <model_dependent>false</model_dependent>
      <default_value>auto</default_value>
    </argument>
    <argument>
      <name>holiday_lighting_period_end_month</name>
      <display_name>Holiday Lighting: Period End Month</display_name>
      <description>This numeric field should contain the end month number (1 = January, 2 = February, etc.) for the holiday lighting period desired.</description>
      <type>String</type>
      <units>month</units>
      <required>true</required>
      <model_dependent>false</model_dependent>
      <default_value>auto</default_value>
    </argument>
    <argument>
      <name>holiday_lighting_period_end_day_of_month</name>
      <display_name>Holiday Lighting: Period End Day of Month</display_name>
      <description>This numeric field should contain the ending day of the ending month (must be valid for month) for the holiday lighting period desired.</description>
      <type>String</type>
      <units>day</units>
      <required>true</required>
      <model_dependent>false</model_dependent>
      <default_value>auto</default_value>
>>>>>>> 3b5af3a1
    </argument>
    <argument>
      <name>dehumidifier_type</name>
      <display_name>Dehumidifier: Type</display_name>
      <description>The type of dehumidifier.</description>
      <type>Choice</type>
      <required>true</required>
      <model_dependent>false</model_dependent>
      <default_value>none</default_value>
      <choices>
        <choice>
          <value>none</value>
          <display_name>none</display_name>
        </choice>
        <choice>
          <value>portable</value>
          <display_name>portable</display_name>
        </choice>
        <choice>
          <value>whole-home</value>
          <display_name>whole-home</display_name>
        </choice>
      </choices>
    </argument>
    <argument>
      <name>dehumidifier_efficiency_type</name>
      <display_name>Dehumidifier: Efficiency Type</display_name>
      <description>The efficiency type of dehumidifier.</description>
      <type>Choice</type>
      <required>true</required>
      <model_dependent>false</model_dependent>
      <default_value>IntegratedEnergyFactor</default_value>
      <choices>
        <choice>
          <value>EnergyFactor</value>
          <display_name>EnergyFactor</display_name>
        </choice>
        <choice>
          <value>IntegratedEnergyFactor</value>
          <display_name>IntegratedEnergyFactor</display_name>
        </choice>
      </choices>
    </argument>
    <argument>
      <name>dehumidifier_efficiency</name>
      <display_name>Dehumidifier: Efficiency</display_name>
      <description>The efficiency of the dehumidifier.</description>
      <type>Double</type>
      <units>liters/kWh</units>
      <required>true</required>
      <model_dependent>false</model_dependent>
      <default_value>1.5</default_value>
    </argument>
    <argument>
      <name>dehumidifier_capacity</name>
      <display_name>Dehumidifier: Capacity</display_name>
      <description>The capacity (water removal rate) of the dehumidifier.</description>
      <type>Double</type>
      <units>pint/day</units>
      <required>true</required>
      <model_dependent>false</model_dependent>
      <default_value>40</default_value>
    </argument>
    <argument>
      <name>dehumidifier_rh_setpoint</name>
      <display_name>Dehumidifier: Relative Humidity Setpoint</display_name>
      <description>The relative humidity setpoint of the dehumidifier.</description>
      <type>Double</type>
      <units>Frac</units>
      <required>true</required>
      <model_dependent>false</model_dependent>
      <default_value>0.5</default_value>
    </argument>
    <argument>
      <name>dehumidifier_fraction_dehumidification_load_served</name>
      <display_name>Dehumidifier: Fraction Dehumidification Load Served</display_name>
      <description>The dehumidification load served fraction of the dehumidifier.</description>
      <type>Double</type>
      <units>Frac</units>
      <required>true</required>
      <model_dependent>false</model_dependent>
      <default_value>1</default_value>
    </argument>
    <argument>
      <name>clothes_washer_location</name>
      <display_name>Clothes Washer: Location</display_name>
      <description>The space type for the clothes washer location.</description>
      <type>Choice</type>
      <required>true</required>
      <model_dependent>false</model_dependent>
      <default_value>auto</default_value>
      <choices>
        <choice>
          <value>auto</value>
          <display_name>auto</display_name>
        </choice>
        <choice>
          <value>none</value>
          <display_name>none</display_name>
        </choice>
        <choice>
          <value>living space</value>
          <display_name>living space</display_name>
        </choice>
        <choice>
          <value>basement - conditioned</value>
          <display_name>basement - conditioned</display_name>
        </choice>
        <choice>
          <value>basement - unconditioned</value>
          <display_name>basement - unconditioned</display_name>
        </choice>
        <choice>
          <value>garage</value>
          <display_name>garage</display_name>
        </choice>
        <choice>
          <value>other housing unit</value>
          <display_name>other housing unit</display_name>
        </choice>
        <choice>
          <value>other heated space</value>
          <display_name>other heated space</display_name>
        </choice>
        <choice>
          <value>other multifamily buffer space</value>
          <display_name>other multifamily buffer space</display_name>
        </choice>
        <choice>
          <value>other non-freezing space</value>
          <display_name>other non-freezing space</display_name>
        </choice>
      </choices>
    </argument>
    <argument>
      <name>clothes_washer_efficiency_type</name>
      <display_name>Clothes Washer: Efficiency Type</display_name>
      <description>The efficiency type of the clothes washer.</description>
      <type>Choice</type>
      <required>true</required>
      <model_dependent>false</model_dependent>
      <default_value>IntegratedModifiedEnergyFactor</default_value>
      <choices>
        <choice>
          <value>ModifiedEnergyFactor</value>
          <display_name>ModifiedEnergyFactor</display_name>
        </choice>
        <choice>
          <value>IntegratedModifiedEnergyFactor</value>
          <display_name>IntegratedModifiedEnergyFactor</display_name>
        </choice>
      </choices>
    </argument>
    <argument>
      <name>clothes_washer_efficiency</name>
      <display_name>Clothes Washer: Efficiency</display_name>
      <description>The efficiency of the clothes washer.</description>
      <type>String</type>
      <units>ft^3/kWh-cyc</units>
      <required>true</required>
      <model_dependent>false</model_dependent>
      <default_value>auto</default_value>
    </argument>
    <argument>
      <name>clothes_washer_rated_annual_kwh</name>
      <display_name>Clothes Washer: Rated Annual Consumption</display_name>
      <description>The annual energy consumed by the clothes washer, as rated, obtained from the EnergyGuide label. This includes both the appliance electricity consumption and the energy required for water heating.</description>
      <type>String</type>
      <units>kWh/yr</units>
      <required>true</required>
      <model_dependent>false</model_dependent>
      <default_value>auto</default_value>
    </argument>
    <argument>
      <name>clothes_washer_label_electric_rate</name>
      <display_name>Clothes Washer: Label Electric Rate</display_name>
      <description>The annual energy consumed by the clothes washer, as rated, obtained from the EnergyGuide label. This includes both the appliance electricity consumption and the energy required for water heating.</description>
      <type>String</type>
      <units>$/kWh</units>
      <required>true</required>
      <model_dependent>false</model_dependent>
      <default_value>auto</default_value>
    </argument>
    <argument>
      <name>clothes_washer_label_gas_rate</name>
      <display_name>Clothes Washer: Label Gas Rate</display_name>
      <description>The annual energy consumed by the clothes washer, as rated, obtained from the EnergyGuide label. This includes both the appliance electricity consumption and the energy required for water heating.</description>
      <type>String</type>
      <units>$/therm</units>
      <required>true</required>
      <model_dependent>false</model_dependent>
      <default_value>auto</default_value>
    </argument>
    <argument>
      <name>clothes_washer_label_annual_gas_cost</name>
      <display_name>Clothes Washer: Label Annual Cost with Gas DHW</display_name>
      <description>The annual cost of using the system under test conditions. Input is obtained from the EnergyGuide label.</description>
      <type>String</type>
      <units>$</units>
      <required>true</required>
      <model_dependent>false</model_dependent>
      <default_value>auto</default_value>
    </argument>
    <argument>
      <name>clothes_washer_label_usage</name>
      <display_name>Clothes Washer: Label Usage</display_name>
      <description>The clothes washer loads per week.</description>
      <type>String</type>
      <units>cyc/wk</units>
      <required>true</required>
      <model_dependent>false</model_dependent>
      <default_value>auto</default_value>
    </argument>
    <argument>
      <name>clothes_washer_capacity</name>
      <display_name>Clothes Washer: Drum Volume</display_name>
      <description>Volume of the washer drum. Obtained from the EnergyStar website or the manufacturer's literature.</description>
      <type>String</type>
      <units>ft^3</units>
      <required>true</required>
      <model_dependent>false</model_dependent>
      <default_value>auto</default_value>
    </argument>
    <argument>
      <name>clothes_washer_usage_multiplier</name>
      <display_name>Clothes Washer: Usage Multiplier</display_name>
      <description>Multiplier on the clothes washer energy and hot water usage that can reflect, e.g., high/low usage occupants.</description>
      <type>Double</type>
      <required>true</required>
      <model_dependent>false</model_dependent>
      <default_value>1</default_value>
    </argument>
    <argument>
      <name>clothes_dryer_location</name>
      <display_name>Clothes Dryer: Location</display_name>
      <description>The space type for the clothes dryer location.</description>
      <type>Choice</type>
      <required>true</required>
      <model_dependent>false</model_dependent>
      <default_value>auto</default_value>
      <choices>
        <choice>
          <value>auto</value>
          <display_name>auto</display_name>
        </choice>
        <choice>
          <value>none</value>
          <display_name>none</display_name>
        </choice>
        <choice>
          <value>living space</value>
          <display_name>living space</display_name>
        </choice>
        <choice>
          <value>basement - conditioned</value>
          <display_name>basement - conditioned</display_name>
        </choice>
        <choice>
          <value>basement - unconditioned</value>
          <display_name>basement - unconditioned</display_name>
        </choice>
        <choice>
          <value>garage</value>
          <display_name>garage</display_name>
        </choice>
        <choice>
          <value>other housing unit</value>
          <display_name>other housing unit</display_name>
        </choice>
        <choice>
          <value>other heated space</value>
          <display_name>other heated space</display_name>
        </choice>
        <choice>
          <value>other multifamily buffer space</value>
          <display_name>other multifamily buffer space</display_name>
        </choice>
        <choice>
          <value>other non-freezing space</value>
          <display_name>other non-freezing space</display_name>
        </choice>
      </choices>
    </argument>
    <argument>
      <name>clothes_dryer_fuel_type</name>
      <display_name>Clothes Dryer: Fuel Type</display_name>
      <description>Type of fuel used by the clothes dryer.</description>
      <type>Choice</type>
      <required>true</required>
      <model_dependent>false</model_dependent>
      <default_value>natural gas</default_value>
      <choices>
        <choice>
          <value>electricity</value>
          <display_name>electricity</display_name>
        </choice>
        <choice>
          <value>natural gas</value>
          <display_name>natural gas</display_name>
        </choice>
        <choice>
          <value>fuel oil</value>
          <display_name>fuel oil</display_name>
        </choice>
        <choice>
          <value>propane</value>
          <display_name>propane</display_name>
        </choice>
        <choice>
          <value>wood</value>
          <display_name>wood</display_name>
        </choice>
        <choice>
          <value>coal</value>
          <display_name>coal</display_name>
        </choice>
      </choices>
    </argument>
    <argument>
      <name>clothes_dryer_efficiency_type</name>
      <display_name>Clothes Dryer: Efficiency Type</display_name>
      <description>The efficiency type of the clothes dryer.</description>
      <type>Choice</type>
      <required>true</required>
      <model_dependent>false</model_dependent>
      <default_value>CombinedEnergyFactor</default_value>
      <choices>
        <choice>
          <value>EnergyFactor</value>
          <display_name>EnergyFactor</display_name>
        </choice>
        <choice>
          <value>CombinedEnergyFactor</value>
          <display_name>CombinedEnergyFactor</display_name>
        </choice>
      </choices>
    </argument>
    <argument>
      <name>clothes_dryer_efficiency</name>
      <display_name>Clothes Dryer: Efficiency</display_name>
      <description>The efficiency of the clothes dryer.</description>
      <type>String</type>
      <units>lb/kWh</units>
      <required>true</required>
      <model_dependent>false</model_dependent>
      <default_value>auto</default_value>
    </argument>
    <argument>
      <name>clothes_dryer_vented_flow_rate</name>
      <display_name>Clothes Dryer: Vented Flow Rate</display_name>
      <description>The exhaust flow rate of the vented clothes dryer.</description>
      <type>String</type>
      <units>CFM</units>
      <required>true</required>
      <model_dependent>false</model_dependent>
      <default_value>auto</default_value>
    </argument>
    <argument>
      <name>clothes_dryer_usage_multiplier</name>
      <display_name>Clothes Dryer: Usage Multiplier</display_name>
      <description>Multiplier on the clothes dryer energy usage that can reflect, e.g., high/low usage occupants.</description>
      <type>Double</type>
      <required>true</required>
      <model_dependent>false</model_dependent>
      <default_value>1</default_value>
    </argument>
    <argument>
      <name>dishwasher_location</name>
      <display_name>Dishwasher: Location</display_name>
      <description>The space type for the dishwasher location.</description>
      <type>Choice</type>
      <required>true</required>
      <model_dependent>false</model_dependent>
      <default_value>auto</default_value>
      <choices>
        <choice>
          <value>auto</value>
          <display_name>auto</display_name>
        </choice>
        <choice>
          <value>none</value>
          <display_name>none</display_name>
        </choice>
        <choice>
          <value>living space</value>
          <display_name>living space</display_name>
        </choice>
        <choice>
          <value>basement - conditioned</value>
          <display_name>basement - conditioned</display_name>
        </choice>
        <choice>
          <value>basement - unconditioned</value>
          <display_name>basement - unconditioned</display_name>
        </choice>
        <choice>
          <value>garage</value>
          <display_name>garage</display_name>
        </choice>
        <choice>
          <value>other housing unit</value>
          <display_name>other housing unit</display_name>
        </choice>
        <choice>
          <value>other heated space</value>
          <display_name>other heated space</display_name>
        </choice>
        <choice>
          <value>other multifamily buffer space</value>
          <display_name>other multifamily buffer space</display_name>
        </choice>
        <choice>
          <value>other non-freezing space</value>
          <display_name>other non-freezing space</display_name>
        </choice>
      </choices>
    </argument>
    <argument>
      <name>dishwasher_efficiency_type</name>
      <display_name>Dishwasher: Efficiency Type</display_name>
      <description>The efficiency type of dishwasher.</description>
      <type>Choice</type>
      <required>true</required>
      <model_dependent>false</model_dependent>
      <default_value>RatedAnnualkWh</default_value>
      <choices>
        <choice>
          <value>RatedAnnualkWh</value>
          <display_name>RatedAnnualkWh</display_name>
        </choice>
        <choice>
          <value>EnergyFactor</value>
          <display_name>EnergyFactor</display_name>
        </choice>
      </choices>
    </argument>
    <argument>
      <name>dishwasher_efficiency</name>
      <display_name>Dishwasher: Efficiency</display_name>
      <description>The efficiency of the dishwasher.</description>
      <type>String</type>
      <units>RatedAnnualkWh or EnergyFactor</units>
      <required>true</required>
      <model_dependent>false</model_dependent>
      <default_value>auto</default_value>
    </argument>
    <argument>
      <name>dishwasher_label_electric_rate</name>
      <display_name>Dishwasher: Label Electric Rate</display_name>
      <description>The label electric rate of the dishwasher.</description>
      <type>String</type>
      <units>$/kWh</units>
      <required>true</required>
      <model_dependent>false</model_dependent>
      <default_value>auto</default_value>
    </argument>
    <argument>
      <name>dishwasher_label_gas_rate</name>
      <display_name>Dishwasher: Label Gas Rate</display_name>
      <description>The label gas rate of the dishwasher.</description>
      <type>String</type>
      <units>$/therm</units>
      <required>true</required>
      <model_dependent>false</model_dependent>
      <default_value>auto</default_value>
    </argument>
    <argument>
      <name>dishwasher_label_annual_gas_cost</name>
      <display_name>Dishwasher: Label Annual Gas Cost</display_name>
      <description>The label annual gas cost of the dishwasher.</description>
      <type>String</type>
      <units>$</units>
      <required>true</required>
      <model_dependent>false</model_dependent>
      <default_value>auto</default_value>
    </argument>
    <argument>
      <name>dishwasher_label_usage</name>
      <display_name>Dishwasher: Label Usage</display_name>
      <description>The dishwasher loads per week.</description>
      <type>String</type>
      <units>cyc/wk</units>
      <required>true</required>
      <model_dependent>false</model_dependent>
      <default_value>auto</default_value>
    </argument>
    <argument>
      <name>dishwasher_place_setting_capacity</name>
      <display_name>Dishwasher: Number of Place Settings</display_name>
      <description>The number of place settings for the unit. Data obtained from manufacturer's literature.</description>
      <type>String</type>
      <units>#</units>
      <required>true</required>
      <model_dependent>false</model_dependent>
      <default_value>auto</default_value>
    </argument>
    <argument>
      <name>dishwasher_usage_multiplier</name>
      <display_name>Dishwasher: Usage Multiplier</display_name>
      <description>Multiplier on the dishwasher energy usage that can reflect, e.g., high/low usage occupants.</description>
      <type>Double</type>
      <required>true</required>
      <model_dependent>false</model_dependent>
      <default_value>1</default_value>
    </argument>
    <argument>
      <name>refrigerator_location</name>
      <display_name>Refrigerator: Location</display_name>
      <description>The space type for the refrigerator location.</description>
      <type>Choice</type>
      <required>true</required>
      <model_dependent>false</model_dependent>
      <default_value>auto</default_value>
      <choices>
        <choice>
          <value>auto</value>
          <display_name>auto</display_name>
        </choice>
        <choice>
          <value>none</value>
          <display_name>none</display_name>
        </choice>
        <choice>
          <value>living space</value>
          <display_name>living space</display_name>
        </choice>
        <choice>
          <value>basement - conditioned</value>
          <display_name>basement - conditioned</display_name>
        </choice>
        <choice>
          <value>basement - unconditioned</value>
          <display_name>basement - unconditioned</display_name>
        </choice>
        <choice>
          <value>garage</value>
          <display_name>garage</display_name>
        </choice>
        <choice>
          <value>other housing unit</value>
          <display_name>other housing unit</display_name>
        </choice>
        <choice>
          <value>other heated space</value>
          <display_name>other heated space</display_name>
        </choice>
        <choice>
          <value>other multifamily buffer space</value>
          <display_name>other multifamily buffer space</display_name>
        </choice>
        <choice>
          <value>other non-freezing space</value>
          <display_name>other non-freezing space</display_name>
        </choice>
      </choices>
    </argument>
    <argument>
      <name>refrigerator_rated_annual_kwh</name>
      <display_name>Refrigerator: Rated Annual Consumption</display_name>
      <description>The EnergyGuide rated annual energy consumption for a refrigerator.</description>
      <type>String</type>
      <units>kWh/yr</units>
      <required>true</required>
      <model_dependent>false</model_dependent>
      <default_value>auto</default_value>
    </argument>
    <argument>
      <name>refrigerator_usage_multiplier</name>
      <display_name>Refrigerator: Usage Multiplier</display_name>
      <description>Multiplier on the refrigerator energy usage that can reflect, e.g., high/low usage occupants.</description>
      <type>Double</type>
      <required>true</required>
      <model_dependent>false</model_dependent>
      <default_value>1</default_value>
    </argument>
    <argument>
      <name>extra_refrigerator_location</name>
      <display_name>Extra Refrigerator: Location</display_name>
      <description>The space type for the extra refrigerator location.</description>
      <type>Choice</type>
      <required>true</required>
      <model_dependent>false</model_dependent>
      <default_value>auto</default_value>
      <choices>
        <choice>
          <value>auto</value>
          <display_name>auto</display_name>
        </choice>
        <choice>
          <value>none</value>
          <display_name>none</display_name>
        </choice>
        <choice>
          <value>living space</value>
          <display_name>living space</display_name>
        </choice>
        <choice>
          <value>basement - conditioned</value>
          <display_name>basement - conditioned</display_name>
        </choice>
        <choice>
          <value>basement - unconditioned</value>
          <display_name>basement - unconditioned</display_name>
        </choice>
        <choice>
          <value>garage</value>
          <display_name>garage</display_name>
        </choice>
        <choice>
          <value>other housing unit</value>
          <display_name>other housing unit</display_name>
        </choice>
        <choice>
          <value>other heated space</value>
          <display_name>other heated space</display_name>
        </choice>
        <choice>
          <value>other multifamily buffer space</value>
          <display_name>other multifamily buffer space</display_name>
        </choice>
        <choice>
          <value>other non-freezing space</value>
          <display_name>other non-freezing space</display_name>
        </choice>
      </choices>
    </argument>
    <argument>
      <name>extra_refrigerator_rated_annual_kwh</name>
      <display_name>Extra Refrigerator: Rated Annual Consumption</display_name>
      <description>The EnergyGuide rated annual energy consumption for an extra rrefrigerator.</description>
      <type>String</type>
      <units>kWh/yr</units>
      <required>true</required>
      <model_dependent>false</model_dependent>
      <default_value>auto</default_value>
    </argument>
    <argument>
      <name>extra_refrigerator_usage_multiplier</name>
      <display_name>Extra Refrigerator: Usage Multiplier</display_name>
      <description>Multiplier on the extra refrigerator energy usage that can reflect, e.g., high/low usage occupants.</description>
      <type>Double</type>
      <required>true</required>
      <model_dependent>false</model_dependent>
      <default_value>1</default_value>
    </argument>
    <argument>
      <name>freezer_location</name>
      <display_name>Freezer: Location</display_name>
      <description>The space type for the freezer location.</description>
      <type>Choice</type>
      <required>true</required>
      <model_dependent>false</model_dependent>
      <default_value>auto</default_value>
      <choices>
        <choice>
          <value>auto</value>
          <display_name>auto</display_name>
        </choice>
        <choice>
          <value>none</value>
          <display_name>none</display_name>
        </choice>
        <choice>
          <value>living space</value>
          <display_name>living space</display_name>
        </choice>
        <choice>
          <value>basement - conditioned</value>
          <display_name>basement - conditioned</display_name>
        </choice>
        <choice>
          <value>basement - unconditioned</value>
          <display_name>basement - unconditioned</display_name>
        </choice>
        <choice>
          <value>garage</value>
          <display_name>garage</display_name>
        </choice>
        <choice>
          <value>other housing unit</value>
          <display_name>other housing unit</display_name>
        </choice>
        <choice>
          <value>other heated space</value>
          <display_name>other heated space</display_name>
        </choice>
        <choice>
          <value>other multifamily buffer space</value>
          <display_name>other multifamily buffer space</display_name>
        </choice>
        <choice>
          <value>other non-freezing space</value>
          <display_name>other non-freezing space</display_name>
        </choice>
      </choices>
    </argument>
    <argument>
      <name>freezer_rated_annual_kwh</name>
      <display_name>Freezer: Rated Annual Consumption</display_name>
      <description>The EnergyGuide rated annual energy consumption for a freezer.</description>
      <type>String</type>
      <units>kWh/yr</units>
      <required>true</required>
      <model_dependent>false</model_dependent>
      <default_value>auto</default_value>
    </argument>
    <argument>
      <name>freezer_usage_multiplier</name>
      <display_name>Freezer: Usage Multiplier</display_name>
      <description>Multiplier on the freezer energy usage that can reflect, e.g., high/low usage occupants.</description>
      <type>Double</type>
      <required>true</required>
      <model_dependent>false</model_dependent>
      <default_value>1</default_value>
    </argument>
    <argument>
      <name>cooking_range_oven_location</name>
      <display_name>Cooking Range/Oven: Location</display_name>
      <description>The space type for the cooking range/oven location.</description>
      <type>Choice</type>
      <required>true</required>
      <model_dependent>false</model_dependent>
      <default_value>auto</default_value>
      <choices>
        <choice>
          <value>auto</value>
          <display_name>auto</display_name>
        </choice>
        <choice>
          <value>none</value>
          <display_name>none</display_name>
        </choice>
        <choice>
          <value>living space</value>
          <display_name>living space</display_name>
        </choice>
        <choice>
          <value>basement - conditioned</value>
          <display_name>basement - conditioned</display_name>
        </choice>
        <choice>
          <value>basement - unconditioned</value>
          <display_name>basement - unconditioned</display_name>
        </choice>
        <choice>
          <value>garage</value>
          <display_name>garage</display_name>
        </choice>
        <choice>
          <value>other housing unit</value>
          <display_name>other housing unit</display_name>
        </choice>
        <choice>
          <value>other heated space</value>
          <display_name>other heated space</display_name>
        </choice>
        <choice>
          <value>other multifamily buffer space</value>
          <display_name>other multifamily buffer space</display_name>
        </choice>
        <choice>
          <value>other non-freezing space</value>
          <display_name>other non-freezing space</display_name>
        </choice>
      </choices>
    </argument>
    <argument>
      <name>cooking_range_oven_fuel_type</name>
      <display_name>Cooking Range/Oven: Fuel Type</display_name>
      <description>Type of fuel used by the cooking range/oven.</description>
      <type>Choice</type>
      <required>true</required>
      <model_dependent>false</model_dependent>
      <default_value>natural gas</default_value>
      <choices>
        <choice>
          <value>electricity</value>
          <display_name>electricity</display_name>
        </choice>
        <choice>
          <value>natural gas</value>
          <display_name>natural gas</display_name>
        </choice>
        <choice>
          <value>fuel oil</value>
          <display_name>fuel oil</display_name>
        </choice>
        <choice>
          <value>propane</value>
          <display_name>propane</display_name>
        </choice>
        <choice>
          <value>wood</value>
          <display_name>wood</display_name>
        </choice>
        <choice>
          <value>coal</value>
          <display_name>coal</display_name>
        </choice>
      </choices>
    </argument>
    <argument>
      <name>cooking_range_oven_is_induction</name>
      <display_name>Cooking Range/Oven: Is Induction</display_name>
      <description>Whether the cooking range is induction.</description>
      <type>Boolean</type>
      <required>false</required>
      <model_dependent>false</model_dependent>
      <choices>
        <choice>
          <value>true</value>
          <display_name>true</display_name>
        </choice>
        <choice>
          <value>false</value>
          <display_name>false</display_name>
        </choice>
      </choices>
    </argument>
    <argument>
      <name>cooking_range_oven_is_convection</name>
      <display_name>Cooking Range/Oven: Is Convection</display_name>
      <description>Whether the oven is convection.</description>
      <type>Boolean</type>
      <required>false</required>
      <model_dependent>false</model_dependent>
      <choices>
        <choice>
          <value>true</value>
          <display_name>true</display_name>
        </choice>
        <choice>
          <value>false</value>
          <display_name>false</display_name>
        </choice>
      </choices>
    </argument>
    <argument>
      <name>cooking_range_oven_usage_multiplier</name>
      <display_name>Cooking Range/Oven: Usage Multiplier</display_name>
      <description>Multiplier on the cooking range/oven energy usage that can reflect, e.g., high/low usage occupants.</description>
      <type>Double</type>
      <required>true</required>
      <model_dependent>false</model_dependent>
      <default_value>1</default_value>
    </argument>
    <argument>
      <name>ceiling_fan_present</name>
      <display_name>Ceiling Fan: Present</display_name>
      <description>Whether there is are any ceiling fans.</description>
      <type>Boolean</type>
      <required>true</required>
      <model_dependent>false</model_dependent>
      <default_value>true</default_value>
      <choices>
        <choice>
          <value>true</value>
          <display_name>true</display_name>
        </choice>
        <choice>
          <value>false</value>
          <display_name>false</display_name>
        </choice>
      </choices>
    </argument>
    <argument>
      <name>ceiling_fan_efficiency</name>
      <display_name>Ceiling Fan: Efficiency</display_name>
      <description>The efficiency rating of the ceiling fan(s) at medium speed.</description>
      <type>String</type>
      <units>CFM/W</units>
      <required>true</required>
      <model_dependent>false</model_dependent>
      <default_value>auto</default_value>
    </argument>
    <argument>
      <name>ceiling_fan_quantity</name>
      <display_name>Ceiling Fan: Quantity</display_name>
      <description>Total number of ceiling fans.</description>
      <type>String</type>
      <units>#</units>
      <required>true</required>
      <model_dependent>false</model_dependent>
      <default_value>auto</default_value>
    </argument>
    <argument>
      <name>ceiling_fan_cooling_setpoint_temp_offset</name>
      <display_name>Ceiling Fan: Cooling Setpoint Temperature Offset</display_name>
      <description>The setpoint temperature offset during cooling season for the ceiling fan(s). Only applies if ceiling fan quantity is greater than zero.</description>
      <type>Double</type>
      <units>deg-F</units>
      <required>true</required>
      <model_dependent>false</model_dependent>
      <default_value>0.5</default_value>
    </argument>
    <argument>
      <name>plug_loads_television_annual_kwh</name>
      <display_name>Plug Loads: Television Annual kWh</display_name>
      <description>The annual energy consumption of the television plug loads.</description>
      <type>String</type>
      <units>kWh/yr</units>
      <required>true</required>
      <model_dependent>false</model_dependent>
      <default_value>auto</default_value>
    </argument>
    <argument>
      <name>plug_loads_television_usage_multiplier</name>
      <display_name>Plug Loads: Television Usage Multiplier</display_name>
      <description>Multiplier on the television energy usage that can reflect, e.g., high/low usage occupants.</description>
      <type>Double</type>
      <required>true</required>
      <model_dependent>false</model_dependent>
      <default_value>1</default_value>
    </argument>
    <argument>
      <name>plug_loads_other_annual_kwh</name>
      <display_name>Plug Loads: Other Annual kWh</display_name>
      <description>The annual energy consumption of the other residual plug loads.</description>
      <type>String</type>
      <units>kWh/yr</units>
      <required>true</required>
      <model_dependent>false</model_dependent>
      <default_value>auto</default_value>
    </argument>
    <argument>
      <name>plug_loads_other_frac_sensible</name>
      <display_name>Plug Loads: Other Sensible Fraction</display_name>
      <description>Fraction of other residual plug loads' internal gains that are sensible.</description>
      <type>String</type>
      <units>Frac</units>
      <required>true</required>
      <model_dependent>false</model_dependent>
      <default_value>auto</default_value>
    </argument>
    <argument>
      <name>plug_loads_other_frac_latent</name>
      <display_name>Plug Loads: Other Latent Fraction</display_name>
      <description>Fraction of other residual plug loads' internal gains that are latent.</description>
      <type>String</type>
      <units>Frac</units>
      <required>true</required>
      <model_dependent>false</model_dependent>
      <default_value>auto</default_value>
    </argument>
    <argument>
      <name>plug_loads_other_usage_multiplier</name>
      <display_name>Plug Loads: Other Usage Multiplier</display_name>
      <description>Multiplier on the other energy usage that can reflect, e.g., high/low usage occupants.</description>
      <type>Double</type>
      <required>true</required>
      <model_dependent>false</model_dependent>
      <default_value>1</default_value>
    </argument>
    <argument>
      <name>plug_loads_well_pump_present</name>
      <display_name>Plug Loads: Well Pump Present</display_name>
      <description>Whether there is a well pump.</description>
      <type>Boolean</type>
      <required>true</required>
      <model_dependent>false</model_dependent>
      <default_value>false</default_value>
      <choices>
        <choice>
          <value>true</value>
          <display_name>true</display_name>
        </choice>
        <choice>
          <value>false</value>
          <display_name>false</display_name>
        </choice>
      </choices>
    </argument>
    <argument>
      <name>plug_loads_well_pump_annual_kwh</name>
      <display_name>Plug Loads: Well Pump Annual kWh</display_name>
      <description>The annual energy consumption of the well pump plug loads.</description>
      <type>String</type>
      <units>kWh/yr</units>
      <required>true</required>
      <model_dependent>false</model_dependent>
      <default_value>auto</default_value>
    </argument>
    <argument>
      <name>plug_loads_well_pump_usage_multiplier</name>
      <display_name>Plug Loads: Well Pump Usage Multiplier</display_name>
      <description>Multiplier on the well pump energy usage that can reflect, e.g., high/low usage occupants.</description>
      <type>Double</type>
      <required>true</required>
      <model_dependent>false</model_dependent>
      <default_value>1</default_value>
    </argument>
    <argument>
      <name>plug_loads_vehicle_present</name>
      <display_name>Plug Loads: Vehicle Present</display_name>
      <description>Whether there is an electric vehicle.</description>
      <type>Boolean</type>
      <required>true</required>
      <model_dependent>false</model_dependent>
      <default_value>false</default_value>
      <choices>
        <choice>
          <value>true</value>
          <display_name>true</display_name>
        </choice>
        <choice>
          <value>false</value>
          <display_name>false</display_name>
        </choice>
      </choices>
    </argument>
    <argument>
      <name>plug_loads_vehicle_annual_kwh</name>
      <display_name>Plug Loads: Vehicle Annual kWh</display_name>
      <description>The annual energy consumption of the electric vehicle plug loads.</description>
      <type>String</type>
      <units>kWh/yr</units>
      <required>true</required>
      <model_dependent>false</model_dependent>
      <default_value>auto</default_value>
    </argument>
    <argument>
      <name>plug_loads_vehicle_usage_multiplier</name>
      <display_name>Plug Loads: Vehicle Usage Multiplier</display_name>
      <description>Multiplier on the electric vehicle energy usage that can reflect, e.g., high/low usage occupants.</description>
      <type>Double</type>
      <required>true</required>
      <model_dependent>false</model_dependent>
      <default_value>1</default_value>
    </argument>
    <argument>
      <name>fuel_loads_grill_present</name>
      <display_name>Fuel Loads: Grill Present</display_name>
      <description>Whether there is a fuel loads grill.</description>
      <type>Boolean</type>
      <required>true</required>
      <model_dependent>false</model_dependent>
      <default_value>false</default_value>
      <choices>
        <choice>
          <value>true</value>
          <display_name>true</display_name>
        </choice>
        <choice>
          <value>false</value>
          <display_name>false</display_name>
        </choice>
      </choices>
    </argument>
    <argument>
      <name>fuel_loads_grill_fuel_type</name>
      <display_name>Fuel Loads: Grill Fuel Type</display_name>
      <description>The fuel type of the fuel loads grill.</description>
      <type>Choice</type>
      <required>true</required>
      <model_dependent>false</model_dependent>
      <default_value>natural gas</default_value>
      <choices>
        <choice>
          <value>natural gas</value>
          <display_name>natural gas</display_name>
        </choice>
        <choice>
          <value>fuel oil</value>
          <display_name>fuel oil</display_name>
        </choice>
        <choice>
          <value>propane</value>
          <display_name>propane</display_name>
        </choice>
        <choice>
          <value>wood</value>
          <display_name>wood</display_name>
        </choice>
        <choice>
          <value>wood pellets</value>
          <display_name>wood pellets</display_name>
        </choice>
      </choices>
    </argument>
    <argument>
      <name>fuel_loads_grill_annual_therm</name>
      <display_name>Fuel Loads: Grill Annual therm</display_name>
      <description>The annual energy consumption of the fuel loads grill.</description>
      <type>String</type>
      <units>therm/yr</units>
      <required>true</required>
      <model_dependent>false</model_dependent>
      <default_value>auto</default_value>
    </argument>
    <argument>
      <name>fuel_loads_grill_usage_multiplier</name>
      <display_name>Fuel Loads: Grill Usage Multiplier</display_name>
      <description>Multiplier on the fuel loads grill energy usage that can reflect, e.g., high/low usage occupants.</description>
      <type>Double</type>
      <required>true</required>
      <model_dependent>false</model_dependent>
      <default_value>0</default_value>
    </argument>
    <argument>
      <name>fuel_loads_lighting_present</name>
      <display_name>Fuel Loads: Lighting Present</display_name>
      <description>Whether there is fuel loads lighting.</description>
      <type>Boolean</type>
      <required>true</required>
      <model_dependent>false</model_dependent>
      <default_value>false</default_value>
      <choices>
        <choice>
          <value>true</value>
          <display_name>true</display_name>
        </choice>
        <choice>
          <value>false</value>
          <display_name>false</display_name>
        </choice>
      </choices>
    </argument>
    <argument>
      <name>fuel_loads_lighting_fuel_type</name>
      <display_name>Fuel Loads: Lighting Fuel Type</display_name>
      <description>The fuel type of the fuel loads lighting.</description>
      <type>Choice</type>
      <required>true</required>
      <model_dependent>false</model_dependent>
      <default_value>natural gas</default_value>
      <choices>
        <choice>
          <value>natural gas</value>
          <display_name>natural gas</display_name>
        </choice>
        <choice>
          <value>fuel oil</value>
          <display_name>fuel oil</display_name>
        </choice>
        <choice>
          <value>propane</value>
          <display_name>propane</display_name>
        </choice>
        <choice>
          <value>wood</value>
          <display_name>wood</display_name>
        </choice>
        <choice>
          <value>wood pellets</value>
          <display_name>wood pellets</display_name>
        </choice>
      </choices>
    </argument>
    <argument>
      <name>fuel_loads_lighting_annual_therm</name>
      <display_name>Fuel Loads: Lighting Annual therm</display_name>
      <description>The annual energy consumption of the fuel loads lighting.</description>
      <type>String</type>
      <units>therm/yr</units>
      <required>true</required>
      <model_dependent>false</model_dependent>
      <default_value>auto</default_value>
    </argument>
    <argument>
      <name>fuel_loads_lighting_usage_multiplier</name>
      <display_name>Fuel Loads: Lighting Usage Multiplier</display_name>
      <description>Multiplier on the fuel loads lighting energy usage that can reflect, e.g., high/low usage occupants.</description>
      <type>Double</type>
      <required>true</required>
      <model_dependent>false</model_dependent>
      <default_value>0</default_value>
    </argument>
    <argument>
      <name>fuel_loads_fireplace_present</name>
      <display_name>Fuel Loads: Fireplace Present</display_name>
      <description>Whether there is fuel loads fireplace.</description>
      <type>Boolean</type>
      <required>true</required>
      <model_dependent>false</model_dependent>
      <default_value>false</default_value>
      <choices>
        <choice>
          <value>true</value>
          <display_name>true</display_name>
        </choice>
        <choice>
          <value>false</value>
          <display_name>false</display_name>
        </choice>
      </choices>
    </argument>
    <argument>
      <name>fuel_loads_fireplace_fuel_type</name>
      <display_name>Fuel Loads: Fireplace Fuel Type</display_name>
      <description>The fuel type of the fuel loads fireplace.</description>
      <type>Choice</type>
      <required>true</required>
      <model_dependent>false</model_dependent>
      <default_value>natural gas</default_value>
      <choices>
        <choice>
          <value>natural gas</value>
          <display_name>natural gas</display_name>
        </choice>
        <choice>
          <value>fuel oil</value>
          <display_name>fuel oil</display_name>
        </choice>
        <choice>
          <value>propane</value>
          <display_name>propane</display_name>
        </choice>
        <choice>
          <value>wood</value>
          <display_name>wood</display_name>
        </choice>
        <choice>
          <value>wood pellets</value>
          <display_name>wood pellets</display_name>
        </choice>
      </choices>
    </argument>
    <argument>
      <name>fuel_loads_fireplace_annual_therm</name>
      <display_name>Fuel Loads: Fireplace Annual therm</display_name>
      <description>The annual energy consumption of the fuel loads fireplace.</description>
      <type>String</type>
      <units>therm/yr</units>
      <required>true</required>
      <model_dependent>false</model_dependent>
      <default_value>auto</default_value>
    </argument>
    <argument>
      <name>fuel_loads_fireplace_frac_sensible</name>
      <display_name>Fuel Loads: Fireplace Sensible Fraction</display_name>
      <description>Fraction of fireplace residual fuel loads' internal gains that are sensible.</description>
      <type>String</type>
      <units>Frac</units>
      <required>true</required>
      <model_dependent>false</model_dependent>
      <default_value>auto</default_value>
    </argument>
    <argument>
      <name>fuel_loads_fireplace_frac_latent</name>
      <display_name>Fuel Loads: Fireplace Latent Fraction</display_name>
      <description>Fraction of fireplace residual fuel loads' internal gains that are latent.</description>
      <type>String</type>
      <units>Frac</units>
      <required>true</required>
      <model_dependent>false</model_dependent>
      <default_value>auto</default_value>
    </argument>
    <argument>
      <name>fuel_loads_fireplace_usage_multiplier</name>
      <display_name>Fuel Loads: Fireplace Usage Multiplier</display_name>
      <description>Multiplier on the fuel loads fireplace energy usage that can reflect, e.g., high/low usage occupants.</description>
      <type>Double</type>
      <required>true</required>
      <model_dependent>false</model_dependent>
      <default_value>0</default_value>
    </argument>
    <argument>
      <name>pool_present</name>
      <display_name>Pool: Present</display_name>
      <description>Whether there is a pool.</description>
      <type>Boolean</type>
      <required>true</required>
      <model_dependent>false</model_dependent>
      <default_value>false</default_value>
      <choices>
        <choice>
          <value>true</value>
          <display_name>true</display_name>
        </choice>
        <choice>
          <value>false</value>
          <display_name>false</display_name>
        </choice>
      </choices>
    </argument>
    <argument>
      <name>pool_pump_annual_kwh</name>
      <display_name>Pool: Pump Annual kWh</display_name>
      <description>The annual energy consumption of the pool pump.</description>
      <type>String</type>
      <units>kWh/yr</units>
      <required>true</required>
      <model_dependent>false</model_dependent>
      <default_value>auto</default_value>
    </argument>
    <argument>
      <name>pool_pump_usage_multiplier</name>
      <display_name>Pool: Pump Usage Multiplier</display_name>
      <description>Multiplier on the pool pump energy usage that can reflect, e.g., high/low usage occupants.</description>
      <type>Double</type>
      <required>true</required>
      <model_dependent>false</model_dependent>
      <default_value>1</default_value>
    </argument>
    <argument>
      <name>pool_heater_type</name>
      <display_name>Pool: Heater Type</display_name>
      <description>The type of pool heater. Use 'none' if there is no pool heater.</description>
      <type>Choice</type>
      <required>true</required>
      <model_dependent>false</model_dependent>
      <default_value>none</default_value>
      <choices>
        <choice>
          <value>none</value>
          <display_name>none</display_name>
        </choice>
        <choice>
          <value>electric resistance</value>
          <display_name>electric resistance</display_name>
        </choice>
        <choice>
          <value>gas fired</value>
          <display_name>gas fired</display_name>
        </choice>
        <choice>
          <value>heat pump</value>
          <display_name>heat pump</display_name>
        </choice>
      </choices>
    </argument>
    <argument>
      <name>pool_heater_annual_kwh</name>
      <display_name>Pool: Heater Annual kWh</display_name>
      <description>The annual energy consumption of the electric resistance pool heater.</description>
      <type>String</type>
      <units>kWh/yr</units>
      <required>true</required>
      <model_dependent>false</model_dependent>
      <default_value>auto</default_value>
    </argument>
    <argument>
      <name>pool_heater_annual_therm</name>
      <display_name>Pool: Heater Annual therm</display_name>
      <description>The annual energy consumption of the gas fired pool heater.</description>
      <type>String</type>
      <units>therm/yr</units>
      <required>true</required>
      <model_dependent>false</model_dependent>
      <default_value>auto</default_value>
    </argument>
    <argument>
      <name>pool_heater_usage_multiplier</name>
      <display_name>Pool: Heater Usage Multiplier</display_name>
      <description>Multiplier on the pool heater energy usage that can reflect, e.g., high/low usage occupants.</description>
      <type>Double</type>
      <required>true</required>
      <model_dependent>false</model_dependent>
      <default_value>1</default_value>
    </argument>
    <argument>
      <name>hot_tub_present</name>
      <display_name>Hot Tub: Present</display_name>
      <description>Whether there is a hot tub.</description>
      <type>Boolean</type>
      <required>true</required>
      <model_dependent>false</model_dependent>
      <default_value>false</default_value>
      <choices>
        <choice>
          <value>true</value>
          <display_name>true</display_name>
        </choice>
        <choice>
          <value>false</value>
          <display_name>false</display_name>
        </choice>
      </choices>
    </argument>
    <argument>
      <name>hot_tub_pump_annual_kwh</name>
      <display_name>Hot Tub: Pump Annual kWh</display_name>
      <description>The annual energy consumption of the hot tub pump.</description>
      <type>String</type>
      <units>kWh/yr</units>
      <required>true</required>
      <model_dependent>false</model_dependent>
      <default_value>auto</default_value>
    </argument>
    <argument>
      <name>hot_tub_pump_usage_multiplier</name>
      <display_name>Hot Tub: Pump Usage Multiplier</display_name>
      <description>Multiplier on the hot tub pump energy usage that can reflect, e.g., high/low usage occupants.</description>
      <type>Double</type>
      <required>true</required>
      <model_dependent>false</model_dependent>
      <default_value>1</default_value>
    </argument>
    <argument>
      <name>hot_tub_heater_type</name>
      <display_name>Hot Tub: Heater Type</display_name>
      <description>The type of hot tub heater. Use 'none' if there is no hot tub heater.</description>
      <type>Choice</type>
      <required>true</required>
      <model_dependent>false</model_dependent>
      <default_value>none</default_value>
      <choices>
        <choice>
          <value>none</value>
          <display_name>none</display_name>
        </choice>
        <choice>
          <value>electric resistance</value>
          <display_name>electric resistance</display_name>
        </choice>
        <choice>
          <value>gas fired</value>
          <display_name>gas fired</display_name>
        </choice>
        <choice>
          <value>heat pump</value>
          <display_name>heat pump</display_name>
        </choice>
      </choices>
    </argument>
    <argument>
      <name>hot_tub_heater_annual_kwh</name>
      <display_name>Hot Tub: Heater Annual kWh</display_name>
      <description>The annual energy consumption of the electric resistance hot tub heater.</description>
      <type>String</type>
      <units>kWh/yr</units>
      <required>true</required>
      <model_dependent>false</model_dependent>
      <default_value>auto</default_value>
    </argument>
    <argument>
      <name>hot_tub_heater_annual_therm</name>
      <display_name>Hot Tub: Heater Annual therm</display_name>
      <description>The annual energy consumption of the gas fired hot tub heater.</description>
      <type>String</type>
      <units>therm/yr</units>
      <required>true</required>
      <model_dependent>false</model_dependent>
      <default_value>auto</default_value>
    </argument>
    <argument>
      <name>hot_tub_heater_usage_multiplier</name>
      <display_name>Hot Tub: Heater Usage Multiplier</display_name>
      <description>Multiplier on the hot tub heater energy usage that can reflect, e.g., high/low usage occupants.</description>
      <type>Double</type>
      <required>true</required>
      <model_dependent>false</model_dependent>
      <default_value>1</default_value>
    </argument>
  </arguments>
  <outputs />
  <provenances />
  <tags>
    <tag>Whole Building.Space Types</tag>
  </tags>
  <attributes>
    <attribute>
      <name>Measure Type</name>
      <value>ModelMeasure</value>
      <datatype>string</datatype>
    </attribute>
  </attributes>
  <files>
    <file>
      <filename>schedules_clothes_dryer_power_consumption_dist.csv</filename>
      <filetype>csv</filetype>
      <usage_type>resource</usage_type>
      <checksum>C11EB889</checksum>
    </file>
    <file>
      <filename>schedules_clothes_dryer_power_duration_dist.csv</filename>
      <filetype>csv</filetype>
      <usage_type>resource</usage_type>
      <checksum>E26C2515</checksum>
    </file>
    <file>
      <filename>schedules_clothes_washer_cluster_size_probability.csv</filename>
      <filetype>csv</filetype>
      <usage_type>resource</usage_type>
      <checksum>2401A66F</checksum>
    </file>
    <file>
      <filename>schedules_clothes_washer_event_duration_probability.csv</filename>
      <filetype>csv</filetype>
      <usage_type>resource</usage_type>
      <checksum>9D369386</checksum>
    </file>
    <file>
      <filename>schedules_clothes_washer_power_consumption_dist.csv</filename>
      <filetype>csv</filetype>
      <usage_type>resource</usage_type>
      <checksum>B82EBBFB</checksum>
    </file>
    <file>
      <filename>schedules_clothes_washer_power_duration_dist.csv</filename>
      <filetype>csv</filetype>
      <usage_type>resource</usage_type>
      <checksum>7F0BFEDA</checksum>
    </file>
    <file>
      <filename>schedules_cooking_power_consumption_dist.csv</filename>
      <filetype>csv</filetype>
      <usage_type>resource</usage_type>
      <checksum>1C8AAA92</checksum>
    </file>
    <file>
      <filename>schedules_cooking_power_duration_dist.csv</filename>
      <filetype>csv</filetype>
      <usage_type>resource</usage_type>
      <checksum>66C47C80</checksum>
    </file>
    <file>
      <filename>schedules_dishwasher_cluster_size_probability.csv</filename>
      <filetype>csv</filetype>
      <usage_type>resource</usage_type>
      <checksum>93DCD6FD</checksum>
    </file>
    <file>
      <filename>schedules_dishwasher_event_duration_probability.csv</filename>
      <filetype>csv</filetype>
      <usage_type>resource</usage_type>
      <checksum>419E598E</checksum>
    </file>
    <file>
      <filename>schedules_dishwasher_power_consumption_dist.csv</filename>
      <filetype>csv</filetype>
      <usage_type>resource</usage_type>
      <checksum>50A1CFBC</checksum>
    </file>
    <file>
      <filename>schedules_dishwasher_power_duration_dist.csv</filename>
      <filetype>csv</filetype>
      <usage_type>resource</usage_type>
      <checksum>A7E76021</checksum>
    </file>
    <file>
      <filename>schedules_README.md</filename>
      <filetype>md</filetype>
      <usage_type>resource</usage_type>
      <checksum>FA773BE2</checksum>
    </file>
    <file>
      <filename>schedules_shower_cluster_size_probability.csv</filename>
      <filetype>csv</filetype>
      <usage_type>resource</usage_type>
      <checksum>DBE185CA</checksum>
    </file>
    <file>
      <filename>schedules_shower_event_duration_probability.csv</filename>
      <filetype>csv</filetype>
      <usage_type>resource</usage_type>
      <checksum>F8A366F2</checksum>
    </file>
    <file>
      <filename>schedules_weekday_duration_probability_cluster_0_cooking_evening_duration_probability.csv</filename>
      <filetype>csv</filetype>
      <usage_type>resource</usage_type>
      <checksum>4986DD68</checksum>
    </file>
    <file>
      <filename>schedules_weekday_duration_probability_cluster_0_cooking_midday_duration_probability.csv</filename>
      <filetype>csv</filetype>
      <usage_type>resource</usage_type>
      <checksum>FBF76CFC</checksum>
    </file>
    <file>
      <filename>schedules_weekday_duration_probability_cluster_0_cooking_morning_duration_probability.csv</filename>
      <filetype>csv</filetype>
      <usage_type>resource</usage_type>
      <checksum>C54497C3</checksum>
    </file>
    <file>
      <filename>schedules_weekday_duration_probability_cluster_0_dishwashing_evening_duration_probability.csv</filename>
      <filetype>csv</filetype>
      <usage_type>resource</usage_type>
      <checksum>7C95D22E</checksum>
    </file>
    <file>
      <filename>schedules_weekday_duration_probability_cluster_0_dishwashing_midday_duration_probability.csv</filename>
      <filetype>csv</filetype>
      <usage_type>resource</usage_type>
      <checksum>05C8905F</checksum>
    </file>
    <file>
      <filename>schedules_weekday_duration_probability_cluster_0_dishwashing_morning_duration_probability.csv</filename>
      <filetype>csv</filetype>
      <usage_type>resource</usage_type>
      <checksum>DDD537E9</checksum>
    </file>
    <file>
      <filename>schedules_weekday_duration_probability_cluster_0_laundry_evening_duration_probability.csv</filename>
      <filetype>csv</filetype>
      <usage_type>resource</usage_type>
      <checksum>C3A5357C</checksum>
    </file>
    <file>
      <filename>schedules_weekday_duration_probability_cluster_0_laundry_midday_duration_probability.csv</filename>
      <filetype>csv</filetype>
      <usage_type>resource</usage_type>
      <checksum>CA0C9069</checksum>
    </file>
    <file>
      <filename>schedules_weekday_duration_probability_cluster_0_laundry_morning_duration_probability.csv</filename>
      <filetype>csv</filetype>
      <usage_type>resource</usage_type>
      <checksum>8CDCA30E</checksum>
    </file>
    <file>
      <filename>schedules_weekday_duration_probability_cluster_0_shower_evening_duration_probability.csv</filename>
      <filetype>csv</filetype>
      <usage_type>resource</usage_type>
      <checksum>54EB60DE</checksum>
    </file>
    <file>
      <filename>schedules_weekday_duration_probability_cluster_0_shower_midday_duration_probability.csv</filename>
      <filetype>csv</filetype>
      <usage_type>resource</usage_type>
      <checksum>1AD7139F</checksum>
    </file>
    <file>
      <filename>schedules_weekday_duration_probability_cluster_0_shower_morning_duration_probability.csv</filename>
      <filetype>csv</filetype>
      <usage_type>resource</usage_type>
      <checksum>8300EB00</checksum>
    </file>
    <file>
      <filename>schedules_weekday_duration_probability_cluster_1_cooking_evening_duration_probability.csv</filename>
      <filetype>csv</filetype>
      <usage_type>resource</usage_type>
      <checksum>B817132C</checksum>
    </file>
    <file>
      <filename>schedules_weekday_duration_probability_cluster_1_cooking_midday_duration_probability.csv</filename>
      <filetype>csv</filetype>
      <usage_type>resource</usage_type>
      <checksum>D45A9584</checksum>
    </file>
    <file>
      <filename>schedules_weekday_duration_probability_cluster_1_cooking_morning_duration_probability.csv</filename>
      <filetype>csv</filetype>
      <usage_type>resource</usage_type>
      <checksum>407A312C</checksum>
    </file>
    <file>
      <filename>schedules_weekday_duration_probability_cluster_1_dishwashing_evening_duration_probability.csv</filename>
      <filetype>csv</filetype>
      <usage_type>resource</usage_type>
      <checksum>652AD618</checksum>
    </file>
    <file>
      <filename>schedules_weekday_duration_probability_cluster_1_dishwashing_midday_duration_probability.csv</filename>
      <filetype>csv</filetype>
      <usage_type>resource</usage_type>
      <checksum>018B32BA</checksum>
    </file>
    <file>
      <filename>schedules_weekday_duration_probability_cluster_1_dishwashing_morning_duration_probability.csv</filename>
      <filetype>csv</filetype>
      <usage_type>resource</usage_type>
      <checksum>F3A0A48E</checksum>
    </file>
    <file>
      <filename>schedules_weekday_duration_probability_cluster_1_laundry_evening_duration_probability.csv</filename>
      <filetype>csv</filetype>
      <usage_type>resource</usage_type>
      <checksum>56010915</checksum>
    </file>
    <file>
      <filename>schedules_weekday_duration_probability_cluster_1_laundry_midday_duration_probability.csv</filename>
      <filetype>csv</filetype>
      <usage_type>resource</usage_type>
      <checksum>9843CD4C</checksum>
    </file>
    <file>
      <filename>schedules_weekday_duration_probability_cluster_1_laundry_morning_duration_probability.csv</filename>
      <filetype>csv</filetype>
      <usage_type>resource</usage_type>
      <checksum>746D40E8</checksum>
    </file>
    <file>
      <filename>schedules_weekday_duration_probability_cluster_1_shower_evening_duration_probability.csv</filename>
      <filetype>csv</filetype>
      <usage_type>resource</usage_type>
      <checksum>AE9ED85B</checksum>
    </file>
    <file>
      <filename>schedules_weekday_duration_probability_cluster_1_shower_midday_duration_probability.csv</filename>
      <filetype>csv</filetype>
      <usage_type>resource</usage_type>
      <checksum>D4FBDE56</checksum>
    </file>
    <file>
      <filename>schedules_weekday_duration_probability_cluster_1_shower_morning_duration_probability.csv</filename>
      <filetype>csv</filetype>
      <usage_type>resource</usage_type>
      <checksum>D897D4A1</checksum>
    </file>
    <file>
      <filename>schedules_weekday_duration_probability_cluster_2_cooking_evening_duration_probability.csv</filename>
      <filetype>csv</filetype>
      <usage_type>resource</usage_type>
      <checksum>8E88C92D</checksum>
    </file>
    <file>
      <filename>schedules_weekday_duration_probability_cluster_2_cooking_midday_duration_probability.csv</filename>
      <filetype>csv</filetype>
      <usage_type>resource</usage_type>
      <checksum>2244D290</checksum>
    </file>
    <file>
      <filename>schedules_weekday_duration_probability_cluster_2_cooking_morning_duration_probability.csv</filename>
      <filetype>csv</filetype>
      <usage_type>resource</usage_type>
      <checksum>0E99EBF7</checksum>
    </file>
    <file>
      <filename>schedules_weekday_duration_probability_cluster_2_dishwashing_evening_duration_probability.csv</filename>
      <filetype>csv</filetype>
      <usage_type>resource</usage_type>
      <checksum>379A086A</checksum>
    </file>
    <file>
      <filename>schedules_weekday_duration_probability_cluster_2_dishwashing_midday_duration_probability.csv</filename>
      <filetype>csv</filetype>
      <usage_type>resource</usage_type>
      <checksum>F9891815</checksum>
    </file>
    <file>
      <filename>schedules_weekday_duration_probability_cluster_2_dishwashing_morning_duration_probability.csv</filename>
      <filetype>csv</filetype>
      <usage_type>resource</usage_type>
      <checksum>23E18003</checksum>
    </file>
    <file>
      <filename>schedules_weekday_duration_probability_cluster_2_laundry_evening_duration_probability.csv</filename>
      <filetype>csv</filetype>
      <usage_type>resource</usage_type>
      <checksum>B250D83A</checksum>
    </file>
    <file>
      <filename>schedules_weekday_duration_probability_cluster_2_laundry_midday_duration_probability.csv</filename>
      <filetype>csv</filetype>
      <usage_type>resource</usage_type>
      <checksum>ACB5BCD2</checksum>
    </file>
    <file>
      <filename>schedules_weekday_duration_probability_cluster_2_laundry_morning_duration_probability.csv</filename>
      <filetype>csv</filetype>
      <usage_type>resource</usage_type>
      <checksum>26CFB684</checksum>
    </file>
    <file>
      <filename>schedules_weekday_duration_probability_cluster_2_shower_evening_duration_probability.csv</filename>
      <filetype>csv</filetype>
      <usage_type>resource</usage_type>
      <checksum>1CCBCB69</checksum>
    </file>
    <file>
      <filename>schedules_weekday_duration_probability_cluster_2_shower_midday_duration_probability.csv</filename>
      <filetype>csv</filetype>
      <usage_type>resource</usage_type>
      <checksum>41C774DB</checksum>
    </file>
    <file>
      <filename>schedules_weekday_duration_probability_cluster_2_shower_morning_duration_probability.csv</filename>
      <filetype>csv</filetype>
      <usage_type>resource</usage_type>
      <checksum>84737EBC</checksum>
    </file>
    <file>
      <filename>schedules_weekday_duration_probability_cluster_3_cooking_evening_duration_probability.csv</filename>
      <filetype>csv</filetype>
      <usage_type>resource</usage_type>
      <checksum>6F2B7686</checksum>
    </file>
    <file>
      <filename>schedules_weekday_duration_probability_cluster_3_cooking_midday_duration_probability.csv</filename>
      <filetype>csv</filetype>
      <usage_type>resource</usage_type>
      <checksum>34A7D406</checksum>
    </file>
    <file>
      <filename>schedules_weekday_duration_probability_cluster_3_cooking_morning_duration_probability.csv</filename>
      <filetype>csv</filetype>
      <usage_type>resource</usage_type>
      <checksum>615CD1D7</checksum>
    </file>
    <file>
      <filename>schedules_weekday_duration_probability_cluster_3_dishwashing_evening_duration_probability.csv</filename>
      <filetype>csv</filetype>
      <usage_type>resource</usage_type>
      <checksum>DACA45E5</checksum>
    </file>
    <file>
      <filename>schedules_weekday_duration_probability_cluster_3_dishwashing_midday_duration_probability.csv</filename>
      <filetype>csv</filetype>
      <usage_type>resource</usage_type>
      <checksum>D119B4D0</checksum>
    </file>
    <file>
      <filename>schedules_weekday_duration_probability_cluster_3_dishwashing_morning_duration_probability.csv</filename>
      <filetype>csv</filetype>
      <usage_type>resource</usage_type>
      <checksum>120B9428</checksum>
    </file>
    <file>
      <filename>schedules_weekday_duration_probability_cluster_3_laundry_evening_duration_probability.csv</filename>
      <filetype>csv</filetype>
      <usage_type>resource</usage_type>
      <checksum>267E8883</checksum>
    </file>
    <file>
      <filename>schedules_weekday_duration_probability_cluster_3_laundry_midday_duration_probability.csv</filename>
      <filetype>csv</filetype>
      <usage_type>resource</usage_type>
      <checksum>C3A5DA8B</checksum>
    </file>
    <file>
      <filename>schedules_weekday_duration_probability_cluster_3_laundry_morning_duration_probability.csv</filename>
      <filetype>csv</filetype>
      <usage_type>resource</usage_type>
      <checksum>D614AB97</checksum>
    </file>
    <file>
      <filename>schedules_weekday_duration_probability_cluster_3_shower_evening_duration_probability.csv</filename>
      <filetype>csv</filetype>
      <usage_type>resource</usage_type>
      <checksum>7FFBFD68</checksum>
    </file>
    <file>
      <filename>schedules_weekday_duration_probability_cluster_3_shower_midday_duration_probability.csv</filename>
      <filetype>csv</filetype>
      <usage_type>resource</usage_type>
      <checksum>8C62CEDB</checksum>
    </file>
    <file>
      <filename>schedules_weekday_duration_probability_cluster_3_shower_morning_duration_probability.csv</filename>
      <filetype>csv</filetype>
      <usage_type>resource</usage_type>
      <checksum>E3A10BE2</checksum>
    </file>
    <file>
      <filename>schedules_weekday_mkv_chain_initial_prob_cluster_0.csv</filename>
      <filetype>csv</filetype>
      <usage_type>resource</usage_type>
      <checksum>0AC88E84</checksum>
    </file>
    <file>
      <filename>schedules_weekday_mkv_chain_initial_prob_cluster_1.csv</filename>
      <filetype>csv</filetype>
      <usage_type>resource</usage_type>
      <checksum>AE298C53</checksum>
    </file>
    <file>
      <filename>schedules_weekday_mkv_chain_initial_prob_cluster_2.csv</filename>
      <filetype>csv</filetype>
      <usage_type>resource</usage_type>
      <checksum>42FB1588</checksum>
    </file>
    <file>
      <filename>schedules_weekday_mkv_chain_initial_prob_cluster_3.csv</filename>
      <filetype>csv</filetype>
      <usage_type>resource</usage_type>
      <checksum>5AAC2E9E</checksum>
    </file>
    <file>
      <filename>schedules_weekday_mkv_chain_transition_prob_cluster_0.csv</filename>
      <filetype>csv</filetype>
      <usage_type>resource</usage_type>
      <checksum>1BCCAC5C</checksum>
    </file>
    <file>
      <filename>schedules_weekday_mkv_chain_transition_prob_cluster_1.csv</filename>
      <filetype>csv</filetype>
      <usage_type>resource</usage_type>
      <checksum>BBB50EE1</checksum>
    </file>
    <file>
      <filename>schedules_weekday_mkv_chain_transition_prob_cluster_2.csv</filename>
      <filetype>csv</filetype>
      <usage_type>resource</usage_type>
      <checksum>7DBA15B4</checksum>
    </file>
    <file>
      <filename>schedules_weekday_mkv_chain_transition_prob_cluster_3.csv</filename>
      <filetype>csv</filetype>
      <usage_type>resource</usage_type>
      <checksum>CAC5CB5F</checksum>
    </file>
    <file>
      <filename>schedules_weekend_duration_probability_cluster_0_cooking_evening_duration_probability.csv</filename>
      <filetype>csv</filetype>
      <usage_type>resource</usage_type>
      <checksum>F6CB80B1</checksum>
    </file>
    <file>
      <filename>schedules_weekend_duration_probability_cluster_0_cooking_midday_duration_probability.csv</filename>
      <filetype>csv</filetype>
      <usage_type>resource</usage_type>
      <checksum>3CFFA67D</checksum>
    </file>
    <file>
      <filename>schedules_weekend_duration_probability_cluster_0_cooking_morning_duration_probability.csv</filename>
      <filetype>csv</filetype>
      <usage_type>resource</usage_type>
      <checksum>44F4FB7B</checksum>
    </file>
    <file>
      <filename>schedules_weekend_duration_probability_cluster_0_dishwashing_evening_duration_probability.csv</filename>
      <filetype>csv</filetype>
      <usage_type>resource</usage_type>
      <checksum>AB0BE66C</checksum>
    </file>
    <file>
      <filename>schedules_weekend_duration_probability_cluster_0_dishwashing_midday_duration_probability.csv</filename>
      <filetype>csv</filetype>
      <usage_type>resource</usage_type>
      <checksum>9120E2FD</checksum>
    </file>
    <file>
      <filename>schedules_weekend_duration_probability_cluster_0_dishwashing_morning_duration_probability.csv</filename>
      <filetype>csv</filetype>
      <usage_type>resource</usage_type>
      <checksum>A4EB422A</checksum>
    </file>
    <file>
      <filename>schedules_weekend_duration_probability_cluster_0_laundry_evening_duration_probability.csv</filename>
      <filetype>csv</filetype>
      <usage_type>resource</usage_type>
      <checksum>8ABEC58D</checksum>
    </file>
    <file>
      <filename>schedules_weekend_duration_probability_cluster_0_laundry_midday_duration_probability.csv</filename>
      <filetype>csv</filetype>
      <usage_type>resource</usage_type>
      <checksum>80C3640C</checksum>
    </file>
    <file>
      <filename>schedules_weekend_duration_probability_cluster_0_laundry_morning_duration_probability.csv</filename>
      <filetype>csv</filetype>
      <usage_type>resource</usage_type>
      <checksum>6DA7C30F</checksum>
    </file>
    <file>
      <filename>schedules_weekend_duration_probability_cluster_0_shower_evening_duration_probability.csv</filename>
      <filetype>csv</filetype>
      <usage_type>resource</usage_type>
      <checksum>ED525953</checksum>
    </file>
    <file>
      <filename>schedules_weekend_duration_probability_cluster_0_shower_midday_duration_probability.csv</filename>
      <filetype>csv</filetype>
      <usage_type>resource</usage_type>
      <checksum>332088E2</checksum>
    </file>
    <file>
      <filename>schedules_weekend_duration_probability_cluster_0_shower_morning_duration_probability.csv</filename>
      <filetype>csv</filetype>
      <usage_type>resource</usage_type>
      <checksum>86F7DFDE</checksum>
    </file>
    <file>
      <filename>schedules_weekend_duration_probability_cluster_1_cooking_evening_duration_probability.csv</filename>
      <filetype>csv</filetype>
      <usage_type>resource</usage_type>
      <checksum>2209A5BF</checksum>
    </file>
    <file>
      <filename>schedules_weekend_duration_probability_cluster_1_cooking_midday_duration_probability.csv</filename>
      <filetype>csv</filetype>
      <usage_type>resource</usage_type>
      <checksum>768859FF</checksum>
    </file>
    <file>
      <filename>schedules_weekend_duration_probability_cluster_1_cooking_morning_duration_probability.csv</filename>
      <filetype>csv</filetype>
      <usage_type>resource</usage_type>
      <checksum>2927CF95</checksum>
    </file>
    <file>
      <filename>schedules_weekend_duration_probability_cluster_1_dishwashing_evening_duration_probability.csv</filename>
      <filetype>csv</filetype>
      <usage_type>resource</usage_type>
      <checksum>B304EB88</checksum>
    </file>
    <file>
      <filename>schedules_weekend_duration_probability_cluster_1_dishwashing_midday_duration_probability.csv</filename>
      <filetype>csv</filetype>
      <usage_type>resource</usage_type>
      <checksum>5E7982A4</checksum>
    </file>
    <file>
      <filename>schedules_weekend_duration_probability_cluster_1_dishwashing_morning_duration_probability.csv</filename>
      <filetype>csv</filetype>
      <usage_type>resource</usage_type>
      <checksum>58BCE2B4</checksum>
    </file>
    <file>
      <filename>schedules_weekend_duration_probability_cluster_1_laundry_evening_duration_probability.csv</filename>
      <filetype>csv</filetype>
      <usage_type>resource</usage_type>
      <checksum>9FEF76FF</checksum>
    </file>
    <file>
      <filename>schedules_weekend_duration_probability_cluster_1_laundry_midday_duration_probability.csv</filename>
      <filetype>csv</filetype>
      <usage_type>resource</usage_type>
      <checksum>63F777DC</checksum>
    </file>
    <file>
      <filename>schedules_weekend_duration_probability_cluster_1_laundry_morning_duration_probability.csv</filename>
      <filetype>csv</filetype>
      <usage_type>resource</usage_type>
      <checksum>E731D060</checksum>
    </file>
    <file>
      <filename>schedules_weekend_duration_probability_cluster_1_shower_evening_duration_probability.csv</filename>
      <filetype>csv</filetype>
      <usage_type>resource</usage_type>
      <checksum>3E947E31</checksum>
    </file>
    <file>
      <filename>schedules_weekend_duration_probability_cluster_1_shower_midday_duration_probability.csv</filename>
      <filetype>csv</filetype>
      <usage_type>resource</usage_type>
      <checksum>FE78DD0B</checksum>
    </file>
    <file>
      <filename>schedules_weekend_duration_probability_cluster_1_shower_morning_duration_probability.csv</filename>
      <filetype>csv</filetype>
      <usage_type>resource</usage_type>
      <checksum>C6D1F192</checksum>
    </file>
    <file>
      <filename>schedules_weekend_duration_probability_cluster_2_cooking_evening_duration_probability.csv</filename>
      <filetype>csv</filetype>
      <usage_type>resource</usage_type>
      <checksum>26C904EC</checksum>
    </file>
    <file>
      <filename>schedules_weekend_duration_probability_cluster_2_cooking_midday_duration_probability.csv</filename>
      <filetype>csv</filetype>
      <usage_type>resource</usage_type>
      <checksum>51CF51D3</checksum>
    </file>
    <file>
      <filename>schedules_weekend_duration_probability_cluster_2_cooking_morning_duration_probability.csv</filename>
      <filetype>csv</filetype>
      <usage_type>resource</usage_type>
      <checksum>34855051</checksum>
    </file>
    <file>
      <filename>schedules_weekend_duration_probability_cluster_2_dishwashing_evening_duration_probability.csv</filename>
      <filetype>csv</filetype>
      <usage_type>resource</usage_type>
      <checksum>479CD610</checksum>
    </file>
    <file>
      <filename>schedules_weekend_duration_probability_cluster_2_dishwashing_midday_duration_probability.csv</filename>
      <filetype>csv</filetype>
      <usage_type>resource</usage_type>
      <checksum>29AAEE1E</checksum>
    </file>
    <file>
      <filename>schedules_weekend_duration_probability_cluster_2_dishwashing_morning_duration_probability.csv</filename>
      <filetype>csv</filetype>
      <usage_type>resource</usage_type>
      <checksum>F3A11DE1</checksum>
    </file>
    <file>
      <filename>schedules_weekend_duration_probability_cluster_2_laundry_evening_duration_probability.csv</filename>
      <filetype>csv</filetype>
      <usage_type>resource</usage_type>
      <checksum>EA68360B</checksum>
    </file>
    <file>
      <filename>schedules_weekend_duration_probability_cluster_2_laundry_midday_duration_probability.csv</filename>
      <filetype>csv</filetype>
      <usage_type>resource</usage_type>
      <checksum>78DC5051</checksum>
    </file>
    <file>
      <filename>schedules_weekend_duration_probability_cluster_2_laundry_morning_duration_probability.csv</filename>
      <filetype>csv</filetype>
      <usage_type>resource</usage_type>
      <checksum>1D1FB07E</checksum>
    </file>
    <file>
      <filename>schedules_weekend_duration_probability_cluster_2_shower_evening_duration_probability.csv</filename>
      <filetype>csv</filetype>
      <usage_type>resource</usage_type>
      <checksum>829DBC41</checksum>
    </file>
    <file>
      <filename>schedules_weekend_duration_probability_cluster_2_shower_midday_duration_probability.csv</filename>
      <filetype>csv</filetype>
      <usage_type>resource</usage_type>
      <checksum>E97FEBA7</checksum>
    </file>
    <file>
      <filename>schedules_weekend_duration_probability_cluster_2_shower_morning_duration_probability.csv</filename>
      <filetype>csv</filetype>
      <usage_type>resource</usage_type>
      <checksum>2DDD3D0B</checksum>
    </file>
    <file>
      <filename>schedules_weekend_duration_probability_cluster_3_cooking_evening_duration_probability.csv</filename>
      <filetype>csv</filetype>
      <usage_type>resource</usage_type>
      <checksum>EC70F74E</checksum>
    </file>
    <file>
      <filename>schedules_weekend_duration_probability_cluster_3_cooking_midday_duration_probability.csv</filename>
      <filetype>csv</filetype>
      <usage_type>resource</usage_type>
      <checksum>7C8976F3</checksum>
    </file>
    <file>
      <filename>schedules_weekend_duration_probability_cluster_3_cooking_morning_duration_probability.csv</filename>
      <filetype>csv</filetype>
      <usage_type>resource</usage_type>
      <checksum>5825338A</checksum>
    </file>
    <file>
      <filename>schedules_weekend_duration_probability_cluster_3_dishwashing_evening_duration_probability.csv</filename>
      <filetype>csv</filetype>
      <usage_type>resource</usage_type>
      <checksum>37B5AF9C</checksum>
    </file>
    <file>
      <filename>schedules_weekend_duration_probability_cluster_3_dishwashing_midday_duration_probability.csv</filename>
      <filetype>csv</filetype>
      <usage_type>resource</usage_type>
      <checksum>EDD63C21</checksum>
    </file>
    <file>
      <filename>schedules_weekend_duration_probability_cluster_3_dishwashing_morning_duration_probability.csv</filename>
      <filetype>csv</filetype>
      <usage_type>resource</usage_type>
      <checksum>99F23B28</checksum>
    </file>
    <file>
      <filename>schedules_weekend_duration_probability_cluster_3_laundry_evening_duration_probability.csv</filename>
      <filetype>csv</filetype>
      <usage_type>resource</usage_type>
      <checksum>C3963FF9</checksum>
    </file>
    <file>
      <filename>schedules_weekend_duration_probability_cluster_3_laundry_midday_duration_probability.csv</filename>
      <filetype>csv</filetype>
      <usage_type>resource</usage_type>
      <checksum>0B329C66</checksum>
    </file>
    <file>
      <filename>schedules_weekend_duration_probability_cluster_3_laundry_morning_duration_probability.csv</filename>
      <filetype>csv</filetype>
      <usage_type>resource</usage_type>
      <checksum>1761FEF6</checksum>
    </file>
    <file>
      <filename>schedules_weekend_duration_probability_cluster_3_shower_evening_duration_probability.csv</filename>
      <filetype>csv</filetype>
      <usage_type>resource</usage_type>
      <checksum>35AD8E7F</checksum>
    </file>
    <file>
      <filename>schedules_weekend_duration_probability_cluster_3_shower_midday_duration_probability.csv</filename>
      <filetype>csv</filetype>
      <usage_type>resource</usage_type>
      <checksum>DAF2049F</checksum>
    </file>
    <file>
      <filename>schedules_weekend_duration_probability_cluster_3_shower_morning_duration_probability.csv</filename>
      <filetype>csv</filetype>
      <usage_type>resource</usage_type>
      <checksum>C2CA1416</checksum>
    </file>
    <file>
      <filename>schedules_weekend_mkv_chain_initial_prob_cluster_0.csv</filename>
      <filetype>csv</filetype>
      <usage_type>resource</usage_type>
      <checksum>3F16AE89</checksum>
    </file>
    <file>
      <filename>schedules_weekend_mkv_chain_initial_prob_cluster_1.csv</filename>
      <filetype>csv</filetype>
      <usage_type>resource</usage_type>
      <checksum>49FEAE44</checksum>
    </file>
    <file>
      <filename>schedules_weekend_mkv_chain_initial_prob_cluster_2.csv</filename>
      <filetype>csv</filetype>
      <usage_type>resource</usage_type>
      <checksum>B48A47D6</checksum>
    </file>
    <file>
      <filename>schedules_weekend_mkv_chain_initial_prob_cluster_3.csv</filename>
      <filetype>csv</filetype>
      <usage_type>resource</usage_type>
      <checksum>B47E790B</checksum>
    </file>
    <file>
      <filename>schedules_weekend_mkv_chain_transition_prob_cluster_0.csv</filename>
      <filetype>csv</filetype>
      <usage_type>resource</usage_type>
      <checksum>E4089705</checksum>
    </file>
    <file>
      <filename>schedules_weekend_mkv_chain_transition_prob_cluster_1.csv</filename>
      <filetype>csv</filetype>
      <usage_type>resource</usage_type>
      <checksum>25700CD2</checksum>
    </file>
    <file>
      <filename>schedules_weekend_mkv_chain_transition_prob_cluster_2.csv</filename>
      <filetype>csv</filetype>
      <usage_type>resource</usage_type>
      <checksum>032B846A</checksum>
    </file>
    <file>
      <filename>schedules_weekend_mkv_chain_transition_prob_cluster_3.csv</filename>
      <filetype>csv</filetype>
      <usage_type>resource</usage_type>
      <checksum>F0F0F886</checksum>
    </file>
    <file>
      <filename>constants.rb</filename>
      <filetype>rb</filetype>
      <usage_type>resource</usage_type>
      <checksum>24396BA2</checksum>
    </file>
    <file>
      <filename>schedules_weekday_state_and_monthly_schedule_shift.csv</filename>
      <filetype>csv</filetype>
      <usage_type>resource</usage_type>
      <checksum>FFDA057E</checksum>
    </file>
    <file>
      <filename>schedules_weekend_state_and_monthly_schedule_shift.csv</filename>
      <filetype>csv</filetype>
      <usage_type>resource</usage_type>
      <checksum>5FC694CF</checksum>
    </file>
    <file>
      <filename>schedules_config.md</filename>
      <filetype>md</filetype>
      <usage_type>resource</usage_type>
      <checksum>EC6567F6</checksum>
    </file>
    <file>
      <filename>schedules_config.json</filename>
      <filetype>json</filetype>
      <usage_type>resource</usage_type>
      <checksum>BC384EA9</checksum>
    </file>
    <file>
      <filename>geometry.rb</filename>
      <filetype>rb</filetype>
      <usage_type>resource</usage_type>
      <checksum>064B330D</checksum>
    </file>
    <file>
      <filename>geometry.rb</filename>
      <filetype>rb</filetype>
      <usage_type>resource</usage_type>
      <checksum>064B330D</checksum>
    </file>
    <file>
      <filename>build_residential_hpxml_test.rb</filename>
      <filetype>rb</filetype>
      <usage_type>test</usage_type>
      <checksum>8B0CF06C</checksum>
    </file>
    <file>
      <filename>base-hvac-air-to-air-heat-pump-1-speed-heating-only.osw</filename>
      <filetype>osw</filetype>
      <usage_type>test</usage_type>
<<<<<<< HEAD
      <checksum>F3117BA9</checksum>
=======
      <checksum>BADCDED7</checksum>
>>>>>>> 3b5af3a1
    </file>
    <file>
      <filename>extra-second-heating-system-portable-heater-to-heat-pump.osw</filename>
      <filetype>osw</filetype>
      <usage_type>test</usage_type>
<<<<<<< HEAD
      <checksum>B9062422</checksum>
=======
      <checksum>595C2EFC</checksum>
>>>>>>> 3b5af3a1
    </file>
    <file>
      <filename>base-hvac-air-to-air-heat-pump-1-speed-cooling-only.osw</filename>
      <filetype>osw</filetype>
      <usage_type>test</usage_type>
<<<<<<< HEAD
      <checksum>F2AF5073</checksum>
=======
      <checksum>99EDAC37</checksum>
>>>>>>> 3b5af3a1
    </file>
    <file>
      <filename>base-hvac-air-to-air-heat-pump-1-speed.osw</filename>
      <filetype>osw</filetype>
      <usage_type>test</usage_type>
<<<<<<< HEAD
      <checksum>A410A95E</checksum>
=======
      <checksum>DD803382</checksum>
>>>>>>> 3b5af3a1
    </file>
    <file>
      <filename>base-hvac-air-to-air-heat-pump-2-speed.osw</filename>
      <filetype>osw</filetype>
      <usage_type>test</usage_type>
<<<<<<< HEAD
      <checksum>530C0973</checksum>
=======
      <checksum>D601BF64</checksum>
>>>>>>> 3b5af3a1
    </file>
    <file>
      <filename>base-hvac-dual-fuel-air-to-air-heat-pump-2-speed.osw</filename>
      <filetype>osw</filetype>
      <usage_type>test</usage_type>
<<<<<<< HEAD
      <checksum>9A5B3BB9</checksum>
=======
      <checksum>A7E760EB</checksum>
>>>>>>> 3b5af3a1
    </file>
    <file>
      <filename>base-atticroof-unvented-insulated-roof.osw</filename>
      <filetype>osw</filetype>
      <usage_type>test</usage_type>
<<<<<<< HEAD
      <checksum>D5D6D1E7</checksum>
=======
      <checksum>A9CA0EEE</checksum>
>>>>>>> 3b5af3a1
    </file>
    <file>
      <filename>base-atticroof-flat.osw</filename>
      <filetype>osw</filetype>
      <usage_type>test</usage_type>
<<<<<<< HEAD
      <checksum>A14E0CCD</checksum>
=======
      <checksum>C71EDD95</checksum>
>>>>>>> 3b5af3a1
    </file>
    <file>
      <filename>base-foundation-ambient.osw</filename>
      <filetype>osw</filetype>
      <usage_type>test</usage_type>
<<<<<<< HEAD
      <checksum>41D91D81</checksum>
=======
      <checksum>E26CAE77</checksum>
>>>>>>> 3b5af3a1
    </file>
    <file>
      <filename>base.osw</filename>
      <filetype>osw</filetype>
      <usage_type>test</usage_type>
<<<<<<< HEAD
      <checksum>186C6B74</checksum>
=======
      <checksum>39B11D73</checksum>
>>>>>>> 3b5af3a1
    </file>
    <file>
      <filename>base-appliances-none.osw</filename>
      <filetype>osw</filetype>
      <usage_type>test</usage_type>
<<<<<<< HEAD
      <checksum>1D6B685E</checksum>
=======
      <checksum>FA354061</checksum>
>>>>>>> 3b5af3a1
    </file>
    <file>
      <filename>base-mechvent-cfis.osw</filename>
      <filetype>osw</filetype>
      <usage_type>test</usage_type>
<<<<<<< HEAD
      <checksum>A408246C</checksum>
=======
      <checksum>9BD2FFED</checksum>
>>>>>>> 3b5af3a1
    </file>
    <file>
      <filename>base-dhw-jacket-electric.osw</filename>
      <filetype>osw</filetype>
      <usage_type>test</usage_type>
<<<<<<< HEAD
      <checksum>2AD26994</checksum>
=======
      <checksum>9F40775F</checksum>
>>>>>>> 3b5af3a1
    </file>
    <file>
      <filename>base-dhw-low-flow-fixtures.osw</filename>
      <filetype>osw</filetype>
      <usage_type>test</usage_type>
<<<<<<< HEAD
      <checksum>EEC9AC0E</checksum>
=======
      <checksum>8DAB7D27</checksum>
>>>>>>> 3b5af3a1
    </file>
    <file>
      <filename>base-dhw-recirc-demand.osw</filename>
      <filetype>osw</filetype>
      <usage_type>test</usage_type>
<<<<<<< HEAD
      <checksum>DCE2DE07</checksum>
=======
      <checksum>DB2A90C1</checksum>
>>>>>>> 3b5af3a1
    </file>
    <file>
      <filename>base-dhw-recirc-manual.osw</filename>
      <filetype>osw</filetype>
      <usage_type>test</usage_type>
<<<<<<< HEAD
      <checksum>D5C57907</checksum>
=======
      <checksum>4DC5EE9F</checksum>
>>>>>>> 3b5af3a1
    </file>
    <file>
      <filename>base-dhw-recirc-nocontrol.osw</filename>
      <filetype>osw</filetype>
      <usage_type>test</usage_type>
<<<<<<< HEAD
      <checksum>EEE4AEFE</checksum>
=======
      <checksum>EA558E50</checksum>
>>>>>>> 3b5af3a1
    </file>
    <file>
      <filename>base-dhw-recirc-temperature.osw</filename>
      <filetype>osw</filetype>
      <usage_type>test</usage_type>
<<<<<<< HEAD
      <checksum>54090C65</checksum>
=======
      <checksum>E3217AC9</checksum>
>>>>>>> 3b5af3a1
    </file>
    <file>
      <filename>base-dhw-recirc-timer.osw</filename>
      <filetype>osw</filetype>
      <usage_type>test</usage_type>
<<<<<<< HEAD
      <checksum>88C67F35</checksum>
=======
      <checksum>4FB0B3CA</checksum>
>>>>>>> 3b5af3a1
    </file>
    <file>
      <filename>base-dhw-solar-fraction.osw</filename>
      <filetype>osw</filetype>
      <usage_type>test</usage_type>
<<<<<<< HEAD
      <checksum>922C23FC</checksum>
=======
      <checksum>DDA46B1A</checksum>
>>>>>>> 3b5af3a1
    </file>
    <file>
      <filename>base-enclosure-infil-cfm50.osw</filename>
      <filetype>osw</filetype>
      <usage_type>test</usage_type>
<<<<<<< HEAD
      <checksum>4539499B</checksum>
=======
      <checksum>FD838CC3</checksum>
>>>>>>> 3b5af3a1
    </file>
    <file>
      <filename>base-foundation-conditioned-basement-slab-insulation.osw</filename>
      <filetype>osw</filetype>
      <usage_type>test</usage_type>
<<<<<<< HEAD
      <checksum>543A4F30</checksum>
=======
      <checksum>02594D84</checksum>
>>>>>>> 3b5af3a1
    </file>
    <file>
      <filename>base-hvac-boiler-oil-only.osw</filename>
      <filetype>osw</filetype>
      <usage_type>test</usage_type>
<<<<<<< HEAD
      <checksum>0667B02C</checksum>
=======
      <checksum>6227F0F8</checksum>
>>>>>>> 3b5af3a1
    </file>
    <file>
      <filename>base-hvac-boiler-propane-only.osw</filename>
      <filetype>osw</filetype>
      <usage_type>test</usage_type>
<<<<<<< HEAD
      <checksum>E95ED57A</checksum>
=======
      <checksum>715DA60F</checksum>
>>>>>>> 3b5af3a1
    </file>
    <file>
      <filename>base-hvac-boiler-wood-only.osw</filename>
      <filetype>osw</filetype>
      <usage_type>test</usage_type>
<<<<<<< HEAD
      <checksum>BB0D4B96</checksum>
=======
      <checksum>5BC52506</checksum>
>>>>>>> 3b5af3a1
    </file>
    <file>
      <filename>base-hvac-ducts-leakage-percent.osw</filename>
      <filetype>osw</filetype>
      <usage_type>test</usage_type>
<<<<<<< HEAD
      <checksum>99AD2687</checksum>
=======
      <checksum>13F15679</checksum>
>>>>>>> 3b5af3a1
    </file>
    <file>
      <filename>base-hvac-furnace-oil-only.osw</filename>
      <filetype>osw</filetype>
      <usage_type>test</usage_type>
<<<<<<< HEAD
      <checksum>AD0023C7</checksum>
=======
      <checksum>122AD42D</checksum>
>>>>>>> 3b5af3a1
    </file>
    <file>
      <filename>base-hvac-furnace-propane-only.osw</filename>
      <filetype>osw</filetype>
      <usage_type>test</usage_type>
<<<<<<< HEAD
      <checksum>BF04C7A2</checksum>
=======
      <checksum>1C2A6919</checksum>
>>>>>>> 3b5af3a1
    </file>
    <file>
      <filename>base-hvac-furnace-wood-only.osw</filename>
      <filetype>osw</filetype>
      <usage_type>test</usage_type>
<<<<<<< HEAD
      <checksum>1865BE70</checksum>
=======
      <checksum>8F6B2A71</checksum>
>>>>>>> 3b5af3a1
    </file>
    <file>
      <filename>base-hvac-none.osw</filename>
      <filetype>osw</filetype>
      <usage_type>test</usage_type>
<<<<<<< HEAD
      <checksum>1793205A</checksum>
=======
      <checksum>B3924C54</checksum>
>>>>>>> 3b5af3a1
    </file>
    <file>
      <filename>base-hvac-setpoints.osw</filename>
      <filetype>osw</filetype>
      <usage_type>test</usage_type>
<<<<<<< HEAD
      <checksum>F9DB1BD8</checksum>
=======
      <checksum>1D2F09BE</checksum>
>>>>>>> 3b5af3a1
    </file>
    <file>
      <filename>base-mechvent-balanced.osw</filename>
      <filetype>osw</filetype>
      <usage_type>test</usage_type>
<<<<<<< HEAD
      <checksum>A9A24B5C</checksum>
=======
      <checksum>EB73B1E1</checksum>
>>>>>>> 3b5af3a1
    </file>
    <file>
      <filename>base-mechvent-erv.osw</filename>
      <filetype>osw</filetype>
      <usage_type>test</usage_type>
<<<<<<< HEAD
      <checksum>D95F8310</checksum>
=======
      <checksum>C344CDC5</checksum>
>>>>>>> 3b5af3a1
    </file>
    <file>
      <filename>base-mechvent-exhaust.osw</filename>
      <filetype>osw</filetype>
      <usage_type>test</usage_type>
<<<<<<< HEAD
      <checksum>F0A4BEDD</checksum>
=======
      <checksum>22A538A9</checksum>
>>>>>>> 3b5af3a1
    </file>
    <file>
      <filename>base-mechvent-hrv.osw</filename>
      <filetype>osw</filetype>
      <usage_type>test</usage_type>
<<<<<<< HEAD
      <checksum>8F929072</checksum>
=======
      <checksum>74272F4C</checksum>
>>>>>>> 3b5af3a1
    </file>
    <file>
      <filename>base-mechvent-supply.osw</filename>
      <filetype>osw</filetype>
      <usage_type>test</usage_type>
<<<<<<< HEAD
      <checksum>ED7744BD</checksum>
=======
      <checksum>58E55A76</checksum>
>>>>>>> 3b5af3a1
    </file>
    <file>
      <filename>base-mechvent-erv-atre-asre.osw</filename>
      <filetype>osw</filetype>
      <usage_type>test</usage_type>
<<<<<<< HEAD
      <checksum>99828C52</checksum>
=======
      <checksum>3C91B132</checksum>
>>>>>>> 3b5af3a1
    </file>
    <file>
      <filename>base-enclosure-windows-none.osw</filename>
      <filetype>osw</filetype>
      <usage_type>test</usage_type>
<<<<<<< HEAD
      <checksum>BF10549D</checksum>
=======
      <checksum>B7AA1555</checksum>
>>>>>>> 3b5af3a1
    </file>
    <file>
      <filename>base-mechvent-hrv-asre.osw</filename>
      <filetype>osw</filetype>
      <usage_type>test</usage_type>
<<<<<<< HEAD
      <checksum>5E19AA0A</checksum>
=======
      <checksum>A8BA971F</checksum>
>>>>>>> 3b5af3a1
    </file>
    <file>
      <filename>base-atticroof-vented.osw</filename>
      <filetype>osw</filetype>
      <usage_type>test</usage_type>
<<<<<<< HEAD
      <checksum>B85D5343</checksum>
=======
      <checksum>DC0A9F75</checksum>
>>>>>>> 3b5af3a1
    </file>
    <file>
      <filename>base-dhw-dwhr.osw</filename>
      <filetype>osw</filetype>
      <usage_type>test</usage_type>
<<<<<<< HEAD
      <checksum>C39DD921</checksum>
=======
      <checksum>4D1B426B</checksum>
>>>>>>> 3b5af3a1
    </file>
    <file>
      <filename>base-enclosure-beds-4.osw</filename>
      <filetype>osw</filetype>
      <usage_type>test</usage_type>
<<<<<<< HEAD
      <checksum>7E4F30A7</checksum>
=======
      <checksum>2E2EA09D</checksum>
>>>>>>> 3b5af3a1
    </file>
    <file>
      <filename>base-hvac-central-ac-only-2-speed.osw</filename>
      <filetype>osw</filetype>
      <usage_type>test</usage_type>
<<<<<<< HEAD
      <checksum>E543D360</checksum>
=======
      <checksum>C7A406BE</checksum>
>>>>>>> 3b5af3a1
    </file>
    <file>
      <filename>base-hvac-air-to-air-heat-pump-var-speed.osw</filename>
      <filetype>osw</filetype>
      <usage_type>test</usage_type>
<<<<<<< HEAD
      <checksum>2A0041BB</checksum>
=======
      <checksum>5767DF39</checksum>
>>>>>>> 3b5af3a1
    </file>
    <file>
      <filename>base-hvac-furnace-gas-central-ac-2-speed.osw</filename>
      <filetype>osw</filetype>
      <usage_type>test</usage_type>
<<<<<<< HEAD
      <checksum>03CFA3A3</checksum>
=======
      <checksum>851C47AE</checksum>
>>>>>>> 3b5af3a1
    </file>
    <file>
      <filename>base-hvac-central-ac-only-var-speed.osw</filename>
      <filetype>osw</filetype>
      <usage_type>test</usage_type>
<<<<<<< HEAD
      <checksum>2137B071</checksum>
=======
      <checksum>8AC1495C</checksum>
>>>>>>> 3b5af3a1
    </file>
    <file>
      <filename>base-hvac-evap-cooler-furnace-gas.osw</filename>
      <filetype>osw</filetype>
      <usage_type>test</usage_type>
<<<<<<< HEAD
      <checksum>855CD8C9</checksum>
=======
      <checksum>4C419178</checksum>
>>>>>>> 3b5af3a1
    </file>
    <file>
      <filename>base-hvac-furnace-gas-central-ac-var-speed.osw</filename>
      <filetype>osw</filetype>
      <usage_type>test</usage_type>
<<<<<<< HEAD
      <checksum>B2679116</checksum>
=======
      <checksum>EE4C3637</checksum>
>>>>>>> 3b5af3a1
    </file>
    <file>
      <filename>base-hvac-furnace-gas-room-ac.osw</filename>
      <filetype>osw</filetype>
      <usage_type>test</usage_type>
<<<<<<< HEAD
      <checksum>BCFC94B4</checksum>
=======
      <checksum>A7EB75F4</checksum>
>>>>>>> 3b5af3a1
    </file>
    <file>
      <filename>base-hvac-room-ac-only.osw</filename>
      <filetype>osw</filetype>
      <usage_type>test</usage_type>
<<<<<<< HEAD
      <checksum>86F44244</checksum>
=======
      <checksum>8B1B05E5</checksum>
>>>>>>> 3b5af3a1
    </file>
    <file>
      <filename>extra-dhw-solar-latitude.osw</filename>
      <filetype>osw</filetype>
      <usage_type>test</usage_type>
<<<<<<< HEAD
      <checksum>804FF513</checksum>
=======
      <checksum>41D55D07</checksum>
>>>>>>> 3b5af3a1
    </file>
    <file>
      <filename>extra-pv-roofpitch.osw</filename>
      <filetype>osw</filetype>
      <usage_type>test</usage_type>
<<<<<<< HEAD
      <checksum>44462F3C</checksum>
=======
      <checksum>7B9CF4BD</checksum>
>>>>>>> 3b5af3a1
    </file>
    <file>
      <filename>extra-auto.osw</filename>
      <filetype>osw</filetype>
      <usage_type>test</usage_type>
<<<<<<< HEAD
      <checksum>13836275</checksum>
=======
      <checksum>8C71368B</checksum>
>>>>>>> 3b5af3a1
    </file>
    <file>
      <filename>base-mechvent-bath-kitchen-fans.osw</filename>
      <filetype>osw</filetype>
      <usage_type>test</usage_type>
<<<<<<< HEAD
      <checksum>F6204C54</checksum>
=======
      <checksum>B8A01810</checksum>
>>>>>>> 3b5af3a1
    </file>
    <file>
      <filename>base-misc-neighbor-shading.osw</filename>
      <filetype>osw</filetype>
      <usage_type>test</usage_type>
<<<<<<< HEAD
      <checksum>7D1E58E5</checksum>
=======
      <checksum>3FCFA258</checksum>
>>>>>>> 3b5af3a1
    </file>
    <file>
      <filename>base-dhw-tank-heat-pump-outside.osw</filename>
      <filetype>osw</filetype>
      <usage_type>test</usage_type>
<<<<<<< HEAD
      <checksum>6ADA0C35</checksum>
=======
      <checksum>1C766E77</checksum>
>>>>>>> 3b5af3a1
    </file>
    <file>
      <filename>base-dhw-tank-heat-pump-with-solar-fraction.osw</filename>
      <filetype>osw</filetype>
      <usage_type>test</usage_type>
<<<<<<< HEAD
      <checksum>DA3AC705</checksum>
=======
      <checksum>0AFC5030</checksum>
>>>>>>> 3b5af3a1
    </file>
    <file>
      <filename>base-dhw-tank-heat-pump.osw</filename>
      <filetype>osw</filetype>
      <usage_type>test</usage_type>
<<<<<<< HEAD
      <checksum>3099790F</checksum>
=======
      <checksum>54248912</checksum>
>>>>>>> 3b5af3a1
    </file>
    <file>
      <filename>base-dhw-jacket-hpwh.osw</filename>
      <filetype>osw</filetype>
      <usage_type>test</usage_type>
<<<<<<< HEAD
      <checksum>63F63762</checksum>
=======
      <checksum>074BC77F</checksum>
>>>>>>> 3b5af3a1
    </file>
    <file>
      <filename>base-dhw-jacket-gas.osw</filename>
      <filetype>osw</filetype>
      <usage_type>test</usage_type>
<<<<<<< HEAD
      <checksum>F3B2C470</checksum>
=======
      <checksum>7DCC35D0</checksum>
>>>>>>> 3b5af3a1
    </file>
    <file>
      <filename>base-dhw-solar-direct-evacuated-tube.osw</filename>
      <filetype>osw</filetype>
      <usage_type>test</usage_type>
<<<<<<< HEAD
      <checksum>B90D2230</checksum>
=======
      <checksum>A3166CE5</checksum>
>>>>>>> 3b5af3a1
    </file>
    <file>
      <filename>base-dhw-solar-direct-flat-plate.osw</filename>
      <filetype>osw</filetype>
      <usage_type>test</usage_type>
<<<<<<< HEAD
      <checksum>3D065CFF</checksum>
=======
      <checksum>502D1B29</checksum>
>>>>>>> 3b5af3a1
    </file>
    <file>
      <filename>base-dhw-solar-direct-ics.osw</filename>
      <filetype>osw</filetype>
      <usage_type>test</usage_type>
<<<<<<< HEAD
      <checksum>21B6C319</checksum>
=======
      <checksum>4E6B9FBF</checksum>
>>>>>>> 3b5af3a1
    </file>
    <file>
      <filename>base-dhw-solar-indirect-flat-plate.osw</filename>
      <filetype>osw</filetype>
      <usage_type>test</usage_type>
<<<<<<< HEAD
      <checksum>572EB7EB</checksum>
=======
      <checksum>64B72A67</checksum>
>>>>>>> 3b5af3a1
    </file>
    <file>
      <filename>base-dhw-solar-thermosyphon-flat-plate.osw</filename>
      <filetype>osw</filetype>
      <usage_type>test</usage_type>
<<<<<<< HEAD
      <checksum>285936B7</checksum>
=======
      <checksum>E4032220</checksum>
>>>>>>> 3b5af3a1
    </file>
    <file>
      <filename>base-dhw-tank-heat-pump-with-solar.osw</filename>
      <filetype>osw</filetype>
      <usage_type>test</usage_type>
<<<<<<< HEAD
      <checksum>08FFFD98</checksum>
=======
      <checksum>ECC2AB0E</checksum>
>>>>>>> 3b5af3a1
    </file>
    <file>
      <filename>base-dhw-tank-gas-outside.osw</filename>
      <filetype>osw</filetype>
      <usage_type>test</usage_type>
<<<<<<< HEAD
      <checksum>1B28B9E4</checksum>
=======
      <checksum>AEBAA72F</checksum>
>>>>>>> 3b5af3a1
    </file>
    <file>
      <filename>base-dhw-tank-gas.osw</filename>
      <filetype>osw</filetype>
      <usage_type>test</usage_type>
<<<<<<< HEAD
      <checksum>0C23E94B</checksum>
=======
      <checksum>DE730655</checksum>
>>>>>>> 3b5af3a1
    </file>
    <file>
      <filename>base-dhw-tank-oil.osw</filename>
      <filetype>osw</filetype>
      <usage_type>test</usage_type>
<<<<<<< HEAD
      <checksum>716B126D</checksum>
=======
      <checksum>E4DCE2AE</checksum>
>>>>>>> 3b5af3a1
    </file>
    <file>
      <filename>base-dhw-tank-wood.osw</filename>
      <filetype>osw</filetype>
      <usage_type>test</usage_type>
<<<<<<< HEAD
      <checksum>F20E3209</checksum>
=======
      <checksum>833991E8</checksum>
>>>>>>> 3b5af3a1
    </file>
    <file>
      <filename>base-dhw-tankless-gas-with-solar.osw</filename>
      <filetype>osw</filetype>
      <usage_type>test</usage_type>
<<<<<<< HEAD
      <checksum>C0C3F1CB</checksum>
=======
      <checksum>6642332E</checksum>
>>>>>>> 3b5af3a1
    </file>
    <file>
      <filename>base-dhw-tankless-electric.osw</filename>
      <filetype>osw</filetype>
      <usage_type>test</usage_type>
<<<<<<< HEAD
      <checksum>9A04DF01</checksum>
=======
      <checksum>ECA8BD43</checksum>
>>>>>>> 3b5af3a1
    </file>
    <file>
      <filename>base-dhw-tankless-gas-with-solar-fraction.osw</filename>
      <filetype>osw</filetype>
      <usage_type>test</usage_type>
<<<<<<< HEAD
      <checksum>3323BCDA</checksum>
=======
      <checksum>6E6F7DDC</checksum>
>>>>>>> 3b5af3a1
    </file>
    <file>
      <filename>base-dhw-tankless-propane.osw</filename>
      <filetype>osw</filetype>
      <usage_type>test</usage_type>
<<<<<<< HEAD
      <checksum>55E27B94</checksum>
=======
      <checksum>87E3FDE0</checksum>
>>>>>>> 3b5af3a1
    </file>
    <file>
      <filename>base-dhw-tankless-gas.osw</filename>
      <filetype>osw</filetype>
      <usage_type>test</usage_type>
<<<<<<< HEAD
      <checksum>7C874B99</checksum>
=======
      <checksum>AE86CDED</checksum>
>>>>>>> 3b5af3a1
    </file>
    <file>
      <filename>base-hvac-furnace-elec-central-ac-1-speed.osw</filename>
      <filetype>osw</filetype>
      <usage_type>test</usage_type>
<<<<<<< HEAD
      <checksum>A746641B</checksum>
=======
      <checksum>F9C33E10</checksum>
>>>>>>> 3b5af3a1
    </file>
    <file>
      <filename>extra-second-refrigerator.osw</filename>
      <filetype>osw</filetype>
      <usage_type>test</usage_type>
<<<<<<< HEAD
      <checksum>7C13D9A6</checksum>
=======
      <checksum>675D88C0</checksum>
>>>>>>> 3b5af3a1
    </file>
    <file>
      <filename>base-enclosure-garage.osw</filename>
      <filetype>osw</filetype>
      <usage_type>test</usage_type>
<<<<<<< HEAD
      <checksum>51C889A4</checksum>
=======
      <checksum>17832371</checksum>
>>>>>>> 3b5af3a1
    </file>
    <file>
      <filename>base-dhw-tank-coal.osw</filename>
      <filetype>osw</filetype>
      <usage_type>test</usage_type>
<<<<<<< HEAD
      <checksum>0375DCC4</checksum>
=======
      <checksum>72427F25</checksum>
>>>>>>> 3b5af3a1
    </file>
    <file>
      <filename>base-hvac-boiler-coal-only.osw</filename>
      <filetype>osw</filetype>
      <usage_type>test</usage_type>
<<<<<<< HEAD
      <checksum>D7BF58D7</checksum>
=======
      <checksum>268A47B7</checksum>
>>>>>>> 3b5af3a1
    </file>
    <file>
      <filename>base-hvac-elec-resistance-only.osw</filename>
      <filetype>osw</filetype>
      <usage_type>test</usage_type>
<<<<<<< HEAD
      <checksum>9AD85B94</checksum>
=======
      <checksum>DA0A3983</checksum>
>>>>>>> 3b5af3a1
    </file>
    <file>
      <filename>base-simcontrol-timestep-10-mins.osw</filename>
      <filetype>osw</filetype>
      <usage_type>test</usage_type>
<<<<<<< HEAD
      <checksum>70AEF1DB</checksum>
=======
      <checksum>39883EDE</checksum>
    </file>
    <file>
      <filename>base-simcontrol-daylight-saving-custom.osw</filename>
      <filetype>osw</filetype>
      <usage_type>test</usage_type>
      <checksum>7D70F712</checksum>
>>>>>>> 3b5af3a1
    </file>
    <file>
      <filename>base-simcontrol-daylight-saving-disabled.osw</filename>
      <filetype>osw</filetype>
      <usage_type>test</usage_type>
<<<<<<< HEAD
      <checksum>72C7A741</checksum>
=======
      <checksum>C9EEF47C</checksum>
    </file>
    <file>
      <filename>base-lighting-detailed.osw</filename>
      <filetype>osw</filetype>
      <usage_type>test</usage_type>
      <checksum>D9E08F29</checksum>
>>>>>>> 3b5af3a1
    </file>
    <file>
      <filename>base-mechvent-whole-house-fan.osw</filename>
      <filetype>osw</filetype>
      <usage_type>test</usage_type>
<<<<<<< HEAD
      <checksum>9E6FB140</checksum>
=======
      <checksum>926C3866</checksum>
>>>>>>> 3b5af3a1
    </file>
    <file>
      <filename>base-dhw-none.osw</filename>
      <filetype>osw</filetype>
      <usage_type>test</usage_type>
<<<<<<< HEAD
      <checksum>0383285B</checksum>
=======
      <checksum>11399D9F</checksum>
>>>>>>> 3b5af3a1
    </file>
    <file>
      <filename>base-enclosure-infil-ach-house-pressure.osw</filename>
      <filetype>osw</filetype>
      <usage_type>test</usage_type>
<<<<<<< HEAD
      <checksum>967DED1E</checksum>
=======
      <checksum>A9492E0B</checksum>
>>>>>>> 3b5af3a1
    </file>
    <file>
      <filename>base-enclosure-infil-cfm-house-pressure.osw</filename>
      <filetype>osw</filetype>
      <usage_type>test</usage_type>
<<<<<<< HEAD
      <checksum>EAD4128B</checksum>
=======
      <checksum>49927416</checksum>
>>>>>>> 3b5af3a1
    </file>
    <file>
      <filename>base-dhw-tankless-electric-outside.osw</filename>
      <filetype>osw</filetype>
      <usage_type>test</usage_type>
<<<<<<< HEAD
      <checksum>9197F90F</checksum>
=======
      <checksum>0B179062</checksum>
>>>>>>> 3b5af3a1
    </file>
    <file>
      <filename>base-enclosure-beds-5.osw</filename>
      <filetype>osw</filetype>
      <usage_type>test</usage_type>
<<<<<<< HEAD
      <checksum>70108F69</checksum>
=======
      <checksum>5D46E114</checksum>
>>>>>>> 3b5af3a1
    </file>
    <file>
      <filename>base-enclosure-beds-1.osw</filename>
      <filetype>osw</filetype>
      <usage_type>test</usage_type>
<<<<<<< HEAD
      <checksum>CC26C213</checksum>
=======
      <checksum>FE62B6BD</checksum>
>>>>>>> 3b5af3a1
    </file>
    <file>
      <filename>base-enclosure-beds-2.osw</filename>
      <filetype>osw</filetype>
      <usage_type>test</usage_type>
<<<<<<< HEAD
      <checksum>5C5D2D76</checksum>
=======
      <checksum>F11F29D6</checksum>
    </file>
    <file>
      <filename>base-simcontrol-runperiod-1-month.osw</filename>
      <filetype>osw</filetype>
      <usage_type>test</usage_type>
      <checksum>E7367117</checksum>
>>>>>>> 3b5af3a1
    </file>
    <file>
      <filename>extra-enclosure-garage-partially-protruded.osw</filename>
      <filetype>osw</filetype>
      <usage_type>test</usage_type>
<<<<<<< HEAD
      <checksum>B28BD80D</checksum>
=======
      <checksum>6F31D5E4</checksum>
>>>>>>> 3b5af3a1
    </file>
    <file>
      <filename>base-hvac-dual-fuel-air-to-air-heat-pump-var-speed.osw</filename>
      <filetype>osw</filetype>
      <usage_type>test</usage_type>
<<<<<<< HEAD
      <checksum>51C08BA4</checksum>
=======
      <checksum>7B13B8C0</checksum>
>>>>>>> 3b5af3a1
    </file>
    <file>
      <filename>base-appliances-coal.osw</filename>
      <filetype>osw</filetype>
      <usage_type>test</usage_type>
<<<<<<< HEAD
      <checksum>7D559E3B</checksum>
=======
      <checksum>26F8F3C1</checksum>
>>>>>>> 3b5af3a1
    </file>
    <file>
      <filename>base-appliances-gas.osw</filename>
      <filetype>osw</filetype>
      <usage_type>test</usage_type>
<<<<<<< HEAD
      <checksum>22BA33F9</checksum>
=======
      <checksum>2DB02942</checksum>
>>>>>>> 3b5af3a1
    </file>
    <file>
      <filename>base-appliances-modified.osw</filename>
      <filetype>osw</filetype>
      <usage_type>test</usage_type>
<<<<<<< HEAD
      <checksum>53E91F72</checksum>
=======
      <checksum>34F58E36</checksum>
>>>>>>> 3b5af3a1
    </file>
    <file>
      <filename>base-appliances-oil.osw</filename>
      <filetype>osw</filetype>
      <usage_type>test</usage_type>
<<<<<<< HEAD
      <checksum>902C162D</checksum>
=======
      <checksum>27FBACD2</checksum>
>>>>>>> 3b5af3a1
    </file>
    <file>
      <filename>base-appliances-propane.osw</filename>
      <filetype>osw</filetype>
      <usage_type>test</usage_type>
<<<<<<< HEAD
      <checksum>883246AF</checksum>
=======
      <checksum>4494FAE7</checksum>
>>>>>>> 3b5af3a1
    </file>
    <file>
      <filename>base-appliances-wood.osw</filename>
      <filetype>osw</filetype>
      <usage_type>test</usage_type>
<<<<<<< HEAD
      <checksum>61DFE549</checksum>
=======
      <checksum>434E2129</checksum>
>>>>>>> 3b5af3a1
    </file>
    <file>
      <filename>base-simcontrol-calendar-year-custom.osw</filename>
      <filetype>osw</filetype>
      <usage_type>test</usage_type>
<<<<<<< HEAD
      <checksum>EB4FEE49</checksum>
=======
      <checksum>2C914225</checksum>
>>>>>>> 3b5af3a1
    </file>
    <file>
      <filename>base-location-AMY-2012.osw</filename>
      <filetype>osw</filetype>
      <usage_type>test</usage_type>
<<<<<<< HEAD
      <checksum>DEE9A444</checksum>
=======
      <checksum>AFDE07A5</checksum>
>>>>>>> 3b5af3a1
    </file>
    <file>
      <filename>base-schedules-stochastic.osw</filename>
      <filetype>osw</filetype>
      <usage_type>test</usage_type>
<<<<<<< HEAD
      <checksum>0FA27EA8</checksum>
=======
      <checksum>03A1F78E</checksum>
>>>>>>> 3b5af3a1
    </file>
    <file>
      <filename>base-schedules-user-specified.osw</filename>
      <filetype>osw</filetype>
      <usage_type>test</usage_type>
<<<<<<< HEAD
      <checksum>B06FCB0C</checksum>
=======
      <checksum>669BAE9C</checksum>
>>>>>>> 3b5af3a1
    </file>
    <file>
      <filename>base-lighting-ceiling-fans.osw</filename>
      <filetype>osw</filetype>
      <usage_type>test</usage_type>
<<<<<<< HEAD
      <checksum>828FFBEB</checksum>
=======
      <checksum>DCAF2012</checksum>
>>>>>>> 3b5af3a1
    </file>
    <file>
      <filename>extra-schedules-random-seed.osw</filename>
      <filetype>osw</filetype>
      <usage_type>test</usage_type>
<<<<<<< HEAD
      <checksum>0EC6FF2A</checksum>
=======
      <checksum>878B46F2</checksum>
>>>>>>> 3b5af3a1
    </file>
    <file>
      <filename>base-misc-usage-multiplier.osw</filename>
      <filetype>osw</filetype>
      <usage_type>test</usage_type>
<<<<<<< HEAD
      <checksum>2F983130</checksum>
=======
      <checksum>EA45158D</checksum>
>>>>>>> 3b5af3a1
    </file>
    <file>
      <filename>base-pv.osw</filename>
      <filetype>osw</filetype>
      <usage_type>test</usage_type>
<<<<<<< HEAD
      <checksum>9DF389D0</checksum>
=======
      <checksum>9F0BAD2A</checksum>
>>>>>>> 3b5af3a1
    </file>
    <file>
      <filename>base-dhw-tankless-electric-uef.osw</filename>
      <filetype>osw</filetype>
      <usage_type>test</usage_type>
<<<<<<< HEAD
      <checksum>29CB3C4D</checksum>
=======
      <checksum>1A52A1C1</checksum>
>>>>>>> 3b5af3a1
    </file>
    <file>
      <filename>base-dhw-tankless-gas-uef.osw</filename>
      <filetype>osw</filetype>
      <usage_type>test</usage_type>
<<<<<<< HEAD
      <checksum>48DE1E3B</checksum>
=======
      <checksum>BE7D232E</checksum>
>>>>>>> 3b5af3a1
    </file>
    <file>
      <filename>base-misc-loads-large-uncommon.osw</filename>
      <filetype>osw</filetype>
      <usage_type>test</usage_type>
<<<<<<< HEAD
      <checksum>4FE03A68</checksum>
=======
      <checksum>61164BA6</checksum>
>>>>>>> 3b5af3a1
    </file>
    <file>
      <filename>base-misc-loads-large-uncommon2.osw</filename>
      <filetype>osw</filetype>
      <usage_type>test</usage_type>
<<<<<<< HEAD
      <checksum>1A44991E</checksum>
=======
      <checksum>CE57D088</checksum>
>>>>>>> 3b5af3a1
    </file>
    <file>
      <filename>base-dhw-indirect-outside.osw</filename>
      <filetype>osw</filetype>
      <usage_type>test</usage_type>
<<<<<<< HEAD
      <checksum>5881B6E9</checksum>
=======
      <checksum>2C427C01</checksum>
>>>>>>> 3b5af3a1
    </file>
    <file>
      <filename>base-hvac-boiler-gas-only.osw</filename>
      <filetype>osw</filetype>
      <usage_type>test</usage_type>
<<<<<<< HEAD
      <checksum>B7BF9C99</checksum>
=======
      <checksum>C64162A8</checksum>
>>>>>>> 3b5af3a1
    </file>
    <file>
      <filename>base-dhw-indirect-standbyloss.osw</filename>
      <filetype>osw</filetype>
      <usage_type>test</usage_type>
<<<<<<< HEAD
      <checksum>749CFD5E</checksum>
=======
      <checksum>4CD0B6B7</checksum>
>>>>>>> 3b5af3a1
    </file>
    <file>
      <filename>base-dhw-indirect.osw</filename>
      <filetype>osw</filetype>
      <usage_type>test</usage_type>
<<<<<<< HEAD
      <checksum>0F493152</checksum>
=======
      <checksum>76B21DBB</checksum>
>>>>>>> 3b5af3a1
    </file>
    <file>
      <filename>base-dhw-jacket-indirect.osw</filename>
      <filetype>osw</filetype>
      <usage_type>test</usage_type>
<<<<<<< HEAD
      <checksum>FEB4A647</checksum>
=======
      <checksum>8A776CAF</checksum>
>>>>>>> 3b5af3a1
    </file>
    <file>
      <filename>base-dhw-indirect-with-solar-fraction.osw</filename>
      <filetype>osw</filetype>
      <usage_type>test</usage_type>
<<<<<<< HEAD
      <checksum>2A1419E7</checksum>
=======
      <checksum>7668F84C</checksum>
>>>>>>> 3b5af3a1
    </file>
    <file>
      <filename>base-dhw-combi-tankless-outside.osw</filename>
      <filetype>osw</filetype>
      <usage_type>test</usage_type>
<<<<<<< HEAD
      <checksum>131AA183</checksum>
=======
      <checksum>14D4134E</checksum>
>>>>>>> 3b5af3a1
    </file>
    <file>
      <filename>base-dhw-combi-tankless.osw</filename>
      <filetype>osw</filetype>
      <usage_type>test</usage_type>
<<<<<<< HEAD
      <checksum>62F8A025</checksum>
=======
      <checksum>10E0D2A6</checksum>
>>>>>>> 3b5af3a1
    </file>
    <file>
      <filename>base-hvac-fireplace-wood-only.osw</filename>
      <filetype>osw</filetype>
      <usage_type>test</usage_type>
<<<<<<< HEAD
      <checksum>09DEBAC8</checksum>
=======
      <checksum>7642E6D1</checksum>
>>>>>>> 3b5af3a1
    </file>
    <file>
      <filename>base-hvac-furnace-gas-only.osw</filename>
      <filetype>osw</filetype>
      <usage_type>test</usage_type>
<<<<<<< HEAD
      <checksum>D560E5F2</checksum>
=======
      <checksum>659A9E84</checksum>
>>>>>>> 3b5af3a1
    </file>
    <file>
      <filename>base-hvac-evap-cooler-only.osw</filename>
      <filetype>osw</filetype>
      <usage_type>test</usage_type>
<<<<<<< HEAD
      <checksum>CD15A886</checksum>
=======
      <checksum>80D46C79</checksum>
>>>>>>> 3b5af3a1
    </file>
    <file>
      <filename>base-hvac-mini-split-air-conditioner-only-ducted.osw</filename>
      <filetype>osw</filetype>
      <usage_type>test</usage_type>
<<<<<<< HEAD
      <checksum>14214FFF</checksum>
=======
      <checksum>731A21D8</checksum>
>>>>>>> 3b5af3a1
    </file>
    <file>
      <filename>base-hvac-mini-split-air-conditioner-only-ductless.osw</filename>
      <filetype>osw</filetype>
      <usage_type>test</usage_type>
<<<<<<< HEAD
      <checksum>E8CFF752</checksum>
=======
      <checksum>B454FE16</checksum>
>>>>>>> 3b5af3a1
    </file>
    <file>
      <filename>base-hvac-central-ac-only-1-speed.osw</filename>
      <filetype>osw</filetype>
      <usage_type>test</usage_type>
<<<<<<< HEAD
      <checksum>3C424398</checksum>
=======
      <checksum>2F2083F0</checksum>
>>>>>>> 3b5af3a1
    </file>
    <file>
      <filename>base-hvac-stove-oil-only.osw</filename>
      <filetype>osw</filetype>
      <usage_type>test</usage_type>
<<<<<<< HEAD
      <checksum>6FEEE89F</checksum>
=======
      <checksum>0C3FC684</checksum>
>>>>>>> 3b5af3a1
    </file>
    <file>
      <filename>base-hvac-stove-wood-pellets-only.osw</filename>
      <filetype>osw</filetype>
      <usage_type>test</usage_type>
<<<<<<< HEAD
      <checksum>298070F3</checksum>
=======
      <checksum>DCED07CD</checksum>
>>>>>>> 3b5af3a1
    </file>
    <file>
      <filename>base-hvac-floor-furnace-propane-only.osw</filename>
      <filetype>osw</filetype>
      <usage_type>test</usage_type>
<<<<<<< HEAD
      <checksum>17386163</checksum>
=======
      <checksum>A007D280</checksum>
>>>>>>> 3b5af3a1
    </file>
    <file>
      <filename>base-hvac-mini-split-heat-pump-ducted-cooling-only.osw</filename>
      <filetype>osw</filetype>
      <usage_type>test</usage_type>
<<<<<<< HEAD
      <checksum>AE24F605</checksum>
=======
      <checksum>F1020632</checksum>
>>>>>>> 3b5af3a1
    </file>
    <file>
      <filename>base-enclosure-infil-flue.osw</filename>
      <filetype>osw</filetype>
      <usage_type>test</usage_type>
<<<<<<< HEAD
      <checksum>850AD269</checksum>
=======
      <checksum>B55AC538</checksum>
>>>>>>> 3b5af3a1
    </file>
    <file>
      <filename>extra-enclosure-windows-shading.osw</filename>
      <filetype>osw</filetype>
      <usage_type>test</usage_type>
<<<<<<< HEAD
      <checksum>6FFDD33E</checksum>
=======
      <checksum>83C16809</checksum>
>>>>>>> 3b5af3a1
    </file>
    <file>
      <filename>base-enclosure-overhangs.osw</filename>
      <filetype>osw</filetype>
      <usage_type>test</usage_type>
<<<<<<< HEAD
      <checksum>AADCCB9D</checksum>
=======
      <checksum>CB2F90C2</checksum>
>>>>>>> 3b5af3a1
    </file>
    <file>
      <filename>base-hvac-evap-cooler-only-ducted.osw</filename>
      <filetype>osw</filetype>
      <usage_type>test</usage_type>
<<<<<<< HEAD
      <checksum>33A7D942</checksum>
=======
      <checksum>36512A6F</checksum>
>>>>>>> 3b5af3a1
    </file>
    <file>
      <filename>base-mechvent-cfis-evap-cooler-only-ducted.osw</filename>
      <filetype>osw</filetype>
      <usage_type>test</usage_type>
<<<<<<< HEAD
      <checksum>A3BB4D17</checksum>
=======
      <checksum>2655742E</checksum>
>>>>>>> 3b5af3a1
    </file>
    <file>
      <filename>extra-second-heating-system-portable-heater-to-heating-system.osw</filename>
      <filetype>osw</filetype>
      <usage_type>test</usage_type>
<<<<<<< HEAD
      <checksum>F2FEADA2</checksum>
=======
      <checksum>BF7B6569</checksum>
>>>>>>> 3b5af3a1
    </file>
    <file>
      <filename>extra-second-heating-system-fireplace-to-heating-system.osw</filename>
      <filetype>osw</filetype>
      <usage_type>test</usage_type>
<<<<<<< HEAD
      <checksum>C9BF9FD7</checksum>
=======
      <checksum>E370EEDE</checksum>
>>>>>>> 3b5af3a1
    </file>
    <file>
      <filename>base-hvac-furnace-coal-only.osw</filename>
      <filetype>osw</filetype>
      <usage_type>test</usage_type>
<<<<<<< HEAD
      <checksum>7D0BB907</checksum>
=======
      <checksum>D9BB9CEC</checksum>
>>>>>>> 3b5af3a1
    </file>
    <file>
      <filename>base-mechvent-exhaust-rated-flow-rate.osw</filename>
      <filetype>osw</filetype>
      <usage_type>test</usage_type>
<<<<<<< HEAD
      <checksum>2D9DDD21</checksum>
=======
      <checksum>1E0440AD</checksum>
>>>>>>> 3b5af3a1
    </file>
    <file>
      <filename>base-hvac-ground-to-air-heat-pump-cooling-only.osw</filename>
      <filetype>osw</filetype>
      <usage_type>test</usage_type>
<<<<<<< HEAD
      <checksum>52E27B2F</checksum>
=======
      <checksum>B7F9C7F1</checksum>
>>>>>>> 3b5af3a1
    </file>
    <file>
      <filename>base-hvac-boiler-gas-central-ac-1-speed.osw</filename>
      <filetype>osw</filetype>
      <usage_type>test</usage_type>
<<<<<<< HEAD
      <checksum>94C3D30B</checksum>
=======
      <checksum>489616A9</checksum>
>>>>>>> 3b5af3a1
    </file>
    <file>
      <filename>extra-second-heating-system-boiler-to-heating-system.osw</filename>
      <filetype>osw</filetype>
      <usage_type>test</usage_type>
<<<<<<< HEAD
      <checksum>A0B5D460</checksum>
=======
      <checksum>D40179A6</checksum>
>>>>>>> 3b5af3a1
    </file>
    <file>
      <filename>extra-enclosure-garage-atticroof-conditioned.osw</filename>
      <filetype>osw</filetype>
      <usage_type>test</usage_type>
<<<<<<< HEAD
      <checksum>52915DB4</checksum>
=======
      <checksum>5FE52F48</checksum>
>>>>>>> 3b5af3a1
    </file>
    <file>
      <filename>extra-zero-extra-refrigerator-kwh.osw</filename>
      <filetype>osw</filetype>
      <usage_type>test</usage_type>
<<<<<<< HEAD
      <checksum>481041AB</checksum>
=======
      <checksum>17C23F68</checksum>
>>>>>>> 3b5af3a1
    </file>
    <file>
      <filename>extra-zero-freezer-kwh.osw</filename>
      <filetype>osw</filetype>
      <usage_type>test</usage_type>
<<<<<<< HEAD
      <checksum>35C2ADF6</checksum>
=======
      <checksum>14159803</checksum>
>>>>>>> 3b5af3a1
    </file>
    <file>
      <filename>extra-zero-refrigerator-kwh.osw</filename>
      <filetype>osw</filetype>
      <usage_type>test</usage_type>
<<<<<<< HEAD
      <checksum>9577F020</checksum>
=======
      <checksum>432F2D39</checksum>
>>>>>>> 3b5af3a1
    </file>
    <file>
      <filename>extra-zero-clothes-washer-kwh.osw</filename>
      <filetype>osw</filetype>
      <usage_type>test</usage_type>
<<<<<<< HEAD
      <checksum>1719DC84</checksum>
=======
      <checksum>189030D9</checksum>
>>>>>>> 3b5af3a1
    </file>
    <file>
      <filename>extra-zero-dishwasher-kwh.osw</filename>
      <filetype>osw</filetype>
      <usage_type>test</usage_type>
<<<<<<< HEAD
      <checksum>61EE3E4C</checksum>
=======
      <checksum>24787B8C</checksum>
>>>>>>> 3b5af3a1
    </file>
    <file>
      <filename>base-misc-shielding-of-home.osw</filename>
      <filetype>osw</filetype>
      <usage_type>test</usage_type>
<<<<<<< HEAD
      <checksum>47304808</checksum>
=======
      <checksum>88482939</checksum>
>>>>>>> 3b5af3a1
    </file>
    <file>
      <filename>extra-gas-hot-tub-heater-with-zero-kwh.osw</filename>
      <filetype>osw</filetype>
      <usage_type>test</usage_type>
<<<<<<< HEAD
      <checksum>4C156306</checksum>
=======
      <checksum>C26B92A6</checksum>
>>>>>>> 3b5af3a1
    </file>
    <file>
      <filename>extra-gas-pool-heater-with-zero-kwh.osw</filename>
      <filetype>osw</filetype>
      <usage_type>test</usage_type>
<<<<<<< HEAD
      <checksum>0E6F0DCD</checksum>
=======
      <checksum>EA9B1FAB</checksum>
>>>>>>> 3b5af3a1
    </file>
    <file>
      <filename>base-bldgtype-single-family-attached.osw</filename>
      <filetype>osw</filetype>
      <usage_type>test</usage_type>
<<<<<<< HEAD
      <checksum>625B9CD5</checksum>
=======
      <checksum>592BE4E3</checksum>
>>>>>>> 3b5af3a1
    </file>
    <file>
      <filename>extra-bldgtype-single-family-attached-double-exterior.osw</filename>
      <filetype>osw</filetype>
      <usage_type>test</usage_type>
<<<<<<< HEAD
      <checksum>9EB632D9</checksum>
=======
      <checksum>4193490D</checksum>
>>>>>>> 3b5af3a1
    </file>
    <file>
      <filename>extra-bldgtype-single-family-attached-single-exterior-front.osw</filename>
      <filetype>osw</filetype>
      <usage_type>test</usage_type>
<<<<<<< HEAD
      <checksum>65ABBA66</checksum>
=======
      <checksum>418F73DF</checksum>
>>>>>>> 3b5af3a1
    </file>
    <file>
      <filename>extra-bldgtype-single-family-attached-atticroof-flat.osw</filename>
      <filetype>osw</filetype>
      <usage_type>test</usage_type>
<<<<<<< HEAD
      <checksum>418226C0</checksum>
=======
      <checksum>A64FF13A</checksum>
>>>>>>> 3b5af3a1
    </file>
    <file>
      <filename>base-enclosure-2stories-garage.osw</filename>
      <filetype>osw</filetype>
      <usage_type>test</usage_type>
<<<<<<< HEAD
      <checksum>2A93D38F</checksum>
=======
      <checksum>5D9B906A</checksum>
>>>>>>> 3b5af3a1
    </file>
    <file>
      <filename>base-enclosure-infil-natural-ach.osw</filename>
      <filetype>osw</filetype>
      <usage_type>test</usage_type>
<<<<<<< HEAD
      <checksum>E8A27426</checksum>
=======
      <checksum>10C1031C</checksum>
>>>>>>> 3b5af3a1
    </file>
    <file>
      <filename>base-hvac-central-ac-plus-air-to-air-heat-pump-heating.osw</filename>
      <filetype>osw</filetype>
      <usage_type>test</usage_type>
<<<<<<< HEAD
      <checksum>F201FD36</checksum>
=======
      <checksum>F3C58C0F</checksum>
>>>>>>> 3b5af3a1
    </file>
    <file>
      <filename>base-hvac-dual-fuel-air-to-air-heat-pump-1-speed.osw</filename>
      <filetype>osw</filetype>
      <usage_type>test</usage_type>
<<<<<<< HEAD
      <checksum>215F830D</checksum>
=======
      <checksum>0006577C</checksum>
>>>>>>> 3b5af3a1
    </file>
    <file>
      <filename>base-hvac-dual-fuel-air-to-air-heat-pump-1-speed-electric.osw</filename>
      <filetype>osw</filetype>
      <usage_type>test</usage_type>
<<<<<<< HEAD
      <checksum>0734782D</checksum>
=======
      <checksum>8A71F101</checksum>
>>>>>>> 3b5af3a1
    </file>
    <file>
      <filename>base-hvac-dual-fuel-mini-split-heat-pump-ducted.osw</filename>
      <filetype>osw</filetype>
      <usage_type>test</usage_type>
<<<<<<< HEAD
      <checksum>56143793</checksum>
=======
      <checksum>B266E8B8</checksum>
>>>>>>> 3b5af3a1
    </file>
    <file>
      <filename>base-hvac-ground-to-air-heat-pump-heating-only.osw</filename>
      <filetype>osw</filetype>
      <usage_type>test</usage_type>
<<<<<<< HEAD
      <checksum>00DA5C29</checksum>
=======
      <checksum>7FC3E843</checksum>
>>>>>>> 3b5af3a1
    </file>
    <file>
      <filename>base-hvac-ground-to-air-heat-pump.osw</filename>
      <filetype>osw</filetype>
      <usage_type>test</usage_type>
<<<<<<< HEAD
      <checksum>47A60924</checksum>
=======
      <checksum>C7343663</checksum>
>>>>>>> 3b5af3a1
    </file>
    <file>
      <filename>extra-second-heating-system-boiler-to-heat-pump.osw</filename>
      <filetype>osw</filetype>
      <usage_type>test</usage_type>
<<<<<<< HEAD
      <checksum>014DFC7F</checksum>
=======
      <checksum>E0855C45</checksum>
>>>>>>> 3b5af3a1
    </file>
    <file>
      <filename>base-hvac-mini-split-heat-pump-ducted-heating-only.osw</filename>
      <filetype>osw</filetype>
      <usage_type>test</usage_type>
<<<<<<< HEAD
      <checksum>3EEBBC2F</checksum>
=======
      <checksum>57254D43</checksum>
>>>>>>> 3b5af3a1
    </file>
    <file>
      <filename>base-hvac-mini-split-heat-pump-ducted.osw</filename>
      <filetype>osw</filetype>
      <usage_type>test</usage_type>
<<<<<<< HEAD
      <checksum>A55F267D</checksum>
=======
      <checksum>21A25D74</checksum>
>>>>>>> 3b5af3a1
    </file>
    <file>
      <filename>base-hvac-mini-split-heat-pump-ductless.osw</filename>
      <filetype>osw</filetype>
      <usage_type>test</usage_type>
<<<<<<< HEAD
      <checksum>AEA03431</checksum>
=======
      <checksum>619AA2BE</checksum>
>>>>>>> 3b5af3a1
    </file>
    <file>
      <filename>extra-second-heating-system-fireplace-to-heat-pump.osw</filename>
      <filetype>osw</filetype>
      <usage_type>test</usage_type>
<<<<<<< HEAD
      <checksum>A275E1E6</checksum>
=======
      <checksum>F1269C3C</checksum>
>>>>>>> 3b5af3a1
    </file>
    <file>
      <filename>base-hvac-undersized.osw</filename>
      <filetype>osw</filetype>
      <usage_type>test</usage_type>
<<<<<<< HEAD
      <checksum>23AA1A9E</checksum>
=======
      <checksum>3719F8D5</checksum>
>>>>>>> 3b5af3a1
    </file>
    <file>
      <filename>base-hvac-room-ac-only-33percent.osw</filename>
      <filetype>osw</filetype>
      <usage_type>test</usage_type>
<<<<<<< HEAD
      <checksum>E53B2650</checksum>
=======
      <checksum>83088782</checksum>
>>>>>>> 3b5af3a1
    </file>
    <file>
      <filename>base-location-helena-mt.osw</filename>
      <filetype>osw</filetype>
      <usage_type>test</usage_type>
<<<<<<< HEAD
      <checksum>7020865E</checksum>
=======
      <checksum>445E513E</checksum>
>>>>>>> 3b5af3a1
    </file>
    <file>
      <filename>base-hvac-programmable-thermostat-detailed.osw</filename>
      <filetype>osw</filetype>
      <usage_type>test</usage_type>
<<<<<<< HEAD
      <checksum>A2A2802C</checksum>
=======
      <checksum>BB63F9AF</checksum>
>>>>>>> 3b5af3a1
    </file>
    <file>
      <filename>base-hvac-fixed-heater-gas-only.osw</filename>
      <filetype>osw</filetype>
      <usage_type>test</usage_type>
<<<<<<< HEAD
      <checksum>D12AF957</checksum>
=======
      <checksum>D149992A</checksum>
>>>>>>> 3b5af3a1
    </file>
    <file>
      <filename>base-hvac-portable-heater-gas-only.osw</filename>
      <filetype>osw</filetype>
      <usage_type>test</usage_type>
<<<<<<< HEAD
      <checksum>3F68E2C0</checksum>
=======
      <checksum>38459C42</checksum>
    </file>
    <file>
      <filename>base-hvac-seasons.osw</filename>
      <filetype>osw</filetype>
      <usage_type>test</usage_type>
      <checksum>BE641D1B</checksum>
>>>>>>> 3b5af3a1
    </file>
    <file>
      <filename>base-hvac-boiler-elec-only.osw</filename>
      <filetype>osw</filetype>
      <usage_type>test</usage_type>
<<<<<<< HEAD
      <checksum>16E64DC6</checksum>
=======
      <checksum>F40E3359</checksum>
>>>>>>> 3b5af3a1
    </file>
    <file>
      <filename>base-hvac-furnace-elec-only.osw</filename>
      <filetype>osw</filetype>
      <usage_type>test</usage_type>
<<<<<<< HEAD
      <checksum>B143E182</checksum>
=======
      <checksum>BC627B08</checksum>
>>>>>>> 3b5af3a1
    </file>
    <file>
      <filename>base-hvac-wall-furnace-elec-only.osw</filename>
      <filetype>osw</filetype>
      <usage_type>test</usage_type>
<<<<<<< HEAD
      <checksum>168F49C6</checksum>
=======
      <checksum>E7B234E2</checksum>
>>>>>>> 3b5af3a1
    </file>
    <file>
      <filename>base-hvac-install-quality-air-to-air-heat-pump-1-speed.osw</filename>
      <filetype>osw</filetype>
      <usage_type>test</usage_type>
<<<<<<< HEAD
      <checksum>CBEA6EAB</checksum>
=======
      <checksum>9C743395</checksum>
>>>>>>> 3b5af3a1
    </file>
    <file>
      <filename>base-hvac-install-quality-air-to-air-heat-pump-2-speed.osw</filename>
      <filetype>osw</filetype>
      <usage_type>test</usage_type>
<<<<<<< HEAD
      <checksum>D5D0D066</checksum>
=======
      <checksum>E1BD049D</checksum>
>>>>>>> 3b5af3a1
    </file>
    <file>
      <filename>base-hvac-install-quality-air-to-air-heat-pump-var-speed.osw</filename>
      <filetype>osw</filetype>
      <usage_type>test</usage_type>
<<<<<<< HEAD
      <checksum>46C7948F</checksum>
=======
      <checksum>956276C0</checksum>
>>>>>>> 3b5af3a1
    </file>
    <file>
      <filename>base-hvac-install-quality-furnace-gas-central-ac-1-speed.osw</filename>
      <filetype>osw</filetype>
      <usage_type>test</usage_type>
<<<<<<< HEAD
      <checksum>9616B7FB</checksum>
=======
      <checksum>CA7B4A0F</checksum>
>>>>>>> 3b5af3a1
    </file>
    <file>
      <filename>base-hvac-install-quality-furnace-gas-central-ac-2-speed.osw</filename>
      <filetype>osw</filetype>
      <usage_type>test</usage_type>
<<<<<<< HEAD
      <checksum>B7512A98</checksum>
=======
      <checksum>323F4424</checksum>
>>>>>>> 3b5af3a1
    </file>
    <file>
      <filename>base-hvac-install-quality-furnace-gas-central-ac-var-speed.osw</filename>
      <filetype>osw</filetype>
      <usage_type>test</usage_type>
<<<<<<< HEAD
      <checksum>809CA7B2</checksum>
=======
      <checksum>852B70C3</checksum>
>>>>>>> 3b5af3a1
    </file>
    <file>
      <filename>base-hvac-install-quality-furnace-gas-only.osw</filename>
      <filetype>osw</filetype>
      <usage_type>test</usage_type>
<<<<<<< HEAD
      <checksum>21FC54E5</checksum>
=======
      <checksum>2D7874C3</checksum>
>>>>>>> 3b5af3a1
    </file>
    <file>
      <filename>base-hvac-install-quality-mini-split-air-conditioner-only-ducted.osw</filename>
      <filetype>osw</filetype>
      <usage_type>test</usage_type>
<<<<<<< HEAD
      <checksum>27DE72D0</checksum>
=======
      <checksum>AC60DEC4</checksum>
>>>>>>> 3b5af3a1
    </file>
    <file>
      <filename>base-hvac-install-quality-mini-split-heat-pump-ducted.osw</filename>
      <filetype>osw</filetype>
      <usage_type>test</usage_type>
<<<<<<< HEAD
      <checksum>6FEC0700</checksum>
=======
      <checksum>2F642A3F</checksum>
>>>>>>> 3b5af3a1
    </file>
    <file>
      <filename>base-hvac-install-quality-ground-to-air-heat-pump.osw</filename>
      <filetype>osw</filetype>
      <usage_type>test</usage_type>
<<<<<<< HEAD
      <checksum>E32D18A5</checksum>
=======
      <checksum>71447961</checksum>
    </file>
    <file>
      <filename>base-schedules-stochastic-vacant.osw</filename>
      <filetype>osw</filetype>
      <usage_type>test</usage_type>
      <checksum>995E3A6C</checksum>
>>>>>>> 3b5af3a1
    </file>
    <file>
      <filename>base-dhw-tank-heat-pump-uef.osw</filename>
      <filetype>osw</filetype>
      <usage_type>test</usage_type>
<<<<<<< HEAD
      <checksum>FB9D2028</checksum>
=======
      <checksum>24591938</checksum>
>>>>>>> 3b5af3a1
    </file>
    <file>
      <filename>base-dhw-tank-elec-uef.osw</filename>
      <filetype>osw</filetype>
      <usage_type>test</usage_type>
<<<<<<< HEAD
      <checksum>0B6B05B2</checksum>
=======
      <checksum>8226BC6A</checksum>
>>>>>>> 3b5af3a1
    </file>
    <file>
      <filename>base-dhw-tank-gas-uef.osw</filename>
      <filetype>osw</filetype>
      <usage_type>test</usage_type>
<<<<<<< HEAD
      <checksum>D1990C6E</checksum>
=======
      <checksum>2AC5C11C</checksum>
>>>>>>> 3b5af3a1
    </file>
    <file>
      <filename>base-enclosure-2stories.osw</filename>
      <filetype>osw</filetype>
      <usage_type>test</usage_type>
<<<<<<< HEAD
      <checksum>E971E2D7</checksum>
=======
      <checksum>CEF862D6</checksum>
>>>>>>> 3b5af3a1
    </file>
    <file>
      <filename>base-hvac-autosize-boiler-elec-only.osw</filename>
      <filetype>osw</filetype>
      <usage_type>test</usage_type>
<<<<<<< HEAD
      <checksum>23DA3C03</checksum>
=======
      <checksum>E704228C</checksum>
>>>>>>> 3b5af3a1
    </file>
    <file>
      <filename>base-hvac-autosize-boiler-gas-central-ac-1-speed.osw</filename>
      <filetype>osw</filetype>
      <usage_type>test</usage_type>
<<<<<<< HEAD
      <checksum>D84F696E</checksum>
=======
      <checksum>49222722</checksum>
>>>>>>> 3b5af3a1
    </file>
    <file>
      <filename>base-hvac-autosize-boiler-gas-only.osw</filename>
      <filetype>osw</filetype>
      <usage_type>test</usage_type>
<<<<<<< HEAD
      <checksum>6EE06442</checksum>
=======
      <checksum>F0E1CDB2</checksum>
>>>>>>> 3b5af3a1
    </file>
    <file>
      <filename>base-hvac-autosize-central-ac-only-1-speed.osw</filename>
      <filetype>osw</filetype>
      <usage_type>test</usage_type>
<<<<<<< HEAD
      <checksum>8DD26355</checksum>
=======
      <checksum>06EA14C7</checksum>
>>>>>>> 3b5af3a1
    </file>
    <file>
      <filename>base-hvac-autosize-central-ac-only-2-speed.osw</filename>
      <filetype>osw</filetype>
      <usage_type>test</usage_type>
<<<<<<< HEAD
      <checksum>0E86A2A6</checksum>
=======
      <checksum>10B48FF6</checksum>
>>>>>>> 3b5af3a1
    </file>
    <file>
      <filename>base-hvac-autosize-central-ac-only-var-speed.osw</filename>
      <filetype>osw</filetype>
      <usage_type>test</usage_type>
<<<<<<< HEAD
      <checksum>7E48E63D</checksum>
=======
      <checksum>AAE93F94</checksum>
>>>>>>> 3b5af3a1
    </file>
    <file>
      <filename>base-hvac-autosize-elec-resistance-only.osw</filename>
      <filetype>osw</filetype>
      <usage_type>test</usage_type>
<<<<<<< HEAD
      <checksum>6D725E77</checksum>
=======
      <checksum>88536860</checksum>
>>>>>>> 3b5af3a1
    </file>
    <file>
      <filename>base-hvac-autosize-evap-cooler-furnace-gas.osw</filename>
      <filetype>osw</filetype>
      <usage_type>test</usage_type>
<<<<<<< HEAD
      <checksum>A8D3A049</checksum>
=======
      <checksum>3DEB26B5</checksum>
>>>>>>> 3b5af3a1
    </file>
    <file>
      <filename>base-hvac-autosize-floor-furnace-propane-only.osw</filename>
      <filetype>osw</filetype>
      <usage_type>test</usage_type>
<<<<<<< HEAD
      <checksum>D3C82D14</checksum>
=======
      <checksum>68AF30EB</checksum>
>>>>>>> 3b5af3a1
    </file>
    <file>
      <filename>base-hvac-autosize-furnace-elec-only.osw</filename>
      <filetype>osw</filetype>
      <usage_type>test</usage_type>
<<<<<<< HEAD
      <checksum>032BCE55</checksum>
=======
      <checksum>3F240124</checksum>
>>>>>>> 3b5af3a1
    </file>
    <file>
      <filename>base-hvac-autosize-furnace-gas-central-ac-2-speed.osw</filename>
      <filetype>osw</filetype>
      <usage_type>test</usage_type>
<<<<<<< HEAD
      <checksum>38ABC1B6</checksum>
=======
      <checksum>51E2BF01</checksum>
>>>>>>> 3b5af3a1
    </file>
    <file>
      <filename>base-hvac-autosize-furnace-gas-central-ac-var-speed.osw</filename>
      <filetype>osw</filetype>
      <usage_type>test</usage_type>
<<<<<<< HEAD
      <checksum>A58DA3B2</checksum>
=======
      <checksum>1441EBB8</checksum>
>>>>>>> 3b5af3a1
    </file>
    <file>
      <filename>base-hvac-autosize-furnace-gas-only.osw</filename>
      <filetype>osw</filetype>
      <usage_type>test</usage_type>
<<<<<<< HEAD
      <checksum>3AD5AFA0</checksum>
=======
      <checksum>F08B2BDB</checksum>
>>>>>>> 3b5af3a1
    </file>
    <file>
      <filename>base-hvac-autosize-furnace-gas-room-ac.osw</filename>
      <filetype>osw</filetype>
      <usage_type>test</usage_type>
<<<<<<< HEAD
      <checksum>B37C6A94</checksum>
=======
      <checksum>B11982FE</checksum>
>>>>>>> 3b5af3a1
    </file>
    <file>
      <filename>base-hvac-autosize-room-ac-only.osw</filename>
      <filetype>osw</filetype>
      <usage_type>test</usage_type>
<<<<<<< HEAD
      <checksum>7B111477</checksum>
=======
      <checksum>F153CBF5</checksum>
>>>>>>> 3b5af3a1
    </file>
    <file>
      <filename>base-hvac-autosize-stove-oil-only.osw</filename>
      <filetype>osw</filetype>
      <usage_type>test</usage_type>
<<<<<<< HEAD
      <checksum>8DF5BD1A</checksum>
=======
      <checksum>63FA55B7</checksum>
>>>>>>> 3b5af3a1
    </file>
    <file>
      <filename>base-hvac-autosize-wall-furnace-elec-only.osw</filename>
      <filetype>osw</filetype>
      <usage_type>test</usage_type>
<<<<<<< HEAD
      <checksum>1A33B673</checksum>
=======
      <checksum>42E9ECA3</checksum>
>>>>>>> 3b5af3a1
    </file>
    <file>
      <filename>base-hvac-autosize.osw</filename>
      <filetype>osw</filetype>
      <usage_type>test</usage_type>
<<<<<<< HEAD
      <checksum>7D49D919</checksum>
=======
      <checksum>59CC42BA</checksum>
>>>>>>> 3b5af3a1
    </file>
    <file>
      <filename>base-hvac-autosize-ground-to-air-heat-pump-cooling-only.osw</filename>
      <filetype>osw</filetype>
      <usage_type>test</usage_type>
<<<<<<< HEAD
      <checksum>35023BAA</checksum>
=======
      <checksum>726280A9</checksum>
>>>>>>> 3b5af3a1
    </file>
    <file>
      <filename>base-hvac-autosize-ground-to-air-heat-pump-heating-only.osw</filename>
      <filetype>osw</filetype>
      <usage_type>test</usage_type>
<<<<<<< HEAD
      <checksum>05DAF17B</checksum>
=======
      <checksum>20EB64FD</checksum>
>>>>>>> 3b5af3a1
    </file>
    <file>
      <filename>base-hvac-autosize-ground-to-air-heat-pump.osw</filename>
      <filetype>osw</filetype>
      <usage_type>test</usage_type>
<<<<<<< HEAD
      <checksum>579AAC88</checksum>
=======
      <checksum>689517A1</checksum>
>>>>>>> 3b5af3a1
    </file>
    <file>
      <filename>base-hvac-autosize-air-to-air-heat-pump-1-speed-cooling-only.osw</filename>
      <filetype>osw</filetype>
      <usage_type>test</usage_type>
<<<<<<< HEAD
      <checksum>EEAF4430</checksum>
=======
      <checksum>7176368A</checksum>
>>>>>>> 3b5af3a1
    </file>
    <file>
      <filename>base-hvac-autosize-air-to-air-heat-pump-1-speed-heating-only.osw</filename>
      <filetype>osw</filetype>
      <usage_type>test</usage_type>
<<<<<<< HEAD
      <checksum>6FAF4EBA</checksum>
=======
      <checksum>B659CFCB</checksum>
>>>>>>> 3b5af3a1
    </file>
    <file>
      <filename>base-hvac-autosize-air-to-air-heat-pump-2-speed.osw</filename>
      <filetype>osw</filetype>
      <usage_type>test</usage_type>
<<<<<<< HEAD
      <checksum>C1CC5DC4</checksum>
=======
      <checksum>EE1AFFD4</checksum>
>>>>>>> 3b5af3a1
    </file>
    <file>
      <filename>base-hvac-autosize-air-to-air-heat-pump-var-speed.osw</filename>
      <filetype>osw</filetype>
      <usage_type>test</usage_type>
<<<<<<< HEAD
      <checksum>BA8910C2</checksum>
=======
      <checksum>05EA4B3F</checksum>
>>>>>>> 3b5af3a1
    </file>
    <file>
      <filename>base-hvac-autosize-central-ac-plus-air-to-air-heat-pump-heating.osw</filename>
      <filetype>osw</filetype>
      <usage_type>test</usage_type>
<<<<<<< HEAD
      <checksum>611D4990</checksum>
=======
      <checksum>19F7ED9D</checksum>
>>>>>>> 3b5af3a1
    </file>
    <file>
      <filename>base-hvac-autosize-dual-fuel-air-to-air-heat-pump-1-speed.osw</filename>
      <filetype>osw</filetype>
      <usage_type>test</usage_type>
<<<<<<< HEAD
      <checksum>88F587B2</checksum>
=======
      <checksum>45D8F639</checksum>
>>>>>>> 3b5af3a1
    </file>
    <file>
      <filename>base-hvac-autosize-dual-fuel-mini-split-heat-pump-ducted.osw</filename>
      <filetype>osw</filetype>
      <usage_type>test</usage_type>
<<<<<<< HEAD
      <checksum>8BA36268</checksum>
=======
      <checksum>E2B05E38</checksum>
>>>>>>> 3b5af3a1
    </file>
    <file>
      <filename>base-hvac-autosize-mini-split-heat-pump-ducted-cooling-only.osw</filename>
      <filetype>osw</filetype>
      <usage_type>test</usage_type>
<<<<<<< HEAD
      <checksum>BABF047A</checksum>
=======
      <checksum>50793D9F</checksum>
>>>>>>> 3b5af3a1
    </file>
    <file>
      <filename>base-hvac-autosize-mini-split-heat-pump-ducted-heating-only.osw</filename>
      <filetype>osw</filetype>
      <usage_type>test</usage_type>
<<<<<<< HEAD
      <checksum>CC06D7E1</checksum>
=======
      <checksum>4F9C512F</checksum>
>>>>>>> 3b5af3a1
    </file>
    <file>
      <filename>base-hvac-autosize-mini-split-heat-pump-ducted.osw</filename>
      <filetype>osw</filetype>
      <usage_type>test</usage_type>
<<<<<<< HEAD
      <checksum>F7245603</checksum>
=======
      <checksum>7C08347A</checksum>
>>>>>>> 3b5af3a1
    </file>
    <file>
      <filename>base-hvac-autosize-air-to-air-heat-pump-1-speed.osw</filename>
      <filetype>osw</filetype>
      <usage_type>test</usage_type>
<<<<<<< HEAD
      <checksum>435230E7</checksum>
=======
      <checksum>8DE38A29</checksum>
>>>>>>> 3b5af3a1
    </file>
    <file>
      <filename>base-hvac-autosize-mini-split-air-conditioner-only-ducted.osw</filename>
      <filetype>osw</filetype>
      <usage_type>test</usage_type>
<<<<<<< HEAD
      <checksum>3E558CDA</checksum>
=======
      <checksum>1404545D</checksum>
>>>>>>> 3b5af3a1
    </file>
    <file>
      <filename>base-foundation-vented-crawlspace.osw</filename>
      <filetype>osw</filetype>
      <usage_type>test</usage_type>
<<<<<<< HEAD
      <checksum>9A7910E1</checksum>
=======
      <checksum>1FD17FB8</checksum>
>>>>>>> 3b5af3a1
    </file>
    <file>
      <filename>base-foundation-unvented-crawlspace.osw</filename>
      <filetype>osw</filetype>
      <usage_type>test</usage_type>
<<<<<<< HEAD
      <checksum>B3B2CC29</checksum>
=======
      <checksum>212B6FC3</checksum>
>>>>>>> 3b5af3a1
    </file>
    <file>
      <filename>base-foundation-unconditioned-basement-assembly-r.osw</filename>
      <filetype>osw</filetype>
      <usage_type>test</usage_type>
<<<<<<< HEAD
      <checksum>B8A1B7F1</checksum>
=======
      <checksum>3FEFDA5C</checksum>
>>>>>>> 3b5af3a1
    </file>
    <file>
      <filename>base-foundation-unconditioned-basement.osw</filename>
      <filetype>osw</filetype>
      <usage_type>test</usage_type>
<<<<<<< HEAD
      <checksum>BFBF0224</checksum>
=======
      <checksum>6EC7DDE8</checksum>
>>>>>>> 3b5af3a1
    </file>
    <file>
      <filename>base-location-duluth-mn.osw</filename>
      <filetype>osw</filetype>
      <usage_type>test</usage_type>
<<<<<<< HEAD
      <checksum>9D64C92F</checksum>
=======
      <checksum>18A19C2B</checksum>
>>>>>>> 3b5af3a1
    </file>
    <file>
      <filename>base-foundation-unconditioned-basement-wall-insulation.osw</filename>
      <filetype>osw</filetype>
      <usage_type>test</usage_type>
<<<<<<< HEAD
      <checksum>2C6B2430</checksum>
=======
      <checksum>2DE62FCC</checksum>
>>>>>>> 3b5af3a1
    </file>
    <file>
      <filename>extra-bldgtype-single-family-attached-unconditioned-basement-middle.osw</filename>
      <filetype>osw</filetype>
      <usage_type>test</usage_type>
<<<<<<< HEAD
      <checksum>40B8B930</checksum>
=======
      <checksum>C7973543</checksum>
>>>>>>> 3b5af3a1
    </file>
    <file>
      <filename>extra-bldgtype-single-family-attached-unconditioned-basement-right.osw</filename>
      <filetype>osw</filetype>
      <usage_type>test</usage_type>
<<<<<<< HEAD
      <checksum>C75853A1</checksum>
=======
      <checksum>EDF372B0</checksum>
>>>>>>> 3b5af3a1
    </file>
    <file>
      <filename>extra-bldgtype-single-family-attached-unconditioned-basement.osw</filename>
      <filetype>osw</filetype>
      <usage_type>test</usage_type>
<<<<<<< HEAD
      <checksum>6F206E49</checksum>
=======
      <checksum>05EF2B24</checksum>
>>>>>>> 3b5af3a1
    </file>
    <file>
      <filename>extra-bldgtype-single-family-attached-unvented-crawlspace-middle.osw</filename>
      <filetype>osw</filetype>
      <usage_type>test</usage_type>
<<<<<<< HEAD
      <checksum>88984601</checksum>
=======
      <checksum>27E3AFD8</checksum>
>>>>>>> 3b5af3a1
    </file>
    <file>
      <filename>extra-bldgtype-single-family-attached-unvented-crawlspace-right.osw</filename>
      <filetype>osw</filetype>
      <usage_type>test</usage_type>
<<<<<<< HEAD
      <checksum>30AE11A0</checksum>
=======
      <checksum>57D218E0</checksum>
>>>>>>> 3b5af3a1
    </file>
    <file>
      <filename>extra-bldgtype-single-family-attached-unvented-crawlspace.osw</filename>
      <filetype>osw</filetype>
      <usage_type>test</usage_type>
<<<<<<< HEAD
      <checksum>71156250</checksum>
=======
      <checksum>EDE1FEC5</checksum>
>>>>>>> 3b5af3a1
    </file>
    <file>
      <filename>extra-bldgtype-single-family-attached-vented-crawlspace-middle.osw</filename>
      <filetype>osw</filetype>
      <usage_type>test</usage_type>
<<<<<<< HEAD
      <checksum>09E608D9</checksum>
=======
      <checksum>59CC657C</checksum>
>>>>>>> 3b5af3a1
    </file>
    <file>
      <filename>extra-bldgtype-single-family-attached-vented-crawlspace-right.osw</filename>
      <filetype>osw</filetype>
      <usage_type>test</usage_type>
<<<<<<< HEAD
      <checksum>ED5DB978</checksum>
=======
      <checksum>193167EC</checksum>
>>>>>>> 3b5af3a1
    </file>
    <file>
      <filename>extra-bldgtype-single-family-attached-vented-crawlspace.osw</filename>
      <filetype>osw</filetype>
      <usage_type>test</usage_type>
<<<<<<< HEAD
      <checksum>9A380B8B</checksum>
=======
      <checksum>F2C132EF</checksum>
>>>>>>> 3b5af3a1
    </file>
    <file>
      <filename>base-location-baltimore-md.osw</filename>
      <filetype>osw</filetype>
      <usage_type>test</usage_type>
<<<<<<< HEAD
      <checksum>D50A997E</checksum>
=======
      <checksum>C865BA5A</checksum>
>>>>>>> 3b5af3a1
    </file>
    <file>
      <filename>base-location-portland-or.osw</filename>
      <filetype>osw</filetype>
      <usage_type>test</usage_type>
<<<<<<< HEAD
      <checksum>63135F0D</checksum>
=======
      <checksum>923F6B84</checksum>
>>>>>>> 3b5af3a1
    </file>
    <file>
      <filename>base-misc-defaults.osw</filename>
      <filetype>osw</filetype>
      <usage_type>test</usage_type>
<<<<<<< HEAD
      <checksum>80D7A585</checksum>
=======
      <checksum>50951BC7</checksum>
>>>>>>> 3b5af3a1
    </file>
    <file>
      <filename>base-foundation-slab.osw</filename>
      <filetype>osw</filetype>
      <usage_type>test</usage_type>
<<<<<<< HEAD
      <checksum>AE652AAF</checksum>
=======
      <checksum>624647CF</checksum>
>>>>>>> 3b5af3a1
    </file>
    <file>
      <filename>extra-enclosure-atticroof-conditioned-eaves-gable.osw</filename>
      <filetype>osw</filetype>
      <usage_type>test</usage_type>
<<<<<<< HEAD
      <checksum>D9CB31E9</checksum>
=======
      <checksum>B031CDF9</checksum>
>>>>>>> 3b5af3a1
    </file>
    <file>
      <filename>extra-enclosure-atticroof-conditioned-eaves-hip.osw</filename>
      <filetype>osw</filetype>
      <usage_type>test</usage_type>
<<<<<<< HEAD
      <checksum>A4E7084C</checksum>
=======
      <checksum>AF6D6732</checksum>
>>>>>>> 3b5af3a1
    </file>
    <file>
      <filename>base-appliances-dehumidifier.osw</filename>
      <filetype>osw</filetype>
      <usage_type>test</usage_type>
<<<<<<< HEAD
      <checksum>84292670</checksum>
=======
      <checksum>39890E68</checksum>
>>>>>>> 3b5af3a1
    </file>
    <file>
      <filename>base-appliances-dehumidifier-ief-portable.osw</filename>
      <filetype>osw</filetype>
      <usage_type>test</usage_type>
<<<<<<< HEAD
      <checksum>6DE3219E</checksum>
=======
      <checksum>FAF41125</checksum>
>>>>>>> 3b5af3a1
    </file>
    <file>
      <filename>base-appliances-dehumidifier-ief-whole-home.osw</filename>
      <filetype>osw</filetype>
      <usage_type>test</usage_type>
<<<<<<< HEAD
      <checksum>32F73041</checksum>
=======
      <checksum>82F0C0DB</checksum>
>>>>>>> 3b5af3a1
    </file>
    <file>
      <filename>base-atticroof-radiant-barrier.osw</filename>
      <filetype>osw</filetype>
      <usage_type>test</usage_type>
<<<<<<< HEAD
      <checksum>7871B713</checksum>
=======
      <checksum>6DD6527E</checksum>
>>>>>>> 3b5af3a1
    </file>
    <file>
      <filename>base-location-dallas-tx.osw</filename>
      <filetype>osw</filetype>
      <usage_type>test</usage_type>
<<<<<<< HEAD
      <checksum>064BDD0A</checksum>
=======
      <checksum>322D5EFB</checksum>
>>>>>>> 3b5af3a1
    </file>
    <file>
      <filename>base-location-miami-fl.osw</filename>
      <filetype>osw</filetype>
      <usage_type>test</usage_type>
<<<<<<< HEAD
      <checksum>2566D2D8</checksum>
=======
      <checksum>6CA796D0</checksum>
>>>>>>> 3b5af3a1
    </file>
    <file>
      <filename>base-location-honolulu-hi.osw</filename>
      <filetype>osw</filetype>
      <usage_type>test</usage_type>
<<<<<<< HEAD
      <checksum>A762014E</checksum>
=======
      <checksum>57F84286</checksum>
>>>>>>> 3b5af3a1
    </file>
    <file>
      <filename>base-location-phoenix-az.osw</filename>
      <filetype>osw</filetype>
      <usage_type>test</usage_type>
<<<<<<< HEAD
      <checksum>94445188</checksum>
=======
      <checksum>ED526788</checksum>
>>>>>>> 3b5af3a1
    </file>
    <file>
      <filename>extra-bldgtype-single-family-attached-slab-middle.osw</filename>
      <filetype>osw</filetype>
      <usage_type>test</usage_type>
<<<<<<< HEAD
      <checksum>F3251C45</checksum>
=======
      <checksum>E57EA377</checksum>
>>>>>>> 3b5af3a1
    </file>
    <file>
      <filename>extra-bldgtype-single-family-attached-slab-right.osw</filename>
      <filetype>osw</filetype>
      <usage_type>test</usage_type>
<<<<<<< HEAD
      <checksum>9445E75C</checksum>
=======
      <checksum>A56CB4C7</checksum>
>>>>>>> 3b5af3a1
    </file>
    <file>
      <filename>extra-bldgtype-single-family-attached-slab.osw</filename>
      <filetype>osw</filetype>
      <usage_type>test</usage_type>
<<<<<<< HEAD
      <checksum>562A2064</checksum>
=======
      <checksum>20698750</checksum>
>>>>>>> 3b5af3a1
    </file>
    <file>
      <filename>extra-bldgtype-single-family-attached-atticroof-conditioned-eaves-gable.osw</filename>
      <filetype>osw</filetype>
      <usage_type>test</usage_type>
<<<<<<< HEAD
      <checksum>9FC984C2</checksum>
=======
      <checksum>C095D2E3</checksum>
>>>>>>> 3b5af3a1
    </file>
    <file>
      <filename>extra-bldgtype-single-family-attached-atticroof-conditioned-eaves-hip.osw</filename>
      <filetype>osw</filetype>
      <usage_type>test</usage_type>
<<<<<<< HEAD
      <checksum>4EF4706E</checksum>
=======
      <checksum>985E4325</checksum>
>>>>>>> 3b5af3a1
    </file>
    <file>
      <filename>base-bldgtype-multifamily-shared-mechvent-preconditioning.osw</filename>
      <filetype>osw</filetype>
      <usage_type>test</usage_type>
<<<<<<< HEAD
      <checksum>96A5A143</checksum>
=======
      <checksum>CD1EF9B7</checksum>
>>>>>>> 3b5af3a1
    </file>
    <file>
      <filename>base-bldgtype-multifamily-shared-mechvent.osw</filename>
      <filetype>osw</filetype>
      <usage_type>test</usage_type>
<<<<<<< HEAD
      <checksum>387C1C34</checksum>
=======
      <checksum>40B3BE0B</checksum>
>>>>>>> 3b5af3a1
    </file>
    <file>
      <filename>base-bldgtype-multifamily-shared-pv.osw</filename>
      <filetype>osw</filetype>
      <usage_type>test</usage_type>
<<<<<<< HEAD
      <checksum>7EE8CDEE</checksum>
=======
      <checksum>6503B6F7</checksum>
>>>>>>> 3b5af3a1
    </file>
    <file>
      <filename>base-bldgtype-multifamily-shared-water-heater.osw</filename>
      <filetype>osw</filetype>
      <usage_type>test</usage_type>
<<<<<<< HEAD
      <checksum>78CD7EAD</checksum>
=======
      <checksum>90297D84</checksum>
>>>>>>> 3b5af3a1
    </file>
    <file>
      <filename>base-bldgtype-multifamily.osw</filename>
      <filetype>osw</filetype>
      <usage_type>test</usage_type>
<<<<<<< HEAD
      <checksum>67D4397D</checksum>
=======
      <checksum>EB5A3E9F</checksum>
>>>>>>> 3b5af3a1
    </file>
    <file>
      <filename>base-bldgtype-multifamily-shared-boiler-only-baseboard.osw</filename>
      <filetype>osw</filetype>
      <usage_type>test</usage_type>
<<<<<<< HEAD
      <checksum>41719861</checksum>
=======
      <checksum>72BCD6A3</checksum>
>>>>>>> 3b5af3a1
    </file>
    <file>
      <filename>base-bldgtype-multifamily-shared-boiler-only-fan-coil.osw</filename>
      <filetype>osw</filetype>
      <usage_type>test</usage_type>
<<<<<<< HEAD
      <checksum>7A663F0D</checksum>
=======
      <checksum>B83E973F</checksum>
    </file>
    <file>
      <version>
        <software_program>OpenStudio</software_program>
        <identifier>2.9.0</identifier>
        <min_compatible>2.9.0</min_compatible>
      </version>
      <filename>measure.rb</filename>
      <filetype>rb</filetype>
      <usage_type>script</usage_type>
      <checksum>B3FAACDA</checksum>
>>>>>>> 3b5af3a1
    </file>
    <file>
      <filename>base-hvac-room-ac-only-ceer.osw</filename>
      <filetype>osw</filetype>
      <usage_type>test</usage_type>
<<<<<<< HEAD
      <checksum>D37E2174</checksum>
=======
      <checksum>A2DCA8EA</checksum>
>>>>>>> 3b5af3a1
    </file>
    <file>
      <filename>extra-bldgtype-single-family-attached-double-loaded-interior.osw</filename>
      <filetype>osw</filetype>
      <usage_type>test</usage_type>
<<<<<<< HEAD
      <checksum>92E4C536</checksum>
=======
      <checksum>BC54F1A9</checksum>
>>>>>>> 3b5af3a1
    </file>
    <file>
      <filename>extra-bldgtype-multifamily-unvented-crawlspace-left-bottom.osw</filename>
      <filetype>osw</filetype>
      <usage_type>test</usage_type>
<<<<<<< HEAD
      <checksum>FF6D793F</checksum>
=======
      <checksum>761279E3</checksum>
>>>>>>> 3b5af3a1
    </file>
    <file>
      <filename>extra-bldgtype-multifamily-unvented-crawlspace-left-middle.osw</filename>
      <filetype>osw</filetype>
      <usage_type>test</usage_type>
<<<<<<< HEAD
      <checksum>DCECD9C6</checksum>
=======
      <checksum>EDB301F3</checksum>
>>>>>>> 3b5af3a1
    </file>
    <file>
      <filename>extra-bldgtype-multifamily-unvented-crawlspace-left-top.osw</filename>
      <filetype>osw</filetype>
      <usage_type>test</usage_type>
<<<<<<< HEAD
      <checksum>574D71AF</checksum>
=======
      <checksum>B42BB3A4</checksum>
>>>>>>> 3b5af3a1
    </file>
    <file>
      <filename>extra-bldgtype-multifamily-unvented-crawlspace-middle-bottom.osw</filename>
      <filetype>osw</filetype>
      <usage_type>test</usage_type>
<<<<<<< HEAD
      <checksum>B66D7794</checksum>
=======
      <checksum>A47A9207</checksum>
>>>>>>> 3b5af3a1
    </file>
    <file>
      <filename>extra-bldgtype-multifamily-unvented-crawlspace-middle-middle.osw</filename>
      <filetype>osw</filetype>
      <usage_type>test</usage_type>
<<<<<<< HEAD
      <checksum>6A80A8F2</checksum>
=======
      <checksum>7F23E702</checksum>
>>>>>>> 3b5af3a1
    </file>
    <file>
      <filename>extra-bldgtype-multifamily-unvented-crawlspace-middle-top.osw</filename>
      <filetype>osw</filetype>
      <usage_type>test</usage_type>
<<<<<<< HEAD
      <checksum>B2963384</checksum>
=======
      <checksum>3F951F88</checksum>
>>>>>>> 3b5af3a1
    </file>
    <file>
      <filename>extra-bldgtype-multifamily-unvented-crawlspace-right-bottom.osw</filename>
      <filetype>osw</filetype>
      <usage_type>test</usage_type>
<<<<<<< HEAD
      <checksum>502319B1</checksum>
=======
      <checksum>42C91511</checksum>
>>>>>>> 3b5af3a1
    </file>
    <file>
      <filename>extra-bldgtype-multifamily-unvented-crawlspace-right-middle.osw</filename>
      <filetype>osw</filetype>
      <usage_type>test</usage_type>
<<<<<<< HEAD
      <checksum>E23456DF</checksum>
=======
      <checksum>29B0207B</checksum>
>>>>>>> 3b5af3a1
    </file>
    <file>
      <filename>extra-bldgtype-multifamily-unvented-crawlspace-right-top.osw</filename>
      <filetype>osw</filetype>
      <usage_type>test</usage_type>
<<<<<<< HEAD
      <checksum>D7B8E32B</checksum>
=======
      <checksum>4E06F524</checksum>
>>>>>>> 3b5af3a1
    </file>
    <file>
      <filename>extra-bldgtype-multifamily-unvented-crawlspace.osw</filename>
      <filetype>osw</filetype>
      <usage_type>test</usage_type>
<<<<<<< HEAD
      <checksum>D7D539EF</checksum>
=======
      <checksum>30DF88F5</checksum>
>>>>>>> 3b5af3a1
    </file>
    <file>
      <filename>extra-bldgtype-multifamily-vented-crawlspace-left-bottom.osw</filename>
      <filetype>osw</filetype>
      <usage_type>test</usage_type>
<<<<<<< HEAD
      <checksum>314D483C</checksum>
=======
      <checksum>9978A916</checksum>
>>>>>>> 3b5af3a1
    </file>
    <file>
      <filename>extra-bldgtype-multifamily-vented-crawlspace-left-middle.osw</filename>
      <filetype>osw</filetype>
      <usage_type>test</usage_type>
<<<<<<< HEAD
      <checksum>014FE8D8</checksum>
=======
      <checksum>06EB9177</checksum>
>>>>>>> 3b5af3a1
    </file>
    <file>
      <filename>extra-bldgtype-multifamily-vented-crawlspace-left-top.osw</filename>
      <filetype>osw</filetype>
      <usage_type>test</usage_type>
<<<<<<< HEAD
      <checksum>F018E35A</checksum>
=======
      <checksum>2FDDCBBF</checksum>
>>>>>>> 3b5af3a1
    </file>
    <file>
      <filename>extra-bldgtype-multifamily-vented-crawlspace-middle-bottom.osw</filename>
      <filetype>osw</filetype>
      <usage_type>test</usage_type>
<<<<<<< HEAD
      <checksum>C026FDB5</checksum>
=======
      <checksum>F619C398</checksum>
>>>>>>> 3b5af3a1
    </file>
    <file>
      <filename>extra-bldgtype-multifamily-vented-crawlspace-middle-middle.osw</filename>
      <filetype>osw</filetype>
      <usage_type>test</usage_type>
<<<<<<< HEAD
      <checksum>E3A75D4C</checksum>
=======
      <checksum>6DB8BB88</checksum>
>>>>>>> 3b5af3a1
    </file>
    <file>
      <filename>extra-bldgtype-multifamily-vented-crawlspace-middle-top.osw</filename>
      <filetype>osw</filetype>
      <usage_type>test</usage_type>
<<<<<<< HEAD
      <checksum>8F2682D6</checksum>
=======
      <checksum>94806F34</checksum>
>>>>>>> 3b5af3a1
    </file>
    <file>
      <filename>extra-bldgtype-multifamily-vented-crawlspace-right-bottom.osw</filename>
      <filetype>osw</filetype>
      <usage_type>test</usage_type>
<<<<<<< HEAD
      <checksum>DD740BD3</checksum>
=======
      <checksum>6186E606</checksum>
>>>>>>> 3b5af3a1
    </file>
    <file>
      <filename>extra-bldgtype-multifamily-vented-crawlspace-right-middle.osw</filename>
      <filetype>osw</filetype>
      <usage_type>test</usage_type>
<<<<<<< HEAD
      <checksum>0C76AB64</checksum>
=======
      <checksum>2DF9A086</checksum>
>>>>>>> 3b5af3a1
    </file>
    <file>
      <filename>extra-bldgtype-multifamily-vented-crawlspace-right-top.osw</filename>
      <filetype>osw</filetype>
      <usage_type>test</usage_type>
<<<<<<< HEAD
      <checksum>4235409F</checksum>
=======
      <checksum>4D06CA7C</checksum>
>>>>>>> 3b5af3a1
    </file>
    <file>
      <filename>extra-bldgtype-multifamily-vented-crawlspace.osw</filename>
      <filetype>osw</filetype>
      <usage_type>test</usage_type>
<<<<<<< HEAD
      <checksum>5A830474</checksum>
=======
      <checksum>952BE8E5</checksum>
>>>>>>> 3b5af3a1
    </file>
    <file>
      <filename>extra-bldgtype-multifamily-eaves.osw</filename>
      <filetype>osw</filetype>
      <usage_type>test</usage_type>
<<<<<<< HEAD
      <checksum>17D1EB77</checksum>
=======
      <checksum>3B4DA1E2</checksum>
>>>>>>> 3b5af3a1
    </file>
    <file>
      <filename>extra-bldgtype-multifamily-slab-left-bottom.osw</filename>
      <filetype>osw</filetype>
      <usage_type>test</usage_type>
<<<<<<< HEAD
      <checksum>52190494</checksum>
=======
      <checksum>642EFB71</checksum>
>>>>>>> 3b5af3a1
    </file>
    <file>
      <filename>extra-bldgtype-multifamily-slab-left-middle.osw</filename>
      <filetype>osw</filetype>
      <usage_type>test</usage_type>
<<<<<<< HEAD
      <checksum>4F42EE49</checksum>
=======
      <checksum>727F4F6B</checksum>
>>>>>>> 3b5af3a1
    </file>
    <file>
      <filename>extra-bldgtype-multifamily-slab-left-top.osw</filename>
      <filetype>osw</filetype>
      <usage_type>test</usage_type>
<<<<<<< HEAD
      <checksum>1F62D50D</checksum>
=======
      <checksum>D23C79B5</checksum>
>>>>>>> 3b5af3a1
    </file>
    <file>
      <filename>extra-bldgtype-multifamily-slab-middle-bottom.osw</filename>
      <filetype>osw</filetype>
      <usage_type>test</usage_type>
<<<<<<< HEAD
      <checksum>24CCFBB5</checksum>
=======
      <checksum>44B49EBF</checksum>
>>>>>>> 3b5af3a1
    </file>
    <file>
      <filename>extra-bldgtype-multifamily-slab-middle-middle.osw</filename>
      <filetype>osw</filetype>
      <usage_type>test</usage_type>
<<<<<<< HEAD
      <checksum>9FC05321</checksum>
=======
      <checksum>F7D0005B</checksum>
>>>>>>> 3b5af3a1
    </file>
    <file>
      <filename>extra-bldgtype-multifamily-slab-middle-top.osw</filename>
      <filetype>osw</filetype>
      <usage_type>test</usage_type>
<<<<<<< HEAD
      <checksum>D438CFE1</checksum>
=======
      <checksum>C19C5DFC</checksum>
>>>>>>> 3b5af3a1
    </file>
    <file>
      <filename>extra-bldgtype-multifamily-slab-right-bottom.osw</filename>
      <filetype>osw</filetype>
      <usage_type>test</usage_type>
<<<<<<< HEAD
      <checksum>86DD2F85</checksum>
=======
      <checksum>7EBCC4DA</checksum>
>>>>>>> 3b5af3a1
    </file>
    <file>
      <filename>extra-bldgtype-multifamily-slab-right-middle.osw</filename>
      <filetype>osw</filetype>
      <usage_type>test</usage_type>
<<<<<<< HEAD
      <checksum>08F75E70</checksum>
=======
      <checksum>F59DE862</checksum>
>>>>>>> 3b5af3a1
    </file>
    <file>
      <filename>extra-bldgtype-multifamily-slab-right-top.osw</filename>
      <filetype>osw</filetype>
      <usage_type>test</usage_type>
<<<<<<< HEAD
      <checksum>50E08F87</checksum>
=======
      <checksum>A5543891</checksum>
>>>>>>> 3b5af3a1
    </file>
    <file>
      <filename>extra-bldgtype-multifamily-slab.osw</filename>
      <filetype>osw</filetype>
      <usage_type>test</usage_type>
<<<<<<< HEAD
      <checksum>50AA12AB</checksum>
=======
      <checksum>081E91A2</checksum>
>>>>>>> 3b5af3a1
    </file>
    <file>
      <filename>extra-bldgtype-multifamily-double-loaded-interior.osw</filename>
      <filetype>osw</filetype>
      <usage_type>test</usage_type>
<<<<<<< HEAD
      <checksum>36FBA961</checksum>
=======
      <checksum>8A95EF38</checksum>
>>>>>>> 3b5af3a1
    </file>
    <file>
      <filename>extra-bldgtype-multifamily-double-exterior.osw</filename>
      <filetype>osw</filetype>
      <usage_type>test</usage_type>
<<<<<<< HEAD
      <checksum>C2814912</checksum>
=======
      <checksum>54D32505</checksum>
>>>>>>> 3b5af3a1
    </file>
    <file>
      <filename>extra-bldgtype-multifamily-single-exterior-front.osw</filename>
      <filetype>osw</filetype>
      <usage_type>test</usage_type>
<<<<<<< HEAD
      <checksum>D7ABB7C6</checksum>
=======
      <checksum>42403EB5</checksum>
>>>>>>> 3b5af3a1
    </file>
    <file>
      <filename>extra-bldgtype-multifamily-unvented-crawlspace-double-loaded-interior.osw</filename>
      <filetype>osw</filetype>
      <usage_type>test</usage_type>
<<<<<<< HEAD
      <checksum>ED5BDA1B</checksum>
=======
      <checksum>9E41567C</checksum>
>>>>>>> 3b5af3a1
    </file>
    <file>
      <filename>extra-bldgtype-multifamily-unvented-crawlspace-left-bottom-double-loaded-interior.osw</filename>
      <filetype>osw</filetype>
      <usage_type>test</usage_type>
<<<<<<< HEAD
      <checksum>14E95080</checksum>
=======
      <checksum>55C45475</checksum>
>>>>>>> 3b5af3a1
    </file>
    <file>
      <filename>extra-bldgtype-multifamily-unvented-crawlspace-left-middle-double-loaded-interior.osw</filename>
      <filetype>osw</filetype>
      <usage_type>test</usage_type>
<<<<<<< HEAD
      <checksum>5DA48806</checksum>
=======
      <checksum>853744E8</checksum>
>>>>>>> 3b5af3a1
    </file>
    <file>
      <filename>extra-bldgtype-multifamily-unvented-crawlspace-left-top-double-loaded-interior.osw</filename>
      <filetype>osw</filetype>
      <usage_type>test</usage_type>
<<<<<<< HEAD
      <checksum>16D30BE6</checksum>
=======
      <checksum>7BE3365B</checksum>
>>>>>>> 3b5af3a1
    </file>
    <file>
      <filename>extra-bldgtype-multifamily-unvented-crawlspace-middle-bottom-double-loaded-interior.osw</filename>
      <filetype>osw</filetype>
      <usage_type>test</usage_type>
<<<<<<< HEAD
      <checksum>557D34B0</checksum>
=======
      <checksum>9E7C4E54</checksum>
>>>>>>> 3b5af3a1
    </file>
    <file>
      <filename>extra-bldgtype-multifamily-unvented-crawlspace-middle-middle-double-loaded-interior.osw</filename>
      <filetype>osw</filetype>
      <usage_type>test</usage_type>
<<<<<<< HEAD
      <checksum>DBE46E46</checksum>
=======
      <checksum>2C6C0C04</checksum>
>>>>>>> 3b5af3a1
    </file>
    <file>
      <filename>extra-bldgtype-multifamily-unvented-crawlspace-middle-top-double-loaded-interior.osw</filename>
      <filetype>osw</filetype>
      <usage_type>test</usage_type>
<<<<<<< HEAD
      <checksum>39BBFCBA</checksum>
=======
      <checksum>8245C830</checksum>
>>>>>>> 3b5af3a1
    </file>
    <file>
      <filename>extra-bldgtype-multifamily-unvented-crawlspace-right-bottom-double-loaded-interior.osw</filename>
      <filetype>osw</filetype>
      <usage_type>test</usage_type>
<<<<<<< HEAD
      <checksum>52A4816E</checksum>
=======
      <checksum>6248A579</checksum>
>>>>>>> 3b5af3a1
    </file>
    <file>
      <filename>extra-bldgtype-multifamily-unvented-crawlspace-right-middle-double-loaded-interior.osw</filename>
      <filetype>osw</filetype>
      <usage_type>test</usage_type>
<<<<<<< HEAD
      <checksum>D72AC727</checksum>
=======
      <checksum>6D3A9414</checksum>
>>>>>>> 3b5af3a1
    </file>
    <file>
      <filename>extra-bldgtype-multifamily-unvented-crawlspace-right-top-double-loaded-interior.osw</filename>
      <filetype>osw</filetype>
      <usage_type>test</usage_type>
<<<<<<< HEAD
      <checksum>BF418772</checksum>
=======
      <checksum>2086C158</checksum>
>>>>>>> 3b5af3a1
    </file>
    <file>
      <filename>extra-bldgtype-multifamily-vented-crawlspace-double-loaded-interior.osw</filename>
      <filetype>osw</filetype>
      <usage_type>test</usage_type>
<<<<<<< HEAD
      <checksum>68945C34</checksum>
=======
      <checksum>B64F0311</checksum>
>>>>>>> 3b5af3a1
    </file>
    <file>
      <filename>extra-bldgtype-multifamily-vented-crawlspace-left-bottom-double-loaded-interior.osw</filename>
      <filetype>osw</filetype>
      <usage_type>test</usage_type>
<<<<<<< HEAD
      <checksum>D8488C7B</checksum>
=======
      <checksum>EC55DF1A</checksum>
>>>>>>> 3b5af3a1
    </file>
    <file>
      <filename>extra-bldgtype-multifamily-vented-crawlspace-left-middle-double-loaded-interior.osw</filename>
      <filetype>osw</filetype>
      <usage_type>test</usage_type>
<<<<<<< HEAD
      <checksum>0D23237F</checksum>
=======
      <checksum>1DC34860</checksum>
>>>>>>> 3b5af3a1
    </file>
    <file>
      <filename>extra-bldgtype-multifamily-vented-crawlspace-left-top-double-loaded-interior.osw</filename>
      <filetype>osw</filetype>
      <usage_type>test</usage_type>
<<<<<<< HEAD
      <checksum>2624DDAC</checksum>
=======
      <checksum>EB6EF512</checksum>
>>>>>>> 3b5af3a1
    </file>
    <file>
      <filename>extra-bldgtype-multifamily-vented-crawlspace-middle-bottom-double-loaded-interior.osw</filename>
      <filetype>osw</filetype>
      <usage_type>test</usage_type>
<<<<<<< HEAD
      <checksum>CDB66D8B</checksum>
=======
      <checksum>E94E00FE</checksum>
>>>>>>> 3b5af3a1
    </file>
    <file>
      <filename>extra-bldgtype-multifamily-vented-crawlspace-middle-middle-double-loaded-interior.osw</filename>
      <filetype>osw</filetype>
      <usage_type>test</usage_type>
<<<<<<< HEAD
      <checksum>84FBB50D</checksum>
=======
      <checksum>39BD1063</checksum>
>>>>>>> 3b5af3a1
    </file>
    <file>
      <filename>extra-bldgtype-multifamily-vented-crawlspace-middle-top-double-loaded-interior.osw</filename>
      <filetype>osw</filetype>
      <usage_type>test</usage_type>
<<<<<<< HEAD
      <checksum>0826582B</checksum>
=======
      <checksum>59D87CDB</checksum>
>>>>>>> 3b5af3a1
    </file>
    <file>
      <filename>extra-bldgtype-multifamily-vented-crawlspace-right-bottom-double-loaded-interior.osw</filename>
      <filetype>osw</filetype>
      <usage_type>test</usage_type>
<<<<<<< HEAD
      <checksum>35547121</checksum>
=======
      <checksum>923EE31D</checksum>
>>>>>>> 3b5af3a1
    </file>
    <file>
      <filename>extra-bldgtype-multifamily-vented-crawlspace-right-middle-double-loaded-interior.osw</filename>
      <filetype>osw</filetype>
      <usage_type>test</usage_type>
<<<<<<< HEAD
      <checksum>B3F0F313</checksum>
=======
      <checksum>A303C02C</checksum>
>>>>>>> 3b5af3a1
    </file>
    <file>
      <filename>extra-bldgtype-multifamily-vented-crawlspace-right-top-double-loaded-interior.osw</filename>
      <filetype>osw</filetype>
      <usage_type>test</usage_type>
<<<<<<< HEAD
      <checksum>60304E44</checksum>
=======
      <checksum>E7B57137</checksum>
>>>>>>> 3b5af3a1
    </file>
    <file>
      <filename>extra-bldgtype-multifamily-slab-double-loaded-interior.osw</filename>
      <filetype>osw</filetype>
      <usage_type>test</usage_type>
<<<<<<< HEAD
      <checksum>AF9E1C00</checksum>
=======
      <checksum>F4D06200</checksum>
>>>>>>> 3b5af3a1
    </file>
    <file>
      <filename>extra-bldgtype-multifamily-slab-left-bottom-double-loaded-interior.osw</filename>
      <filetype>osw</filetype>
      <usage_type>test</usage_type>
<<<<<<< HEAD
      <checksum>BE2B0A95</checksum>
=======
      <checksum>41A3AE53</checksum>
>>>>>>> 3b5af3a1
    </file>
    <file>
      <filename>extra-bldgtype-multifamily-slab-left-middle-double-loaded-interior.osw</filename>
      <filetype>osw</filetype>
      <usage_type>test</usage_type>
<<<<<<< HEAD
      <checksum>07C0C9A3</checksum>
=======
      <checksum>DBE058EE</checksum>
>>>>>>> 3b5af3a1
    </file>
    <file>
      <filename>extra-bldgtype-multifamily-slab-left-top-double-loaded-interior.osw</filename>
      <filetype>osw</filetype>
      <usage_type>test</usage_type>
<<<<<<< HEAD
      <checksum>E5AEB7BE</checksum>
=======
      <checksum>25666DFC</checksum>
>>>>>>> 3b5af3a1
    </file>
    <file>
      <filename>extra-bldgtype-multifamily-slab-middle-bottom-double-loaded-interior.osw</filename>
      <filetype>osw</filetype>
      <usage_type>test</usage_type>
<<<<<<< HEAD
      <checksum>DF436B53</checksum>
=======
      <checksum>EC2A0EF4</checksum>
>>>>>>> 3b5af3a1
    </file>
    <file>
      <filename>extra-bldgtype-multifamily-slab-middle-middle-double-loaded-interior.osw</filename>
      <filetype>osw</filetype>
      <usage_type>test</usage_type>
<<<<<<< HEAD
      <checksum>3F7AA657</checksum>
=======
      <checksum>82D765FB</checksum>
>>>>>>> 3b5af3a1
    </file>
    <file>
      <filename>extra-bldgtype-multifamily-slab-middle-top-double-loaded-interior.osw</filename>
      <filetype>osw</filetype>
      <usage_type>test</usage_type>
<<<<<<< HEAD
      <checksum>EB3EC91B</checksum>
=======
      <checksum>053FCE31</checksum>
>>>>>>> 3b5af3a1
    </file>
    <file>
      <filename>extra-bldgtype-multifamily-slab-right-bottom-double-loaded-interior.osw</filename>
      <filetype>osw</filetype>
      <usage_type>test</usage_type>
<<<<<<< HEAD
      <checksum>E7B4370F</checksum>
=======
      <checksum>466EED9A</checksum>
>>>>>>> 3b5af3a1
    </file>
    <file>
      <filename>extra-bldgtype-multifamily-slab-right-middle-double-loaded-interior.osw</filename>
      <filetype>osw</filetype>
      <usage_type>test</usage_type>
<<<<<<< HEAD
      <checksum>A9AB64D1</checksum>
=======
      <checksum>72384CD9</checksum>
>>>>>>> 3b5af3a1
    </file>
    <file>
      <filename>extra-bldgtype-multifamily-slab-right-top-double-loaded-interior.osw</filename>
      <filetype>osw</filetype>
      <usage_type>test</usage_type>
<<<<<<< HEAD
      <checksum>E1F22AC3</checksum>
    </file>
    <file>
      <filename>build_residential_hpxml_test.rb</filename>
      <filetype>rb</filetype>
      <usage_type>test</usage_type>
      <checksum>E819B8B6</checksum>
    </file>
    <file>
      <filename>schedules.rb</filename>
      <filetype>rb</filetype>
      <usage_type>resource</usage_type>
      <checksum>51495243</checksum>
    </file>
    <file>
      <filename>base-simcontrol-daylight-saving-custom.osw</filename>
      <filetype>osw</filetype>
      <usage_type>test</usage_type>
      <checksum>516D6C94</checksum>
    </file>
    <file>
      <filename>base-lighting-detailed.osw</filename>
      <filetype>osw</filetype>
      <usage_type>test</usage_type>
      <checksum>999664CD</checksum>
    </file>
    <file>
      <filename>base-simcontrol-runperiod-1-month.osw</filename>
      <filetype>osw</filetype>
      <usage_type>test</usage_type>
      <checksum>21105207</checksum>
    </file>
    <file>
      <filename>base-schedules-stochastic-vacant.osw</filename>
      <filetype>osw</filetype>
      <usage_type>test</usage_type>
      <checksum>40216EB5</checksum>
    </file>
    <file>
      <version>
        <software_program>OpenStudio</software_program>
        <identifier>2.9.0</identifier>
        <min_compatible>2.9.0</min_compatible>
      </version>
      <filename>measure.rb</filename>
      <filetype>rb</filetype>
      <usage_type>script</usage_type>
      <checksum>6E928532</checksum>
    </file>
    <file>
      <filename>base-hvac-seasons.osw</filename>
      <filetype>osw</filetype>
      <usage_type>test</usage_type>
      <checksum>2BC35FA0</checksum>
=======
      <checksum>2E5EB5F5</checksum>
>>>>>>> 3b5af3a1
    </file>
  </files>
</measure><|MERGE_RESOLUTION|>--- conflicted
+++ resolved
@@ -3,13 +3,8 @@
   <schema_version>3.0</schema_version>
   <name>build_residential_hpxml</name>
   <uid>a13a8983-2b01-4930-8af2-42030b6e4233</uid>
-<<<<<<< HEAD
-  <version_id>9d61036c-c382-4d21-889b-91c568d88e9f</version_id>
-  <version_modified>20210715T193700Z</version_modified>
-=======
-  <version_id>ef49e66f-6003-4a6f-b0dd-f2d16a4d585e</version_id>
-  <version_modified>20210715T203005Z</version_modified>
->>>>>>> 3b5af3a1
+  <version_id>a238c4e1-565f-4dd3-ad13-61462d32b67a</version_id>
+  <version_modified>20210715T205536Z</version_modified>
   <xml_checksum>2C38F48B</xml_checksum>
   <class_name>BuildResidentialHPXML</class_name>
   <display_name>HPXML Builder</display_name>
@@ -50,45 +45,10 @@
       <model_dependent>false</model_dependent>
     </argument>
     <argument>
-<<<<<<< HEAD
       <name>simulation_control_run_period</name>
       <display_name>Simulation Control: Run Period</display_name>
       <description>Specifies the annual simulation run period. Enter a date like "Mar 15 - Sep 15".</description>
       <type>String</type>
-=======
-      <name>simulation_control_run_period_begin_month</name>
-      <display_name>Simulation Control: Run Period Begin Month</display_name>
-      <description>This numeric field should contain the starting month number (1 = January, 2 = February, etc.) for the annual run period desired.</description>
-      <type>Integer</type>
-      <units>#</units>
-      <required>false</required>
-      <model_dependent>false</model_dependent>
-    </argument>
-    <argument>
-      <name>simulation_control_run_period_begin_day_of_month</name>
-      <display_name>Simulation Control: Run Period Begin Day of Month</display_name>
-      <description>This numeric field should contain the starting day of the starting month (must be valid for month) for the annual run period desired.</description>
-      <type>Integer</type>
-      <units>#</units>
-      <required>false</required>
-      <model_dependent>false</model_dependent>
-    </argument>
-    <argument>
-      <name>simulation_control_run_period_end_month</name>
-      <display_name>Simulation Control: Run Period End Month</display_name>
-      <description>This numeric field should contain the end month number (1 = January, 2 = February, etc.) for the annual run period desired.</description>
-      <type>Integer</type>
-      <units>#</units>
-      <required>false</required>
-      <model_dependent>false</model_dependent>
-    </argument>
-    <argument>
-      <name>simulation_control_run_period_end_day_of_month</name>
-      <display_name>Simulation Control: Run Period End Day of Month</display_name>
-      <description>This numeric field should contain the ending day of the ending month (must be valid for month) for the annual run period desired.</description>
-      <type>Integer</type>
-      <units>#</units>
->>>>>>> 3b5af3a1
       <required>false</required>
       <model_dependent>false</model_dependent>
     </argument>
@@ -118,49 +78,12 @@
           <display_name>false</display_name>
         </choice>
       </choices>
-<<<<<<< HEAD
     </argument>
     <argument>
       <name>simulation_control_daylight_saving_period</name>
       <display_name>Simulation Control: Daylight Saving Period</display_name>
       <description>Specifies the daylight saving period. Enter a date like "Mar 15 - Dec 15".</description>
       <type>String</type>
-=======
-    </argument>
-    <argument>
-      <name>simulation_control_daylight_saving_begin_month</name>
-      <display_name>Simulation Control: Daylight Saving Begin Month</display_name>
-      <description>This numeric field should contain the starting month number (1 = January, 2 = February, etc.) for the annual daylight saving period desired.</description>
-      <type>Integer</type>
-      <units>#</units>
-      <required>false</required>
-      <model_dependent>false</model_dependent>
-    </argument>
-    <argument>
-      <name>simulation_control_daylight_saving_begin_day_of_month</name>
-      <display_name>Simulation Control: Daylight Saving Begin Day of Month</display_name>
-      <description>This numeric field should contain the starting day of the starting month (must be valid for month) for the daylight saving period desired.</description>
-      <type>Integer</type>
-      <units>#</units>
-      <required>false</required>
-      <model_dependent>false</model_dependent>
-    </argument>
-    <argument>
-      <name>simulation_control_daylight_saving_end_month</name>
-      <display_name>Simulation Control: Daylight Saving End Month</display_name>
-      <description>This numeric field should contain the end month number (1 = January, 2 = February, etc.) for the daylight saving period desired.</description>
-      <type>Integer</type>
-      <units>#</units>
-      <required>false</required>
-      <model_dependent>false</model_dependent>
-    </argument>
-    <argument>
-      <name>simulation_control_daylight_saving_end_day_of_month</name>
-      <display_name>Simulation Control: Daylight Saving End Day of Month</display_name>
-      <description>This numeric field should contain the ending day of the ending month (must be valid for month) for the daylight saving period desired.</description>
-      <type>Integer</type>
-      <units>#</units>
->>>>>>> 3b5af3a1
       <required>false</required>
       <model_dependent>false</model_dependent>
     </argument>
@@ -192,36 +115,6 @@
       <display_name>Schedules: Path</display_name>
       <description>Absolute (or relative) path of the csv file containing user-specified occupancy schedules.</description>
       <type>String</type>
-<<<<<<< HEAD
-=======
-      <required>false</required>
-      <model_dependent>false</model_dependent>
-    </argument>
-    <argument>
-      <name>schedules_vacancy_begin_month</name>
-      <display_name>Schedules: Vacancy Start Begin Month</display_name>
-      <description>This numeric field should contain the starting month number (1 = January, 2 = February, etc.) for the vacancy period desired. Only applies if the schedules type is 'stochastic'.</description>
-      <type>Integer</type>
-      <units>#</units>
-      <required>false</required>
-      <model_dependent>false</model_dependent>
-    </argument>
-    <argument>
-      <name>schedules_vacancy_begin_day_of_month</name>
-      <display_name>Schedules: Vacancy Begin Day of Month</display_name>
-      <description>This numeric field should contain the starting day of the starting month (must be valid for month) for the vacancy period desired. Only applies if the schedules type is 'stochastic'.</description>
-      <type>Integer</type>
-      <units>#</units>
-      <required>false</required>
-      <model_dependent>false</model_dependent>
-    </argument>
-    <argument>
-      <name>schedules_vacancy_end_month</name>
-      <display_name>Schedules: Vacancy Start End Month</display_name>
-      <description>This numeric field should contain the end month number (1 = January, 2 = February, etc.) for the vacancy period desired. Only applies if the schedules type is 'stochastic'.</description>
-      <type>Integer</type>
-      <units>#</units>
->>>>>>> 3b5af3a1
       <required>false</required>
       <model_dependent>false</model_dependent>
     </argument>
@@ -2333,76 +2226,12 @@
       <required>true</required>
       <model_dependent>false</model_dependent>
       <default_value>76</default_value>
-<<<<<<< HEAD
     </argument>
     <argument>
       <name>season_heating_period</name>
       <display_name>Heating Season Period</display_name>
       <description>Specifies the heating season. Enter a date like "Nov 1 - Jun 30".</description>
       <type>String</type>
-=======
-    </argument>
-    <argument>
-      <name>season_heating_begin_month</name>
-      <display_name>Heating Season: Begin Month</display_name>
-      <description>This numeric field should contain the starting month number (1 = January, 2 = February, etc.) for the heating season.</description>
-      <type>Integer</type>
-      <units>#</units>
-      <required>false</required>
-      <model_dependent>false</model_dependent>
-    </argument>
-    <argument>
-      <name>season_heating_begin_day_of_month</name>
-      <display_name>Heating Season: Begin Day of Month</display_name>
-      <description>This numeric field should contain the starting day of the starting month (must be valid for month) for the heating season.</description>
-      <type>Integer</type>
-      <units>#</units>
-      <required>false</required>
-      <model_dependent>false</model_dependent>
-    </argument>
-    <argument>
-      <name>season_heating_end_month</name>
-      <display_name>Heating Season: End Month</display_name>
-      <description>This numeric field should contain the end month number (1 = January, 2 = February, etc.) for the heating season.</description>
-      <type>Integer</type>
-      <units>#</units>
-      <required>false</required>
-      <model_dependent>false</model_dependent>
-    </argument>
-    <argument>
-      <name>season_heating_end_day_of_month</name>
-      <display_name>Heating Season: End Day of Month</display_name>
-      <description>This numeric field should contain the ending day of the ending month (must be valid for month) for the heating season.</description>
-      <type>Integer</type>
-      <units>#</units>
-      <required>false</required>
-      <model_dependent>false</model_dependent>
-    </argument>
-    <argument>
-      <name>season_cooling_begin_month</name>
-      <display_name>Cooling Season: Begin Month</display_name>
-      <description>This numeric field should contain the starting month number (1 = January, 2 = February, etc.) for the cooling season.</description>
-      <type>Integer</type>
-      <units>#</units>
-      <required>false</required>
-      <model_dependent>false</model_dependent>
-    </argument>
-    <argument>
-      <name>season_cooling_begin_day_of_month</name>
-      <display_name>Cooling Season: Begin Day of Month</display_name>
-      <description>This numeric field should contain the starting day of the starting month (must be valid for month) for the cooling season.</description>
-      <type>Integer</type>
-      <units>#</units>
-      <required>false</required>
-      <model_dependent>false</model_dependent>
-    </argument>
-    <argument>
-      <name>season_cooling_end_month</name>
-      <display_name>Cooling Season: End Month</display_name>
-      <description>This numeric field should contain the end month number (1 = January, 2 = February, etc.) for the cooling season.</description>
-      <type>Integer</type>
-      <units>#</units>
->>>>>>> 3b5af3a1
       <required>false</required>
       <model_dependent>false</model_dependent>
     </argument>
@@ -2432,28 +2261,6 @@
           <display_name>Percent</display_name>
         </choice>
       </choices>
-<<<<<<< HEAD
-    </argument>
-    <argument>
-      <name>ducts_return_leakage_units</name>
-      <display_name>Ducts: Return Leakage Units</display_name>
-      <description>The leakage units of the return ducts.</description>
-      <type>Choice</type>
-      <required>true</required>
-      <model_dependent>false</model_dependent>
-      <default_value>CFM25</default_value>
-      <choices>
-        <choice>
-          <value>CFM25</value>
-          <display_name>CFM25</display_name>
-        </choice>
-        <choice>
-          <value>Percent</value>
-          <display_name>Percent</display_name>
-        </choice>
-      </choices>
-=======
->>>>>>> 3b5af3a1
     </argument>
     <argument>
       <name>ducts_supply_leakage_value</name>
@@ -4148,54 +3955,14 @@
       <required>true</required>
       <model_dependent>false</model_dependent>
       <default_value>auto</default_value>
-<<<<<<< HEAD
-=======
-    </argument>
-    <argument>
-      <name>holiday_lighting_period_begin_month</name>
-      <display_name>Holiday Lighting: Period Begin Month</display_name>
-      <description>This numeric field should contain the starting month number (1 = January, 2 = February, etc.) for the holiday lighting period desired.</description>
-      <type>String</type>
-      <units>month</units>
-      <required>true</required>
-      <model_dependent>false</model_dependent>
-      <default_value>auto</default_value>
->>>>>>> 3b5af3a1
     </argument>
     <argument>
       <name>holiday_lighting_period</name>
       <display_name>Holiday Lighting: Period</display_name>
       <description>Specifies the holiday lighting period. Enter a date like "Nov 25 - Jan 5".</description>
       <type>String</type>
-<<<<<<< HEAD
       <required>false</required>
       <model_dependent>false</model_dependent>
-=======
-      <units>day</units>
-      <required>true</required>
-      <model_dependent>false</model_dependent>
-      <default_value>auto</default_value>
-    </argument>
-    <argument>
-      <name>holiday_lighting_period_end_month</name>
-      <display_name>Holiday Lighting: Period End Month</display_name>
-      <description>This numeric field should contain the end month number (1 = January, 2 = February, etc.) for the holiday lighting period desired.</description>
-      <type>String</type>
-      <units>month</units>
-      <required>true</required>
-      <model_dependent>false</model_dependent>
-      <default_value>auto</default_value>
-    </argument>
-    <argument>
-      <name>holiday_lighting_period_end_day_of_month</name>
-      <display_name>Holiday Lighting: Period End Day of Month</display_name>
-      <description>This numeric field should contain the ending day of the ending month (must be valid for month) for the holiday lighting period desired.</description>
-      <type>String</type>
-      <units>day</units>
-      <required>true</required>
-      <model_dependent>false</model_dependent>
-      <default_value>auto</default_value>
->>>>>>> 3b5af3a1
     </argument>
     <argument>
       <name>dehumidifier_type</name>
@@ -6453,2685 +6220,2020 @@
       <checksum>064B330D</checksum>
     </file>
     <file>
-      <filename>geometry.rb</filename>
-      <filetype>rb</filetype>
-      <usage_type>resource</usage_type>
-      <checksum>064B330D</checksum>
-    </file>
-    <file>
       <filename>build_residential_hpxml_test.rb</filename>
       <filetype>rb</filetype>
       <usage_type>test</usage_type>
-      <checksum>8B0CF06C</checksum>
+      <checksum>E819B8B6</checksum>
+    </file>
+    <file>
+      <filename>schedules.rb</filename>
+      <filetype>rb</filetype>
+      <usage_type>resource</usage_type>
+      <checksum>51495243</checksum>
     </file>
     <file>
       <filename>base-hvac-air-to-air-heat-pump-1-speed-heating-only.osw</filename>
       <filetype>osw</filetype>
       <usage_type>test</usage_type>
-<<<<<<< HEAD
-      <checksum>F3117BA9</checksum>
-=======
-      <checksum>BADCDED7</checksum>
->>>>>>> 3b5af3a1
+      <checksum>D1AFCFC0</checksum>
     </file>
     <file>
       <filename>extra-second-heating-system-portable-heater-to-heat-pump.osw</filename>
       <filetype>osw</filetype>
       <usage_type>test</usage_type>
-<<<<<<< HEAD
-      <checksum>B9062422</checksum>
-=======
-      <checksum>595C2EFC</checksum>
->>>>>>> 3b5af3a1
+      <checksum>D90AC35F</checksum>
     </file>
     <file>
       <filename>base-hvac-air-to-air-heat-pump-1-speed-cooling-only.osw</filename>
       <filetype>osw</filetype>
       <usage_type>test</usage_type>
-<<<<<<< HEAD
-      <checksum>F2AF5073</checksum>
-=======
-      <checksum>99EDAC37</checksum>
->>>>>>> 3b5af3a1
+      <checksum>F4CD691D</checksum>
     </file>
     <file>
       <filename>base-hvac-air-to-air-heat-pump-1-speed.osw</filename>
       <filetype>osw</filetype>
       <usage_type>test</usage_type>
-<<<<<<< HEAD
-      <checksum>A410A95E</checksum>
-=======
-      <checksum>DD803382</checksum>
->>>>>>> 3b5af3a1
+      <checksum>006B611D</checksum>
     </file>
     <file>
       <filename>base-hvac-air-to-air-heat-pump-2-speed.osw</filename>
       <filetype>osw</filetype>
       <usage_type>test</usage_type>
-<<<<<<< HEAD
-      <checksum>530C0973</checksum>
-=======
-      <checksum>D601BF64</checksum>
->>>>>>> 3b5af3a1
+      <checksum>87807836</checksum>
     </file>
     <file>
       <filename>base-hvac-dual-fuel-air-to-air-heat-pump-2-speed.osw</filename>
       <filetype>osw</filetype>
       <usage_type>test</usage_type>
-<<<<<<< HEAD
-      <checksum>9A5B3BB9</checksum>
-=======
-      <checksum>A7E760EB</checksum>
->>>>>>> 3b5af3a1
+      <checksum>FF9AAEAE</checksum>
     </file>
     <file>
       <filename>base-atticroof-unvented-insulated-roof.osw</filename>
       <filetype>osw</filetype>
       <usage_type>test</usage_type>
-<<<<<<< HEAD
-      <checksum>D5D6D1E7</checksum>
-=======
-      <checksum>A9CA0EEE</checksum>
->>>>>>> 3b5af3a1
+      <checksum>65428547</checksum>
     </file>
     <file>
       <filename>base-atticroof-flat.osw</filename>
       <filetype>osw</filetype>
       <usage_type>test</usage_type>
-<<<<<<< HEAD
-      <checksum>A14E0CCD</checksum>
-=======
-      <checksum>C71EDD95</checksum>
->>>>>>> 3b5af3a1
+      <checksum>874D692E</checksum>
     </file>
     <file>
       <filename>base-foundation-ambient.osw</filename>
       <filetype>osw</filetype>
       <usage_type>test</usage_type>
-<<<<<<< HEAD
-      <checksum>41D91D81</checksum>
-=======
-      <checksum>E26CAE77</checksum>
->>>>>>> 3b5af3a1
+      <checksum>1EF2A6B0</checksum>
     </file>
     <file>
       <filename>base.osw</filename>
       <filetype>osw</filetype>
       <usage_type>test</usage_type>
-<<<<<<< HEAD
-      <checksum>186C6B74</checksum>
-=======
-      <checksum>39B11D73</checksum>
->>>>>>> 3b5af3a1
+      <checksum>BDC176AE</checksum>
     </file>
     <file>
       <filename>base-appliances-none.osw</filename>
       <filetype>osw</filetype>
       <usage_type>test</usage_type>
-<<<<<<< HEAD
-      <checksum>1D6B685E</checksum>
-=======
-      <checksum>FA354061</checksum>
->>>>>>> 3b5af3a1
+      <checksum>52E7BCB6</checksum>
     </file>
     <file>
       <filename>base-mechvent-cfis.osw</filename>
       <filetype>osw</filetype>
       <usage_type>test</usage_type>
-<<<<<<< HEAD
-      <checksum>A408246C</checksum>
-=======
-      <checksum>9BD2FFED</checksum>
->>>>>>> 3b5af3a1
+      <checksum>CDE3F989</checksum>
     </file>
     <file>
       <filename>base-dhw-jacket-electric.osw</filename>
       <filetype>osw</filetype>
       <usage_type>test</usage_type>
-<<<<<<< HEAD
-      <checksum>2AD26994</checksum>
-=======
-      <checksum>9F40775F</checksum>
->>>>>>> 3b5af3a1
+      <checksum>C4C139D6</checksum>
     </file>
     <file>
       <filename>base-dhw-low-flow-fixtures.osw</filename>
       <filetype>osw</filetype>
       <usage_type>test</usage_type>
-<<<<<<< HEAD
-      <checksum>EEC9AC0E</checksum>
-=======
-      <checksum>8DAB7D27</checksum>
->>>>>>> 3b5af3a1
+      <checksum>68B7CA1E</checksum>
     </file>
     <file>
       <filename>base-dhw-recirc-demand.osw</filename>
       <filetype>osw</filetype>
       <usage_type>test</usage_type>
-<<<<<<< HEAD
-      <checksum>DCE2DE07</checksum>
-=======
-      <checksum>DB2A90C1</checksum>
->>>>>>> 3b5af3a1
+      <checksum>03C41DBE</checksum>
     </file>
     <file>
       <filename>base-dhw-recirc-manual.osw</filename>
       <filetype>osw</filetype>
       <usage_type>test</usage_type>
-<<<<<<< HEAD
-      <checksum>D5C57907</checksum>
-=======
-      <checksum>4DC5EE9F</checksum>
->>>>>>> 3b5af3a1
+      <checksum>9C93D725</checksum>
     </file>
     <file>
       <filename>base-dhw-recirc-nocontrol.osw</filename>
       <filetype>osw</filetype>
       <usage_type>test</usage_type>
-<<<<<<< HEAD
-      <checksum>EEE4AEFE</checksum>
-=======
-      <checksum>EA558E50</checksum>
->>>>>>> 3b5af3a1
+      <checksum>F83FBA24</checksum>
     </file>
     <file>
       <filename>base-dhw-recirc-temperature.osw</filename>
       <filetype>osw</filetype>
       <usage_type>test</usage_type>
-<<<<<<< HEAD
-      <checksum>54090C65</checksum>
-=======
-      <checksum>E3217AC9</checksum>
->>>>>>> 3b5af3a1
+      <checksum>D32F1DC9</checksum>
     </file>
     <file>
       <filename>base-dhw-recirc-timer.osw</filename>
       <filetype>osw</filetype>
       <usage_type>test</usage_type>
-<<<<<<< HEAD
-      <checksum>88C67F35</checksum>
-=======
-      <checksum>4FB0B3CA</checksum>
->>>>>>> 3b5af3a1
+      <checksum>1542E8ED</checksum>
     </file>
     <file>
       <filename>base-dhw-solar-fraction.osw</filename>
       <filetype>osw</filetype>
       <usage_type>test</usage_type>
-<<<<<<< HEAD
-      <checksum>922C23FC</checksum>
-=======
-      <checksum>DDA46B1A</checksum>
->>>>>>> 3b5af3a1
+      <checksum>E9D01317</checksum>
     </file>
     <file>
       <filename>base-enclosure-infil-cfm50.osw</filename>
       <filetype>osw</filetype>
       <usage_type>test</usage_type>
-<<<<<<< HEAD
-      <checksum>4539499B</checksum>
-=======
-      <checksum>FD838CC3</checksum>
->>>>>>> 3b5af3a1
+      <checksum>0451F491</checksum>
     </file>
     <file>
       <filename>base-foundation-conditioned-basement-slab-insulation.osw</filename>
       <filetype>osw</filetype>
       <usage_type>test</usage_type>
-<<<<<<< HEAD
-      <checksum>543A4F30</checksum>
-=======
-      <checksum>02594D84</checksum>
->>>>>>> 3b5af3a1
+      <checksum>A02D1F6A</checksum>
     </file>
     <file>
       <filename>base-hvac-boiler-oil-only.osw</filename>
       <filetype>osw</filetype>
       <usage_type>test</usage_type>
-<<<<<<< HEAD
-      <checksum>0667B02C</checksum>
-=======
-      <checksum>6227F0F8</checksum>
->>>>>>> 3b5af3a1
+      <checksum>EBA3C88C</checksum>
     </file>
     <file>
       <filename>base-hvac-boiler-propane-only.osw</filename>
       <filetype>osw</filetype>
       <usage_type>test</usage_type>
-<<<<<<< HEAD
-      <checksum>E95ED57A</checksum>
-=======
-      <checksum>715DA60F</checksum>
->>>>>>> 3b5af3a1
+      <checksum>4BC97DA0</checksum>
     </file>
     <file>
       <filename>base-hvac-boiler-wood-only.osw</filename>
       <filetype>osw</filetype>
       <usage_type>test</usage_type>
-<<<<<<< HEAD
-      <checksum>BB0D4B96</checksum>
-=======
-      <checksum>5BC52506</checksum>
->>>>>>> 3b5af3a1
+      <checksum>D67B2FE7</checksum>
     </file>
     <file>
       <filename>base-hvac-ducts-leakage-percent.osw</filename>
       <filetype>osw</filetype>
       <usage_type>test</usage_type>
-<<<<<<< HEAD
-      <checksum>99AD2687</checksum>
-=======
-      <checksum>13F15679</checksum>
->>>>>>> 3b5af3a1
+      <checksum>E3F475F8</checksum>
     </file>
     <file>
       <filename>base-hvac-furnace-oil-only.osw</filename>
       <filetype>osw</filetype>
       <usage_type>test</usage_type>
-<<<<<<< HEAD
-      <checksum>AD0023C7</checksum>
-=======
-      <checksum>122AD42D</checksum>
->>>>>>> 3b5af3a1
+      <checksum>5DD98BE4</checksum>
     </file>
     <file>
       <filename>base-hvac-furnace-propane-only.osw</filename>
       <filetype>osw</filetype>
       <usage_type>test</usage_type>
-<<<<<<< HEAD
-      <checksum>BF04C7A2</checksum>
-=======
-      <checksum>1C2A6919</checksum>
->>>>>>> 3b5af3a1
+      <checksum>1CDE637A</checksum>
     </file>
     <file>
       <filename>base-hvac-furnace-wood-only.osw</filename>
       <filetype>osw</filetype>
       <usage_type>test</usage_type>
-<<<<<<< HEAD
-      <checksum>1865BE70</checksum>
-=======
-      <checksum>8F6B2A71</checksum>
->>>>>>> 3b5af3a1
+      <checksum>649E3EF0</checksum>
     </file>
     <file>
       <filename>base-hvac-none.osw</filename>
       <filetype>osw</filetype>
       <usage_type>test</usage_type>
-<<<<<<< HEAD
-      <checksum>1793205A</checksum>
-=======
-      <checksum>B3924C54</checksum>
->>>>>>> 3b5af3a1
+      <checksum>D3CAA4FC</checksum>
     </file>
     <file>
       <filename>base-hvac-setpoints.osw</filename>
       <filetype>osw</filetype>
       <usage_type>test</usage_type>
-<<<<<<< HEAD
-      <checksum>F9DB1BD8</checksum>
-=======
-      <checksum>1D2F09BE</checksum>
->>>>>>> 3b5af3a1
+      <checksum>3BEFF3E4</checksum>
     </file>
     <file>
       <filename>base-mechvent-balanced.osw</filename>
       <filetype>osw</filetype>
       <usage_type>test</usage_type>
-<<<<<<< HEAD
-      <checksum>A9A24B5C</checksum>
-=======
-      <checksum>EB73B1E1</checksum>
->>>>>>> 3b5af3a1
+      <checksum>B493255E</checksum>
     </file>
     <file>
       <filename>base-mechvent-erv.osw</filename>
       <filetype>osw</filetype>
       <usage_type>test</usage_type>
-<<<<<<< HEAD
-      <checksum>D95F8310</checksum>
-=======
-      <checksum>C344CDC5</checksum>
->>>>>>> 3b5af3a1
+      <checksum>43D417C9</checksum>
     </file>
     <file>
       <filename>base-mechvent-exhaust.osw</filename>
       <filetype>osw</filetype>
       <usage_type>test</usage_type>
-<<<<<<< HEAD
-      <checksum>F0A4BEDD</checksum>
-=======
-      <checksum>22A538A9</checksum>
->>>>>>> 3b5af3a1
+      <checksum>59802CBD</checksum>
     </file>
     <file>
       <filename>base-mechvent-hrv.osw</filename>
       <filetype>osw</filetype>
       <usage_type>test</usage_type>
-<<<<<<< HEAD
-      <checksum>8F929072</checksum>
-=======
-      <checksum>74272F4C</checksum>
->>>>>>> 3b5af3a1
+      <checksum>C624ED1B</checksum>
     </file>
     <file>
       <filename>base-mechvent-supply.osw</filename>
       <filetype>osw</filetype>
       <usage_type>test</usage_type>
-<<<<<<< HEAD
-      <checksum>ED7744BD</checksum>
-=======
-      <checksum>58E55A76</checksum>
->>>>>>> 3b5af3a1
+      <checksum>036414FF</checksum>
     </file>
     <file>
       <filename>base-mechvent-erv-atre-asre.osw</filename>
       <filetype>osw</filetype>
       <usage_type>test</usage_type>
-<<<<<<< HEAD
-      <checksum>99828C52</checksum>
-=======
-      <checksum>3C91B132</checksum>
->>>>>>> 3b5af3a1
+      <checksum>BC004A16</checksum>
     </file>
     <file>
       <filename>base-enclosure-windows-none.osw</filename>
       <filetype>osw</filetype>
       <usage_type>test</usage_type>
-<<<<<<< HEAD
-      <checksum>BF10549D</checksum>
-=======
-      <checksum>B7AA1555</checksum>
->>>>>>> 3b5af3a1
+      <checksum>B62A8933</checksum>
     </file>
     <file>
       <filename>base-mechvent-hrv-asre.osw</filename>
       <filetype>osw</filetype>
       <usage_type>test</usage_type>
-<<<<<<< HEAD
-      <checksum>5E19AA0A</checksum>
-=======
-      <checksum>A8BA971F</checksum>
->>>>>>> 3b5af3a1
+      <checksum>A18C4BEE</checksum>
     </file>
     <file>
       <filename>base-atticroof-vented.osw</filename>
       <filetype>osw</filetype>
       <usage_type>test</usage_type>
-<<<<<<< HEAD
-      <checksum>B85D5343</checksum>
-=======
-      <checksum>DC0A9F75</checksum>
->>>>>>> 3b5af3a1
+      <checksum>6487433B</checksum>
     </file>
     <file>
       <filename>base-dhw-dwhr.osw</filename>
       <filetype>osw</filetype>
       <usage_type>test</usage_type>
-<<<<<<< HEAD
-      <checksum>C39DD921</checksum>
-=======
-      <checksum>4D1B426B</checksum>
->>>>>>> 3b5af3a1
+      <checksum>4F0C5C2D</checksum>
     </file>
     <file>
       <filename>base-enclosure-beds-4.osw</filename>
       <filetype>osw</filetype>
       <usage_type>test</usage_type>
-<<<<<<< HEAD
-      <checksum>7E4F30A7</checksum>
-=======
-      <checksum>2E2EA09D</checksum>
->>>>>>> 3b5af3a1
+      <checksum>A36DE126</checksum>
     </file>
     <file>
       <filename>base-hvac-central-ac-only-2-speed.osw</filename>
       <filetype>osw</filetype>
       <usage_type>test</usage_type>
-<<<<<<< HEAD
-      <checksum>E543D360</checksum>
-=======
-      <checksum>C7A406BE</checksum>
->>>>>>> 3b5af3a1
+      <checksum>3480CA6A</checksum>
     </file>
     <file>
       <filename>base-hvac-air-to-air-heat-pump-var-speed.osw</filename>
       <filetype>osw</filetype>
       <usage_type>test</usage_type>
-<<<<<<< HEAD
-      <checksum>2A0041BB</checksum>
-=======
-      <checksum>5767DF39</checksum>
->>>>>>> 3b5af3a1
+      <checksum>14655B97</checksum>
     </file>
     <file>
       <filename>base-hvac-furnace-gas-central-ac-2-speed.osw</filename>
       <filetype>osw</filetype>
       <usage_type>test</usage_type>
-<<<<<<< HEAD
-      <checksum>03CFA3A3</checksum>
-=======
-      <checksum>851C47AE</checksum>
->>>>>>> 3b5af3a1
+      <checksum>ED138F65</checksum>
     </file>
     <file>
       <filename>base-hvac-central-ac-only-var-speed.osw</filename>
       <filetype>osw</filetype>
       <usage_type>test</usage_type>
-<<<<<<< HEAD
-      <checksum>2137B071</checksum>
-=======
-      <checksum>8AC1495C</checksum>
->>>>>>> 3b5af3a1
+      <checksum>63DF5F07</checksum>
     </file>
     <file>
       <filename>base-hvac-evap-cooler-furnace-gas.osw</filename>
       <filetype>osw</filetype>
       <usage_type>test</usage_type>
-<<<<<<< HEAD
-      <checksum>855CD8C9</checksum>
-=======
-      <checksum>4C419178</checksum>
->>>>>>> 3b5af3a1
+      <checksum>F1067F92</checksum>
     </file>
     <file>
       <filename>base-hvac-furnace-gas-central-ac-var-speed.osw</filename>
       <filetype>osw</filetype>
       <usage_type>test</usage_type>
-<<<<<<< HEAD
-      <checksum>B2679116</checksum>
-=======
-      <checksum>EE4C3637</checksum>
->>>>>>> 3b5af3a1
+      <checksum>2F1E7077</checksum>
     </file>
     <file>
       <filename>base-hvac-furnace-gas-room-ac.osw</filename>
       <filetype>osw</filetype>
       <usage_type>test</usage_type>
-<<<<<<< HEAD
-      <checksum>BCFC94B4</checksum>
-=======
-      <checksum>A7EB75F4</checksum>
->>>>>>> 3b5af3a1
+      <checksum>1CE1559D</checksum>
     </file>
     <file>
       <filename>base-hvac-room-ac-only.osw</filename>
       <filetype>osw</filetype>
       <usage_type>test</usage_type>
-<<<<<<< HEAD
-      <checksum>86F44244</checksum>
-=======
-      <checksum>8B1B05E5</checksum>
->>>>>>> 3b5af3a1
+      <checksum>08DF68AD</checksum>
     </file>
     <file>
       <filename>extra-dhw-solar-latitude.osw</filename>
       <filetype>osw</filetype>
       <usage_type>test</usage_type>
-<<<<<<< HEAD
-      <checksum>804FF513</checksum>
-=======
-      <checksum>41D55D07</checksum>
->>>>>>> 3b5af3a1
+      <checksum>B4689A92</checksum>
     </file>
     <file>
       <filename>extra-pv-roofpitch.osw</filename>
       <filetype>osw</filetype>
       <usage_type>test</usage_type>
-<<<<<<< HEAD
-      <checksum>44462F3C</checksum>
-=======
-      <checksum>7B9CF4BD</checksum>
->>>>>>> 3b5af3a1
+      <checksum>2DADF2D9</checksum>
     </file>
     <file>
       <filename>extra-auto.osw</filename>
       <filetype>osw</filetype>
       <usage_type>test</usage_type>
-<<<<<<< HEAD
-      <checksum>13836275</checksum>
-=======
-      <checksum>8C71368B</checksum>
->>>>>>> 3b5af3a1
+      <checksum>75A9988B</checksum>
     </file>
     <file>
       <filename>base-mechvent-bath-kitchen-fans.osw</filename>
       <filetype>osw</filetype>
       <usage_type>test</usage_type>
-<<<<<<< HEAD
-      <checksum>F6204C54</checksum>
-=======
-      <checksum>B8A01810</checksum>
->>>>>>> 3b5af3a1
+      <checksum>B33ED365</checksum>
     </file>
     <file>
       <filename>base-misc-neighbor-shading.osw</filename>
       <filetype>osw</filetype>
       <usage_type>test</usage_type>
-<<<<<<< HEAD
-      <checksum>7D1E58E5</checksum>
-=======
-      <checksum>3FCFA258</checksum>
->>>>>>> 3b5af3a1
+      <checksum>602F36E7</checksum>
     </file>
     <file>
       <filename>base-dhw-tank-heat-pump-outside.osw</filename>
       <filetype>osw</filetype>
       <usage_type>test</usage_type>
-<<<<<<< HEAD
-      <checksum>6ADA0C35</checksum>
-=======
-      <checksum>1C766E77</checksum>
->>>>>>> 3b5af3a1
+      <checksum>A420BBCB</checksum>
     </file>
     <file>
       <filename>base-dhw-tank-heat-pump-with-solar-fraction.osw</filename>
       <filetype>osw</filetype>
       <usage_type>test</usage_type>
-<<<<<<< HEAD
-      <checksum>DA3AC705</checksum>
-=======
-      <checksum>0AFC5030</checksum>
->>>>>>> 3b5af3a1
+      <checksum>19DFCC13</checksum>
     </file>
     <file>
       <filename>base-dhw-tank-heat-pump.osw</filename>
       <filetype>osw</filetype>
       <usage_type>test</usage_type>
-<<<<<<< HEAD
-      <checksum>3099790F</checksum>
-=======
-      <checksum>54248912</checksum>
->>>>>>> 3b5af3a1
+      <checksum>9D2DBDDF</checksum>
     </file>
     <file>
       <filename>base-dhw-jacket-hpwh.osw</filename>
       <filetype>osw</filetype>
       <usage_type>test</usage_type>
-<<<<<<< HEAD
-      <checksum>63F63762</checksum>
-=======
-      <checksum>074BC77F</checksum>
->>>>>>> 3b5af3a1
+      <checksum>CE42F3B2</checksum>
     </file>
     <file>
       <filename>base-dhw-jacket-gas.osw</filename>
       <filetype>osw</filetype>
       <usage_type>test</usage_type>
-<<<<<<< HEAD
-      <checksum>F3B2C470</checksum>
-=======
-      <checksum>7DCC35D0</checksum>
->>>>>>> 3b5af3a1
+      <checksum>69D05517</checksum>
     </file>
     <file>
       <filename>base-dhw-solar-direct-evacuated-tube.osw</filename>
       <filetype>osw</filetype>
       <usage_type>test</usage_type>
-<<<<<<< HEAD
-      <checksum>B90D2230</checksum>
-=======
-      <checksum>A3166CE5</checksum>
->>>>>>> 3b5af3a1
+      <checksum>2386B6E9</checksum>
     </file>
     <file>
       <filename>base-dhw-solar-direct-flat-plate.osw</filename>
       <filetype>osw</filetype>
       <usage_type>test</usage_type>
-<<<<<<< HEAD
-      <checksum>3D065CFF</checksum>
-=======
-      <checksum>502D1B29</checksum>
->>>>>>> 3b5af3a1
+      <checksum>9A9EEF7F</checksum>
     </file>
     <file>
       <filename>base-dhw-solar-direct-ics.osw</filename>
       <filetype>osw</filetype>
       <usage_type>test</usage_type>
-<<<<<<< HEAD
-      <checksum>21B6C319</checksum>
-=======
-      <checksum>4E6B9FBF</checksum>
->>>>>>> 3b5af3a1
+      <checksum>CCA9D88A</checksum>
     </file>
     <file>
       <filename>base-dhw-solar-indirect-flat-plate.osw</filename>
       <filetype>osw</filetype>
       <usage_type>test</usage_type>
-<<<<<<< HEAD
-      <checksum>572EB7EB</checksum>
-=======
-      <checksum>64B72A67</checksum>
->>>>>>> 3b5af3a1
+      <checksum>8C4577C0</checksum>
     </file>
     <file>
       <filename>base-dhw-solar-thermosyphon-flat-plate.osw</filename>
       <filetype>osw</filetype>
       <usage_type>test</usage_type>
-<<<<<<< HEAD
-      <checksum>285936B7</checksum>
-=======
-      <checksum>E4032220</checksum>
->>>>>>> 3b5af3a1
+      <checksum>A313990D</checksum>
     </file>
     <file>
       <filename>base-dhw-tank-heat-pump-with-solar.osw</filename>
       <filetype>osw</filetype>
       <usage_type>test</usage_type>
-<<<<<<< HEAD
-      <checksum>08FFFD98</checksum>
-=======
-      <checksum>ECC2AB0E</checksum>
->>>>>>> 3b5af3a1
+      <checksum>A4986F18</checksum>
     </file>
     <file>
       <filename>base-dhw-tank-gas-outside.osw</filename>
       <filetype>osw</filetype>
       <usage_type>test</usage_type>
-<<<<<<< HEAD
-      <checksum>1B28B9E4</checksum>
-=======
-      <checksum>AEBAA72F</checksum>
->>>>>>> 3b5af3a1
+      <checksum>F53BE9A6</checksum>
     </file>
     <file>
       <filename>base-dhw-tank-gas.osw</filename>
       <filetype>osw</filetype>
       <usage_type>test</usage_type>
-<<<<<<< HEAD
-      <checksum>0C23E94B</checksum>
-=======
-      <checksum>DE730655</checksum>
->>>>>>> 3b5af3a1
+      <checksum>78B347C3</checksum>
     </file>
     <file>
       <filename>base-dhw-tank-oil.osw</filename>
       <filetype>osw</filetype>
       <usage_type>test</usage_type>
-<<<<<<< HEAD
-      <checksum>716B126D</checksum>
-=======
-      <checksum>E4DCE2AE</checksum>
->>>>>>> 3b5af3a1
+      <checksum>400CA65F</checksum>
     </file>
     <file>
       <filename>base-dhw-tank-wood.osw</filename>
       <filetype>osw</filetype>
       <usage_type>test</usage_type>
-<<<<<<< HEAD
-      <checksum>F20E3209</checksum>
-=======
-      <checksum>833991E8</checksum>
->>>>>>> 3b5af3a1
+      <checksum>B0F7CD57</checksum>
     </file>
     <file>
       <filename>base-dhw-tankless-gas-with-solar.osw</filename>
       <filetype>osw</filetype>
       <usage_type>test</usage_type>
-<<<<<<< HEAD
-      <checksum>C0C3F1CB</checksum>
-=======
-      <checksum>6642332E</checksum>
->>>>>>> 3b5af3a1
+      <checksum>29464636</checksum>
     </file>
     <file>
       <filename>base-dhw-tankless-electric.osw</filename>
       <filetype>osw</filetype>
       <usage_type>test</usage_type>
-<<<<<<< HEAD
-      <checksum>9A04DF01</checksum>
-=======
-      <checksum>ECA8BD43</checksum>
->>>>>>> 3b5af3a1
+      <checksum>54FE68FF</checksum>
     </file>
     <file>
       <filename>base-dhw-tankless-gas-with-solar-fraction.osw</filename>
       <filetype>osw</filetype>
       <usage_type>test</usage_type>
-<<<<<<< HEAD
-      <checksum>3323BCDA</checksum>
-=======
-      <checksum>6E6F7DDC</checksum>
->>>>>>> 3b5af3a1
+      <checksum>447CCF3F</checksum>
     </file>
     <file>
       <filename>base-dhw-tankless-propane.osw</filename>
       <filetype>osw</filetype>
       <usage_type>test</usage_type>
-<<<<<<< HEAD
-      <checksum>55E27B94</checksum>
-=======
-      <checksum>87E3FDE0</checksum>
->>>>>>> 3b5af3a1
+      <checksum>FCC6E9F4</checksum>
     </file>
     <file>
       <filename>base-dhw-tankless-gas.osw</filename>
       <filetype>osw</filetype>
       <usage_type>test</usage_type>
-<<<<<<< HEAD
-      <checksum>7C874B99</checksum>
-=======
-      <checksum>AE86CDED</checksum>
->>>>>>> 3b5af3a1
+      <checksum>D5A3D9F9</checksum>
     </file>
     <file>
       <filename>base-hvac-furnace-elec-central-ac-1-speed.osw</filename>
       <filetype>osw</filetype>
       <usage_type>test</usage_type>
-<<<<<<< HEAD
-      <checksum>A746641B</checksum>
-=======
-      <checksum>F9C33E10</checksum>
->>>>>>> 3b5af3a1
+      <checksum>58D385FF</checksum>
     </file>
     <file>
       <filename>extra-second-refrigerator.osw</filename>
       <filetype>osw</filetype>
       <usage_type>test</usage_type>
-<<<<<<< HEAD
-      <checksum>7C13D9A6</checksum>
-=======
-      <checksum>675D88C0</checksum>
->>>>>>> 3b5af3a1
+      <checksum>E740B8D1</checksum>
     </file>
     <file>
       <filename>base-enclosure-garage.osw</filename>
       <filetype>osw</filetype>
       <usage_type>test</usage_type>
-<<<<<<< HEAD
-      <checksum>51C889A4</checksum>
-=======
-      <checksum>17832371</checksum>
->>>>>>> 3b5af3a1
+      <checksum>83F780A2</checksum>
     </file>
     <file>
       <filename>base-dhw-tank-coal.osw</filename>
       <filetype>osw</filetype>
       <usage_type>test</usage_type>
-<<<<<<< HEAD
-      <checksum>0375DCC4</checksum>
-=======
-      <checksum>72427F25</checksum>
->>>>>>> 3b5af3a1
+      <checksum>418C239A</checksum>
     </file>
     <file>
       <filename>base-hvac-boiler-coal-only.osw</filename>
       <filetype>osw</filetype>
       <usage_type>test</usage_type>
-<<<<<<< HEAD
-      <checksum>D7BF58D7</checksum>
-=======
-      <checksum>268A47B7</checksum>
->>>>>>> 3b5af3a1
+      <checksum>BAC93CA6</checksum>
     </file>
     <file>
       <filename>base-hvac-elec-resistance-only.osw</filename>
       <filetype>osw</filetype>
       <usage_type>test</usage_type>
-<<<<<<< HEAD
-      <checksum>9AD85B94</checksum>
-=======
-      <checksum>DA0A3983</checksum>
->>>>>>> 3b5af3a1
+      <checksum>0040646D</checksum>
     </file>
     <file>
       <filename>base-simcontrol-timestep-10-mins.osw</filename>
       <filetype>osw</filetype>
       <usage_type>test</usage_type>
-<<<<<<< HEAD
-      <checksum>70AEF1DB</checksum>
-=======
-      <checksum>39883EDE</checksum>
+      <checksum>470D361B</checksum>
+    </file>
+    <file>
+      <filename>base-simcontrol-daylight-saving-disabled.osw</filename>
+      <filetype>osw</filetype>
+      <usage_type>test</usage_type>
+      <checksum>F57F6AB6</checksum>
+    </file>
+    <file>
+      <filename>base-mechvent-whole-house-fan.osw</filename>
+      <filetype>osw</filetype>
+      <usage_type>test</usage_type>
+      <checksum>065382AC</checksum>
+    </file>
+    <file>
+      <filename>base-dhw-none.osw</filename>
+      <filetype>osw</filetype>
+      <usage_type>test</usage_type>
+      <checksum>C13A5D22</checksum>
+    </file>
+    <file>
+      <filename>base-enclosure-infil-ach-house-pressure.osw</filename>
+      <filetype>osw</filetype>
+      <usage_type>test</usage_type>
+      <checksum>E57C6EF4</checksum>
+    </file>
+    <file>
+      <filename>base-enclosure-infil-cfm-house-pressure.osw</filename>
+      <filetype>osw</filetype>
+      <usage_type>test</usage_type>
+      <checksum>9E5CAC38</checksum>
+    </file>
+    <file>
+      <filename>base-dhw-tankless-electric-outside.osw</filename>
+      <filetype>osw</filetype>
+      <usage_type>test</usage_type>
+      <checksum>419E0425</checksum>
+    </file>
+    <file>
+      <filename>base-enclosure-beds-5.osw</filename>
+      <filetype>osw</filetype>
+      <usage_type>test</usage_type>
+      <checksum>AD325EE8</checksum>
+    </file>
+    <file>
+      <filename>base-enclosure-beds-1.osw</filename>
+      <filetype>osw</filetype>
+      <usage_type>test</usage_type>
+      <checksum>11041392</checksum>
+    </file>
+    <file>
+      <filename>base-enclosure-beds-2.osw</filename>
+      <filetype>osw</filetype>
+      <usage_type>test</usage_type>
+      <checksum>817FFCF7</checksum>
+    </file>
+    <file>
+      <filename>extra-enclosure-garage-partially-protruded.osw</filename>
+      <filetype>osw</filetype>
+      <usage_type>test</usage_type>
+      <checksum>15136B8D</checksum>
+    </file>
+    <file>
+      <filename>base-hvac-dual-fuel-air-to-air-heat-pump-var-speed.osw</filename>
+      <filetype>osw</filetype>
+      <usage_type>test</usage_type>
+      <checksum>1128DF21</checksum>
+    </file>
+    <file>
+      <filename>base-appliances-coal.osw</filename>
+      <filetype>osw</filetype>
+      <usage_type>test</usage_type>
+      <checksum>8B31B536</checksum>
+    </file>
+    <file>
+      <filename>base-appliances-gas.osw</filename>
+      <filetype>osw</filetype>
+      <usage_type>test</usage_type>
+      <checksum>587189EC</checksum>
+    </file>
+    <file>
+      <filename>base-appliances-modified.osw</filename>
+      <filetype>osw</filetype>
+      <usage_type>test</usage_type>
+      <checksum>58D37836</checksum>
+    </file>
+    <file>
+      <filename>base-appliances-oil.osw</filename>
+      <filetype>osw</filetype>
+      <usage_type>test</usage_type>
+      <checksum>3A7A08A4</checksum>
+    </file>
+    <file>
+      <filename>base-appliances-propane.osw</filename>
+      <filetype>osw</filetype>
+      <usage_type>test</usage_type>
+      <checksum>A6100307</checksum>
+    </file>
+    <file>
+      <filename>base-appliances-wood.osw</filename>
+      <filetype>osw</filetype>
+      <usage_type>test</usage_type>
+      <checksum>B781EFC9</checksum>
+    </file>
+    <file>
+      <filename>base-simcontrol-calendar-year-custom.osw</filename>
+      <filetype>osw</filetype>
+      <usage_type>test</usage_type>
+      <checksum>2E08A176</checksum>
+    </file>
+    <file>
+      <filename>base-location-AMY-2012.osw</filename>
+      <filetype>osw</filetype>
+      <usage_type>test</usage_type>
+      <checksum>9C105B1A</checksum>
+    </file>
+    <file>
+      <filename>base-schedules-stochastic.osw</filename>
+      <filetype>osw</filetype>
+      <usage_type>test</usage_type>
+      <checksum>979E4D44</checksum>
+    </file>
+    <file>
+      <filename>base-schedules-user-specified.osw</filename>
+      <filetype>osw</filetype>
+      <usage_type>test</usage_type>
+      <checksum>C29D288B</checksum>
+    </file>
+    <file>
+      <filename>base-lighting-ceiling-fans.osw</filename>
+      <filetype>osw</filetype>
+      <usage_type>test</usage_type>
+      <checksum>21474857</checksum>
+    </file>
+    <file>
+      <filename>extra-schedules-random-seed.osw</filename>
+      <filetype>osw</filetype>
+      <usage_type>test</usage_type>
+      <checksum>4EA4D87A</checksum>
+    </file>
+    <file>
+      <filename>base-misc-usage-multiplier.osw</filename>
+      <filetype>osw</filetype>
+      <usage_type>test</usage_type>
+      <checksum>86D5E806</checksum>
+    </file>
+    <file>
+      <filename>base-pv.osw</filename>
+      <filetype>osw</filetype>
+      <usage_type>test</usage_type>
+      <checksum>5515BFE4</checksum>
+    </file>
+    <file>
+      <filename>base-dhw-tankless-electric-uef.osw</filename>
+      <filetype>osw</filetype>
+      <usage_type>test</usage_type>
+      <checksum>F2A0FC66</checksum>
+    </file>
+    <file>
+      <filename>base-dhw-tankless-gas-uef.osw</filename>
+      <filetype>osw</filetype>
+      <usage_type>test</usage_type>
+      <checksum>B74BFFDF</checksum>
+    </file>
+    <file>
+      <filename>base-misc-loads-large-uncommon.osw</filename>
+      <filetype>osw</filetype>
+      <usage_type>test</usage_type>
+      <checksum>604D7207</checksum>
+    </file>
+    <file>
+      <filename>base-misc-loads-large-uncommon2.osw</filename>
+      <filetype>osw</filetype>
+      <usage_type>test</usage_type>
+      <checksum>2B232D2C</checksum>
+    </file>
+    <file>
+      <filename>base-dhw-indirect-outside.osw</filename>
+      <filetype>osw</filetype>
+      <usage_type>test</usage_type>
+      <checksum>259A3721</checksum>
+    </file>
+    <file>
+      <filename>base-hvac-boiler-gas-only.osw</filename>
+      <filetype>osw</filetype>
+      <usage_type>test</usage_type>
+      <checksum>15283443</checksum>
+    </file>
+    <file>
+      <filename>base-dhw-indirect-standbyloss.osw</filename>
+      <filetype>osw</filetype>
+      <usage_type>test</usage_type>
+      <checksum>A0108C1B</checksum>
+    </file>
+    <file>
+      <filename>base-dhw-indirect.osw</filename>
+      <filetype>osw</filetype>
+      <usage_type>test</usage_type>
+      <checksum>ED777189</checksum>
+    </file>
+    <file>
+      <filename>base-dhw-jacket-indirect.osw</filename>
+      <filetype>osw</filetype>
+      <usage_type>test</usage_type>
+      <checksum>83AF278F</checksum>
+    </file>
+    <file>
+      <filename>base-dhw-indirect-with-solar-fraction.osw</filename>
+      <filetype>osw</filetype>
+      <usage_type>test</usage_type>
+      <checksum>52279C22</checksum>
+    </file>
+    <file>
+      <filename>base-dhw-combi-tankless-outside.osw</filename>
+      <filetype>osw</filetype>
+      <usage_type>test</usage_type>
+      <checksum>5DF153BC</checksum>
+    </file>
+    <file>
+      <filename>base-dhw-combi-tankless.osw</filename>
+      <filetype>osw</filetype>
+      <usage_type>test</usage_type>
+      <checksum>7EE7D9AA</checksum>
+    </file>
+    <file>
+      <filename>base-hvac-fireplace-wood-only.osw</filename>
+      <filetype>osw</filetype>
+      <usage_type>test</usage_type>
+      <checksum>F90712EB</checksum>
+    </file>
+    <file>
+      <filename>base-hvac-furnace-gas-only.osw</filename>
+      <filetype>osw</filetype>
+      <usage_type>test</usage_type>
+      <checksum>76BA412A</checksum>
+    </file>
+    <file>
+      <filename>base-hvac-evap-cooler-only.osw</filename>
+      <filetype>osw</filetype>
+      <usage_type>test</usage_type>
+      <checksum>0FCC1D9E</checksum>
+    </file>
+    <file>
+      <filename>base-hvac-mini-split-air-conditioner-only-ducted.osw</filename>
+      <filetype>osw</filetype>
+      <usage_type>test</usage_type>
+      <checksum>883D25B4</checksum>
+    </file>
+    <file>
+      <filename>base-hvac-mini-split-air-conditioner-only-ductless.osw</filename>
+      <filetype>osw</filetype>
+      <usage_type>test</usage_type>
+      <checksum>6951DFBE</checksum>
+    </file>
+    <file>
+      <filename>base-hvac-central-ac-only-1-speed.osw</filename>
+      <filetype>osw</filetype>
+      <usage_type>test</usage_type>
+      <checksum>71590652</checksum>
+    </file>
+    <file>
+      <filename>base-hvac-stove-oil-only.osw</filename>
+      <filetype>osw</filetype>
+      <usage_type>test</usage_type>
+      <checksum>02988CEE</checksum>
+    </file>
+    <file>
+      <filename>base-hvac-stove-wood-pellets-only.osw</filename>
+      <filetype>osw</filetype>
+      <usage_type>test</usage_type>
+      <checksum>573895F5</checksum>
+    </file>
+    <file>
+      <filename>base-hvac-floor-furnace-propane-only.osw</filename>
+      <filetype>osw</filetype>
+      <usage_type>test</usage_type>
+      <checksum>0328DE19</checksum>
+    </file>
+    <file>
+      <filename>base-hvac-mini-split-heat-pump-ducted-cooling-only.osw</filename>
+      <filetype>osw</filetype>
+      <usage_type>test</usage_type>
+      <checksum>AF30FF10</checksum>
+    </file>
+    <file>
+      <filename>base-enclosure-infil-flue.osw</filename>
+      <filetype>osw</filetype>
+      <usage_type>test</usage_type>
+      <checksum>0374B479</checksum>
+    </file>
+    <file>
+      <filename>extra-enclosure-windows-shading.osw</filename>
+      <filetype>osw</filetype>
+      <usage_type>test</usage_type>
+      <checksum>2C56A06A</checksum>
+    </file>
+    <file>
+      <filename>base-enclosure-overhangs.osw</filename>
+      <filetype>osw</filetype>
+      <usage_type>test</usage_type>
+      <checksum>75E6EF7B</checksum>
+    </file>
+    <file>
+      <filename>base-hvac-evap-cooler-only-ducted.osw</filename>
+      <filetype>osw</filetype>
+      <usage_type>test</usage_type>
+      <checksum>88197BB7</checksum>
+    </file>
+    <file>
+      <filename>base-mechvent-cfis-evap-cooler-only-ducted.osw</filename>
+      <filetype>osw</filetype>
+      <usage_type>test</usage_type>
+      <checksum>92B285C9</checksum>
+    </file>
+    <file>
+      <filename>extra-second-heating-system-portable-heater-to-heating-system.osw</filename>
+      <filetype>osw</filetype>
+      <usage_type>test</usage_type>
+      <checksum>97400AEE</checksum>
+    </file>
+    <file>
+      <filename>extra-second-heating-system-fireplace-to-heating-system.osw</filename>
+      <filetype>osw</filetype>
+      <usage_type>test</usage_type>
+      <checksum>15C528EF</checksum>
+    </file>
+    <file>
+      <filename>base-hvac-furnace-coal-only.osw</filename>
+      <filetype>osw</filetype>
+      <usage_type>test</usage_type>
+      <checksum>01F03987</checksum>
+    </file>
+    <file>
+      <filename>base-mechvent-exhaust-rated-flow-rate.osw</filename>
+      <filetype>osw</filetype>
+      <usage_type>test</usage_type>
+      <checksum>F6F61D0A</checksum>
+    </file>
+    <file>
+      <filename>base-hvac-ground-to-air-heat-pump-cooling-only.osw</filename>
+      <filetype>osw</filetype>
+      <usage_type>test</usage_type>
+      <checksum>20413E41</checksum>
+    </file>
+    <file>
+      <filename>base-hvac-boiler-gas-central-ac-1-speed.osw</filename>
+      <filetype>osw</filetype>
+      <usage_type>test</usage_type>
+      <checksum>A0E4BC8A</checksum>
+    </file>
+    <file>
+      <filename>extra-second-heating-system-boiler-to-heating-system.osw</filename>
+      <filetype>osw</filetype>
+      <usage_type>test</usage_type>
+      <checksum>F8F6A761</checksum>
+    </file>
+    <file>
+      <filename>extra-enclosure-garage-atticroof-conditioned.osw</filename>
+      <filetype>osw</filetype>
+      <usage_type>test</usage_type>
+      <checksum>64DD77C7</checksum>
+    </file>
+    <file>
+      <filename>extra-zero-extra-refrigerator-kwh.osw</filename>
+      <filetype>osw</filetype>
+      <usage_type>test</usage_type>
+      <checksum>050B0461</checksum>
+    </file>
+    <file>
+      <filename>extra-zero-freezer-kwh.osw</filename>
+      <filetype>osw</filetype>
+      <usage_type>test</usage_type>
+      <checksum>F7F645CA</checksum>
+    </file>
+    <file>
+      <filename>extra-zero-refrigerator-kwh.osw</filename>
+      <filetype>osw</filetype>
+      <usage_type>test</usage_type>
+      <checksum>463B664A</checksum>
+    </file>
+    <file>
+      <filename>extra-zero-clothes-washer-kwh.osw</filename>
+      <filetype>osw</filetype>
+      <usage_type>test</usage_type>
+      <checksum>66BCD625</checksum>
+    </file>
+    <file>
+      <filename>extra-zero-dishwasher-kwh.osw</filename>
+      <filetype>osw</filetype>
+      <usage_type>test</usage_type>
+      <checksum>8C41B731</checksum>
+    </file>
+    <file>
+      <filename>base-misc-shielding-of-home.osw</filename>
+      <filetype>osw</filetype>
+      <usage_type>test</usage_type>
+      <checksum>9C41C3A6</checksum>
+    </file>
+    <file>
+      <filename>extra-gas-hot-tub-heater-with-zero-kwh.osw</filename>
+      <filetype>osw</filetype>
+      <usage_type>test</usage_type>
+      <checksum>D677F261</checksum>
+    </file>
+    <file>
+      <filename>extra-gas-pool-heater-with-zero-kwh.osw</filename>
+      <filetype>osw</filetype>
+      <usage_type>test</usage_type>
+      <checksum>CC5BE5F1</checksum>
+    </file>
+    <file>
+      <filename>base-bldgtype-single-family-attached.osw</filename>
+      <filetype>osw</filetype>
+      <usage_type>test</usage_type>
+      <checksum>A3E78767</checksum>
+    </file>
+    <file>
+      <filename>extra-bldgtype-single-family-attached-double-exterior.osw</filename>
+      <filetype>osw</filetype>
+      <usage_type>test</usage_type>
+      <checksum>FED2C6E7</checksum>
+    </file>
+    <file>
+      <filename>extra-bldgtype-single-family-attached-single-exterior-front.osw</filename>
+      <filetype>osw</filetype>
+      <usage_type>test</usage_type>
+      <checksum>A4415918</checksum>
+    </file>
+    <file>
+      <filename>extra-bldgtype-single-family-attached-atticroof-flat.osw</filename>
+      <filetype>osw</filetype>
+      <usage_type>test</usage_type>
+      <checksum>E886E79F</checksum>
+    </file>
+    <file>
+      <filename>base-enclosure-2stories-garage.osw</filename>
+      <filetype>osw</filetype>
+      <usage_type>test</usage_type>
+      <checksum>5E4F9299</checksum>
+    </file>
+    <file>
+      <filename>base-enclosure-infil-natural-ach.osw</filename>
+      <filetype>osw</filetype>
+      <usage_type>test</usage_type>
+      <checksum>CC5F7A94</checksum>
+    </file>
+    <file>
+      <filename>base-hvac-central-ac-plus-air-to-air-heat-pump-heating.osw</filename>
+      <filetype>osw</filetype>
+      <usage_type>test</usage_type>
+      <checksum>4F2DCBDC</checksum>
+    </file>
+    <file>
+      <filename>base-hvac-dual-fuel-air-to-air-heat-pump-1-speed.osw</filename>
+      <filetype>osw</filetype>
+      <usage_type>test</usage_type>
+      <checksum>D863BAE4</checksum>
+    </file>
+    <file>
+      <filename>base-hvac-dual-fuel-air-to-air-heat-pump-1-speed-electric.osw</filename>
+      <filetype>osw</filetype>
+      <usage_type>test</usage_type>
+      <checksum>90CC531C</checksum>
+    </file>
+    <file>
+      <filename>base-hvac-dual-fuel-mini-split-heat-pump-ducted.osw</filename>
+      <filetype>osw</filetype>
+      <usage_type>test</usage_type>
+      <checksum>23D68661</checksum>
+    </file>
+    <file>
+      <filename>base-hvac-ground-to-air-heat-pump-heating-only.osw</filename>
+      <filetype>osw</filetype>
+      <usage_type>test</usage_type>
+      <checksum>72777D1F</checksum>
+    </file>
+    <file>
+      <filename>base-hvac-ground-to-air-heat-pump.osw</filename>
+      <filetype>osw</filetype>
+      <usage_type>test</usage_type>
+      <checksum>B489A242</checksum>
+    </file>
+    <file>
+      <filename>extra-second-heating-system-boiler-to-heat-pump.osw</filename>
+      <filetype>osw</filetype>
+      <usage_type>test</usage_type>
+      <checksum>BB95ABBF</checksum>
+    </file>
+    <file>
+      <filename>base-hvac-mini-split-heat-pump-ducted-heating-only.osw</filename>
+      <filetype>osw</filetype>
+      <usage_type>test</usage_type>
+      <checksum>FB874F00</checksum>
+    </file>
+    <file>
+      <filename>base-hvac-mini-split-heat-pump-ducted.osw</filename>
+      <filetype>osw</filetype>
+      <usage_type>test</usage_type>
+      <checksum>25ED7DDB</checksum>
+    </file>
+    <file>
+      <filename>base-hvac-mini-split-heat-pump-ductless.osw</filename>
+      <filetype>osw</filetype>
+      <usage_type>test</usage_type>
+      <checksum>E0C96B95</checksum>
+    </file>
+    <file>
+      <filename>extra-second-heating-system-fireplace-to-heat-pump.osw</filename>
+      <filetype>osw</filetype>
+      <usage_type>test</usage_type>
+      <checksum>A1A590AF</checksum>
+    </file>
+    <file>
+      <filename>base-hvac-undersized.osw</filename>
+      <filetype>osw</filetype>
+      <usage_type>test</usage_type>
+      <checksum>73D17DA0</checksum>
+    </file>
+    <file>
+      <filename>base-hvac-room-ac-only-33percent.osw</filename>
+      <filetype>osw</filetype>
+      <usage_type>test</usage_type>
+      <checksum>384A6408</checksum>
+    </file>
+    <file>
+      <filename>base-location-helena-mt.osw</filename>
+      <filetype>osw</filetype>
+      <usage_type>test</usage_type>
+      <checksum>A36C1034</checksum>
+    </file>
+    <file>
+      <filename>base-hvac-programmable-thermostat-detailed.osw</filename>
+      <filetype>osw</filetype>
+      <usage_type>test</usage_type>
+      <checksum>E2A134D0</checksum>
+    </file>
+    <file>
+      <filename>base-hvac-fixed-heater-gas-only.osw</filename>
+      <filetype>osw</filetype>
+      <usage_type>test</usage_type>
+      <checksum>3314B98C</checksum>
+    </file>
+    <file>
+      <filename>base-hvac-portable-heater-gas-only.osw</filename>
+      <filetype>osw</filetype>
+      <usage_type>test</usage_type>
+      <checksum>A5F0DD39</checksum>
+    </file>
+    <file>
+      <filename>base-hvac-boiler-elec-only.osw</filename>
+      <filetype>osw</filetype>
+      <usage_type>test</usage_type>
+      <checksum>7042E1A4</checksum>
+    </file>
+    <file>
+      <filename>base-hvac-furnace-elec-only.osw</filename>
+      <filetype>osw</filetype>
+      <usage_type>test</usage_type>
+      <checksum>39E861C0</checksum>
+    </file>
+    <file>
+      <filename>base-hvac-wall-furnace-elec-only.osw</filename>
+      <filetype>osw</filetype>
+      <usage_type>test</usage_type>
+      <checksum>029FF6BC</checksum>
+    </file>
+    <file>
+      <filename>base-hvac-install-quality-air-to-air-heat-pump-1-speed.osw</filename>
+      <filetype>osw</filetype>
+      <usage_type>test</usage_type>
+      <checksum>A811F66E</checksum>
+    </file>
+    <file>
+      <filename>base-hvac-install-quality-air-to-air-heat-pump-2-speed.osw</filename>
+      <filetype>osw</filetype>
+      <usage_type>test</usage_type>
+      <checksum>391F442C</checksum>
+    </file>
+    <file>
+      <filename>base-hvac-install-quality-air-to-air-heat-pump-var-speed.osw</filename>
+      <filetype>osw</filetype>
+      <usage_type>test</usage_type>
+      <checksum>E8879E3A</checksum>
+    </file>
+    <file>
+      <filename>base-hvac-install-quality-furnace-gas-central-ac-1-speed.osw</filename>
+      <filetype>osw</filetype>
+      <usage_type>test</usage_type>
+      <checksum>D9ACECC3</checksum>
+    </file>
+    <file>
+      <filename>base-hvac-install-quality-furnace-gas-central-ac-2-speed.osw</filename>
+      <filetype>osw</filetype>
+      <usage_type>test</usage_type>
+      <checksum>09671C7F</checksum>
+    </file>
+    <file>
+      <filename>base-hvac-install-quality-furnace-gas-central-ac-var-speed.osw</filename>
+      <filetype>osw</filetype>
+      <usage_type>test</usage_type>
+      <checksum>AEC8B388</checksum>
+    </file>
+    <file>
+      <filename>base-hvac-install-quality-furnace-gas-only.osw</filename>
+      <filetype>osw</filetype>
+      <usage_type>test</usage_type>
+      <checksum>1D9A698B</checksum>
+    </file>
+    <file>
+      <filename>base-hvac-install-quality-mini-split-air-conditioner-only-ducted.osw</filename>
+      <filetype>osw</filetype>
+      <usage_type>test</usage_type>
+      <checksum>5EAF65A2</checksum>
+    </file>
+    <file>
+      <filename>base-hvac-install-quality-mini-split-heat-pump-ducted.osw</filename>
+      <filetype>osw</filetype>
+      <usage_type>test</usage_type>
+      <checksum>2ADD8E9F</checksum>
+    </file>
+    <file>
+      <filename>base-hvac-install-quality-ground-to-air-heat-pump.osw</filename>
+      <filetype>osw</filetype>
+      <usage_type>test</usage_type>
+      <checksum>DF4B25CB</checksum>
+    </file>
+    <file>
+      <filename>base-dhw-tank-heat-pump-uef.osw</filename>
+      <filetype>osw</filetype>
+      <usage_type>test</usage_type>
+      <checksum>63C1373A</checksum>
+    </file>
+    <file>
+      <filename>base-dhw-tank-elec-uef.osw</filename>
+      <filetype>osw</filetype>
+      <usage_type>test</usage_type>
+      <checksum>4B0922E2</checksum>
+    </file>
+    <file>
+      <filename>base-dhw-tank-gas-uef.osw</filename>
+      <filetype>osw</filetype>
+      <usage_type>test</usage_type>
+      <checksum>CE28A433</checksum>
+    </file>
+    <file>
+      <filename>base-enclosure-2stories.osw</filename>
+      <filetype>osw</filetype>
+      <usage_type>test</usage_type>
+      <checksum>F38827C4</checksum>
+    </file>
+    <file>
+      <filename>base-hvac-autosize-boiler-elec-only.osw</filename>
+      <filetype>osw</filetype>
+      <usage_type>test</usage_type>
+      <checksum>0334DEF6</checksum>
+    </file>
+    <file>
+      <filename>base-hvac-autosize-boiler-gas-central-ac-1-speed.osw</filename>
+      <filetype>osw</filetype>
+      <usage_type>test</usage_type>
+      <checksum>7F005F89</checksum>
+    </file>
+    <file>
+      <filename>base-hvac-autosize-boiler-gas-only.osw</filename>
+      <filetype>osw</filetype>
+      <usage_type>test</usage_type>
+      <checksum>EF872237</checksum>
+    </file>
+    <file>
+      <filename>base-hvac-autosize-central-ac-only-1-speed.osw</filename>
+      <filetype>osw</filetype>
+      <usage_type>test</usage_type>
+      <checksum>EB159806</checksum>
+    </file>
+    <file>
+      <filename>base-hvac-autosize-central-ac-only-2-speed.osw</filename>
+      <filetype>osw</filetype>
+      <usage_type>test</usage_type>
+      <checksum>E4EF4B0A</checksum>
+    </file>
+    <file>
+      <filename>base-hvac-autosize-central-ac-only-var-speed.osw</filename>
+      <filetype>osw</filetype>
+      <usage_type>test</usage_type>
+      <checksum>D6B430EB</checksum>
+    </file>
+    <file>
+      <filename>base-hvac-autosize-elec-resistance-only.osw</filename>
+      <filetype>osw</filetype>
+      <usage_type>test</usage_type>
+      <checksum>B4A0468C</checksum>
+    </file>
+    <file>
+      <filename>base-hvac-autosize-evap-cooler-furnace-gas.osw</filename>
+      <filetype>osw</filetype>
+      <usage_type>test</usage_type>
+      <checksum>D706AF1C</checksum>
+    </file>
+    <file>
+      <filename>base-hvac-autosize-floor-furnace-propane-only.osw</filename>
+      <filetype>osw</filetype>
+      <usage_type>test</usage_type>
+      <checksum>13C90359</checksum>
+    </file>
+    <file>
+      <filename>base-hvac-autosize-furnace-elec-only.osw</filename>
+      <filetype>osw</filetype>
+      <usage_type>test</usage_type>
+      <checksum>24E47817</checksum>
+    </file>
+    <file>
+      <filename>base-hvac-autosize-furnace-gas-central-ac-2-speed.osw</filename>
+      <filetype>osw</filetype>
+      <usage_type>test</usage_type>
+      <checksum>752E5E90</checksum>
+    </file>
+    <file>
+      <filename>base-hvac-autosize-furnace-gas-central-ac-var-speed.osw</filename>
+      <filetype>osw</filetype>
+      <usage_type>test</usage_type>
+      <checksum>4C1FF803</checksum>
+    </file>
+    <file>
+      <filename>base-hvac-autosize-furnace-gas-only.osw</filename>
+      <filetype>osw</filetype>
+      <usage_type>test</usage_type>
+      <checksum>F72247D1</checksum>
+    </file>
+    <file>
+      <filename>base-hvac-autosize-furnace-gas-room-ac.osw</filename>
+      <filetype>osw</filetype>
+      <usage_type>test</usage_type>
+      <checksum>5D1200D1</checksum>
+    </file>
+    <file>
+      <filename>base-hvac-autosize-room-ac-only.osw</filename>
+      <filetype>osw</filetype>
+      <usage_type>test</usage_type>
+      <checksum>4AAAF956</checksum>
+    </file>
+    <file>
+      <filename>base-hvac-autosize-stove-oil-only.osw</filename>
+      <filetype>osw</filetype>
+      <usage_type>test</usage_type>
+      <checksum>B1C94E2D</checksum>
+    </file>
+    <file>
+      <filename>base-hvac-autosize-wall-furnace-elec-only.osw</filename>
+      <filetype>osw</filetype>
+      <usage_type>test</usage_type>
+      <checksum>DA32983E</checksum>
+    </file>
+    <file>
+      <filename>base-hvac-autosize.osw</filename>
+      <filetype>osw</filetype>
+      <usage_type>test</usage_type>
+      <checksum>CF6440FC</checksum>
+    </file>
+    <file>
+      <filename>base-hvac-autosize-ground-to-air-heat-pump-cooling-only.osw</filename>
+      <filetype>osw</filetype>
+      <usage_type>test</usage_type>
+      <checksum>A38B0B8B</checksum>
+    </file>
+    <file>
+      <filename>base-hvac-autosize-ground-to-air-heat-pump-heating-only.osw</filename>
+      <filetype>osw</filetype>
+      <usage_type>test</usage_type>
+      <checksum>4CB7A865</checksum>
+    </file>
+    <file>
+      <filename>base-hvac-autosize-ground-to-air-heat-pump.osw</filename>
+      <filetype>osw</filetype>
+      <usage_type>test</usage_type>
+      <checksum>A4B507EE</checksum>
+    </file>
+    <file>
+      <filename>base-hvac-autosize-air-to-air-heat-pump-1-speed-cooling-only.osw</filename>
+      <filetype>osw</filetype>
+      <usage_type>test</usage_type>
+      <checksum>588782FF</checksum>
+    </file>
+    <file>
+      <filename>base-hvac-autosize-air-to-air-heat-pump-1-speed-heating-only.osw</filename>
+      <filetype>osw</filetype>
+      <usage_type>test</usage_type>
+      <checksum>5BE329F2</checksum>
+    </file>
+    <file>
+      <filename>base-hvac-autosize-air-to-air-heat-pump-2-speed.osw</filename>
+      <filetype>osw</filetype>
+      <usage_type>test</usage_type>
+      <checksum>540E0CC7</checksum>
+    </file>
+    <file>
+      <filename>base-hvac-autosize-air-to-air-heat-pump-var-speed.osw</filename>
+      <filetype>osw</filetype>
+      <usage_type>test</usage_type>
+      <checksum>F462E2FD</checksum>
+    </file>
+    <file>
+      <filename>base-hvac-autosize-central-ac-plus-air-to-air-heat-pump-heating.osw</filename>
+      <filetype>osw</filetype>
+      <usage_type>test</usage_type>
+      <checksum>9FC60020</checksum>
+    </file>
+    <file>
+      <filename>base-hvac-autosize-dual-fuel-air-to-air-heat-pump-1-speed.osw</filename>
+      <filetype>osw</filetype>
+      <usage_type>test</usage_type>
+      <checksum>ED3412A5</checksum>
+    </file>
+    <file>
+      <filename>base-hvac-autosize-dual-fuel-mini-split-heat-pump-ducted.osw</filename>
+      <filetype>osw</filetype>
+      <usage_type>test</usage_type>
+      <checksum>509753AA</checksum>
+    </file>
+    <file>
+      <filename>base-hvac-autosize-mini-split-heat-pump-ducted-cooling-only.osw</filename>
+      <filetype>osw</filetype>
+      <usage_type>test</usage_type>
+      <checksum>1B6A7317</checksum>
+    </file>
+    <file>
+      <filename>base-hvac-autosize-mini-split-heat-pump-ducted-heating-only.osw</filename>
+      <filetype>osw</filetype>
+      <usage_type>test</usage_type>
+      <checksum>848249F4</checksum>
+    </file>
+    <file>
+      <filename>base-hvac-autosize-mini-split-heat-pump-ducted.osw</filename>
+      <filetype>osw</filetype>
+      <usage_type>test</usage_type>
+      <checksum>26D158AD</checksum>
+    </file>
+    <file>
+      <filename>base-hvac-autosize-air-to-air-heat-pump-1-speed.osw</filename>
+      <filetype>osw</filetype>
+      <usage_type>test</usage_type>
+      <checksum>97DE41A2</checksum>
+    </file>
+    <file>
+      <filename>base-hvac-autosize-mini-split-air-conditioner-only-ducted.osw</filename>
+      <filetype>osw</filetype>
+      <usage_type>test</usage_type>
+      <checksum>BDDCDE5B</checksum>
+    </file>
+    <file>
+      <filename>base-foundation-vented-crawlspace.osw</filename>
+      <filetype>osw</filetype>
+      <usage_type>test</usage_type>
+      <checksum>FB822202</checksum>
+    </file>
+    <file>
+      <filename>base-foundation-unvented-crawlspace.osw</filename>
+      <filetype>osw</filetype>
+      <usage_type>test</usage_type>
+      <checksum>3D9F104B</checksum>
+    </file>
+    <file>
+      <filename>base-foundation-unconditioned-basement-assembly-r.osw</filename>
+      <filetype>osw</filetype>
+      <usage_type>test</usage_type>
+      <checksum>4BACA45D</checksum>
+    </file>
+    <file>
+      <filename>base-foundation-unconditioned-basement.osw</filename>
+      <filetype>osw</filetype>
+      <usage_type>test</usage_type>
+      <checksum>EA1BF5D1</checksum>
+    </file>
+    <file>
+      <filename>base-location-duluth-mn.osw</filename>
+      <filetype>osw</filetype>
+      <usage_type>test</usage_type>
+      <checksum>BB9D2BFC</checksum>
+    </file>
+    <file>
+      <filename>base-foundation-unconditioned-basement-wall-insulation.osw</filename>
+      <filetype>osw</filetype>
+      <usage_type>test</usage_type>
+      <checksum>73D5CE79</checksum>
+    </file>
+    <file>
+      <filename>extra-bldgtype-single-family-attached-unconditioned-basement-middle.osw</filename>
+      <filetype>osw</filetype>
+      <usage_type>test</usage_type>
+      <checksum>4A99DCB4</checksum>
+    </file>
+    <file>
+      <filename>extra-bldgtype-single-family-attached-unconditioned-basement-right.osw</filename>
+      <filetype>osw</filetype>
+      <usage_type>test</usage_type>
+      <checksum>B80F6895</checksum>
+    </file>
+    <file>
+      <filename>extra-bldgtype-single-family-attached-unconditioned-basement.osw</filename>
+      <filetype>osw</filetype>
+      <usage_type>test</usage_type>
+      <checksum>BB5A85D6</checksum>
+    </file>
+    <file>
+      <filename>extra-bldgtype-single-family-attached-unvented-crawlspace-middle.osw</filename>
+      <filetype>osw</filetype>
+      <usage_type>test</usage_type>
+      <checksum>6682DD64</checksum>
+    </file>
+    <file>
+      <filename>extra-bldgtype-single-family-attached-unvented-crawlspace-right.osw</filename>
+      <filetype>osw</filetype>
+      <usage_type>test</usage_type>
+      <checksum>CBBB5CBC</checksum>
+    </file>
+    <file>
+      <filename>extra-bldgtype-single-family-attached-unvented-crawlspace.osw</filename>
+      <filetype>osw</filetype>
+      <usage_type>test</usage_type>
+      <checksum>5FB6B42A</checksum>
+    </file>
+    <file>
+      <filename>extra-bldgtype-single-family-attached-vented-crawlspace-middle.osw</filename>
+      <filetype>osw</filetype>
+      <usage_type>test</usage_type>
+      <checksum>6982FCE7</checksum>
+    </file>
+    <file>
+      <filename>extra-bldgtype-single-family-attached-vented-crawlspace-right.osw</filename>
+      <filetype>osw</filetype>
+      <usage_type>test</usage_type>
+      <checksum>2C86C41B</checksum>
+    </file>
+    <file>
+      <filename>extra-bldgtype-single-family-attached-vented-crawlspace.osw</filename>
+      <filetype>osw</filetype>
+      <usage_type>test</usage_type>
+      <checksum>58A235E3</checksum>
+    </file>
+    <file>
+      <filename>base-location-baltimore-md.osw</filename>
+      <filetype>osw</filetype>
+      <usage_type>test</usage_type>
+      <checksum>CFEFDB04</checksum>
+    </file>
+    <file>
+      <filename>base-location-portland-or.osw</filename>
+      <filetype>osw</filetype>
+      <usage_type>test</usage_type>
+      <checksum>920FE715</checksum>
+    </file>
+    <file>
+      <filename>base-misc-defaults.osw</filename>
+      <filetype>osw</filetype>
+      <usage_type>test</usage_type>
+      <checksum>4D4EF1B0</checksum>
+    </file>
+    <file>
+      <filename>base-foundation-slab.osw</filename>
+      <filetype>osw</filetype>
+      <usage_type>test</usage_type>
+      <checksum>58AB4CAB</checksum>
+    </file>
+    <file>
+      <filename>extra-enclosure-atticroof-conditioned-eaves-gable.osw</filename>
+      <filetype>osw</filetype>
+      <usage_type>test</usage_type>
+      <checksum>446931C2</checksum>
+    </file>
+    <file>
+      <filename>extra-enclosure-atticroof-conditioned-eaves-hip.osw</filename>
+      <filetype>osw</filetype>
+      <usage_type>test</usage_type>
+      <checksum>692EAC37</checksum>
+    </file>
+    <file>
+      <filename>base-appliances-dehumidifier.osw</filename>
+      <filetype>osw</filetype>
+      <usage_type>test</usage_type>
+      <checksum>C5DB28E4</checksum>
+    </file>
+    <file>
+      <filename>base-appliances-dehumidifier-ief-portable.osw</filename>
+      <filetype>osw</filetype>
+      <usage_type>test</usage_type>
+      <checksum>B16E2037</checksum>
+    </file>
+    <file>
+      <filename>base-appliances-dehumidifier-ief-whole-home.osw</filename>
+      <filetype>osw</filetype>
+      <usage_type>test</usage_type>
+      <checksum>506B0CBD</checksum>
+    </file>
+    <file>
+      <filename>base-atticroof-radiant-barrier.osw</filename>
+      <filetype>osw</filetype>
+      <usage_type>test</usage_type>
+      <checksum>B40BFB9E</checksum>
+    </file>
+    <file>
+      <filename>base-location-dallas-tx.osw</filename>
+      <filetype>osw</filetype>
+      <usage_type>test</usage_type>
+      <checksum>6912F1B3</checksum>
+    </file>
+    <file>
+      <filename>base-location-miami-fl.osw</filename>
+      <filetype>osw</filetype>
+      <usage_type>test</usage_type>
+      <checksum>22FDD8A7</checksum>
+    </file>
+    <file>
+      <filename>base-location-honolulu-hi.osw</filename>
+      <filetype>osw</filetype>
+      <usage_type>test</usage_type>
+      <checksum>78A8D6DB</checksum>
+    </file>
+    <file>
+      <filename>base-location-phoenix-az.osw</filename>
+      <filetype>osw</filetype>
+      <usage_type>test</usage_type>
+      <checksum>939B47C3</checksum>
+    </file>
+    <file>
+      <filename>extra-bldgtype-single-family-attached-slab-middle.osw</filename>
+      <filetype>osw</filetype>
+      <usage_type>test</usage_type>
+      <checksum>BB5217CE</checksum>
+    </file>
+    <file>
+      <filename>extra-bldgtype-single-family-attached-slab-right.osw</filename>
+      <filetype>osw</filetype>
+      <usage_type>test</usage_type>
+      <checksum>13BEFEE4</checksum>
+    </file>
+    <file>
+      <filename>extra-bldgtype-single-family-attached-slab.osw</filename>
+      <filetype>osw</filetype>
+      <usage_type>test</usage_type>
+      <checksum>8B2C395A</checksum>
+    </file>
+    <file>
+      <filename>extra-bldgtype-single-family-attached-atticroof-conditioned-eaves-gable.osw</filename>
+      <filetype>osw</filetype>
+      <usage_type>test</usage_type>
+      <checksum>9D2C06E1</checksum>
+    </file>
+    <file>
+      <filename>extra-bldgtype-single-family-attached-atticroof-conditioned-eaves-hip.osw</filename>
+      <filetype>osw</filetype>
+      <usage_type>test</usage_type>
+      <checksum>87DE88BD</checksum>
+    </file>
+    <file>
+      <filename>base-bldgtype-multifamily-shared-mechvent-preconditioning.osw</filename>
+      <filetype>osw</filetype>
+      <usage_type>test</usage_type>
+      <checksum>01D99151</checksum>
+    </file>
+    <file>
+      <filename>base-bldgtype-multifamily-shared-mechvent.osw</filename>
+      <filetype>osw</filetype>
+      <usage_type>test</usage_type>
+      <checksum>19B19F50</checksum>
+    </file>
+    <file>
+      <filename>base-bldgtype-multifamily-shared-pv.osw</filename>
+      <filetype>osw</filetype>
+      <usage_type>test</usage_type>
+      <checksum>C2E27DD4</checksum>
+    </file>
+    <file>
+      <filename>base-bldgtype-multifamily-shared-water-heater.osw</filename>
+      <filetype>osw</filetype>
+      <usage_type>test</usage_type>
+      <checksum>552159F1</checksum>
+    </file>
+    <file>
+      <filename>base-bldgtype-multifamily.osw</filename>
+      <filetype>osw</filetype>
+      <usage_type>test</usage_type>
+      <checksum>5B3FC677</checksum>
+    </file>
+    <file>
+      <filename>base-bldgtype-multifamily-shared-boiler-only-baseboard.osw</filename>
+      <filetype>osw</filetype>
+      <usage_type>test</usage_type>
+      <checksum>7E9C7FA2</checksum>
+    </file>
+    <file>
+      <filename>base-bldgtype-multifamily-shared-boiler-only-fan-coil.osw</filename>
+      <filetype>osw</filetype>
+      <usage_type>test</usage_type>
+      <checksum>F4DE7AB8</checksum>
+    </file>
+    <file>
+      <filename>base-hvac-room-ac-only-ceer.osw</filename>
+      <filetype>osw</filetype>
+      <usage_type>test</usage_type>
+      <checksum>AFC2020B</checksum>
+    </file>
+    <file>
+      <filename>extra-bldgtype-single-family-attached-double-loaded-interior.osw</filename>
+      <filetype>osw</filetype>
+      <usage_type>test</usage_type>
+      <checksum>530E2648</checksum>
+    </file>
+    <file>
+      <filename>extra-bldgtype-multifamily-unvented-crawlspace-left-bottom.osw</filename>
+      <filetype>osw</filetype>
+      <usage_type>test</usage_type>
+      <checksum>97787CC2</checksum>
+    </file>
+    <file>
+      <filename>extra-bldgtype-multifamily-unvented-crawlspace-left-middle.osw</filename>
+      <filetype>osw</filetype>
+      <usage_type>test</usage_type>
+      <checksum>B4F9DC3B</checksum>
+    </file>
+    <file>
+      <filename>extra-bldgtype-multifamily-unvented-crawlspace-left-top.osw</filename>
+      <filetype>osw</filetype>
+      <usage_type>test</usage_type>
+      <checksum>16ED9ADF</checksum>
+    </file>
+    <file>
+      <filename>extra-bldgtype-multifamily-unvented-crawlspace-middle-bottom.osw</filename>
+      <filetype>osw</filetype>
+      <usage_type>test</usage_type>
+      <checksum>B076747B</checksum>
+    </file>
+    <file>
+      <filename>extra-bldgtype-multifamily-unvented-crawlspace-middle-middle.osw</filename>
+      <filetype>osw</filetype>
+      <usage_type>test</usage_type>
+      <checksum>6C9BAB1D</checksum>
+    </file>
+    <file>
+      <filename>extra-bldgtype-multifamily-unvented-crawlspace-middle-top.osw</filename>
+      <filetype>osw</filetype>
+      <usage_type>test</usage_type>
+      <checksum>D3C261B6</checksum>
+    </file>
+    <file>
+      <filename>extra-bldgtype-multifamily-unvented-crawlspace-right-bottom.osw</filename>
+      <filetype>osw</filetype>
+      <usage_type>test</usage_type>
+      <checksum>815B1ADB</checksum>
+    </file>
+    <file>
+      <filename>extra-bldgtype-multifamily-unvented-crawlspace-right-middle.osw</filename>
+      <filetype>osw</filetype>
+      <usage_type>test</usage_type>
+      <checksum>334C55B5</checksum>
+    </file>
+    <file>
+      <filename>extra-bldgtype-multifamily-unvented-crawlspace-right-top.osw</filename>
+      <filetype>osw</filetype>
+      <usage_type>test</usage_type>
+      <checksum>CF5FE08D</checksum>
+    </file>
+    <file>
+      <filename>extra-bldgtype-multifamily-unvented-crawlspace.osw</filename>
+      <filetype>osw</filetype>
+      <usage_type>test</usage_type>
+      <checksum>B525C817</checksum>
+    </file>
+    <file>
+      <filename>extra-bldgtype-multifamily-vented-crawlspace-left-bottom.osw</filename>
+      <filetype>osw</filetype>
+      <usage_type>test</usage_type>
+      <checksum>29AA4B9A</checksum>
+    </file>
+    <file>
+      <filename>extra-bldgtype-multifamily-vented-crawlspace-left-middle.osw</filename>
+      <filetype>osw</filetype>
+      <usage_type>test</usage_type>
+      <checksum>19A8EB7E</checksum>
+    </file>
+    <file>
+      <filename>extra-bldgtype-multifamily-vented-crawlspace-left-top.osw</filename>
+      <filetype>osw</filetype>
+      <usage_type>test</usage_type>
+      <checksum>E6C72895</checksum>
+    </file>
+    <file>
+      <filename>extra-bldgtype-multifamily-vented-crawlspace-middle-bottom.osw</filename>
+      <filetype>osw</filetype>
+      <usage_type>test</usage_type>
+      <checksum>A833F848</checksum>
+    </file>
+    <file>
+      <filename>extra-bldgtype-multifamily-vented-crawlspace-middle-middle.osw</filename>
+      <filetype>osw</filetype>
+      <usage_type>test</usage_type>
+      <checksum>8BB258B1</checksum>
+    </file>
+    <file>
+      <filename>extra-bldgtype-multifamily-vented-crawlspace-middle-top.osw</filename>
+      <filetype>osw</filetype>
+      <usage_type>test</usage_type>
+      <checksum>CE8669A6</checksum>
+    </file>
+    <file>
+      <filename>extra-bldgtype-multifamily-vented-crawlspace-right-bottom.osw</filename>
+      <filetype>osw</filetype>
+      <usage_type>test</usage_type>
+      <checksum>BC2059E1</checksum>
+    </file>
+    <file>
+      <filename>extra-bldgtype-multifamily-vented-crawlspace-right-middle.osw</filename>
+      <filetype>osw</filetype>
+      <usage_type>test</usage_type>
+      <checksum>6D22F956</checksum>
+    </file>
+    <file>
+      <filename>extra-bldgtype-multifamily-vented-crawlspace-right-top.osw</filename>
+      <filetype>osw</filetype>
+      <usage_type>test</usage_type>
+      <checksum>02E186F9</checksum>
+    </file>
+    <file>
+      <filename>extra-bldgtype-multifamily-vented-crawlspace.osw</filename>
+      <filetype>osw</filetype>
+      <usage_type>test</usage_type>
+      <checksum>E689B44E</checksum>
+    </file>
+    <file>
+      <filename>extra-bldgtype-multifamily-eaves.osw</filename>
+      <filetype>osw</filetype>
+      <usage_type>test</usage_type>
+      <checksum>FFCA3053</checksum>
+    </file>
+    <file>
+      <filename>extra-bldgtype-multifamily-slab-left-bottom.osw</filename>
+      <filetype>osw</filetype>
+      <usage_type>test</usage_type>
+      <checksum>BD0D6E07</checksum>
+    </file>
+    <file>
+      <filename>extra-bldgtype-multifamily-slab-left-middle.osw</filename>
+      <filetype>osw</filetype>
+      <usage_type>test</usage_type>
+      <checksum>A05684DA</checksum>
+    </file>
+    <file>
+      <filename>extra-bldgtype-multifamily-slab-left-top.osw</filename>
+      <filetype>osw</filetype>
+      <usage_type>test</usage_type>
+      <checksum>5CA25724</checksum>
+    </file>
+    <file>
+      <filename>extra-bldgtype-multifamily-slab-middle-bottom.osw</filename>
+      <filetype>osw</filetype>
+      <usage_type>test</usage_type>
+      <checksum>D062D3B5</checksum>
+    </file>
+    <file>
+      <filename>extra-bldgtype-multifamily-slab-middle-middle.osw</filename>
+      <filetype>osw</filetype>
+      <usage_type>test</usage_type>
+      <checksum>6B6E7B21</checksum>
+    </file>
+    <file>
+      <filename>extra-bldgtype-multifamily-slab-middle-top.osw</filename>
+      <filetype>osw</filetype>
+      <usage_type>test</usage_type>
+      <checksum>CF9C27DF</checksum>
+    </file>
+    <file>
+      <filename>extra-bldgtype-multifamily-slab-right-bottom.osw</filename>
+      <filetype>osw</filetype>
+      <usage_type>test</usage_type>
+      <checksum>71D6910E</checksum>
+    </file>
+    <file>
+      <filename>extra-bldgtype-multifamily-slab-right-middle.osw</filename>
+      <filetype>osw</filetype>
+      <usage_type>test</usage_type>
+      <checksum>FFFCE0FB</checksum>
+    </file>
+    <file>
+      <filename>extra-bldgtype-multifamily-slab-right-top.osw</filename>
+      <filetype>osw</filetype>
+      <usage_type>test</usage_type>
+      <checksum>1710B1A0</checksum>
+    </file>
+    <file>
+      <filename>extra-bldgtype-multifamily-slab.osw</filename>
+      <filetype>osw</filetype>
+      <usage_type>test</usage_type>
+      <checksum>F3A505EC</checksum>
+    </file>
+    <file>
+      <filename>extra-bldgtype-multifamily-double-loaded-interior.osw</filename>
+      <filetype>osw</filetype>
+      <usage_type>test</usage_type>
+      <checksum>C8E3BD96</checksum>
+    </file>
+    <file>
+      <filename>extra-bldgtype-multifamily-double-exterior.osw</filename>
+      <filetype>osw</filetype>
+      <usage_type>test</usage_type>
+      <checksum>92C598C5</checksum>
+    </file>
+    <file>
+      <filename>extra-bldgtype-multifamily-single-exterior-front.osw</filename>
+      <filetype>osw</filetype>
+      <usage_type>test</usage_type>
+      <checksum>29B3A331</checksum>
+    </file>
+    <file>
+      <filename>extra-bldgtype-multifamily-unvented-crawlspace-double-loaded-interior.osw</filename>
+      <filetype>osw</filetype>
+      <usage_type>test</usage_type>
+      <checksum>F4E85E6D</checksum>
+    </file>
+    <file>
+      <filename>extra-bldgtype-multifamily-unvented-crawlspace-left-bottom-double-loaded-interior.osw</filename>
+      <filetype>osw</filetype>
+      <usage_type>test</usage_type>
+      <checksum>7D04F699</checksum>
+    </file>
+    <file>
+      <filename>extra-bldgtype-multifamily-unvented-crawlspace-left-middle-double-loaded-interior.osw</filename>
+      <filetype>osw</filetype>
+      <usage_type>test</usage_type>
+      <checksum>34492E1F</checksum>
+    </file>
+    <file>
+      <filename>extra-bldgtype-multifamily-unvented-crawlspace-left-top-double-loaded-interior.osw</filename>
+      <filetype>osw</filetype>
+      <usage_type>test</usage_type>
+      <checksum>93FE8AE3</checksum>
+    </file>
+    <file>
+      <filename>extra-bldgtype-multifamily-unvented-crawlspace-middle-bottom-double-loaded-interior.osw</filename>
+      <filetype>osw</filetype>
+      <usage_type>test</usage_type>
+      <checksum>7A27592A</checksum>
+    </file>
+    <file>
+      <filename>extra-bldgtype-multifamily-unvented-crawlspace-middle-middle-double-loaded-interior.osw</filename>
+      <filetype>osw</filetype>
+      <usage_type>test</usage_type>
+      <checksum>F4BE03DC</checksum>
+    </file>
+    <file>
+      <filename>extra-bldgtype-multifamily-unvented-crawlspace-middle-top-double-loaded-interior.osw</filename>
+      <filetype>osw</filetype>
+      <usage_type>test</usage_type>
+      <checksum>536A507F</checksum>
+    </file>
+    <file>
+      <filename>extra-bldgtype-multifamily-unvented-crawlspace-right-bottom-double-loaded-interior.osw</filename>
+      <filetype>osw</filetype>
+      <usage_type>test</usage_type>
+      <checksum>F6114746</checksum>
+    </file>
+    <file>
+      <filename>extra-bldgtype-multifamily-unvented-crawlspace-right-middle-double-loaded-interior.osw</filename>
+      <filetype>osw</filetype>
+      <usage_type>test</usage_type>
+      <checksum>739F010F</checksum>
+    </file>
+    <file>
+      <filename>extra-bldgtype-multifamily-unvented-crawlspace-right-top-double-loaded-interior.osw</filename>
+      <filetype>osw</filetype>
+      <usage_type>test</usage_type>
+      <checksum>588945AC</checksum>
+    </file>
+    <file>
+      <filename>extra-bldgtype-multifamily-vented-crawlspace-double-loaded-interior.osw</filename>
+      <filetype>osw</filetype>
+      <usage_type>test</usage_type>
+      <checksum>6D7B77F9</checksum>
+    </file>
+    <file>
+      <filename>extra-bldgtype-multifamily-vented-crawlspace-left-bottom-double-loaded-interior.osw</filename>
+      <filetype>osw</filetype>
+      <usage_type>test</usage_type>
+      <checksum>3F804EA5</checksum>
+    </file>
+    <file>
+      <filename>extra-bldgtype-multifamily-vented-crawlspace-left-middle-double-loaded-interior.osw</filename>
+      <filetype>osw</filetype>
+      <usage_type>test</usage_type>
+      <checksum>EAEBE1A1</checksum>
+    </file>
+    <file>
+      <filename>extra-bldgtype-multifamily-vented-crawlspace-left-top-double-loaded-interior.osw</filename>
+      <filetype>osw</filetype>
+      <usage_type>test</usage_type>
+      <checksum>B5945D56</checksum>
+    </file>
+    <file>
+      <filename>extra-bldgtype-multifamily-vented-crawlspace-middle-bottom-double-loaded-interior.osw</filename>
+      <filetype>osw</filetype>
+      <usage_type>test</usage_type>
+      <checksum>A45BCB92</checksum>
+    </file>
+    <file>
+      <filename>extra-bldgtype-multifamily-vented-crawlspace-middle-middle-double-loaded-interior.osw</filename>
+      <filetype>osw</filetype>
+      <usage_type>test</usage_type>
+      <checksum>ED161314</checksum>
+    </file>
+    <file>
+      <filename>extra-bldgtype-multifamily-vented-crawlspace-middle-top-double-loaded-interior.osw</filename>
+      <filetype>osw</filetype>
+      <usage_type>test</usage_type>
+      <checksum>8D0BD92E</checksum>
+    </file>
+    <file>
+      <filename>extra-bldgtype-multifamily-vented-crawlspace-right-bottom-double-loaded-interior.osw</filename>
+      <filetype>osw</filetype>
+      <usage_type>test</usage_type>
+      <checksum>5F85DDE4</checksum>
+    </file>
+    <file>
+      <filename>extra-bldgtype-multifamily-vented-crawlspace-right-middle-double-loaded-interior.osw</filename>
+      <filetype>osw</filetype>
+      <usage_type>test</usage_type>
+      <checksum>D9215FD6</checksum>
+    </file>
+    <file>
+      <filename>extra-bldgtype-multifamily-vented-crawlspace-right-top-double-loaded-interior.osw</filename>
+      <filetype>osw</filetype>
+      <usage_type>test</usage_type>
+      <checksum>63DB57E3</checksum>
+    </file>
+    <file>
+      <filename>extra-bldgtype-multifamily-slab-double-loaded-interior.osw</filename>
+      <filetype>osw</filetype>
+      <usage_type>test</usage_type>
+      <checksum>9F2DF8EA</checksum>
+    </file>
+    <file>
+      <filename>extra-bldgtype-multifamily-slab-left-bottom-double-loaded-interior.osw</filename>
+      <filetype>osw</filetype>
+      <usage_type>test</usage_type>
+      <checksum>C095C1D1</checksum>
+    </file>
+    <file>
+      <filename>extra-bldgtype-multifamily-slab-left-middle-double-loaded-interior.osw</filename>
+      <filetype>osw</filetype>
+      <usage_type>test</usage_type>
+      <checksum>797E02E7</checksum>
+    </file>
+    <file>
+      <filename>extra-bldgtype-multifamily-slab-left-top-double-loaded-interior.osw</filename>
+      <filetype>osw</filetype>
+      <usage_type>test</usage_type>
+      <checksum>A489EAA1</checksum>
+    </file>
+    <file>
+      <filename>extra-bldgtype-multifamily-slab-middle-bottom-double-loaded-interior.osw</filename>
+      <filetype>osw</filetype>
+      <usage_type>test</usage_type>
+      <checksum>9B340295</checksum>
+    </file>
+    <file>
+      <filename>extra-bldgtype-multifamily-slab-middle-middle-double-loaded-interior.osw</filename>
+      <filetype>osw</filetype>
+      <usage_type>test</usage_type>
+      <checksum>7B0DCF91</checksum>
+    </file>
+    <file>
+      <filename>extra-bldgtype-multifamily-slab-middle-top-double-loaded-interior.osw</filename>
+      <filetype>osw</filetype>
+      <usage_type>test</usage_type>
+      <checksum>5C3EF052</checksum>
+    </file>
+    <file>
+      <filename>extra-bldgtype-multifamily-slab-right-bottom-double-loaded-interior.osw</filename>
+      <filetype>osw</filetype>
+      <usage_type>test</usage_type>
+      <checksum>7F17D888</checksum>
+    </file>
+    <file>
+      <filename>extra-bldgtype-multifamily-slab-right-middle-double-loaded-interior.osw</filename>
+      <filetype>osw</filetype>
+      <usage_type>test</usage_type>
+      <checksum>31088B56</checksum>
+    </file>
+    <file>
+      <filename>extra-bldgtype-multifamily-slab-right-top-double-loaded-interior.osw</filename>
+      <filetype>osw</filetype>
+      <usage_type>test</usage_type>
+      <checksum>39724833</checksum>
     </file>
     <file>
       <filename>base-simcontrol-daylight-saving-custom.osw</filename>
       <filetype>osw</filetype>
       <usage_type>test</usage_type>
-      <checksum>7D70F712</checksum>
->>>>>>> 3b5af3a1
-    </file>
-    <file>
-      <filename>base-simcontrol-daylight-saving-disabled.osw</filename>
-      <filetype>osw</filetype>
-      <usage_type>test</usage_type>
-<<<<<<< HEAD
-      <checksum>72C7A741</checksum>
-=======
-      <checksum>C9EEF47C</checksum>
+      <checksum>360F9E02</checksum>
     </file>
     <file>
       <filename>base-lighting-detailed.osw</filename>
       <filetype>osw</filetype>
       <usage_type>test</usage_type>
-      <checksum>D9E08F29</checksum>
->>>>>>> 3b5af3a1
-    </file>
-    <file>
-      <filename>base-mechvent-whole-house-fan.osw</filename>
-      <filetype>osw</filetype>
-      <usage_type>test</usage_type>
-<<<<<<< HEAD
-      <checksum>9E6FB140</checksum>
-=======
-      <checksum>926C3866</checksum>
->>>>>>> 3b5af3a1
-    </file>
-    <file>
-      <filename>base-dhw-none.osw</filename>
-      <filetype>osw</filetype>
-      <usage_type>test</usage_type>
-<<<<<<< HEAD
-      <checksum>0383285B</checksum>
-=======
-      <checksum>11399D9F</checksum>
->>>>>>> 3b5af3a1
-    </file>
-    <file>
-      <filename>base-enclosure-infil-ach-house-pressure.osw</filename>
-      <filetype>osw</filetype>
-      <usage_type>test</usage_type>
-<<<<<<< HEAD
-      <checksum>967DED1E</checksum>
-=======
-      <checksum>A9492E0B</checksum>
->>>>>>> 3b5af3a1
-    </file>
-    <file>
-      <filename>base-enclosure-infil-cfm-house-pressure.osw</filename>
-      <filetype>osw</filetype>
-      <usage_type>test</usage_type>
-<<<<<<< HEAD
-      <checksum>EAD4128B</checksum>
-=======
-      <checksum>49927416</checksum>
->>>>>>> 3b5af3a1
-    </file>
-    <file>
-      <filename>base-dhw-tankless-electric-outside.osw</filename>
-      <filetype>osw</filetype>
-      <usage_type>test</usage_type>
-<<<<<<< HEAD
-      <checksum>9197F90F</checksum>
-=======
-      <checksum>0B179062</checksum>
->>>>>>> 3b5af3a1
-    </file>
-    <file>
-      <filename>base-enclosure-beds-5.osw</filename>
-      <filetype>osw</filetype>
-      <usage_type>test</usage_type>
-<<<<<<< HEAD
-      <checksum>70108F69</checksum>
-=======
-      <checksum>5D46E114</checksum>
->>>>>>> 3b5af3a1
-    </file>
-    <file>
-      <filename>base-enclosure-beds-1.osw</filename>
-      <filetype>osw</filetype>
-      <usage_type>test</usage_type>
-<<<<<<< HEAD
-      <checksum>CC26C213</checksum>
-=======
-      <checksum>FE62B6BD</checksum>
->>>>>>> 3b5af3a1
-    </file>
-    <file>
-      <filename>base-enclosure-beds-2.osw</filename>
-      <filetype>osw</filetype>
-      <usage_type>test</usage_type>
-<<<<<<< HEAD
-      <checksum>5C5D2D76</checksum>
-=======
-      <checksum>F11F29D6</checksum>
+      <checksum>274A6CCA</checksum>
     </file>
     <file>
       <filename>base-simcontrol-runperiod-1-month.osw</filename>
       <filetype>osw</filetype>
       <usage_type>test</usage_type>
-      <checksum>E7367117</checksum>
->>>>>>> 3b5af3a1
-    </file>
-    <file>
-      <filename>extra-enclosure-garage-partially-protruded.osw</filename>
-      <filetype>osw</filetype>
-      <usage_type>test</usage_type>
-<<<<<<< HEAD
-      <checksum>B28BD80D</checksum>
-=======
-      <checksum>6F31D5E4</checksum>
->>>>>>> 3b5af3a1
-    </file>
-    <file>
-      <filename>base-hvac-dual-fuel-air-to-air-heat-pump-var-speed.osw</filename>
-      <filetype>osw</filetype>
-      <usage_type>test</usage_type>
-<<<<<<< HEAD
-      <checksum>51C08BA4</checksum>
-=======
-      <checksum>7B13B8C0</checksum>
->>>>>>> 3b5af3a1
-    </file>
-    <file>
-      <filename>base-appliances-coal.osw</filename>
-      <filetype>osw</filetype>
-      <usage_type>test</usage_type>
-<<<<<<< HEAD
-      <checksum>7D559E3B</checksum>
-=======
-      <checksum>26F8F3C1</checksum>
->>>>>>> 3b5af3a1
-    </file>
-    <file>
-      <filename>base-appliances-gas.osw</filename>
-      <filetype>osw</filetype>
-      <usage_type>test</usage_type>
-<<<<<<< HEAD
-      <checksum>22BA33F9</checksum>
-=======
-      <checksum>2DB02942</checksum>
->>>>>>> 3b5af3a1
-    </file>
-    <file>
-      <filename>base-appliances-modified.osw</filename>
-      <filetype>osw</filetype>
-      <usage_type>test</usage_type>
-<<<<<<< HEAD
-      <checksum>53E91F72</checksum>
-=======
-      <checksum>34F58E36</checksum>
->>>>>>> 3b5af3a1
-    </file>
-    <file>
-      <filename>base-appliances-oil.osw</filename>
-      <filetype>osw</filetype>
-      <usage_type>test</usage_type>
-<<<<<<< HEAD
-      <checksum>902C162D</checksum>
-=======
-      <checksum>27FBACD2</checksum>
->>>>>>> 3b5af3a1
-    </file>
-    <file>
-      <filename>base-appliances-propane.osw</filename>
-      <filetype>osw</filetype>
-      <usage_type>test</usage_type>
-<<<<<<< HEAD
-      <checksum>883246AF</checksum>
-=======
-      <checksum>4494FAE7</checksum>
->>>>>>> 3b5af3a1
-    </file>
-    <file>
-      <filename>base-appliances-wood.osw</filename>
-      <filetype>osw</filetype>
-      <usage_type>test</usage_type>
-<<<<<<< HEAD
-      <checksum>61DFE549</checksum>
-=======
-      <checksum>434E2129</checksum>
->>>>>>> 3b5af3a1
-    </file>
-    <file>
-      <filename>base-simcontrol-calendar-year-custom.osw</filename>
-      <filetype>osw</filetype>
-      <usage_type>test</usage_type>
-<<<<<<< HEAD
-      <checksum>EB4FEE49</checksum>
-=======
-      <checksum>2C914225</checksum>
->>>>>>> 3b5af3a1
-    </file>
-    <file>
-      <filename>base-location-AMY-2012.osw</filename>
-      <filetype>osw</filetype>
-      <usage_type>test</usage_type>
-<<<<<<< HEAD
-      <checksum>DEE9A444</checksum>
-=======
-      <checksum>AFDE07A5</checksum>
->>>>>>> 3b5af3a1
-    </file>
-    <file>
-      <filename>base-schedules-stochastic.osw</filename>
-      <filetype>osw</filetype>
-      <usage_type>test</usage_type>
-<<<<<<< HEAD
-      <checksum>0FA27EA8</checksum>
-=======
-      <checksum>03A1F78E</checksum>
->>>>>>> 3b5af3a1
-    </file>
-    <file>
-      <filename>base-schedules-user-specified.osw</filename>
-      <filetype>osw</filetype>
-      <usage_type>test</usage_type>
-<<<<<<< HEAD
-      <checksum>B06FCB0C</checksum>
-=======
-      <checksum>669BAE9C</checksum>
->>>>>>> 3b5af3a1
-    </file>
-    <file>
-      <filename>base-lighting-ceiling-fans.osw</filename>
-      <filetype>osw</filetype>
-      <usage_type>test</usage_type>
-<<<<<<< HEAD
-      <checksum>828FFBEB</checksum>
-=======
-      <checksum>DCAF2012</checksum>
->>>>>>> 3b5af3a1
-    </file>
-    <file>
-      <filename>extra-schedules-random-seed.osw</filename>
-      <filetype>osw</filetype>
-      <usage_type>test</usage_type>
-<<<<<<< HEAD
-      <checksum>0EC6FF2A</checksum>
-=======
-      <checksum>878B46F2</checksum>
->>>>>>> 3b5af3a1
-    </file>
-    <file>
-      <filename>base-misc-usage-multiplier.osw</filename>
-      <filetype>osw</filetype>
-      <usage_type>test</usage_type>
-<<<<<<< HEAD
-      <checksum>2F983130</checksum>
-=======
-      <checksum>EA45158D</checksum>
->>>>>>> 3b5af3a1
-    </file>
-    <file>
-      <filename>base-pv.osw</filename>
-      <filetype>osw</filetype>
-      <usage_type>test</usage_type>
-<<<<<<< HEAD
-      <checksum>9DF389D0</checksum>
-=======
-      <checksum>9F0BAD2A</checksum>
->>>>>>> 3b5af3a1
-    </file>
-    <file>
-      <filename>base-dhw-tankless-electric-uef.osw</filename>
-      <filetype>osw</filetype>
-      <usage_type>test</usage_type>
-<<<<<<< HEAD
-      <checksum>29CB3C4D</checksum>
-=======
-      <checksum>1A52A1C1</checksum>
->>>>>>> 3b5af3a1
-    </file>
-    <file>
-      <filename>base-dhw-tankless-gas-uef.osw</filename>
-      <filetype>osw</filetype>
-      <usage_type>test</usage_type>
-<<<<<<< HEAD
-      <checksum>48DE1E3B</checksum>
-=======
-      <checksum>BE7D232E</checksum>
->>>>>>> 3b5af3a1
-    </file>
-    <file>
-      <filename>base-misc-loads-large-uncommon.osw</filename>
-      <filetype>osw</filetype>
-      <usage_type>test</usage_type>
-<<<<<<< HEAD
-      <checksum>4FE03A68</checksum>
-=======
-      <checksum>61164BA6</checksum>
->>>>>>> 3b5af3a1
-    </file>
-    <file>
-      <filename>base-misc-loads-large-uncommon2.osw</filename>
-      <filetype>osw</filetype>
-      <usage_type>test</usage_type>
-<<<<<<< HEAD
-      <checksum>1A44991E</checksum>
-=======
-      <checksum>CE57D088</checksum>
->>>>>>> 3b5af3a1
-    </file>
-    <file>
-      <filename>base-dhw-indirect-outside.osw</filename>
-      <filetype>osw</filetype>
-      <usage_type>test</usage_type>
-<<<<<<< HEAD
-      <checksum>5881B6E9</checksum>
-=======
-      <checksum>2C427C01</checksum>
->>>>>>> 3b5af3a1
-    </file>
-    <file>
-      <filename>base-hvac-boiler-gas-only.osw</filename>
-      <filetype>osw</filetype>
-      <usage_type>test</usage_type>
-<<<<<<< HEAD
-      <checksum>B7BF9C99</checksum>
-=======
-      <checksum>C64162A8</checksum>
->>>>>>> 3b5af3a1
-    </file>
-    <file>
-      <filename>base-dhw-indirect-standbyloss.osw</filename>
-      <filetype>osw</filetype>
-      <usage_type>test</usage_type>
-<<<<<<< HEAD
-      <checksum>749CFD5E</checksum>
-=======
-      <checksum>4CD0B6B7</checksum>
->>>>>>> 3b5af3a1
-    </file>
-    <file>
-      <filename>base-dhw-indirect.osw</filename>
-      <filetype>osw</filetype>
-      <usage_type>test</usage_type>
-<<<<<<< HEAD
-      <checksum>0F493152</checksum>
-=======
-      <checksum>76B21DBB</checksum>
->>>>>>> 3b5af3a1
-    </file>
-    <file>
-      <filename>base-dhw-jacket-indirect.osw</filename>
-      <filetype>osw</filetype>
-      <usage_type>test</usage_type>
-<<<<<<< HEAD
-      <checksum>FEB4A647</checksum>
-=======
-      <checksum>8A776CAF</checksum>
->>>>>>> 3b5af3a1
-    </file>
-    <file>
-      <filename>base-dhw-indirect-with-solar-fraction.osw</filename>
-      <filetype>osw</filetype>
-      <usage_type>test</usage_type>
-<<<<<<< HEAD
-      <checksum>2A1419E7</checksum>
-=======
-      <checksum>7668F84C</checksum>
->>>>>>> 3b5af3a1
-    </file>
-    <file>
-      <filename>base-dhw-combi-tankless-outside.osw</filename>
-      <filetype>osw</filetype>
-      <usage_type>test</usage_type>
-<<<<<<< HEAD
-      <checksum>131AA183</checksum>
-=======
-      <checksum>14D4134E</checksum>
->>>>>>> 3b5af3a1
-    </file>
-    <file>
-      <filename>base-dhw-combi-tankless.osw</filename>
-      <filetype>osw</filetype>
-      <usage_type>test</usage_type>
-<<<<<<< HEAD
-      <checksum>62F8A025</checksum>
-=======
-      <checksum>10E0D2A6</checksum>
->>>>>>> 3b5af3a1
-    </file>
-    <file>
-      <filename>base-hvac-fireplace-wood-only.osw</filename>
-      <filetype>osw</filetype>
-      <usage_type>test</usage_type>
-<<<<<<< HEAD
-      <checksum>09DEBAC8</checksum>
-=======
-      <checksum>7642E6D1</checksum>
->>>>>>> 3b5af3a1
-    </file>
-    <file>
-      <filename>base-hvac-furnace-gas-only.osw</filename>
-      <filetype>osw</filetype>
-      <usage_type>test</usage_type>
-<<<<<<< HEAD
-      <checksum>D560E5F2</checksum>
-=======
-      <checksum>659A9E84</checksum>
->>>>>>> 3b5af3a1
-    </file>
-    <file>
-      <filename>base-hvac-evap-cooler-only.osw</filename>
-      <filetype>osw</filetype>
-      <usage_type>test</usage_type>
-<<<<<<< HEAD
-      <checksum>CD15A886</checksum>
-=======
-      <checksum>80D46C79</checksum>
->>>>>>> 3b5af3a1
-    </file>
-    <file>
-      <filename>base-hvac-mini-split-air-conditioner-only-ducted.osw</filename>
-      <filetype>osw</filetype>
-      <usage_type>test</usage_type>
-<<<<<<< HEAD
-      <checksum>14214FFF</checksum>
-=======
-      <checksum>731A21D8</checksum>
->>>>>>> 3b5af3a1
-    </file>
-    <file>
-      <filename>base-hvac-mini-split-air-conditioner-only-ductless.osw</filename>
-      <filetype>osw</filetype>
-      <usage_type>test</usage_type>
-<<<<<<< HEAD
-      <checksum>E8CFF752</checksum>
-=======
-      <checksum>B454FE16</checksum>
->>>>>>> 3b5af3a1
-    </file>
-    <file>
-      <filename>base-hvac-central-ac-only-1-speed.osw</filename>
-      <filetype>osw</filetype>
-      <usage_type>test</usage_type>
-<<<<<<< HEAD
-      <checksum>3C424398</checksum>
-=======
-      <checksum>2F2083F0</checksum>
->>>>>>> 3b5af3a1
-    </file>
-    <file>
-      <filename>base-hvac-stove-oil-only.osw</filename>
-      <filetype>osw</filetype>
-      <usage_type>test</usage_type>
-<<<<<<< HEAD
-      <checksum>6FEEE89F</checksum>
-=======
-      <checksum>0C3FC684</checksum>
->>>>>>> 3b5af3a1
-    </file>
-    <file>
-      <filename>base-hvac-stove-wood-pellets-only.osw</filename>
-      <filetype>osw</filetype>
-      <usage_type>test</usage_type>
-<<<<<<< HEAD
-      <checksum>298070F3</checksum>
-=======
-      <checksum>DCED07CD</checksum>
->>>>>>> 3b5af3a1
-    </file>
-    <file>
-      <filename>base-hvac-floor-furnace-propane-only.osw</filename>
-      <filetype>osw</filetype>
-      <usage_type>test</usage_type>
-<<<<<<< HEAD
-      <checksum>17386163</checksum>
-=======
-      <checksum>A007D280</checksum>
->>>>>>> 3b5af3a1
-    </file>
-    <file>
-      <filename>base-hvac-mini-split-heat-pump-ducted-cooling-only.osw</filename>
-      <filetype>osw</filetype>
-      <usage_type>test</usage_type>
-<<<<<<< HEAD
-      <checksum>AE24F605</checksum>
-=======
-      <checksum>F1020632</checksum>
->>>>>>> 3b5af3a1
-    </file>
-    <file>
-      <filename>base-enclosure-infil-flue.osw</filename>
-      <filetype>osw</filetype>
-      <usage_type>test</usage_type>
-<<<<<<< HEAD
-      <checksum>850AD269</checksum>
-=======
-      <checksum>B55AC538</checksum>
->>>>>>> 3b5af3a1
-    </file>
-    <file>
-      <filename>extra-enclosure-windows-shading.osw</filename>
-      <filetype>osw</filetype>
-      <usage_type>test</usage_type>
-<<<<<<< HEAD
-      <checksum>6FFDD33E</checksum>
-=======
-      <checksum>83C16809</checksum>
->>>>>>> 3b5af3a1
-    </file>
-    <file>
-      <filename>base-enclosure-overhangs.osw</filename>
-      <filetype>osw</filetype>
-      <usage_type>test</usage_type>
-<<<<<<< HEAD
-      <checksum>AADCCB9D</checksum>
-=======
-      <checksum>CB2F90C2</checksum>
->>>>>>> 3b5af3a1
-    </file>
-    <file>
-      <filename>base-hvac-evap-cooler-only-ducted.osw</filename>
-      <filetype>osw</filetype>
-      <usage_type>test</usage_type>
-<<<<<<< HEAD
-      <checksum>33A7D942</checksum>
-=======
-      <checksum>36512A6F</checksum>
->>>>>>> 3b5af3a1
-    </file>
-    <file>
-      <filename>base-mechvent-cfis-evap-cooler-only-ducted.osw</filename>
-      <filetype>osw</filetype>
-      <usage_type>test</usage_type>
-<<<<<<< HEAD
-      <checksum>A3BB4D17</checksum>
-=======
-      <checksum>2655742E</checksum>
->>>>>>> 3b5af3a1
-    </file>
-    <file>
-      <filename>extra-second-heating-system-portable-heater-to-heating-system.osw</filename>
-      <filetype>osw</filetype>
-      <usage_type>test</usage_type>
-<<<<<<< HEAD
-      <checksum>F2FEADA2</checksum>
-=======
-      <checksum>BF7B6569</checksum>
->>>>>>> 3b5af3a1
-    </file>
-    <file>
-      <filename>extra-second-heating-system-fireplace-to-heating-system.osw</filename>
-      <filetype>osw</filetype>
-      <usage_type>test</usage_type>
-<<<<<<< HEAD
-      <checksum>C9BF9FD7</checksum>
-=======
-      <checksum>E370EEDE</checksum>
->>>>>>> 3b5af3a1
-    </file>
-    <file>
-      <filename>base-hvac-furnace-coal-only.osw</filename>
-      <filetype>osw</filetype>
-      <usage_type>test</usage_type>
-<<<<<<< HEAD
-      <checksum>7D0BB907</checksum>
-=======
-      <checksum>D9BB9CEC</checksum>
->>>>>>> 3b5af3a1
-    </file>
-    <file>
-      <filename>base-mechvent-exhaust-rated-flow-rate.osw</filename>
-      <filetype>osw</filetype>
-      <usage_type>test</usage_type>
-<<<<<<< HEAD
-      <checksum>2D9DDD21</checksum>
-=======
-      <checksum>1E0440AD</checksum>
->>>>>>> 3b5af3a1
-    </file>
-    <file>
-      <filename>base-hvac-ground-to-air-heat-pump-cooling-only.osw</filename>
-      <filetype>osw</filetype>
-      <usage_type>test</usage_type>
-<<<<<<< HEAD
-      <checksum>52E27B2F</checksum>
-=======
-      <checksum>B7F9C7F1</checksum>
->>>>>>> 3b5af3a1
-    </file>
-    <file>
-      <filename>base-hvac-boiler-gas-central-ac-1-speed.osw</filename>
-      <filetype>osw</filetype>
-      <usage_type>test</usage_type>
-<<<<<<< HEAD
-      <checksum>94C3D30B</checksum>
-=======
-      <checksum>489616A9</checksum>
->>>>>>> 3b5af3a1
-    </file>
-    <file>
-      <filename>extra-second-heating-system-boiler-to-heating-system.osw</filename>
-      <filetype>osw</filetype>
-      <usage_type>test</usage_type>
-<<<<<<< HEAD
-      <checksum>A0B5D460</checksum>
-=======
-      <checksum>D40179A6</checksum>
->>>>>>> 3b5af3a1
-    </file>
-    <file>
-      <filename>extra-enclosure-garage-atticroof-conditioned.osw</filename>
-      <filetype>osw</filetype>
-      <usage_type>test</usage_type>
-<<<<<<< HEAD
-      <checksum>52915DB4</checksum>
-=======
-      <checksum>5FE52F48</checksum>
->>>>>>> 3b5af3a1
-    </file>
-    <file>
-      <filename>extra-zero-extra-refrigerator-kwh.osw</filename>
-      <filetype>osw</filetype>
-      <usage_type>test</usage_type>
-<<<<<<< HEAD
-      <checksum>481041AB</checksum>
-=======
-      <checksum>17C23F68</checksum>
->>>>>>> 3b5af3a1
-    </file>
-    <file>
-      <filename>extra-zero-freezer-kwh.osw</filename>
-      <filetype>osw</filetype>
-      <usage_type>test</usage_type>
-<<<<<<< HEAD
-      <checksum>35C2ADF6</checksum>
-=======
-      <checksum>14159803</checksum>
->>>>>>> 3b5af3a1
-    </file>
-    <file>
-      <filename>extra-zero-refrigerator-kwh.osw</filename>
-      <filetype>osw</filetype>
-      <usage_type>test</usage_type>
-<<<<<<< HEAD
-      <checksum>9577F020</checksum>
-=======
-      <checksum>432F2D39</checksum>
->>>>>>> 3b5af3a1
-    </file>
-    <file>
-      <filename>extra-zero-clothes-washer-kwh.osw</filename>
-      <filetype>osw</filetype>
-      <usage_type>test</usage_type>
-<<<<<<< HEAD
-      <checksum>1719DC84</checksum>
-=======
-      <checksum>189030D9</checksum>
->>>>>>> 3b5af3a1
-    </file>
-    <file>
-      <filename>extra-zero-dishwasher-kwh.osw</filename>
-      <filetype>osw</filetype>
-      <usage_type>test</usage_type>
-<<<<<<< HEAD
-      <checksum>61EE3E4C</checksum>
-=======
-      <checksum>24787B8C</checksum>
->>>>>>> 3b5af3a1
-    </file>
-    <file>
-      <filename>base-misc-shielding-of-home.osw</filename>
-      <filetype>osw</filetype>
-      <usage_type>test</usage_type>
-<<<<<<< HEAD
-      <checksum>47304808</checksum>
-=======
-      <checksum>88482939</checksum>
->>>>>>> 3b5af3a1
-    </file>
-    <file>
-      <filename>extra-gas-hot-tub-heater-with-zero-kwh.osw</filename>
-      <filetype>osw</filetype>
-      <usage_type>test</usage_type>
-<<<<<<< HEAD
-      <checksum>4C156306</checksum>
-=======
-      <checksum>C26B92A6</checksum>
->>>>>>> 3b5af3a1
-    </file>
-    <file>
-      <filename>extra-gas-pool-heater-with-zero-kwh.osw</filename>
-      <filetype>osw</filetype>
-      <usage_type>test</usage_type>
-<<<<<<< HEAD
-      <checksum>0E6F0DCD</checksum>
-=======
-      <checksum>EA9B1FAB</checksum>
->>>>>>> 3b5af3a1
-    </file>
-    <file>
-      <filename>base-bldgtype-single-family-attached.osw</filename>
-      <filetype>osw</filetype>
-      <usage_type>test</usage_type>
-<<<<<<< HEAD
-      <checksum>625B9CD5</checksum>
-=======
-      <checksum>592BE4E3</checksum>
->>>>>>> 3b5af3a1
-    </file>
-    <file>
-      <filename>extra-bldgtype-single-family-attached-double-exterior.osw</filename>
-      <filetype>osw</filetype>
-      <usage_type>test</usage_type>
-<<<<<<< HEAD
-      <checksum>9EB632D9</checksum>
-=======
-      <checksum>4193490D</checksum>
->>>>>>> 3b5af3a1
-    </file>
-    <file>
-      <filename>extra-bldgtype-single-family-attached-single-exterior-front.osw</filename>
-      <filetype>osw</filetype>
-      <usage_type>test</usage_type>
-<<<<<<< HEAD
-      <checksum>65ABBA66</checksum>
-=======
-      <checksum>418F73DF</checksum>
->>>>>>> 3b5af3a1
-    </file>
-    <file>
-      <filename>extra-bldgtype-single-family-attached-atticroof-flat.osw</filename>
-      <filetype>osw</filetype>
-      <usage_type>test</usage_type>
-<<<<<<< HEAD
-      <checksum>418226C0</checksum>
-=======
-      <checksum>A64FF13A</checksum>
->>>>>>> 3b5af3a1
-    </file>
-    <file>
-      <filename>base-enclosure-2stories-garage.osw</filename>
-      <filetype>osw</filetype>
-      <usage_type>test</usage_type>
-<<<<<<< HEAD
-      <checksum>2A93D38F</checksum>
-=======
-      <checksum>5D9B906A</checksum>
->>>>>>> 3b5af3a1
-    </file>
-    <file>
-      <filename>base-enclosure-infil-natural-ach.osw</filename>
-      <filetype>osw</filetype>
-      <usage_type>test</usage_type>
-<<<<<<< HEAD
-      <checksum>E8A27426</checksum>
-=======
-      <checksum>10C1031C</checksum>
->>>>>>> 3b5af3a1
-    </file>
-    <file>
-      <filename>base-hvac-central-ac-plus-air-to-air-heat-pump-heating.osw</filename>
-      <filetype>osw</filetype>
-      <usage_type>test</usage_type>
-<<<<<<< HEAD
-      <checksum>F201FD36</checksum>
-=======
-      <checksum>F3C58C0F</checksum>
->>>>>>> 3b5af3a1
-    </file>
-    <file>
-      <filename>base-hvac-dual-fuel-air-to-air-heat-pump-1-speed.osw</filename>
-      <filetype>osw</filetype>
-      <usage_type>test</usage_type>
-<<<<<<< HEAD
-      <checksum>215F830D</checksum>
-=======
-      <checksum>0006577C</checksum>
->>>>>>> 3b5af3a1
-    </file>
-    <file>
-      <filename>base-hvac-dual-fuel-air-to-air-heat-pump-1-speed-electric.osw</filename>
-      <filetype>osw</filetype>
-      <usage_type>test</usage_type>
-<<<<<<< HEAD
-      <checksum>0734782D</checksum>
-=======
-      <checksum>8A71F101</checksum>
->>>>>>> 3b5af3a1
-    </file>
-    <file>
-      <filename>base-hvac-dual-fuel-mini-split-heat-pump-ducted.osw</filename>
-      <filetype>osw</filetype>
-      <usage_type>test</usage_type>
-<<<<<<< HEAD
-      <checksum>56143793</checksum>
-=======
-      <checksum>B266E8B8</checksum>
->>>>>>> 3b5af3a1
-    </file>
-    <file>
-      <filename>base-hvac-ground-to-air-heat-pump-heating-only.osw</filename>
-      <filetype>osw</filetype>
-      <usage_type>test</usage_type>
-<<<<<<< HEAD
-      <checksum>00DA5C29</checksum>
-=======
-      <checksum>7FC3E843</checksum>
->>>>>>> 3b5af3a1
-    </file>
-    <file>
-      <filename>base-hvac-ground-to-air-heat-pump.osw</filename>
-      <filetype>osw</filetype>
-      <usage_type>test</usage_type>
-<<<<<<< HEAD
-      <checksum>47A60924</checksum>
-=======
-      <checksum>C7343663</checksum>
->>>>>>> 3b5af3a1
-    </file>
-    <file>
-      <filename>extra-second-heating-system-boiler-to-heat-pump.osw</filename>
-      <filetype>osw</filetype>
-      <usage_type>test</usage_type>
-<<<<<<< HEAD
-      <checksum>014DFC7F</checksum>
-=======
-      <checksum>E0855C45</checksum>
->>>>>>> 3b5af3a1
-    </file>
-    <file>
-      <filename>base-hvac-mini-split-heat-pump-ducted-heating-only.osw</filename>
-      <filetype>osw</filetype>
-      <usage_type>test</usage_type>
-<<<<<<< HEAD
-      <checksum>3EEBBC2F</checksum>
-=======
-      <checksum>57254D43</checksum>
->>>>>>> 3b5af3a1
-    </file>
-    <file>
-      <filename>base-hvac-mini-split-heat-pump-ducted.osw</filename>
-      <filetype>osw</filetype>
-      <usage_type>test</usage_type>
-<<<<<<< HEAD
-      <checksum>A55F267D</checksum>
-=======
-      <checksum>21A25D74</checksum>
->>>>>>> 3b5af3a1
-    </file>
-    <file>
-      <filename>base-hvac-mini-split-heat-pump-ductless.osw</filename>
-      <filetype>osw</filetype>
-      <usage_type>test</usage_type>
-<<<<<<< HEAD
-      <checksum>AEA03431</checksum>
-=======
-      <checksum>619AA2BE</checksum>
->>>>>>> 3b5af3a1
-    </file>
-    <file>
-      <filename>extra-second-heating-system-fireplace-to-heat-pump.osw</filename>
-      <filetype>osw</filetype>
-      <usage_type>test</usage_type>
-<<<<<<< HEAD
-      <checksum>A275E1E6</checksum>
-=======
-      <checksum>F1269C3C</checksum>
->>>>>>> 3b5af3a1
-    </file>
-    <file>
-      <filename>base-hvac-undersized.osw</filename>
-      <filetype>osw</filetype>
-      <usage_type>test</usage_type>
-<<<<<<< HEAD
-      <checksum>23AA1A9E</checksum>
-=======
-      <checksum>3719F8D5</checksum>
->>>>>>> 3b5af3a1
-    </file>
-    <file>
-      <filename>base-hvac-room-ac-only-33percent.osw</filename>
-      <filetype>osw</filetype>
-      <usage_type>test</usage_type>
-<<<<<<< HEAD
-      <checksum>E53B2650</checksum>
-=======
-      <checksum>83088782</checksum>
->>>>>>> 3b5af3a1
-    </file>
-    <file>
-      <filename>base-location-helena-mt.osw</filename>
-      <filetype>osw</filetype>
-      <usage_type>test</usage_type>
-<<<<<<< HEAD
-      <checksum>7020865E</checksum>
-=======
-      <checksum>445E513E</checksum>
->>>>>>> 3b5af3a1
-    </file>
-    <file>
-      <filename>base-hvac-programmable-thermostat-detailed.osw</filename>
-      <filetype>osw</filetype>
-      <usage_type>test</usage_type>
-<<<<<<< HEAD
-      <checksum>A2A2802C</checksum>
-=======
-      <checksum>BB63F9AF</checksum>
->>>>>>> 3b5af3a1
-    </file>
-    <file>
-      <filename>base-hvac-fixed-heater-gas-only.osw</filename>
-      <filetype>osw</filetype>
-      <usage_type>test</usage_type>
-<<<<<<< HEAD
-      <checksum>D12AF957</checksum>
-=======
-      <checksum>D149992A</checksum>
->>>>>>> 3b5af3a1
-    </file>
-    <file>
-      <filename>base-hvac-portable-heater-gas-only.osw</filename>
-      <filetype>osw</filetype>
-      <usage_type>test</usage_type>
-<<<<<<< HEAD
-      <checksum>3F68E2C0</checksum>
-=======
-      <checksum>38459C42</checksum>
-    </file>
-    <file>
-      <filename>base-hvac-seasons.osw</filename>
-      <filetype>osw</filetype>
-      <usage_type>test</usage_type>
-      <checksum>BE641D1B</checksum>
->>>>>>> 3b5af3a1
-    </file>
-    <file>
-      <filename>base-hvac-boiler-elec-only.osw</filename>
-      <filetype>osw</filetype>
-      <usage_type>test</usage_type>
-<<<<<<< HEAD
-      <checksum>16E64DC6</checksum>
-=======
-      <checksum>F40E3359</checksum>
->>>>>>> 3b5af3a1
-    </file>
-    <file>
-      <filename>base-hvac-furnace-elec-only.osw</filename>
-      <filetype>osw</filetype>
-      <usage_type>test</usage_type>
-<<<<<<< HEAD
-      <checksum>B143E182</checksum>
-=======
-      <checksum>BC627B08</checksum>
->>>>>>> 3b5af3a1
-    </file>
-    <file>
-      <filename>base-hvac-wall-furnace-elec-only.osw</filename>
-      <filetype>osw</filetype>
-      <usage_type>test</usage_type>
-<<<<<<< HEAD
-      <checksum>168F49C6</checksum>
-=======
-      <checksum>E7B234E2</checksum>
->>>>>>> 3b5af3a1
-    </file>
-    <file>
-      <filename>base-hvac-install-quality-air-to-air-heat-pump-1-speed.osw</filename>
-      <filetype>osw</filetype>
-      <usage_type>test</usage_type>
-<<<<<<< HEAD
-      <checksum>CBEA6EAB</checksum>
-=======
-      <checksum>9C743395</checksum>
->>>>>>> 3b5af3a1
-    </file>
-    <file>
-      <filename>base-hvac-install-quality-air-to-air-heat-pump-2-speed.osw</filename>
-      <filetype>osw</filetype>
-      <usage_type>test</usage_type>
-<<<<<<< HEAD
-      <checksum>D5D0D066</checksum>
-=======
-      <checksum>E1BD049D</checksum>
->>>>>>> 3b5af3a1
-    </file>
-    <file>
-      <filename>base-hvac-install-quality-air-to-air-heat-pump-var-speed.osw</filename>
-      <filetype>osw</filetype>
-      <usage_type>test</usage_type>
-<<<<<<< HEAD
-      <checksum>46C7948F</checksum>
-=======
-      <checksum>956276C0</checksum>
->>>>>>> 3b5af3a1
-    </file>
-    <file>
-      <filename>base-hvac-install-quality-furnace-gas-central-ac-1-speed.osw</filename>
-      <filetype>osw</filetype>
-      <usage_type>test</usage_type>
-<<<<<<< HEAD
-      <checksum>9616B7FB</checksum>
-=======
-      <checksum>CA7B4A0F</checksum>
->>>>>>> 3b5af3a1
-    </file>
-    <file>
-      <filename>base-hvac-install-quality-furnace-gas-central-ac-2-speed.osw</filename>
-      <filetype>osw</filetype>
-      <usage_type>test</usage_type>
-<<<<<<< HEAD
-      <checksum>B7512A98</checksum>
-=======
-      <checksum>323F4424</checksum>
->>>>>>> 3b5af3a1
-    </file>
-    <file>
-      <filename>base-hvac-install-quality-furnace-gas-central-ac-var-speed.osw</filename>
-      <filetype>osw</filetype>
-      <usage_type>test</usage_type>
-<<<<<<< HEAD
-      <checksum>809CA7B2</checksum>
-=======
-      <checksum>852B70C3</checksum>
->>>>>>> 3b5af3a1
-    </file>
-    <file>
-      <filename>base-hvac-install-quality-furnace-gas-only.osw</filename>
-      <filetype>osw</filetype>
-      <usage_type>test</usage_type>
-<<<<<<< HEAD
-      <checksum>21FC54E5</checksum>
-=======
-      <checksum>2D7874C3</checksum>
->>>>>>> 3b5af3a1
-    </file>
-    <file>
-      <filename>base-hvac-install-quality-mini-split-air-conditioner-only-ducted.osw</filename>
-      <filetype>osw</filetype>
-      <usage_type>test</usage_type>
-<<<<<<< HEAD
-      <checksum>27DE72D0</checksum>
-=======
-      <checksum>AC60DEC4</checksum>
->>>>>>> 3b5af3a1
-    </file>
-    <file>
-      <filename>base-hvac-install-quality-mini-split-heat-pump-ducted.osw</filename>
-      <filetype>osw</filetype>
-      <usage_type>test</usage_type>
-<<<<<<< HEAD
-      <checksum>6FEC0700</checksum>
-=======
-      <checksum>2F642A3F</checksum>
->>>>>>> 3b5af3a1
-    </file>
-    <file>
-      <filename>base-hvac-install-quality-ground-to-air-heat-pump.osw</filename>
-      <filetype>osw</filetype>
-      <usage_type>test</usage_type>
-<<<<<<< HEAD
-      <checksum>E32D18A5</checksum>
-=======
-      <checksum>71447961</checksum>
+      <checksum>949B76CC</checksum>
     </file>
     <file>
       <filename>base-schedules-stochastic-vacant.osw</filename>
       <filetype>osw</filetype>
       <usage_type>test</usage_type>
-      <checksum>995E3A6C</checksum>
->>>>>>> 3b5af3a1
-    </file>
-    <file>
-      <filename>base-dhw-tank-heat-pump-uef.osw</filename>
-      <filetype>osw</filetype>
-      <usage_type>test</usage_type>
-<<<<<<< HEAD
-      <checksum>FB9D2028</checksum>
-=======
-      <checksum>24591938</checksum>
->>>>>>> 3b5af3a1
-    </file>
-    <file>
-      <filename>base-dhw-tank-elec-uef.osw</filename>
-      <filetype>osw</filetype>
-      <usage_type>test</usage_type>
-<<<<<<< HEAD
-      <checksum>0B6B05B2</checksum>
-=======
-      <checksum>8226BC6A</checksum>
->>>>>>> 3b5af3a1
-    </file>
-    <file>
-      <filename>base-dhw-tank-gas-uef.osw</filename>
-      <filetype>osw</filetype>
-      <usage_type>test</usage_type>
-<<<<<<< HEAD
-      <checksum>D1990C6E</checksum>
-=======
-      <checksum>2AC5C11C</checksum>
->>>>>>> 3b5af3a1
-    </file>
-    <file>
-      <filename>base-enclosure-2stories.osw</filename>
-      <filetype>osw</filetype>
-      <usage_type>test</usage_type>
-<<<<<<< HEAD
-      <checksum>E971E2D7</checksum>
-=======
-      <checksum>CEF862D6</checksum>
->>>>>>> 3b5af3a1
-    </file>
-    <file>
-      <filename>base-hvac-autosize-boiler-elec-only.osw</filename>
-      <filetype>osw</filetype>
-      <usage_type>test</usage_type>
-<<<<<<< HEAD
-      <checksum>23DA3C03</checksum>
-=======
-      <checksum>E704228C</checksum>
->>>>>>> 3b5af3a1
-    </file>
-    <file>
-      <filename>base-hvac-autosize-boiler-gas-central-ac-1-speed.osw</filename>
-      <filetype>osw</filetype>
-      <usage_type>test</usage_type>
-<<<<<<< HEAD
-      <checksum>D84F696E</checksum>
-=======
-      <checksum>49222722</checksum>
->>>>>>> 3b5af3a1
-    </file>
-    <file>
-      <filename>base-hvac-autosize-boiler-gas-only.osw</filename>
-      <filetype>osw</filetype>
-      <usage_type>test</usage_type>
-<<<<<<< HEAD
-      <checksum>6EE06442</checksum>
-=======
-      <checksum>F0E1CDB2</checksum>
->>>>>>> 3b5af3a1
-    </file>
-    <file>
-      <filename>base-hvac-autosize-central-ac-only-1-speed.osw</filename>
-      <filetype>osw</filetype>
-      <usage_type>test</usage_type>
-<<<<<<< HEAD
-      <checksum>8DD26355</checksum>
-=======
-      <checksum>06EA14C7</checksum>
->>>>>>> 3b5af3a1
-    </file>
-    <file>
-      <filename>base-hvac-autosize-central-ac-only-2-speed.osw</filename>
-      <filetype>osw</filetype>
-      <usage_type>test</usage_type>
-<<<<<<< HEAD
-      <checksum>0E86A2A6</checksum>
-=======
-      <checksum>10B48FF6</checksum>
->>>>>>> 3b5af3a1
-    </file>
-    <file>
-      <filename>base-hvac-autosize-central-ac-only-var-speed.osw</filename>
-      <filetype>osw</filetype>
-      <usage_type>test</usage_type>
-<<<<<<< HEAD
-      <checksum>7E48E63D</checksum>
-=======
-      <checksum>AAE93F94</checksum>
->>>>>>> 3b5af3a1
-    </file>
-    <file>
-      <filename>base-hvac-autosize-elec-resistance-only.osw</filename>
-      <filetype>osw</filetype>
-      <usage_type>test</usage_type>
-<<<<<<< HEAD
-      <checksum>6D725E77</checksum>
-=======
-      <checksum>88536860</checksum>
->>>>>>> 3b5af3a1
-    </file>
-    <file>
-      <filename>base-hvac-autosize-evap-cooler-furnace-gas.osw</filename>
-      <filetype>osw</filetype>
-      <usage_type>test</usage_type>
-<<<<<<< HEAD
-      <checksum>A8D3A049</checksum>
-=======
-      <checksum>3DEB26B5</checksum>
->>>>>>> 3b5af3a1
-    </file>
-    <file>
-      <filename>base-hvac-autosize-floor-furnace-propane-only.osw</filename>
-      <filetype>osw</filetype>
-      <usage_type>test</usage_type>
-<<<<<<< HEAD
-      <checksum>D3C82D14</checksum>
-=======
-      <checksum>68AF30EB</checksum>
->>>>>>> 3b5af3a1
-    </file>
-    <file>
-      <filename>base-hvac-autosize-furnace-elec-only.osw</filename>
-      <filetype>osw</filetype>
-      <usage_type>test</usage_type>
-<<<<<<< HEAD
-      <checksum>032BCE55</checksum>
-=======
-      <checksum>3F240124</checksum>
->>>>>>> 3b5af3a1
-    </file>
-    <file>
-      <filename>base-hvac-autosize-furnace-gas-central-ac-2-speed.osw</filename>
-      <filetype>osw</filetype>
-      <usage_type>test</usage_type>
-<<<<<<< HEAD
-      <checksum>38ABC1B6</checksum>
-=======
-      <checksum>51E2BF01</checksum>
->>>>>>> 3b5af3a1
-    </file>
-    <file>
-      <filename>base-hvac-autosize-furnace-gas-central-ac-var-speed.osw</filename>
-      <filetype>osw</filetype>
-      <usage_type>test</usage_type>
-<<<<<<< HEAD
-      <checksum>A58DA3B2</checksum>
-=======
-      <checksum>1441EBB8</checksum>
->>>>>>> 3b5af3a1
-    </file>
-    <file>
-      <filename>base-hvac-autosize-furnace-gas-only.osw</filename>
-      <filetype>osw</filetype>
-      <usage_type>test</usage_type>
-<<<<<<< HEAD
-      <checksum>3AD5AFA0</checksum>
-=======
-      <checksum>F08B2BDB</checksum>
->>>>>>> 3b5af3a1
-    </file>
-    <file>
-      <filename>base-hvac-autosize-furnace-gas-room-ac.osw</filename>
-      <filetype>osw</filetype>
-      <usage_type>test</usage_type>
-<<<<<<< HEAD
-      <checksum>B37C6A94</checksum>
-=======
-      <checksum>B11982FE</checksum>
->>>>>>> 3b5af3a1
-    </file>
-    <file>
-      <filename>base-hvac-autosize-room-ac-only.osw</filename>
-      <filetype>osw</filetype>
-      <usage_type>test</usage_type>
-<<<<<<< HEAD
-      <checksum>7B111477</checksum>
-=======
-      <checksum>F153CBF5</checksum>
->>>>>>> 3b5af3a1
-    </file>
-    <file>
-      <filename>base-hvac-autosize-stove-oil-only.osw</filename>
-      <filetype>osw</filetype>
-      <usage_type>test</usage_type>
-<<<<<<< HEAD
-      <checksum>8DF5BD1A</checksum>
-=======
-      <checksum>63FA55B7</checksum>
->>>>>>> 3b5af3a1
-    </file>
-    <file>
-      <filename>base-hvac-autosize-wall-furnace-elec-only.osw</filename>
-      <filetype>osw</filetype>
-      <usage_type>test</usage_type>
-<<<<<<< HEAD
-      <checksum>1A33B673</checksum>
-=======
-      <checksum>42E9ECA3</checksum>
->>>>>>> 3b5af3a1
-    </file>
-    <file>
-      <filename>base-hvac-autosize.osw</filename>
-      <filetype>osw</filetype>
-      <usage_type>test</usage_type>
-<<<<<<< HEAD
-      <checksum>7D49D919</checksum>
-=======
-      <checksum>59CC42BA</checksum>
->>>>>>> 3b5af3a1
-    </file>
-    <file>
-      <filename>base-hvac-autosize-ground-to-air-heat-pump-cooling-only.osw</filename>
-      <filetype>osw</filetype>
-      <usage_type>test</usage_type>
-<<<<<<< HEAD
-      <checksum>35023BAA</checksum>
-=======
-      <checksum>726280A9</checksum>
->>>>>>> 3b5af3a1
-    </file>
-    <file>
-      <filename>base-hvac-autosize-ground-to-air-heat-pump-heating-only.osw</filename>
-      <filetype>osw</filetype>
-      <usage_type>test</usage_type>
-<<<<<<< HEAD
-      <checksum>05DAF17B</checksum>
-=======
-      <checksum>20EB64FD</checksum>
->>>>>>> 3b5af3a1
-    </file>
-    <file>
-      <filename>base-hvac-autosize-ground-to-air-heat-pump.osw</filename>
-      <filetype>osw</filetype>
-      <usage_type>test</usage_type>
-<<<<<<< HEAD
-      <checksum>579AAC88</checksum>
-=======
-      <checksum>689517A1</checksum>
->>>>>>> 3b5af3a1
-    </file>
-    <file>
-      <filename>base-hvac-autosize-air-to-air-heat-pump-1-speed-cooling-only.osw</filename>
-      <filetype>osw</filetype>
-      <usage_type>test</usage_type>
-<<<<<<< HEAD
-      <checksum>EEAF4430</checksum>
-=======
-      <checksum>7176368A</checksum>
->>>>>>> 3b5af3a1
-    </file>
-    <file>
-      <filename>base-hvac-autosize-air-to-air-heat-pump-1-speed-heating-only.osw</filename>
-      <filetype>osw</filetype>
-      <usage_type>test</usage_type>
-<<<<<<< HEAD
-      <checksum>6FAF4EBA</checksum>
-=======
-      <checksum>B659CFCB</checksum>
->>>>>>> 3b5af3a1
-    </file>
-    <file>
-      <filename>base-hvac-autosize-air-to-air-heat-pump-2-speed.osw</filename>
-      <filetype>osw</filetype>
-      <usage_type>test</usage_type>
-<<<<<<< HEAD
-      <checksum>C1CC5DC4</checksum>
-=======
-      <checksum>EE1AFFD4</checksum>
->>>>>>> 3b5af3a1
-    </file>
-    <file>
-      <filename>base-hvac-autosize-air-to-air-heat-pump-var-speed.osw</filename>
-      <filetype>osw</filetype>
-      <usage_type>test</usage_type>
-<<<<<<< HEAD
-      <checksum>BA8910C2</checksum>
-=======
-      <checksum>05EA4B3F</checksum>
->>>>>>> 3b5af3a1
-    </file>
-    <file>
-      <filename>base-hvac-autosize-central-ac-plus-air-to-air-heat-pump-heating.osw</filename>
-      <filetype>osw</filetype>
-      <usage_type>test</usage_type>
-<<<<<<< HEAD
-      <checksum>611D4990</checksum>
-=======
-      <checksum>19F7ED9D</checksum>
->>>>>>> 3b5af3a1
-    </file>
-    <file>
-      <filename>base-hvac-autosize-dual-fuel-air-to-air-heat-pump-1-speed.osw</filename>
-      <filetype>osw</filetype>
-      <usage_type>test</usage_type>
-<<<<<<< HEAD
-      <checksum>88F587B2</checksum>
-=======
-      <checksum>45D8F639</checksum>
->>>>>>> 3b5af3a1
-    </file>
-    <file>
-      <filename>base-hvac-autosize-dual-fuel-mini-split-heat-pump-ducted.osw</filename>
-      <filetype>osw</filetype>
-      <usage_type>test</usage_type>
-<<<<<<< HEAD
-      <checksum>8BA36268</checksum>
-=======
-      <checksum>E2B05E38</checksum>
->>>>>>> 3b5af3a1
-    </file>
-    <file>
-      <filename>base-hvac-autosize-mini-split-heat-pump-ducted-cooling-only.osw</filename>
-      <filetype>osw</filetype>
-      <usage_type>test</usage_type>
-<<<<<<< HEAD
-      <checksum>BABF047A</checksum>
-=======
-      <checksum>50793D9F</checksum>
->>>>>>> 3b5af3a1
-    </file>
-    <file>
-      <filename>base-hvac-autosize-mini-split-heat-pump-ducted-heating-only.osw</filename>
-      <filetype>osw</filetype>
-      <usage_type>test</usage_type>
-<<<<<<< HEAD
-      <checksum>CC06D7E1</checksum>
-=======
-      <checksum>4F9C512F</checksum>
->>>>>>> 3b5af3a1
-    </file>
-    <file>
-      <filename>base-hvac-autosize-mini-split-heat-pump-ducted.osw</filename>
-      <filetype>osw</filetype>
-      <usage_type>test</usage_type>
-<<<<<<< HEAD
-      <checksum>F7245603</checksum>
-=======
-      <checksum>7C08347A</checksum>
->>>>>>> 3b5af3a1
-    </file>
-    <file>
-      <filename>base-hvac-autosize-air-to-air-heat-pump-1-speed.osw</filename>
-      <filetype>osw</filetype>
-      <usage_type>test</usage_type>
-<<<<<<< HEAD
-      <checksum>435230E7</checksum>
-=======
-      <checksum>8DE38A29</checksum>
->>>>>>> 3b5af3a1
-    </file>
-    <file>
-      <filename>base-hvac-autosize-mini-split-air-conditioner-only-ducted.osw</filename>
-      <filetype>osw</filetype>
-      <usage_type>test</usage_type>
-<<<<<<< HEAD
-      <checksum>3E558CDA</checksum>
-=======
-      <checksum>1404545D</checksum>
->>>>>>> 3b5af3a1
-    </file>
-    <file>
-      <filename>base-foundation-vented-crawlspace.osw</filename>
-      <filetype>osw</filetype>
-      <usage_type>test</usage_type>
-<<<<<<< HEAD
-      <checksum>9A7910E1</checksum>
-=======
-      <checksum>1FD17FB8</checksum>
->>>>>>> 3b5af3a1
-    </file>
-    <file>
-      <filename>base-foundation-unvented-crawlspace.osw</filename>
-      <filetype>osw</filetype>
-      <usage_type>test</usage_type>
-<<<<<<< HEAD
-      <checksum>B3B2CC29</checksum>
-=======
-      <checksum>212B6FC3</checksum>
->>>>>>> 3b5af3a1
-    </file>
-    <file>
-      <filename>base-foundation-unconditioned-basement-assembly-r.osw</filename>
-      <filetype>osw</filetype>
-      <usage_type>test</usage_type>
-<<<<<<< HEAD
-      <checksum>B8A1B7F1</checksum>
-=======
-      <checksum>3FEFDA5C</checksum>
->>>>>>> 3b5af3a1
-    </file>
-    <file>
-      <filename>base-foundation-unconditioned-basement.osw</filename>
-      <filetype>osw</filetype>
-      <usage_type>test</usage_type>
-<<<<<<< HEAD
-      <checksum>BFBF0224</checksum>
-=======
-      <checksum>6EC7DDE8</checksum>
->>>>>>> 3b5af3a1
-    </file>
-    <file>
-      <filename>base-location-duluth-mn.osw</filename>
-      <filetype>osw</filetype>
-      <usage_type>test</usage_type>
-<<<<<<< HEAD
-      <checksum>9D64C92F</checksum>
-=======
-      <checksum>18A19C2B</checksum>
->>>>>>> 3b5af3a1
-    </file>
-    <file>
-      <filename>base-foundation-unconditioned-basement-wall-insulation.osw</filename>
-      <filetype>osw</filetype>
-      <usage_type>test</usage_type>
-<<<<<<< HEAD
-      <checksum>2C6B2430</checksum>
-=======
-      <checksum>2DE62FCC</checksum>
->>>>>>> 3b5af3a1
-    </file>
-    <file>
-      <filename>extra-bldgtype-single-family-attached-unconditioned-basement-middle.osw</filename>
-      <filetype>osw</filetype>
-      <usage_type>test</usage_type>
-<<<<<<< HEAD
-      <checksum>40B8B930</checksum>
-=======
-      <checksum>C7973543</checksum>
->>>>>>> 3b5af3a1
-    </file>
-    <file>
-      <filename>extra-bldgtype-single-family-attached-unconditioned-basement-right.osw</filename>
-      <filetype>osw</filetype>
-      <usage_type>test</usage_type>
-<<<<<<< HEAD
-      <checksum>C75853A1</checksum>
-=======
-      <checksum>EDF372B0</checksum>
->>>>>>> 3b5af3a1
-    </file>
-    <file>
-      <filename>extra-bldgtype-single-family-attached-unconditioned-basement.osw</filename>
-      <filetype>osw</filetype>
-      <usage_type>test</usage_type>
-<<<<<<< HEAD
-      <checksum>6F206E49</checksum>
-=======
-      <checksum>05EF2B24</checksum>
->>>>>>> 3b5af3a1
-    </file>
-    <file>
-      <filename>extra-bldgtype-single-family-attached-unvented-crawlspace-middle.osw</filename>
-      <filetype>osw</filetype>
-      <usage_type>test</usage_type>
-<<<<<<< HEAD
-      <checksum>88984601</checksum>
-=======
-      <checksum>27E3AFD8</checksum>
->>>>>>> 3b5af3a1
-    </file>
-    <file>
-      <filename>extra-bldgtype-single-family-attached-unvented-crawlspace-right.osw</filename>
-      <filetype>osw</filetype>
-      <usage_type>test</usage_type>
-<<<<<<< HEAD
-      <checksum>30AE11A0</checksum>
-=======
-      <checksum>57D218E0</checksum>
->>>>>>> 3b5af3a1
-    </file>
-    <file>
-      <filename>extra-bldgtype-single-family-attached-unvented-crawlspace.osw</filename>
-      <filetype>osw</filetype>
-      <usage_type>test</usage_type>
-<<<<<<< HEAD
-      <checksum>71156250</checksum>
-=======
-      <checksum>EDE1FEC5</checksum>
->>>>>>> 3b5af3a1
-    </file>
-    <file>
-      <filename>extra-bldgtype-single-family-attached-vented-crawlspace-middle.osw</filename>
-      <filetype>osw</filetype>
-      <usage_type>test</usage_type>
-<<<<<<< HEAD
-      <checksum>09E608D9</checksum>
-=======
-      <checksum>59CC657C</checksum>
->>>>>>> 3b5af3a1
-    </file>
-    <file>
-      <filename>extra-bldgtype-single-family-attached-vented-crawlspace-right.osw</filename>
-      <filetype>osw</filetype>
-      <usage_type>test</usage_type>
-<<<<<<< HEAD
-      <checksum>ED5DB978</checksum>
-=======
-      <checksum>193167EC</checksum>
->>>>>>> 3b5af3a1
-    </file>
-    <file>
-      <filename>extra-bldgtype-single-family-attached-vented-crawlspace.osw</filename>
-      <filetype>osw</filetype>
-      <usage_type>test</usage_type>
-<<<<<<< HEAD
-      <checksum>9A380B8B</checksum>
-=======
-      <checksum>F2C132EF</checksum>
->>>>>>> 3b5af3a1
-    </file>
-    <file>
-      <filename>base-location-baltimore-md.osw</filename>
-      <filetype>osw</filetype>
-      <usage_type>test</usage_type>
-<<<<<<< HEAD
-      <checksum>D50A997E</checksum>
-=======
-      <checksum>C865BA5A</checksum>
->>>>>>> 3b5af3a1
-    </file>
-    <file>
-      <filename>base-location-portland-or.osw</filename>
-      <filetype>osw</filetype>
-      <usage_type>test</usage_type>
-<<<<<<< HEAD
-      <checksum>63135F0D</checksum>
-=======
-      <checksum>923F6B84</checksum>
->>>>>>> 3b5af3a1
-    </file>
-    <file>
-      <filename>base-misc-defaults.osw</filename>
-      <filetype>osw</filetype>
-      <usage_type>test</usage_type>
-<<<<<<< HEAD
-      <checksum>80D7A585</checksum>
-=======
-      <checksum>50951BC7</checksum>
->>>>>>> 3b5af3a1
-    </file>
-    <file>
-      <filename>base-foundation-slab.osw</filename>
-      <filetype>osw</filetype>
-      <usage_type>test</usage_type>
-<<<<<<< HEAD
-      <checksum>AE652AAF</checksum>
-=======
-      <checksum>624647CF</checksum>
->>>>>>> 3b5af3a1
-    </file>
-    <file>
-      <filename>extra-enclosure-atticroof-conditioned-eaves-gable.osw</filename>
-      <filetype>osw</filetype>
-      <usage_type>test</usage_type>
-<<<<<<< HEAD
-      <checksum>D9CB31E9</checksum>
-=======
-      <checksum>B031CDF9</checksum>
->>>>>>> 3b5af3a1
-    </file>
-    <file>
-      <filename>extra-enclosure-atticroof-conditioned-eaves-hip.osw</filename>
-      <filetype>osw</filetype>
-      <usage_type>test</usage_type>
-<<<<<<< HEAD
-      <checksum>A4E7084C</checksum>
-=======
-      <checksum>AF6D6732</checksum>
->>>>>>> 3b5af3a1
-    </file>
-    <file>
-      <filename>base-appliances-dehumidifier.osw</filename>
-      <filetype>osw</filetype>
-      <usage_type>test</usage_type>
-<<<<<<< HEAD
-      <checksum>84292670</checksum>
-=======
-      <checksum>39890E68</checksum>
->>>>>>> 3b5af3a1
-    </file>
-    <file>
-      <filename>base-appliances-dehumidifier-ief-portable.osw</filename>
-      <filetype>osw</filetype>
-      <usage_type>test</usage_type>
-<<<<<<< HEAD
-      <checksum>6DE3219E</checksum>
-=======
-      <checksum>FAF41125</checksum>
->>>>>>> 3b5af3a1
-    </file>
-    <file>
-      <filename>base-appliances-dehumidifier-ief-whole-home.osw</filename>
-      <filetype>osw</filetype>
-      <usage_type>test</usage_type>
-<<<<<<< HEAD
-      <checksum>32F73041</checksum>
-=======
-      <checksum>82F0C0DB</checksum>
->>>>>>> 3b5af3a1
-    </file>
-    <file>
-      <filename>base-atticroof-radiant-barrier.osw</filename>
-      <filetype>osw</filetype>
-      <usage_type>test</usage_type>
-<<<<<<< HEAD
-      <checksum>7871B713</checksum>
-=======
-      <checksum>6DD6527E</checksum>
->>>>>>> 3b5af3a1
-    </file>
-    <file>
-      <filename>base-location-dallas-tx.osw</filename>
-      <filetype>osw</filetype>
-      <usage_type>test</usage_type>
-<<<<<<< HEAD
-      <checksum>064BDD0A</checksum>
-=======
-      <checksum>322D5EFB</checksum>
->>>>>>> 3b5af3a1
-    </file>
-    <file>
-      <filename>base-location-miami-fl.osw</filename>
-      <filetype>osw</filetype>
-      <usage_type>test</usage_type>
-<<<<<<< HEAD
-      <checksum>2566D2D8</checksum>
-=======
-      <checksum>6CA796D0</checksum>
->>>>>>> 3b5af3a1
-    </file>
-    <file>
-      <filename>base-location-honolulu-hi.osw</filename>
-      <filetype>osw</filetype>
-      <usage_type>test</usage_type>
-<<<<<<< HEAD
-      <checksum>A762014E</checksum>
-=======
-      <checksum>57F84286</checksum>
->>>>>>> 3b5af3a1
-    </file>
-    <file>
-      <filename>base-location-phoenix-az.osw</filename>
-      <filetype>osw</filetype>
-      <usage_type>test</usage_type>
-<<<<<<< HEAD
-      <checksum>94445188</checksum>
-=======
-      <checksum>ED526788</checksum>
->>>>>>> 3b5af3a1
-    </file>
-    <file>
-      <filename>extra-bldgtype-single-family-attached-slab-middle.osw</filename>
-      <filetype>osw</filetype>
-      <usage_type>test</usage_type>
-<<<<<<< HEAD
-      <checksum>F3251C45</checksum>
-=======
-      <checksum>E57EA377</checksum>
->>>>>>> 3b5af3a1
-    </file>
-    <file>
-      <filename>extra-bldgtype-single-family-attached-slab-right.osw</filename>
-      <filetype>osw</filetype>
-      <usage_type>test</usage_type>
-<<<<<<< HEAD
-      <checksum>9445E75C</checksum>
-=======
-      <checksum>A56CB4C7</checksum>
->>>>>>> 3b5af3a1
-    </file>
-    <file>
-      <filename>extra-bldgtype-single-family-attached-slab.osw</filename>
-      <filetype>osw</filetype>
-      <usage_type>test</usage_type>
-<<<<<<< HEAD
-      <checksum>562A2064</checksum>
-=======
-      <checksum>20698750</checksum>
->>>>>>> 3b5af3a1
-    </file>
-    <file>
-      <filename>extra-bldgtype-single-family-attached-atticroof-conditioned-eaves-gable.osw</filename>
-      <filetype>osw</filetype>
-      <usage_type>test</usage_type>
-<<<<<<< HEAD
-      <checksum>9FC984C2</checksum>
-=======
-      <checksum>C095D2E3</checksum>
->>>>>>> 3b5af3a1
-    </file>
-    <file>
-      <filename>extra-bldgtype-single-family-attached-atticroof-conditioned-eaves-hip.osw</filename>
-      <filetype>osw</filetype>
-      <usage_type>test</usage_type>
-<<<<<<< HEAD
-      <checksum>4EF4706E</checksum>
-=======
-      <checksum>985E4325</checksum>
->>>>>>> 3b5af3a1
-    </file>
-    <file>
-      <filename>base-bldgtype-multifamily-shared-mechvent-preconditioning.osw</filename>
-      <filetype>osw</filetype>
-      <usage_type>test</usage_type>
-<<<<<<< HEAD
-      <checksum>96A5A143</checksum>
-=======
-      <checksum>CD1EF9B7</checksum>
->>>>>>> 3b5af3a1
-    </file>
-    <file>
-      <filename>base-bldgtype-multifamily-shared-mechvent.osw</filename>
-      <filetype>osw</filetype>
-      <usage_type>test</usage_type>
-<<<<<<< HEAD
-      <checksum>387C1C34</checksum>
-=======
-      <checksum>40B3BE0B</checksum>
->>>>>>> 3b5af3a1
-    </file>
-    <file>
-      <filename>base-bldgtype-multifamily-shared-pv.osw</filename>
-      <filetype>osw</filetype>
-      <usage_type>test</usage_type>
-<<<<<<< HEAD
-      <checksum>7EE8CDEE</checksum>
-=======
-      <checksum>6503B6F7</checksum>
->>>>>>> 3b5af3a1
-    </file>
-    <file>
-      <filename>base-bldgtype-multifamily-shared-water-heater.osw</filename>
-      <filetype>osw</filetype>
-      <usage_type>test</usage_type>
-<<<<<<< HEAD
-      <checksum>78CD7EAD</checksum>
-=======
-      <checksum>90297D84</checksum>
->>>>>>> 3b5af3a1
-    </file>
-    <file>
-      <filename>base-bldgtype-multifamily.osw</filename>
-      <filetype>osw</filetype>
-      <usage_type>test</usage_type>
-<<<<<<< HEAD
-      <checksum>67D4397D</checksum>
-=======
-      <checksum>EB5A3E9F</checksum>
->>>>>>> 3b5af3a1
-    </file>
-    <file>
-      <filename>base-bldgtype-multifamily-shared-boiler-only-baseboard.osw</filename>
-      <filetype>osw</filetype>
-      <usage_type>test</usage_type>
-<<<<<<< HEAD
-      <checksum>41719861</checksum>
-=======
-      <checksum>72BCD6A3</checksum>
->>>>>>> 3b5af3a1
-    </file>
-    <file>
-      <filename>base-bldgtype-multifamily-shared-boiler-only-fan-coil.osw</filename>
-      <filetype>osw</filetype>
-      <usage_type>test</usage_type>
-<<<<<<< HEAD
-      <checksum>7A663F0D</checksum>
-=======
-      <checksum>B83E973F</checksum>
+      <checksum>A1292B9D</checksum>
     </file>
     <file>
       <version>
@@ -9142,721 +8244,13 @@
       <filename>measure.rb</filename>
       <filetype>rb</filetype>
       <usage_type>script</usage_type>
-      <checksum>B3FAACDA</checksum>
->>>>>>> 3b5af3a1
-    </file>
-    <file>
-      <filename>base-hvac-room-ac-only-ceer.osw</filename>
-      <filetype>osw</filetype>
-      <usage_type>test</usage_type>
-<<<<<<< HEAD
-      <checksum>D37E2174</checksum>
-=======
-      <checksum>A2DCA8EA</checksum>
->>>>>>> 3b5af3a1
-    </file>
-    <file>
-      <filename>extra-bldgtype-single-family-attached-double-loaded-interior.osw</filename>
-      <filetype>osw</filetype>
-      <usage_type>test</usage_type>
-<<<<<<< HEAD
-      <checksum>92E4C536</checksum>
-=======
-      <checksum>BC54F1A9</checksum>
->>>>>>> 3b5af3a1
-    </file>
-    <file>
-      <filename>extra-bldgtype-multifamily-unvented-crawlspace-left-bottom.osw</filename>
-      <filetype>osw</filetype>
-      <usage_type>test</usage_type>
-<<<<<<< HEAD
-      <checksum>FF6D793F</checksum>
-=======
-      <checksum>761279E3</checksum>
->>>>>>> 3b5af3a1
-    </file>
-    <file>
-      <filename>extra-bldgtype-multifamily-unvented-crawlspace-left-middle.osw</filename>
-      <filetype>osw</filetype>
-      <usage_type>test</usage_type>
-<<<<<<< HEAD
-      <checksum>DCECD9C6</checksum>
-=======
-      <checksum>EDB301F3</checksum>
->>>>>>> 3b5af3a1
-    </file>
-    <file>
-      <filename>extra-bldgtype-multifamily-unvented-crawlspace-left-top.osw</filename>
-      <filetype>osw</filetype>
-      <usage_type>test</usage_type>
-<<<<<<< HEAD
-      <checksum>574D71AF</checksum>
-=======
-      <checksum>B42BB3A4</checksum>
->>>>>>> 3b5af3a1
-    </file>
-    <file>
-      <filename>extra-bldgtype-multifamily-unvented-crawlspace-middle-bottom.osw</filename>
-      <filetype>osw</filetype>
-      <usage_type>test</usage_type>
-<<<<<<< HEAD
-      <checksum>B66D7794</checksum>
-=======
-      <checksum>A47A9207</checksum>
->>>>>>> 3b5af3a1
-    </file>
-    <file>
-      <filename>extra-bldgtype-multifamily-unvented-crawlspace-middle-middle.osw</filename>
-      <filetype>osw</filetype>
-      <usage_type>test</usage_type>
-<<<<<<< HEAD
-      <checksum>6A80A8F2</checksum>
-=======
-      <checksum>7F23E702</checksum>
->>>>>>> 3b5af3a1
-    </file>
-    <file>
-      <filename>extra-bldgtype-multifamily-unvented-crawlspace-middle-top.osw</filename>
-      <filetype>osw</filetype>
-      <usage_type>test</usage_type>
-<<<<<<< HEAD
-      <checksum>B2963384</checksum>
-=======
-      <checksum>3F951F88</checksum>
->>>>>>> 3b5af3a1
-    </file>
-    <file>
-      <filename>extra-bldgtype-multifamily-unvented-crawlspace-right-bottom.osw</filename>
-      <filetype>osw</filetype>
-      <usage_type>test</usage_type>
-<<<<<<< HEAD
-      <checksum>502319B1</checksum>
-=======
-      <checksum>42C91511</checksum>
->>>>>>> 3b5af3a1
-    </file>
-    <file>
-      <filename>extra-bldgtype-multifamily-unvented-crawlspace-right-middle.osw</filename>
-      <filetype>osw</filetype>
-      <usage_type>test</usage_type>
-<<<<<<< HEAD
-      <checksum>E23456DF</checksum>
-=======
-      <checksum>29B0207B</checksum>
->>>>>>> 3b5af3a1
-    </file>
-    <file>
-      <filename>extra-bldgtype-multifamily-unvented-crawlspace-right-top.osw</filename>
-      <filetype>osw</filetype>
-      <usage_type>test</usage_type>
-<<<<<<< HEAD
-      <checksum>D7B8E32B</checksum>
-=======
-      <checksum>4E06F524</checksum>
->>>>>>> 3b5af3a1
-    </file>
-    <file>
-      <filename>extra-bldgtype-multifamily-unvented-crawlspace.osw</filename>
-      <filetype>osw</filetype>
-      <usage_type>test</usage_type>
-<<<<<<< HEAD
-      <checksum>D7D539EF</checksum>
-=======
-      <checksum>30DF88F5</checksum>
->>>>>>> 3b5af3a1
-    </file>
-    <file>
-      <filename>extra-bldgtype-multifamily-vented-crawlspace-left-bottom.osw</filename>
-      <filetype>osw</filetype>
-      <usage_type>test</usage_type>
-<<<<<<< HEAD
-      <checksum>314D483C</checksum>
-=======
-      <checksum>9978A916</checksum>
->>>>>>> 3b5af3a1
-    </file>
-    <file>
-      <filename>extra-bldgtype-multifamily-vented-crawlspace-left-middle.osw</filename>
-      <filetype>osw</filetype>
-      <usage_type>test</usage_type>
-<<<<<<< HEAD
-      <checksum>014FE8D8</checksum>
-=======
-      <checksum>06EB9177</checksum>
->>>>>>> 3b5af3a1
-    </file>
-    <file>
-      <filename>extra-bldgtype-multifamily-vented-crawlspace-left-top.osw</filename>
-      <filetype>osw</filetype>
-      <usage_type>test</usage_type>
-<<<<<<< HEAD
-      <checksum>F018E35A</checksum>
-=======
-      <checksum>2FDDCBBF</checksum>
->>>>>>> 3b5af3a1
-    </file>
-    <file>
-      <filename>extra-bldgtype-multifamily-vented-crawlspace-middle-bottom.osw</filename>
-      <filetype>osw</filetype>
-      <usage_type>test</usage_type>
-<<<<<<< HEAD
-      <checksum>C026FDB5</checksum>
-=======
-      <checksum>F619C398</checksum>
->>>>>>> 3b5af3a1
-    </file>
-    <file>
-      <filename>extra-bldgtype-multifamily-vented-crawlspace-middle-middle.osw</filename>
-      <filetype>osw</filetype>
-      <usage_type>test</usage_type>
-<<<<<<< HEAD
-      <checksum>E3A75D4C</checksum>
-=======
-      <checksum>6DB8BB88</checksum>
->>>>>>> 3b5af3a1
-    </file>
-    <file>
-      <filename>extra-bldgtype-multifamily-vented-crawlspace-middle-top.osw</filename>
-      <filetype>osw</filetype>
-      <usage_type>test</usage_type>
-<<<<<<< HEAD
-      <checksum>8F2682D6</checksum>
-=======
-      <checksum>94806F34</checksum>
->>>>>>> 3b5af3a1
-    </file>
-    <file>
-      <filename>extra-bldgtype-multifamily-vented-crawlspace-right-bottom.osw</filename>
-      <filetype>osw</filetype>
-      <usage_type>test</usage_type>
-<<<<<<< HEAD
-      <checksum>DD740BD3</checksum>
-=======
-      <checksum>6186E606</checksum>
->>>>>>> 3b5af3a1
-    </file>
-    <file>
-      <filename>extra-bldgtype-multifamily-vented-crawlspace-right-middle.osw</filename>
-      <filetype>osw</filetype>
-      <usage_type>test</usage_type>
-<<<<<<< HEAD
-      <checksum>0C76AB64</checksum>
-=======
-      <checksum>2DF9A086</checksum>
->>>>>>> 3b5af3a1
-    </file>
-    <file>
-      <filename>extra-bldgtype-multifamily-vented-crawlspace-right-top.osw</filename>
-      <filetype>osw</filetype>
-      <usage_type>test</usage_type>
-<<<<<<< HEAD
-      <checksum>4235409F</checksum>
-=======
-      <checksum>4D06CA7C</checksum>
->>>>>>> 3b5af3a1
-    </file>
-    <file>
-      <filename>extra-bldgtype-multifamily-vented-crawlspace.osw</filename>
-      <filetype>osw</filetype>
-      <usage_type>test</usage_type>
-<<<<<<< HEAD
-      <checksum>5A830474</checksum>
-=======
-      <checksum>952BE8E5</checksum>
->>>>>>> 3b5af3a1
-    </file>
-    <file>
-      <filename>extra-bldgtype-multifamily-eaves.osw</filename>
-      <filetype>osw</filetype>
-      <usage_type>test</usage_type>
-<<<<<<< HEAD
-      <checksum>17D1EB77</checksum>
-=======
-      <checksum>3B4DA1E2</checksum>
->>>>>>> 3b5af3a1
-    </file>
-    <file>
-      <filename>extra-bldgtype-multifamily-slab-left-bottom.osw</filename>
-      <filetype>osw</filetype>
-      <usage_type>test</usage_type>
-<<<<<<< HEAD
-      <checksum>52190494</checksum>
-=======
-      <checksum>642EFB71</checksum>
->>>>>>> 3b5af3a1
-    </file>
-    <file>
-      <filename>extra-bldgtype-multifamily-slab-left-middle.osw</filename>
-      <filetype>osw</filetype>
-      <usage_type>test</usage_type>
-<<<<<<< HEAD
-      <checksum>4F42EE49</checksum>
-=======
-      <checksum>727F4F6B</checksum>
->>>>>>> 3b5af3a1
-    </file>
-    <file>
-      <filename>extra-bldgtype-multifamily-slab-left-top.osw</filename>
-      <filetype>osw</filetype>
-      <usage_type>test</usage_type>
-<<<<<<< HEAD
-      <checksum>1F62D50D</checksum>
-=======
-      <checksum>D23C79B5</checksum>
->>>>>>> 3b5af3a1
-    </file>
-    <file>
-      <filename>extra-bldgtype-multifamily-slab-middle-bottom.osw</filename>
-      <filetype>osw</filetype>
-      <usage_type>test</usage_type>
-<<<<<<< HEAD
-      <checksum>24CCFBB5</checksum>
-=======
-      <checksum>44B49EBF</checksum>
->>>>>>> 3b5af3a1
-    </file>
-    <file>
-      <filename>extra-bldgtype-multifamily-slab-middle-middle.osw</filename>
-      <filetype>osw</filetype>
-      <usage_type>test</usage_type>
-<<<<<<< HEAD
-      <checksum>9FC05321</checksum>
-=======
-      <checksum>F7D0005B</checksum>
->>>>>>> 3b5af3a1
-    </file>
-    <file>
-      <filename>extra-bldgtype-multifamily-slab-middle-top.osw</filename>
-      <filetype>osw</filetype>
-      <usage_type>test</usage_type>
-<<<<<<< HEAD
-      <checksum>D438CFE1</checksum>
-=======
-      <checksum>C19C5DFC</checksum>
->>>>>>> 3b5af3a1
-    </file>
-    <file>
-      <filename>extra-bldgtype-multifamily-slab-right-bottom.osw</filename>
-      <filetype>osw</filetype>
-      <usage_type>test</usage_type>
-<<<<<<< HEAD
-      <checksum>86DD2F85</checksum>
-=======
-      <checksum>7EBCC4DA</checksum>
->>>>>>> 3b5af3a1
-    </file>
-    <file>
-      <filename>extra-bldgtype-multifamily-slab-right-middle.osw</filename>
-      <filetype>osw</filetype>
-      <usage_type>test</usage_type>
-<<<<<<< HEAD
-      <checksum>08F75E70</checksum>
-=======
-      <checksum>F59DE862</checksum>
->>>>>>> 3b5af3a1
-    </file>
-    <file>
-      <filename>extra-bldgtype-multifamily-slab-right-top.osw</filename>
-      <filetype>osw</filetype>
-      <usage_type>test</usage_type>
-<<<<<<< HEAD
-      <checksum>50E08F87</checksum>
-=======
-      <checksum>A5543891</checksum>
->>>>>>> 3b5af3a1
-    </file>
-    <file>
-      <filename>extra-bldgtype-multifamily-slab.osw</filename>
-      <filetype>osw</filetype>
-      <usage_type>test</usage_type>
-<<<<<<< HEAD
-      <checksum>50AA12AB</checksum>
-=======
-      <checksum>081E91A2</checksum>
->>>>>>> 3b5af3a1
-    </file>
-    <file>
-      <filename>extra-bldgtype-multifamily-double-loaded-interior.osw</filename>
-      <filetype>osw</filetype>
-      <usage_type>test</usage_type>
-<<<<<<< HEAD
-      <checksum>36FBA961</checksum>
-=======
-      <checksum>8A95EF38</checksum>
->>>>>>> 3b5af3a1
-    </file>
-    <file>
-      <filename>extra-bldgtype-multifamily-double-exterior.osw</filename>
-      <filetype>osw</filetype>
-      <usage_type>test</usage_type>
-<<<<<<< HEAD
-      <checksum>C2814912</checksum>
-=======
-      <checksum>54D32505</checksum>
->>>>>>> 3b5af3a1
-    </file>
-    <file>
-      <filename>extra-bldgtype-multifamily-single-exterior-front.osw</filename>
-      <filetype>osw</filetype>
-      <usage_type>test</usage_type>
-<<<<<<< HEAD
-      <checksum>D7ABB7C6</checksum>
-=======
-      <checksum>42403EB5</checksum>
->>>>>>> 3b5af3a1
-    </file>
-    <file>
-      <filename>extra-bldgtype-multifamily-unvented-crawlspace-double-loaded-interior.osw</filename>
-      <filetype>osw</filetype>
-      <usage_type>test</usage_type>
-<<<<<<< HEAD
-      <checksum>ED5BDA1B</checksum>
-=======
-      <checksum>9E41567C</checksum>
->>>>>>> 3b5af3a1
-    </file>
-    <file>
-      <filename>extra-bldgtype-multifamily-unvented-crawlspace-left-bottom-double-loaded-interior.osw</filename>
-      <filetype>osw</filetype>
-      <usage_type>test</usage_type>
-<<<<<<< HEAD
-      <checksum>14E95080</checksum>
-=======
-      <checksum>55C45475</checksum>
->>>>>>> 3b5af3a1
-    </file>
-    <file>
-      <filename>extra-bldgtype-multifamily-unvented-crawlspace-left-middle-double-loaded-interior.osw</filename>
-      <filetype>osw</filetype>
-      <usage_type>test</usage_type>
-<<<<<<< HEAD
-      <checksum>5DA48806</checksum>
-=======
-      <checksum>853744E8</checksum>
->>>>>>> 3b5af3a1
-    </file>
-    <file>
-      <filename>extra-bldgtype-multifamily-unvented-crawlspace-left-top-double-loaded-interior.osw</filename>
-      <filetype>osw</filetype>
-      <usage_type>test</usage_type>
-<<<<<<< HEAD
-      <checksum>16D30BE6</checksum>
-=======
-      <checksum>7BE3365B</checksum>
->>>>>>> 3b5af3a1
-    </file>
-    <file>
-      <filename>extra-bldgtype-multifamily-unvented-crawlspace-middle-bottom-double-loaded-interior.osw</filename>
-      <filetype>osw</filetype>
-      <usage_type>test</usage_type>
-<<<<<<< HEAD
-      <checksum>557D34B0</checksum>
-=======
-      <checksum>9E7C4E54</checksum>
->>>>>>> 3b5af3a1
-    </file>
-    <file>
-      <filename>extra-bldgtype-multifamily-unvented-crawlspace-middle-middle-double-loaded-interior.osw</filename>
-      <filetype>osw</filetype>
-      <usage_type>test</usage_type>
-<<<<<<< HEAD
-      <checksum>DBE46E46</checksum>
-=======
-      <checksum>2C6C0C04</checksum>
->>>>>>> 3b5af3a1
-    </file>
-    <file>
-      <filename>extra-bldgtype-multifamily-unvented-crawlspace-middle-top-double-loaded-interior.osw</filename>
-      <filetype>osw</filetype>
-      <usage_type>test</usage_type>
-<<<<<<< HEAD
-      <checksum>39BBFCBA</checksum>
-=======
-      <checksum>8245C830</checksum>
->>>>>>> 3b5af3a1
-    </file>
-    <file>
-      <filename>extra-bldgtype-multifamily-unvented-crawlspace-right-bottom-double-loaded-interior.osw</filename>
-      <filetype>osw</filetype>
-      <usage_type>test</usage_type>
-<<<<<<< HEAD
-      <checksum>52A4816E</checksum>
-=======
-      <checksum>6248A579</checksum>
->>>>>>> 3b5af3a1
-    </file>
-    <file>
-      <filename>extra-bldgtype-multifamily-unvented-crawlspace-right-middle-double-loaded-interior.osw</filename>
-      <filetype>osw</filetype>
-      <usage_type>test</usage_type>
-<<<<<<< HEAD
-      <checksum>D72AC727</checksum>
-=======
-      <checksum>6D3A9414</checksum>
->>>>>>> 3b5af3a1
-    </file>
-    <file>
-      <filename>extra-bldgtype-multifamily-unvented-crawlspace-right-top-double-loaded-interior.osw</filename>
-      <filetype>osw</filetype>
-      <usage_type>test</usage_type>
-<<<<<<< HEAD
-      <checksum>BF418772</checksum>
-=======
-      <checksum>2086C158</checksum>
->>>>>>> 3b5af3a1
-    </file>
-    <file>
-      <filename>extra-bldgtype-multifamily-vented-crawlspace-double-loaded-interior.osw</filename>
-      <filetype>osw</filetype>
-      <usage_type>test</usage_type>
-<<<<<<< HEAD
-      <checksum>68945C34</checksum>
-=======
-      <checksum>B64F0311</checksum>
->>>>>>> 3b5af3a1
-    </file>
-    <file>
-      <filename>extra-bldgtype-multifamily-vented-crawlspace-left-bottom-double-loaded-interior.osw</filename>
-      <filetype>osw</filetype>
-      <usage_type>test</usage_type>
-<<<<<<< HEAD
-      <checksum>D8488C7B</checksum>
-=======
-      <checksum>EC55DF1A</checksum>
->>>>>>> 3b5af3a1
-    </file>
-    <file>
-      <filename>extra-bldgtype-multifamily-vented-crawlspace-left-middle-double-loaded-interior.osw</filename>
-      <filetype>osw</filetype>
-      <usage_type>test</usage_type>
-<<<<<<< HEAD
-      <checksum>0D23237F</checksum>
-=======
-      <checksum>1DC34860</checksum>
->>>>>>> 3b5af3a1
-    </file>
-    <file>
-      <filename>extra-bldgtype-multifamily-vented-crawlspace-left-top-double-loaded-interior.osw</filename>
-      <filetype>osw</filetype>
-      <usage_type>test</usage_type>
-<<<<<<< HEAD
-      <checksum>2624DDAC</checksum>
-=======
-      <checksum>EB6EF512</checksum>
->>>>>>> 3b5af3a1
-    </file>
-    <file>
-      <filename>extra-bldgtype-multifamily-vented-crawlspace-middle-bottom-double-loaded-interior.osw</filename>
-      <filetype>osw</filetype>
-      <usage_type>test</usage_type>
-<<<<<<< HEAD
-      <checksum>CDB66D8B</checksum>
-=======
-      <checksum>E94E00FE</checksum>
->>>>>>> 3b5af3a1
-    </file>
-    <file>
-      <filename>extra-bldgtype-multifamily-vented-crawlspace-middle-middle-double-loaded-interior.osw</filename>
-      <filetype>osw</filetype>
-      <usage_type>test</usage_type>
-<<<<<<< HEAD
-      <checksum>84FBB50D</checksum>
-=======
-      <checksum>39BD1063</checksum>
->>>>>>> 3b5af3a1
-    </file>
-    <file>
-      <filename>extra-bldgtype-multifamily-vented-crawlspace-middle-top-double-loaded-interior.osw</filename>
-      <filetype>osw</filetype>
-      <usage_type>test</usage_type>
-<<<<<<< HEAD
-      <checksum>0826582B</checksum>
-=======
-      <checksum>59D87CDB</checksum>
->>>>>>> 3b5af3a1
-    </file>
-    <file>
-      <filename>extra-bldgtype-multifamily-vented-crawlspace-right-bottom-double-loaded-interior.osw</filename>
-      <filetype>osw</filetype>
-      <usage_type>test</usage_type>
-<<<<<<< HEAD
-      <checksum>35547121</checksum>
-=======
-      <checksum>923EE31D</checksum>
->>>>>>> 3b5af3a1
-    </file>
-    <file>
-      <filename>extra-bldgtype-multifamily-vented-crawlspace-right-middle-double-loaded-interior.osw</filename>
-      <filetype>osw</filetype>
-      <usage_type>test</usage_type>
-<<<<<<< HEAD
-      <checksum>B3F0F313</checksum>
-=======
-      <checksum>A303C02C</checksum>
->>>>>>> 3b5af3a1
-    </file>
-    <file>
-      <filename>extra-bldgtype-multifamily-vented-crawlspace-right-top-double-loaded-interior.osw</filename>
-      <filetype>osw</filetype>
-      <usage_type>test</usage_type>
-<<<<<<< HEAD
-      <checksum>60304E44</checksum>
-=======
-      <checksum>E7B57137</checksum>
->>>>>>> 3b5af3a1
-    </file>
-    <file>
-      <filename>extra-bldgtype-multifamily-slab-double-loaded-interior.osw</filename>
-      <filetype>osw</filetype>
-      <usage_type>test</usage_type>
-<<<<<<< HEAD
-      <checksum>AF9E1C00</checksum>
-=======
-      <checksum>F4D06200</checksum>
->>>>>>> 3b5af3a1
-    </file>
-    <file>
-      <filename>extra-bldgtype-multifamily-slab-left-bottom-double-loaded-interior.osw</filename>
-      <filetype>osw</filetype>
-      <usage_type>test</usage_type>
-<<<<<<< HEAD
-      <checksum>BE2B0A95</checksum>
-=======
-      <checksum>41A3AE53</checksum>
->>>>>>> 3b5af3a1
-    </file>
-    <file>
-      <filename>extra-bldgtype-multifamily-slab-left-middle-double-loaded-interior.osw</filename>
-      <filetype>osw</filetype>
-      <usage_type>test</usage_type>
-<<<<<<< HEAD
-      <checksum>07C0C9A3</checksum>
-=======
-      <checksum>DBE058EE</checksum>
->>>>>>> 3b5af3a1
-    </file>
-    <file>
-      <filename>extra-bldgtype-multifamily-slab-left-top-double-loaded-interior.osw</filename>
-      <filetype>osw</filetype>
-      <usage_type>test</usage_type>
-<<<<<<< HEAD
-      <checksum>E5AEB7BE</checksum>
-=======
-      <checksum>25666DFC</checksum>
->>>>>>> 3b5af3a1
-    </file>
-    <file>
-      <filename>extra-bldgtype-multifamily-slab-middle-bottom-double-loaded-interior.osw</filename>
-      <filetype>osw</filetype>
-      <usage_type>test</usage_type>
-<<<<<<< HEAD
-      <checksum>DF436B53</checksum>
-=======
-      <checksum>EC2A0EF4</checksum>
->>>>>>> 3b5af3a1
-    </file>
-    <file>
-      <filename>extra-bldgtype-multifamily-slab-middle-middle-double-loaded-interior.osw</filename>
-      <filetype>osw</filetype>
-      <usage_type>test</usage_type>
-<<<<<<< HEAD
-      <checksum>3F7AA657</checksum>
-=======
-      <checksum>82D765FB</checksum>
->>>>>>> 3b5af3a1
-    </file>
-    <file>
-      <filename>extra-bldgtype-multifamily-slab-middle-top-double-loaded-interior.osw</filename>
-      <filetype>osw</filetype>
-      <usage_type>test</usage_type>
-<<<<<<< HEAD
-      <checksum>EB3EC91B</checksum>
-=======
-      <checksum>053FCE31</checksum>
->>>>>>> 3b5af3a1
-    </file>
-    <file>
-      <filename>extra-bldgtype-multifamily-slab-right-bottom-double-loaded-interior.osw</filename>
-      <filetype>osw</filetype>
-      <usage_type>test</usage_type>
-<<<<<<< HEAD
-      <checksum>E7B4370F</checksum>
-=======
-      <checksum>466EED9A</checksum>
->>>>>>> 3b5af3a1
-    </file>
-    <file>
-      <filename>extra-bldgtype-multifamily-slab-right-middle-double-loaded-interior.osw</filename>
-      <filetype>osw</filetype>
-      <usage_type>test</usage_type>
-<<<<<<< HEAD
-      <checksum>A9AB64D1</checksum>
-=======
-      <checksum>72384CD9</checksum>
->>>>>>> 3b5af3a1
-    </file>
-    <file>
-      <filename>extra-bldgtype-multifamily-slab-right-top-double-loaded-interior.osw</filename>
-      <filetype>osw</filetype>
-      <usage_type>test</usage_type>
-<<<<<<< HEAD
-      <checksum>E1F22AC3</checksum>
-    </file>
-    <file>
-      <filename>build_residential_hpxml_test.rb</filename>
-      <filetype>rb</filetype>
-      <usage_type>test</usage_type>
-      <checksum>E819B8B6</checksum>
-    </file>
-    <file>
-      <filename>schedules.rb</filename>
-      <filetype>rb</filetype>
-      <usage_type>resource</usage_type>
-      <checksum>51495243</checksum>
-    </file>
-    <file>
-      <filename>base-simcontrol-daylight-saving-custom.osw</filename>
-      <filetype>osw</filetype>
-      <usage_type>test</usage_type>
-      <checksum>516D6C94</checksum>
-    </file>
-    <file>
-      <filename>base-lighting-detailed.osw</filename>
-      <filetype>osw</filetype>
-      <usage_type>test</usage_type>
-      <checksum>999664CD</checksum>
-    </file>
-    <file>
-      <filename>base-simcontrol-runperiod-1-month.osw</filename>
-      <filetype>osw</filetype>
-      <usage_type>test</usage_type>
-      <checksum>21105207</checksum>
-    </file>
-    <file>
-      <filename>base-schedules-stochastic-vacant.osw</filename>
-      <filetype>osw</filetype>
-      <usage_type>test</usage_type>
-      <checksum>40216EB5</checksum>
-    </file>
-    <file>
-      <version>
-        <software_program>OpenStudio</software_program>
-        <identifier>2.9.0</identifier>
-        <min_compatible>2.9.0</min_compatible>
-      </version>
-      <filename>measure.rb</filename>
-      <filetype>rb</filetype>
-      <usage_type>script</usage_type>
-      <checksum>6E928532</checksum>
+      <checksum>DFC1FCF0</checksum>
     </file>
     <file>
       <filename>base-hvac-seasons.osw</filename>
       <filetype>osw</filetype>
       <usage_type>test</usage_type>
-      <checksum>2BC35FA0</checksum>
-=======
-      <checksum>2E5EB5F5</checksum>
->>>>>>> 3b5af3a1
+      <checksum>53EAE2FA</checksum>
     </file>
   </files>
 </measure>