--- conflicted
+++ resolved
@@ -3,13 +3,8 @@
   <schema_version>3.0</schema_version>
   <name>build_residential_hpxml</name>
   <uid>a13a8983-2b01-4930-8af2-42030b6e4233</uid>
-<<<<<<< HEAD
-  <version_id>3a0bbff9-7564-44f4-89ed-dd7e82af772c</version_id>
-  <version_modified>20220301T214807Z</version_modified>
-=======
-  <version_id>fbfefd83-d252-4505-82d0-9ea9afcaea71</version_id>
-  <version_modified>20220301T004154Z</version_modified>
->>>>>>> 06bd8196
+  <version_id>5d06ce49-ce67-4041-8070-8d009e2dcbc3</version_id>
+  <version_modified>20220302T161022Z</version_modified>
   <xml_checksum>2C38F48B</xml_checksum>
   <class_name>BuildResidentialHPXML</class_name>
   <display_name>HPXML Builder (Beta)</display_name>
@@ -6056,36 +6051,6 @@
       <checksum>2E568E41</checksum>
     </file>
     <file>
-      <filename>extra_files/error-hip-roof-and-protruding-garage.xml</filename>
-      <filetype>xml</filetype>
-      <usage_type>test</usage_type>
-      <checksum>1C2C3DDC</checksum>
-    </file>
-    <file>
-      <filename>extra_files/error-invalid-living-and-garage-1.xml</filename>
-      <filetype>xml</filetype>
-      <usage_type>test</usage_type>
-      <checksum>0FEA5D8B</checksum>
-    </file>
-    <file>
-      <filename>extra_files/error-invalid-living-and-garage-2.xml</filename>
-      <filetype>xml</filetype>
-      <usage_type>test</usage_type>
-      <checksum>54090807</checksum>
-    </file>
-    <file>
-      <filename>extra_files/error-invalid-time-zone.xml</filename>
-      <filetype>xml</filetype>
-      <usage_type>test</usage_type>
-      <checksum>F0FB2E25</checksum>
-    </file>
-    <file>
-      <filename>extra_files/extra-sfa-ambient - Copy.xml</filename>
-      <filetype>xml</filetype>
-      <usage_type>test</usage_type>
-      <checksum>C028936D</checksum>
-    </file>
-    <file>
       <filename>extra_files/extra-auto.xml</filename>
       <filetype>xml</filetype>
       <usage_type>test</usage_type>
@@ -6872,21 +6837,6 @@
       <checksum>EF3917A8</checksum>
     </file>
     <file>
-<<<<<<< HEAD
-      <filename>extra_files/extra-mf-atticroof-flat.xml</filename>
-      <filetype>xml</filetype>
-      <usage_type>test</usage_type>
-      <checksum>167FE8C4</checksum>
-    </file>
-    <file>
-      <filename>extra_files/extra-mf-atticroof-vented.xml</filename>
-      <filetype>xml</filetype>
-      <usage_type>test</usage_type>
-      <checksum>369A1BC0</checksum>
-    </file>
-    <file>
-=======
->>>>>>> 06bd8196
       <version>
         <software_program>OpenStudio</software_program>
         <identifier>2.9.0</identifier>
@@ -6895,23 +6845,49 @@
       <filename>measure.rb</filename>
       <filetype>rb</filetype>
       <usage_type>script</usage_type>
-<<<<<<< HEAD
       <checksum>16A1EB41</checksum>
-=======
-      <checksum>2D2857D8</checksum>
     </file>
     <file>
       <filename>extra_files/extra-mf-atticroof-flat.xml</filename>
       <filetype>xml</filetype>
       <usage_type>test</usage_type>
-      <checksum>68BC0185</checksum>
+      <checksum>167FE8C4</checksum>
     </file>
     <file>
       <filename>extra_files/extra-mf-atticroof-vented.xml</filename>
       <filetype>xml</filetype>
       <usage_type>test</usage_type>
-      <checksum>F7DFE521</checksum>
->>>>>>> 06bd8196
+      <checksum>369A1BC0</checksum>
+    </file>
+    <file>
+      <filename>extra_files/error-hip-roof-and-protruding-garage.xml</filename>
+      <filetype>xml</filetype>
+      <usage_type>test</usage_type>
+      <checksum>1C2C3DDC</checksum>
+    </file>
+    <file>
+      <filename>extra_files/error-invalid-living-and-garage-1.xml</filename>
+      <filetype>xml</filetype>
+      <usage_type>test</usage_type>
+      <checksum>0FEA5D8B</checksum>
+    </file>
+    <file>
+      <filename>extra_files/error-invalid-living-and-garage-2.xml</filename>
+      <filetype>xml</filetype>
+      <usage_type>test</usage_type>
+      <checksum>54090807</checksum>
+    </file>
+    <file>
+      <filename>extra_files/error-invalid-time-zone.xml</filename>
+      <filetype>xml</filetype>
+      <usage_type>test</usage_type>
+      <checksum>F0FB2E25</checksum>
+    </file>
+    <file>
+      <filename>extra_files/extra-sfa-ambient - Copy.xml</filename>
+      <filetype>xml</filetype>
+      <usage_type>test</usage_type>
+      <checksum>C028936D</checksum>
     </file>
   </files>
 </measure>