--- conflicted
+++ resolved
@@ -1,15 +1,14 @@
 <?xml version="1.0"?>
 <measure>
   <schema_version>3.1</schema_version>
+  <error>/mnt/c/git/openstudio-hpxml/BuildResidentialHPXML/measure.rb:4987: syntax error, unexpected ')', expecting ']'
+...      floor_idref: floor_idref)
+...                              ^
+/mnt/c/git/openstudio-hpxml/BuildResidentialHPXML/measure.rb:6619: syntax error, unexpected `end'</error>
   <name>build_residential_hpxml</name>
   <uid>a13a8983-2b01-4930-8af2-42030b6e4233</uid>
-<<<<<<< HEAD
-  <version_id>c79544ce-ebe8-442c-a2b0-ad6ba5260eac</version_id>
-  <version_modified>2024-05-03T17:35:31Z</version_modified>
-=======
-  <version_id>b0604dc5-b6a6-4e72-b423-b3c4e25ae1fc</version_id>
-  <version_modified>2024-05-07T13:37:00Z</version_modified>
->>>>>>> 520cb582
+  <version_id>0b543769-a830-4fb4-b067-58b7c9aad46f</version_id>
+  <version_modified>2024-05-09T16:31:43Z</version_modified>
   <xml_checksum>2C38F48B</xml_checksum>
   <class_name>BuildResidentialHPXML</class_name>
   <display_name>HPXML Builder</display_name>
@@ -7330,7 +7329,7 @@
       <filename>README.md</filename>
       <filetype>md</filetype>
       <usage_type>readme</usage_type>
-      <checksum>54A95546</checksum>
+      <checksum>2B4C57DC</checksum>
     </file>
     <file>
       <filename>README.md.erb</filename>
@@ -7347,11 +7346,7 @@
       <filename>measure.rb</filename>
       <filetype>rb</filetype>
       <usage_type>script</usage_type>
-<<<<<<< HEAD
-      <checksum>E5425991</checksum>
-=======
-      <checksum>58EF2442</checksum>
->>>>>>> 520cb582
+      <checksum>8FF26FF4</checksum>
     </file>
     <file>
       <filename>geometry.rb</filename>
