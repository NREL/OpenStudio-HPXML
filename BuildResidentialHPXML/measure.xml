--- conflicted
+++ resolved
@@ -3,13 +3,8 @@
   <schema_version>3.0</schema_version>
   <name>build_residential_hpxml</name>
   <uid>a13a8983-2b01-4930-8af2-42030b6e4233</uid>
-<<<<<<< HEAD
-  <version_id>3a1529a3-2eac-4b14-a93f-b0bb35c574d3</version_id>
-  <version_modified>20220927T030615Z</version_modified>
-=======
-  <version_id>95907b11-41a6-4840-9451-2b5ed94a6ade</version_id>
-  <version_modified>20220927T182223Z</version_modified>
->>>>>>> 07c838a1
+  <version_id>d12e7899-9793-40c9-86d1-aeb1ef1f54a5</version_id>
+  <version_modified>20220927T182801Z</version_modified>
   <xml_checksum>2C38F48B</xml_checksum>
   <class_name>BuildResidentialHPXML</class_name>
   <display_name>HPXML Builder</display_name>
@@ -6411,11 +6406,5 @@
       <usage_type>test</usage_type>
       <checksum>CB987FCD</checksum>
     </file>
-    <file>
-      <filename>build_residential_hpxml_test.rb</filename>
-      <filetype>rb</filetype>
-      <usage_type>test</usage_type>
-      <checksum>6678B9E5</checksum>
-    </file>
   </files>
 </measure>