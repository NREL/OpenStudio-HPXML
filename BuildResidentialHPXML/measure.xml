<?xml version="1.0"?>
<measure>
  <schema_version>3.0</schema_version>
  <name>build_residential_hpxml</name>
  <uid>a13a8983-2b01-4930-8af2-42030b6e4233</uid>
<<<<<<< HEAD
  <version_id>49b8a92a-5845-470d-b33f-81996d595df1</version_id>
  <version_modified>20210201T230022Z</version_modified>
=======
  <version_id>6acec5be-8f5d-4c0f-a6e5-88161aebbb0a</version_id>
  <version_modified>20210202T013619Z</version_modified>
>>>>>>> bf60916a
  <xml_checksum>2C38F48B</xml_checksum>
  <class_name>BuildResidentialHPXML</class_name>
  <display_name>HPXML Builder</display_name>
  <description>Builds a residential HPXML file.</description>
  <modeler_description>TODO</modeler_description>
  <arguments>
    <argument>
      <name>hpxml_path</name>
      <display_name>HPXML File Path</display_name>
      <description>Absolute/relative path of the HPXML file.</description>
      <type>String</type>
      <required>true</required>
      <model_dependent>false</model_dependent>
    </argument>
    <argument>
      <name>software_program_used</name>
      <display_name>Software Program Used</display_name>
      <description>The name of the software program used.</description>
      <type>String</type>
      <required>false</required>
      <model_dependent>false</model_dependent>
    </argument>
    <argument>
      <name>software_program_version</name>
      <display_name>Software Program Version</display_name>
      <description>The version of the software program used.</description>
      <type>String</type>
      <required>false</required>
      <model_dependent>false</model_dependent>
    </argument>
    <argument>
      <name>simulation_control_timestep</name>
      <display_name>Simulation Control: Timestep</display_name>
      <description>Value must be a divisor of 60.</description>
      <type>Integer</type>
      <units>min</units>
      <required>false</required>
      <model_dependent>false</model_dependent>
    </argument>
    <argument>
      <name>simulation_control_run_period_begin_month</name>
      <display_name>Simulation Control: Run Period Begin Month</display_name>
      <description>This numeric field should contain the starting month number (1 = January, 2 = February, etc.) for the annual run period desired.</description>
      <type>Integer</type>
      <units>#</units>
      <required>false</required>
      <model_dependent>false</model_dependent>
    </argument>
    <argument>
      <name>simulation_control_run_period_begin_day_of_month</name>
      <display_name>Simulation Control: Run Period Begin Day of Month</display_name>
      <description>This numeric field should contain the starting day of the starting month (must be valid for month) for the annual run period desired.</description>
      <type>Integer</type>
      <units>#</units>
      <required>false</required>
      <model_dependent>false</model_dependent>
    </argument>
    <argument>
      <name>simulation_control_run_period_end_month</name>
      <display_name>Simulation Control: Run Period End Month</display_name>
      <description>This numeric field should contain the end month number (1 = January, 2 = February, etc.) for the annual run period desired.</description>
      <type>Integer</type>
      <units>#</units>
      <required>false</required>
      <model_dependent>false</model_dependent>
    </argument>
    <argument>
      <name>simulation_control_run_period_end_day_of_month</name>
      <display_name>Simulation Control: Run Period End Day of Month</display_name>
      <description>This numeric field should contain the ending day of the ending month (must be valid for month) for the annual run period desired.</description>
      <type>Integer</type>
      <units>#</units>
      <required>false</required>
      <model_dependent>false</model_dependent>
    </argument>
    <argument>
      <name>simulation_control_run_period_calendar_year</name>
      <display_name>Simulation Control: Run Period Calendar Year</display_name>
      <description>This numeric field should contain the calendar year that determines the start day of week. If you are running simulations using AMY weather files, the value entered for calendar year will not be used; it will be overridden by the actual year found in the AMY weather file.</description>
      <type>Integer</type>
      <units>year</units>
      <required>false</required>
      <model_dependent>false</model_dependent>
    </argument>
    <argument>
      <name>simulation_control_daylight_saving_enabled</name>
      <display_name>Simulation Control: Daylight Saving Enabled</display_name>
      <description>Whether to use daylight saving.</description>
      <type>Boolean</type>
      <required>false</required>
      <model_dependent>false</model_dependent>
      <choices>
        <choice>
          <value>true</value>
          <display_name>true</display_name>
        </choice>
        <choice>
          <value>false</value>
          <display_name>false</display_name>
        </choice>
      </choices>
    </argument>
    <argument>
      <name>simulation_control_daylight_saving_begin_month</name>
      <display_name>Simulation Control: Daylight Saving Begin Month</display_name>
      <description>This numeric field should contain the starting month number (1 = January, 2 = February, etc.) for the annual daylight saving period desired.</description>
      <type>Integer</type>
      <units>#</units>
      <required>false</required>
      <model_dependent>false</model_dependent>
    </argument>
    <argument>
      <name>simulation_control_daylight_saving_begin_day_of_month</name>
      <display_name>Simulation Control: Daylight Saving Begin Day of Month</display_name>
      <description>This numeric field should contain the starting day of the starting month (must be valid for month) for the daylight saving period desired.</description>
      <type>Integer</type>
      <units>#</units>
      <required>false</required>
      <model_dependent>false</model_dependent>
    </argument>
    <argument>
      <name>simulation_control_daylight_saving_end_month</name>
      <display_name>Simulation Control: Daylight Saving End Month</display_name>
      <description>This numeric field should contain the end month number (1 = January, 2 = February, etc.) for the daylight saving period desired.</description>
      <type>Integer</type>
      <units>#</units>
      <required>false</required>
      <model_dependent>false</model_dependent>
    </argument>
    <argument>
      <name>simulation_control_daylight_saving_end_day_of_month</name>
      <display_name>Simulation Control: Daylight Saving End Day of Month</display_name>
      <description>This numeric field should contain the ending day of the ending month (must be valid for month) for the daylight saving period desired.</description>
      <type>Integer</type>
      <units>#</units>
      <required>false</required>
      <model_dependent>false</model_dependent>
    </argument>
    <argument>
      <name>schedules_type</name>
      <display_name>Schedules: Type</display_name>
      <description>The type of occupant-related schedules to use. Schedules corresponding to 'default' are average (e.g., Building America). Schedules corresponding to 'stochastic' are generated using time-inhomogeneous Markov chains derived from American Time Use Survey data, and supplemented with sampling duration and power level from NEEA RBSA data as well as DHW draw duration and flow rate from Aquacraft/AWWA data.</description>
      <type>Choice</type>
      <required>true</required>
      <model_dependent>false</model_dependent>
      <default_value>default</default_value>
      <choices>
        <choice>
          <value>default</value>
          <display_name>default</display_name>
        </choice>
        <choice>
          <value>stochastic</value>
          <display_name>stochastic</display_name>
        </choice>
        <choice>
          <value>user-specified</value>
          <display_name>user-specified</display_name>
        </choice>
      </choices>
    </argument>
    <argument>
      <name>schedules_path</name>
      <display_name>Schedules: Path</display_name>
      <description>Absolute (or relative) path of the csv file containing user-specified occupancy schedules.</description>
      <type>String</type>
      <required>false</required>
      <model_dependent>false</model_dependent>
    </argument>
    <argument>
      <name>schedules_vacancy_begin_month</name>
      <display_name>Schedules: Vacancy Start Begin Month</display_name>
      <description>This numeric field should contain the starting month number (1 = January, 2 = February, etc.) for the vacancy period desired. Only applies if the schedules type is 'stochastic'.</description>
      <type>Integer</type>
      <units>#</units>
      <required>false</required>
      <model_dependent>false</model_dependent>
    </argument>
    <argument>
      <name>schedules_vacancy_begin_day_of_month</name>
      <display_name>Schedules: Vacancy Begin Day of Month</display_name>
      <description>This numeric field should contain the starting day of the starting month (must be valid for month) for the vacancy period desired. Only applies if the schedules type is 'stochastic'.</description>
      <type>Integer</type>
      <units>#</units>
      <required>false</required>
      <model_dependent>false</model_dependent>
    </argument>
    <argument>
      <name>schedules_vacancy_end_month</name>
      <display_name>Schedules: Vacancy Start End Month</display_name>
      <description>This numeric field should contain the end month number (1 = January, 2 = February, etc.) for the vacancy period desired. Only applies if the schedules type is 'stochastic'.</description>
      <type>Integer</type>
      <units>#</units>
      <required>false</required>
      <model_dependent>false</model_dependent>
    </argument>
    <argument>
      <name>schedules_vacancy_end_day_of_month</name>
      <display_name>Schedules: Vacancy End Day of Month</display_name>
      <description>This numeric field should contain the ending day of the ending month (must be valid for month) for the vacancy period desired. Only applies if the schedules type is 'stochastic'.</description>
      <type>Integer</type>
      <units>#</units>
      <required>false</required>
      <model_dependent>false</model_dependent>
    </argument>
    <argument>
      <name>schedules_random_seed</name>
      <display_name>Schedules: Random Seed</display_name>
      <description>This numeric field is the seed for the random number generator. Only applies if the schedules type is 'stochastic'.</description>
      <type>Integer</type>
      <units>#</units>
      <required>false</required>
      <model_dependent>false</model_dependent>
    </argument>
    <argument>
      <name>weather_station_epw_filepath</name>
      <display_name>EnergyPlus Weather (EPW) Filepath</display_name>
      <description>Path of the EPW file.</description>
      <type>String</type>
      <required>true</required>
      <model_dependent>false</model_dependent>
      <default_value>USA_CO_Denver.Intl.AP.725650_TMY3.epw</default_value>
    </argument>
    <argument>
      <name>site_type</name>
      <display_name>Site: Type</display_name>
      <description>The type of site.</description>
      <type>Choice</type>
      <required>false</required>
      <model_dependent>false</model_dependent>
      <choices>
        <choice>
          <value>suburban</value>
          <display_name>suburban</display_name>
        </choice>
        <choice>
          <value>urban</value>
          <display_name>urban</display_name>
        </choice>
        <choice>
          <value>rural</value>
          <display_name>rural</display_name>
        </choice>
      </choices>
    </argument>
    <argument>
      <name>geometry_unit_type</name>
      <display_name>Geometry: Unit Type</display_name>
      <description>The type of unit.</description>
      <type>Choice</type>
      <required>true</required>
      <model_dependent>false</model_dependent>
      <default_value>single-family detached</default_value>
      <choices>
        <choice>
          <value>single-family detached</value>
          <display_name>single-family detached</display_name>
        </choice>
        <choice>
          <value>single-family attached</value>
          <display_name>single-family attached</display_name>
        </choice>
        <choice>
          <value>apartment unit</value>
          <display_name>apartment unit</display_name>
        </choice>
      </choices>
    </argument>
    <argument>
      <name>geometry_cfa</name>
      <display_name>Geometry: Conditioned Floor Area</display_name>
      <description>The total floor area of the conditioned space (including any conditioned basement floor area).</description>
      <type>Double</type>
      <units>ft^2</units>
      <required>true</required>
      <model_dependent>false</model_dependent>
      <default_value>2000</default_value>
    </argument>
    <argument>
      <name>geometry_num_floors_above_grade</name>
      <display_name>Geometry: Number of Floors</display_name>
      <description>The number of floors above grade (in the unit if single-family detached or single-family attached, and in the building if apartment unit).</description>
      <type>Integer</type>
      <units>#</units>
      <required>true</required>
      <model_dependent>false</model_dependent>
      <default_value>2</default_value>
    </argument>
    <argument>
      <name>geometry_wall_height</name>
      <display_name>Geometry: Average Wall Height</display_name>
      <description>The average height of the walls.</description>
      <type>Double</type>
      <units>ft</units>
      <required>true</required>
      <model_dependent>false</model_dependent>
      <default_value>8</default_value>
    </argument>
    <argument>
      <name>geometry_orientation</name>
      <display_name>Geometry: Orientation</display_name>
      <description>The house's orientation is measured clockwise from due south when viewed from above (e.g., North=0, East=90, South=180, West=270).</description>
      <type>Double</type>
      <units>degrees</units>
      <required>true</required>
      <model_dependent>false</model_dependent>
      <default_value>180</default_value>
    </argument>
    <argument>
      <name>geometry_aspect_ratio</name>
      <display_name>Geometry: Aspect Ratio</display_name>
      <description>The ratio of the front/back wall length to the left/right wall length, excluding any protruding garage wall area.</description>
      <type>Double</type>
      <units>FB/LR</units>
      <required>true</required>
      <model_dependent>false</model_dependent>
      <default_value>2</default_value>
    </argument>
    <argument>
      <name>geometry_corridor_position</name>
      <display_name>Geometry: Corridor Position</display_name>
      <description>The position of the corridor. Only applies to single-family attached and apartment unit units.</description>
      <type>Choice</type>
      <required>true</required>
      <model_dependent>false</model_dependent>
      <default_value>Double-Loaded Interior</default_value>
      <choices>
        <choice>
          <value>Double-Loaded Interior</value>
          <display_name>Double-Loaded Interior</display_name>
        </choice>
        <choice>
          <value>Single Exterior (Front)</value>
          <display_name>Single Exterior (Front)</display_name>
        </choice>
        <choice>
          <value>Double Exterior</value>
          <display_name>Double Exterior</display_name>
        </choice>
        <choice>
          <value>None</value>
          <display_name>None</display_name>
        </choice>
      </choices>
    </argument>
    <argument>
      <name>geometry_corridor_width</name>
      <display_name>Geometry: Corridor Width</display_name>
      <description>The width of the corridor. Only applies to apartment unit units.</description>
      <type>Double</type>
      <units>ft</units>
      <required>true</required>
      <model_dependent>false</model_dependent>
      <default_value>10</default_value>
    </argument>
    <argument>
      <name>geometry_inset_width</name>
      <display_name>Geometry: Inset Width</display_name>
      <description>The width of the inset. Only applies to apartment unit units.</description>
      <type>Double</type>
      <units>ft</units>
      <required>true</required>
      <model_dependent>false</model_dependent>
      <default_value>0</default_value>
    </argument>
    <argument>
      <name>geometry_inset_depth</name>
      <display_name>Geometry: Inset Depth</display_name>
      <description>The depth of the inset. Only applies to apartment unit units.</description>
      <type>Double</type>
      <units>ft</units>
      <required>true</required>
      <model_dependent>false</model_dependent>
      <default_value>0</default_value>
    </argument>
    <argument>
      <name>geometry_inset_position</name>
      <display_name>Geometry: Inset Position</display_name>
      <description>The position of the inset. Only applies to apartment unit units.</description>
      <type>Choice</type>
      <required>true</required>
      <model_dependent>false</model_dependent>
      <default_value>Right</default_value>
      <choices>
        <choice>
          <value>Right</value>
          <display_name>Right</display_name>
        </choice>
        <choice>
          <value>Left</value>
          <display_name>Left</display_name>
        </choice>
      </choices>
    </argument>
    <argument>
      <name>geometry_balcony_depth</name>
      <display_name>Geometry: Balcony Depth</display_name>
      <description>The depth of the balcony. Only applies to apartment unit units.</description>
      <type>Double</type>
      <units>ft</units>
      <required>true</required>
      <model_dependent>false</model_dependent>
      <default_value>0</default_value>
    </argument>
    <argument>
      <name>geometry_garage_width</name>
      <display_name>Geometry: Garage Width</display_name>
      <description>The width of the garage. Enter zero for no garage. Only applies to single-family detached units.</description>
      <type>Double</type>
      <units>ft</units>
      <required>true</required>
      <model_dependent>false</model_dependent>
      <default_value>0</default_value>
    </argument>
    <argument>
      <name>geometry_garage_depth</name>
      <display_name>Geometry: Garage Depth</display_name>
      <description>The depth of the garage. Only applies to single-family detached units.</description>
      <type>Double</type>
      <units>ft</units>
      <required>true</required>
      <model_dependent>false</model_dependent>
      <default_value>20</default_value>
    </argument>
    <argument>
      <name>geometry_garage_protrusion</name>
      <display_name>Geometry: Garage Protrusion</display_name>
      <description>The fraction of the garage that is protruding from the living space. Only applies to single-family detached units.</description>
      <type>Double</type>
      <units>frac</units>
      <required>true</required>
      <model_dependent>false</model_dependent>
      <default_value>0</default_value>
    </argument>
    <argument>
      <name>geometry_garage_position</name>
      <display_name>Geometry: Garage Position</display_name>
      <description>The position of the garage. Only applies to single-family detached units.</description>
      <type>Choice</type>
      <required>true</required>
      <model_dependent>false</model_dependent>
      <default_value>Right</default_value>
      <choices>
        <choice>
          <value>Right</value>
          <display_name>Right</display_name>
        </choice>
        <choice>
          <value>Left</value>
          <display_name>Left</display_name>
        </choice>
      </choices>
    </argument>
    <argument>
      <name>geometry_foundation_type</name>
      <display_name>Geometry: Foundation Type</display_name>
      <description>The foundation type of the building.</description>
      <type>Choice</type>
      <required>true</required>
      <model_dependent>false</model_dependent>
      <default_value>SlabOnGrade</default_value>
      <choices>
        <choice>
          <value>SlabOnGrade</value>
          <display_name>SlabOnGrade</display_name>
        </choice>
        <choice>
          <value>VentedCrawlspace</value>
          <display_name>VentedCrawlspace</display_name>
        </choice>
        <choice>
          <value>UnventedCrawlspace</value>
          <display_name>UnventedCrawlspace</display_name>
        </choice>
        <choice>
          <value>UnconditionedBasement</value>
          <display_name>UnconditionedBasement</display_name>
        </choice>
        <choice>
          <value>ConditionedBasement</value>
          <display_name>ConditionedBasement</display_name>
        </choice>
        <choice>
          <value>Ambient</value>
          <display_name>Ambient</display_name>
        </choice>
      </choices>
    </argument>
    <argument>
      <name>geometry_foundation_height</name>
      <display_name>Geometry: Foundation Height</display_name>
      <description>The height of the foundation (e.g., 3ft for crawlspace, 8ft for basement). Only applies to basements/crawlspaces.</description>
      <type>Double</type>
      <units>ft</units>
      <required>true</required>
      <model_dependent>false</model_dependent>
      <default_value>0</default_value>
    </argument>
    <argument>
      <name>geometry_foundation_height_above_grade</name>
      <display_name>Geometry: Foundation Height Above Grade</display_name>
      <description>The depth above grade of the foundation wall. Only applies to basements/crawlspaces.</description>
      <type>Double</type>
      <units>ft</units>
      <required>true</required>
      <model_dependent>false</model_dependent>
      <default_value>0</default_value>
    </argument>
    <argument>
      <name>geometry_roof_type</name>
      <display_name>Geometry: Roof Type</display_name>
      <description>The roof type of the building. Assumed flat for apartment unit units.</description>
      <type>Choice</type>
      <required>true</required>
      <model_dependent>false</model_dependent>
      <default_value>gable</default_value>
      <choices>
        <choice>
          <value>gable</value>
          <display_name>gable</display_name>
        </choice>
        <choice>
          <value>hip</value>
          <display_name>hip</display_name>
        </choice>
        <choice>
          <value>flat</value>
          <display_name>flat</display_name>
        </choice>
      </choices>
    </argument>
    <argument>
      <name>geometry_roof_pitch</name>
      <display_name>Geometry: Roof Pitch</display_name>
      <description>The roof pitch of the attic. Ignored if the building has a flat roof.</description>
      <type>Choice</type>
      <required>true</required>
      <model_dependent>false</model_dependent>
      <default_value>6:12</default_value>
      <choices>
        <choice>
          <value>1:12</value>
          <display_name>1:12</display_name>
        </choice>
        <choice>
          <value>2:12</value>
          <display_name>2:12</display_name>
        </choice>
        <choice>
          <value>3:12</value>
          <display_name>3:12</display_name>
        </choice>
        <choice>
          <value>4:12</value>
          <display_name>4:12</display_name>
        </choice>
        <choice>
          <value>5:12</value>
          <display_name>5:12</display_name>
        </choice>
        <choice>
          <value>6:12</value>
          <display_name>6:12</display_name>
        </choice>
        <choice>
          <value>7:12</value>
          <display_name>7:12</display_name>
        </choice>
        <choice>
          <value>8:12</value>
          <display_name>8:12</display_name>
        </choice>
        <choice>
          <value>9:12</value>
          <display_name>9:12</display_name>
        </choice>
        <choice>
          <value>10:12</value>
          <display_name>10:12</display_name>
        </choice>
        <choice>
          <value>11:12</value>
          <display_name>11:12</display_name>
        </choice>
        <choice>
          <value>12:12</value>
          <display_name>12:12</display_name>
        </choice>
      </choices>
    </argument>
    <argument>
      <name>geometry_attic_type</name>
      <display_name>Geometry: Attic Type</display_name>
      <description>The attic type of the building. Ignored if the building has a flat roof.</description>
      <type>Choice</type>
      <required>true</required>
      <model_dependent>false</model_dependent>
      <default_value>VentedAttic</default_value>
      <choices>
        <choice>
          <value>VentedAttic</value>
          <display_name>VentedAttic</display_name>
        </choice>
        <choice>
          <value>UnventedAttic</value>
          <display_name>UnventedAttic</display_name>
        </choice>
        <choice>
          <value>ConditionedAttic</value>
          <display_name>ConditionedAttic</display_name>
        </choice>
      </choices>
    </argument>
    <argument>
      <name>geometry_eaves_depth</name>
      <display_name>Geometry: Eaves Depth</display_name>
      <description>The eaves depth of the roof.</description>
      <type>Double</type>
      <units>ft</units>
      <required>true</required>
      <model_dependent>false</model_dependent>
      <default_value>2</default_value>
    </argument>
    <argument>
      <name>geometry_num_bedrooms</name>
      <display_name>Geometry: Number of Bedrooms</display_name>
      <description>Specify the number of bedrooms. Used to determine the energy usage of appliances and plug loads, hot water usage, etc.</description>
      <type>Integer</type>
      <units>#</units>
      <required>true</required>
      <model_dependent>false</model_dependent>
      <default_value>3</default_value>
    </argument>
    <argument>
      <name>geometry_num_bathrooms</name>
      <display_name>Geometry: Number of Bathrooms</display_name>
      <description>Specify the number of bathrooms.</description>
      <type>String</type>
      <units>#</units>
      <required>true</required>
      <model_dependent>false</model_dependent>
      <default_value>auto</default_value>
    </argument>
    <argument>
      <name>geometry_num_occupants</name>
      <display_name>Geometry: Number of Occupants</display_name>
      <description>Specify the number of occupants. A value of 'auto' will calculate the average number of occupants from the number of bedrooms. Used to specify the internal gains from people only.</description>
      <type>String</type>
      <units>#</units>
      <required>true</required>
      <model_dependent>false</model_dependent>
      <default_value>auto</default_value>
    </argument>
    <argument>
      <name>geometry_has_flue_or_chimney</name>
      <display_name>Geometry: Has Flue or Chimney</display_name>
      <description>Whether there is a flue or chimney.</description>
      <type>String</type>
      <required>true</required>
      <model_dependent>false</model_dependent>
      <default_value>auto</default_value>
    </argument>
    <argument>
      <name>geometry_level</name>
      <display_name>Geometry: Level</display_name>
      <description>The level of the apartment unit unit.</description>
      <type>Choice</type>
      <required>false</required>
      <model_dependent>false</model_dependent>
      <choices>
        <choice>
          <value>Bottom</value>
          <display_name>Bottom</display_name>
        </choice>
        <choice>
          <value>Middle</value>
          <display_name>Middle</display_name>
        </choice>
        <choice>
          <value>Top</value>
          <display_name>Top</display_name>
        </choice>
      </choices>
    </argument>
    <argument>
      <name>geometry_horizontal_location</name>
      <display_name>Geometry: Horizontal Location</display_name>
      <description>The horizontal location of the single-family attached or apartment unit unit when viewing the front of the building.</description>
      <type>Choice</type>
      <required>false</required>
      <model_dependent>false</model_dependent>
      <choices>
        <choice>
          <value>Left</value>
          <display_name>Left</display_name>
        </choice>
        <choice>
          <value>Middle</value>
          <display_name>Middle</display_name>
        </choice>
        <choice>
          <value>Right</value>
          <display_name>Right</display_name>
        </choice>
      </choices>
    </argument>
    <argument>
      <name>geometry_building_num_units</name>
      <display_name>Geometry: Building Number of Units</display_name>
      <description>The number of units in the building. This is required for single-family attached and apartment unit units.</description>
      <type>Integer</type>
      <units>#</units>
      <required>false</required>
      <model_dependent>false</model_dependent>
    </argument>
    <argument>
      <name>geometry_building_num_bedrooms</name>
      <display_name>Geometry: Building Number of Bedrooms</display_name>
      <description>The number of bedrooms in the building. This is required for single-family attached and apartment unit units with shared PV systems.</description>
      <type>Integer</type>
      <units>#</units>
      <required>false</required>
      <model_dependent>false</model_dependent>
    </argument>
    <argument>
      <name>floor_assembly_r</name>
      <display_name>Floor: Assembly R-value</display_name>
      <description>Assembly R-value for the floor (foundation ceiling). Ignored if the building has a slab foundation.</description>
      <type>Double</type>
      <units>h-ft^2-R/Btu</units>
      <required>true</required>
      <model_dependent>false</model_dependent>
      <default_value>30</default_value>
    </argument>
    <argument>
      <name>foundation_wall_insulation_r</name>
      <display_name>Foundation: Wall Insulation Nominal R-value</display_name>
      <description>Nominal R-value for the foundation wall insulation. Only applies to basements/crawlspaces.</description>
      <type>Double</type>
      <units>h-ft^2-R/Btu</units>
      <required>true</required>
      <model_dependent>false</model_dependent>
      <default_value>0</default_value>
    </argument>
    <argument>
      <name>foundation_wall_insulation_distance_to_top</name>
      <display_name>Foundation: Wall Insulation Distance To Top</display_name>
      <description>The distance from the top of the foundation wall to the top of the foundation wall insulation. Only applies to basements/crawlspaces.</description>
      <type>Double</type>
      <units>ft</units>
      <required>true</required>
      <model_dependent>false</model_dependent>
      <default_value>0</default_value>
    </argument>
    <argument>
      <name>foundation_wall_insulation_distance_to_bottom</name>
      <display_name>Foundation: Wall Insulation Distance To Bottom</display_name>
      <description>The distance from the top of the foundation wall to the bottom of the foundation wall insulation. Only applies to basements/crawlspaces.</description>
      <type>Double</type>
      <units>ft</units>
      <required>true</required>
      <model_dependent>false</model_dependent>
      <default_value>0</default_value>
    </argument>
    <argument>
      <name>foundation_wall_assembly_r</name>
      <display_name>Foundation: Wall Assembly R-value</display_name>
      <description>Assembly R-value for the foundation walls. Only applies to basements/crawlspaces. If provided, overrides the previous foundation wall insulation inputs.</description>
      <type>Double</type>
      <units>h-ft^2-R/Btu</units>
      <required>false</required>
      <model_dependent>false</model_dependent>
    </argument>
    <argument>
      <name>foundation_wall_thickness</name>
      <display_name>Foundation: Wall Thickness</display_name>
      <description>The thickness of the foundation wall.</description>
      <type>String</type>
      <required>true</required>
      <model_dependent>false</model_dependent>
      <default_value>auto</default_value>
    </argument>
    <argument>
      <name>slab_perimeter_insulation_r</name>
      <display_name>Slab: Perimeter Insulation Nominal R-value</display_name>
      <description>Nominal R-value of the vertical slab perimeter insulation. Applies to slab-on-grade foundations and basement/crawlspace floors.</description>
      <type>Double</type>
      <units>h-ft^2-R/Btu</units>
      <required>true</required>
      <model_dependent>false</model_dependent>
      <default_value>0</default_value>
    </argument>
    <argument>
      <name>slab_perimeter_depth</name>
      <display_name>Slab: Perimeter Insulation Depth</display_name>
      <description>Depth from grade to bottom of vertical slab perimeter insulation. Applies to slab-on-grade foundations and basement/crawlspace floors.</description>
      <type>Double</type>
      <units>ft</units>
      <required>true</required>
      <model_dependent>false</model_dependent>
      <default_value>0</default_value>
    </argument>
    <argument>
      <name>slab_under_insulation_r</name>
      <display_name>Slab: Under Slab Insulation Nominal R-value</display_name>
      <description>Nominal R-value of the horizontal under slab insulation. Applies to slab-on-grade foundations and basement/crawlspace floors.</description>
      <type>Double</type>
      <units>h-ft^2-R/Btu</units>
      <required>true</required>
      <model_dependent>false</model_dependent>
      <default_value>0</default_value>
    </argument>
    <argument>
      <name>slab_under_width</name>
      <display_name>Slab: Under Slab Insulation Width</display_name>
      <description>Width from slab edge inward of horizontal under-slab insulation. Enter 999 to specify that the under slab insulation spans the entire slab. Applies to slab-on-grade foundations and basement/crawlspace floors.</description>
      <type>Double</type>
      <units>ft</units>
      <required>true</required>
      <model_dependent>false</model_dependent>
      <default_value>0</default_value>
    </argument>
    <argument>
      <name>slab_thickness</name>
      <display_name>Slab: Thickness</display_name>
      <description>The thickness of the slab.</description>
      <type>String</type>
      <required>true</required>
      <model_dependent>false</model_dependent>
      <default_value>auto</default_value>
    </argument>
    <argument>
      <name>slab_carpet_fraction</name>
      <display_name>Slab: Carpet Fraction</display_name>
      <description>Fraction of the slab floor area that is carpeted.</description>
      <type>String</type>
      <units>Frac</units>
      <required>true</required>
      <model_dependent>false</model_dependent>
      <default_value>auto</default_value>
    </argument>
    <argument>
      <name>slab_carpet_r</name>
      <display_name>Slab: Carpet R-value</display_name>
      <description>R-value of the slab carpet.</description>
      <type>String</type>
      <units>h-ft^2-R/Btu</units>
      <required>true</required>
      <model_dependent>false</model_dependent>
      <default_value>auto</default_value>
    </argument>
    <argument>
      <name>ceiling_assembly_r</name>
      <display_name>Ceiling: Assembly R-value</display_name>
      <description>Assembly R-value for the ceiling (attic floor).</description>
      <type>Double</type>
      <units>h-ft^2-R/Btu</units>
      <required>true</required>
      <model_dependent>false</model_dependent>
      <default_value>30</default_value>
    </argument>
    <argument>
      <name>roof_material_type</name>
      <display_name>Roof: Material Type</display_name>
      <description>The material type of the roof.</description>
      <type>Choice</type>
      <required>false</required>
      <model_dependent>false</model_dependent>
      <choices>
        <choice>
          <value>asphalt or fiberglass shingles</value>
          <display_name>asphalt or fiberglass shingles</display_name>
        </choice>
        <choice>
          <value>concrete</value>
          <display_name>concrete</display_name>
        </choice>
        <choice>
          <value>slate or tile shingles</value>
          <display_name>slate or tile shingles</display_name>
        </choice>
        <choice>
          <value>metal surfacing</value>
          <display_name>metal surfacing</display_name>
        </choice>
        <choice>
          <value>plastic/rubber/synthetic sheeting</value>
          <display_name>plastic/rubber/synthetic sheeting</display_name>
        </choice>
        <choice>
          <value>wood shingles or shakes</value>
          <display_name>wood shingles or shakes</display_name>
        </choice>
      </choices>
    </argument>
    <argument>
      <name>roof_color</name>
      <display_name>Roof: Color</display_name>
      <description>The color of the roof.</description>
      <type>Choice</type>
      <required>true</required>
      <model_dependent>false</model_dependent>
      <default_value>auto</default_value>
      <choices>
        <choice>
          <value>auto</value>
          <display_name>auto</display_name>
        </choice>
        <choice>
          <value>dark</value>
          <display_name>dark</display_name>
        </choice>
        <choice>
          <value>light</value>
          <display_name>light</display_name>
        </choice>
        <choice>
          <value>medium</value>
          <display_name>medium</display_name>
        </choice>
        <choice>
          <value>medium dark</value>
          <display_name>medium dark</display_name>
        </choice>
        <choice>
          <value>reflective</value>
          <display_name>reflective</display_name>
        </choice>
      </choices>
    </argument>
    <argument>
      <name>roof_assembly_r</name>
      <display_name>Roof: Assembly R-value</display_name>
      <description>Assembly R-value of the roof.</description>
      <type>Double</type>
      <units>h-ft^2-R/Btu</units>
      <required>true</required>
      <model_dependent>false</model_dependent>
      <default_value>2.3</default_value>
    </argument>
    <argument>
      <name>roof_solar_absorptance</name>
      <display_name>Roof: Solar Absorptance</display_name>
      <description>The solar absorptance of the roof.</description>
      <type>String</type>
      <required>true</required>
      <model_dependent>false</model_dependent>
      <default_value>auto</default_value>
    </argument>
    <argument>
      <name>roof_emittance</name>
      <display_name>Roof: Emittance</display_name>
      <description>The emittance of the roof.</description>
      <type>String</type>
      <required>true</required>
      <model_dependent>false</model_dependent>
      <default_value>auto</default_value>
    </argument>
    <argument>
      <name>roof_radiant_barrier</name>
      <display_name>Roof: Has Radiant Barrier</display_name>
      <description>Specifies whether the attic has a radiant barrier.</description>
      <type>String</type>
      <required>true</required>
      <model_dependent>false</model_dependent>
      <default_value>auto</default_value>
    </argument>
    <argument>
      <name>roof_radiant_barrier_grade</name>
      <display_name>Roof: Radiant Barrier Grade</display_name>
      <description>The grade of the radiant barrier, if it exists.</description>
      <type>Choice</type>
      <required>true</required>
      <model_dependent>false</model_dependent>
      <default_value>1</default_value>
      <choices>
        <choice>
          <value>1</value>
          <display_name>1</display_name>
        </choice>
        <choice>
          <value>2</value>
          <display_name>2</display_name>
        </choice>
        <choice>
          <value>3</value>
          <display_name>3</display_name>
        </choice>
      </choices>
    </argument>
    <argument>
      <name>neighbor_front_distance</name>
      <display_name>Neighbor: Front Distance</display_name>
      <description>The minimum distance between the simulated house and the neighboring house to the front (not including eaves). A value of zero indicates no neighbors.</description>
      <type>Double</type>
      <units>ft</units>
      <required>true</required>
      <model_dependent>false</model_dependent>
      <default_value>0</default_value>
    </argument>
    <argument>
      <name>neighbor_back_distance</name>
      <display_name>Neighbor: Back Distance</display_name>
      <description>The minimum distance between the simulated house and the neighboring house to the back (not including eaves). A value of zero indicates no neighbors.</description>
      <type>Double</type>
      <units>ft</units>
      <required>true</required>
      <model_dependent>false</model_dependent>
      <default_value>0</default_value>
    </argument>
    <argument>
      <name>neighbor_left_distance</name>
      <display_name>Neighbor: Left Distance</display_name>
      <description>The minimum distance between the simulated house and the neighboring house to the left (not including eaves). A value of zero indicates no neighbors.</description>
      <type>Double</type>
      <units>ft</units>
      <required>true</required>
      <model_dependent>false</model_dependent>
      <default_value>10</default_value>
    </argument>
    <argument>
      <name>neighbor_right_distance</name>
      <display_name>Neighbor: Right Distance</display_name>
      <description>The minimum distance between the simulated house and the neighboring house to the right (not including eaves). A value of zero indicates no neighbors.</description>
      <type>Double</type>
      <units>ft</units>
      <required>true</required>
      <model_dependent>false</model_dependent>
      <default_value>10</default_value>
    </argument>
    <argument>
      <name>neighbor_front_height</name>
      <display_name>Neighbor: Front Height</display_name>
      <description>The height of the neighboring building to the front. A value of 'auto' will use the same height as this building.</description>
      <type>String</type>
      <units>ft</units>
      <required>true</required>
      <model_dependent>false</model_dependent>
      <default_value>auto</default_value>
    </argument>
    <argument>
      <name>neighbor_back_height</name>
      <display_name>Neighbor: Back Height</display_name>
      <description>The height of the neighboring building to the back. A value of 'auto' will use the same height as this building.</description>
      <type>String</type>
      <units>ft</units>
      <required>true</required>
      <model_dependent>false</model_dependent>
      <default_value>auto</default_value>
    </argument>
    <argument>
      <name>neighbor_left_height</name>
      <display_name>Neighbor: Left Height</display_name>
      <description>The height of the neighboring building to the left. A value of 'auto' will use the same height as this building.</description>
      <type>String</type>
      <units>ft</units>
      <required>true</required>
      <model_dependent>false</model_dependent>
      <default_value>auto</default_value>
    </argument>
    <argument>
      <name>neighbor_right_height</name>
      <display_name>Neighbor: Right Height</display_name>
      <description>The height of the neighboring building to the right. A value of 'auto' will use the same height as this building.</description>
      <type>String</type>
      <units>ft</units>
      <required>true</required>
      <model_dependent>false</model_dependent>
      <default_value>auto</default_value>
    </argument>
    <argument>
      <name>wall_type</name>
      <display_name>Walls: Type</display_name>
      <description>The type of exterior walls.</description>
      <type>Choice</type>
      <required>true</required>
      <model_dependent>false</model_dependent>
      <default_value>WoodStud</default_value>
      <choices>
        <choice>
          <value>WoodStud</value>
          <display_name>WoodStud</display_name>
        </choice>
        <choice>
          <value>ConcreteMasonryUnit</value>
          <display_name>ConcreteMasonryUnit</display_name>
        </choice>
        <choice>
          <value>DoubleWoodStud</value>
          <display_name>DoubleWoodStud</display_name>
        </choice>
        <choice>
          <value>InsulatedConcreteForms</value>
          <display_name>InsulatedConcreteForms</display_name>
        </choice>
        <choice>
          <value>LogWall</value>
          <display_name>LogWall</display_name>
        </choice>
        <choice>
          <value>StructurallyInsulatedPanel</value>
          <display_name>StructurallyInsulatedPanel</display_name>
        </choice>
        <choice>
          <value>SolidConcrete</value>
          <display_name>SolidConcrete</display_name>
        </choice>
        <choice>
          <value>SteelFrame</value>
          <display_name>SteelFrame</display_name>
        </choice>
        <choice>
          <value>Stone</value>
          <display_name>Stone</display_name>
        </choice>
        <choice>
          <value>StrawBale</value>
          <display_name>StrawBale</display_name>
        </choice>
        <choice>
          <value>StructuralBrick</value>
          <display_name>StructuralBrick</display_name>
        </choice>
      </choices>
    </argument>
    <argument>
      <name>wall_siding_type</name>
      <display_name>Wall: Siding Type</display_name>
      <description>The siding type of the exterior walls.</description>
      <type>Choice</type>
      <required>false</required>
      <model_dependent>false</model_dependent>
      <choices>
        <choice>
          <value>aluminum siding</value>
          <display_name>aluminum siding</display_name>
        </choice>
        <choice>
          <value>brick veneer</value>
          <display_name>brick veneer</display_name>
        </choice>
        <choice>
          <value>fiber cement siding</value>
          <display_name>fiber cement siding</display_name>
        </choice>
        <choice>
          <value>stucco</value>
          <display_name>stucco</display_name>
        </choice>
        <choice>
          <value>vinyl siding</value>
          <display_name>vinyl siding</display_name>
        </choice>
        <choice>
          <value>wood siding</value>
          <display_name>wood siding</display_name>
        </choice>
      </choices>
    </argument>
    <argument>
      <name>wall_color</name>
      <display_name>Wall: Color</display_name>
      <description>The color of the exterior walls.</description>
      <type>Choice</type>
      <required>true</required>
      <model_dependent>false</model_dependent>
      <default_value>auto</default_value>
      <choices>
        <choice>
          <value>auto</value>
          <display_name>auto</display_name>
        </choice>
        <choice>
          <value>dark</value>
          <display_name>dark</display_name>
        </choice>
        <choice>
          <value>light</value>
          <display_name>light</display_name>
        </choice>
        <choice>
          <value>medium</value>
          <display_name>medium</display_name>
        </choice>
        <choice>
          <value>medium dark</value>
          <display_name>medium dark</display_name>
        </choice>
        <choice>
          <value>reflective</value>
          <display_name>reflective</display_name>
        </choice>
      </choices>
    </argument>
    <argument>
      <name>wall_assembly_r</name>
      <display_name>Walls: Assembly R-value</display_name>
      <description>Assembly R-value of the exterior walls.</description>
      <type>Double</type>
      <units>h-ft^2-R/Btu</units>
      <required>true</required>
      <model_dependent>false</model_dependent>
      <default_value>13</default_value>
    </argument>
    <argument>
      <name>wall_solar_absorptance</name>
      <display_name>Wall: Solar Absorptance</display_name>
      <description>The solar absorptance of the exterior walls.</description>
      <type>String</type>
      <required>true</required>
      <model_dependent>false</model_dependent>
      <default_value>auto</default_value>
    </argument>
    <argument>
      <name>wall_emittance</name>
      <display_name>Wall: Emittance</display_name>
      <description>The emittance of the exterior walls.</description>
      <type>String</type>
      <required>true</required>
      <model_dependent>false</model_dependent>
      <default_value>auto</default_value>
    </argument>
    <argument>
      <name>window_front_wwr</name>
      <display_name>Windows: Front Window-to-Wall Ratio</display_name>
      <description>The ratio of window area to wall area for the building's front facade. Enter 0 if specifying Front Window Area instead.</description>
      <type>Double</type>
      <required>true</required>
      <model_dependent>false</model_dependent>
      <default_value>0.18</default_value>
    </argument>
    <argument>
      <name>window_back_wwr</name>
      <display_name>Windows: Back Window-to-Wall Ratio</display_name>
      <description>The ratio of window area to wall area for the building's back facade. Enter 0 if specifying Back Window Area instead.</description>
      <type>Double</type>
      <required>true</required>
      <model_dependent>false</model_dependent>
      <default_value>0.18</default_value>
    </argument>
    <argument>
      <name>window_left_wwr</name>
      <display_name>Windows: Left Window-to-Wall Ratio</display_name>
      <description>The ratio of window area to wall area for the building's left facade. Enter 0 if specifying Left Window Area instead.</description>
      <type>Double</type>
      <required>true</required>
      <model_dependent>false</model_dependent>
      <default_value>0.18</default_value>
    </argument>
    <argument>
      <name>window_right_wwr</name>
      <display_name>Windows: Right Window-to-Wall Ratio</display_name>
      <description>The ratio of window area to wall area for the building's right facade. Enter 0 if specifying Right Window Area instead.</description>
      <type>Double</type>
      <required>true</required>
      <model_dependent>false</model_dependent>
      <default_value>0.18</default_value>
    </argument>
    <argument>
      <name>window_area_front</name>
      <display_name>Windows: Front Window Area</display_name>
      <description>The amount of window area on the building's front facade. Enter 0 if specifying Front Window-to-Wall Ratio instead.</description>
      <type>Double</type>
      <required>true</required>
      <model_dependent>false</model_dependent>
      <default_value>0</default_value>
    </argument>
    <argument>
      <name>window_area_back</name>
      <display_name>Windows: Back Window Area</display_name>
      <description>The amount of window area on the building's back facade. Enter 0 if specifying Back Window-to-Wall Ratio instead.</description>
      <type>Double</type>
      <required>true</required>
      <model_dependent>false</model_dependent>
      <default_value>0</default_value>
    </argument>
    <argument>
      <name>window_area_left</name>
      <display_name>Windows: Left Window Area</display_name>
      <description>The amount of window area on the building's left facade. Enter 0 if specifying Left Window-to-Wall Ratio instead.</description>
      <type>Double</type>
      <required>true</required>
      <model_dependent>false</model_dependent>
      <default_value>0</default_value>
    </argument>
    <argument>
      <name>window_area_right</name>
      <display_name>Windows: Right Window Area</display_name>
      <description>The amount of window area on the building's right facade. Enter 0 if specifying Right Window-to-Wall Ratio instead.</description>
      <type>Double</type>
      <required>true</required>
      <model_dependent>false</model_dependent>
      <default_value>0</default_value>
    </argument>
    <argument>
      <name>window_aspect_ratio</name>
      <display_name>Windows: Aspect Ratio</display_name>
      <description>Ratio of window height to width.</description>
      <type>Double</type>
      <required>true</required>
      <model_dependent>false</model_dependent>
      <default_value>1.333</default_value>
    </argument>
    <argument>
      <name>window_fraction_operable</name>
      <display_name>Windows: Fraction Operable</display_name>
      <description>Fraction of windows that are operable.</description>
      <type>Double</type>
      <required>false</required>
      <model_dependent>false</model_dependent>
    </argument>
    <argument>
      <name>window_ufactor</name>
      <display_name>Windows: U-Factor</display_name>
      <description>The heat transfer coefficient of the windows.</description>
      <type>Double</type>
      <units>Btu/hr-ft^2-R</units>
      <required>true</required>
      <model_dependent>false</model_dependent>
      <default_value>0.37</default_value>
    </argument>
    <argument>
      <name>window_shgc</name>
      <display_name>Windows: SHGC</display_name>
      <description>The ratio of solar heat gain through a glazing system compared to that of an unobstructed opening, for windows.</description>
      <type>Double</type>
      <required>true</required>
      <model_dependent>false</model_dependent>
      <default_value>0.3</default_value>
    </argument>
    <argument>
      <name>window_interior_shading_winter</name>
      <display_name>Windows: Winter Interior Shading</display_name>
      <description>Interior shading multiplier for the heating season. 1.0 indicates no reduction in solar gain, 0.85 indicates 15% reduction, etc.</description>
      <type>Double</type>
      <required>false</required>
      <model_dependent>false</model_dependent>
    </argument>
    <argument>
      <name>window_interior_shading_summer</name>
      <display_name>Windows: Summer Interior Shading</display_name>
      <description>Interior shading multiplier for the cooling season. 1.0 indicates no reduction in solar gain, 0.85 indicates 15% reduction, etc.</description>
      <type>Double</type>
      <required>false</required>
      <model_dependent>false</model_dependent>
    </argument>
    <argument>
      <name>window_exterior_shading_winter</name>
      <display_name>Windows: Winter Exterior Shading</display_name>
      <description>Exterior shading multiplier for the heating season. 1.0 indicates no reduction in solar gain, 0.85 indicates 15% reduction, etc.</description>
      <type>Double</type>
      <required>false</required>
      <model_dependent>false</model_dependent>
    </argument>
    <argument>
      <name>window_exterior_shading_summer</name>
      <display_name>Windows: Summer Exterior Shading</display_name>
      <description>Exterior shading multiplier for the cooling season. 1.0 indicates no reduction in solar gain, 0.85 indicates 15% reduction, etc.</description>
      <type>Double</type>
      <required>false</required>
      <model_dependent>false</model_dependent>
    </argument>
    <argument>
      <name>overhangs_front_depth</name>
      <display_name>Overhangs: Front Facade Depth</display_name>
      <description>Specifies the depth of overhangs for windows on the front facade.</description>
      <type>Double</type>
      <required>true</required>
      <model_dependent>false</model_dependent>
      <default_value>0</default_value>
    </argument>
    <argument>
      <name>overhangs_front_distance_to_top_of_window</name>
      <display_name>Overhangs: Front Facade Distance to Top of Window</display_name>
      <description>Specifies the distance to the top of window of overhangs for windows on the front facade.</description>
      <type>Double</type>
      <required>true</required>
      <model_dependent>false</model_dependent>
      <default_value>0</default_value>
    </argument>
    <argument>
      <name>overhangs_back_depth</name>
      <display_name>Overhangs: Back Facade Depth</display_name>
      <description>Specifies the depth of overhangs for windows on the back facade.</description>
      <type>Double</type>
      <required>true</required>
      <model_dependent>false</model_dependent>
      <default_value>0</default_value>
    </argument>
    <argument>
      <name>overhangs_back_distance_to_top_of_window</name>
      <display_name>Overhangs: Back Facade Distance to Top of Window</display_name>
      <description>Specifies the distance to the top of window of overhangs for windows on the back facade.</description>
      <type>Double</type>
      <required>true</required>
      <model_dependent>false</model_dependent>
      <default_value>0</default_value>
    </argument>
    <argument>
      <name>overhangs_left_depth</name>
      <display_name>Overhangs: Left Facade Depth</display_name>
      <description>Specifies the depth of overhangs for windows on the left facade.</description>
      <type>Double</type>
      <required>true</required>
      <model_dependent>false</model_dependent>
      <default_value>0</default_value>
    </argument>
    <argument>
      <name>overhangs_left_distance_to_top_of_window</name>
      <display_name>Overhangs: Left Facade Distance to Top of Window</display_name>
      <description>Specifies the distance to the top of window of overhangs for windows on the left facade.</description>
      <type>Double</type>
      <required>true</required>
      <model_dependent>false</model_dependent>
      <default_value>0</default_value>
    </argument>
    <argument>
      <name>overhangs_right_depth</name>
      <display_name>Overhangs: Right Facade Depth</display_name>
      <description>Specifies the depth of overhangs for windows on the right facade.</description>
      <type>Double</type>
      <required>true</required>
      <model_dependent>false</model_dependent>
      <default_value>0</default_value>
    </argument>
    <argument>
      <name>overhangs_right_distance_to_top_of_window</name>
      <display_name>Overhangs: Right Facade Distance to Top of Window</display_name>
      <description>Specifies the distance to the top of window of overhangs for windows on the right facade.</description>
      <type>Double</type>
      <required>true</required>
      <model_dependent>false</model_dependent>
      <default_value>0</default_value>
    </argument>
    <argument>
      <name>skylight_area_front</name>
      <display_name>Skylights: Front Roof Area</display_name>
      <description>The amount of skylight area on the building's front conditioned roof facade.</description>
      <type>Double</type>
      <required>true</required>
      <model_dependent>false</model_dependent>
      <default_value>0</default_value>
    </argument>
    <argument>
      <name>skylight_area_back</name>
      <display_name>Skylights: Back Roof Area</display_name>
      <description>The amount of skylight area on the building's back conditioned roof facade.</description>
      <type>Double</type>
      <required>true</required>
      <model_dependent>false</model_dependent>
      <default_value>0</default_value>
    </argument>
    <argument>
      <name>skylight_area_left</name>
      <display_name>Skylights: Left Roof Area</display_name>
      <description>The amount of skylight area on the building's left conditioned roof facade.</description>
      <type>Double</type>
      <required>true</required>
      <model_dependent>false</model_dependent>
      <default_value>0</default_value>
    </argument>
    <argument>
      <name>skylight_area_right</name>
      <display_name>Skylights: Right Roof Area</display_name>
      <description>The amount of skylight area on the building's right conditioned roof facade.</description>
      <type>Double</type>
      <required>true</required>
      <model_dependent>false</model_dependent>
      <default_value>0</default_value>
    </argument>
    <argument>
      <name>skylight_ufactor</name>
      <display_name>Skylights: U-Factor</display_name>
      <description>The heat transfer coefficient of the skylights.</description>
      <type>Double</type>
      <units>Btu/hr-ft^2-R</units>
      <required>true</required>
      <model_dependent>false</model_dependent>
      <default_value>0.33</default_value>
    </argument>
    <argument>
      <name>skylight_shgc</name>
      <display_name>Skylights: SHGC</display_name>
      <description>The ratio of solar heat gain through a glazing system compared to that of an unobstructed opening, for skylights.</description>
      <type>Double</type>
      <required>true</required>
      <model_dependent>false</model_dependent>
      <default_value>0.45</default_value>
    </argument>
    <argument>
      <name>door_area</name>
      <display_name>Doors: Area</display_name>
      <description>The area of the opaque door(s).</description>
      <type>Double</type>
      <units>ft^2</units>
      <required>true</required>
      <model_dependent>false</model_dependent>
      <default_value>20</default_value>
    </argument>
    <argument>
      <name>door_rvalue</name>
      <display_name>Doors: R-value</display_name>
      <description>R-value of the doors.</description>
      <type>Double</type>
      <units>h-ft^2-R/Btu</units>
      <required>true</required>
      <model_dependent>false</model_dependent>
      <default_value>5</default_value>
    </argument>
    <argument>
      <name>air_leakage_units</name>
      <display_name>Air Leakage: Units</display_name>
      <description>The unit of measure for the above-grade living air leakage.</description>
      <type>Choice</type>
      <required>true</required>
      <model_dependent>false</model_dependent>
      <default_value>ACH</default_value>
      <choices>
        <choice>
          <value>ACH</value>
          <display_name>ACH</display_name>
        </choice>
        <choice>
          <value>CFM</value>
          <display_name>CFM</display_name>
        </choice>
        <choice>
          <value>ACHnatural</value>
          <display_name>ACHnatural</display_name>
        </choice>
      </choices>
    </argument>
    <argument>
      <name>air_leakage_house_pressure</name>
      <display_name>Air Leakage: House Pressure</display_name>
      <description>The pressure of the house for the above-grade living air leakage when the air leakage units are ACH or CFM.</description>
      <type>Double</type>
      <units>Pa</units>
      <required>true</required>
      <model_dependent>false</model_dependent>
      <default_value>50</default_value>
    </argument>
    <argument>
      <name>air_leakage_value</name>
      <display_name>Air Leakage: Value</display_name>
      <description>Air exchange rate, in ACH or CFM at the specified house pressure.</description>
      <type>Double</type>
      <required>true</required>
      <model_dependent>false</model_dependent>
      <default_value>3</default_value>
    </argument>
    <argument>
      <name>air_leakage_shelter_coefficient</name>
      <display_name>Air Leakage: Shelter Coefficient</display_name>
      <description>The local shelter coefficient (AIM-2 infiltration model) accounts for nearby buildings, trees, and obstructions.</description>
      <type>String</type>
      <units>Frac</units>
      <required>true</required>
      <model_dependent>false</model_dependent>
      <default_value>auto</default_value>
    </argument>
    <argument>
      <name>heating_system_type</name>
      <display_name>Heating System: Type</display_name>
      <description>The type of heating system. Use 'none' if there is no heating system.</description>
      <type>Choice</type>
      <required>true</required>
      <model_dependent>false</model_dependent>
      <default_value>Furnace</default_value>
      <choices>
        <choice>
          <value>none</value>
          <display_name>none</display_name>
        </choice>
        <choice>
          <value>Furnace</value>
          <display_name>Furnace</display_name>
        </choice>
        <choice>
          <value>WallFurnace</value>
          <display_name>WallFurnace</display_name>
        </choice>
        <choice>
          <value>FloorFurnace</value>
          <display_name>FloorFurnace</display_name>
        </choice>
        <choice>
          <value>Boiler</value>
          <display_name>Boiler</display_name>
        </choice>
        <choice>
          <value>ElectricResistance</value>
          <display_name>ElectricResistance</display_name>
        </choice>
        <choice>
          <value>Stove</value>
          <display_name>Stove</display_name>
        </choice>
        <choice>
          <value>PortableHeater</value>
          <display_name>PortableHeater</display_name>
        </choice>
        <choice>
          <value>Fireplace</value>
          <display_name>Fireplace</display_name>
        </choice>
        <choice>
          <value>FixedHeater</value>
          <display_name>FixedHeater</display_name>
        </choice>
      </choices>
    </argument>
    <argument>
      <name>heating_system_fuel</name>
      <display_name>Heating System: Fuel Type</display_name>
      <description>The fuel type of the heating system. Ignored for ElectricResistance.</description>
      <type>Choice</type>
      <required>true</required>
      <model_dependent>false</model_dependent>
      <default_value>natural gas</default_value>
      <choices>
        <choice>
          <value>electricity</value>
          <display_name>electricity</display_name>
        </choice>
        <choice>
          <value>natural gas</value>
          <display_name>natural gas</display_name>
        </choice>
        <choice>
          <value>fuel oil</value>
          <display_name>fuel oil</display_name>
        </choice>
        <choice>
          <value>propane</value>
          <display_name>propane</display_name>
        </choice>
        <choice>
          <value>wood</value>
          <display_name>wood</display_name>
        </choice>
        <choice>
          <value>wood pellets</value>
          <display_name>wood pellets</display_name>
        </choice>
        <choice>
          <value>coal</value>
          <display_name>coal</display_name>
        </choice>
      </choices>
    </argument>
    <argument>
      <name>heating_system_heating_efficiency</name>
      <display_name>Heating System: Rated AFUE or Percent</display_name>
      <description>The rated heating efficiency value of the heating system.</description>
      <type>Double</type>
      <units>Frac</units>
      <required>true</required>
      <model_dependent>false</model_dependent>
      <default_value>0.78</default_value>
    </argument>
    <argument>
      <name>heating_system_heating_capacity</name>
      <display_name>Heating System: Heating Capacity</display_name>
      <description>The output heating capacity of the heating system. If using 'auto', the autosizing algorithm will use ACCA Manual J/S to set the capacity to meet its load served.</description>
      <type>String</type>
      <units>Btu/hr</units>
      <required>true</required>
      <model_dependent>false</model_dependent>
      <default_value>auto</default_value>
    </argument>
    <argument>
      <name>heating_system_fraction_heat_load_served</name>
      <display_name>Heating System: Fraction Heat Load Served</display_name>
      <description>The heating load served by the heating system.</description>
      <type>Double</type>
      <units>Frac</units>
      <required>true</required>
      <model_dependent>false</model_dependent>
      <default_value>1</default_value>
    </argument>
    <argument>
      <name>heating_system_airflow_defect_ratio</name>
      <display_name>Heating System: Airflow Defect Ratio</display_name>
      <description>The airflow defect ratio, defined as (InstalledAirflow - DesignAirflow) / DesignAirflow, of the heating system per ANSI/RESNET/ACCA Standard 310. A value of zero means no airflow defect. Applies only to Furnace.</description>
      <type>Double</type>
      <units>Frac</units>
      <required>false</required>
      <model_dependent>false</model_dependent>
    </argument>
    <argument>
      <name>cooling_system_type</name>
      <display_name>Cooling System: Type</display_name>
      <description>The type of cooling system. Use 'none' if there is no cooling system.</description>
      <type>Choice</type>
      <required>true</required>
      <model_dependent>false</model_dependent>
      <default_value>central air conditioner</default_value>
      <choices>
        <choice>
          <value>none</value>
          <display_name>none</display_name>
        </choice>
        <choice>
          <value>central air conditioner</value>
          <display_name>central air conditioner</display_name>
        </choice>
        <choice>
          <value>room air conditioner</value>
          <display_name>room air conditioner</display_name>
        </choice>
        <choice>
          <value>evaporative cooler</value>
          <display_name>evaporative cooler</display_name>
        </choice>
        <choice>
          <value>mini-split</value>
          <display_name>mini-split</display_name>
        </choice>
      </choices>
    </argument>
    <argument>
      <name>cooling_system_cooling_efficiency_type</name>
      <display_name>Cooling System: Efficiency Type</display_name>
      <description>The efficiency type of the cooling system. System types central air conditioner and mini-split use SEER. System type room air conditioner uses EER. Ignored for system type evaporative cooler.</description>
      <type>Choice</type>
      <required>true</required>
      <model_dependent>false</model_dependent>
      <default_value>SEER</default_value>
      <choices>
        <choice>
          <value>SEER</value>
          <display_name>SEER</display_name>
        </choice>
        <choice>
          <value>EER</value>
          <display_name>EER</display_name>
        </choice>
      </choices>
    </argument>
    <argument>
      <name>cooling_system_cooling_efficiency</name>
      <display_name>Cooling System: Efficiency</display_name>
      <description>The rated efficiency value of the cooling system. Ignored for evaporative cooler.</description>
      <type>Double</type>
      <units>SEER or EER</units>
      <required>true</required>
      <model_dependent>false</model_dependent>
      <default_value>13</default_value>
    </argument>
    <argument>
      <name>cooling_system_cooling_compressor_type</name>
      <display_name>Cooling System: Cooling Compressor Type</display_name>
      <description>The compressor type of the cooling system. Only applies to central air conditioner.</description>
      <type>Choice</type>
      <required>false</required>
      <model_dependent>false</model_dependent>
      <choices>
        <choice>
          <value>single stage</value>
          <display_name>single stage</display_name>
        </choice>
        <choice>
          <value>two stage</value>
          <display_name>two stage</display_name>
        </choice>
        <choice>
          <value>variable speed</value>
          <display_name>variable speed</display_name>
        </choice>
      </choices>
    </argument>
    <argument>
      <name>cooling_system_cooling_sensible_heat_fraction</name>
      <display_name>Cooling System: Cooling Sensible Heat Fraction</display_name>
      <description>The sensible heat fraction of the cooling system. Ignored for evaporative cooler.</description>
      <type>Double</type>
      <units>Frac</units>
      <required>false</required>
      <model_dependent>false</model_dependent>
    </argument>
    <argument>
      <name>cooling_system_cooling_capacity</name>
      <display_name>Cooling System: Cooling Capacity</display_name>
      <description>The output cooling capacity of the cooling system. If using 'auto', the autosizing algorithm will use ACCA Manual J/S to set the capacity to meet its load served. Ignored for evaporative cooler.</description>
      <type>String</type>
      <units>tons</units>
      <required>true</required>
      <model_dependent>false</model_dependent>
      <default_value>auto</default_value>
    </argument>
    <argument>
      <name>cooling_system_fraction_cool_load_served</name>
      <display_name>Cooling System: Fraction Cool Load Served</display_name>
      <description>The cooling load served by the cooling system.</description>
      <type>Double</type>
      <units>Frac</units>
      <required>true</required>
      <model_dependent>false</model_dependent>
      <default_value>1</default_value>
    </argument>
    <argument>
      <name>cooling_system_is_ducted</name>
      <display_name>Cooling System: Is Ducted</display_name>
      <description>Whether the cooling system is ducted or not. Only used for mini-split and evaporative cooler.</description>
      <type>Boolean</type>
      <required>true</required>
      <model_dependent>false</model_dependent>
      <default_value>false</default_value>
      <choices>
        <choice>
          <value>true</value>
          <display_name>true</display_name>
        </choice>
        <choice>
          <value>false</value>
          <display_name>false</display_name>
        </choice>
      </choices>
    </argument>
    <argument>
      <name>cooling_system_airflow_defect_ratio</name>
      <display_name>Cooling System: Airflow Defect Ratio</display_name>
      <description>The airflow defect ratio, defined as (InstalledAirflow - DesignAirflow) / DesignAirflow, of the cooling system per ANSI/RESNET/ACCA Standard 310. A value of zero means no airflow defect. Applies only to central air conditioner and ducted mini-split.</description>
      <type>Double</type>
      <units>Frac</units>
      <required>false</required>
      <model_dependent>false</model_dependent>
    </argument>
    <argument>
      <name>cooling_system_charge_defect_ratio</name>
      <display_name>Cooling System: Charge Defect Ratio</display_name>
      <description>The refrigerant charge defect ratio, defined as (InstalledCharge - DesignCharge) / DesignCharge, of the cooling system per ANSI/RESNET/ACCA Standard 310. A value of zero means no refrigerant charge defect. Applies only to central air conditioner and mini-split.</description>
      <type>Double</type>
      <units>Frac</units>
      <required>false</required>
      <model_dependent>false</model_dependent>
    </argument>
    <argument>
      <name>heat_pump_type</name>
      <display_name>Heat Pump: Type</display_name>
      <description>The type of heat pump. Use 'none' if there is no heat pump.</description>
      <type>Choice</type>
      <required>true</required>
      <model_dependent>false</model_dependent>
      <default_value>none</default_value>
      <choices>
        <choice>
          <value>none</value>
          <display_name>none</display_name>
        </choice>
        <choice>
          <value>air-to-air</value>
          <display_name>air-to-air</display_name>
        </choice>
        <choice>
          <value>mini-split</value>
          <display_name>mini-split</display_name>
        </choice>
        <choice>
          <value>ground-to-air</value>
          <display_name>ground-to-air</display_name>
        </choice>
      </choices>
    </argument>
    <argument>
      <name>heat_pump_heating_efficiency_type</name>
      <display_name>Heat Pump: Heating Efficiency Type</display_name>
      <description>The heating efficiency type of heat pump. System types air-to-air and mini-split use HSPF. System type ground-to-air uses COP.</description>
      <type>Choice</type>
      <required>true</required>
      <model_dependent>false</model_dependent>
      <default_value>HSPF</default_value>
      <choices>
        <choice>
          <value>HSPF</value>
          <display_name>HSPF</display_name>
        </choice>
        <choice>
          <value>COP</value>
          <display_name>COP</display_name>
        </choice>
      </choices>
    </argument>
    <argument>
      <name>heat_pump_heating_efficiency</name>
      <display_name>Heat Pump: Heating Efficiency</display_name>
      <description>The rated heating efficiency value of the heat pump.</description>
      <type>Double</type>
      <units>HSPF or COP</units>
      <required>true</required>
      <model_dependent>false</model_dependent>
      <default_value>7.7</default_value>
    </argument>
    <argument>
      <name>heat_pump_cooling_efficiency_type</name>
      <display_name>Heat Pump: Cooling Efficiency Type</display_name>
      <description>The cooling efficiency type of heat pump. System types air-to-air and mini-split use SEER. System type ground-to-air uses EER.</description>
      <type>Choice</type>
      <required>true</required>
      <model_dependent>false</model_dependent>
      <default_value>SEER</default_value>
      <choices>
        <choice>
          <value>SEER</value>
          <display_name>SEER</display_name>
        </choice>
        <choice>
          <value>EER</value>
          <display_name>EER</display_name>
        </choice>
      </choices>
    </argument>
    <argument>
      <name>heat_pump_cooling_efficiency</name>
      <display_name>Heat Pump: Cooling Efficiency</display_name>
      <description>The rated cooling efficiency value of the heat pump.</description>
      <type>Double</type>
      <units>SEER or EER</units>
      <required>true</required>
      <model_dependent>false</model_dependent>
      <default_value>13</default_value>
    </argument>
    <argument>
      <name>heat_pump_cooling_compressor_type</name>
      <display_name>Heat Pump: Cooling Compressor Type</display_name>
      <description>The compressor type of the heat pump. Only applies to air-to-air and mini-split.</description>
      <type>Choice</type>
      <required>false</required>
      <model_dependent>false</model_dependent>
      <choices>
        <choice>
          <value>single stage</value>
          <display_name>single stage</display_name>
        </choice>
        <choice>
          <value>two stage</value>
          <display_name>two stage</display_name>
        </choice>
        <choice>
          <value>variable speed</value>
          <display_name>variable speed</display_name>
        </choice>
      </choices>
    </argument>
    <argument>
      <name>heat_pump_cooling_sensible_heat_fraction</name>
      <display_name>Heat Pump: Cooling Sensible Heat Fraction</display_name>
      <description>The sensible heat fraction of the heat pump.</description>
      <type>Double</type>
      <units>Frac</units>
      <required>false</required>
      <model_dependent>false</model_dependent>
    </argument>
    <argument>
      <name>heat_pump_heating_capacity</name>
      <display_name>Heat Pump: Heating Capacity</display_name>
      <description>The output heating capacity of the heat pump. If using 'auto', the autosizing algorithm will use ACCA Manual J/S to set the capacity to meet its load served.</description>
      <type>String</type>
      <units>Btu/hr</units>
      <required>true</required>
      <model_dependent>false</model_dependent>
      <default_value>auto</default_value>
    </argument>
    <argument>
      <name>heat_pump_heating_capacity_17_f</name>
      <display_name>Heat Pump: Heating Capacity 17F</display_name>
      <description>The output heating capacity of the heat pump at 17F. Only applies to air-to-air and mini-split.</description>
      <type>String</type>
      <units>Btu/hr</units>
      <required>true</required>
      <model_dependent>false</model_dependent>
      <default_value>auto</default_value>
    </argument>
    <argument>
      <name>heat_pump_cooling_capacity</name>
      <display_name>Heat Pump: Cooling Capacity</display_name>
      <description>The output cooling capacity of the heat pump. If using 'auto', the autosizing algorithm will use ACCA Manual J/S to set the capacity to meet its load served.</description>
      <type>String</type>
      <units>Btu/hr</units>
      <required>true</required>
      <model_dependent>false</model_dependent>
      <default_value>auto</default_value>
    </argument>
    <argument>
      <name>heat_pump_fraction_heat_load_served</name>
      <display_name>Heat Pump: Fraction Heat Load Served</display_name>
      <description>The heating load served by the heat pump.</description>
      <type>Double</type>
      <units>Frac</units>
      <required>true</required>
      <model_dependent>false</model_dependent>
      <default_value>1</default_value>
    </argument>
    <argument>
      <name>heat_pump_fraction_cool_load_served</name>
      <display_name>Heat Pump: Fraction Cool Load Served</display_name>
      <description>The cooling load served by the heat pump.</description>
      <type>Double</type>
      <units>Frac</units>
      <required>true</required>
      <model_dependent>false</model_dependent>
      <default_value>1</default_value>
    </argument>
    <argument>
      <name>heat_pump_backup_fuel</name>
      <display_name>Heat Pump: Backup Fuel Type</display_name>
      <description>The backup fuel type of the heat pump. Use 'none' if there is no backup heating.</description>
      <type>Choice</type>
      <required>true</required>
      <model_dependent>false</model_dependent>
      <default_value>none</default_value>
      <choices>
        <choice>
          <value>none</value>
          <display_name>none</display_name>
        </choice>
        <choice>
          <value>electricity</value>
          <display_name>electricity</display_name>
        </choice>
        <choice>
          <value>natural gas</value>
          <display_name>natural gas</display_name>
        </choice>
        <choice>
          <value>fuel oil</value>
          <display_name>fuel oil</display_name>
        </choice>
        <choice>
          <value>propane</value>
          <display_name>propane</display_name>
        </choice>
      </choices>
    </argument>
    <argument>
      <name>heat_pump_backup_heating_efficiency</name>
      <display_name>Heat Pump: Backup Rated Efficiency</display_name>
      <description>The backup rated efficiency value of the heat pump. Percent for electricity fuel type. AFUE otherwise.</description>
      <type>Double</type>
      <required>true</required>
      <model_dependent>false</model_dependent>
      <default_value>1</default_value>
    </argument>
    <argument>
      <name>heat_pump_backup_heating_capacity</name>
      <display_name>Heat Pump: Backup Heating Capacity</display_name>
      <description>The backup output heating capacity of the heat pump. If using 'auto', the autosizing algorithm will use ACCA Manual J/S to set the capacity to meet its load served.</description>
      <type>String</type>
      <units>Btu/hr</units>
      <required>true</required>
      <model_dependent>false</model_dependent>
      <default_value>auto</default_value>
    </argument>
    <argument>
      <name>heat_pump_backup_heating_switchover_temp</name>
      <display_name>Heat Pump: Backup Heating Switchover Temperature</display_name>
      <description>The temperature at which the heat pump stops operating and the backup heating system starts running. Only applies to air-to-air and mini-split. If not provided, backup heating will operate as needed when heat pump capacity is insufficient.</description>
      <type>Double</type>
      <units>deg-F</units>
      <required>false</required>
      <model_dependent>false</model_dependent>
    </argument>
    <argument>
      <name>heat_pump_is_ducted</name>
      <display_name>Heat Pump: Is Ducted</display_name>
      <description>Whether the heat pump is ducted or not. Only used for mini-split.</description>
      <type>Boolean</type>
      <required>false</required>
      <model_dependent>false</model_dependent>
      <choices>
        <choice>
          <value>true</value>
          <display_name>true</display_name>
        </choice>
        <choice>
          <value>false</value>
          <display_name>false</display_name>
        </choice>
      </choices>
    </argument>
    <argument>
      <name>heat_pump_airflow_defect_ratio</name>
      <display_name>Heat Pump: Airflow Defect Ratio</display_name>
      <description>The airflow defect ratio, defined as (InstalledAirflow - DesignAirflow) / DesignAirflow, of the heat pump per ANSI/RESNET/ACCA Standard 310. A value of zero means no airflow defect. Applies only to air-to-air, ducted mini-split, and ground-to-air.</description>
      <type>Double</type>
      <units>Frac</units>
      <required>false</required>
      <model_dependent>false</model_dependent>
    </argument>
    <argument>
      <name>heat_pump_charge_defect_ratio</name>
      <display_name>Heat Pump: Charge Defect Ratio</display_name>
      <description>The refrigerant charge defect ratio, defined as (InstalledCharge - DesignCharge) / DesignCharge, of the heat pump per ANSI/RESNET/ACCA Standard 310. A value of zero means no refrigerant charge defect. Applies to all heat pump types.</description>
      <type>Double</type>
      <units>Frac</units>
      <required>false</required>
      <model_dependent>false</model_dependent>
    </argument>
    <argument>
      <name>heating_system_type_2</name>
      <display_name>Heating System 2: Type</display_name>
      <description>The type of the second heating system.</description>
      <type>Choice</type>
      <required>true</required>
      <model_dependent>false</model_dependent>
      <default_value>none</default_value>
      <choices>
        <choice>
          <value>none</value>
          <display_name>none</display_name>
        </choice>
        <choice>
          <value>WallFurnace</value>
          <display_name>WallFurnace</display_name>
        </choice>
        <choice>
          <value>FloorFurnace</value>
          <display_name>FloorFurnace</display_name>
        </choice>
        <choice>
          <value>Boiler</value>
          <display_name>Boiler</display_name>
        </choice>
        <choice>
          <value>ElectricResistance</value>
          <display_name>ElectricResistance</display_name>
        </choice>
        <choice>
          <value>Stove</value>
          <display_name>Stove</display_name>
        </choice>
        <choice>
          <value>PortableHeater</value>
          <display_name>PortableHeater</display_name>
        </choice>
        <choice>
          <value>Fireplace</value>
          <display_name>Fireplace</display_name>
        </choice>
      </choices>
    </argument>
    <argument>
      <name>heating_system_fuel_2</name>
      <display_name>Heating System 2: Fuel Type</display_name>
      <description>The fuel type of the second heating system. Ignored for ElectricResistance.</description>
      <type>Choice</type>
      <required>true</required>
      <model_dependent>false</model_dependent>
      <default_value>electricity</default_value>
      <choices>
        <choice>
          <value>electricity</value>
          <display_name>electricity</display_name>
        </choice>
        <choice>
          <value>natural gas</value>
          <display_name>natural gas</display_name>
        </choice>
        <choice>
          <value>fuel oil</value>
          <display_name>fuel oil</display_name>
        </choice>
        <choice>
          <value>propane</value>
          <display_name>propane</display_name>
        </choice>
        <choice>
          <value>wood</value>
          <display_name>wood</display_name>
        </choice>
        <choice>
          <value>wood pellets</value>
          <display_name>wood pellets</display_name>
        </choice>
        <choice>
          <value>coal</value>
          <display_name>coal</display_name>
        </choice>
      </choices>
    </argument>
    <argument>
      <name>heating_system_heating_efficiency_2</name>
      <display_name>Heating System 2: Rated AFUE or Percent</display_name>
      <description>For Furnace/WallFurnace/FloorFurnace/Boiler second heating system, the rated AFUE value. For ElectricResistance/Stove/PortableHeater/Fireplace, the rated Percent value.</description>
      <type>Double</type>
      <units>Frac</units>
      <required>true</required>
      <model_dependent>false</model_dependent>
      <default_value>1</default_value>
    </argument>
    <argument>
      <name>heating_system_heating_capacity_2</name>
      <display_name>Heating System 2: Heating Capacity</display_name>
      <description>The output heating capacity of the second heating system. If using 'auto', the autosizing algorithm will use ACCA Manual J/S to set the capacity to meet its load served.</description>
      <type>String</type>
      <units>Btu/hr</units>
      <required>true</required>
      <model_dependent>false</model_dependent>
      <default_value>auto</default_value>
    </argument>
    <argument>
      <name>heating_system_fraction_heat_load_served_2</name>
      <display_name>Heating System 2: Fraction Heat Load Served</display_name>
      <description>The heat load served fraction of the second heating system.</description>
      <type>Double</type>
      <units>Frac</units>
      <required>true</required>
      <model_dependent>false</model_dependent>
      <default_value>0.25</default_value>
    </argument>
    <argument>
      <name>setpoint_heating_weekday</name>
      <display_name>Heating Setpoint: Weekday Schedule</display_name>
      <description>Specify the constant or 24-hour comma-separated weekday heating schedule.</description>
      <type>String</type>
      <units>deg-F</units>
      <required>true</required>
      <model_dependent>false</model_dependent>
      <default_value>71</default_value>
    </argument>
    <argument>
      <name>setpoint_heating_weekend</name>
      <display_name>Heating Setpoint: Weekend Schedule</display_name>
      <description>Specify the constant or 24-hour comma-separated weekend heating schedule.</description>
      <type>String</type>
      <units>deg-F</units>
      <required>true</required>
      <model_dependent>false</model_dependent>
      <default_value>71</default_value>
    </argument>
    <argument>
      <name>setpoint_cooling_weekday</name>
      <display_name>Cooling Setpoint: Weekday Schedule</display_name>
      <description>Specify the constant or 24-hour comma-separated weekday cooling schedule.</description>
      <type>String</type>
      <units>deg-F</units>
      <required>true</required>
      <model_dependent>false</model_dependent>
      <default_value>76</default_value>
    </argument>
    <argument>
      <name>setpoint_cooling_weekend</name>
      <display_name>Cooling Setpoint: Weekend Schedule</display_name>
      <description>Specify the constant or 24-hour comma-separated weekend cooling schedule.</description>
      <type>String</type>
      <units>deg-F</units>
      <required>true</required>
      <model_dependent>false</model_dependent>
      <default_value>76</default_value>
    </argument>
    <argument>
      <name>ducts_supply_leakage_units</name>
      <display_name>Ducts: Supply Leakage Units</display_name>
      <description>The leakage units of the supply ducts.</description>
      <type>Choice</type>
      <required>true</required>
      <model_dependent>false</model_dependent>
      <default_value>CFM25</default_value>
      <choices>
        <choice>
          <value>CFM25</value>
          <display_name>CFM25</display_name>
        </choice>
        <choice>
          <value>Percent</value>
          <display_name>Percent</display_name>
        </choice>
      </choices>
    </argument>
    <argument>
      <name>ducts_return_leakage_units</name>
      <display_name>Ducts: Return Leakage Units</display_name>
      <description>The leakage units of the return ducts.</description>
      <type>Choice</type>
      <required>true</required>
      <model_dependent>false</model_dependent>
      <default_value>CFM25</default_value>
      <choices>
        <choice>
          <value>CFM25</value>
          <display_name>CFM25</display_name>
        </choice>
        <choice>
          <value>Percent</value>
          <display_name>Percent</display_name>
        </choice>
      </choices>
    </argument>
    <argument>
      <name>ducts_supply_leakage_value</name>
      <display_name>Ducts: Supply Leakage Value</display_name>
      <description>The leakage value to outside of the supply ducts.</description>
      <type>Double</type>
      <required>true</required>
      <model_dependent>false</model_dependent>
      <default_value>75</default_value>
    </argument>
    <argument>
      <name>ducts_return_leakage_value</name>
      <display_name>Ducts: Return Leakage Value</display_name>
      <description>The leakage value to outside of the return ducts.</description>
      <type>Double</type>
      <required>true</required>
      <model_dependent>false</model_dependent>
      <default_value>25</default_value>
    </argument>
    <argument>
      <name>ducts_supply_insulation_r</name>
      <display_name>Ducts: Supply Insulation R-Value</display_name>
      <description>The insulation r-value of the supply ducts.</description>
      <type>Double</type>
      <units>h-ft^2-R/Btu</units>
      <required>true</required>
      <model_dependent>false</model_dependent>
      <default_value>0</default_value>
    </argument>
    <argument>
      <name>ducts_return_insulation_r</name>
      <display_name>Ducts: Return Insulation R-Value</display_name>
      <description>The insulation r-value of the return ducts.</description>
      <type>Double</type>
      <units>h-ft^2-R/Btu</units>
      <required>true</required>
      <model_dependent>false</model_dependent>
      <default_value>0</default_value>
    </argument>
    <argument>
      <name>ducts_supply_location</name>
      <display_name>Ducts: Supply Location</display_name>
      <description>The location of the supply ducts.</description>
      <type>Choice</type>
      <required>true</required>
      <model_dependent>false</model_dependent>
      <default_value>auto</default_value>
      <choices>
        <choice>
          <value>auto</value>
          <display_name>auto</display_name>
        </choice>
        <choice>
          <value>living space</value>
          <display_name>living space</display_name>
        </choice>
        <choice>
          <value>basement - conditioned</value>
          <display_name>basement - conditioned</display_name>
        </choice>
        <choice>
          <value>basement - unconditioned</value>
          <display_name>basement - unconditioned</display_name>
        </choice>
        <choice>
          <value>crawlspace - vented</value>
          <display_name>crawlspace - vented</display_name>
        </choice>
        <choice>
          <value>crawlspace - unvented</value>
          <display_name>crawlspace - unvented</display_name>
        </choice>
        <choice>
          <value>attic - vented</value>
          <display_name>attic - vented</display_name>
        </choice>
        <choice>
          <value>attic - unvented</value>
          <display_name>attic - unvented</display_name>
        </choice>
        <choice>
          <value>garage</value>
          <display_name>garage</display_name>
        </choice>
        <choice>
          <value>exterior wall</value>
          <display_name>exterior wall</display_name>
        </choice>
        <choice>
          <value>under slab</value>
          <display_name>under slab</display_name>
        </choice>
        <choice>
          <value>roof deck</value>
          <display_name>roof deck</display_name>
        </choice>
        <choice>
          <value>outside</value>
          <display_name>outside</display_name>
        </choice>
        <choice>
          <value>other housing unit</value>
          <display_name>other housing unit</display_name>
        </choice>
        <choice>
          <value>other heated space</value>
          <display_name>other heated space</display_name>
        </choice>
        <choice>
          <value>other multifamily buffer space</value>
          <display_name>other multifamily buffer space</display_name>
        </choice>
        <choice>
          <value>other non-freezing space</value>
          <display_name>other non-freezing space</display_name>
        </choice>
      </choices>
    </argument>
    <argument>
      <name>ducts_return_location</name>
      <display_name>Ducts: Return Location</display_name>
      <description>The location of the return ducts.</description>
      <type>Choice</type>
      <required>true</required>
      <model_dependent>false</model_dependent>
      <default_value>auto</default_value>
      <choices>
        <choice>
          <value>auto</value>
          <display_name>auto</display_name>
        </choice>
        <choice>
          <value>living space</value>
          <display_name>living space</display_name>
        </choice>
        <choice>
          <value>basement - conditioned</value>
          <display_name>basement - conditioned</display_name>
        </choice>
        <choice>
          <value>basement - unconditioned</value>
          <display_name>basement - unconditioned</display_name>
        </choice>
        <choice>
          <value>crawlspace - vented</value>
          <display_name>crawlspace - vented</display_name>
        </choice>
        <choice>
          <value>crawlspace - unvented</value>
          <display_name>crawlspace - unvented</display_name>
        </choice>
        <choice>
          <value>attic - vented</value>
          <display_name>attic - vented</display_name>
        </choice>
        <choice>
          <value>attic - unvented</value>
          <display_name>attic - unvented</display_name>
        </choice>
        <choice>
          <value>garage</value>
          <display_name>garage</display_name>
        </choice>
        <choice>
          <value>exterior wall</value>
          <display_name>exterior wall</display_name>
        </choice>
        <choice>
          <value>under slab</value>
          <display_name>under slab</display_name>
        </choice>
        <choice>
          <value>roof deck</value>
          <display_name>roof deck</display_name>
        </choice>
        <choice>
          <value>outside</value>
          <display_name>outside</display_name>
        </choice>
        <choice>
          <value>other housing unit</value>
          <display_name>other housing unit</display_name>
        </choice>
        <choice>
          <value>other heated space</value>
          <display_name>other heated space</display_name>
        </choice>
        <choice>
          <value>other multifamily buffer space</value>
          <display_name>other multifamily buffer space</display_name>
        </choice>
        <choice>
          <value>other non-freezing space</value>
          <display_name>other non-freezing space</display_name>
        </choice>
      </choices>
    </argument>
    <argument>
      <name>ducts_supply_surface_area</name>
      <display_name>Ducts: Supply Surface Area</display_name>
      <description>The surface area of the supply ducts.</description>
      <type>String</type>
      <units>ft^2</units>
      <required>true</required>
      <model_dependent>false</model_dependent>
      <default_value>auto</default_value>
    </argument>
    <argument>
      <name>ducts_return_surface_area</name>
      <display_name>Ducts: Return Surface Area</display_name>
      <description>The surface area of the return ducts.</description>
      <type>String</type>
      <units>ft^2</units>
      <required>true</required>
      <model_dependent>false</model_dependent>
      <default_value>auto</default_value>
    </argument>
    <argument>
      <name>ducts_number_of_return_registers</name>
      <display_name>Ducts: Number of Return Registers</display_name>
      <description>The number of return registers of the ducts.</description>
      <type>String</type>
      <units>#</units>
      <required>true</required>
      <model_dependent>false</model_dependent>
      <default_value>auto</default_value>
    </argument>
    <argument>
      <name>mech_vent_fan_type</name>
      <display_name>Mechanical Ventilation: Fan Type</display_name>
      <description>The type of the mechanical ventilation. Use 'none' if there is no mechanical ventilation system.</description>
      <type>Choice</type>
      <required>true</required>
      <model_dependent>false</model_dependent>
      <default_value>none</default_value>
      <choices>
        <choice>
          <value>none</value>
          <display_name>none</display_name>
        </choice>
        <choice>
          <value>exhaust only</value>
          <display_name>exhaust only</display_name>
        </choice>
        <choice>
          <value>supply only</value>
          <display_name>supply only</display_name>
        </choice>
        <choice>
          <value>energy recovery ventilator</value>
          <display_name>energy recovery ventilator</display_name>
        </choice>
        <choice>
          <value>heat recovery ventilator</value>
          <display_name>heat recovery ventilator</display_name>
        </choice>
        <choice>
          <value>balanced</value>
          <display_name>balanced</display_name>
        </choice>
        <choice>
          <value>central fan integrated supply</value>
          <display_name>central fan integrated supply</display_name>
        </choice>
      </choices>
    </argument>
    <argument>
      <name>mech_vent_flow_rate</name>
      <display_name>Mechanical Ventilation: Flow Rate</display_name>
      <description>The flow rate of the mechanical ventilation.</description>
      <type>Double</type>
      <units>CFM</units>
      <required>true</required>
      <model_dependent>false</model_dependent>
      <default_value>110</default_value>
    </argument>
    <argument>
      <name>mech_vent_hours_in_operation</name>
      <display_name>Mechanical Ventilation: Hours In Operation</display_name>
      <description>The hours in operation of the mechanical ventilation.</description>
      <type>Double</type>
      <units>hrs/day</units>
      <required>true</required>
      <model_dependent>false</model_dependent>
      <default_value>24</default_value>
    </argument>
    <argument>
      <name>mech_vent_recovery_efficiency_type</name>
      <display_name>Mechanical Ventilation: Total Recovery Efficiency Type</display_name>
      <description>The total recovery efficiency type of the mechanical ventilation.</description>
      <type>Choice</type>
      <required>true</required>
      <model_dependent>false</model_dependent>
      <default_value>Unadjusted</default_value>
      <choices>
        <choice>
          <value>Unadjusted</value>
          <display_name>Unadjusted</display_name>
        </choice>
        <choice>
          <value>Adjusted</value>
          <display_name>Adjusted</display_name>
        </choice>
      </choices>
    </argument>
    <argument>
      <name>mech_vent_total_recovery_efficiency</name>
      <display_name>Mechanical Ventilation: Total Recovery Efficiency</display_name>
      <description>The Unadjusted or Adjusted total recovery efficiency of the mechanical ventilation. Applies to energy recovery ventilator.</description>
      <type>Double</type>
      <units>Frac</units>
      <required>true</required>
      <model_dependent>false</model_dependent>
      <default_value>0.48</default_value>
    </argument>
    <argument>
      <name>mech_vent_sensible_recovery_efficiency</name>
      <display_name>Mechanical Ventilation: Sensible Recovery Efficiency</display_name>
      <description>The Unadjusted or Adjusted sensible recovery efficiency of the mechanical ventilation. Applies to energy recovery ventilator and heat recovery ventilator.</description>
      <type>Double</type>
      <units>Frac</units>
      <required>true</required>
      <model_dependent>false</model_dependent>
      <default_value>0.72</default_value>
    </argument>
    <argument>
      <name>mech_vent_fan_power</name>
      <display_name>Mechanical Ventilation: Fan Power</display_name>
      <description>The fan power of the mechanical ventilation.</description>
      <type>Double</type>
      <units>W</units>
      <required>true</required>
      <model_dependent>false</model_dependent>
      <default_value>30</default_value>
    </argument>
    <argument>
      <name>mech_vent_num_units_served</name>
      <display_name>Mechanical Ventilation: Number of Units Served</display_name>
      <description>Number of dwelling units served by the mechanical ventilation system. Must be 1 if single-family detached. Used to apportion flow rate and fan power to the unit.</description>
      <type>Integer</type>
      <units>#</units>
      <required>true</required>
      <model_dependent>false</model_dependent>
      <default_value>1</default_value>
    </argument>
    <argument>
      <name>shared_mech_vent_frac_recirculation</name>
      <display_name>Shared Mechanical Ventilation: Fraction Recirculation</display_name>
      <description>Fraction of the total supply air that is recirculated, with the remainder assumed to be outdoor air. The value must be 0 for exhaust only systems. This is required for a shared mechanical ventilation system.</description>
      <type>Double</type>
      <units>Frac</units>
      <required>false</required>
      <model_dependent>false</model_dependent>
    </argument>
    <argument>
      <name>shared_mech_vent_preheating_fuel</name>
      <display_name>Shared Mechanical Ventilation: Preheating Fuel</display_name>
      <description>Fuel type of the preconditioning heating equipment. Only used for a shared mechanical ventilation system.</description>
      <type>Choice</type>
      <required>false</required>
      <model_dependent>false</model_dependent>
      <choices>
        <choice>
          <value>electricity</value>
          <display_name>electricity</display_name>
        </choice>
        <choice>
          <value>natural gas</value>
          <display_name>natural gas</display_name>
        </choice>
        <choice>
          <value>fuel oil</value>
          <display_name>fuel oil</display_name>
        </choice>
        <choice>
          <value>propane</value>
          <display_name>propane</display_name>
        </choice>
        <choice>
          <value>wood</value>
          <display_name>wood</display_name>
        </choice>
        <choice>
          <value>wood pellets</value>
          <display_name>wood pellets</display_name>
        </choice>
        <choice>
          <value>coal</value>
          <display_name>coal</display_name>
        </choice>
      </choices>
    </argument>
    <argument>
      <name>shared_mech_vent_preheating_efficiency</name>
      <display_name>Shared Mechanical Ventilation: Preheating Efficiency</display_name>
      <description>Efficiency of the preconditioning heating equipment. Only used for a shared mechanical ventilation system.</description>
      <type>Double</type>
      <units>COP</units>
      <required>false</required>
      <model_dependent>false</model_dependent>
    </argument>
    <argument>
      <name>shared_mech_vent_preheating_fraction_heat_load_served</name>
      <display_name>Shared Mechanical Ventilation: Preheating Fraction Ventilation Heat Load Served</display_name>
      <description>Fraction of heating load introduced by the shared ventilation system that is met by the preconditioning heating equipment.</description>
      <type>Double</type>
      <units>Frac</units>
      <required>false</required>
      <model_dependent>false</model_dependent>
    </argument>
    <argument>
      <name>shared_mech_vent_precooling_fuel</name>
      <display_name>Shared Mechanical Ventilation: Precooling Fuel</display_name>
      <description>Fuel type of the preconditioning cooling equipment. Only used for a shared mechanical ventilation system.</description>
      <type>Choice</type>
      <required>false</required>
      <model_dependent>false</model_dependent>
      <choices>
        <choice>
          <value>electricity</value>
          <display_name>electricity</display_name>
        </choice>
      </choices>
    </argument>
    <argument>
      <name>shared_mech_vent_precooling_efficiency</name>
      <display_name>Shared Mechanical Ventilation: Precooling Efficiency</display_name>
      <description>Efficiency of the preconditioning cooling equipment. Only used for a shared mechanical ventilation system.</description>
      <type>Double</type>
      <units>COP</units>
      <required>false</required>
      <model_dependent>false</model_dependent>
    </argument>
    <argument>
      <name>shared_mech_vent_precooling_fraction_cool_load_served</name>
      <display_name>Shared Mechanical Ventilation: Precooling Fraction Ventilation Cool Load Served</display_name>
      <description>Fraction of cooling load introduced by the shared ventilation system that is met by the preconditioning cooling equipment.</description>
      <type>Double</type>
      <units>Frac</units>
      <required>false</required>
      <model_dependent>false</model_dependent>
    </argument>
    <argument>
      <name>mech_vent_fan_type_2</name>
      <display_name>Mechanical Ventilation 2: Fan Type</display_name>
      <description>The type of the second mechanical ventilation. Use 'none' if there is no second mechanical ventilation system.</description>
      <type>Choice</type>
      <required>true</required>
      <model_dependent>false</model_dependent>
      <default_value>none</default_value>
      <choices>
        <choice>
          <value>none</value>
          <display_name>none</display_name>
        </choice>
        <choice>
          <value>exhaust only</value>
          <display_name>exhaust only</display_name>
        </choice>
        <choice>
          <value>supply only</value>
          <display_name>supply only</display_name>
        </choice>
        <choice>
          <value>energy recovery ventilator</value>
          <display_name>energy recovery ventilator</display_name>
        </choice>
        <choice>
          <value>heat recovery ventilator</value>
          <display_name>heat recovery ventilator</display_name>
        </choice>
        <choice>
          <value>balanced</value>
          <display_name>balanced</display_name>
        </choice>
        <choice>
          <value>central fan integrated supply</value>
          <display_name>central fan integrated supply</display_name>
        </choice>
      </choices>
    </argument>
    <argument>
      <name>mech_vent_flow_rate_2</name>
      <display_name>Mechanical Ventilation 2: Flow Rate</display_name>
      <description>The flow rate of the second mechanical ventilation.</description>
      <type>Double</type>
      <units>CFM</units>
      <required>true</required>
      <model_dependent>false</model_dependent>
      <default_value>110</default_value>
    </argument>
    <argument>
      <name>mech_vent_hours_in_operation_2</name>
      <display_name>Mechanical Ventilation 2: Hours In Operation</display_name>
      <description>The hours in operation of the second mechanical ventilation.</description>
      <type>Double</type>
      <units>hrs/day</units>
      <required>true</required>
      <model_dependent>false</model_dependent>
      <default_value>24</default_value>
    </argument>
    <argument>
      <name>mech_vent_recovery_efficiency_type_2</name>
      <display_name>Mechanical Ventilation 2: Total Recovery Efficiency Type</display_name>
      <description>The total recovery efficiency type of the second mechanical ventilation.</description>
      <type>Choice</type>
      <required>true</required>
      <model_dependent>false</model_dependent>
      <default_value>Unadjusted</default_value>
      <choices>
        <choice>
          <value>Unadjusted</value>
          <display_name>Unadjusted</display_name>
        </choice>
        <choice>
          <value>Adjusted</value>
          <display_name>Adjusted</display_name>
        </choice>
      </choices>
    </argument>
    <argument>
      <name>mech_vent_total_recovery_efficiency_2</name>
      <display_name>Mechanical Ventilation 2: Total Recovery Efficiency</display_name>
      <description>The Unadjusted or Adjusted total recovery efficiency of the second mechanical ventilation. Applies to energy recovery ventilator.</description>
      <type>Double</type>
      <units>Frac</units>
      <required>true</required>
      <model_dependent>false</model_dependent>
      <default_value>0.48</default_value>
    </argument>
    <argument>
      <name>mech_vent_sensible_recovery_efficiency_2</name>
      <display_name>Mechanical Ventilation 2: Sensible Recovery Efficiency</display_name>
      <description>The Unadjusted or Adjusted sensible recovery efficiency of the second mechanical ventilation. Applies to energy recovery ventilator and heat recovery ventilator.</description>
      <type>Double</type>
      <units>Frac</units>
      <required>true</required>
      <model_dependent>false</model_dependent>
      <default_value>0.72</default_value>
    </argument>
    <argument>
      <name>mech_vent_fan_power_2</name>
      <display_name>Mechanical Ventilation 2: Fan Power</display_name>
      <description>The fan power of the second mechanical ventilation.</description>
      <type>Double</type>
      <units>W</units>
      <required>true</required>
      <model_dependent>false</model_dependent>
      <default_value>30</default_value>
    </argument>
    <argument>
      <name>kitchen_fans_quantity</name>
      <display_name>Kitchen Fans: Quantity</display_name>
      <description>The quantity of the kitchen fans.</description>
      <type>String</type>
      <units>#</units>
      <required>true</required>
      <model_dependent>false</model_dependent>
      <default_value>auto</default_value>
    </argument>
    <argument>
      <name>kitchen_fans_flow_rate</name>
      <display_name>Kitchen Fans: Flow Rate</display_name>
      <description>The flow rate of the kitchen fan.</description>
      <type>String</type>
      <units>CFM</units>
      <required>false</required>
      <model_dependent>false</model_dependent>
      <default_value>auto</default_value>
    </argument>
    <argument>
      <name>kitchen_fans_hours_in_operation</name>
      <display_name>Kitchen Fans: Hours In Operation</display_name>
      <description>The hours in operation of the kitchen fan.</description>
      <type>String</type>
      <units>hrs/day</units>
      <required>false</required>
      <model_dependent>false</model_dependent>
      <default_value>auto</default_value>
    </argument>
    <argument>
      <name>kitchen_fans_power</name>
      <display_name>Kitchen Fans: Fan Power</display_name>
      <description>The fan power of the kitchen fan.</description>
      <type>String</type>
      <units>W</units>
      <required>false</required>
      <model_dependent>false</model_dependent>
      <default_value>auto</default_value>
    </argument>
    <argument>
      <name>kitchen_fans_start_hour</name>
      <display_name>Kitchen Fans: Start Hour</display_name>
      <description>The start hour of the kitchen fan.</description>
      <type>String</type>
      <units>hr</units>
      <required>false</required>
      <model_dependent>false</model_dependent>
      <default_value>auto</default_value>
    </argument>
    <argument>
      <name>bathroom_fans_quantity</name>
      <display_name>Bathroom Fans: Quantity</display_name>
      <description>The quantity of the bathroom fans.</description>
      <type>String</type>
      <units>#</units>
      <required>true</required>
      <model_dependent>false</model_dependent>
      <default_value>auto</default_value>
    </argument>
    <argument>
      <name>bathroom_fans_flow_rate</name>
      <display_name>Bathroom Fans: Flow Rate</display_name>
      <description>The flow rate of the bathroom fans.</description>
      <type>String</type>
      <units>CFM</units>
      <required>false</required>
      <model_dependent>false</model_dependent>
      <default_value>auto</default_value>
    </argument>
    <argument>
      <name>bathroom_fans_hours_in_operation</name>
      <display_name>Bathroom Fans: Hours In Operation</display_name>
      <description>The hours in operation of the bathroom fans.</description>
      <type>String</type>
      <units>hrs/day</units>
      <required>false</required>
      <model_dependent>false</model_dependent>
      <default_value>auto</default_value>
    </argument>
    <argument>
      <name>bathroom_fans_power</name>
      <display_name>Bathroom Fans: Fan Power</display_name>
      <description>The fan power of the bathroom fans.</description>
      <type>String</type>
      <units>W</units>
      <required>false</required>
      <model_dependent>false</model_dependent>
      <default_value>auto</default_value>
    </argument>
    <argument>
      <name>bathroom_fans_start_hour</name>
      <display_name>Bathroom Fans: Start Hour</display_name>
      <description>The start hour of the bathroom fans.</description>
      <type>String</type>
      <units>hr</units>
      <required>false</required>
      <model_dependent>false</model_dependent>
      <default_value>auto</default_value>
    </argument>
    <argument>
      <name>whole_house_fan_present</name>
      <display_name>Whole House Fan: Present</display_name>
      <description>Whether there is a whole house fan.</description>
      <type>Boolean</type>
      <required>true</required>
      <model_dependent>false</model_dependent>
      <default_value>false</default_value>
      <choices>
        <choice>
          <value>true</value>
          <display_name>true</display_name>
        </choice>
        <choice>
          <value>false</value>
          <display_name>false</display_name>
        </choice>
      </choices>
    </argument>
    <argument>
      <name>whole_house_fan_flow_rate</name>
      <display_name>Whole House Fan: Flow Rate</display_name>
      <description>The flow rate of the whole house fan.</description>
      <type>Double</type>
      <units>CFM</units>
      <required>true</required>
      <model_dependent>false</model_dependent>
      <default_value>4500</default_value>
    </argument>
    <argument>
      <name>whole_house_fan_power</name>
      <display_name>Whole House Fan: Fan Power</display_name>
      <description>The fan power of the whole house fan.</description>
      <type>Double</type>
      <units>W</units>
      <required>true</required>
      <model_dependent>false</model_dependent>
      <default_value>300</default_value>
    </argument>
    <argument>
      <name>water_heater_type</name>
      <display_name>Water Heater: Type</display_name>
      <description>The type of water heater. Use 'none' if there is no water heater.</description>
      <type>Choice</type>
      <required>true</required>
      <model_dependent>false</model_dependent>
      <default_value>storage water heater</default_value>
      <choices>
        <choice>
          <value>none</value>
          <display_name>none</display_name>
        </choice>
        <choice>
          <value>storage water heater</value>
          <display_name>storage water heater</display_name>
        </choice>
        <choice>
          <value>instantaneous water heater</value>
          <display_name>instantaneous water heater</display_name>
        </choice>
        <choice>
          <value>heat pump water heater</value>
          <display_name>heat pump water heater</display_name>
        </choice>
        <choice>
          <value>space-heating boiler with storage tank</value>
          <display_name>space-heating boiler with storage tank</display_name>
        </choice>
        <choice>
          <value>space-heating boiler with tankless coil</value>
          <display_name>space-heating boiler with tankless coil</display_name>
        </choice>
      </choices>
    </argument>
    <argument>
      <name>water_heater_fuel_type</name>
      <display_name>Water Heater: Fuel Type</display_name>
      <description>The fuel type of water heater. Ignored for heat pump water heater.</description>
      <type>Choice</type>
      <required>true</required>
      <model_dependent>false</model_dependent>
      <default_value>natural gas</default_value>
      <choices>
        <choice>
          <value>electricity</value>
          <display_name>electricity</display_name>
        </choice>
        <choice>
          <value>natural gas</value>
          <display_name>natural gas</display_name>
        </choice>
        <choice>
          <value>fuel oil</value>
          <display_name>fuel oil</display_name>
        </choice>
        <choice>
          <value>propane</value>
          <display_name>propane</display_name>
        </choice>
        <choice>
          <value>wood</value>
          <display_name>wood</display_name>
        </choice>
        <choice>
          <value>coal</value>
          <display_name>coal</display_name>
        </choice>
      </choices>
    </argument>
    <argument>
      <name>water_heater_location</name>
      <display_name>Water Heater: Location</display_name>
      <description>The location of water heater.</description>
      <type>Choice</type>
      <required>true</required>
      <model_dependent>false</model_dependent>
      <default_value>auto</default_value>
      <choices>
        <choice>
          <value>auto</value>
          <display_name>auto</display_name>
        </choice>
        <choice>
          <value>living space</value>
          <display_name>living space</display_name>
        </choice>
        <choice>
          <value>basement - conditioned</value>
          <display_name>basement - conditioned</display_name>
        </choice>
        <choice>
          <value>basement - unconditioned</value>
          <display_name>basement - unconditioned</display_name>
        </choice>
        <choice>
          <value>garage</value>
          <display_name>garage</display_name>
        </choice>
        <choice>
          <value>attic - vented</value>
          <display_name>attic - vented</display_name>
        </choice>
        <choice>
          <value>attic - unvented</value>
          <display_name>attic - unvented</display_name>
        </choice>
        <choice>
          <value>crawlspace - vented</value>
          <display_name>crawlspace - vented</display_name>
        </choice>
        <choice>
          <value>crawlspace - unvented</value>
          <display_name>crawlspace - unvented</display_name>
        </choice>
        <choice>
          <value>other exterior</value>
          <display_name>other exterior</display_name>
        </choice>
        <choice>
          <value>other housing unit</value>
          <display_name>other housing unit</display_name>
        </choice>
        <choice>
          <value>other heated space</value>
          <display_name>other heated space</display_name>
        </choice>
        <choice>
          <value>other multifamily buffer space</value>
          <display_name>other multifamily buffer space</display_name>
        </choice>
        <choice>
          <value>other non-freezing space</value>
          <display_name>other non-freezing space</display_name>
        </choice>
      </choices>
    </argument>
    <argument>
      <name>water_heater_tank_volume</name>
      <display_name>Water Heater: Tank Volume</display_name>
      <description>Nominal volume of water heater tank. Set to 'auto' to have volume autosized. Only applies to storage water heater, heat pump water heater, and space-heating boiler with storage tank.</description>
      <type>String</type>
      <units>gal</units>
      <required>true</required>
      <model_dependent>false</model_dependent>
      <default_value>auto</default_value>
    </argument>
    <argument>
      <name>water_heater_efficiency_type</name>
      <display_name>Water Heater: Efficiency Type</display_name>
      <description>The efficiency type of water heater. Does not apply to space-heating boilers.</description>
      <type>Choice</type>
      <required>true</required>
      <model_dependent>false</model_dependent>
      <default_value>EnergyFactor</default_value>
      <choices>
        <choice>
          <value>EnergyFactor</value>
          <display_name>EnergyFactor</display_name>
        </choice>
        <choice>
          <value>UniformEnergyFactor</value>
          <display_name>UniformEnergyFactor</display_name>
        </choice>
      </choices>
    </argument>
    <argument>
      <name>water_heater_efficiency</name>
      <display_name>Water Heater: Efficiency</display_name>
      <description>Rated Energy Factor or Uniform Energy Factor. Does not apply to space-heating boilers.</description>
      <type>Double</type>
      <required>true</required>
      <model_dependent>false</model_dependent>
      <default_value>0.67</default_value>
    </argument>
    <argument>
      <name>water_heater_first_hour_rating</name>
      <display_name>Water Heater: First Hour Rating</display_name>
      <description>Rated gallons of hot water supplied in an hour. Required if Efficiency Type is UniformEnergyFactor and Type is not instantaneous water heater. Does not apply to space-heating boilers.</description>
      <type>Double</type>
      <units>gal/hr</units>
      <required>false</required>
      <model_dependent>false</model_dependent>
      <default_value>56</default_value>
    </argument>
    <argument>
      <name>water_heater_recovery_efficiency</name>
      <display_name>Water Heater: Recovery Efficiency</display_name>
      <description>Ratio of energy delivered to water heater to the energy content of the fuel consumed by the water heater. Only used for non-electric storage water heaters.</description>
      <type>String</type>
      <units>Frac</units>
      <required>true</required>
      <model_dependent>false</model_dependent>
      <default_value>auto</default_value>
    </argument>
    <argument>
      <name>water_heater_standby_loss</name>
      <display_name>Water Heater: Standby Loss</display_name>
      <description>The standby loss of water heater. Only applies to space-heating boilers.</description>
      <type>Double</type>
      <units>deg-F/hr</units>
      <required>false</required>
      <model_dependent>false</model_dependent>
    </argument>
    <argument>
      <name>water_heater_jacket_rvalue</name>
      <display_name>Water Heater: Jacket R-value</display_name>
      <description>The jacket R-value of water heater. Doesn't apply to instantaneous water heater or space-heating boiler with tankless coil.</description>
      <type>Double</type>
      <units>h-ft^2-R/Btu</units>
      <required>false</required>
      <model_dependent>false</model_dependent>
    </argument>
    <argument>
      <name>water_heater_setpoint_temperature</name>
      <display_name>Water Heater: Setpoint Temperature</display_name>
      <description>The setpoint temperature of water heater.</description>
      <type>String</type>
      <units>deg-F</units>
      <required>true</required>
      <model_dependent>false</model_dependent>
      <default_value>auto</default_value>
    </argument>
    <argument>
      <name>water_heater_num_units_served</name>
      <display_name>Water Heater: Number of Units Served</display_name>
      <description>Number of dwelling units served (directly or indirectly) by the water heater. Must be 1 if single-family detached. Used to apportion water heater tank losses to the unit.</description>
      <type>Integer</type>
      <units>#</units>
      <required>true</required>
      <model_dependent>false</model_dependent>
      <default_value>1</default_value>
    </argument>
    <argument>
      <name>dhw_distribution_system_type</name>
      <display_name>Hot Water Distribution: System Type</display_name>
      <description>The type of the hot water distribution system.</description>
      <type>Choice</type>
      <required>true</required>
      <model_dependent>false</model_dependent>
      <default_value>Standard</default_value>
      <choices>
        <choice>
          <value>Standard</value>
          <display_name>Standard</display_name>
        </choice>
        <choice>
          <value>Recirculation</value>
          <display_name>Recirculation</display_name>
        </choice>
      </choices>
    </argument>
    <argument>
      <name>dhw_distribution_standard_piping_length</name>
      <display_name>Hot Water Distribution: Standard Piping Length</display_name>
      <description>If the distribution system is Standard, the length of the piping. A value of 'auto' will use a default.</description>
      <type>String</type>
      <units>ft</units>
      <required>true</required>
      <model_dependent>false</model_dependent>
      <default_value>auto</default_value>
    </argument>
    <argument>
      <name>dhw_distribution_recirc_control_type</name>
      <display_name>Hot Water Distribution: Recirculation Control Type</display_name>
      <description>If the distribution system is Recirculation, the type of hot water recirculation control, if any.</description>
      <type>Choice</type>
      <required>true</required>
      <model_dependent>false</model_dependent>
      <default_value>no control</default_value>
      <choices>
        <choice>
          <value>no control</value>
          <display_name>no control</display_name>
        </choice>
        <choice>
          <value>timer</value>
          <display_name>timer</display_name>
        </choice>
        <choice>
          <value>temperature</value>
          <display_name>temperature</display_name>
        </choice>
        <choice>
          <value>presence sensor demand control</value>
          <display_name>presence sensor demand control</display_name>
        </choice>
        <choice>
          <value>manual demand control</value>
          <display_name>manual demand control</display_name>
        </choice>
      </choices>
    </argument>
    <argument>
      <name>dhw_distribution_recirc_piping_length</name>
      <display_name>Hot Water Distribution: Recirculation Piping Length</display_name>
      <description>If the distribution system is Recirculation, the length of the recirculation piping.</description>
      <type>String</type>
      <units>ft</units>
      <required>true</required>
      <model_dependent>false</model_dependent>
      <default_value>auto</default_value>
    </argument>
    <argument>
      <name>dhw_distribution_recirc_branch_piping_length</name>
      <display_name>Hot Water Distribution: Recirculation Branch Piping Length</display_name>
      <description>If the distribution system is Recirculation, the length of the recirculation branch piping.</description>
      <type>String</type>
      <units>ft</units>
      <required>true</required>
      <model_dependent>false</model_dependent>
      <default_value>auto</default_value>
    </argument>
    <argument>
      <name>dhw_distribution_recirc_pump_power</name>
      <display_name>Hot Water Distribution: Recirculation Pump Power</display_name>
      <description>If the distribution system is Recirculation, the recirculation pump power.</description>
      <type>String</type>
      <units>W</units>
      <required>true</required>
      <model_dependent>false</model_dependent>
      <default_value>auto</default_value>
    </argument>
    <argument>
      <name>dhw_distribution_pipe_r</name>
      <display_name>Hot Water Distribution: Pipe Insulation Nominal R-Value</display_name>
      <description>Nominal R-value of the pipe insulation.</description>
      <type>String</type>
      <units>h-ft^2-R/Btu</units>
      <required>true</required>
      <model_dependent>false</model_dependent>
      <default_value>auto</default_value>
    </argument>
    <argument>
      <name>dwhr_facilities_connected</name>
      <display_name>Drain Water Heat Recovery: Facilities Connected</display_name>
      <description>Which facilities are connected for the drain water heat recovery. Use 'none' if there is no drain water heat recovery system.</description>
      <type>Choice</type>
      <required>true</required>
      <model_dependent>false</model_dependent>
      <default_value>none</default_value>
      <choices>
        <choice>
          <value>none</value>
          <display_name>none</display_name>
        </choice>
        <choice>
          <value>one</value>
          <display_name>one</display_name>
        </choice>
        <choice>
          <value>all</value>
          <display_name>all</display_name>
        </choice>
      </choices>
    </argument>
    <argument>
      <name>dwhr_equal_flow</name>
      <display_name>Drain Water Heat Recovery: Equal Flow</display_name>
      <description>Whether the drain water heat recovery has equal flow.</description>
      <type>Boolean</type>
      <required>true</required>
      <model_dependent>false</model_dependent>
      <default_value>true</default_value>
      <choices>
        <choice>
          <value>true</value>
          <display_name>true</display_name>
        </choice>
        <choice>
          <value>false</value>
          <display_name>false</display_name>
        </choice>
      </choices>
    </argument>
    <argument>
      <name>dwhr_efficiency</name>
      <display_name>Drain Water Heat Recovery: Efficiency</display_name>
      <description>The efficiency of the drain water heat recovery.</description>
      <type>Double</type>
      <units>Frac</units>
      <required>true</required>
      <model_dependent>false</model_dependent>
      <default_value>0.55</default_value>
    </argument>
    <argument>
      <name>water_fixtures_shower_low_flow</name>
      <display_name>Hot Water Fixtures: Is Shower Low Flow</display_name>
      <description>Whether the shower fixture is low flow.</description>
      <type>Boolean</type>
      <required>true</required>
      <model_dependent>false</model_dependent>
      <default_value>false</default_value>
      <choices>
        <choice>
          <value>true</value>
          <display_name>true</display_name>
        </choice>
        <choice>
          <value>false</value>
          <display_name>false</display_name>
        </choice>
      </choices>
    </argument>
    <argument>
      <name>water_fixtures_sink_low_flow</name>
      <display_name>Hot Water Fixtures: Is Sink Low Flow</display_name>
      <description>Whether the sink fixture is low flow.</description>
      <type>Boolean</type>
      <required>true</required>
      <model_dependent>false</model_dependent>
      <default_value>false</default_value>
      <choices>
        <choice>
          <value>true</value>
          <display_name>true</display_name>
        </choice>
        <choice>
          <value>false</value>
          <display_name>false</display_name>
        </choice>
      </choices>
    </argument>
    <argument>
      <name>water_fixtures_usage_multiplier</name>
      <display_name>Hot Water Fixtures: Usage Multiplier</display_name>
      <description>Multiplier on the hot water usage that can reflect, e.g., high/low usage occupants.</description>
      <type>Double</type>
      <required>true</required>
      <model_dependent>false</model_dependent>
      <default_value>1</default_value>
    </argument>
    <argument>
      <name>solar_thermal_system_type</name>
      <display_name>Solar Thermal: System Type</display_name>
      <description>The type of solar thermal system. Use 'none' if there is no solar thermal system.</description>
      <type>Choice</type>
      <required>true</required>
      <model_dependent>false</model_dependent>
      <default_value>none</default_value>
      <choices>
        <choice>
          <value>none</value>
          <display_name>none</display_name>
        </choice>
        <choice>
          <value>hot water</value>
          <display_name>hot water</display_name>
        </choice>
      </choices>
    </argument>
    <argument>
      <name>solar_thermal_collector_area</name>
      <display_name>Solar Thermal: Collector Area</display_name>
      <description>The collector area of the solar thermal system.</description>
      <type>Double</type>
      <units>ft^2</units>
      <required>true</required>
      <model_dependent>false</model_dependent>
      <default_value>40</default_value>
    </argument>
    <argument>
      <name>solar_thermal_collector_loop_type</name>
      <display_name>Solar Thermal: Collector Loop Type</display_name>
      <description>The collector loop type of the solar thermal system.</description>
      <type>Choice</type>
      <required>true</required>
      <model_dependent>false</model_dependent>
      <default_value>liquid direct</default_value>
      <choices>
        <choice>
          <value>liquid direct</value>
          <display_name>liquid direct</display_name>
        </choice>
        <choice>
          <value>liquid indirect</value>
          <display_name>liquid indirect</display_name>
        </choice>
        <choice>
          <value>passive thermosyphon</value>
          <display_name>passive thermosyphon</display_name>
        </choice>
      </choices>
    </argument>
    <argument>
      <name>solar_thermal_collector_type</name>
      <display_name>Solar Thermal: Collector Type</display_name>
      <description>The collector type of the solar thermal system.</description>
      <type>Choice</type>
      <required>true</required>
      <model_dependent>false</model_dependent>
      <default_value>evacuated tube</default_value>
      <choices>
        <choice>
          <value>evacuated tube</value>
          <display_name>evacuated tube</display_name>
        </choice>
        <choice>
          <value>single glazing black</value>
          <display_name>single glazing black</display_name>
        </choice>
        <choice>
          <value>double glazing black</value>
          <display_name>double glazing black</display_name>
        </choice>
        <choice>
          <value>integrated collector storage</value>
          <display_name>integrated collector storage</display_name>
        </choice>
      </choices>
    </argument>
    <argument>
      <name>solar_thermal_collector_azimuth</name>
      <display_name>Solar Thermal: Collector Azimuth</display_name>
      <description>The collector azimuth of the solar thermal system.</description>
      <type>Double</type>
      <units>degrees</units>
      <required>true</required>
      <model_dependent>false</model_dependent>
      <default_value>180</default_value>
    </argument>
    <argument>
      <name>solar_thermal_collector_tilt</name>
      <display_name>Solar Thermal: Collector Tilt</display_name>
      <description>The collector tilt of the solar thermal system. Can also enter, e.g., RoofPitch, RoofPitch+20, Latitude, Latitude-15, etc.</description>
      <type>String</type>
      <units>degrees</units>
      <required>true</required>
      <model_dependent>false</model_dependent>
      <default_value>RoofPitch</default_value>
    </argument>
    <argument>
      <name>solar_thermal_collector_rated_optical_efficiency</name>
      <display_name>Solar Thermal: Collector Rated Optical Efficiency</display_name>
      <description>The collector rated optical efficiency of the solar thermal system.</description>
      <type>Double</type>
      <units>Frac</units>
      <required>true</required>
      <model_dependent>false</model_dependent>
      <default_value>0.5</default_value>
    </argument>
    <argument>
      <name>solar_thermal_collector_rated_thermal_losses</name>
      <display_name>Solar Thermal: Collector Rated Thermal Losses</display_name>
      <description>The collector rated thermal losses of the solar thermal system.</description>
      <type>Double</type>
      <units>Frac</units>
      <required>true</required>
      <model_dependent>false</model_dependent>
      <default_value>0.2799</default_value>
    </argument>
    <argument>
      <name>solar_thermal_storage_volume</name>
      <display_name>Solar Thermal: Storage Volume</display_name>
      <description>The storage volume of the solar thermal system.</description>
      <type>String</type>
      <units>Frac</units>
      <required>true</required>
      <model_dependent>false</model_dependent>
      <default_value>auto</default_value>
    </argument>
    <argument>
      <name>solar_thermal_solar_fraction</name>
      <display_name>Solar Thermal: Solar Fraction</display_name>
      <description>The solar fraction of the solar thermal system. If provided, overrides all other solar thermal inputs.</description>
      <type>Double</type>
      <units>Frac</units>
      <required>true</required>
      <model_dependent>false</model_dependent>
      <default_value>0</default_value>
    </argument>
    <argument>
      <name>pv_system_module_type_1</name>
      <display_name>Photovoltaics 1: Module Type</display_name>
      <description>Module type of the PV system 1. Use 'none' if there is no PV system 1.</description>
      <type>Choice</type>
      <required>true</required>
      <model_dependent>false</model_dependent>
      <default_value>none</default_value>
      <choices>
        <choice>
          <value>none</value>
          <display_name>none</display_name>
        </choice>
        <choice>
          <value>auto</value>
          <display_name>auto</display_name>
        </choice>
        <choice>
          <value>standard</value>
          <display_name>standard</display_name>
        </choice>
        <choice>
          <value>premium</value>
          <display_name>premium</display_name>
        </choice>
        <choice>
          <value>thin film</value>
          <display_name>thin film</display_name>
        </choice>
      </choices>
    </argument>
    <argument>
      <name>pv_system_location_1</name>
      <display_name>Photovoltaics 1: Location</display_name>
      <description>Location of the PV system 1.</description>
      <type>Choice</type>
      <required>true</required>
      <model_dependent>false</model_dependent>
      <default_value>auto</default_value>
      <choices>
        <choice>
          <value>auto</value>
          <display_name>auto</display_name>
        </choice>
        <choice>
          <value>roof</value>
          <display_name>roof</display_name>
        </choice>
        <choice>
          <value>ground</value>
          <display_name>ground</display_name>
        </choice>
      </choices>
    </argument>
    <argument>
      <name>pv_system_tracking_1</name>
      <display_name>Photovoltaics 1: Tracking</display_name>
      <description>Tracking of the PV system 1.</description>
      <type>Choice</type>
      <required>true</required>
      <model_dependent>false</model_dependent>
      <default_value>auto</default_value>
      <choices>
        <choice>
          <value>auto</value>
          <display_name>auto</display_name>
        </choice>
        <choice>
          <value>fixed</value>
          <display_name>fixed</display_name>
        </choice>
        <choice>
          <value>1-axis</value>
          <display_name>1-axis</display_name>
        </choice>
        <choice>
          <value>1-axis backtracked</value>
          <display_name>1-axis backtracked</display_name>
        </choice>
        <choice>
          <value>2-axis</value>
          <display_name>2-axis</display_name>
        </choice>
      </choices>
    </argument>
    <argument>
      <name>pv_system_array_azimuth_1</name>
      <display_name>Photovoltaics 1: Array Azimuth</display_name>
      <description>Array azimuth of the PV system 1.</description>
      <type>Double</type>
      <units>degrees</units>
      <required>true</required>
      <model_dependent>false</model_dependent>
      <default_value>180</default_value>
    </argument>
    <argument>
      <name>pv_system_array_tilt_1</name>
      <display_name>Photovoltaics 1: Array Tilt</display_name>
      <description>Array tilt of the PV system 1. Can also enter, e.g., RoofPitch, RoofPitch+20, Latitude, Latitude-15, etc.</description>
      <type>String</type>
      <units>degrees</units>
      <required>true</required>
      <model_dependent>false</model_dependent>
      <default_value>RoofPitch</default_value>
    </argument>
    <argument>
      <name>pv_system_max_power_output_1</name>
      <display_name>Photovoltaics 1: Maximum Power Output</display_name>
      <description>Maximum power output of the PV system 1. For a shared system, this is the total building maximum power output.</description>
      <type>Double</type>
      <units>W</units>
      <required>true</required>
      <model_dependent>false</model_dependent>
      <default_value>4000</default_value>
    </argument>
    <argument>
      <name>pv_system_inverter_efficiency_1</name>
      <display_name>Photovoltaics 1: Inverter Efficiency</display_name>
      <description>Inverter efficiency of the PV system 1.</description>
      <type>Double</type>
      <units>Frac</units>
      <required>false</required>
      <model_dependent>false</model_dependent>
    </argument>
    <argument>
      <name>pv_system_system_losses_fraction_1</name>
      <display_name>Photovoltaics 1: System Losses Fraction</display_name>
      <description>System losses fraction of the PV system 1.</description>
      <type>Double</type>
      <units>Frac</units>
      <required>false</required>
      <model_dependent>false</model_dependent>
    </argument>
    <argument>
      <name>pv_system_num_units_served_1</name>
      <display_name>Photovoltaics 1: Number of Units Served</display_name>
      <description>Number of dwelling units served by PV system 1. Must be 1 if single-family detached. Used to apportion PV generation to the unit.</description>
      <type>Integer</type>
      <units>#</units>
      <required>true</required>
      <model_dependent>false</model_dependent>
      <default_value>1</default_value>
    </argument>
    <argument>
      <name>pv_system_module_type_2</name>
      <display_name>Photovoltaics 2: Module Type</display_name>
      <description>Module type of the PV system 2. Use 'none' if there is no PV system 2.</description>
      <type>Choice</type>
      <required>true</required>
      <model_dependent>false</model_dependent>
      <default_value>none</default_value>
      <choices>
        <choice>
          <value>none</value>
          <display_name>none</display_name>
        </choice>
        <choice>
          <value>auto</value>
          <display_name>auto</display_name>
        </choice>
        <choice>
          <value>standard</value>
          <display_name>standard</display_name>
        </choice>
        <choice>
          <value>premium</value>
          <display_name>premium</display_name>
        </choice>
        <choice>
          <value>thin film</value>
          <display_name>thin film</display_name>
        </choice>
      </choices>
    </argument>
    <argument>
      <name>pv_system_location_2</name>
      <display_name>Photovoltaics 2: Location</display_name>
      <description>Location of the PV system 2.</description>
      <type>Choice</type>
      <required>true</required>
      <model_dependent>false</model_dependent>
      <default_value>auto</default_value>
      <choices>
        <choice>
          <value>auto</value>
          <display_name>auto</display_name>
        </choice>
        <choice>
          <value>roof</value>
          <display_name>roof</display_name>
        </choice>
        <choice>
          <value>ground</value>
          <display_name>ground</display_name>
        </choice>
      </choices>
    </argument>
    <argument>
      <name>pv_system_tracking_2</name>
      <display_name>Photovoltaics 2: Tracking</display_name>
      <description>Tracking of the PV system 2.</description>
      <type>Choice</type>
      <required>true</required>
      <model_dependent>false</model_dependent>
      <default_value>auto</default_value>
      <choices>
        <choice>
          <value>auto</value>
          <display_name>auto</display_name>
        </choice>
        <choice>
          <value>fixed</value>
          <display_name>fixed</display_name>
        </choice>
        <choice>
          <value>1-axis</value>
          <display_name>1-axis</display_name>
        </choice>
        <choice>
          <value>1-axis backtracked</value>
          <display_name>1-axis backtracked</display_name>
        </choice>
        <choice>
          <value>2-axis</value>
          <display_name>2-axis</display_name>
        </choice>
      </choices>
    </argument>
    <argument>
      <name>pv_system_array_azimuth_2</name>
      <display_name>Photovoltaics 2: Array Azimuth</display_name>
      <description>Array azimuth of the PV system 2.</description>
      <type>Double</type>
      <units>degrees</units>
      <required>true</required>
      <model_dependent>false</model_dependent>
      <default_value>180</default_value>
    </argument>
    <argument>
      <name>pv_system_array_tilt_2</name>
      <display_name>Photovoltaics 2: Array Tilt</display_name>
      <description>Array tilt of the PV system 2. Can also enter, e.g., RoofPitch, RoofPitch+20, Latitude, Latitude-15, etc.</description>
      <type>String</type>
      <units>degrees</units>
      <required>true</required>
      <model_dependent>false</model_dependent>
      <default_value>RoofPitch</default_value>
    </argument>
    <argument>
      <name>pv_system_max_power_output_2</name>
      <display_name>Photovoltaics 2: Maximum Power Output</display_name>
      <description>Maximum power output of the PV system 2. For a shared system, this is the total building maximum power output.</description>
      <type>Double</type>
      <units>W</units>
      <required>true</required>
      <model_dependent>false</model_dependent>
      <default_value>4000</default_value>
    </argument>
    <argument>
      <name>pv_system_inverter_efficiency_2</name>
      <display_name>Photovoltaics 2: Inverter Efficiency</display_name>
      <description>Inverter efficiency of the PV system 2.</description>
      <type>Double</type>
      <units>Frac</units>
      <required>false</required>
      <model_dependent>false</model_dependent>
    </argument>
    <argument>
      <name>pv_system_system_losses_fraction_2</name>
      <display_name>Photovoltaics 2: System Losses Fraction</display_name>
      <description>System losses fraction of the PV system 2.</description>
      <type>Double</type>
      <units>Frac</units>
      <required>false</required>
      <model_dependent>false</model_dependent>
    </argument>
    <argument>
      <name>pv_system_num_units_served_2</name>
      <display_name>Photovoltaics 2: Number of Units Served</display_name>
      <description>Number of dwelling units served by PV system 2. Must be 1 if single-family detached. Used to apportion PV generation to the unit.</description>
      <type>Integer</type>
      <units>#</units>
      <required>true</required>
      <model_dependent>false</model_dependent>
      <default_value>1</default_value>
    </argument>
    <argument>
      <name>lighting_fraction_cfl_interior</name>
      <display_name>Lighting: Fraction CFL Interior</display_name>
      <description>Fraction of all lamps (interior) that are compact fluorescent. Lighting not specified as CFL, LFL, or LED is assumed to be incandescent.</description>
      <type>Double</type>
      <required>true</required>
      <model_dependent>false</model_dependent>
      <default_value>0.4</default_value>
    </argument>
    <argument>
      <name>lighting_fraction_lfl_interior</name>
      <display_name>Lighting: Fraction LFL Interior</display_name>
      <description>Fraction of all lamps (interior) that are linear fluorescent. Lighting not specified as CFL, LFL, or LED is assumed to be incandescent.</description>
      <type>Double</type>
      <required>true</required>
      <model_dependent>false</model_dependent>
      <default_value>0.1</default_value>
    </argument>
    <argument>
      <name>lighting_fraction_led_interior</name>
      <display_name>Lighting: Fraction LED Interior</display_name>
      <description>Fraction of all lamps (interior) that are light emitting diodes. Lighting not specified as CFL, LFL, or LED is assumed to be incandescent.</description>
      <type>Double</type>
      <required>true</required>
      <model_dependent>false</model_dependent>
      <default_value>0.25</default_value>
    </argument>
    <argument>
      <name>lighting_usage_multiplier_interior</name>
      <display_name>Lighting: Usage Multiplier Interior</display_name>
      <description>Multiplier on the lighting energy usage (interior) that can reflect, e.g., high/low usage occupants.</description>
      <type>Double</type>
      <required>true</required>
      <model_dependent>false</model_dependent>
      <default_value>1</default_value>
    </argument>
    <argument>
      <name>lighting_fraction_cfl_exterior</name>
      <display_name>Lighting: Fraction CFL Exterior</display_name>
      <description>Fraction of all lamps (exterior) that are compact fluorescent. Lighting not specified as CFL, LFL, or LED is assumed to be incandescent.</description>
      <type>Double</type>
      <required>true</required>
      <model_dependent>false</model_dependent>
      <default_value>0.4</default_value>
    </argument>
    <argument>
      <name>lighting_fraction_lfl_exterior</name>
      <display_name>Lighting: Fraction LFL Exterior</display_name>
      <description>Fraction of all lamps (exterior) that are linear fluorescent. Lighting not specified as CFL, LFL, or LED is assumed to be incandescent.</description>
      <type>Double</type>
      <required>true</required>
      <model_dependent>false</model_dependent>
      <default_value>0.1</default_value>
    </argument>
    <argument>
      <name>lighting_fraction_led_exterior</name>
      <display_name>Lighting: Fraction LED Exterior</display_name>
      <description>Fraction of all lamps (exterior) that are light emitting diodes. Lighting not specified as CFL, LFL, or LED is assumed to be incandescent.</description>
      <type>Double</type>
      <required>true</required>
      <model_dependent>false</model_dependent>
      <default_value>0.25</default_value>
    </argument>
    <argument>
      <name>lighting_usage_multiplier_exterior</name>
      <display_name>Lighting: Usage Multiplier Exterior</display_name>
      <description>Multiplier on the lighting energy usage (exterior) that can reflect, e.g., high/low usage occupants.</description>
      <type>Double</type>
      <required>true</required>
      <model_dependent>false</model_dependent>
      <default_value>1</default_value>
    </argument>
    <argument>
      <name>lighting_fraction_cfl_garage</name>
      <display_name>Lighting: Fraction CFL Garage</display_name>
      <description>Fraction of all lamps (garage) that are compact fluorescent. Lighting not specified as CFL, LFL, or LED is assumed to be incandescent.</description>
      <type>Double</type>
      <required>true</required>
      <model_dependent>false</model_dependent>
      <default_value>0.4</default_value>
    </argument>
    <argument>
      <name>lighting_fraction_lfl_garage</name>
      <display_name>Lighting: Fraction LFL Garage</display_name>
      <description>Fraction of all lamps (garage) that are linear fluorescent. Lighting not specified as CFL, LFL, or LED is assumed to be incandescent.</description>
      <type>Double</type>
      <required>true</required>
      <model_dependent>false</model_dependent>
      <default_value>0.1</default_value>
    </argument>
    <argument>
      <name>lighting_fraction_led_garage</name>
      <display_name>Lighting: Fraction LED Garage</display_name>
      <description>Fraction of all lamps (garage) that are light emitting diodes. Lighting not specified as CFL, LFL, or LED is assumed to be incandescent.</description>
      <type>Double</type>
      <required>true</required>
      <model_dependent>false</model_dependent>
      <default_value>0.25</default_value>
    </argument>
    <argument>
      <name>lighting_usage_multiplier_garage</name>
      <display_name>Lighting: Usage Multiplier Garage</display_name>
      <description>Multiplier on the lighting energy usage (garage) that can reflect, e.g., high/low usage occupants.</description>
      <type>Double</type>
      <required>true</required>
      <model_dependent>false</model_dependent>
      <default_value>1</default_value>
    </argument>
    <argument>
      <name>holiday_lighting_present</name>
      <display_name>Holiday Lighting: Present</display_name>
      <description>Whether there is holiday lighting.</description>
      <type>Boolean</type>
      <required>true</required>
      <model_dependent>false</model_dependent>
      <default_value>false</default_value>
      <choices>
        <choice>
          <value>true</value>
          <display_name>true</display_name>
        </choice>
        <choice>
          <value>false</value>
          <display_name>false</display_name>
        </choice>
      </choices>
    </argument>
    <argument>
      <name>holiday_lighting_daily_kwh</name>
      <display_name>Holiday Lighting: Daily Consumption</display_name>
      <description>The daily energy consumption for holiday lighting (exterior).</description>
      <type>String</type>
      <units>kWh/day</units>
      <required>true</required>
      <model_dependent>false</model_dependent>
      <default_value>auto</default_value>
    </argument>
    <argument>
      <name>holiday_lighting_period_begin_month</name>
      <display_name>Holiday Lighting: Period Begin Month</display_name>
      <description>This numeric field should contain the starting month number (1 = January, 2 = February, etc.) for the holiday lighting period desired.</description>
      <type>String</type>
      <units>month</units>
      <required>true</required>
      <model_dependent>false</model_dependent>
      <default_value>auto</default_value>
    </argument>
    <argument>
      <name>holiday_lighting_period_begin_day_of_month</name>
      <display_name>Holiday Lighting: Period Begin Day of Month</display_name>
      <description>This numeric field should contain the starting day of the starting month (must be valid for month) for the holiday lighting period desired.</description>
      <type>String</type>
      <units>day</units>
      <required>true</required>
      <model_dependent>false</model_dependent>
      <default_value>auto</default_value>
    </argument>
    <argument>
      <name>holiday_lighting_period_end_month</name>
      <display_name>Holiday Lighting: Period End Month</display_name>
      <description>This numeric field should contain the end month number (1 = January, 2 = February, etc.) for the holiday lighting period desired.</description>
      <type>String</type>
      <units>month</units>
      <required>true</required>
      <model_dependent>false</model_dependent>
      <default_value>auto</default_value>
    </argument>
    <argument>
      <name>holiday_lighting_period_end_day_of_month</name>
      <display_name>Holiday Lighting: Period End Day of Month</display_name>
      <description>This numeric field should contain the ending day of the ending month (must be valid for month) for the holiday lighting period desired.</description>
      <type>String</type>
      <units>day</units>
      <required>true</required>
      <model_dependent>false</model_dependent>
      <default_value>auto</default_value>
    </argument>
    <argument>
      <name>dehumidifier_type</name>
      <display_name>Dehumidifier: Type</display_name>
      <description>The type of dehumidifier.</description>
      <type>Choice</type>
      <required>true</required>
      <model_dependent>false</model_dependent>
      <default_value>none</default_value>
      <choices>
        <choice>
          <value>none</value>
          <display_name>none</display_name>
        </choice>
        <choice>
          <value>portable</value>
          <display_name>portable</display_name>
        </choice>
        <choice>
          <value>whole-home</value>
          <display_name>whole-home</display_name>
        </choice>
      </choices>
    </argument>
    <argument>
      <name>dehumidifier_efficiency_type</name>
      <display_name>Dehumidifier: Efficiency Type</display_name>
      <description>The efficiency type of dehumidifier.</description>
      <type>Choice</type>
      <required>true</required>
      <model_dependent>false</model_dependent>
      <default_value>IntegratedEnergyFactor</default_value>
      <choices>
        <choice>
          <value>EnergyFactor</value>
          <display_name>EnergyFactor</display_name>
        </choice>
        <choice>
          <value>IntegratedEnergyFactor</value>
          <display_name>IntegratedEnergyFactor</display_name>
        </choice>
      </choices>
    </argument>
    <argument>
      <name>dehumidifier_efficiency</name>
      <display_name>Dehumidifier: Efficiency</display_name>
      <description>The efficiency of the dehumidifier.</description>
      <type>Double</type>
      <units>liters/kWh</units>
      <required>true</required>
      <model_dependent>false</model_dependent>
      <default_value>1.5</default_value>
    </argument>
    <argument>
      <name>dehumidifier_capacity</name>
      <display_name>Dehumidifier: Capacity</display_name>
      <description>The capacity (water removal rate) of the dehumidifier.</description>
      <type>Double</type>
      <units>pint/day</units>
      <required>true</required>
      <model_dependent>false</model_dependent>
      <default_value>40</default_value>
    </argument>
    <argument>
      <name>dehumidifier_rh_setpoint</name>
      <display_name>Dehumidifier: Relative Humidity Setpoint</display_name>
      <description>The relative humidity setpoint of the dehumidifier.</description>
      <type>Double</type>
      <units>Frac</units>
      <required>true</required>
      <model_dependent>false</model_dependent>
      <default_value>0.5</default_value>
    </argument>
    <argument>
      <name>dehumidifier_fraction_dehumidification_load_served</name>
      <display_name>Dehumidifier: Fraction Dehumidification Load Served</display_name>
      <description>The dehumidification load served fraction of the dehumidifier.</description>
      <type>Double</type>
      <units>Frac</units>
      <required>true</required>
      <model_dependent>false</model_dependent>
      <default_value>1</default_value>
    </argument>
    <argument>
      <name>clothes_washer_location</name>
      <display_name>Clothes Washer: Location</display_name>
      <description>The space type for the clothes washer location.</description>
      <type>Choice</type>
      <required>true</required>
      <model_dependent>false</model_dependent>
      <default_value>auto</default_value>
      <choices>
        <choice>
          <value>auto</value>
          <display_name>auto</display_name>
        </choice>
        <choice>
          <value>none</value>
          <display_name>none</display_name>
        </choice>
        <choice>
          <value>living space</value>
          <display_name>living space</display_name>
        </choice>
        <choice>
          <value>basement - conditioned</value>
          <display_name>basement - conditioned</display_name>
        </choice>
        <choice>
          <value>basement - unconditioned</value>
          <display_name>basement - unconditioned</display_name>
        </choice>
        <choice>
          <value>garage</value>
          <display_name>garage</display_name>
        </choice>
        <choice>
          <value>other housing unit</value>
          <display_name>other housing unit</display_name>
        </choice>
        <choice>
          <value>other heated space</value>
          <display_name>other heated space</display_name>
        </choice>
        <choice>
          <value>other multifamily buffer space</value>
          <display_name>other multifamily buffer space</display_name>
        </choice>
        <choice>
          <value>other non-freezing space</value>
          <display_name>other non-freezing space</display_name>
        </choice>
      </choices>
    </argument>
    <argument>
      <name>clothes_washer_efficiency_type</name>
      <display_name>Clothes Washer: Efficiency Type</display_name>
      <description>The efficiency type of the clothes washer.</description>
      <type>Choice</type>
      <required>true</required>
      <model_dependent>false</model_dependent>
      <default_value>IntegratedModifiedEnergyFactor</default_value>
      <choices>
        <choice>
          <value>ModifiedEnergyFactor</value>
          <display_name>ModifiedEnergyFactor</display_name>
        </choice>
        <choice>
          <value>IntegratedModifiedEnergyFactor</value>
          <display_name>IntegratedModifiedEnergyFactor</display_name>
        </choice>
      </choices>
    </argument>
    <argument>
      <name>clothes_washer_efficiency</name>
      <display_name>Clothes Washer: Efficiency</display_name>
      <description>The efficiency of the clothes washer.</description>
      <type>String</type>
      <units>ft^3/kWh-cyc</units>
      <required>true</required>
      <model_dependent>false</model_dependent>
      <default_value>auto</default_value>
    </argument>
    <argument>
      <name>clothes_washer_rated_annual_kwh</name>
      <display_name>Clothes Washer: Rated Annual Consumption</display_name>
      <description>The annual energy consumed by the clothes washer, as rated, obtained from the EnergyGuide label. This includes both the appliance electricity consumption and the energy required for water heating.</description>
      <type>String</type>
      <units>kWh/yr</units>
      <required>true</required>
      <model_dependent>false</model_dependent>
      <default_value>auto</default_value>
    </argument>
    <argument>
      <name>clothes_washer_label_electric_rate</name>
      <display_name>Clothes Washer: Label Electric Rate</display_name>
      <description>The annual energy consumed by the clothes washer, as rated, obtained from the EnergyGuide label. This includes both the appliance electricity consumption and the energy required for water heating.</description>
      <type>String</type>
      <units>$/kWh</units>
      <required>true</required>
      <model_dependent>false</model_dependent>
      <default_value>auto</default_value>
    </argument>
    <argument>
      <name>clothes_washer_label_gas_rate</name>
      <display_name>Clothes Washer: Label Gas Rate</display_name>
      <description>The annual energy consumed by the clothes washer, as rated, obtained from the EnergyGuide label. This includes both the appliance electricity consumption and the energy required for water heating.</description>
      <type>String</type>
      <units>$/therm</units>
      <required>true</required>
      <model_dependent>false</model_dependent>
      <default_value>auto</default_value>
    </argument>
    <argument>
      <name>clothes_washer_label_annual_gas_cost</name>
      <display_name>Clothes Washer: Label Annual Cost with Gas DHW</display_name>
      <description>The annual cost of using the system under test conditions. Input is obtained from the EnergyGuide label.</description>
      <type>String</type>
      <units>$</units>
      <required>true</required>
      <model_dependent>false</model_dependent>
      <default_value>auto</default_value>
    </argument>
    <argument>
      <name>clothes_washer_label_usage</name>
      <display_name>Clothes Washer: Label Usage</display_name>
      <description>The clothes washer loads per week.</description>
      <type>String</type>
      <units>cyc/wk</units>
      <required>true</required>
      <model_dependent>false</model_dependent>
      <default_value>auto</default_value>
    </argument>
    <argument>
      <name>clothes_washer_capacity</name>
      <display_name>Clothes Washer: Drum Volume</display_name>
      <description>Volume of the washer drum. Obtained from the EnergyStar website or the manufacturer's literature.</description>
      <type>String</type>
      <units>ft^3</units>
      <required>true</required>
      <model_dependent>false</model_dependent>
      <default_value>auto</default_value>
    </argument>
    <argument>
      <name>clothes_washer_usage_multiplier</name>
      <display_name>Clothes Washer: Usage Multiplier</display_name>
      <description>Multiplier on the clothes washer energy and hot water usage that can reflect, e.g., high/low usage occupants.</description>
      <type>Double</type>
      <required>true</required>
      <model_dependent>false</model_dependent>
      <default_value>1</default_value>
    </argument>
    <argument>
      <name>clothes_dryer_location</name>
      <display_name>Clothes Dryer: Location</display_name>
      <description>The space type for the clothes dryer location.</description>
      <type>Choice</type>
      <required>true</required>
      <model_dependent>false</model_dependent>
      <default_value>auto</default_value>
      <choices>
        <choice>
          <value>auto</value>
          <display_name>auto</display_name>
        </choice>
        <choice>
          <value>none</value>
          <display_name>none</display_name>
        </choice>
        <choice>
          <value>living space</value>
          <display_name>living space</display_name>
        </choice>
        <choice>
          <value>basement - conditioned</value>
          <display_name>basement - conditioned</display_name>
        </choice>
        <choice>
          <value>basement - unconditioned</value>
          <display_name>basement - unconditioned</display_name>
        </choice>
        <choice>
          <value>garage</value>
          <display_name>garage</display_name>
        </choice>
        <choice>
          <value>other housing unit</value>
          <display_name>other housing unit</display_name>
        </choice>
        <choice>
          <value>other heated space</value>
          <display_name>other heated space</display_name>
        </choice>
        <choice>
          <value>other multifamily buffer space</value>
          <display_name>other multifamily buffer space</display_name>
        </choice>
        <choice>
          <value>other non-freezing space</value>
          <display_name>other non-freezing space</display_name>
        </choice>
      </choices>
    </argument>
    <argument>
      <name>clothes_dryer_fuel_type</name>
      <display_name>Clothes Dryer: Fuel Type</display_name>
      <description>Type of fuel used by the clothes dryer.</description>
      <type>Choice</type>
      <required>true</required>
      <model_dependent>false</model_dependent>
      <default_value>natural gas</default_value>
      <choices>
        <choice>
          <value>electricity</value>
          <display_name>electricity</display_name>
        </choice>
        <choice>
          <value>natural gas</value>
          <display_name>natural gas</display_name>
        </choice>
        <choice>
          <value>fuel oil</value>
          <display_name>fuel oil</display_name>
        </choice>
        <choice>
          <value>propane</value>
          <display_name>propane</display_name>
        </choice>
        <choice>
          <value>wood</value>
          <display_name>wood</display_name>
        </choice>
        <choice>
          <value>coal</value>
          <display_name>coal</display_name>
        </choice>
      </choices>
    </argument>
    <argument>
      <name>clothes_dryer_efficiency_type</name>
      <display_name>Clothes Dryer: Efficiency Type</display_name>
      <description>The efficiency type of the clothes dryer.</description>
      <type>Choice</type>
      <required>true</required>
      <model_dependent>false</model_dependent>
      <default_value>CombinedEnergyFactor</default_value>
      <choices>
        <choice>
          <value>EnergyFactor</value>
          <display_name>EnergyFactor</display_name>
        </choice>
        <choice>
          <value>CombinedEnergyFactor</value>
          <display_name>CombinedEnergyFactor</display_name>
        </choice>
      </choices>
    </argument>
    <argument>
      <name>clothes_dryer_efficiency</name>
      <display_name>Clothes Dryer: Efficiency</display_name>
      <description>The efficiency of the clothes dryer.</description>
      <type>String</type>
      <units>lb/kWh</units>
      <required>true</required>
      <model_dependent>false</model_dependent>
      <default_value>auto</default_value>
    </argument>
    <argument>
      <name>clothes_dryer_control_type</name>
      <display_name>Clothes Dryer: Control Type</display_name>
      <description>Type of control used by the clothes dryer.</description>
      <type>Choice</type>
      <required>true</required>
      <model_dependent>false</model_dependent>
      <default_value>auto</default_value>
      <choices>
        <choice>
          <value>auto</value>
          <display_name>auto</display_name>
        </choice>
        <choice>
          <value>timer</value>
          <display_name>timer</display_name>
        </choice>
        <choice>
          <value>moisture</value>
          <display_name>moisture</display_name>
        </choice>
      </choices>
    </argument>
    <argument>
      <name>clothes_dryer_vented_flow_rate</name>
      <display_name>Clothes Dryer: Vented Flow Rate</display_name>
      <description>The exhaust flow rate of the vented clothes dryer.</description>
      <type>String</type>
      <units>CFM</units>
      <required>true</required>
      <model_dependent>false</model_dependent>
      <default_value>auto</default_value>
    </argument>
    <argument>
      <name>clothes_dryer_usage_multiplier</name>
      <display_name>Clothes Dryer: Usage Multiplier</display_name>
      <description>Multiplier on the clothes dryer energy usage that can reflect, e.g., high/low usage occupants.</description>
      <type>Double</type>
      <required>true</required>
      <model_dependent>false</model_dependent>
      <default_value>1</default_value>
    </argument>
    <argument>
      <name>dishwasher_location</name>
      <display_name>Dishwasher: Location</display_name>
      <description>The space type for the dishwasher location.</description>
      <type>Choice</type>
      <required>true</required>
      <model_dependent>false</model_dependent>
      <default_value>auto</default_value>
      <choices>
        <choice>
          <value>auto</value>
          <display_name>auto</display_name>
        </choice>
        <choice>
          <value>none</value>
          <display_name>none</display_name>
        </choice>
        <choice>
          <value>living space</value>
          <display_name>living space</display_name>
        </choice>
        <choice>
          <value>basement - conditioned</value>
          <display_name>basement - conditioned</display_name>
        </choice>
        <choice>
          <value>basement - unconditioned</value>
          <display_name>basement - unconditioned</display_name>
        </choice>
        <choice>
          <value>garage</value>
          <display_name>garage</display_name>
        </choice>
        <choice>
          <value>other housing unit</value>
          <display_name>other housing unit</display_name>
        </choice>
        <choice>
          <value>other heated space</value>
          <display_name>other heated space</display_name>
        </choice>
        <choice>
          <value>other multifamily buffer space</value>
          <display_name>other multifamily buffer space</display_name>
        </choice>
        <choice>
          <value>other non-freezing space</value>
          <display_name>other non-freezing space</display_name>
        </choice>
      </choices>
    </argument>
    <argument>
      <name>dishwasher_efficiency_type</name>
      <display_name>Dishwasher: Efficiency Type</display_name>
      <description>The efficiency type of dishwasher.</description>
      <type>Choice</type>
      <required>true</required>
      <model_dependent>false</model_dependent>
      <default_value>RatedAnnualkWh</default_value>
      <choices>
        <choice>
          <value>RatedAnnualkWh</value>
          <display_name>RatedAnnualkWh</display_name>
        </choice>
        <choice>
          <value>EnergyFactor</value>
          <display_name>EnergyFactor</display_name>
        </choice>
      </choices>
    </argument>
    <argument>
      <name>dishwasher_efficiency</name>
      <display_name>Dishwasher: Efficiency</display_name>
      <description>The efficiency of the dishwasher.</description>
      <type>String</type>
      <units>RatedAnnualkWh or EnergyFactor</units>
      <required>true</required>
      <model_dependent>false</model_dependent>
      <default_value>auto</default_value>
    </argument>
    <argument>
      <name>dishwasher_label_electric_rate</name>
      <display_name>Dishwasher: Label Electric Rate</display_name>
      <description>The label electric rate of the dishwasher.</description>
      <type>String</type>
      <units>$/kWh</units>
      <required>true</required>
      <model_dependent>false</model_dependent>
      <default_value>auto</default_value>
    </argument>
    <argument>
      <name>dishwasher_label_gas_rate</name>
      <display_name>Dishwasher: Label Gas Rate</display_name>
      <description>The label gas rate of the dishwasher.</description>
      <type>String</type>
      <units>$/therm</units>
      <required>true</required>
      <model_dependent>false</model_dependent>
      <default_value>auto</default_value>
    </argument>
    <argument>
      <name>dishwasher_label_annual_gas_cost</name>
      <display_name>Dishwasher: Label Annual Gas Cost</display_name>
      <description>The label annual gas cost of the dishwasher.</description>
      <type>String</type>
      <units>$</units>
      <required>true</required>
      <model_dependent>false</model_dependent>
      <default_value>auto</default_value>
    </argument>
    <argument>
      <name>dishwasher_label_usage</name>
      <display_name>Dishwasher: Label Usage</display_name>
      <description>The dishwasher loads per week.</description>
      <type>String</type>
      <units>cyc/wk</units>
      <required>true</required>
      <model_dependent>false</model_dependent>
      <default_value>auto</default_value>
    </argument>
    <argument>
      <name>dishwasher_place_setting_capacity</name>
      <display_name>Dishwasher: Number of Place Settings</display_name>
      <description>The number of place settings for the unit. Data obtained from manufacturer's literature.</description>
      <type>String</type>
      <units>#</units>
      <required>true</required>
      <model_dependent>false</model_dependent>
      <default_value>auto</default_value>
    </argument>
    <argument>
      <name>dishwasher_usage_multiplier</name>
      <display_name>Dishwasher: Usage Multiplier</display_name>
      <description>Multiplier on the dishwasher energy usage that can reflect, e.g., high/low usage occupants.</description>
      <type>Double</type>
      <required>true</required>
      <model_dependent>false</model_dependent>
      <default_value>1</default_value>
    </argument>
    <argument>
      <name>refrigerator_location</name>
      <display_name>Refrigerator: Location</display_name>
      <description>The space type for the refrigerator location.</description>
      <type>Choice</type>
      <required>true</required>
      <model_dependent>false</model_dependent>
      <default_value>auto</default_value>
      <choices>
        <choice>
          <value>auto</value>
          <display_name>auto</display_name>
        </choice>
        <choice>
          <value>none</value>
          <display_name>none</display_name>
        </choice>
        <choice>
          <value>living space</value>
          <display_name>living space</display_name>
        </choice>
        <choice>
          <value>basement - conditioned</value>
          <display_name>basement - conditioned</display_name>
        </choice>
        <choice>
          <value>basement - unconditioned</value>
          <display_name>basement - unconditioned</display_name>
        </choice>
        <choice>
          <value>garage</value>
          <display_name>garage</display_name>
        </choice>
        <choice>
          <value>other housing unit</value>
          <display_name>other housing unit</display_name>
        </choice>
        <choice>
          <value>other heated space</value>
          <display_name>other heated space</display_name>
        </choice>
        <choice>
          <value>other multifamily buffer space</value>
          <display_name>other multifamily buffer space</display_name>
        </choice>
        <choice>
          <value>other non-freezing space</value>
          <display_name>other non-freezing space</display_name>
        </choice>
      </choices>
    </argument>
    <argument>
      <name>refrigerator_rated_annual_kwh</name>
      <display_name>Refrigerator: Rated Annual Consumption</display_name>
      <description>The EnergyGuide rated annual energy consumption for a refrigerator.</description>
      <type>String</type>
      <units>kWh/yr</units>
      <required>true</required>
      <model_dependent>false</model_dependent>
      <default_value>auto</default_value>
    </argument>
    <argument>
      <name>refrigerator_usage_multiplier</name>
      <display_name>Refrigerator: Usage Multiplier</display_name>
      <description>Multiplier on the refrigerator energy usage that can reflect, e.g., high/low usage occupants.</description>
      <type>Double</type>
      <required>true</required>
      <model_dependent>false</model_dependent>
      <default_value>1</default_value>
    </argument>
    <argument>
      <name>extra_refrigerator_location</name>
      <display_name>Extra Refrigerator: Location</display_name>
      <description>The space type for the extra refrigerator location.</description>
      <type>Choice</type>
      <required>true</required>
      <model_dependent>false</model_dependent>
      <default_value>auto</default_value>
      <choices>
        <choice>
          <value>auto</value>
          <display_name>auto</display_name>
        </choice>
        <choice>
          <value>none</value>
          <display_name>none</display_name>
        </choice>
        <choice>
          <value>living space</value>
          <display_name>living space</display_name>
        </choice>
        <choice>
          <value>basement - conditioned</value>
          <display_name>basement - conditioned</display_name>
        </choice>
        <choice>
          <value>basement - unconditioned</value>
          <display_name>basement - unconditioned</display_name>
        </choice>
        <choice>
          <value>garage</value>
          <display_name>garage</display_name>
        </choice>
        <choice>
          <value>other housing unit</value>
          <display_name>other housing unit</display_name>
        </choice>
        <choice>
          <value>other heated space</value>
          <display_name>other heated space</display_name>
        </choice>
        <choice>
          <value>other multifamily buffer space</value>
          <display_name>other multifamily buffer space</display_name>
        </choice>
        <choice>
          <value>other non-freezing space</value>
          <display_name>other non-freezing space</display_name>
        </choice>
      </choices>
    </argument>
    <argument>
      <name>extra_refrigerator_rated_annual_kwh</name>
      <display_name>Extra Refrigerator: Rated Annual Consumption</display_name>
      <description>The EnergyGuide rated annual energy consumption for an extra rrefrigerator.</description>
      <type>String</type>
      <units>kWh/yr</units>
      <required>true</required>
      <model_dependent>false</model_dependent>
      <default_value>auto</default_value>
    </argument>
    <argument>
      <name>extra_refrigerator_usage_multiplier</name>
      <display_name>Extra Refrigerator: Usage Multiplier</display_name>
      <description>Multiplier on the extra refrigerator energy usage that can reflect, e.g., high/low usage occupants.</description>
      <type>Double</type>
      <required>true</required>
      <model_dependent>false</model_dependent>
      <default_value>1</default_value>
    </argument>
    <argument>
      <name>freezer_location</name>
      <display_name>Freezer: Location</display_name>
      <description>The space type for the freezer location.</description>
      <type>Choice</type>
      <required>true</required>
      <model_dependent>false</model_dependent>
      <default_value>auto</default_value>
      <choices>
        <choice>
          <value>auto</value>
          <display_name>auto</display_name>
        </choice>
        <choice>
          <value>none</value>
          <display_name>none</display_name>
        </choice>
        <choice>
          <value>living space</value>
          <display_name>living space</display_name>
        </choice>
        <choice>
          <value>basement - conditioned</value>
          <display_name>basement - conditioned</display_name>
        </choice>
        <choice>
          <value>basement - unconditioned</value>
          <display_name>basement - unconditioned</display_name>
        </choice>
        <choice>
          <value>garage</value>
          <display_name>garage</display_name>
        </choice>
        <choice>
          <value>other housing unit</value>
          <display_name>other housing unit</display_name>
        </choice>
        <choice>
          <value>other heated space</value>
          <display_name>other heated space</display_name>
        </choice>
        <choice>
          <value>other multifamily buffer space</value>
          <display_name>other multifamily buffer space</display_name>
        </choice>
        <choice>
          <value>other non-freezing space</value>
          <display_name>other non-freezing space</display_name>
        </choice>
      </choices>
    </argument>
    <argument>
      <name>freezer_rated_annual_kwh</name>
      <display_name>Freezer: Rated Annual Consumption</display_name>
      <description>The EnergyGuide rated annual energy consumption for a freezer.</description>
      <type>String</type>
      <units>kWh/yr</units>
      <required>true</required>
      <model_dependent>false</model_dependent>
      <default_value>auto</default_value>
    </argument>
    <argument>
      <name>freezer_usage_multiplier</name>
      <display_name>Freezer: Usage Multiplier</display_name>
      <description>Multiplier on the freezer energy usage that can reflect, e.g., high/low usage occupants.</description>
      <type>Double</type>
      <required>true</required>
      <model_dependent>false</model_dependent>
      <default_value>1</default_value>
    </argument>
    <argument>
      <name>cooking_range_oven_location</name>
      <display_name>Cooking Range/Oven: Location</display_name>
      <description>The space type for the cooking range/oven location.</description>
      <type>Choice</type>
      <required>true</required>
      <model_dependent>false</model_dependent>
      <default_value>auto</default_value>
      <choices>
        <choice>
          <value>auto</value>
          <display_name>auto</display_name>
        </choice>
        <choice>
          <value>none</value>
          <display_name>none</display_name>
        </choice>
        <choice>
          <value>living space</value>
          <display_name>living space</display_name>
        </choice>
        <choice>
          <value>basement - conditioned</value>
          <display_name>basement - conditioned</display_name>
        </choice>
        <choice>
          <value>basement - unconditioned</value>
          <display_name>basement - unconditioned</display_name>
        </choice>
        <choice>
          <value>garage</value>
          <display_name>garage</display_name>
        </choice>
        <choice>
          <value>other housing unit</value>
          <display_name>other housing unit</display_name>
        </choice>
        <choice>
          <value>other heated space</value>
          <display_name>other heated space</display_name>
        </choice>
        <choice>
          <value>other multifamily buffer space</value>
          <display_name>other multifamily buffer space</display_name>
        </choice>
        <choice>
          <value>other non-freezing space</value>
          <display_name>other non-freezing space</display_name>
        </choice>
      </choices>
    </argument>
    <argument>
      <name>cooking_range_oven_fuel_type</name>
      <display_name>Cooking Range/Oven: Fuel Type</display_name>
      <description>Type of fuel used by the cooking range/oven.</description>
      <type>Choice</type>
      <required>true</required>
      <model_dependent>false</model_dependent>
      <default_value>natural gas</default_value>
      <choices>
        <choice>
          <value>electricity</value>
          <display_name>electricity</display_name>
        </choice>
        <choice>
          <value>natural gas</value>
          <display_name>natural gas</display_name>
        </choice>
        <choice>
          <value>fuel oil</value>
          <display_name>fuel oil</display_name>
        </choice>
        <choice>
          <value>propane</value>
          <display_name>propane</display_name>
        </choice>
        <choice>
          <value>wood</value>
          <display_name>wood</display_name>
        </choice>
        <choice>
          <value>coal</value>
          <display_name>coal</display_name>
        </choice>
      </choices>
    </argument>
    <argument>
      <name>cooking_range_oven_is_induction</name>
      <display_name>Cooking Range/Oven: Is Induction</display_name>
      <description>Whether the cooking range is induction.</description>
      <type>Boolean</type>
      <required>false</required>
      <model_dependent>false</model_dependent>
      <choices>
        <choice>
          <value>true</value>
          <display_name>true</display_name>
        </choice>
        <choice>
          <value>false</value>
          <display_name>false</display_name>
        </choice>
      </choices>
    </argument>
    <argument>
      <name>cooking_range_oven_is_convection</name>
      <display_name>Cooking Range/Oven: Is Convection</display_name>
      <description>Whether the oven is convection.</description>
      <type>Boolean</type>
      <required>false</required>
      <model_dependent>false</model_dependent>
      <choices>
        <choice>
          <value>true</value>
          <display_name>true</display_name>
        </choice>
        <choice>
          <value>false</value>
          <display_name>false</display_name>
        </choice>
      </choices>
    </argument>
    <argument>
      <name>cooking_range_oven_usage_multiplier</name>
      <display_name>Cooking Range/Oven: Usage Multiplier</display_name>
      <description>Multiplier on the cooking range/oven energy usage that can reflect, e.g., high/low usage occupants.</description>
      <type>Double</type>
      <required>true</required>
      <model_dependent>false</model_dependent>
      <default_value>1</default_value>
    </argument>
    <argument>
      <name>ceiling_fan_present</name>
      <display_name>Ceiling Fan: Present</display_name>
      <description>Whether there is are any ceiling fans.</description>
      <type>Boolean</type>
      <required>true</required>
      <model_dependent>false</model_dependent>
      <default_value>true</default_value>
      <choices>
        <choice>
          <value>true</value>
          <display_name>true</display_name>
        </choice>
        <choice>
          <value>false</value>
          <display_name>false</display_name>
        </choice>
      </choices>
    </argument>
    <argument>
      <name>ceiling_fan_efficiency</name>
      <display_name>Ceiling Fan: Efficiency</display_name>
      <description>The efficiency rating of the ceiling fan(s) at medium speed.</description>
      <type>String</type>
      <units>CFM/W</units>
      <required>true</required>
      <model_dependent>false</model_dependent>
      <default_value>auto</default_value>
    </argument>
    <argument>
      <name>ceiling_fan_quantity</name>
      <display_name>Ceiling Fan: Quantity</display_name>
      <description>Total number of ceiling fans.</description>
      <type>String</type>
      <units>#</units>
      <required>true</required>
      <model_dependent>false</model_dependent>
      <default_value>auto</default_value>
    </argument>
    <argument>
      <name>ceiling_fan_cooling_setpoint_temp_offset</name>
      <display_name>Ceiling Fan: Cooling Setpoint Temperature Offset</display_name>
      <description>The setpoint temperature offset during cooling season for the ceiling fan(s). Only applies if ceiling fan quantity is greater than zero.</description>
      <type>Double</type>
      <units>deg-F</units>
      <required>true</required>
      <model_dependent>false</model_dependent>
      <default_value>0.5</default_value>
    </argument>
    <argument>
      <name>plug_loads_television_annual_kwh</name>
      <display_name>Plug Loads: Television Annual kWh</display_name>
      <description>The annual energy consumption of the television plug loads.</description>
      <type>String</type>
      <units>kWh/yr</units>
      <required>true</required>
      <model_dependent>false</model_dependent>
      <default_value>auto</default_value>
    </argument>
    <argument>
      <name>plug_loads_television_usage_multiplier</name>
      <display_name>Plug Loads: Television Usage Multiplier</display_name>
      <description>Multiplier on the television energy usage that can reflect, e.g., high/low usage occupants.</description>
      <type>Double</type>
      <required>true</required>
      <model_dependent>false</model_dependent>
      <default_value>1</default_value>
    </argument>
    <argument>
      <name>plug_loads_other_annual_kwh</name>
      <display_name>Plug Loads: Other Annual kWh</display_name>
      <description>The annual energy consumption of the other residual plug loads.</description>
      <type>String</type>
      <units>kWh/yr</units>
      <required>true</required>
      <model_dependent>false</model_dependent>
      <default_value>auto</default_value>
    </argument>
    <argument>
      <name>plug_loads_other_frac_sensible</name>
      <display_name>Plug Loads: Other Sensible Fraction</display_name>
      <description>Fraction of other residual plug loads' internal gains that are sensible.</description>
      <type>String</type>
      <units>Frac</units>
      <required>true</required>
      <model_dependent>false</model_dependent>
      <default_value>auto</default_value>
    </argument>
    <argument>
      <name>plug_loads_other_frac_latent</name>
      <display_name>Plug Loads: Other Latent Fraction</display_name>
      <description>Fraction of other residual plug loads' internal gains that are latent.</description>
      <type>String</type>
      <units>Frac</units>
      <required>true</required>
      <model_dependent>false</model_dependent>
      <default_value>auto</default_value>
    </argument>
    <argument>
      <name>plug_loads_other_usage_multiplier</name>
      <display_name>Plug Loads: Other Usage Multiplier</display_name>
      <description>Multiplier on the other energy usage that can reflect, e.g., high/low usage occupants.</description>
      <type>Double</type>
      <required>true</required>
      <model_dependent>false</model_dependent>
      <default_value>1</default_value>
    </argument>
    <argument>
      <name>plug_loads_well_pump_present</name>
      <display_name>Plug Loads: Well Pump Present</display_name>
      <description>Whether there is a well pump.</description>
      <type>Boolean</type>
      <required>true</required>
      <model_dependent>false</model_dependent>
      <default_value>false</default_value>
      <choices>
        <choice>
          <value>true</value>
          <display_name>true</display_name>
        </choice>
        <choice>
          <value>false</value>
          <display_name>false</display_name>
        </choice>
      </choices>
    </argument>
    <argument>
      <name>plug_loads_well_pump_annual_kwh</name>
      <display_name>Plug Loads: Well Pump Annual kWh</display_name>
      <description>The annual energy consumption of the well pump plug loads.</description>
      <type>String</type>
      <units>kWh/yr</units>
      <required>true</required>
      <model_dependent>false</model_dependent>
      <default_value>auto</default_value>
    </argument>
    <argument>
      <name>plug_loads_well_pump_usage_multiplier</name>
      <display_name>Plug Loads: Well Pump Usage Multiplier</display_name>
      <description>Multiplier on the well pump energy usage that can reflect, e.g., high/low usage occupants.</description>
      <type>Double</type>
      <required>true</required>
      <model_dependent>false</model_dependent>
      <default_value>1</default_value>
    </argument>
    <argument>
      <name>plug_loads_vehicle_present</name>
      <display_name>Plug Loads: Vehicle Present</display_name>
      <description>Whether there is an electric vehicle.</description>
      <type>Boolean</type>
      <required>true</required>
      <model_dependent>false</model_dependent>
      <default_value>false</default_value>
      <choices>
        <choice>
          <value>true</value>
          <display_name>true</display_name>
        </choice>
        <choice>
          <value>false</value>
          <display_name>false</display_name>
        </choice>
      </choices>
    </argument>
    <argument>
      <name>plug_loads_vehicle_annual_kwh</name>
      <display_name>Plug Loads: Vehicle Annual kWh</display_name>
      <description>The annual energy consumption of the electric vehicle plug loads.</description>
      <type>String</type>
      <units>kWh/yr</units>
      <required>true</required>
      <model_dependent>false</model_dependent>
      <default_value>auto</default_value>
    </argument>
    <argument>
      <name>plug_loads_vehicle_usage_multiplier</name>
      <display_name>Plug Loads: Vehicle Usage Multiplier</display_name>
      <description>Multiplier on the electric vehicle energy usage that can reflect, e.g., high/low usage occupants.</description>
      <type>Double</type>
      <required>true</required>
      <model_dependent>false</model_dependent>
      <default_value>1</default_value>
    </argument>
    <argument>
      <name>fuel_loads_grill_present</name>
      <display_name>Fuel Loads: Grill Present</display_name>
      <description>Whether there is a fuel loads grill.</description>
      <type>Boolean</type>
      <required>true</required>
      <model_dependent>false</model_dependent>
      <default_value>false</default_value>
      <choices>
        <choice>
          <value>true</value>
          <display_name>true</display_name>
        </choice>
        <choice>
          <value>false</value>
          <display_name>false</display_name>
        </choice>
      </choices>
    </argument>
    <argument>
      <name>fuel_loads_grill_fuel_type</name>
      <display_name>Fuel Loads: Grill Fuel Type</display_name>
      <description>The fuel type of the fuel loads grill.</description>
      <type>Choice</type>
      <required>true</required>
      <model_dependent>false</model_dependent>
      <default_value>natural gas</default_value>
      <choices>
        <choice>
          <value>natural gas</value>
          <display_name>natural gas</display_name>
        </choice>
        <choice>
          <value>fuel oil</value>
          <display_name>fuel oil</display_name>
        </choice>
        <choice>
          <value>propane</value>
          <display_name>propane</display_name>
        </choice>
        <choice>
          <value>wood</value>
          <display_name>wood</display_name>
        </choice>
        <choice>
          <value>wood pellets</value>
          <display_name>wood pellets</display_name>
        </choice>
      </choices>
    </argument>
    <argument>
      <name>fuel_loads_grill_annual_therm</name>
      <display_name>Fuel Loads: Grill Annual therm</display_name>
      <description>The annual energy consumption of the fuel loads grill.</description>
      <type>String</type>
      <units>therm/yr</units>
      <required>true</required>
      <model_dependent>false</model_dependent>
      <default_value>auto</default_value>
    </argument>
    <argument>
      <name>fuel_loads_grill_usage_multiplier</name>
      <display_name>Fuel Loads: Grill Usage Multiplier</display_name>
      <description>Multiplier on the fuel loads grill energy usage that can reflect, e.g., high/low usage occupants.</description>
      <type>Double</type>
      <required>true</required>
      <model_dependent>false</model_dependent>
      <default_value>0</default_value>
    </argument>
    <argument>
      <name>fuel_loads_lighting_present</name>
      <display_name>Fuel Loads: Lighting Present</display_name>
      <description>Whether there is fuel loads lighting.</description>
      <type>Boolean</type>
      <required>true</required>
      <model_dependent>false</model_dependent>
      <default_value>false</default_value>
      <choices>
        <choice>
          <value>true</value>
          <display_name>true</display_name>
        </choice>
        <choice>
          <value>false</value>
          <display_name>false</display_name>
        </choice>
      </choices>
    </argument>
    <argument>
      <name>fuel_loads_lighting_fuel_type</name>
      <display_name>Fuel Loads: Lighting Fuel Type</display_name>
      <description>The fuel type of the fuel loads lighting.</description>
      <type>Choice</type>
      <required>true</required>
      <model_dependent>false</model_dependent>
      <default_value>natural gas</default_value>
      <choices>
        <choice>
          <value>natural gas</value>
          <display_name>natural gas</display_name>
        </choice>
        <choice>
          <value>fuel oil</value>
          <display_name>fuel oil</display_name>
        </choice>
        <choice>
          <value>propane</value>
          <display_name>propane</display_name>
        </choice>
        <choice>
          <value>wood</value>
          <display_name>wood</display_name>
        </choice>
        <choice>
          <value>wood pellets</value>
          <display_name>wood pellets</display_name>
        </choice>
      </choices>
    </argument>
    <argument>
      <name>fuel_loads_lighting_annual_therm</name>
      <display_name>Fuel Loads: Lighting Annual therm</display_name>
      <description>The annual energy consumption of the fuel loads lighting.</description>
      <type>String</type>
      <units>therm/yr</units>
      <required>true</required>
      <model_dependent>false</model_dependent>
      <default_value>auto</default_value>
    </argument>
    <argument>
      <name>fuel_loads_lighting_usage_multiplier</name>
      <display_name>Fuel Loads: Lighting Usage Multiplier</display_name>
      <description>Multiplier on the fuel loads lighting energy usage that can reflect, e.g., high/low usage occupants.</description>
      <type>Double</type>
      <required>true</required>
      <model_dependent>false</model_dependent>
      <default_value>0</default_value>
    </argument>
    <argument>
      <name>fuel_loads_fireplace_present</name>
      <display_name>Fuel Loads: Fireplace Present</display_name>
      <description>Whether there is fuel loads fireplace.</description>
      <type>Boolean</type>
      <required>true</required>
      <model_dependent>false</model_dependent>
      <default_value>false</default_value>
      <choices>
        <choice>
          <value>true</value>
          <display_name>true</display_name>
        </choice>
        <choice>
          <value>false</value>
          <display_name>false</display_name>
        </choice>
      </choices>
    </argument>
    <argument>
      <name>fuel_loads_fireplace_fuel_type</name>
      <display_name>Fuel Loads: Fireplace Fuel Type</display_name>
      <description>The fuel type of the fuel loads fireplace.</description>
      <type>Choice</type>
      <required>true</required>
      <model_dependent>false</model_dependent>
      <default_value>natural gas</default_value>
      <choices>
        <choice>
          <value>natural gas</value>
          <display_name>natural gas</display_name>
        </choice>
        <choice>
          <value>fuel oil</value>
          <display_name>fuel oil</display_name>
        </choice>
        <choice>
          <value>propane</value>
          <display_name>propane</display_name>
        </choice>
        <choice>
          <value>wood</value>
          <display_name>wood</display_name>
        </choice>
        <choice>
          <value>wood pellets</value>
          <display_name>wood pellets</display_name>
        </choice>
      </choices>
    </argument>
    <argument>
      <name>fuel_loads_fireplace_annual_therm</name>
      <display_name>Fuel Loads: Fireplace Annual therm</display_name>
      <description>The annual energy consumption of the fuel loads fireplace.</description>
      <type>String</type>
      <units>therm/yr</units>
      <required>true</required>
      <model_dependent>false</model_dependent>
      <default_value>auto</default_value>
    </argument>
    <argument>
      <name>fuel_loads_fireplace_frac_sensible</name>
      <display_name>Fuel Loads: Fireplace Sensible Fraction</display_name>
      <description>Fraction of fireplace residual fuel loads' internal gains that are sensible.</description>
      <type>String</type>
      <units>Frac</units>
      <required>true</required>
      <model_dependent>false</model_dependent>
      <default_value>auto</default_value>
    </argument>
    <argument>
      <name>fuel_loads_fireplace_frac_latent</name>
      <display_name>Fuel Loads: Fireplace Latent Fraction</display_name>
      <description>Fraction of fireplace residual fuel loads' internal gains that are latent.</description>
      <type>String</type>
      <units>Frac</units>
      <required>true</required>
      <model_dependent>false</model_dependent>
      <default_value>auto</default_value>
    </argument>
    <argument>
      <name>fuel_loads_fireplace_usage_multiplier</name>
      <display_name>Fuel Loads: Fireplace Usage Multiplier</display_name>
      <description>Multiplier on the fuel loads fireplace energy usage that can reflect, e.g., high/low usage occupants.</description>
      <type>Double</type>
      <required>true</required>
      <model_dependent>false</model_dependent>
      <default_value>0</default_value>
    </argument>
    <argument>
      <name>pool_present</name>
      <display_name>Pool: Present</display_name>
      <description>Whether there is a pool.</description>
      <type>Boolean</type>
      <required>true</required>
      <model_dependent>false</model_dependent>
      <default_value>false</default_value>
      <choices>
        <choice>
          <value>true</value>
          <display_name>true</display_name>
        </choice>
        <choice>
          <value>false</value>
          <display_name>false</display_name>
        </choice>
      </choices>
    </argument>
    <argument>
      <name>pool_pump_annual_kwh</name>
      <display_name>Pool: Pump Annual kWh</display_name>
      <description>The annual energy consumption of the pool pump.</description>
      <type>String</type>
      <units>kWh/yr</units>
      <required>true</required>
      <model_dependent>false</model_dependent>
      <default_value>auto</default_value>
    </argument>
    <argument>
      <name>pool_pump_usage_multiplier</name>
      <display_name>Pool: Pump Usage Multiplier</display_name>
      <description>Multiplier on the pool pump energy usage that can reflect, e.g., high/low usage occupants.</description>
      <type>Double</type>
      <required>true</required>
      <model_dependent>false</model_dependent>
      <default_value>1</default_value>
    </argument>
    <argument>
      <name>pool_heater_type</name>
      <display_name>Pool: Heater Type</display_name>
      <description>The type of pool heater. Use 'none' if there is no pool heater.</description>
      <type>Choice</type>
      <required>true</required>
      <model_dependent>false</model_dependent>
      <default_value>none</default_value>
      <choices>
        <choice>
          <value>none</value>
          <display_name>none</display_name>
        </choice>
        <choice>
          <value>electric resistance</value>
          <display_name>electric resistance</display_name>
        </choice>
        <choice>
          <value>gas fired</value>
          <display_name>gas fired</display_name>
        </choice>
        <choice>
          <value>heat pump</value>
          <display_name>heat pump</display_name>
        </choice>
      </choices>
    </argument>
    <argument>
      <name>pool_heater_annual_kwh</name>
      <display_name>Pool: Heater Annual kWh</display_name>
      <description>The annual energy consumption of the electric resistance pool heater.</description>
      <type>String</type>
      <units>kWh/yr</units>
      <required>true</required>
      <model_dependent>false</model_dependent>
      <default_value>auto</default_value>
    </argument>
    <argument>
      <name>pool_heater_annual_therm</name>
      <display_name>Pool: Heater Annual therm</display_name>
      <description>The annual energy consumption of the gas fired pool heater.</description>
      <type>String</type>
      <units>therm/yr</units>
      <required>true</required>
      <model_dependent>false</model_dependent>
      <default_value>auto</default_value>
    </argument>
    <argument>
      <name>pool_heater_usage_multiplier</name>
      <display_name>Pool: Heater Usage Multiplier</display_name>
      <description>Multiplier on the pool heater energy usage that can reflect, e.g., high/low usage occupants.</description>
      <type>Double</type>
      <required>true</required>
      <model_dependent>false</model_dependent>
      <default_value>1</default_value>
    </argument>
    <argument>
      <name>hot_tub_present</name>
      <display_name>Hot Tub: Present</display_name>
      <description>Whether there is a hot tub.</description>
      <type>Boolean</type>
      <required>true</required>
      <model_dependent>false</model_dependent>
      <default_value>false</default_value>
      <choices>
        <choice>
          <value>true</value>
          <display_name>true</display_name>
        </choice>
        <choice>
          <value>false</value>
          <display_name>false</display_name>
        </choice>
      </choices>
    </argument>
    <argument>
      <name>hot_tub_pump_annual_kwh</name>
      <display_name>Hot Tub: Pump Annual kWh</display_name>
      <description>The annual energy consumption of the hot tub pump.</description>
      <type>String</type>
      <units>kWh/yr</units>
      <required>true</required>
      <model_dependent>false</model_dependent>
      <default_value>auto</default_value>
    </argument>
    <argument>
      <name>hot_tub_pump_usage_multiplier</name>
      <display_name>Hot Tub: Pump Usage Multiplier</display_name>
      <description>Multiplier on the hot tub pump energy usage that can reflect, e.g., high/low usage occupants.</description>
      <type>Double</type>
      <required>true</required>
      <model_dependent>false</model_dependent>
      <default_value>1</default_value>
    </argument>
    <argument>
      <name>hot_tub_heater_type</name>
      <display_name>Hot Tub: Heater Type</display_name>
      <description>The type of hot tub heater. Use 'none' if there is no hot tub heater.</description>
      <type>Choice</type>
      <required>true</required>
      <model_dependent>false</model_dependent>
      <default_value>none</default_value>
      <choices>
        <choice>
          <value>none</value>
          <display_name>none</display_name>
        </choice>
        <choice>
          <value>electric resistance</value>
          <display_name>electric resistance</display_name>
        </choice>
        <choice>
          <value>gas fired</value>
          <display_name>gas fired</display_name>
        </choice>
        <choice>
          <value>heat pump</value>
          <display_name>heat pump</display_name>
        </choice>
      </choices>
    </argument>
    <argument>
      <name>hot_tub_heater_annual_kwh</name>
      <display_name>Hot Tub: Heater Annual kWh</display_name>
      <description>The annual energy consumption of the electric resistance hot tub heater.</description>
      <type>String</type>
      <units>kWh/yr</units>
      <required>true</required>
      <model_dependent>false</model_dependent>
      <default_value>auto</default_value>
    </argument>
    <argument>
      <name>hot_tub_heater_annual_therm</name>
      <display_name>Hot Tub: Heater Annual therm</display_name>
      <description>The annual energy consumption of the gas fired hot tub heater.</description>
      <type>String</type>
      <units>therm/yr</units>
      <required>true</required>
      <model_dependent>false</model_dependent>
      <default_value>auto</default_value>
    </argument>
    <argument>
      <name>hot_tub_heater_usage_multiplier</name>
      <display_name>Hot Tub: Heater Usage Multiplier</display_name>
      <description>Multiplier on the hot tub heater energy usage that can reflect, e.g., high/low usage occupants.</description>
      <type>Double</type>
      <required>true</required>
      <model_dependent>false</model_dependent>
      <default_value>1</default_value>
    </argument>
  </arguments>
  <outputs />
  <provenances />
  <tags>
    <tag>Whole Building.Space Types</tag>
  </tags>
  <attributes>
    <attribute>
      <name>Measure Type</name>
      <value>ModelMeasure</value>
      <datatype>string</datatype>
    </attribute>
  </attributes>
  <files>
    <file>
      <filename>location.rb</filename>
      <filetype>rb</filetype>
      <usage_type>resource</usage_type>
      <checksum>2951BCAF</checksum>
    </file>
    <file>
      <filename>schedules_clothes_dryer_power_consumption_dist.csv</filename>
      <filetype>csv</filetype>
      <usage_type>resource</usage_type>
      <checksum>C11EB889</checksum>
    </file>
    <file>
      <filename>schedules_clothes_dryer_power_duration_dist.csv</filename>
      <filetype>csv</filetype>
      <usage_type>resource</usage_type>
      <checksum>E26C2515</checksum>
    </file>
    <file>
      <filename>schedules_clothes_washer_cluster_size_probability.csv</filename>
      <filetype>csv</filetype>
      <usage_type>resource</usage_type>
      <checksum>2401A66F</checksum>
    </file>
    <file>
      <filename>schedules_clothes_washer_event_duration_probability.csv</filename>
      <filetype>csv</filetype>
      <usage_type>resource</usage_type>
      <checksum>9D369386</checksum>
    </file>
    <file>
      <filename>schedules_clothes_washer_power_consumption_dist.csv</filename>
      <filetype>csv</filetype>
      <usage_type>resource</usage_type>
      <checksum>B82EBBFB</checksum>
    </file>
    <file>
      <filename>schedules_clothes_washer_power_duration_dist.csv</filename>
      <filetype>csv</filetype>
      <usage_type>resource</usage_type>
      <checksum>7F0BFEDA</checksum>
    </file>
    <file>
      <filename>schedules_cooking_power_consumption_dist.csv</filename>
      <filetype>csv</filetype>
      <usage_type>resource</usage_type>
      <checksum>1C8AAA92</checksum>
    </file>
    <file>
      <filename>schedules_cooking_power_duration_dist.csv</filename>
      <filetype>csv</filetype>
      <usage_type>resource</usage_type>
      <checksum>66C47C80</checksum>
    </file>
    <file>
      <filename>schedules_dishwasher_cluster_size_probability.csv</filename>
      <filetype>csv</filetype>
      <usage_type>resource</usage_type>
      <checksum>93DCD6FD</checksum>
    </file>
    <file>
      <filename>schedules_dishwasher_event_duration_probability.csv</filename>
      <filetype>csv</filetype>
      <usage_type>resource</usage_type>
      <checksum>419E598E</checksum>
    </file>
    <file>
      <filename>schedules_dishwasher_power_consumption_dist.csv</filename>
      <filetype>csv</filetype>
      <usage_type>resource</usage_type>
      <checksum>50A1CFBC</checksum>
    </file>
    <file>
      <filename>schedules_dishwasher_power_duration_dist.csv</filename>
      <filetype>csv</filetype>
      <usage_type>resource</usage_type>
      <checksum>A7E76021</checksum>
    </file>
    <file>
      <filename>schedules_README.md</filename>
      <filetype>md</filetype>
      <usage_type>resource</usage_type>
      <checksum>FA773BE2</checksum>
    </file>
    <file>
      <filename>schedules_shower_cluster_size_probability.csv</filename>
      <filetype>csv</filetype>
      <usage_type>resource</usage_type>
      <checksum>DBE185CA</checksum>
    </file>
    <file>
      <filename>schedules_shower_event_duration_probability.csv</filename>
      <filetype>csv</filetype>
      <usage_type>resource</usage_type>
      <checksum>F8A366F2</checksum>
    </file>
    <file>
      <filename>schedules_weekday_duration_probability_cluster_0_cooking_evening_duration_probability.csv</filename>
      <filetype>csv</filetype>
      <usage_type>resource</usage_type>
      <checksum>4986DD68</checksum>
    </file>
    <file>
      <filename>schedules_weekday_duration_probability_cluster_0_cooking_midday_duration_probability.csv</filename>
      <filetype>csv</filetype>
      <usage_type>resource</usage_type>
      <checksum>FBF76CFC</checksum>
    </file>
    <file>
      <filename>schedules_weekday_duration_probability_cluster_0_cooking_morning_duration_probability.csv</filename>
      <filetype>csv</filetype>
      <usage_type>resource</usage_type>
      <checksum>C54497C3</checksum>
    </file>
    <file>
      <filename>schedules_weekday_duration_probability_cluster_0_dishwashing_evening_duration_probability.csv</filename>
      <filetype>csv</filetype>
      <usage_type>resource</usage_type>
      <checksum>7C95D22E</checksum>
    </file>
    <file>
      <filename>schedules_weekday_duration_probability_cluster_0_dishwashing_midday_duration_probability.csv</filename>
      <filetype>csv</filetype>
      <usage_type>resource</usage_type>
      <checksum>05C8905F</checksum>
    </file>
    <file>
      <filename>schedules_weekday_duration_probability_cluster_0_dishwashing_morning_duration_probability.csv</filename>
      <filetype>csv</filetype>
      <usage_type>resource</usage_type>
      <checksum>DDD537E9</checksum>
    </file>
    <file>
      <filename>schedules_weekday_duration_probability_cluster_0_laundry_evening_duration_probability.csv</filename>
      <filetype>csv</filetype>
      <usage_type>resource</usage_type>
      <checksum>C3A5357C</checksum>
    </file>
    <file>
      <filename>schedules_weekday_duration_probability_cluster_0_laundry_midday_duration_probability.csv</filename>
      <filetype>csv</filetype>
      <usage_type>resource</usage_type>
      <checksum>CA0C9069</checksum>
    </file>
    <file>
      <filename>schedules_weekday_duration_probability_cluster_0_laundry_morning_duration_probability.csv</filename>
      <filetype>csv</filetype>
      <usage_type>resource</usage_type>
      <checksum>8CDCA30E</checksum>
    </file>
    <file>
      <filename>schedules_weekday_duration_probability_cluster_0_shower_evening_duration_probability.csv</filename>
      <filetype>csv</filetype>
      <usage_type>resource</usage_type>
      <checksum>54EB60DE</checksum>
    </file>
    <file>
      <filename>schedules_weekday_duration_probability_cluster_0_shower_midday_duration_probability.csv</filename>
      <filetype>csv</filetype>
      <usage_type>resource</usage_type>
      <checksum>1AD7139F</checksum>
    </file>
    <file>
      <filename>schedules_weekday_duration_probability_cluster_0_shower_morning_duration_probability.csv</filename>
      <filetype>csv</filetype>
      <usage_type>resource</usage_type>
      <checksum>8300EB00</checksum>
    </file>
    <file>
      <filename>schedules_weekday_duration_probability_cluster_1_cooking_evening_duration_probability.csv</filename>
      <filetype>csv</filetype>
      <usage_type>resource</usage_type>
      <checksum>B817132C</checksum>
    </file>
    <file>
      <filename>schedules_weekday_duration_probability_cluster_1_cooking_midday_duration_probability.csv</filename>
      <filetype>csv</filetype>
      <usage_type>resource</usage_type>
      <checksum>D45A9584</checksum>
    </file>
    <file>
      <filename>schedules_weekday_duration_probability_cluster_1_cooking_morning_duration_probability.csv</filename>
      <filetype>csv</filetype>
      <usage_type>resource</usage_type>
      <checksum>407A312C</checksum>
    </file>
    <file>
      <filename>schedules_weekday_duration_probability_cluster_1_dishwashing_evening_duration_probability.csv</filename>
      <filetype>csv</filetype>
      <usage_type>resource</usage_type>
      <checksum>652AD618</checksum>
    </file>
    <file>
      <filename>schedules_weekday_duration_probability_cluster_1_dishwashing_midday_duration_probability.csv</filename>
      <filetype>csv</filetype>
      <usage_type>resource</usage_type>
      <checksum>018B32BA</checksum>
    </file>
    <file>
      <filename>schedules_weekday_duration_probability_cluster_1_dishwashing_morning_duration_probability.csv</filename>
      <filetype>csv</filetype>
      <usage_type>resource</usage_type>
      <checksum>F3A0A48E</checksum>
    </file>
    <file>
      <filename>schedules_weekday_duration_probability_cluster_1_laundry_evening_duration_probability.csv</filename>
      <filetype>csv</filetype>
      <usage_type>resource</usage_type>
      <checksum>56010915</checksum>
    </file>
    <file>
      <filename>schedules_weekday_duration_probability_cluster_1_laundry_midday_duration_probability.csv</filename>
      <filetype>csv</filetype>
      <usage_type>resource</usage_type>
      <checksum>9843CD4C</checksum>
    </file>
    <file>
      <filename>schedules_weekday_duration_probability_cluster_1_laundry_morning_duration_probability.csv</filename>
      <filetype>csv</filetype>
      <usage_type>resource</usage_type>
      <checksum>746D40E8</checksum>
    </file>
    <file>
      <filename>schedules_weekday_duration_probability_cluster_1_shower_evening_duration_probability.csv</filename>
      <filetype>csv</filetype>
      <usage_type>resource</usage_type>
      <checksum>AE9ED85B</checksum>
    </file>
    <file>
      <filename>schedules_weekday_duration_probability_cluster_1_shower_midday_duration_probability.csv</filename>
      <filetype>csv</filetype>
      <usage_type>resource</usage_type>
      <checksum>D4FBDE56</checksum>
    </file>
    <file>
      <filename>schedules_weekday_duration_probability_cluster_1_shower_morning_duration_probability.csv</filename>
      <filetype>csv</filetype>
      <usage_type>resource</usage_type>
      <checksum>D897D4A1</checksum>
    </file>
    <file>
      <filename>schedules_weekday_duration_probability_cluster_2_cooking_evening_duration_probability.csv</filename>
      <filetype>csv</filetype>
      <usage_type>resource</usage_type>
      <checksum>8E88C92D</checksum>
    </file>
    <file>
      <filename>schedules_weekday_duration_probability_cluster_2_cooking_midday_duration_probability.csv</filename>
      <filetype>csv</filetype>
      <usage_type>resource</usage_type>
      <checksum>2244D290</checksum>
    </file>
    <file>
      <filename>schedules_weekday_duration_probability_cluster_2_cooking_morning_duration_probability.csv</filename>
      <filetype>csv</filetype>
      <usage_type>resource</usage_type>
      <checksum>0E99EBF7</checksum>
    </file>
    <file>
      <filename>schedules_weekday_duration_probability_cluster_2_dishwashing_evening_duration_probability.csv</filename>
      <filetype>csv</filetype>
      <usage_type>resource</usage_type>
      <checksum>379A086A</checksum>
    </file>
    <file>
      <filename>schedules_weekday_duration_probability_cluster_2_dishwashing_midday_duration_probability.csv</filename>
      <filetype>csv</filetype>
      <usage_type>resource</usage_type>
      <checksum>F9891815</checksum>
    </file>
    <file>
      <filename>schedules_weekday_duration_probability_cluster_2_dishwashing_morning_duration_probability.csv</filename>
      <filetype>csv</filetype>
      <usage_type>resource</usage_type>
      <checksum>23E18003</checksum>
    </file>
    <file>
      <filename>schedules_weekday_duration_probability_cluster_2_laundry_evening_duration_probability.csv</filename>
      <filetype>csv</filetype>
      <usage_type>resource</usage_type>
      <checksum>B250D83A</checksum>
    </file>
    <file>
      <filename>schedules_weekday_duration_probability_cluster_2_laundry_midday_duration_probability.csv</filename>
      <filetype>csv</filetype>
      <usage_type>resource</usage_type>
      <checksum>ACB5BCD2</checksum>
    </file>
    <file>
      <filename>schedules_weekday_duration_probability_cluster_2_laundry_morning_duration_probability.csv</filename>
      <filetype>csv</filetype>
      <usage_type>resource</usage_type>
      <checksum>26CFB684</checksum>
    </file>
    <file>
      <filename>schedules_weekday_duration_probability_cluster_2_shower_evening_duration_probability.csv</filename>
      <filetype>csv</filetype>
      <usage_type>resource</usage_type>
      <checksum>1CCBCB69</checksum>
    </file>
    <file>
      <filename>schedules_weekday_duration_probability_cluster_2_shower_midday_duration_probability.csv</filename>
      <filetype>csv</filetype>
      <usage_type>resource</usage_type>
      <checksum>41C774DB</checksum>
    </file>
    <file>
      <filename>schedules_weekday_duration_probability_cluster_2_shower_morning_duration_probability.csv</filename>
      <filetype>csv</filetype>
      <usage_type>resource</usage_type>
      <checksum>84737EBC</checksum>
    </file>
    <file>
      <filename>schedules_weekday_duration_probability_cluster_3_cooking_evening_duration_probability.csv</filename>
      <filetype>csv</filetype>
      <usage_type>resource</usage_type>
      <checksum>6F2B7686</checksum>
    </file>
    <file>
      <filename>schedules_weekday_duration_probability_cluster_3_cooking_midday_duration_probability.csv</filename>
      <filetype>csv</filetype>
      <usage_type>resource</usage_type>
      <checksum>34A7D406</checksum>
    </file>
    <file>
      <filename>schedules_weekday_duration_probability_cluster_3_cooking_morning_duration_probability.csv</filename>
      <filetype>csv</filetype>
      <usage_type>resource</usage_type>
      <checksum>615CD1D7</checksum>
    </file>
    <file>
      <filename>schedules_weekday_duration_probability_cluster_3_dishwashing_evening_duration_probability.csv</filename>
      <filetype>csv</filetype>
      <usage_type>resource</usage_type>
      <checksum>DACA45E5</checksum>
    </file>
    <file>
      <filename>schedules_weekday_duration_probability_cluster_3_dishwashing_midday_duration_probability.csv</filename>
      <filetype>csv</filetype>
      <usage_type>resource</usage_type>
      <checksum>D119B4D0</checksum>
    </file>
    <file>
      <filename>schedules_weekday_duration_probability_cluster_3_dishwashing_morning_duration_probability.csv</filename>
      <filetype>csv</filetype>
      <usage_type>resource</usage_type>
      <checksum>120B9428</checksum>
    </file>
    <file>
      <filename>schedules_weekday_duration_probability_cluster_3_laundry_evening_duration_probability.csv</filename>
      <filetype>csv</filetype>
      <usage_type>resource</usage_type>
      <checksum>267E8883</checksum>
    </file>
    <file>
      <filename>schedules_weekday_duration_probability_cluster_3_laundry_midday_duration_probability.csv</filename>
      <filetype>csv</filetype>
      <usage_type>resource</usage_type>
      <checksum>C3A5DA8B</checksum>
    </file>
    <file>
      <filename>schedules_weekday_duration_probability_cluster_3_laundry_morning_duration_probability.csv</filename>
      <filetype>csv</filetype>
      <usage_type>resource</usage_type>
      <checksum>D614AB97</checksum>
    </file>
    <file>
      <filename>schedules_weekday_duration_probability_cluster_3_shower_evening_duration_probability.csv</filename>
      <filetype>csv</filetype>
      <usage_type>resource</usage_type>
      <checksum>7FFBFD68</checksum>
    </file>
    <file>
      <filename>schedules_weekday_duration_probability_cluster_3_shower_midday_duration_probability.csv</filename>
      <filetype>csv</filetype>
      <usage_type>resource</usage_type>
      <checksum>8C62CEDB</checksum>
    </file>
    <file>
      <filename>schedules_weekday_duration_probability_cluster_3_shower_morning_duration_probability.csv</filename>
      <filetype>csv</filetype>
      <usage_type>resource</usage_type>
      <checksum>E3A10BE2</checksum>
    </file>
    <file>
      <filename>schedules_weekday_mkv_chain_initial_prob_cluster_0.csv</filename>
      <filetype>csv</filetype>
      <usage_type>resource</usage_type>
      <checksum>0AC88E84</checksum>
    </file>
    <file>
      <filename>schedules_weekday_mkv_chain_initial_prob_cluster_1.csv</filename>
      <filetype>csv</filetype>
      <usage_type>resource</usage_type>
      <checksum>AE298C53</checksum>
    </file>
    <file>
      <filename>schedules_weekday_mkv_chain_initial_prob_cluster_2.csv</filename>
      <filetype>csv</filetype>
      <usage_type>resource</usage_type>
      <checksum>42FB1588</checksum>
    </file>
    <file>
      <filename>schedules_weekday_mkv_chain_initial_prob_cluster_3.csv</filename>
      <filetype>csv</filetype>
      <usage_type>resource</usage_type>
      <checksum>5AAC2E9E</checksum>
    </file>
    <file>
      <filename>schedules_weekday_mkv_chain_transition_prob_cluster_0.csv</filename>
      <filetype>csv</filetype>
      <usage_type>resource</usage_type>
      <checksum>1BCCAC5C</checksum>
    </file>
    <file>
      <filename>schedules_weekday_mkv_chain_transition_prob_cluster_1.csv</filename>
      <filetype>csv</filetype>
      <usage_type>resource</usage_type>
      <checksum>BBB50EE1</checksum>
    </file>
    <file>
      <filename>schedules_weekday_mkv_chain_transition_prob_cluster_2.csv</filename>
      <filetype>csv</filetype>
      <usage_type>resource</usage_type>
      <checksum>7DBA15B4</checksum>
    </file>
    <file>
      <filename>schedules_weekday_mkv_chain_transition_prob_cluster_3.csv</filename>
      <filetype>csv</filetype>
      <usage_type>resource</usage_type>
      <checksum>CAC5CB5F</checksum>
    </file>
    <file>
      <filename>schedules_weekend_duration_probability_cluster_0_cooking_evening_duration_probability.csv</filename>
      <filetype>csv</filetype>
      <usage_type>resource</usage_type>
      <checksum>F6CB80B1</checksum>
    </file>
    <file>
      <filename>schedules_weekend_duration_probability_cluster_0_cooking_midday_duration_probability.csv</filename>
      <filetype>csv</filetype>
      <usage_type>resource</usage_type>
      <checksum>3CFFA67D</checksum>
    </file>
    <file>
      <filename>schedules_weekend_duration_probability_cluster_0_cooking_morning_duration_probability.csv</filename>
      <filetype>csv</filetype>
      <usage_type>resource</usage_type>
      <checksum>44F4FB7B</checksum>
    </file>
    <file>
      <filename>schedules_weekend_duration_probability_cluster_0_dishwashing_evening_duration_probability.csv</filename>
      <filetype>csv</filetype>
      <usage_type>resource</usage_type>
      <checksum>AB0BE66C</checksum>
    </file>
    <file>
      <filename>schedules_weekend_duration_probability_cluster_0_dishwashing_midday_duration_probability.csv</filename>
      <filetype>csv</filetype>
      <usage_type>resource</usage_type>
      <checksum>9120E2FD</checksum>
    </file>
    <file>
      <filename>schedules_weekend_duration_probability_cluster_0_dishwashing_morning_duration_probability.csv</filename>
      <filetype>csv</filetype>
      <usage_type>resource</usage_type>
      <checksum>A4EB422A</checksum>
    </file>
    <file>
      <filename>schedules_weekend_duration_probability_cluster_0_laundry_evening_duration_probability.csv</filename>
      <filetype>csv</filetype>
      <usage_type>resource</usage_type>
      <checksum>8ABEC58D</checksum>
    </file>
    <file>
      <filename>schedules_weekend_duration_probability_cluster_0_laundry_midday_duration_probability.csv</filename>
      <filetype>csv</filetype>
      <usage_type>resource</usage_type>
      <checksum>80C3640C</checksum>
    </file>
    <file>
      <filename>schedules_weekend_duration_probability_cluster_0_laundry_morning_duration_probability.csv</filename>
      <filetype>csv</filetype>
      <usage_type>resource</usage_type>
      <checksum>6DA7C30F</checksum>
    </file>
    <file>
      <filename>schedules_weekend_duration_probability_cluster_0_shower_evening_duration_probability.csv</filename>
      <filetype>csv</filetype>
      <usage_type>resource</usage_type>
      <checksum>ED525953</checksum>
    </file>
    <file>
      <filename>schedules_weekend_duration_probability_cluster_0_shower_midday_duration_probability.csv</filename>
      <filetype>csv</filetype>
      <usage_type>resource</usage_type>
      <checksum>332088E2</checksum>
    </file>
    <file>
      <filename>schedules_weekend_duration_probability_cluster_0_shower_morning_duration_probability.csv</filename>
      <filetype>csv</filetype>
      <usage_type>resource</usage_type>
      <checksum>86F7DFDE</checksum>
    </file>
    <file>
      <filename>schedules_weekend_duration_probability_cluster_1_cooking_evening_duration_probability.csv</filename>
      <filetype>csv</filetype>
      <usage_type>resource</usage_type>
      <checksum>2209A5BF</checksum>
    </file>
    <file>
      <filename>schedules_weekend_duration_probability_cluster_1_cooking_midday_duration_probability.csv</filename>
      <filetype>csv</filetype>
      <usage_type>resource</usage_type>
      <checksum>768859FF</checksum>
    </file>
    <file>
      <filename>schedules_weekend_duration_probability_cluster_1_cooking_morning_duration_probability.csv</filename>
      <filetype>csv</filetype>
      <usage_type>resource</usage_type>
      <checksum>2927CF95</checksum>
    </file>
    <file>
      <filename>schedules_weekend_duration_probability_cluster_1_dishwashing_evening_duration_probability.csv</filename>
      <filetype>csv</filetype>
      <usage_type>resource</usage_type>
      <checksum>B304EB88</checksum>
    </file>
    <file>
      <filename>schedules_weekend_duration_probability_cluster_1_dishwashing_midday_duration_probability.csv</filename>
      <filetype>csv</filetype>
      <usage_type>resource</usage_type>
      <checksum>5E7982A4</checksum>
    </file>
    <file>
      <filename>schedules_weekend_duration_probability_cluster_1_dishwashing_morning_duration_probability.csv</filename>
      <filetype>csv</filetype>
      <usage_type>resource</usage_type>
      <checksum>58BCE2B4</checksum>
    </file>
    <file>
      <filename>schedules_weekend_duration_probability_cluster_1_laundry_evening_duration_probability.csv</filename>
      <filetype>csv</filetype>
      <usage_type>resource</usage_type>
      <checksum>9FEF76FF</checksum>
    </file>
    <file>
      <filename>schedules_weekend_duration_probability_cluster_1_laundry_midday_duration_probability.csv</filename>
      <filetype>csv</filetype>
      <usage_type>resource</usage_type>
      <checksum>63F777DC</checksum>
    </file>
    <file>
      <filename>schedules_weekend_duration_probability_cluster_1_laundry_morning_duration_probability.csv</filename>
      <filetype>csv</filetype>
      <usage_type>resource</usage_type>
      <checksum>E731D060</checksum>
    </file>
    <file>
      <filename>schedules_weekend_duration_probability_cluster_1_shower_evening_duration_probability.csv</filename>
      <filetype>csv</filetype>
      <usage_type>resource</usage_type>
      <checksum>3E947E31</checksum>
    </file>
    <file>
      <filename>schedules_weekend_duration_probability_cluster_1_shower_midday_duration_probability.csv</filename>
      <filetype>csv</filetype>
      <usage_type>resource</usage_type>
      <checksum>FE78DD0B</checksum>
    </file>
    <file>
      <filename>schedules_weekend_duration_probability_cluster_1_shower_morning_duration_probability.csv</filename>
      <filetype>csv</filetype>
      <usage_type>resource</usage_type>
      <checksum>C6D1F192</checksum>
    </file>
    <file>
      <filename>schedules_weekend_duration_probability_cluster_2_cooking_evening_duration_probability.csv</filename>
      <filetype>csv</filetype>
      <usage_type>resource</usage_type>
      <checksum>26C904EC</checksum>
    </file>
    <file>
      <filename>schedules_weekend_duration_probability_cluster_2_cooking_midday_duration_probability.csv</filename>
      <filetype>csv</filetype>
      <usage_type>resource</usage_type>
      <checksum>51CF51D3</checksum>
    </file>
    <file>
      <filename>schedules_weekend_duration_probability_cluster_2_cooking_morning_duration_probability.csv</filename>
      <filetype>csv</filetype>
      <usage_type>resource</usage_type>
      <checksum>34855051</checksum>
    </file>
    <file>
      <filename>schedules_weekend_duration_probability_cluster_2_dishwashing_evening_duration_probability.csv</filename>
      <filetype>csv</filetype>
      <usage_type>resource</usage_type>
      <checksum>479CD610</checksum>
    </file>
    <file>
      <filename>schedules_weekend_duration_probability_cluster_2_dishwashing_midday_duration_probability.csv</filename>
      <filetype>csv</filetype>
      <usage_type>resource</usage_type>
      <checksum>29AAEE1E</checksum>
    </file>
    <file>
      <filename>schedules_weekend_duration_probability_cluster_2_dishwashing_morning_duration_probability.csv</filename>
      <filetype>csv</filetype>
      <usage_type>resource</usage_type>
      <checksum>F3A11DE1</checksum>
    </file>
    <file>
      <filename>schedules_weekend_duration_probability_cluster_2_laundry_evening_duration_probability.csv</filename>
      <filetype>csv</filetype>
      <usage_type>resource</usage_type>
      <checksum>EA68360B</checksum>
    </file>
    <file>
      <filename>schedules_weekend_duration_probability_cluster_2_laundry_midday_duration_probability.csv</filename>
      <filetype>csv</filetype>
      <usage_type>resource</usage_type>
      <checksum>78DC5051</checksum>
    </file>
    <file>
      <filename>schedules_weekend_duration_probability_cluster_2_laundry_morning_duration_probability.csv</filename>
      <filetype>csv</filetype>
      <usage_type>resource</usage_type>
      <checksum>1D1FB07E</checksum>
    </file>
    <file>
      <filename>schedules_weekend_duration_probability_cluster_2_shower_evening_duration_probability.csv</filename>
      <filetype>csv</filetype>
      <usage_type>resource</usage_type>
      <checksum>829DBC41</checksum>
    </file>
    <file>
      <filename>schedules_weekend_duration_probability_cluster_2_shower_midday_duration_probability.csv</filename>
      <filetype>csv</filetype>
      <usage_type>resource</usage_type>
      <checksum>E97FEBA7</checksum>
    </file>
    <file>
      <filename>schedules_weekend_duration_probability_cluster_2_shower_morning_duration_probability.csv</filename>
      <filetype>csv</filetype>
      <usage_type>resource</usage_type>
      <checksum>2DDD3D0B</checksum>
    </file>
    <file>
      <filename>schedules_weekend_duration_probability_cluster_3_cooking_evening_duration_probability.csv</filename>
      <filetype>csv</filetype>
      <usage_type>resource</usage_type>
      <checksum>EC70F74E</checksum>
    </file>
    <file>
      <filename>schedules_weekend_duration_probability_cluster_3_cooking_midday_duration_probability.csv</filename>
      <filetype>csv</filetype>
      <usage_type>resource</usage_type>
      <checksum>7C8976F3</checksum>
    </file>
    <file>
      <filename>schedules_weekend_duration_probability_cluster_3_cooking_morning_duration_probability.csv</filename>
      <filetype>csv</filetype>
      <usage_type>resource</usage_type>
      <checksum>5825338A</checksum>
    </file>
    <file>
      <filename>schedules_weekend_duration_probability_cluster_3_dishwashing_evening_duration_probability.csv</filename>
      <filetype>csv</filetype>
      <usage_type>resource</usage_type>
      <checksum>37B5AF9C</checksum>
    </file>
    <file>
      <filename>schedules_weekend_duration_probability_cluster_3_dishwashing_midday_duration_probability.csv</filename>
      <filetype>csv</filetype>
      <usage_type>resource</usage_type>
      <checksum>EDD63C21</checksum>
    </file>
    <file>
      <filename>schedules_weekend_duration_probability_cluster_3_dishwashing_morning_duration_probability.csv</filename>
      <filetype>csv</filetype>
      <usage_type>resource</usage_type>
      <checksum>99F23B28</checksum>
    </file>
    <file>
      <filename>schedules_weekend_duration_probability_cluster_3_laundry_evening_duration_probability.csv</filename>
      <filetype>csv</filetype>
      <usage_type>resource</usage_type>
      <checksum>C3963FF9</checksum>
    </file>
    <file>
      <filename>schedules_weekend_duration_probability_cluster_3_laundry_midday_duration_probability.csv</filename>
      <filetype>csv</filetype>
      <usage_type>resource</usage_type>
      <checksum>0B329C66</checksum>
    </file>
    <file>
      <filename>schedules_weekend_duration_probability_cluster_3_laundry_morning_duration_probability.csv</filename>
      <filetype>csv</filetype>
      <usage_type>resource</usage_type>
      <checksum>1761FEF6</checksum>
    </file>
    <file>
      <filename>schedules_weekend_duration_probability_cluster_3_shower_evening_duration_probability.csv</filename>
      <filetype>csv</filetype>
      <usage_type>resource</usage_type>
      <checksum>35AD8E7F</checksum>
    </file>
    <file>
      <filename>schedules_weekend_duration_probability_cluster_3_shower_midday_duration_probability.csv</filename>
      <filetype>csv</filetype>
      <usage_type>resource</usage_type>
      <checksum>DAF2049F</checksum>
    </file>
    <file>
      <filename>schedules_weekend_duration_probability_cluster_3_shower_morning_duration_probability.csv</filename>
      <filetype>csv</filetype>
      <usage_type>resource</usage_type>
      <checksum>C2CA1416</checksum>
    </file>
    <file>
      <filename>schedules_weekend_mkv_chain_initial_prob_cluster_0.csv</filename>
      <filetype>csv</filetype>
      <usage_type>resource</usage_type>
      <checksum>3F16AE89</checksum>
    </file>
    <file>
      <filename>schedules_weekend_mkv_chain_initial_prob_cluster_1.csv</filename>
      <filetype>csv</filetype>
      <usage_type>resource</usage_type>
      <checksum>49FEAE44</checksum>
    </file>
    <file>
      <filename>schedules_weekend_mkv_chain_initial_prob_cluster_2.csv</filename>
      <filetype>csv</filetype>
      <usage_type>resource</usage_type>
      <checksum>B48A47D6</checksum>
    </file>
    <file>
      <filename>schedules_weekend_mkv_chain_initial_prob_cluster_3.csv</filename>
      <filetype>csv</filetype>
      <usage_type>resource</usage_type>
      <checksum>B47E790B</checksum>
    </file>
    <file>
      <filename>schedules_weekend_mkv_chain_transition_prob_cluster_0.csv</filename>
      <filetype>csv</filetype>
      <usage_type>resource</usage_type>
      <checksum>E4089705</checksum>
    </file>
    <file>
      <filename>schedules_weekend_mkv_chain_transition_prob_cluster_1.csv</filename>
      <filetype>csv</filetype>
      <usage_type>resource</usage_type>
      <checksum>25700CD2</checksum>
    </file>
    <file>
      <filename>schedules_weekend_mkv_chain_transition_prob_cluster_2.csv</filename>
      <filetype>csv</filetype>
      <usage_type>resource</usage_type>
      <checksum>032B846A</checksum>
    </file>
    <file>
      <filename>schedules_weekend_mkv_chain_transition_prob_cluster_3.csv</filename>
      <filetype>csv</filetype>
      <usage_type>resource</usage_type>
      <checksum>F0F0F886</checksum>
    </file>
    <file>
      <filename>schedules_config.yml</filename>
      <filetype>yml</filetype>
      <usage_type>resource</usage_type>
      <checksum>64DD9D54</checksum>
    </file>
    <file>
      <filename>schedules.rb</filename>
      <filetype>rb</filetype>
      <usage_type>resource</usage_type>
      <checksum>9ED612C8</checksum>
    </file>
    <file>
      <filename>constants.rb</filename>
      <filetype>rb</filetype>
      <usage_type>resource</usage_type>
      <checksum>24396BA2</checksum>
    </file>
    <file>
      <filename>geometry.rb</filename>
      <filetype>rb</filetype>
      <usage_type>resource</usage_type>
      <checksum>7576BFF1</checksum>
    </file>
    <file>
      <filename>build_residential_hpxml_test.rb</filename>
      <filetype>rb</filetype>
      <usage_type>test</usage_type>
      <checksum>9B11E688</checksum>
    </file>
    <file>
      <filename>base.osw</filename>
      <filetype>osw</filetype>
      <usage_type>test</usage_type>
      <checksum>E1BE7E3D</checksum>
    </file>
    <file>
      <filename>base-appliances-none.osw</filename>
      <filetype>osw</filetype>
      <usage_type>test</usage_type>
      <checksum>67010831</checksum>
    </file>
    <file>
      <filename>base-mechvent-cfis.osw</filename>
      <filetype>osw</filetype>
      <usage_type>test</usage_type>
      <checksum>2E2A4B76</checksum>
    </file>
    <file>
      <filename>base-dhw-jacket-electric.osw</filename>
      <filetype>osw</filetype>
      <usage_type>test</usage_type>
      <checksum>D6D31640</checksum>
    </file>
    <file>
      <filename>base-dhw-low-flow-fixtures.osw</filename>
      <filetype>osw</filetype>
      <usage_type>test</usage_type>
      <checksum>DC06ADCE</checksum>
    </file>
    <file>
      <filename>base-dhw-recirc-demand.osw</filename>
      <filetype>osw</filetype>
      <usage_type>test</usage_type>
      <checksum>CB692C3D</checksum>
    </file>
    <file>
      <filename>base-dhw-recirc-manual.osw</filename>
      <filetype>osw</filetype>
      <usage_type>test</usage_type>
      <checksum>8B716D12</checksum>
    </file>
    <file>
      <filename>base-dhw-recirc-nocontrol.osw</filename>
      <filetype>osw</filetype>
      <usage_type>test</usage_type>
      <checksum>8D0ADCC5</checksum>
    </file>
    <file>
      <filename>base-dhw-recirc-temperature.osw</filename>
      <filetype>osw</filetype>
      <usage_type>test</usage_type>
      <checksum>5FB15DEC</checksum>
    </file>
    <file>
      <filename>base-dhw-recirc-timer.osw</filename>
      <filetype>osw</filetype>
      <usage_type>test</usage_type>
      <checksum>88D588AE</checksum>
    </file>
    <file>
      <filename>base-dhw-solar-fraction.osw</filename>
      <filetype>osw</filetype>
      <usage_type>test</usage_type>
      <checksum>A7C89577</checksum>
    </file>
    <file>
      <filename>base-enclosure-infil-cfm50.osw</filename>
      <filetype>osw</filetype>
      <usage_type>test</usage_type>
      <checksum>5F44CDBC</checksum>
    </file>
    <file>
      <filename>base-foundation-conditioned-basement-slab-insulation.osw</filename>
      <filetype>osw</filetype>
      <usage_type>test</usage_type>
      <checksum>1AC239ED</checksum>
    </file>
    <file>
      <filename>base-hvac-boiler-oil-only.osw</filename>
      <filetype>osw</filetype>
      <usage_type>test</usage_type>
      <checksum>1F669035</checksum>
    </file>
    <file>
      <filename>base-hvac-boiler-propane-only.osw</filename>
      <filetype>osw</filetype>
      <usage_type>test</usage_type>
      <checksum>E66BF3F0</checksum>
    </file>
    <file>
      <filename>base-hvac-boiler-wood-only.osw</filename>
      <filetype>osw</filetype>
      <usage_type>test</usage_type>
      <checksum>48FAB0AD</checksum>
    </file>
    <file>
      <filename>base-hvac-ducts-leakage-percent.osw</filename>
      <filetype>osw</filetype>
      <usage_type>test</usage_type>
      <checksum>5A9555D7</checksum>
    </file>
    <file>
      <filename>base-hvac-furnace-elec-only.osw</filename>
      <filetype>osw</filetype>
      <usage_type>test</usage_type>
      <checksum>112C6C56</checksum>
    </file>
    <file>
      <filename>base-hvac-furnace-oil-only.osw</filename>
      <filetype>osw</filetype>
      <usage_type>test</usage_type>
      <checksum>0C88F206</checksum>
    </file>
    <file>
      <filename>base-hvac-furnace-propane-only.osw</filename>
      <filetype>osw</filetype>
      <usage_type>test</usage_type>
      <checksum>3FDD3892</checksum>
    </file>
    <file>
      <filename>base-hvac-furnace-wood-only.osw</filename>
      <filetype>osw</filetype>
      <usage_type>test</usage_type>
      <checksum>FDE3A5DB</checksum>
    </file>
    <file>
      <filename>base-hvac-none.osw</filename>
      <filetype>osw</filetype>
      <usage_type>test</usage_type>
      <checksum>FB8C3238</checksum>
    </file>
    <file>
      <filename>base-hvac-setpoints.osw</filename>
      <filetype>osw</filetype>
      <usage_type>test</usage_type>
      <checksum>29859EE4</checksum>
    </file>
    <file>
      <filename>base-location-baltimore-md.osw</filename>
      <filetype>osw</filetype>
      <usage_type>test</usage_type>
      <checksum>2CE3DFCA</checksum>
    </file>
    <file>
      <filename>base-location-duluth-mn.osw</filename>
      <filetype>osw</filetype>
      <usage_type>test</usage_type>
      <checksum>7401173C</checksum>
    </file>
    <file>
      <filename>base-mechvent-balanced.osw</filename>
      <filetype>osw</filetype>
      <usage_type>test</usage_type>
      <checksum>2F7ABD02</checksum>
    </file>
    <file>
      <filename>base-mechvent-erv.osw</filename>
      <filetype>osw</filetype>
      <usage_type>test</usage_type>
      <checksum>F914D04B</checksum>
    </file>
    <file>
      <filename>base-mechvent-exhaust.osw</filename>
      <filetype>osw</filetype>
      <usage_type>test</usage_type>
      <checksum>45148409</checksum>
    </file>
    <file>
      <filename>base-mechvent-hrv.osw</filename>
      <filetype>osw</filetype>
      <usage_type>test</usage_type>
      <checksum>0DA3A692</checksum>
    </file>
    <file>
      <filename>base-mechvent-supply.osw</filename>
      <filetype>osw</filetype>
      <usage_type>test</usage_type>
      <checksum>9355CE6D</checksum>
    </file>
    <file>
      <filename>base-mechvent-erv-atre-asre.osw</filename>
      <filetype>osw</filetype>
      <usage_type>test</usage_type>
      <checksum>E8EF0AE2</checksum>
    </file>
    <file>
      <filename>base-enclosure-windows-none.osw</filename>
      <filetype>osw</filetype>
      <usage_type>test</usage_type>
      <checksum>C3809399</checksum>
    </file>
    <file>
      <filename>base-hvac-undersized.osw</filename>
      <filetype>osw</filetype>
      <usage_type>test</usage_type>
      <checksum>9BCA3DA1</checksum>
    </file>
    <file>
      <filename>base-atticroof-unvented-insulated-roof.osw</filename>
      <filetype>osw</filetype>
      <usage_type>test</usage_type>
      <checksum>02D36ADE</checksum>
    </file>
    <file>
      <filename>base-mechvent-hrv-asre.osw</filename>
      <filetype>osw</filetype>
      <usage_type>test</usage_type>
      <checksum>F59588D5</checksum>
    </file>
    <file>
      <filename>base-atticroof-vented.osw</filename>
      <filetype>osw</filetype>
      <usage_type>test</usage_type>
      <checksum>F9680B25</checksum>
    </file>
    <file>
      <filename>base-dhw-dwhr.osw</filename>
      <filetype>osw</filetype>
      <usage_type>test</usage_type>
      <checksum>A73A1C8B</checksum>
    </file>
    <file>
      <filename>base-enclosure-beds-4.osw</filename>
      <filetype>osw</filetype>
      <usage_type>test</usage_type>
      <checksum>D1314B09</checksum>
    </file>
    <file>
      <filename>base-foundation-ambient.osw</filename>
      <filetype>osw</filetype>
      <usage_type>test</usage_type>
      <checksum>3FA59A80</checksum>
    </file>
    <file>
      <filename>base-foundation-vented-crawlspace.osw</filename>
      <filetype>osw</filetype>
      <usage_type>test</usage_type>
      <checksum>DD0510DA</checksum>
    </file>
    <file>
      <filename>base-foundation-unvented-crawlspace.osw</filename>
      <filetype>osw</filetype>
      <usage_type>test</usage_type>
      <checksum>21574A9C</checksum>
    </file>
    <file>
      <filename>base-hvac-air-to-air-heat-pump-2-speed.osw</filename>
      <filetype>osw</filetype>
      <usage_type>test</usage_type>
      <checksum>28837A62</checksum>
    </file>
    <file>
      <filename>base-hvac-central-ac-only-2-speed.osw</filename>
      <filetype>osw</filetype>
      <usage_type>test</usage_type>
      <checksum>E3246A1D</checksum>
    </file>
    <file>
      <filename>base-hvac-air-to-air-heat-pump-var-speed.osw</filename>
      <filetype>osw</filetype>
      <usage_type>test</usage_type>
      <checksum>78FB5FFB</checksum>
    </file>
    <file>
      <filename>base-hvac-furnace-gas-central-ac-2-speed.osw</filename>
      <filetype>osw</filetype>
      <usage_type>test</usage_type>
      <checksum>5A182582</checksum>
    </file>
    <file>
      <filename>base-hvac-central-ac-only-var-speed.osw</filename>
      <filetype>osw</filetype>
      <usage_type>test</usage_type>
      <checksum>87CE7CED</checksum>
    </file>
    <file>
      <filename>base-hvac-evap-cooler-furnace-gas.osw</filename>
      <filetype>osw</filetype>
      <usage_type>test</usage_type>
      <checksum>DBAFC2BC</checksum>
    </file>
    <file>
      <filename>base-hvac-furnace-gas-central-ac-var-speed.osw</filename>
      <filetype>osw</filetype>
      <usage_type>test</usage_type>
      <checksum>0FB74385</checksum>
    </file>
    <file>
      <filename>base-hvac-furnace-gas-room-ac.osw</filename>
      <filetype>osw</filetype>
      <usage_type>test</usage_type>
      <checksum>FDFF0FB5</checksum>
    </file>
    <file>
      <filename>base-hvac-room-ac-only.osw</filename>
      <filetype>osw</filetype>
      <usage_type>test</usage_type>
      <checksum>8614A1F1</checksum>
    </file>
    <file>
      <filename>base-atticroof-flat.osw</filename>
      <filetype>osw</filetype>
      <usage_type>test</usage_type>
      <checksum>8D4D0E79</checksum>
    </file>
    <file>
      <filename>extra-dhw-solar-latitude.osw</filename>
      <filetype>osw</filetype>
      <usage_type>test</usage_type>
      <checksum>1F4E8E42</checksum>
    </file>
    <file>
      <filename>extra-pv-roofpitch.osw</filename>
      <filetype>osw</filetype>
      <usage_type>test</usage_type>
      <checksum>37FB0CAA</checksum>
    </file>
    <file>
      <filename>extra-auto.osw</filename>
      <filetype>osw</filetype>
      <usage_type>test</usage_type>
      <checksum>8946C3F4</checksum>
    </file>
    <file>
      <filename>base-hvac-boiler-elec-only.osw</filename>
      <filetype>osw</filetype>
      <usage_type>test</usage_type>
      <checksum>F0E34A1B</checksum>
    </file>
    <file>
      <filename>base-mechvent-bath-kitchen-fans.osw</filename>
      <filetype>osw</filetype>
      <usage_type>test</usage_type>
      <checksum>2DDD6CFD</checksum>
    </file>
    <file>
      <filename>base-misc-neighbor-shading.osw</filename>
      <filetype>osw</filetype>
      <usage_type>test</usage_type>
      <checksum>18D4BCB0</checksum>
    </file>
    <file>
      <filename>base-dhw-tank-heat-pump-outside.osw</filename>
      <filetype>osw</filetype>
      <usage_type>test</usage_type>
      <checksum>812F47E1</checksum>
    </file>
    <file>
      <filename>base-dhw-tank-heat-pump-with-solar-fraction.osw</filename>
      <filetype>osw</filetype>
      <usage_type>test</usage_type>
      <checksum>BE8FB3CD</checksum>
    </file>
    <file>
      <filename>base-dhw-tank-heat-pump.osw</filename>
      <filetype>osw</filetype>
      <usage_type>test</usage_type>
      <checksum>44145BD7</checksum>
    </file>
    <file>
      <filename>base-dhw-jacket-hpwh.osw</filename>
      <filetype>osw</filetype>
      <usage_type>test</usage_type>
      <checksum>137208BB</checksum>
    </file>
    <file>
      <filename>base-dhw-jacket-gas.osw</filename>
      <filetype>osw</filetype>
      <usage_type>test</usage_type>
      <checksum>B0E952FC</checksum>
    </file>
    <file>
      <filename>base-dhw-solar-direct-evacuated-tube.osw</filename>
      <filetype>osw</filetype>
      <usage_type>test</usage_type>
      <checksum>15B6078B</checksum>
    </file>
    <file>
      <filename>base-dhw-solar-direct-flat-plate.osw</filename>
      <filetype>osw</filetype>
      <usage_type>test</usage_type>
      <checksum>A44340E9</checksum>
    </file>
    <file>
      <filename>base-dhw-solar-direct-ics.osw</filename>
      <filetype>osw</filetype>
      <usage_type>test</usage_type>
      <checksum>6E111832</checksum>
    </file>
    <file>
      <filename>base-dhw-solar-indirect-flat-plate.osw</filename>
      <filetype>osw</filetype>
      <usage_type>test</usage_type>
      <checksum>2477BB2A</checksum>
    </file>
    <file>
      <filename>base-dhw-solar-thermosyphon-flat-plate.osw</filename>
      <filetype>osw</filetype>
      <usage_type>test</usage_type>
      <checksum>B0CD10FF</checksum>
    </file>
    <file>
      <filename>base-dhw-tank-heat-pump-with-solar.osw</filename>
      <filetype>osw</filetype>
      <usage_type>test</usage_type>
      <checksum>30AA1FB1</checksum>
    </file>
    <file>
      <filename>base-dhw-tank-gas-outside.osw</filename>
      <filetype>osw</filetype>
      <usage_type>test</usage_type>
      <checksum>EDB94203</checksum>
    </file>
    <file>
      <filename>base-dhw-tank-gas.osw</filename>
      <filetype>osw</filetype>
      <usage_type>test</usage_type>
      <checksum>0E0140CC</checksum>
    </file>
    <file>
      <filename>base-dhw-tank-oil.osw</filename>
      <filetype>osw</filetype>
      <usage_type>test</usage_type>
      <checksum>D5A4723D</checksum>
    </file>
    <file>
      <filename>base-dhw-tank-wood.osw</filename>
      <filetype>osw</filetype>
      <usage_type>test</usage_type>
      <checksum>6B85292E</checksum>
    </file>
    <file>
      <filename>base-dhw-tankless-gas-with-solar.osw</filename>
      <filetype>osw</filetype>
      <usage_type>test</usage_type>
      <checksum>771D4CED</checksum>
    </file>
    <file>
      <filename>base-dhw-tankless-electric.osw</filename>
      <filetype>osw</filetype>
      <usage_type>test</usage_type>
      <checksum>B56EE98E</checksum>
    </file>
    <file>
      <filename>base-dhw-tankless-gas-with-solar-fraction.osw</filename>
      <filetype>osw</filetype>
      <usage_type>test</usage_type>
      <checksum>EDB1A6A0</checksum>
    </file>
    <file>
      <filename>base-dhw-tankless-propane.osw</filename>
      <filetype>osw</filetype>
      <usage_type>test</usage_type>
      <checksum>4F4FF163</checksum>
    </file>
    <file>
      <filename>base-dhw-tankless-gas.osw</filename>
      <filetype>osw</filetype>
      <usage_type>test</usage_type>
      <checksum>E3B9B572</checksum>
    </file>
    <file>
      <filename>base-hvac-room-ac-only-33percent.osw</filename>
      <filetype>osw</filetype>
      <usage_type>test</usage_type>
      <checksum>D1980717</checksum>
    </file>
    <file>
      <filename>base-hvac-furnace-elec-central-ac-1-speed.osw</filename>
      <filetype>osw</filetype>
      <usage_type>test</usage_type>
      <checksum>B7504A82</checksum>
    </file>
    <file>
      <filename>base-enclosure-infil-natural-ach.osw</filename>
      <filetype>osw</filetype>
      <usage_type>test</usage_type>
      <checksum>F2CE1C70</checksum>
    </file>
    <file>
      <filename>base-foundation-unconditioned-basement.osw</filename>
      <filetype>osw</filetype>
      <usage_type>test</usage_type>
      <checksum>EA837F6B</checksum>
    </file>
    <file>
      <filename>base-enclosure-2stories-garage.osw</filename>
      <filetype>osw</filetype>
      <usage_type>test</usage_type>
      <checksum>1CADA543</checksum>
    </file>
    <file>
      <filename>base-enclosure-2stories.osw</filename>
      <filetype>osw</filetype>
      <usage_type>test</usage_type>
      <checksum>909076B0</checksum>
    </file>
    <file>
      <filename>base-foundation-slab.osw</filename>
      <filetype>osw</filetype>
      <usage_type>test</usage_type>
      <checksum>6E0F56F6</checksum>
    </file>
    <file>
      <filename>extra-second-refrigerator.osw</filename>
      <filetype>osw</filetype>
      <usage_type>test</usage_type>
      <checksum>C56C7FF0</checksum>
    </file>
    <file>
      <filename>base-enclosure-garage.osw</filename>
      <filetype>osw</filetype>
      <usage_type>test</usage_type>
      <checksum>3DBB9AA0</checksum>
    </file>
    <file>
      <filename>base-dhw-tank-coal.osw</filename>
      <filetype>osw</filetype>
      <usage_type>test</usage_type>
      <checksum>F88666B3</checksum>
    </file>
    <file>
      <filename>base-hvac-boiler-coal-only.osw</filename>
      <filetype>osw</filetype>
      <usage_type>test</usage_type>
      <checksum>5EEC0BBE</checksum>
    </file>
    <file>
      <filename>base-hvac-elec-resistance-only.osw</filename>
      <filetype>osw</filetype>
      <usage_type>test</usage_type>
      <checksum>3AF519EC</checksum>
    </file>
    <file>
      <filename>base-simcontrol-timestep-10-mins.osw</filename>
      <filetype>osw</filetype>
      <usage_type>test</usage_type>
      <checksum>FE48C6A8</checksum>
    </file>
    <file>
      <filename>base-simcontrol-daylight-saving-custom.osw</filename>
      <filetype>osw</filetype>
      <usage_type>test</usage_type>
      <checksum>A86562C2</checksum>
    </file>
    <file>
      <filename>base-simcontrol-daylight-saving-disabled.osw</filename>
      <filetype>osw</filetype>
      <usage_type>test</usage_type>
      <checksum>4F932A29</checksum>
    </file>
    <file>
      <filename>base-lighting-detailed.osw</filename>
      <filetype>osw</filetype>
      <usage_type>test</usage_type>
      <checksum>440C3086</checksum>
    </file>
    <file>
      <filename>base-mechvent-whole-house-fan.osw</filename>
      <filetype>osw</filetype>
      <usage_type>test</usage_type>
      <checksum>640BE80F</checksum>
    </file>
    <file>
      <filename>base-dhw-none.osw</filename>
      <filetype>osw</filetype>
      <usage_type>test</usage_type>
      <checksum>83B8F51D</checksum>
    </file>
    <file>
      <filename>base-enclosure-infil-ach-house-pressure.osw</filename>
      <filetype>osw</filetype>
      <usage_type>test</usage_type>
      <checksum>C1309216</checksum>
    </file>
    <file>
      <filename>base-enclosure-infil-cfm-house-pressure.osw</filename>
      <filetype>osw</filetype>
      <usage_type>test</usage_type>
      <checksum>A7E94CBD</checksum>
    </file>
    <file>
      <filename>base-dhw-tankless-electric-outside.osw</filename>
      <filetype>osw</filetype>
      <usage_type>test</usage_type>
      <checksum>DF8BBB38</checksum>
    </file>
    <file>
      <filename>base-enclosure-beds-5.osw</filename>
      <filetype>osw</filetype>
      <usage_type>test</usage_type>
      <checksum>658EECED</checksum>
    </file>
    <file>
      <filename>base-enclosure-beds-1.osw</filename>
      <filetype>osw</filetype>
      <usage_type>test</usage_type>
      <checksum>9BF864BD</checksum>
    </file>
    <file>
      <filename>base-enclosure-beds-2.osw</filename>
      <filetype>osw</filetype>
      <usage_type>test</usage_type>
      <checksum>95A06DC1</checksum>
    </file>
    <file>
      <filename>base-simcontrol-runperiod-1-month.osw</filename>
      <filetype>osw</filetype>
      <usage_type>test</usage_type>
      <checksum>53196FFB</checksum>
    </file>
    <file>
      <filename>extra-enclosure-garage-partially-protruded.osw</filename>
      <filetype>osw</filetype>
      <usage_type>test</usage_type>
      <checksum>27B5400B</checksum>
    </file>
    <file>
      <filename>base-atticroof-radiant-barrier.osw</filename>
      <filetype>osw</filetype>
      <usage_type>test</usage_type>
      <checksum>58EDDE41</checksum>
    </file>
    <file>
      <filename>base-location-miami-fl.osw</filename>
      <filetype>osw</filetype>
      <usage_type>test</usage_type>
      <checksum>AA822D35</checksum>
    </file>
    <file>
      <filename>base-appliances-dehumidifier.osw</filename>
      <filetype>osw</filetype>
      <usage_type>test</usage_type>
      <checksum>4F0844CF</checksum>
    </file>
    <file>
      <filename>base-location-dallas-tx.osw</filename>
      <filetype>osw</filetype>
      <usage_type>test</usage_type>
      <checksum>AA9CDFD1</checksum>
    </file>
    <file>
      <filename>base-appliances-dehumidifier-50percent.osw</filename>
      <filetype>osw</filetype>
      <usage_type>test</usage_type>
      <checksum>63437D6C</checksum>
    </file>
    <file>
      <filename>base-foundation-unconditioned-basement-assembly-r.osw</filename>
      <filetype>osw</filetype>
      <usage_type>test</usage_type>
      <checksum>7AAC3063</checksum>
    </file>
    <file>
      <filename>base-foundation-unconditioned-basement-wall-insulation.osw</filename>
      <filetype>osw</filetype>
      <usage_type>test</usage_type>
      <checksum>E949A50C</checksum>
    </file>
    <file>
      <filename>base-hvac-dual-fuel-air-to-air-heat-pump-2-speed.osw</filename>
      <filetype>osw</filetype>
      <usage_type>test</usage_type>
      <checksum>E8E8278E</checksum>
    </file>
    <file>
      <filename>base-hvac-dual-fuel-air-to-air-heat-pump-var-speed.osw</filename>
      <filetype>osw</filetype>
      <usage_type>test</usage_type>
      <checksum>1CC36AB1</checksum>
    </file>
    <file>
      <filename>base-appliances-coal.osw</filename>
      <filetype>osw</filetype>
      <usage_type>test</usage_type>
      <checksum>6A32AAC6</checksum>
    </file>
    <file>
      <filename>base-appliances-gas.osw</filename>
      <filetype>osw</filetype>
      <usage_type>test</usage_type>
      <checksum>71805AE3</checksum>
    </file>
    <file>
      <filename>base-appliances-modified.osw</filename>
      <filetype>osw</filetype>
      <usage_type>test</usage_type>
      <checksum>B686A8A3</checksum>
    </file>
    <file>
      <filename>base-appliances-oil.osw</filename>
      <filetype>osw</filetype>
      <usage_type>test</usage_type>
      <checksum>68BCFBEA</checksum>
    </file>
    <file>
      <filename>base-appliances-propane.osw</filename>
      <filetype>osw</filetype>
      <usage_type>test</usage_type>
      <checksum>9582E28C</checksum>
    </file>
    <file>
      <filename>base-appliances-wood.osw</filename>
      <filetype>osw</filetype>
      <usage_type>test</usage_type>
      <checksum>94206381</checksum>
    </file>
    <file>
      <filename>base-simcontrol-calendar-year-custom.osw</filename>
      <filetype>osw</filetype>
      <usage_type>test</usage_type>
      <checksum>AA0F03DD</checksum>
    </file>
    <file>
      <filename>base-location-AMY-2012.osw</filename>
      <filetype>osw</filetype>
      <usage_type>test</usage_type>
      <checksum>B09FD10F</checksum>
    </file>
    <file>
      <filename>base-schedules-stochastic.osw</filename>
      <filetype>osw</filetype>
      <usage_type>test</usage_type>
      <checksum>F17343B6</checksum>
    </file>
    <file>
      <filename>base-schedules-user-specified.osw</filename>
      <filetype>osw</filetype>
      <usage_type>test</usage_type>
      <checksum>C1ADF3D4</checksum>
    </file>
    <file>
      <filename>extra-vacancy-6-months.osw</filename>
      <filetype>osw</filetype>
      <usage_type>test</usage_type>
      <checksum>28B1483D</checksum>
    </file>
    <file>
      <filename>base-lighting-ceiling-fans.osw</filename>
      <filetype>osw</filetype>
      <usage_type>test</usage_type>
      <checksum>3107772F</checksum>
    </file>
    <file>
      <filename>extra-schedules-random-seed.osw</filename>
      <filetype>osw</filetype>
      <usage_type>test</usage_type>
      <checksum>ED02DE6B</checksum>
    </file>
    <file>
      <filename>base-appliances-dehumidifier-ief-portable.osw</filename>
      <filetype>osw</filetype>
      <usage_type>test</usage_type>
      <checksum>C17B3A55</checksum>
    </file>
    <file>
      <filename>base-appliances-dehumidifier-ief-whole-home.osw</filename>
      <filetype>osw</filetype>
      <usage_type>test</usage_type>
      <checksum>87F4E5D9</checksum>
    </file>
    <file>
      <filename>base-misc-defaults.osw</filename>
      <filetype>osw</filetype>
      <usage_type>test</usage_type>
      <checksum>1A331E89</checksum>
    </file>
    <file>
      <filename>base-misc-usage-multiplier.osw</filename>
      <filetype>osw</filetype>
      <usage_type>test</usage_type>
      <checksum>D764C4F0</checksum>
    </file>
    <file>
      <filename>base-pv.osw</filename>
      <filetype>osw</filetype>
      <usage_type>test</usage_type>
      <checksum>A02EC0D1</checksum>
    </file>
    <file>
      <filename>base-bldgtype-multifamily-shared-mechvent-preconditioning.osw</filename>
      <filetype>osw</filetype>
      <usage_type>test</usage_type>
      <checksum>9A6A608F</checksum>
    </file>
    <file>
      <filename>base-bldgtype-multifamily-shared-mechvent.osw</filename>
      <filetype>osw</filetype>
      <usage_type>test</usage_type>
      <checksum>6F9DEB03</checksum>
    </file>
    <file>
      <filename>base-bldgtype-multifamily-shared-pv.osw</filename>
      <filetype>osw</filetype>
      <usage_type>test</usage_type>
      <checksum>BF4D786C</checksum>
    </file>
    <file>
      <filename>base-bldgtype-multifamily-shared-water-heater.osw</filename>
      <filetype>osw</filetype>
      <usage_type>test</usage_type>
      <checksum>3F2FCBE9</checksum>
    </file>
    <file>
      <filename>base-bldgtype-multifamily.osw</filename>
      <filetype>osw</filetype>
      <usage_type>test</usage_type>
      <checksum>3B1B2A54</checksum>
    </file>
    <file>
      <filename>base-bldgtype-single-family-attached.osw</filename>
      <filetype>osw</filetype>
      <usage_type>test</usage_type>
      <checksum>9775DE11</checksum>
    </file>
    <file>
      <filename>base-dhw-tank-elec-uef.osw</filename>
      <filetype>osw</filetype>
      <usage_type>test</usage_type>
      <checksum>A110B430</checksum>
    </file>
    <file>
      <filename>base-dhw-tank-gas-uef.osw</filename>
      <filetype>osw</filetype>
      <usage_type>test</usage_type>
      <checksum>82B415AA</checksum>
    </file>
    <file>
      <filename>base-dhw-tank-heat-pump-uef.osw</filename>
      <filetype>osw</filetype>
      <usage_type>test</usage_type>
      <checksum>19BEF80B</checksum>
    </file>
    <file>
      <filename>base-dhw-tankless-electric-uef.osw</filename>
      <filetype>osw</filetype>
      <usage_type>test</usage_type>
      <checksum>5E890E1B</checksum>
    </file>
    <file>
      <filename>base-dhw-tankless-gas-uef.osw</filename>
      <filetype>osw</filetype>
      <usage_type>test</usage_type>
      <checksum>4DB1415F</checksum>
    </file>
    <file>
      <filename>base-misc-loads-large-uncommon.osw</filename>
      <filetype>osw</filetype>
      <usage_type>test</usage_type>
      <checksum>1E2D743E</checksum>
    </file>
    <file>
      <filename>base-misc-loads-large-uncommon2.osw</filename>
      <filetype>osw</filetype>
      <usage_type>test</usage_type>
      <checksum>C13FA030</checksum>
    </file>
    <file>
      <filename>base-hvac-programmable-thermostat-detailed.osw</filename>
      <filetype>osw</filetype>
      <usage_type>test</usage_type>
      <checksum>63DB2AE2</checksum>
    </file>
    <file>
      <filename>base-dhw-indirect-outside.osw</filename>
      <filetype>osw</filetype>
      <usage_type>test</usage_type>
      <checksum>91D935FD</checksum>
    </file>
    <file>
      <filename>base-hvac-boiler-gas-only.osw</filename>
      <filetype>osw</filetype>
      <usage_type>test</usage_type>
      <checksum>535719B3</checksum>
    </file>
    <file>
      <filename>base-dhw-indirect-standbyloss.osw</filename>
      <filetype>osw</filetype>
      <usage_type>test</usage_type>
      <checksum>66D4ADDA</checksum>
    </file>
    <file>
      <filename>base-dhw-indirect.osw</filename>
      <filetype>osw</filetype>
      <usage_type>test</usage_type>
      <checksum>19B4F2B9</checksum>
    </file>
    <file>
      <filename>base-dhw-jacket-indirect.osw</filename>
      <filetype>osw</filetype>
      <usage_type>test</usage_type>
      <checksum>83F13256</checksum>
    </file>
    <file>
      <filename>base-hvac-wall-furnace-elec-only.osw</filename>
      <filetype>osw</filetype>
      <usage_type>test</usage_type>
      <checksum>B58B2829</checksum>
    </file>
    <file>
      <filename>base-dhw-indirect-with-solar-fraction.osw</filename>
      <filetype>osw</filetype>
      <usage_type>test</usage_type>
      <checksum>CEB2F602</checksum>
    </file>
    <file>
      <filename>base-dhw-combi-tankless-outside.osw</filename>
      <filetype>osw</filetype>
      <usage_type>test</usage_type>
      <checksum>B9A85CE7</checksum>
    </file>
    <file>
      <filename>base-dhw-combi-tankless.osw</filename>
      <filetype>osw</filetype>
      <usage_type>test</usage_type>
      <checksum>8A6F9612</checksum>
    </file>
    <file>
      <filename>base-hvac-boiler-gas-central-ac-1-speed.osw</filename>
      <filetype>osw</filetype>
      <usage_type>test</usage_type>
      <checksum>E91FD27E</checksum>
    </file>
    <file>
      <filename>base-hvac-fireplace-wood-only.osw</filename>
      <filetype>osw</filetype>
      <usage_type>test</usage_type>
      <checksum>F895F36C</checksum>
    </file>
    <file>
      <filename>base-hvac-fixed-heater-gas-only.osw</filename>
      <filetype>osw</filetype>
      <usage_type>test</usage_type>
      <checksum>5FD44E0C</checksum>
    </file>
    <file>
      <filename>base-hvac-portable-heater-gas-only.osw</filename>
      <filetype>osw</filetype>
      <usage_type>test</usage_type>
      <checksum>9B0C87B0</checksum>
    </file>
    <file>
      <filename>base-hvac-furnace-gas-only.osw</filename>
      <filetype>osw</filetype>
      <usage_type>test</usage_type>
      <checksum>30539E27</checksum>
    </file>
    <file>
      <filename>base-hvac-evap-cooler-only.osw</filename>
      <filetype>osw</filetype>
      <usage_type>test</usage_type>
      <checksum>BD2BA197</checksum>
    </file>
    <file>
      <filename>base-hvac-mini-split-air-conditioner-only-ducted.osw</filename>
      <filetype>osw</filetype>
      <usage_type>test</usage_type>
      <checksum>504C3015</checksum>
    </file>
    <file>
      <filename>base-hvac-mini-split-air-conditioner-only-ductless.osw</filename>
      <filetype>osw</filetype>
      <usage_type>test</usage_type>
      <checksum>FB62B488</checksum>
    </file>
    <file>
      <filename>base-hvac-dual-fuel-air-to-air-heat-pump-1-speed.osw</filename>
      <filetype>osw</filetype>
      <usage_type>test</usage_type>
      <checksum>571ADCA0</checksum>
    </file>
    <file>
      <filename>base-hvac-air-to-air-heat-pump-1-speed.osw</filename>
      <filetype>osw</filetype>
      <usage_type>test</usage_type>
      <checksum>5E08D568</checksum>
    </file>
    <file>
      <filename>base-hvac-dual-fuel-air-to-air-heat-pump-1-speed-electric.osw</filename>
      <filetype>osw</filetype>
      <usage_type>test</usage_type>
      <checksum>5FA76245</checksum>
    </file>
    <file>
      <filename>base-hvac-central-ac-only-1-speed.osw</filename>
      <filetype>osw</filetype>
      <usage_type>test</usage_type>
      <checksum>2CF956C8</checksum>
    </file>
    <file>
      <filename>base-hvac-central-ac-plus-air-to-air-heat-pump-heating.osw</filename>
      <filetype>osw</filetype>
      <usage_type>test</usage_type>
      <checksum>B37A9940</checksum>
    </file>
    <file>
      <filename>base-hvac-ground-to-air-heat-pump.osw</filename>
      <filetype>osw</filetype>
      <usage_type>test</usage_type>
      <checksum>8C2DE5DD</checksum>
    </file>
    <file>
      <filename>base-hvac-stove-oil-only.osw</filename>
      <filetype>osw</filetype>
      <usage_type>test</usage_type>
      <checksum>F4B1034F</checksum>
    </file>
    <file>
      <filename>base-hvac-stove-wood-pellets-only.osw</filename>
      <filetype>osw</filetype>
      <usage_type>test</usage_type>
      <checksum>401B64AA</checksum>
    </file>
    <file>
      <filename>base-hvac-floor-furnace-propane-only.osw</filename>
      <filetype>osw</filetype>
      <usage_type>test</usage_type>
      <checksum>9F7E23AF</checksum>
    </file>
    <file>
      <filename>base-hvac-dual-fuel-mini-split-heat-pump-ducted.osw</filename>
      <filetype>osw</filetype>
      <usage_type>test</usage_type>
      <checksum>2A235BFD</checksum>
    </file>
    <file>
      <filename>base-hvac-mini-split-heat-pump-ducted-cooling-only.osw</filename>
      <filetype>osw</filetype>
      <usage_type>test</usage_type>
      <checksum>20A66972</checksum>
    </file>
    <file>
      <filename>base-hvac-mini-split-heat-pump-ducted-heating-only.osw</filename>
      <filetype>osw</filetype>
      <usage_type>test</usage_type>
      <checksum>B6FC359A</checksum>
    </file>
    <file>
      <filename>base-hvac-mini-split-heat-pump-ducted.osw</filename>
      <filetype>osw</filetype>
      <usage_type>test</usage_type>
      <checksum>50340433</checksum>
    </file>
    <file>
      <filename>base-hvac-mini-split-heat-pump-ductless.osw</filename>
      <filetype>osw</filetype>
      <usage_type>test</usage_type>
      <checksum>D12D7C80</checksum>
    </file>
    <file>
      <filename>base-enclosure-infil-flue.osw</filename>
      <filetype>osw</filetype>
      <usage_type>test</usage_type>
      <checksum>261D8BA8</checksum>
    </file>
    <file>
      <filename>extra-enclosure-windows-shading.osw</filename>
      <filetype>osw</filetype>
      <usage_type>test</usage_type>
      <checksum>5608718A</checksum>
    </file>
    <file>
      <filename>base-enclosure-overhangs.osw</filename>
      <filetype>osw</filetype>
      <usage_type>test</usage_type>
      <checksum>C8B61BF7</checksum>
    </file>
    <file>
      <filename>base-hvac-install-quality-none-furnace-gas-central-ac-1-speed.osw</filename>
      <filetype>osw</filetype>
      <usage_type>test</usage_type>
      <checksum>A2D15C83</checksum>
    </file>
    <file>
      <filename>base-hvac-install-quality-airflow-defect-furnace-gas-central-ac-1-speed.osw</filename>
      <filetype>osw</filetype>
      <usage_type>test</usage_type>
      <checksum>D537FE16</checksum>
    </file>
    <file>
      <filename>base-hvac-install-quality-charge-defect-furnace-gas-central-ac-1-speed.osw</filename>
      <filetype>osw</filetype>
      <usage_type>test</usage_type>
      <checksum>D9BF636A</checksum>
    </file>
    <file>
      <filename>base-hvac-install-quality-all-air-to-air-heat-pump-1-speed.osw</filename>
      <filetype>osw</filetype>
      <usage_type>test</usage_type>
      <checksum>0EE57DD2</checksum>
    </file>
    <file>
      <filename>base-hvac-install-quality-all-air-to-air-heat-pump-2-speed.osw</filename>
      <filetype>osw</filetype>
      <usage_type>test</usage_type>
      <checksum>022AE67B</checksum>
    </file>
    <file>
      <filename>base-hvac-install-quality-all-air-to-air-heat-pump-var-speed.osw</filename>
      <filetype>osw</filetype>
      <usage_type>test</usage_type>
      <checksum>D12065C4</checksum>
    </file>
    <file>
      <filename>base-hvac-install-quality-all-furnace-gas-central-ac-1-speed.osw</filename>
      <filetype>osw</filetype>
      <usage_type>test</usage_type>
      <checksum>DA9B0AE9</checksum>
    </file>
    <file>
      <filename>base-hvac-install-quality-all-furnace-gas-central-ac-2-speed.osw</filename>
      <filetype>osw</filetype>
      <usage_type>test</usage_type>
      <checksum>CBDCEB15</checksum>
    </file>
    <file>
      <filename>base-hvac-install-quality-all-furnace-gas-central-ac-var-speed.osw</filename>
      <filetype>osw</filetype>
      <usage_type>test</usage_type>
      <checksum>558A2322</checksum>
    </file>
    <file>
      <filename>base-hvac-install-quality-all-furnace-gas-only.osw</filename>
      <filetype>osw</filetype>
      <usage_type>test</usage_type>
      <checksum>C248ACC0</checksum>
    </file>
    <file>
      <filename>base-hvac-install-quality-all-mini-split-heat-pump-ducted.osw</filename>
      <filetype>osw</filetype>
      <usage_type>test</usage_type>
      <checksum>B4C7A821</checksum>
    </file>
    <file>
      <filename>base-hvac-install-quality-all-ground-to-air-heat-pump.osw</filename>
      <filetype>osw</filetype>
      <usage_type>test</usage_type>
      <checksum>5E1684BC</checksum>
    </file>
    <file>
      <filename>base-hvac-install-quality-all-mini-split-air-conditioner-only-ducted.osw</filename>
      <filetype>osw</filetype>
      <usage_type>test</usage_type>
      <checksum>51E68A52</checksum>
    </file>
    <file>
      <filename>base-hvac-evap-cooler-only-ducted.osw</filename>
      <filetype>osw</filetype>
      <usage_type>test</usage_type>
      <checksum>19A29DE4</checksum>
    </file>
    <file>
      <filename>base-mechvent-cfis-evap-cooler-only-ducted.osw</filename>
      <filetype>osw</filetype>
      <usage_type>test</usage_type>
<<<<<<< HEAD
      <checksum>0349F14E</checksum>
=======
      <checksum>58E22917</checksum>
>>>>>>> bf60916a
    </file>
    <file>
      <filename>extra-second-heating-system-portable-heater-to-heating-system.osw</filename>
      <filetype>osw</filetype>
      <usage_type>test</usage_type>
      <checksum>8EDF7F81</checksum>
    </file>
    <file>
      <filename>extra-second-heating-system-boiler-to-heating-system.osw</filename>
      <filetype>osw</filetype>
      <usage_type>test</usage_type>
      <checksum>B5A72A55</checksum>
    </file>
    <file>
      <filename>extra-second-heating-system-fireplace-to-heating-system.osw</filename>
      <filetype>osw</filetype>
      <usage_type>test</usage_type>
      <checksum>F9010280</checksum>
    </file>
    <file>
      <filename>extra-second-heating-system-boiler-to-heat-pump.osw</filename>
      <filetype>osw</filetype>
      <usage_type>test</usage_type>
      <checksum>58CDFDAC</checksum>
    </file>
    <file>
      <filename>extra-second-heating-system-fireplace-to-heat-pump.osw</filename>
      <filetype>osw</filetype>
      <usage_type>test</usage_type>
      <checksum>C56998D5</checksum>
    </file>
    <file>
      <filename>extra-second-heating-system-portable-heater-to-heat-pump.osw</filename>
      <filetype>osw</filetype>
      <usage_type>test</usage_type>
      <checksum>75E35345</checksum>
    </file>
    <file>
      <filename>geometry.rb</filename>
      <filetype>rb</filetype>
      <usage_type>resource</usage_type>
      <checksum>A9C2C484</checksum>
    </file>
    <file>
      <version>
        <software_program>OpenStudio</software_program>
        <identifier>2.9.0</identifier>
        <min_compatible>2.9.0</min_compatible>
      </version>
      <filename>measure.rb</filename>
      <filetype>rb</filetype>
      <usage_type>script</usage_type>
<<<<<<< HEAD
      <checksum>F7BCC865</checksum>
    </file>
    <file>
      <filename>extra-bldgtype-multifamily-double-exterior.osw</filename>
      <filetype>osw</filetype>
      <usage_type>test</usage_type>
      <checksum>95B1262D</checksum>
    </file>
    <file>
      <filename>extra-bldgtype-multifamily-double-loaded-interior.osw</filename>
      <filetype>osw</filetype>
      <usage_type>test</usage_type>
      <checksum>C894874F</checksum>
    </file>
    <file>
      <filename>extra-bldgtype-multifamily-single-exterior-front.osw</filename>
      <filetype>osw</filetype>
      <usage_type>test</usage_type>
      <checksum>819B4671</checksum>
    </file>
    <file>
      <filename>extra-bldgtype-multifamily-slab-left-bottom.osw</filename>
      <filetype>osw</filetype>
      <usage_type>test</usage_type>
      <checksum>2BA8182E</checksum>
    </file>
    <file>
      <filename>extra-bldgtype-multifamily-slab-left-middle.osw</filename>
      <filetype>osw</filetype>
      <usage_type>test</usage_type>
      <checksum>A4CF3327</checksum>
    </file>
    <file>
      <filename>extra-bldgtype-multifamily-slab-left-top.osw</filename>
      <filetype>osw</filetype>
      <usage_type>test</usage_type>
      <checksum>B46986B2</checksum>
    </file>
    <file>
      <filename>extra-bldgtype-multifamily-slab-middle-bottom.osw</filename>
      <filetype>osw</filetype>
      <usage_type>test</usage_type>
      <checksum>F3EF0ACC</checksum>
    </file>
    <file>
      <filename>extra-bldgtype-multifamily-slab-middle-middle.osw</filename>
      <filetype>osw</filetype>
      <usage_type>test</usage_type>
      <checksum>F4620840</checksum>
    </file>
    <file>
      <filename>extra-bldgtype-multifamily-slab-middle-top.osw</filename>
      <filetype>osw</filetype>
      <usage_type>test</usage_type>
      <checksum>08D63A18</checksum>
    </file>
    <file>
      <filename>extra-bldgtype-multifamily-slab-right-bottom.osw</filename>
      <filetype>osw</filetype>
      <usage_type>test</usage_type>
      <checksum>5E04FE26</checksum>
    </file>
    <file>
      <filename>extra-bldgtype-multifamily-slab-right-middle.osw</filename>
      <filetype>osw</filetype>
      <usage_type>test</usage_type>
      <checksum>44AB243F</checksum>
    </file>
    <file>
      <filename>extra-bldgtype-multifamily-slab-right-top.osw</filename>
      <filetype>osw</filetype>
      <usage_type>test</usage_type>
      <checksum>4E75BCB7</checksum>
    </file>
    <file>
      <filename>extra-bldgtype-multifamily-slab.osw</filename>
      <filetype>osw</filetype>
      <usage_type>test</usage_type>
      <checksum>8E993908</checksum>
    </file>
    <file>
      <filename>extra-bldgtype-multifamily-unvented-crawlspace-left-bottom.osw</filename>
      <filetype>osw</filetype>
      <usage_type>test</usage_type>
      <checksum>84D49789</checksum>
    </file>
    <file>
      <filename>extra-bldgtype-multifamily-unvented-crawlspace-left-middle.osw</filename>
      <filetype>osw</filetype>
      <usage_type>test</usage_type>
      <checksum>AE3467ED</checksum>
    </file>
    <file>
      <filename>extra-bldgtype-multifamily-unvented-crawlspace-left-top.osw</filename>
      <filetype>osw</filetype>
      <usage_type>test</usage_type>
      <checksum>8E31D8A6</checksum>
    </file>
    <file>
      <filename>extra-bldgtype-multifamily-unvented-crawlspace-middle-bottom.osw</filename>
      <filetype>osw</filetype>
      <usage_type>test</usage_type>
      <checksum>7CBDED7C</checksum>
    </file>
    <file>
      <filename>extra-bldgtype-multifamily-unvented-crawlspace-middle-middle.osw</filename>
      <filetype>osw</filetype>
      <usage_type>test</usage_type>
      <checksum>BA6254C1</checksum>
    </file>
    <file>
      <filename>extra-bldgtype-multifamily-unvented-crawlspace-middle-top.osw</filename>
      <filetype>osw</filetype>
      <usage_type>test</usage_type>
      <checksum>186282A1</checksum>
    </file>
    <file>
      <filename>extra-bldgtype-multifamily-unvented-crawlspace-right-bottom.osw</filename>
      <filetype>osw</filetype>
      <usage_type>test</usage_type>
      <checksum>64BC7DA1</checksum>
    </file>
    <file>
      <filename>extra-bldgtype-multifamily-unvented-crawlspace-right-middle.osw</filename>
      <filetype>osw</filetype>
      <usage_type>test</usage_type>
      <checksum>4DB53D86</checksum>
    </file>
    <file>
      <filename>extra-bldgtype-multifamily-unvented-crawlspace-right-top.osw</filename>
      <filetype>osw</filetype>
      <usage_type>test</usage_type>
      <checksum>A89E746E</checksum>
    </file>
    <file>
      <filename>extra-bldgtype-multifamily-unvented-crawlspace.osw</filename>
      <filetype>osw</filetype>
      <usage_type>test</usage_type>
      <checksum>1303F3EA</checksum>
    </file>
    <file>
      <filename>extra-bldgtype-multifamily-vented-crawlspace-left-bottom.osw</filename>
      <filetype>osw</filetype>
      <usage_type>test</usage_type>
      <checksum>475C74F9</checksum>
    </file>
    <file>
      <filename>extra-bldgtype-multifamily-vented-crawlspace-left-middle.osw</filename>
      <filetype>osw</filetype>
      <usage_type>test</usage_type>
      <checksum>65294126</checksum>
    </file>
    <file>
      <filename>extra-bldgtype-multifamily-vented-crawlspace-left-top.osw</filename>
      <filetype>osw</filetype>
      <usage_type>test</usage_type>
      <checksum>4C8966E8</checksum>
    </file>
    <file>
      <filename>extra-bldgtype-multifamily-vented-crawlspace-middle-bottom.osw</filename>
      <filetype>osw</filetype>
      <usage_type>test</usage_type>
      <checksum>FEDEBD1A</checksum>
    </file>
    <file>
      <filename>extra-bldgtype-multifamily-vented-crawlspace-middle-middle.osw</filename>
      <filetype>osw</filetype>
      <usage_type>test</usage_type>
      <checksum>D43E4D7E</checksum>
    </file>
    <file>
      <filename>extra-bldgtype-multifamily-vented-crawlspace-middle-top.osw</filename>
      <filetype>osw</filetype>
      <usage_type>test</usage_type>
      <checksum>18FCC3B2</checksum>
    </file>
    <file>
      <filename>extra-bldgtype-multifamily-vented-crawlspace-right-bottom.osw</filename>
      <filetype>osw</filetype>
      <usage_type>test</usage_type>
      <checksum>A2B2AA80</checksum>
    </file>
    <file>
      <filename>extra-bldgtype-multifamily-vented-crawlspace-right-middle.osw</filename>
      <filetype>osw</filetype>
      <usage_type>test</usage_type>
      <checksum>D7001566</checksum>
    </file>
    <file>
      <filename>extra-bldgtype-multifamily-vented-crawlspace-right-top.osw</filename>
      <filetype>osw</filetype>
      <usage_type>test</usage_type>
      <checksum>4B1033BE</checksum>
    </file>
    <file>
      <filename>extra-bldgtype-multifamily-vented-crawlspace.osw</filename>
      <filetype>osw</filetype>
      <usage_type>test</usage_type>
      <checksum>90C236BC</checksum>
    </file>
    <file>
      <filename>extra-bldgtype-single-family-attached-double-exterior.osw</filename>
      <filetype>osw</filetype>
      <usage_type>test</usage_type>
      <checksum>113FCDAB</checksum>
    </file>
    <file>
      <filename>extra-bldgtype-single-family-attached-double-loaded-interior.osw</filename>
      <filetype>osw</filetype>
      <usage_type>test</usage_type>
      <checksum>97499E58</checksum>
    </file>
    <file>
      <filename>extra-bldgtype-single-family-attached-single-exterior-front.osw</filename>
      <filetype>osw</filetype>
      <usage_type>test</usage_type>
      <checksum>529344E8</checksum>
    </file>
    <file>
      <filename>extra-bldgtype-single-family-attached-slab-middle.osw</filename>
      <filetype>osw</filetype>
      <usage_type>test</usage_type>
      <checksum>35FA2896</checksum>
    </file>
    <file>
      <filename>extra-bldgtype-single-family-attached-slab-right.osw</filename>
      <filetype>osw</filetype>
      <usage_type>test</usage_type>
      <checksum>47075AF2</checksum>
    </file>
    <file>
      <filename>extra-bldgtype-single-family-attached-slab.osw</filename>
      <filetype>osw</filetype>
      <usage_type>test</usage_type>
      <checksum>430ACF0D</checksum>
    </file>
    <file>
      <filename>extra-bldgtype-single-family-attached-unconditioned-basement-middle.osw</filename>
      <filetype>osw</filetype>
      <usage_type>test</usage_type>
      <checksum>EDF25E6B</checksum>
    </file>
    <file>
      <filename>extra-bldgtype-single-family-attached-unconditioned-basement-right.osw</filename>
      <filetype>osw</filetype>
      <usage_type>test</usage_type>
      <checksum>5CC6623A</checksum>
    </file>
    <file>
      <filename>extra-bldgtype-single-family-attached-unconditioned-basement.osw</filename>
      <filetype>osw</filetype>
      <usage_type>test</usage_type>
      <checksum>6F454CA3</checksum>
    </file>
    <file>
      <filename>extra-bldgtype-single-family-attached-unvented-crawlspace-middle.osw</filename>
      <filetype>osw</filetype>
      <usage_type>test</usage_type>
      <checksum>0FFE52EC</checksum>
    </file>
    <file>
      <filename>extra-bldgtype-single-family-attached-unvented-crawlspace-right.osw</filename>
      <filetype>osw</filetype>
      <usage_type>test</usage_type>
      <checksum>CAFC288B</checksum>
    </file>
    <file>
      <filename>extra-bldgtype-single-family-attached-unvented-crawlspace.osw</filename>
      <filetype>osw</filetype>
      <usage_type>test</usage_type>
      <checksum>9F4DA5F1</checksum>
    </file>
    <file>
      <filename>extra-bldgtype-single-family-attached-vented-crawlspace-middle.osw</filename>
      <filetype>osw</filetype>
      <usage_type>test</usage_type>
      <checksum>6173987E</checksum>
    </file>
    <file>
      <filename>extra-bldgtype-single-family-attached-vented-crawlspace-right.osw</filename>
      <filetype>osw</filetype>
      <usage_type>test</usage_type>
      <checksum>B0747A88</checksum>
    </file>
    <file>
      <filename>extra-bldgtype-single-family-attached-vented-crawlspace.osw</filename>
      <filetype>osw</filetype>
      <usage_type>test</usage_type>
      <checksum>E0635F82</checksum>
=======
      <checksum>D5C73421</checksum>
>>>>>>> bf60916a
    </file>
  </files>
</measure><|MERGE_RESOLUTION|>--- conflicted
+++ resolved
@@ -3,13 +3,8 @@
   <schema_version>3.0</schema_version>
   <name>build_residential_hpxml</name>
   <uid>a13a8983-2b01-4930-8af2-42030b6e4233</uid>
-<<<<<<< HEAD
-  <version_id>49b8a92a-5845-470d-b33f-81996d595df1</version_id>
-  <version_modified>20210201T230022Z</version_modified>
-=======
-  <version_id>6acec5be-8f5d-4c0f-a6e5-88161aebbb0a</version_id>
-  <version_modified>20210202T013619Z</version_modified>
->>>>>>> bf60916a
+  <version_id>9a56bbad-6b9b-442a-94ba-7d0d3e7beac6</version_id>
+  <version_modified>20210202T142856Z</version_modified>
   <xml_checksum>2C38F48B</xml_checksum>
   <class_name>BuildResidentialHPXML</class_name>
   <display_name>HPXML Builder</display_name>
@@ -6288,12 +6283,6 @@
       <checksum>24396BA2</checksum>
     </file>
     <file>
-      <filename>geometry.rb</filename>
-      <filetype>rb</filetype>
-      <usage_type>resource</usage_type>
-      <checksum>7576BFF1</checksum>
-    </file>
-    <file>
       <filename>build_residential_hpxml_test.rb</filename>
       <filetype>rb</filetype>
       <usage_type>test</usage_type>
@@ -7455,11 +7444,7 @@
       <filename>base-mechvent-cfis-evap-cooler-only-ducted.osw</filename>
       <filetype>osw</filetype>
       <usage_type>test</usage_type>
-<<<<<<< HEAD
-      <checksum>0349F14E</checksum>
-=======
       <checksum>58E22917</checksum>
->>>>>>> bf60916a
     </file>
     <file>
       <filename>extra-second-heating-system-portable-heater-to-heating-system.osw</filename>
@@ -7512,299 +7497,295 @@
       <filename>measure.rb</filename>
       <filetype>rb</filetype>
       <usage_type>script</usage_type>
-<<<<<<< HEAD
-      <checksum>F7BCC865</checksum>
+      <checksum>AF6ACE61</checksum>
     </file>
     <file>
       <filename>extra-bldgtype-multifamily-double-exterior.osw</filename>
       <filetype>osw</filetype>
       <usage_type>test</usage_type>
-      <checksum>95B1262D</checksum>
+      <checksum>09829FE5</checksum>
     </file>
     <file>
       <filename>extra-bldgtype-multifamily-double-loaded-interior.osw</filename>
       <filetype>osw</filetype>
       <usage_type>test</usage_type>
-      <checksum>C894874F</checksum>
+      <checksum>5F24AEFF</checksum>
     </file>
     <file>
       <filename>extra-bldgtype-multifamily-single-exterior-front.osw</filename>
       <filetype>osw</filetype>
       <usage_type>test</usage_type>
-      <checksum>819B4671</checksum>
+      <checksum>3337AFD7</checksum>
     </file>
     <file>
       <filename>extra-bldgtype-multifamily-slab-left-bottom.osw</filename>
       <filetype>osw</filetype>
       <usage_type>test</usage_type>
-      <checksum>2BA8182E</checksum>
+      <checksum>BD9E3C2B</checksum>
     </file>
     <file>
       <filename>extra-bldgtype-multifamily-slab-left-middle.osw</filename>
       <filetype>osw</filetype>
       <usage_type>test</usage_type>
-      <checksum>A4CF3327</checksum>
+      <checksum>F99BA614</checksum>
     </file>
     <file>
       <filename>extra-bldgtype-multifamily-slab-left-top.osw</filename>
       <filetype>osw</filetype>
       <usage_type>test</usage_type>
-      <checksum>B46986B2</checksum>
+      <checksum>0F129C05</checksum>
     </file>
     <file>
       <filename>extra-bldgtype-multifamily-slab-middle-bottom.osw</filename>
       <filetype>osw</filetype>
       <usage_type>test</usage_type>
-      <checksum>F3EF0ACC</checksum>
+      <checksum>23A130AA</checksum>
     </file>
     <file>
       <filename>extra-bldgtype-multifamily-slab-middle-middle.osw</filename>
       <filetype>osw</filetype>
       <usage_type>test</usage_type>
-      <checksum>F4620840</checksum>
+      <checksum>70CBD85A</checksum>
     </file>
     <file>
       <filename>extra-bldgtype-multifamily-slab-middle-top.osw</filename>
       <filetype>osw</filetype>
       <usage_type>test</usage_type>
-      <checksum>08D63A18</checksum>
+      <checksum>5B69AACB</checksum>
     </file>
     <file>
       <filename>extra-bldgtype-multifamily-slab-right-bottom.osw</filename>
       <filetype>osw</filetype>
       <usage_type>test</usage_type>
-      <checksum>5E04FE26</checksum>
+      <checksum>F2FAA0FE</checksum>
     </file>
     <file>
       <filename>extra-bldgtype-multifamily-slab-right-middle.osw</filename>
       <filetype>osw</filetype>
       <usage_type>test</usage_type>
-      <checksum>44AB243F</checksum>
+      <checksum>4BB84845</checksum>
     </file>
     <file>
       <filename>extra-bldgtype-multifamily-slab-right-top.osw</filename>
       <filetype>osw</filetype>
       <usage_type>test</usage_type>
-      <checksum>4E75BCB7</checksum>
+      <checksum>AB228B46</checksum>
     </file>
     <file>
       <filename>extra-bldgtype-multifamily-slab.osw</filename>
       <filetype>osw</filetype>
       <usage_type>test</usage_type>
-      <checksum>8E993908</checksum>
+      <checksum>77D8923C</checksum>
     </file>
     <file>
       <filename>extra-bldgtype-multifamily-unvented-crawlspace-left-bottom.osw</filename>
       <filetype>osw</filetype>
       <usage_type>test</usage_type>
-      <checksum>84D49789</checksum>
+      <checksum>A05D4FFD</checksum>
     </file>
     <file>
       <filename>extra-bldgtype-multifamily-unvented-crawlspace-left-middle.osw</filename>
       <filetype>osw</filetype>
       <usage_type>test</usage_type>
-      <checksum>AE3467ED</checksum>
+      <checksum>259B5BC4</checksum>
     </file>
     <file>
       <filename>extra-bldgtype-multifamily-unvented-crawlspace-left-top.osw</filename>
       <filetype>osw</filetype>
       <usage_type>test</usage_type>
-      <checksum>8E31D8A6</checksum>
+      <checksum>782BF09A</checksum>
     </file>
     <file>
       <filename>extra-bldgtype-multifamily-unvented-crawlspace-middle-bottom.osw</filename>
       <filetype>osw</filetype>
       <usage_type>test</usage_type>
-      <checksum>7CBDED7C</checksum>
+      <checksum>CEAE718C</checksum>
     </file>
     <file>
       <filename>extra-bldgtype-multifamily-unvented-crawlspace-middle-middle.osw</filename>
       <filetype>osw</filetype>
       <usage_type>test</usage_type>
-      <checksum>BA6254C1</checksum>
+      <checksum>C19E511E</checksum>
     </file>
     <file>
       <filename>extra-bldgtype-multifamily-unvented-crawlspace-middle-top.osw</filename>
       <filetype>osw</filetype>
       <usage_type>test</usage_type>
-      <checksum>186282A1</checksum>
+      <checksum>AFB1DA1F</checksum>
     </file>
     <file>
       <filename>extra-bldgtype-multifamily-unvented-crawlspace-right-bottom.osw</filename>
       <filetype>osw</filetype>
       <usage_type>test</usage_type>
-      <checksum>64BC7DA1</checksum>
+      <checksum>3ED083B7</checksum>
     </file>
     <file>
       <filename>extra-bldgtype-multifamily-unvented-crawlspace-right-middle.osw</filename>
       <filetype>osw</filetype>
       <usage_type>test</usage_type>
-      <checksum>4DB53D86</checksum>
+      <checksum>6E300DB7</checksum>
     </file>
     <file>
       <filename>extra-bldgtype-multifamily-unvented-crawlspace-right-top.osw</filename>
       <filetype>osw</filetype>
       <usage_type>test</usage_type>
-      <checksum>A89E746E</checksum>
+      <checksum>3685A016</checksum>
     </file>
     <file>
       <filename>extra-bldgtype-multifamily-unvented-crawlspace.osw</filename>
       <filetype>osw</filetype>
       <usage_type>test</usage_type>
-      <checksum>1303F3EA</checksum>
+      <checksum>C0DB3E99</checksum>
     </file>
     <file>
       <filename>extra-bldgtype-multifamily-vented-crawlspace-left-bottom.osw</filename>
       <filetype>osw</filetype>
       <usage_type>test</usage_type>
-      <checksum>475C74F9</checksum>
+      <checksum>64FCF40F</checksum>
     </file>
     <file>
       <filename>extra-bldgtype-multifamily-vented-crawlspace-left-middle.osw</filename>
       <filetype>osw</filetype>
       <usage_type>test</usage_type>
-      <checksum>65294126</checksum>
+      <checksum>158266BB</checksum>
     </file>
     <file>
       <filename>extra-bldgtype-multifamily-vented-crawlspace-left-top.osw</filename>
       <filetype>osw</filetype>
       <usage_type>test</usage_type>
-      <checksum>4C8966E8</checksum>
+      <checksum>57C0C771</checksum>
     </file>
     <file>
       <filename>extra-bldgtype-multifamily-vented-crawlspace-middle-bottom.osw</filename>
       <filetype>osw</filetype>
       <usage_type>test</usage_type>
-      <checksum>FEDEBD1A</checksum>
+      <checksum>CD563BAF</checksum>
     </file>
     <file>
       <filename>extra-bldgtype-multifamily-vented-crawlspace-middle-middle.osw</filename>
       <filetype>osw</filetype>
       <usage_type>test</usage_type>
-      <checksum>D43E4D7E</checksum>
+      <checksum>48902F96</checksum>
     </file>
     <file>
       <filename>extra-bldgtype-multifamily-vented-crawlspace-middle-top.osw</filename>
       <filetype>osw</filetype>
       <usage_type>test</usage_type>
-      <checksum>18FCC3B2</checksum>
+      <checksum>90B75F8B</checksum>
     </file>
     <file>
       <filename>extra-bldgtype-multifamily-vented-crawlspace-right-bottom.osw</filename>
       <filetype>osw</filetype>
       <usage_type>test</usage_type>
-      <checksum>A2B2AA80</checksum>
+      <checksum>9F098DE3</checksum>
     </file>
     <file>
       <filename>extra-bldgtype-multifamily-vented-crawlspace-right-middle.osw</filename>
       <filetype>osw</filetype>
       <usage_type>test</usage_type>
-      <checksum>D7001566</checksum>
+      <checksum>5C1444F8</checksum>
     </file>
     <file>
       <filename>extra-bldgtype-multifamily-vented-crawlspace-right-top.osw</filename>
       <filetype>osw</filetype>
       <usage_type>test</usage_type>
-      <checksum>4B1033BE</checksum>
+      <checksum>C65132FE</checksum>
     </file>
     <file>
       <filename>extra-bldgtype-multifamily-vented-crawlspace.osw</filename>
       <filetype>osw</filetype>
       <usage_type>test</usage_type>
-      <checksum>90C236BC</checksum>
+      <checksum>2EA942FB</checksum>
     </file>
     <file>
       <filename>extra-bldgtype-single-family-attached-double-exterior.osw</filename>
       <filetype>osw</filetype>
       <usage_type>test</usage_type>
-      <checksum>113FCDAB</checksum>
+      <checksum>DC2EE48D</checksum>
     </file>
     <file>
       <filename>extra-bldgtype-single-family-attached-double-loaded-interior.osw</filename>
       <filetype>osw</filetype>
       <usage_type>test</usage_type>
-      <checksum>97499E58</checksum>
+      <checksum>B7E3134A</checksum>
     </file>
     <file>
       <filename>extra-bldgtype-single-family-attached-single-exterior-front.osw</filename>
       <filetype>osw</filetype>
       <usage_type>test</usage_type>
-      <checksum>529344E8</checksum>
+      <checksum>DBEA132F</checksum>
     </file>
     <file>
       <filename>extra-bldgtype-single-family-attached-slab-middle.osw</filename>
       <filetype>osw</filetype>
       <usage_type>test</usage_type>
-      <checksum>35FA2896</checksum>
+      <checksum>0A916879</checksum>
     </file>
     <file>
       <filename>extra-bldgtype-single-family-attached-slab-right.osw</filename>
       <filetype>osw</filetype>
       <usage_type>test</usage_type>
-      <checksum>47075AF2</checksum>
+      <checksum>22FD864C</checksum>
     </file>
     <file>
       <filename>extra-bldgtype-single-family-attached-slab.osw</filename>
       <filetype>osw</filetype>
       <usage_type>test</usage_type>
-      <checksum>430ACF0D</checksum>
+      <checksum>96B4470A</checksum>
     </file>
     <file>
       <filename>extra-bldgtype-single-family-attached-unconditioned-basement-middle.osw</filename>
       <filetype>osw</filetype>
       <usage_type>test</usage_type>
-      <checksum>EDF25E6B</checksum>
+      <checksum>DC843CF2</checksum>
     </file>
     <file>
       <filename>extra-bldgtype-single-family-attached-unconditioned-basement-right.osw</filename>
       <filetype>osw</filetype>
       <usage_type>test</usage_type>
-      <checksum>5CC6623A</checksum>
+      <checksum>0D7C9B83</checksum>
     </file>
     <file>
       <filename>extra-bldgtype-single-family-attached-unconditioned-basement.osw</filename>
       <filetype>osw</filetype>
       <usage_type>test</usage_type>
-      <checksum>6F454CA3</checksum>
+      <checksum>D72A219C</checksum>
     </file>
     <file>
       <filename>extra-bldgtype-single-family-attached-unvented-crawlspace-middle.osw</filename>
       <filetype>osw</filetype>
       <usage_type>test</usage_type>
-      <checksum>0FFE52EC</checksum>
+      <checksum>3A445A08</checksum>
     </file>
     <file>
       <filename>extra-bldgtype-single-family-attached-unvented-crawlspace-right.osw</filename>
       <filetype>osw</filetype>
       <usage_type>test</usage_type>
-      <checksum>CAFC288B</checksum>
+      <checksum>832A1830</checksum>
     </file>
     <file>
       <filename>extra-bldgtype-single-family-attached-unvented-crawlspace.osw</filename>
       <filetype>osw</filetype>
       <usage_type>test</usage_type>
-      <checksum>9F4DA5F1</checksum>
+      <checksum>AB83CA2F</checksum>
     </file>
     <file>
       <filename>extra-bldgtype-single-family-attached-vented-crawlspace-middle.osw</filename>
       <filetype>osw</filetype>
       <usage_type>test</usage_type>
-      <checksum>6173987E</checksum>
+      <checksum>490B72B9</checksum>
     </file>
     <file>
       <filename>extra-bldgtype-single-family-attached-vented-crawlspace-right.osw</filename>
       <filetype>osw</filetype>
       <usage_type>test</usage_type>
-      <checksum>B0747A88</checksum>
+      <checksum>C27FE4F9</checksum>
     </file>
     <file>
       <filename>extra-bldgtype-single-family-attached-vented-crawlspace.osw</filename>
       <filetype>osw</filetype>
       <usage_type>test</usage_type>
-      <checksum>E0635F82</checksum>
-=======
-      <checksum>D5C73421</checksum>
->>>>>>> bf60916a
+      <checksum>5C1FCE2B</checksum>
     </file>
   </files>
 </measure>