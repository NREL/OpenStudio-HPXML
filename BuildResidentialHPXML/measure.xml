--- conflicted
+++ resolved
@@ -3,13 +3,8 @@
   <schema_version>3.1</schema_version>
   <name>build_residential_hpxml</name>
   <uid>a13a8983-2b01-4930-8af2-42030b6e4233</uid>
-<<<<<<< HEAD
-  <version_id>60bf4483-986b-41b9-9de9-475fbc3239da</version_id>
-  <version_modified>2023-10-18T15:33:08Z</version_modified>
-=======
-  <version_id>93c1361d-ce33-4609-ba76-21245e0ee0d7</version_id>
-  <version_modified>2023-10-23T16:23:38Z</version_modified>
->>>>>>> c2ee8992
+  <version_id>faeedb28-e896-4b76-a8f8-b39d9678d2c7</version_id>
+  <version_modified>2023-10-23T22:41:36Z</version_modified>
   <xml_checksum>2C38F48B</xml_checksum>
   <class_name>BuildResidentialHPXML</class_name>
   <display_name>HPXML Builder</display_name>
@@ -6988,7 +6983,7 @@
       <filename>README.md</filename>
       <filetype>md</filetype>
       <usage_type>readme</usage_type>
-      <checksum>02398DA0</checksum>
+      <checksum>5201B6DD</checksum>
     </file>
     <file>
       <filename>README.md.erb</filename>
