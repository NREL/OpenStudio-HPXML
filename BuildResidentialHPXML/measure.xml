<?xml version="1.0"?>
<measure>
  <schema_version>3.0</schema_version>
  <name>build_residential_hpxml</name>
  <uid>a13a8983-2b01-4930-8af2-42030b6e4233</uid>
<<<<<<< HEAD
  <version_id>5f37e3bc-b526-46d8-a524-df53acb6c0b4</version_id>
  <version_modified>20200924T215730Z</version_modified>
=======
  <version_id>482bd335-cc1e-4897-b545-16f56f50e942</version_id>
  <version_modified>20200928T193252Z</version_modified>
>>>>>>> d2a70ba3
  <xml_checksum>2C38F48B</xml_checksum>
  <class_name>BuildResidentialHPXML</class_name>
  <display_name>HPXML Builder</display_name>
  <description>Builds a residential HPXML file.</description>
  <modeler_description>TODO</modeler_description>
  <arguments>
    <argument>
      <name>hpxml_path</name>
      <display_name>HPXML File Path</display_name>
      <description>Absolute/relative path of the HPXML file.</description>
      <type>String</type>
      <required>true</required>
      <model_dependent>false</model_dependent>
    </argument>
    <argument>
      <name>weather_dir</name>
      <display_name>Weather Directory</display_name>
      <description>Absolute/relative path of the weather directory.</description>
      <type>String</type>
      <required>true</required>
      <model_dependent>false</model_dependent>
      <default_value>weather</default_value>
    </argument>
    <argument>
      <name>random_seed</name>
      <display_name>Random Seed</display_name>
      <description>Seed for random number generation.</description>
      <type>Integer</type>
      <required>false</required>
      <model_dependent>false</model_dependent>
    </argument>
    <argument>
      <name>building_id</name>
      <display_name>Building ID</display_name>
      <description>Building ID, also used for RNG seed if a seed is not provided.</description>
      <type>Integer</type>
      <required>false</required>
      <model_dependent>false</model_dependent>
    </argument>
    <argument>
      <name>software_program_used</name>
      <display_name>Software Program Used</display_name>
      <description>The name of the software program used.</description>
      <type>String</type>
      <required>false</required>
      <model_dependent>false</model_dependent>
    </argument>
    <argument>
      <name>software_program_version</name>
      <display_name>Software Program Version</display_name>
      <description>The version of the software program used.</description>
      <type>String</type>
      <required>false</required>
      <model_dependent>false</model_dependent>
    </argument>
    <argument>
      <name>simulation_control_timestep</name>
      <display_name>Simulation Control: Timestep</display_name>
      <description>Value must be a divisor of 60.</description>
      <type>Integer</type>
      <units>min</units>
      <required>false</required>
      <model_dependent>false</model_dependent>
    </argument>
    <argument>
      <name>simulation_control_run_period_begin_month</name>
      <display_name>Simulation Control: Run Period Begin Month</display_name>
      <description>This numeric field should contain the starting month number (1 = January, 2 = February, etc.) for the annual run period desired.</description>
      <type>Integer</type>
      <units>#</units>
      <required>false</required>
      <model_dependent>false</model_dependent>
    </argument>
    <argument>
      <name>simulation_control_run_period_begin_day_of_month</name>
      <display_name>Simulation Control: Run Period Begin Day of Month</display_name>
      <description>This numeric field should contain the starting day of the starting month (must be valid for month) for the annual run period desired.</description>
      <type>Integer</type>
      <units>#</units>
      <required>false</required>
      <model_dependent>false</model_dependent>
    </argument>
    <argument>
      <name>simulation_control_run_period_end_month</name>
      <display_name>Simulation Control: Run Period End Month</display_name>
      <description>This numeric field should contain the end month number (1 = January, 2 = February, etc.) for the annual run period desired.</description>
      <type>Integer</type>
      <units>#</units>
      <required>false</required>
      <model_dependent>false</model_dependent>
    </argument>
    <argument>
      <name>simulation_control_run_period_end_day_of_month</name>
      <display_name>Simulation Control: Run Period End Day of Month</display_name>
      <description>This numeric field should contain the ending day of the ending month (must be valid for month) for the annual run period desired.</description>
      <type>Integer</type>
      <units>#</units>
      <required>false</required>
      <model_dependent>false</model_dependent>
    </argument>
    <argument>
      <name>simulation_control_daylight_saving_enabled</name>
      <display_name>Simulation Control: Daylight Saving Enabled</display_name>
      <description>Whether to use daylight saving.</description>
      <type>Boolean</type>
      <required>false</required>
      <model_dependent>false</model_dependent>
      <choices>
        <choice>
          <value>true</value>
          <display_name>true</display_name>
        </choice>
        <choice>
          <value>false</value>
          <display_name>false</display_name>
        </choice>
      </choices>
    </argument>
    <argument>
      <name>simulation_control_daylight_saving_begin_month</name>
      <display_name>Simulation Control: Daylight Saving Begin Month</display_name>
      <description>This numeric field should contain the starting month number (1 = January, 2 = February, etc.) for the annual daylight saving period desired.</description>
      <type>Integer</type>
      <units>#</units>
      <required>false</required>
      <model_dependent>false</model_dependent>
    </argument>
    <argument>
      <name>simulation_control_daylight_saving_begin_day_of_month</name>
      <display_name>Simulation Control: Daylight Saving Begin Day of Month</display_name>
      <description>This numeric field should contain the starting day of the starting month (must be valid for month) for the daylight saving period desired.</description>
      <type>Integer</type>
      <units>#</units>
      <required>false</required>
      <model_dependent>false</model_dependent>
    </argument>
    <argument>
      <name>simulation_control_daylight_saving_end_month</name>
      <display_name>Simulation Control: Daylight Saving End Month</display_name>
      <description>This numeric field should contain the end month number (1 = January, 2 = February, etc.) for the daylight saving period desired.</description>
      <type>Integer</type>
      <units>#</units>
      <required>false</required>
      <model_dependent>false</model_dependent>
    </argument>
    <argument>
      <name>simulation_control_daylight_saving_end_day_of_month</name>
      <display_name>Simulation Control: Daylight Saving End Day of Month</display_name>
      <description>This numeric field should contain the ending day of the ending month (must be valid for month) for the daylight saving period desired.</description>
      <type>Integer</type>
      <units>#</units>
      <required>false</required>
      <model_dependent>false</model_dependent>
    </argument>
    <argument>
      <name>schedules_type</name>
      <display_name>Schedules: Type</display_name>
      <description>The type of occupant-related schedules to use. Schedules corresponding to 'default' are average (e.g., Building America). Schedules corresponding to 'stochastic' are generated using time-inhomogenous Markov chains derived from American Time Use Survey data, and supplemented with sampling duration and power level from NEEA RBSA data as well as DHW draw duration and flow rate from Aquacraft/AWWA data.</description>
      <type>Choice</type>
      <required>true</required>
      <model_dependent>false</model_dependent>
      <default_value>default</default_value>
      <choices>
        <choice>
          <value>default</value>
          <display_name>default</display_name>
        </choice>
        <choice>
          <value>stochastic</value>
          <display_name>stochastic</display_name>
        </choice>
        <choice>
          <value>user-specified</value>
          <display_name>user-specified</display_name>
        </choice>
      </choices>
    </argument>
    <argument>
      <name>schedules_path</name>
      <display_name>Schedules: Path</display_name>
      <description>Absolute (or relative) path of the csv file containing user-specified occupancy schedules.</description>
      <type>String</type>
      <required>false</required>
      <model_dependent>false</model_dependent>
    </argument>
    <argument>
      <name>schedules_vacancy_begin_month</name>
      <display_name>Schedules: Vacancy Start Begin Month</display_name>
      <description>This numeric field should contain the starting month number (1 = January, 2 = February, etc.) for the vacancy period desired. Only applies if the schedules type is 'stochastic'.</description>
      <type>Integer</type>
      <units>#</units>
      <required>false</required>
      <model_dependent>false</model_dependent>
    </argument>
    <argument>
      <name>schedules_vacancy_begin_day_of_month</name>
      <display_name>Schedules: Vacancy Begin Day of Month</display_name>
      <description>This numeric field should contain the starting day of the starting month (must be valid for month) for the vacancy period desired. Only applies if the schedules type is 'stochastic'.</description>
      <type>Integer</type>
      <units>#</units>
      <required>false</required>
      <model_dependent>false</model_dependent>
    </argument>
    <argument>
      <name>schedules_vacancy_end_month</name>
      <display_name>Schedules: Vacancy Start End Month</display_name>
      <description>This numeric field should contain the end month number (1 = January, 2 = February, etc.) for the vacancy period desired. Only applies if the schedules type is 'stochastic'.</description>
      <type>Integer</type>
      <units>#</units>
      <required>false</required>
      <model_dependent>false</model_dependent>
    </argument>
    <argument>
      <name>schedules_vacancy_end_day_of_month</name>
      <display_name>Schedules: Vacancy End Day of Month</display_name>
      <description>This numeric field should contain the ending day of the ending month (must be valid for month) for the vacancy period desired. Only applies if the schedules type is 'stochastic'.</description>
      <type>Integer</type>
      <units>#</units>
      <required>false</required>
      <model_dependent>false</model_dependent>
    </argument>
    <argument>
      <name>weather_station_epw_filepath</name>
      <display_name>EnergyPlus Weather (EPW) Filepath</display_name>
      <description>Name of the EPW file.</description>
      <type>String</type>
      <required>true</required>
      <model_dependent>false</model_dependent>
      <default_value>USA_CO_Denver.Intl.AP.725650_TMY3.epw</default_value>
    </argument>
    <argument>
      <name>site_type</name>
      <display_name>Site: Type</display_name>
      <description>The type of site.</description>
      <type>Choice</type>
      <required>false</required>
      <model_dependent>false</model_dependent>
      <choices>
        <choice>
          <value>suburban</value>
          <display_name>suburban</display_name>
        </choice>
        <choice>
          <value>urban</value>
          <display_name>urban</display_name>
        </choice>
        <choice>
          <value>rural</value>
          <display_name>rural</display_name>
        </choice>
      </choices>
    </argument>
    <argument>
      <name>geometry_unit_type</name>
      <display_name>Geometry: Unit Type</display_name>
      <description>The type of unit.</description>
      <type>Choice</type>
      <required>true</required>
      <model_dependent>false</model_dependent>
      <default_value>single-family detached</default_value>
      <choices>
        <choice>
          <value>manufactured home</value>
          <display_name>manufactured home</display_name>
        </choice>
        <choice>
          <value>single-family detached</value>
          <display_name>single-family detached</display_name>
        </choice>
        <choice>
          <value>single-family attached</value>
          <display_name>single-family attached</display_name>
        </choice>
        <choice>
          <value>apartment unit</value>
          <display_name>apartment unit</display_name>
        </choice>
      </choices>
    </argument>
    <argument>
      <name>geometry_cfa</name>
      <display_name>Geometry: Conditioned Floor Area</display_name>
      <description>The total floor area of the conditioned space (including any conditioned basement floor area).</description>
      <type>Double</type>
      <units>ft^2</units>
      <required>true</required>
      <model_dependent>false</model_dependent>
      <default_value>2000</default_value>
    </argument>
    <argument>
      <name>geometry_num_floors_above_grade</name>
      <display_name>Geometry: Number of Floors</display_name>
      <description>The number of floors above grade (in the unit if single-family attached, and in the building if apartment unit).</description>
      <type>Integer</type>
      <units>#</units>
      <required>true</required>
      <model_dependent>false</model_dependent>
      <default_value>2</default_value>
    </argument>
    <argument>
      <name>geometry_wall_height</name>
      <display_name>Geometry: Average Wall Height</display_name>
      <description>The average height of the walls.</description>
      <type>Double</type>
      <units>ft</units>
      <required>true</required>
      <model_dependent>false</model_dependent>
      <default_value>8</default_value>
    </argument>
    <argument>
      <name>geometry_orientation</name>
      <display_name>Geometry: Orientation</display_name>
      <description>The house's orientation is measured clockwise from due south when viewed from above (e.g., North=0, East=90, South=180, West=270).</description>
      <type>Double</type>
      <units>degrees</units>
      <required>true</required>
      <model_dependent>false</model_dependent>
      <default_value>180</default_value>
    </argument>
    <argument>
      <name>geometry_aspect_ratio</name>
      <display_name>Geometry: Aspect Ratio</display_name>
      <description>The ratio of the front/back wall length to the left/right wall length, excluding any protruding garage wall area.</description>
      <type>Double</type>
      <units>FB/LR</units>
      <required>true</required>
      <model_dependent>false</model_dependent>
      <default_value>2</default_value>
    </argument>
    <argument>
      <name>geometry_corridor_position</name>
      <display_name>Geometry: Corridor Position</display_name>
      <description>The position of the corridor.</description>
      <type>Choice</type>
      <required>true</required>
      <model_dependent>false</model_dependent>
      <default_value>Double-Loaded Interior</default_value>
      <choices>
        <choice>
          <value>Double-Loaded Interior</value>
          <display_name>Double-Loaded Interior</display_name>
        </choice>
        <choice>
          <value>Single Exterior (Front)</value>
          <display_name>Single Exterior (Front)</display_name>
        </choice>
        <choice>
          <value>Double Exterior</value>
          <display_name>Double Exterior</display_name>
        </choice>
        <choice>
          <value>None</value>
          <display_name>None</display_name>
        </choice>
      </choices>
    </argument>
    <argument>
      <name>geometry_corridor_width</name>
      <display_name>Geometry: Corridor Width</display_name>
      <description>The width of the corridor.</description>
      <type>Double</type>
      <units>ft</units>
      <required>true</required>
      <model_dependent>false</model_dependent>
      <default_value>10</default_value>
    </argument>
    <argument>
      <name>geometry_inset_width</name>
      <display_name>Geometry: Inset Width</display_name>
      <description>The width of the inset.</description>
      <type>Double</type>
      <units>ft</units>
      <required>true</required>
      <model_dependent>false</model_dependent>
      <default_value>0</default_value>
    </argument>
    <argument>
      <name>geometry_inset_depth</name>
      <display_name>Geometry: Inset Depth</display_name>
      <description>The depth of the inset.</description>
      <type>Double</type>
      <units>ft</units>
      <required>true</required>
      <model_dependent>false</model_dependent>
      <default_value>0</default_value>
    </argument>
    <argument>
      <name>geometry_inset_position</name>
      <display_name>Geometry: Inset Position</display_name>
      <description>The position of the inset.</description>
      <type>Choice</type>
      <required>true</required>
      <model_dependent>false</model_dependent>
      <default_value>Right</default_value>
      <choices>
        <choice>
          <value>Right</value>
          <display_name>Right</display_name>
        </choice>
        <choice>
          <value>Left</value>
          <display_name>Left</display_name>
        </choice>
      </choices>
    </argument>
    <argument>
      <name>geometry_balcony_depth</name>
      <display_name>Geometry: Balcony Depth</display_name>
      <description>The depth of the balcony.</description>
      <type>Double</type>
      <units>ft</units>
      <required>true</required>
      <model_dependent>false</model_dependent>
      <default_value>0</default_value>
    </argument>
    <argument>
      <name>geometry_garage_width</name>
      <display_name>Geometry: Garage Width</display_name>
      <description>The width of the garage. Enter zero for no garage.</description>
      <type>Double</type>
      <units>ft</units>
      <required>true</required>
      <model_dependent>false</model_dependent>
      <default_value>0</default_value>
    </argument>
    <argument>
      <name>geometry_garage_depth</name>
      <display_name>Geometry: Garage Depth</display_name>
      <description>The depth of the garage.</description>
      <type>Double</type>
      <units>ft</units>
      <required>true</required>
      <model_dependent>false</model_dependent>
      <default_value>20</default_value>
    </argument>
    <argument>
      <name>geometry_garage_protrusion</name>
      <display_name>Geometry: Garage Protrusion</display_name>
      <description>The fraction of the garage that is protruding from the living space.</description>
      <type>Double</type>
      <units>frac</units>
      <required>true</required>
      <model_dependent>false</model_dependent>
      <default_value>0</default_value>
    </argument>
    <argument>
      <name>geometry_garage_position</name>
      <display_name>Geometry: Garage Position</display_name>
      <description>The position of the garage.</description>
      <type>Choice</type>
      <required>true</required>
      <model_dependent>false</model_dependent>
      <default_value>Right</default_value>
      <choices>
        <choice>
          <value>Right</value>
          <display_name>Right</display_name>
        </choice>
        <choice>
          <value>Left</value>
          <display_name>Left</display_name>
        </choice>
      </choices>
    </argument>
    <argument>
      <name>geometry_foundation_type</name>
      <display_name>Geometry: Foundation Type</display_name>
      <description>The foundation type of the building.</description>
      <type>Choice</type>
      <required>true</required>
      <model_dependent>false</model_dependent>
      <default_value>SlabOnGrade</default_value>
      <choices>
        <choice>
          <value>SlabOnGrade</value>
          <display_name>SlabOnGrade</display_name>
        </choice>
        <choice>
          <value>VentedCrawlspace</value>
          <display_name>VentedCrawlspace</display_name>
        </choice>
        <choice>
          <value>UnventedCrawlspace</value>
          <display_name>UnventedCrawlspace</display_name>
        </choice>
        <choice>
          <value>UnconditionedBasement</value>
          <display_name>UnconditionedBasement</display_name>
        </choice>
        <choice>
          <value>ConditionedBasement</value>
          <display_name>ConditionedBasement</display_name>
        </choice>
        <choice>
          <value>Ambient</value>
          <display_name>Ambient</display_name>
        </choice>
      </choices>
    </argument>
    <argument>
      <name>geometry_foundation_height</name>
      <display_name>Geometry: Foundation Height</display_name>
      <description>The height of the foundation (e.g., 3ft for crawlspace, 8ft for basement). Only applies to basements/crawlspaces.</description>
      <type>Double</type>
      <units>ft</units>
      <required>true</required>
      <model_dependent>false</model_dependent>
      <default_value>0</default_value>
    </argument>
    <argument>
      <name>geometry_foundation_height_above_grade</name>
      <display_name>Geometry: Foundation Height Above Grade</display_name>
      <description>The depth above grade of the foundation wall. Only applies to basements/crawlspaces.</description>
      <type>Double</type>
      <units>ft</units>
      <required>true</required>
      <model_dependent>false</model_dependent>
      <default_value>0</default_value>
    </argument>
    <argument>
      <name>geometry_roof_type</name>
      <display_name>Geometry: Roof Type</display_name>
      <description>The roof type of the building.</description>
      <type>Choice</type>
      <required>true</required>
      <model_dependent>false</model_dependent>
      <default_value>gable</default_value>
      <choices>
        <choice>
          <value>gable</value>
          <display_name>gable</display_name>
        </choice>
        <choice>
          <value>hip</value>
          <display_name>hip</display_name>
        </choice>
        <choice>
          <value>flat</value>
          <display_name>flat</display_name>
        </choice>
      </choices>
    </argument>
    <argument>
      <name>geometry_roof_pitch</name>
      <display_name>Geometry: Roof Pitch</display_name>
      <description>The roof pitch of the attic. Ignored if the building has a flat roof.</description>
      <type>Choice</type>
      <required>true</required>
      <model_dependent>false</model_dependent>
      <default_value>6:12</default_value>
      <choices>
        <choice>
          <value>1:12</value>
          <display_name>1:12</display_name>
        </choice>
        <choice>
          <value>2:12</value>
          <display_name>2:12</display_name>
        </choice>
        <choice>
          <value>3:12</value>
          <display_name>3:12</display_name>
        </choice>
        <choice>
          <value>4:12</value>
          <display_name>4:12</display_name>
        </choice>
        <choice>
          <value>5:12</value>
          <display_name>5:12</display_name>
        </choice>
        <choice>
          <value>6:12</value>
          <display_name>6:12</display_name>
        </choice>
        <choice>
          <value>7:12</value>
          <display_name>7:12</display_name>
        </choice>
        <choice>
          <value>8:12</value>
          <display_name>8:12</display_name>
        </choice>
        <choice>
          <value>9:12</value>
          <display_name>9:12</display_name>
        </choice>
        <choice>
          <value>10:12</value>
          <display_name>10:12</display_name>
        </choice>
        <choice>
          <value>11:12</value>
          <display_name>11:12</display_name>
        </choice>
        <choice>
          <value>12:12</value>
          <display_name>12:12</display_name>
        </choice>
      </choices>
    </argument>
    <argument>
      <name>geometry_roof_structure</name>
      <display_name>Geometry: Roof Structure</display_name>
      <description>The roof structure of the building. Ignored if the building has a flat roof.</description>
      <type>Choice</type>
      <required>true</required>
      <model_dependent>false</model_dependent>
      <default_value>truss, cantilever</default_value>
      <choices>
        <choice>
          <value>truss, cantilever</value>
          <display_name>truss, cantilever</display_name>
        </choice>
        <choice>
          <value>rafter</value>
          <display_name>rafter</display_name>
        </choice>
      </choices>
    </argument>
    <argument>
      <name>geometry_attic_type</name>
      <display_name>Geometry: Attic Type</display_name>
      <description>The attic type of the building. Ignored if the building has a flat roof.</description>
      <type>Choice</type>
      <required>true</required>
      <model_dependent>false</model_dependent>
      <default_value>VentedAttic</default_value>
      <choices>
        <choice>
          <value>VentedAttic</value>
          <display_name>VentedAttic</display_name>
        </choice>
        <choice>
          <value>UnventedAttic</value>
          <display_name>UnventedAttic</display_name>
        </choice>
        <choice>
          <value>ConditionedAttic</value>
          <display_name>ConditionedAttic</display_name>
        </choice>
      </choices>
    </argument>
    <argument>
      <name>geometry_eaves_depth</name>
      <display_name>Geometry: Eaves Depth</display_name>
      <description>The eaves depth of the roof.</description>
      <type>Double</type>
      <units>ft</units>
      <required>true</required>
      <model_dependent>false</model_dependent>
      <default_value>2</default_value>
    </argument>
    <argument>
      <name>geometry_num_bedrooms</name>
      <display_name>Geometry: Number of Bedrooms</display_name>
      <description>Specify the number of bedrooms. Used to determine the energy usage of appliances and plug loads, hot water usage, etc.</description>
      <type>Integer</type>
      <units>#</units>
      <required>true</required>
      <model_dependent>false</model_dependent>
      <default_value>3</default_value>
    </argument>
    <argument>
      <name>geometry_num_bathrooms</name>
      <display_name>Geometry: Number of Bathrooms</display_name>
      <description>Specify the number of bathrooms.</description>
      <type>String</type>
      <units>#</units>
      <required>true</required>
      <model_dependent>false</model_dependent>
      <default_value>auto</default_value>
    </argument>
    <argument>
      <name>geometry_num_occupants</name>
      <display_name>Geometry: Number of Occupants</display_name>
      <description>Specify the number of occupants. A value of 'auto' will calculate the average number of occupants from the number of bedrooms. Used to specify the internal gains from people only.</description>
      <type>String</type>
      <units>#</units>
      <required>true</required>
      <model_dependent>false</model_dependent>
      <default_value>auto</default_value>
    </argument>
    <argument>
      <name>geometry_level</name>
      <display_name>Geometry: Level</display_name>
      <description>The level of the apartment unit unit.</description>
      <type>Choice</type>
      <required>false</required>
      <model_dependent>false</model_dependent>
      <choices>
        <choice>
          <value>Bottom</value>
          <display_name>Bottom</display_name>
        </choice>
        <choice>
          <value>Middle</value>
          <display_name>Middle</display_name>
        </choice>
        <choice>
          <value>Top</value>
          <display_name>Top</display_name>
        </choice>
      </choices>
    </argument>
    <argument>
      <name>geometry_horizontal_location</name>
      <display_name>Geometry: Horizontal Location</display_name>
      <description>The horizontal location of the single-family attached or apartment unit unit when viewing the front of the building.</description>
      <type>Choice</type>
      <required>false</required>
      <model_dependent>false</model_dependent>
      <choices>
        <choice>
          <value>Left</value>
          <display_name>Left</display_name>
        </choice>
        <choice>
          <value>Middle</value>
          <display_name>Middle</display_name>
        </choice>
        <choice>
          <value>Right</value>
          <display_name>Right</display_name>
        </choice>
      </choices>
    </argument>
    <argument>
      <name>geometry_building_num_units</name>
      <display_name>Geometry: Building Number of Units</display_name>
      <description>The number of units in the building. This is required for single-family attached and apartment unit buildings.</description>
      <type>Integer</type>
      <units>#</units>
      <required>false</required>
      <model_dependent>false</model_dependent>
    </argument>
    <argument>
      <name>geometry_building_num_bedrooms</name>
      <display_name>Geometry: Building Number of Bedrooms</display_name>
      <description>The number of bedrooms in the building. This is required for single-family attached and apartment unit buildings with shared PV systems.</description>
      <type>Integer</type>
      <units>#</units>
      <required>false</required>
      <model_dependent>false</model_dependent>
    </argument>
    <argument>
      <name>floor_assembly_r</name>
      <display_name>Floor: Assembly R-value</display_name>
      <description>Assembly R-value for the floor (foundation ceiling). Ignored if a slab foundation.</description>
      <type>Double</type>
      <units>h-ft^2-R/Btu</units>
      <required>true</required>
      <model_dependent>false</model_dependent>
      <default_value>30</default_value>
    </argument>
    <argument>
      <name>foundation_wall_insulation_r</name>
      <display_name>Foundation: Wall Insulation Nominal R-value</display_name>
      <description>Nominal R-value for the foundation wall insulation. Only applies to basements/crawlspaces.</description>
      <type>Double</type>
      <units>h-ft^2-R/Btu</units>
      <required>true</required>
      <model_dependent>false</model_dependent>
      <default_value>0</default_value>
    </argument>
    <argument>
      <name>foundation_wall_insulation_distance_to_top</name>
      <display_name>Foundation: Wall Insulation Distance To Top</display_name>
      <description>The distance from the top of the foundation wall to the top of the foundation wall insulation. Only applies to basements/crawlspaces.</description>
      <type>Double</type>
      <units>ft</units>
      <required>true</required>
      <model_dependent>false</model_dependent>
      <default_value>0</default_value>
    </argument>
    <argument>
      <name>foundation_wall_insulation_distance_to_bottom</name>
      <display_name>Foundation: Wall Insulation Distance To Bottom</display_name>
      <description>The distance from the top of the foundation wall to the bottom of the foundation wall insulation. Only applies to basements/crawlspaces.</description>
      <type>Double</type>
      <units>ft</units>
      <required>true</required>
      <model_dependent>false</model_dependent>
      <default_value>0</default_value>
    </argument>
    <argument>
      <name>foundation_wall_assembly_r</name>
      <display_name>Foundation: Wall Assembly R-value</display_name>
      <description>Assembly R-value for the foundation walls. Only applies to basements/crawlspaces. If provided, overrides the previous foundation wall insulation inputs.</description>
      <type>Double</type>
      <units>h-ft^2-R/Btu</units>
      <required>false</required>
      <model_dependent>false</model_dependent>
    </argument>
    <argument>
      <name>slab_perimeter_insulation_r</name>
      <display_name>Slab: Perimeter Insulation Nominal R-value</display_name>
      <description>Nominal R-value of the vertical slab perimeter insulation. Applies to slab-on-grade foundations and basement/crawlspace floors.</description>
      <type>Double</type>
      <units>h-ft^2-R/Btu</units>
      <required>true</required>
      <model_dependent>false</model_dependent>
      <default_value>0</default_value>
    </argument>
    <argument>
      <name>slab_perimeter_depth</name>
      <display_name>Slab: Perimeter Insulation Depth</display_name>
      <description>Depth from grade to bottom of vertical slab perimeter insulation. Applies to slab-on-grade foundations and basement/crawlspace floors.</description>
      <type>Double</type>
      <units>ft</units>
      <required>true</required>
      <model_dependent>false</model_dependent>
      <default_value>0</default_value>
    </argument>
    <argument>
      <name>slab_under_insulation_r</name>
      <display_name>Slab: Under Slab Insulation Nominal R-value</display_name>
      <description>Nominal R-value of the horizontal under slab insulation. Applies to slab-on-grade foundations and basement/crawlspace floors.</description>
      <type>Double</type>
      <units>h-ft^2-R/Btu</units>
      <required>true</required>
      <model_dependent>false</model_dependent>
      <default_value>0</default_value>
    </argument>
    <argument>
      <name>slab_under_width</name>
      <display_name>Slab: Under Slab Insulation Width</display_name>
      <description>Width from slab edge inward of horizontal under-slab insulation. Enter 999 to specify that the under slab insulation spans the entire slab. Applies to slab-on-grade foundations and basement/crawlspace floors.</description>
      <type>Double</type>
      <units>ft</units>
      <required>true</required>
      <model_dependent>false</model_dependent>
      <default_value>0</default_value>
    </argument>
    <argument>
      <name>slab_carpet_fraction</name>
      <display_name>Slab: Carpet Fraction</display_name>
      <description>Fraction of the slab floor area that is carpeted.</description>
      <type>Double</type>
      <units>Frac</units>
      <required>true</required>
      <model_dependent>false</model_dependent>
      <default_value>0</default_value>
    </argument>
    <argument>
      <name>slab_carpet_r</name>
      <display_name>Slab: Carpet R-value</display_name>
      <description>R-value of the slab carpet.</description>
      <type>Double</type>
      <units>h-ft^2-R/Btu</units>
      <required>true</required>
      <model_dependent>false</model_dependent>
      <default_value>0</default_value>
    </argument>
    <argument>
      <name>ceiling_assembly_r</name>
      <display_name>Ceiling: Assembly R-value</display_name>
      <description>Assembly R-value for the ceiling (attic floor).</description>
      <type>Double</type>
      <units>h-ft^2-R/Btu</units>
      <required>true</required>
      <model_dependent>false</model_dependent>
      <default_value>30</default_value>
    </argument>
    <argument>
      <name>roof_material_type</name>
      <display_name>Roof: Material Type</display_name>
      <description>The material type of the roof.</description>
      <type>Choice</type>
      <required>false</required>
      <model_dependent>false</model_dependent>
      <choices>
        <choice>
          <value>asphalt or fiberglass shingles</value>
          <display_name>asphalt or fiberglass shingles</display_name>
        </choice>
        <choice>
          <value>concrete</value>
          <display_name>concrete</display_name>
        </choice>
        <choice>
          <value>slate or tile shingles</value>
          <display_name>slate or tile shingles</display_name>
        </choice>
        <choice>
          <value>metal surfacing</value>
          <display_name>metal surfacing</display_name>
        </choice>
        <choice>
          <value>plastic/rubber/synthetic sheeting</value>
          <display_name>plastic/rubber/synthetic sheeting</display_name>
        </choice>
        <choice>
          <value>wood shingles or shakes</value>
          <display_name>wood shingles or shakes</display_name>
        </choice>
      </choices>
    </argument>
    <argument>
      <name>roof_color</name>
      <display_name>Roof: Color</display_name>
      <description>The color of the roof.</description>
      <type>Choice</type>
      <required>true</required>
      <model_dependent>false</model_dependent>
      <default_value>auto</default_value>
      <choices>
        <choice>
          <value>auto</value>
          <display_name>auto</display_name>
        </choice>
        <choice>
          <value>dark</value>
          <display_name>dark</display_name>
        </choice>
        <choice>
          <value>light</value>
          <display_name>light</display_name>
        </choice>
        <choice>
          <value>medium</value>
          <display_name>medium</display_name>
        </choice>
        <choice>
          <value>medium dark</value>
          <display_name>medium dark</display_name>
        </choice>
        <choice>
          <value>reflective</value>
          <display_name>reflective</display_name>
        </choice>
      </choices>
    </argument>
    <argument>
      <name>roof_assembly_r</name>
      <display_name>Roof: Assembly R-value</display_name>
      <description>Assembly R-value of the roof.</description>
      <type>Double</type>
      <units>h-ft^2-R/Btu</units>
      <required>true</required>
      <model_dependent>false</model_dependent>
      <default_value>2.3</default_value>
    </argument>
    <argument>
      <name>roof_solar_absorptance</name>
      <display_name>Roof: Solar Absorptance</display_name>
      <description>The solar absorptance of the roof.</description>
      <type>String</type>
      <required>true</required>
      <model_dependent>false</model_dependent>
      <default_value>auto</default_value>
    </argument>
    <argument>
      <name>roof_emittance</name>
      <display_name>Roof: Emittance</display_name>
      <description>The emittance of the roof.</description>
      <type>Double</type>
      <required>true</required>
      <model_dependent>false</model_dependent>
      <default_value>0.92</default_value>
    </argument>
    <argument>
      <name>roof_radiant_barrier</name>
      <display_name>Roof: Has Radiant Barrier</display_name>
      <description>Specifies whether the attic has a radiant barrier.</description>
      <type>Boolean</type>
      <required>true</required>
      <model_dependent>false</model_dependent>
      <default_value>false</default_value>
      <choices>
        <choice>
          <value>true</value>
          <display_name>true</display_name>
        </choice>
        <choice>
          <value>false</value>
          <display_name>false</display_name>
        </choice>
      </choices>
    </argument>
    <argument>
      <name>roof_radiant_barrier_grade</name>
      <display_name>Roof: Radiant Barrier Grade</display_name>
      <description>The grade of the radiant barrier, if it exists.</description>
      <type>Choice</type>
      <required>true</required>
      <model_dependent>false</model_dependent>
      <default_value>1</default_value>
      <choices>
        <choice>
          <value>1</value>
          <display_name>1</display_name>
        </choice>
        <choice>
          <value>2</value>
          <display_name>2</display_name>
        </choice>
        <choice>
          <value>3</value>
          <display_name>3</display_name>
        </choice>
      </choices>
    </argument>
    <argument>
      <name>neighbor_front_distance</name>
      <display_name>Neighbor: Front Distance</display_name>
      <description>The minimum distance between the simulated house and the neighboring house to the front (not including eaves). A value of zero indicates no neighbors.</description>
      <type>Double</type>
      <units>ft</units>
      <required>true</required>
      <model_dependent>false</model_dependent>
      <default_value>0</default_value>
    </argument>
    <argument>
      <name>neighbor_back_distance</name>
      <display_name>Neighbor: Back Distance</display_name>
      <description>The minimum distance between the simulated house and the neighboring house to the back (not including eaves). A value of zero indicates no neighbors.</description>
      <type>Double</type>
      <units>ft</units>
      <required>true</required>
      <model_dependent>false</model_dependent>
      <default_value>0</default_value>
    </argument>
    <argument>
      <name>neighbor_left_distance</name>
      <display_name>Neighbor: Left Distance</display_name>
      <description>The minimum distance between the simulated house and the neighboring house to the left (not including eaves). A value of zero indicates no neighbors.</description>
      <type>Double</type>
      <units>ft</units>
      <required>true</required>
      <model_dependent>false</model_dependent>
      <default_value>10</default_value>
    </argument>
    <argument>
      <name>neighbor_right_distance</name>
      <display_name>Neighbor: Right Distance</display_name>
      <description>The minimum distance between the simulated house and the neighboring house to the right (not including eaves). A value of zero indicates no neighbors.</description>
      <type>Double</type>
      <units>ft</units>
      <required>true</required>
      <model_dependent>false</model_dependent>
      <default_value>10</default_value>
    </argument>
    <argument>
      <name>neighbor_front_height</name>
      <display_name>Neighbor: Front Height</display_name>
      <description>The height of the neighboring building to the front. A value of 'auto' will use the same height as this building.</description>
      <type>String</type>
      <units>ft</units>
      <required>true</required>
      <model_dependent>false</model_dependent>
      <default_value>auto</default_value>
    </argument>
    <argument>
      <name>neighbor_back_height</name>
      <display_name>Neighbor: Back Height</display_name>
      <description>The height of the neighboring building to the back. A value of 'auto' will use the same height as this building.</description>
      <type>String</type>
      <units>ft</units>
      <required>true</required>
      <model_dependent>false</model_dependent>
      <default_value>auto</default_value>
    </argument>
    <argument>
      <name>neighbor_left_height</name>
      <display_name>Neighbor: Left Height</display_name>
      <description>The height of the neighboring building to the left. A value of 'auto' will use the same height as this building.</description>
      <type>String</type>
      <units>ft</units>
      <required>true</required>
      <model_dependent>false</model_dependent>
      <default_value>auto</default_value>
    </argument>
    <argument>
      <name>neighbor_right_height</name>
      <display_name>Neighbor: Right Height</display_name>
      <description>The height of the neighboring building to the right. A value of 'auto' will use the same height as this building.</description>
      <type>String</type>
      <units>ft</units>
      <required>true</required>
      <model_dependent>false</model_dependent>
      <default_value>auto</default_value>
    </argument>
    <argument>
      <name>wall_type</name>
      <display_name>Walls: Type</display_name>
      <description>The type of exterior walls.</description>
      <type>Choice</type>
      <required>true</required>
      <model_dependent>false</model_dependent>
      <default_value>WoodStud</default_value>
      <choices>
        <choice>
          <value>WoodStud</value>
          <display_name>WoodStud</display_name>
        </choice>
        <choice>
          <value>ConcreteMasonryUnit</value>
          <display_name>ConcreteMasonryUnit</display_name>
        </choice>
        <choice>
          <value>DoubleWoodStud</value>
          <display_name>DoubleWoodStud</display_name>
        </choice>
        <choice>
          <value>InsulatedConcreteForms</value>
          <display_name>InsulatedConcreteForms</display_name>
        </choice>
        <choice>
          <value>LogWall</value>
          <display_name>LogWall</display_name>
        </choice>
        <choice>
          <value>StructurallyInsulatedPanel</value>
          <display_name>StructurallyInsulatedPanel</display_name>
        </choice>
        <choice>
          <value>SolidConcrete</value>
          <display_name>SolidConcrete</display_name>
        </choice>
        <choice>
          <value>SteelFrame</value>
          <display_name>SteelFrame</display_name>
        </choice>
        <choice>
          <value>Stone</value>
          <display_name>Stone</display_name>
        </choice>
        <choice>
          <value>StrawBale</value>
          <display_name>StrawBale</display_name>
        </choice>
        <choice>
          <value>StructuralBrick</value>
          <display_name>StructuralBrick</display_name>
        </choice>
      </choices>
    </argument>
    <argument>
      <name>wall_siding_type</name>
      <display_name>Wall: Siding Type</display_name>
      <description>The siding type of the exterior walls.</description>
      <type>Choice</type>
      <required>false</required>
      <model_dependent>false</model_dependent>
      <choices>
        <choice>
          <value>aluminum siding</value>
          <display_name>aluminum siding</display_name>
        </choice>
        <choice>
          <value>brick veneer</value>
          <display_name>brick veneer</display_name>
        </choice>
        <choice>
          <value>fiber cement siding</value>
          <display_name>fiber cement siding</display_name>
        </choice>
        <choice>
          <value>stucco</value>
          <display_name>stucco</display_name>
        </choice>
        <choice>
          <value>vinyl siding</value>
          <display_name>vinyl siding</display_name>
        </choice>
        <choice>
          <value>wood siding</value>
          <display_name>wood siding</display_name>
        </choice>
      </choices>
    </argument>
    <argument>
      <name>wall_color</name>
      <display_name>Wall: Color</display_name>
      <description>The color of the exterior walls.</description>
      <type>Choice</type>
      <required>true</required>
      <model_dependent>false</model_dependent>
      <default_value>auto</default_value>
      <choices>
        <choice>
          <value>auto</value>
          <display_name>auto</display_name>
        </choice>
        <choice>
          <value>dark</value>
          <display_name>dark</display_name>
        </choice>
        <choice>
          <value>light</value>
          <display_name>light</display_name>
        </choice>
        <choice>
          <value>medium</value>
          <display_name>medium</display_name>
        </choice>
        <choice>
          <value>medium dark</value>
          <display_name>medium dark</display_name>
        </choice>
        <choice>
          <value>reflective</value>
          <display_name>reflective</display_name>
        </choice>
      </choices>
    </argument>
    <argument>
      <name>wall_assembly_r</name>
      <display_name>Walls: Assembly R-value</display_name>
      <description>Assembly R-value of the exterior walls.</description>
      <type>Double</type>
      <units>h-ft^2-R/Btu</units>
      <required>true</required>
      <model_dependent>false</model_dependent>
      <default_value>13</default_value>
    </argument>
    <argument>
      <name>wall_solar_absorptance</name>
      <display_name>Wall: Solar Absorptance</display_name>
      <description>The solar absorptance of the exterior walls.</description>
      <type>String</type>
      <required>true</required>
      <model_dependent>false</model_dependent>
      <default_value>auto</default_value>
    </argument>
    <argument>
      <name>wall_emittance</name>
      <display_name>Wall: Emittance</display_name>
      <description>The emittance of the exterior walls.</description>
      <type>Double</type>
      <required>true</required>
      <model_dependent>false</model_dependent>
      <default_value>0.92</default_value>
    </argument>
    <argument>
      <name>window_front_wwr</name>
      <display_name>Windows: Front Window-to-Wall Ratio</display_name>
      <description>The ratio of window area to wall area for the building's front facade. Enter 0 if specifying Front Window Area instead.</description>
      <type>Double</type>
      <required>true</required>
      <model_dependent>false</model_dependent>
      <default_value>0.18</default_value>
    </argument>
    <argument>
      <name>window_back_wwr</name>
      <display_name>Windows: Back Window-to-Wall Ratio</display_name>
      <description>The ratio of window area to wall area for the building's back facade. Enter 0 if specifying Back Window Area instead.</description>
      <type>Double</type>
      <required>true</required>
      <model_dependent>false</model_dependent>
      <default_value>0.18</default_value>
    </argument>
    <argument>
      <name>window_left_wwr</name>
      <display_name>Windows: Left Window-to-Wall Ratio</display_name>
      <description>The ratio of window area to wall area for the building's left facade. Enter 0 if specifying Left Window Area instead.</description>
      <type>Double</type>
      <required>true</required>
      <model_dependent>false</model_dependent>
      <default_value>0.18</default_value>
    </argument>
    <argument>
      <name>window_right_wwr</name>
      <display_name>Windows: Right Window-to-Wall Ratio</display_name>
      <description>The ratio of window area to wall area for the building's right facade. Enter 0 if specifying Right Window Area instead.</description>
      <type>Double</type>
      <required>true</required>
      <model_dependent>false</model_dependent>
      <default_value>0.18</default_value>
    </argument>
    <argument>
      <name>window_area_front</name>
      <display_name>Windows: Front Window Area</display_name>
      <description>The amount of window area on the building's front facade. Enter 0 if specifying Front Window-to-Wall Ratio instead.</description>
      <type>Double</type>
      <required>true</required>
      <model_dependent>false</model_dependent>
      <default_value>0</default_value>
    </argument>
    <argument>
      <name>window_area_back</name>
      <display_name>Windows: Back Window Area</display_name>
      <description>The amount of window area on the building's back facade. Enter 0 if specifying Back Window-to-Wall Ratio instead.</description>
      <type>Double</type>
      <required>true</required>
      <model_dependent>false</model_dependent>
      <default_value>0</default_value>
    </argument>
    <argument>
      <name>window_area_left</name>
      <display_name>Windows: Left Window Area</display_name>
      <description>The amount of window area on the building's left facade. Enter 0 if specifying Left Window-to-Wall Ratio instead.</description>
      <type>Double</type>
      <required>true</required>
      <model_dependent>false</model_dependent>
      <default_value>0</default_value>
    </argument>
    <argument>
      <name>window_area_right</name>
      <display_name>Windows: Right Window Area</display_name>
      <description>The amount of window area on the building's right facade. Enter 0 if specifying Right Window-to-Wall Ratio instead.</description>
      <type>Double</type>
      <required>true</required>
      <model_dependent>false</model_dependent>
      <default_value>0</default_value>
    </argument>
    <argument>
      <name>window_aspect_ratio</name>
      <display_name>Windows: Aspect Ratio</display_name>
      <description>Ratio of window height to width.</description>
      <type>Double</type>
      <required>true</required>
      <model_dependent>false</model_dependent>
      <default_value>1.333</default_value>
    </argument>
    <argument>
      <name>window_fraction_operable</name>
      <display_name>Windows: Fraction Operable</display_name>
      <description>Fraction of windows that are operable.</description>
      <type>Double</type>
      <required>false</required>
      <model_dependent>false</model_dependent>
    </argument>
    <argument>
      <name>window_ufactor</name>
      <display_name>Windows: U-Factor</display_name>
      <description>The heat transfer coefficient of the windows.</description>
      <type>Double</type>
      <units>Btu/hr-ft^2-R</units>
      <required>true</required>
      <model_dependent>false</model_dependent>
      <default_value>0.37</default_value>
    </argument>
    <argument>
      <name>window_shgc</name>
      <display_name>Windows: SHGC</display_name>
      <description>The ratio of solar heat gain through a glazing system compared to that of an unobstructed opening, for windows.</description>
      <type>Double</type>
      <required>true</required>
      <model_dependent>false</model_dependent>
      <default_value>0.3</default_value>
    </argument>
    <argument>
      <name>window_interior_shading_winter</name>
      <display_name>Windows: Winter Interior Shading</display_name>
      <description>Interior shading multiplier for the heating season. 1.0 indicates no reduction in solar gain, 0.85 indicates 15% reduction, etc.</description>
      <type>Double</type>
      <required>false</required>
      <model_dependent>false</model_dependent>
    </argument>
    <argument>
      <name>window_interior_shading_summer</name>
      <display_name>Windows: Summer Interior Shading</display_name>
      <description>Interior shading multiplier for the cooling season. 1.0 indicates no reduction in solar gain, 0.85 indicates 15% reduction, etc.</description>
      <type>Double</type>
      <required>false</required>
      <model_dependent>false</model_dependent>
    </argument>
    <argument>
      <name>overhangs_front_depth</name>
      <display_name>Overhangs: Front Facade Depth</display_name>
      <description>Specifies the depth of overhangs for windows on the front facade.</description>
      <type>Double</type>
      <required>true</required>
      <model_dependent>false</model_dependent>
      <default_value>0</default_value>
    </argument>
    <argument>
      <name>overhangs_front_distance_to_top_of_window</name>
      <display_name>Overhangs: Front Facade Distance to Top of Window</display_name>
      <description>Specifies the distance to the top of window of overhangs for windows on the front facade.</description>
      <type>Double</type>
      <required>true</required>
      <model_dependent>false</model_dependent>
      <default_value>0</default_value>
    </argument>
    <argument>
      <name>overhangs_back_depth</name>
      <display_name>Overhangs: Back Facade Depth</display_name>
      <description>Specifies the depth of overhangs for windows on the back facade.</description>
      <type>Double</type>
      <required>true</required>
      <model_dependent>false</model_dependent>
      <default_value>0</default_value>
    </argument>
    <argument>
      <name>overhangs_back_distance_to_top_of_window</name>
      <display_name>Overhangs: Back Facade Distance to Top of Window</display_name>
      <description>Specifies the distance to the top of window of overhangs for windows on the back facade.</description>
      <type>Double</type>
      <required>true</required>
      <model_dependent>false</model_dependent>
      <default_value>0</default_value>
    </argument>
    <argument>
      <name>overhangs_left_depth</name>
      <display_name>Overhangs: Left Facade Depth</display_name>
      <description>Specifies the depth of overhangs for windows on the left facade.</description>
      <type>Double</type>
      <required>true</required>
      <model_dependent>false</model_dependent>
      <default_value>0</default_value>
    </argument>
    <argument>
      <name>overhangs_left_distance_to_top_of_window</name>
      <display_name>Overhangs: Left Facade Distance to Top of Window</display_name>
      <description>Specifies the distance to the top of window of overhangs for windows on the left facade.</description>
      <type>Double</type>
      <required>true</required>
      <model_dependent>false</model_dependent>
      <default_value>0</default_value>
    </argument>
    <argument>
      <name>overhangs_right_depth</name>
      <display_name>Overhangs: Right Facade Depth</display_name>
      <description>Specifies the depth of overhangs for windows on the right facade.</description>
      <type>Double</type>
      <required>true</required>
      <model_dependent>false</model_dependent>
      <default_value>0</default_value>
    </argument>
    <argument>
      <name>overhangs_right_distance_to_top_of_window</name>
      <display_name>Overhangs: Right Facade Distance to Top of Window</display_name>
      <description>Specifies the distance to the top of window of overhangs for windows on the right facade.</description>
      <type>Double</type>
      <required>true</required>
      <model_dependent>false</model_dependent>
      <default_value>0</default_value>
    </argument>
    <argument>
      <name>skylight_area_front</name>
      <display_name>Skylights: Front Roof Area</display_name>
      <description>The amount of skylight area on the building's front conditioned roof facade.</description>
      <type>Double</type>
      <required>true</required>
      <model_dependent>false</model_dependent>
      <default_value>0</default_value>
    </argument>
    <argument>
      <name>skylight_area_back</name>
      <display_name>Skylights: Back Roof Area</display_name>
      <description>The amount of skylight area on the building's back conditioned roof facade.</description>
      <type>Double</type>
      <required>true</required>
      <model_dependent>false</model_dependent>
      <default_value>0</default_value>
    </argument>
    <argument>
      <name>skylight_area_left</name>
      <display_name>Skylights: Left Roof Area</display_name>
      <description>The amount of skylight area on the building's left conditioned roof facade.</description>
      <type>Double</type>
      <required>true</required>
      <model_dependent>false</model_dependent>
      <default_value>0</default_value>
    </argument>
    <argument>
      <name>skylight_area_right</name>
      <display_name>Skylights: Right Roof Area</display_name>
      <description>The amount of skylight area on the building's right conditioned roof facade.</description>
      <type>Double</type>
      <required>true</required>
      <model_dependent>false</model_dependent>
      <default_value>0</default_value>
    </argument>
    <argument>
      <name>skylight_ufactor</name>
      <display_name>Skylights: U-Factor</display_name>
      <description>The heat transfer coefficient of the skylights.</description>
      <type>Double</type>
      <units>Btu/hr-ft^2-R</units>
      <required>true</required>
      <model_dependent>false</model_dependent>
      <default_value>0.33</default_value>
    </argument>
    <argument>
      <name>skylight_shgc</name>
      <display_name>Skylights: SHGC</display_name>
      <description>The ratio of solar heat gain through a glazing system compared to that of an unobstructed opening, for skylights.</description>
      <type>Double</type>
      <required>true</required>
      <model_dependent>false</model_dependent>
      <default_value>0.45</default_value>
    </argument>
    <argument>
      <name>door_area</name>
      <display_name>Doors: Area</display_name>
      <description>The area of the opaque door(s).</description>
      <type>Double</type>
      <units>ft^2</units>
      <required>true</required>
      <model_dependent>false</model_dependent>
      <default_value>20</default_value>
    </argument>
    <argument>
      <name>door_rvalue</name>
      <display_name>Doors: R-value</display_name>
      <description>R-value of the doors.</description>
      <type>Double</type>
      <units>h-ft^2-R/Btu</units>
      <required>true</required>
      <model_dependent>false</model_dependent>
      <default_value>5</default_value>
    </argument>
    <argument>
      <name>air_leakage_units</name>
      <display_name>Air Leakage: Units</display_name>
      <description>The unit of measure for the above-grade living air leakage.</description>
      <type>Choice</type>
      <required>true</required>
      <model_dependent>false</model_dependent>
      <default_value>ACH</default_value>
      <choices>
        <choice>
          <value>ACH</value>
          <display_name>ACH</display_name>
        </choice>
        <choice>
          <value>CFM</value>
          <display_name>CFM</display_name>
        </choice>
        <choice>
          <value>ACHnatural</value>
          <display_name>ACHnatural</display_name>
        </choice>
      </choices>
    </argument>
    <argument>
      <name>air_leakage_house_pressure</name>
      <display_name>Air Leakage: House Pressure</display_name>
      <description>The pressure of the house for the above-grade living air leakage when the air leakage units are ACH or CFM.</description>
      <type>Double</type>
      <units>Pa</units>
      <required>true</required>
      <model_dependent>false</model_dependent>
      <default_value>50</default_value>
    </argument>
    <argument>
      <name>air_leakage_value</name>
      <display_name>Air Leakage: Value</display_name>
      <description>Air exchange rate, in ACH or CFM at the specified house pressure.</description>
      <type>Double</type>
      <required>true</required>
      <model_dependent>false</model_dependent>
      <default_value>3</default_value>
    </argument>
    <argument>
      <name>air_leakage_shelter_coefficient</name>
      <display_name>Air Leakage: Shelter Coefficient</display_name>
      <description>The local shelter coefficient (AIM-2 infiltration model) accounts for nearby buildings, trees, and obstructions.</description>
      <type>String</type>
      <units>Frac</units>
      <required>true</required>
      <model_dependent>false</model_dependent>
      <default_value>auto</default_value>
    </argument>
    <argument>
      <name>heating_system_type</name>
      <display_name>Heating System: Type</display_name>
      <description>The type of heating system. Use 'none' if there is no heating system.</description>
      <type>Choice</type>
      <required>true</required>
      <model_dependent>false</model_dependent>
      <default_value>Furnace</default_value>
      <choices>
        <choice>
          <value>none</value>
          <display_name>none</display_name>
        </choice>
        <choice>
          <value>Furnace</value>
          <display_name>Furnace</display_name>
        </choice>
        <choice>
          <value>WallFurnace</value>
          <display_name>WallFurnace</display_name>
        </choice>
        <choice>
          <value>FloorFurnace</value>
          <display_name>FloorFurnace</display_name>
        </choice>
        <choice>
          <value>Boiler</value>
          <display_name>Boiler</display_name>
        </choice>
        <choice>
          <value>ElectricResistance</value>
          <display_name>ElectricResistance</display_name>
        </choice>
        <choice>
          <value>Stove</value>
          <display_name>Stove</display_name>
        </choice>
        <choice>
          <value>PortableHeater</value>
          <display_name>PortableHeater</display_name>
        </choice>
        <choice>
          <value>Fireplace</value>
          <display_name>Fireplace</display_name>
        </choice>
        <choice>
          <value>FixedHeater</value>
          <display_name>FixedHeater</display_name>
        </choice>
      </choices>
    </argument>
    <argument>
      <name>heating_system_fuel</name>
      <display_name>Heating System: Fuel Type</display_name>
      <description>The fuel type of the heating system. Ignored for ElectricResistance.</description>
      <type>Choice</type>
      <required>true</required>
      <model_dependent>false</model_dependent>
      <default_value>natural gas</default_value>
      <choices>
        <choice>
          <value>electricity</value>
          <display_name>electricity</display_name>
        </choice>
        <choice>
          <value>natural gas</value>
          <display_name>natural gas</display_name>
        </choice>
        <choice>
          <value>fuel oil</value>
          <display_name>fuel oil</display_name>
        </choice>
        <choice>
          <value>propane</value>
          <display_name>propane</display_name>
        </choice>
        <choice>
          <value>wood</value>
          <display_name>wood</display_name>
        </choice>
        <choice>
          <value>wood pellets</value>
          <display_name>wood pellets</display_name>
        </choice>
        <choice>
          <value>coal</value>
          <display_name>coal</display_name>
        </choice>
      </choices>
    </argument>
    <argument>
      <name>heating_system_heating_efficiency</name>
      <display_name>Heating System: Rated AFUE or Percent</display_name>
      <description>The rated heating efficiency value of the heating system.</description>
      <type>Double</type>
      <units>Frac</units>
      <required>true</required>
      <model_dependent>false</model_dependent>
      <default_value>0.78</default_value>
    </argument>
    <argument>
      <name>heating_system_heating_capacity</name>
      <display_name>Heating System: Heating Capacity</display_name>
      <description>The output heating capacity of the heating system. If using 'auto', the autosizing algorithm will use ACCA Manual J/S to set the capacity to meet its load served.</description>
      <type>String</type>
      <units>Btu/hr</units>
      <required>true</required>
      <model_dependent>false</model_dependent>
      <default_value>auto</default_value>
    </argument>
    <argument>
      <name>heating_system_fraction_heat_load_served</name>
      <display_name>Heating System: Fraction Heat Load Served</display_name>
      <description>The heating load served by the heating system.</description>
      <type>Double</type>
      <units>Frac</units>
      <required>true</required>
      <model_dependent>false</model_dependent>
      <default_value>1</default_value>
    </argument>
    <argument>
      <name>heating_system_electric_auxiliary_energy</name>
      <display_name>Heating System: Electric Auxiliary Energy</display_name>
      <description>The electric auxiliary energy of the heating system.</description>
      <type>Double</type>
      <units>kWh/yr</units>
      <required>false</required>
      <model_dependent>false</model_dependent>
    </argument>
    <argument>
      <name>heating_system_has_flue_or_chimney</name>
      <display_name>Heating System: Has Flue or Chimney</display_name>
      <description>Whether the heating system has a flue or chimney.</description>
      <type>Boolean</type>
      <required>true</required>
      <model_dependent>false</model_dependent>
      <default_value>false</default_value>
      <choices>
        <choice>
          <value>true</value>
          <display_name>true</display_name>
        </choice>
        <choice>
          <value>false</value>
          <display_name>false</display_name>
        </choice>
      </choices>
    </argument>
    <argument>
      <name>cooling_system_type</name>
      <display_name>Cooling System: Type</display_name>
      <description>The type of cooling system. Use 'none' if there is no cooling system.</description>
      <type>Choice</type>
      <required>true</required>
      <model_dependent>false</model_dependent>
      <default_value>central air conditioner</default_value>
      <choices>
        <choice>
          <value>none</value>
          <display_name>none</display_name>
        </choice>
        <choice>
          <value>central air conditioner</value>
          <display_name>central air conditioner</display_name>
        </choice>
        <choice>
          <value>room air conditioner</value>
          <display_name>room air conditioner</display_name>
        </choice>
        <choice>
          <value>evaporative cooler</value>
          <display_name>evaporative cooler</display_name>
        </choice>
        <choice>
          <value>mini-split</value>
          <display_name>mini-split</display_name>
        </choice>
      </choices>
    </argument>
    <argument>
      <name>cooling_system_cooling_efficiency_seer</name>
      <display_name>Cooling System: Rated SEER</display_name>
      <description>The rated efficiency value of the central air conditioner cooling system.</description>
      <type>Double</type>
      <units>SEER</units>
      <required>true</required>
      <model_dependent>false</model_dependent>
      <default_value>13</default_value>
    </argument>
    <argument>
      <name>cooling_system_cooling_efficiency_eer</name>
      <display_name>Cooling System: Rated EER</display_name>
      <description>The rated efficiency value of the room air conditioner cooling system.</description>
      <type>Double</type>
      <units>EER</units>
      <required>true</required>
      <model_dependent>false</model_dependent>
      <default_value>8.5</default_value>
    </argument>
    <argument>
      <name>cooling_system_cooling_compressor_type</name>
      <display_name>Cooling System: Cooling Compressor Type</display_name>
      <description>The compressor type of the cooling system. Only applies to central air conditioner.</description>
      <type>Choice</type>
      <required>false</required>
      <model_dependent>false</model_dependent>
      <choices>
        <choice>
          <value>single stage</value>
          <display_name>single stage</display_name>
        </choice>
        <choice>
          <value>two stage</value>
          <display_name>two stage</display_name>
        </choice>
        <choice>
          <value>variable speed</value>
          <display_name>variable speed</display_name>
        </choice>
      </choices>
    </argument>
    <argument>
      <name>cooling_system_cooling_sensible_heat_fraction</name>
      <display_name>Cooling System: Cooling Sensible Heat Fraction</display_name>
      <description>The sensible heat fraction of the cooling system. Ignored for evaporative cooler.</description>
      <type>Double</type>
      <units>Frac</units>
      <required>false</required>
      <model_dependent>false</model_dependent>
    </argument>
    <argument>
      <name>cooling_system_cooling_capacity</name>
      <display_name>Cooling System: Cooling Capacity</display_name>
      <description>The output cooling capacity of the cooling system. If using 'auto', the autosizing algorithm will use ACCA Manual J/S to set the capacity to meet its load served. Ignored for evaporative cooler.</description>
      <type>String</type>
      <units>tons</units>
      <required>true</required>
      <model_dependent>false</model_dependent>
      <default_value>auto</default_value>
    </argument>
    <argument>
      <name>cooling_system_fraction_cool_load_served</name>
      <display_name>Cooling System: Fraction Cool Load Served</display_name>
      <description>The cooling load served by the cooling system.</description>
      <type>Double</type>
      <units>Frac</units>
      <required>true</required>
      <model_dependent>false</model_dependent>
      <default_value>1</default_value>
    </argument>
    <argument>
      <name>cooling_system_is_ducted</name>
      <display_name>Cooling System: Is Ducted</display_name>
      <description>Whether the cooling system is ducted or not. Only used for evaporative cooler and mini-split.</description>
      <type>Boolean</type>
      <required>true</required>
      <model_dependent>false</model_dependent>
      <default_value>false</default_value>
      <choices>
        <choice>
          <value>true</value>
          <display_name>true</display_name>
        </choice>
        <choice>
          <value>false</value>
          <display_name>false</display_name>
        </choice>
      </choices>
    </argument>
    <argument>
      <name>heat_pump_type</name>
      <display_name>Heat Pump: Type</display_name>
      <description>The type of heat pump. Use 'none' if there is no heat pump.</description>
      <type>Choice</type>
      <required>true</required>
      <model_dependent>false</model_dependent>
      <default_value>none</default_value>
      <choices>
        <choice>
          <value>none</value>
          <display_name>none</display_name>
        </choice>
        <choice>
          <value>air-to-air</value>
          <display_name>air-to-air</display_name>
        </choice>
        <choice>
          <value>mini-split</value>
          <display_name>mini-split</display_name>
        </choice>
        <choice>
          <value>ground-to-air</value>
          <display_name>ground-to-air</display_name>
        </choice>
      </choices>
    </argument>
    <argument>
      <name>heat_pump_heating_efficiency_hspf</name>
      <display_name>Heat Pump: Rated Heating HSPF</display_name>
      <description>The rated heating efficiency value of the air-to-air/mini-split heat pump.</description>
      <type>Double</type>
      <units>HSPF</units>
      <required>true</required>
      <model_dependent>false</model_dependent>
      <default_value>7.7</default_value>
    </argument>
    <argument>
      <name>heat_pump_heating_efficiency_cop</name>
      <display_name>Heat Pump: Rated Heating COP</display_name>
      <description>The rated heating efficiency value of the ground-to-air heat pump.</description>
      <type>Double</type>
      <units>COP</units>
      <required>true</required>
      <model_dependent>false</model_dependent>
      <default_value>3.6</default_value>
    </argument>
    <argument>
      <name>heat_pump_cooling_efficiency_seer</name>
      <display_name>Heat Pump: Rated Cooling SEER</display_name>
      <description>The rated cooling efficiency value of the air-to-air/mini-split heat pump.</description>
      <type>Double</type>
      <units>SEER</units>
      <required>true</required>
      <model_dependent>false</model_dependent>
      <default_value>13</default_value>
    </argument>
    <argument>
      <name>heat_pump_cooling_efficiency_eer</name>
      <display_name>Heat Pump: Rated Cooling EER</display_name>
      <description>The rated cooling efficiency value of the ground-to-air heat pump.</description>
      <type>Double</type>
      <units>EER</units>
      <required>true</required>
      <model_dependent>false</model_dependent>
      <default_value>16.6</default_value>
    </argument>
    <argument>
      <name>heat_pump_cooling_compressor_type</name>
      <display_name>Heat Pump: Cooling Compressor Type</display_name>
      <description>The compressor type of the heat pump. Only applies to air-to-air and mini-split.</description>
      <type>Choice</type>
      <required>false</required>
      <model_dependent>false</model_dependent>
      <choices>
        <choice>
          <value>single stage</value>
          <display_name>single stage</display_name>
        </choice>
        <choice>
          <value>two stage</value>
          <display_name>two stage</display_name>
        </choice>
        <choice>
          <value>variable speed</value>
          <display_name>variable speed</display_name>
        </choice>
      </choices>
    </argument>
    <argument>
      <name>heat_pump_cooling_sensible_heat_fraction</name>
      <display_name>Heat Pump: Cooling Sensible Heat Fraction</display_name>
      <description>The sensible heat fraction of the heat pump.</description>
      <type>Double</type>
      <units>Frac</units>
      <required>false</required>
      <model_dependent>false</model_dependent>
    </argument>
    <argument>
      <name>heat_pump_heating_capacity</name>
      <display_name>Heat Pump: Heating Capacity</display_name>
      <description>The output heating capacity of the heat pump. If using 'auto', the autosizing algorithm will use ACCA Manual J/S to set the capacity to meet its load served.</description>
      <type>String</type>
      <units>Btu/hr</units>
      <required>true</required>
      <model_dependent>false</model_dependent>
      <default_value>auto</default_value>
    </argument>
    <argument>
      <name>heat_pump_heating_capacity_17F</name>
      <display_name>Heat Pump: Heating Capacity 17F</display_name>
      <description>The output heating capacity of the heat pump at 17F. Only applies to air-to-air and mini-split.</description>
      <type>String</type>
      <units>Btu/hr</units>
      <required>true</required>
      <model_dependent>false</model_dependent>
      <default_value>auto</default_value>
    </argument>
    <argument>
      <name>heat_pump_cooling_capacity</name>
      <display_name>Heat Pump: Cooling Capacity</display_name>
      <description>The output cooling capacity of the heat pump. If using 'auto', the autosizing algorithm will use ACCA Manual J/S to set the capacity to meet its load served.</description>
      <type>String</type>
      <units>Btu/hr</units>
      <required>true</required>
      <model_dependent>false</model_dependent>
      <default_value>auto</default_value>
    </argument>
    <argument>
      <name>heat_pump_fraction_heat_load_served</name>
      <display_name>Heat Pump: Fraction Heat Load Served</display_name>
      <description>The heating load served by the heat pump.</description>
      <type>Double</type>
      <units>Frac</units>
      <required>true</required>
      <model_dependent>false</model_dependent>
      <default_value>1</default_value>
    </argument>
    <argument>
      <name>heat_pump_fraction_cool_load_served</name>
      <display_name>Heat Pump: Fraction Cool Load Served</display_name>
      <description>The cooling load served by the heat pump.</description>
      <type>Double</type>
      <units>Frac</units>
      <required>true</required>
      <model_dependent>false</model_dependent>
      <default_value>1</default_value>
    </argument>
    <argument>
      <name>heat_pump_backup_fuel</name>
      <display_name>Heat Pump: Backup Fuel Type</display_name>
      <description>The backup fuel type of the heat pump. Use 'none' if there is no backup heating.</description>
      <type>Choice</type>
      <required>true</required>
      <model_dependent>false</model_dependent>
      <default_value>none</default_value>
      <choices>
        <choice>
          <value>none</value>
          <display_name>none</display_name>
        </choice>
        <choice>
          <value>electricity</value>
          <display_name>electricity</display_name>
        </choice>
        <choice>
          <value>natural gas</value>
          <display_name>natural gas</display_name>
        </choice>
        <choice>
          <value>fuel oil</value>
          <display_name>fuel oil</display_name>
        </choice>
        <choice>
          <value>propane</value>
          <display_name>propane</display_name>
        </choice>
      </choices>
    </argument>
    <argument>
      <name>heat_pump_backup_heating_efficiency</name>
      <display_name>Heat Pump: Backup Rated Efficiency</display_name>
      <description>The backup rated efficiency value of the heat pump. Percent for electricity fuel type. AFUE otherwise.</description>
      <type>Double</type>
      <required>true</required>
      <model_dependent>false</model_dependent>
      <default_value>1</default_value>
    </argument>
    <argument>
      <name>heat_pump_backup_heating_capacity</name>
      <display_name>Heat Pump: Backup Heating Capacity</display_name>
      <description>The backup output heating capacity of the heat pump. If using 'auto', the autosizing algorithm will use ACCA Manual J/S to set the capacity to meet its load served.</description>
      <type>String</type>
      <units>Btu/hr</units>
      <required>true</required>
      <model_dependent>false</model_dependent>
      <default_value>auto</default_value>
    </argument>
    <argument>
      <name>heat_pump_backup_heating_switchover_temp</name>
      <display_name>Heat Pump: Backup Heating Switchover Temperature</display_name>
      <description>The temperature at which the heat pump stops operating and the backup heating system starts running. Only applies to air-to-air and mini-split.</description>
      <type>Double</type>
      <units>deg-F</units>
      <required>false</required>
      <model_dependent>false</model_dependent>
    </argument>
    <argument>
      <name>heat_pump_mini_split_is_ducted</name>
      <display_name>Heat Pump: Mini-Split Is Ducted</display_name>
      <description>Whether the mini-split heat pump is ducted or not.</description>
      <type>Boolean</type>
      <required>false</required>
      <model_dependent>false</model_dependent>
      <choices>
        <choice>
          <value>true</value>
          <display_name>true</display_name>
        </choice>
        <choice>
          <value>false</value>
          <display_name>false</display_name>
        </choice>
      </choices>
    </argument>
    <argument>
      <name>heat_pump_ground_to_air_pump_power</name>
      <display_name>Heat Pump: Ground-to-Air Pump Power</display_name>
      <description>Ground loop circulator pump power during operation of the heat pump.</description>
      <type>Double</type>
      <units>watt/ton</units>
      <required>false</required>
      <model_dependent>false</model_dependent>
    </argument>
    <argument>
      <name>heat_pump_ground_to_air_fan_power</name>
      <display_name>Heat Pump: Ground-to-Air Fan Power</display_name>
      <description>Blower fan power.</description>
      <type>Double</type>
      <units>watt/CFM</units>
      <required>false</required>
      <model_dependent>false</model_dependent>
    </argument>
    <argument>
      <name>setpoint_heating_temp</name>
      <display_name>Setpoint: Heating Temperature</display_name>
      <description>Specify the heating setpoint temperature.</description>
      <type>Double</type>
      <units>deg-F</units>
      <required>true</required>
      <model_dependent>false</model_dependent>
      <default_value>71</default_value>
    </argument>
    <argument>
      <name>setpoint_heating_setback_temp</name>
      <display_name>Setpoint: Heating Setback Temperature</display_name>
      <description>Specify the heating setback temperature.</description>
      <type>Double</type>
      <units>deg-F</units>
      <required>true</required>
      <model_dependent>false</model_dependent>
      <default_value>71</default_value>
    </argument>
    <argument>
      <name>setpoint_heating_setback_hours_per_week</name>
      <display_name>Setpoint: Heating Setback Hours per Week</display_name>
      <description>Specify the heating setback number of hours per week value.</description>
      <type>Double</type>
      <required>true</required>
      <model_dependent>false</model_dependent>
      <default_value>0</default_value>
    </argument>
    <argument>
      <name>setpoint_heating_setback_start_hour</name>
      <display_name>Setpoint: Heating Setback Start Hour</display_name>
      <description>Specify the heating setback start hour value. 0 = midnight, 12 = noon</description>
      <type>Double</type>
      <required>true</required>
      <model_dependent>false</model_dependent>
      <default_value>23</default_value>
    </argument>
    <argument>
      <name>setpoint_cooling_temp</name>
      <display_name>Setpoint: Cooling Temperature</display_name>
      <description>Specify the cooling setpoint temperature.</description>
      <type>Double</type>
      <units>deg-F</units>
      <required>true</required>
      <model_dependent>false</model_dependent>
      <default_value>76</default_value>
    </argument>
    <argument>
      <name>setpoint_cooling_setup_temp</name>
      <display_name>Setpoint: Cooling Setup Temperature</display_name>
      <description>Specify the cooling setup temperature.</description>
      <type>Double</type>
      <units>deg-F</units>
      <required>true</required>
      <model_dependent>false</model_dependent>
      <default_value>76</default_value>
    </argument>
    <argument>
      <name>setpoint_cooling_setup_hours_per_week</name>
      <display_name>Setpoint: Cooling Setup Hours per Week</display_name>
      <description>Specify the cooling setup number of hours per week value.</description>
      <type>Double</type>
      <required>true</required>
      <model_dependent>false</model_dependent>
      <default_value>0</default_value>
    </argument>
    <argument>
      <name>setpoint_cooling_setup_start_hour</name>
      <display_name>Setpoint: Cooling Setup Start Hour</display_name>
      <description>Specify the cooling setup start hour value. 0 = midnight, 12 = noon</description>
      <type>Double</type>
      <required>true</required>
      <model_dependent>false</model_dependent>
      <default_value>9</default_value>
    </argument>
    <argument>
      <name>ducts_supply_leakage_units</name>
      <display_name>Ducts: Supply Leakage Units</display_name>
      <description>The leakage units of the supply ducts.</description>
      <type>Choice</type>
      <required>true</required>
      <model_dependent>false</model_dependent>
      <default_value>CFM25</default_value>
      <choices>
        <choice>
          <value>CFM25</value>
          <display_name>CFM25</display_name>
        </choice>
        <choice>
          <value>Percent</value>
          <display_name>Percent</display_name>
        </choice>
      </choices>
    </argument>
    <argument>
      <name>ducts_return_leakage_units</name>
      <display_name>Ducts: Return Leakage Units</display_name>
      <description>The leakage units of the return ducts.</description>
      <type>Choice</type>
      <required>true</required>
      <model_dependent>false</model_dependent>
      <default_value>CFM25</default_value>
      <choices>
        <choice>
          <value>CFM25</value>
          <display_name>CFM25</display_name>
        </choice>
        <choice>
          <value>Percent</value>
          <display_name>Percent</display_name>
        </choice>
      </choices>
    </argument>
    <argument>
      <name>ducts_supply_leakage_value</name>
      <display_name>Ducts: Supply Leakage Value</display_name>
      <description>The leakage value to outside of the supply ducts.</description>
      <type>Double</type>
      <required>true</required>
      <model_dependent>false</model_dependent>
      <default_value>75</default_value>
    </argument>
    <argument>
      <name>ducts_return_leakage_value</name>
      <display_name>Ducts: Return Leakage Value</display_name>
      <description>The leakage value to outside of the return ducts.</description>
      <type>Double</type>
      <required>true</required>
      <model_dependent>false</model_dependent>
      <default_value>25</default_value>
    </argument>
    <argument>
      <name>ducts_supply_insulation_r</name>
      <display_name>Ducts: Supply Insulation R-Value</display_name>
      <description>The insulation r-value of the supply ducts.</description>
      <type>Double</type>
      <units>h-ft^2-R/Btu</units>
      <required>true</required>
      <model_dependent>false</model_dependent>
      <default_value>0</default_value>
    </argument>
    <argument>
      <name>ducts_return_insulation_r</name>
      <display_name>Ducts: Return Insulation R-Value</display_name>
      <description>The insulation r-value of the return ducts.</description>
      <type>Double</type>
      <units>h-ft^2-R/Btu</units>
      <required>true</required>
      <model_dependent>false</model_dependent>
      <default_value>0</default_value>
    </argument>
    <argument>
      <name>ducts_supply_location</name>
      <display_name>Ducts: Supply Location</display_name>
      <description>The location of the supply ducts.</description>
      <type>Choice</type>
      <required>true</required>
      <model_dependent>false</model_dependent>
      <default_value>auto</default_value>
      <choices>
        <choice>
          <value>auto</value>
          <display_name>auto</display_name>
        </choice>
        <choice>
          <value>living space</value>
          <display_name>living space</display_name>
        </choice>
        <choice>
          <value>basement - conditioned</value>
          <display_name>basement - conditioned</display_name>
        </choice>
        <choice>
          <value>basement - unconditioned</value>
          <display_name>basement - unconditioned</display_name>
        </choice>
        <choice>
          <value>crawlspace - vented</value>
          <display_name>crawlspace - vented</display_name>
        </choice>
        <choice>
          <value>crawlspace - unvented</value>
          <display_name>crawlspace - unvented</display_name>
        </choice>
        <choice>
          <value>attic - vented</value>
          <display_name>attic - vented</display_name>
        </choice>
        <choice>
          <value>attic - unvented</value>
          <display_name>attic - unvented</display_name>
        </choice>
        <choice>
          <value>garage</value>
          <display_name>garage</display_name>
        </choice>
        <choice>
          <value>exterior wall</value>
          <display_name>exterior wall</display_name>
        </choice>
        <choice>
          <value>under slab</value>
          <display_name>under slab</display_name>
        </choice>
        <choice>
          <value>roof deck</value>
          <display_name>roof deck</display_name>
        </choice>
        <choice>
          <value>outside</value>
          <display_name>outside</display_name>
        </choice>
        <choice>
          <value>other housing unit</value>
          <display_name>other housing unit</display_name>
        </choice>
        <choice>
          <value>other heated space</value>
          <display_name>other heated space</display_name>
        </choice>
        <choice>
          <value>other multifamily buffer space</value>
          <display_name>other multifamily buffer space</display_name>
        </choice>
        <choice>
          <value>other non-freezing space</value>
          <display_name>other non-freezing space</display_name>
        </choice>
      </choices>
    </argument>
    <argument>
      <name>ducts_return_location</name>
      <display_name>Ducts: Return Location</display_name>
      <description>The location of the return ducts.</description>
      <type>Choice</type>
      <required>true</required>
      <model_dependent>false</model_dependent>
      <default_value>auto</default_value>
      <choices>
        <choice>
          <value>auto</value>
          <display_name>auto</display_name>
        </choice>
        <choice>
          <value>living space</value>
          <display_name>living space</display_name>
        </choice>
        <choice>
          <value>basement - conditioned</value>
          <display_name>basement - conditioned</display_name>
        </choice>
        <choice>
          <value>basement - unconditioned</value>
          <display_name>basement - unconditioned</display_name>
        </choice>
        <choice>
          <value>crawlspace - vented</value>
          <display_name>crawlspace - vented</display_name>
        </choice>
        <choice>
          <value>crawlspace - unvented</value>
          <display_name>crawlspace - unvented</display_name>
        </choice>
        <choice>
          <value>attic - vented</value>
          <display_name>attic - vented</display_name>
        </choice>
        <choice>
          <value>attic - unvented</value>
          <display_name>attic - unvented</display_name>
        </choice>
        <choice>
          <value>garage</value>
          <display_name>garage</display_name>
        </choice>
        <choice>
          <value>exterior wall</value>
          <display_name>exterior wall</display_name>
        </choice>
        <choice>
          <value>under slab</value>
          <display_name>under slab</display_name>
        </choice>
        <choice>
          <value>roof deck</value>
          <display_name>roof deck</display_name>
        </choice>
        <choice>
          <value>outside</value>
          <display_name>outside</display_name>
        </choice>
        <choice>
          <value>other housing unit</value>
          <display_name>other housing unit</display_name>
        </choice>
        <choice>
          <value>other heated space</value>
          <display_name>other heated space</display_name>
        </choice>
        <choice>
          <value>other multifamily buffer space</value>
          <display_name>other multifamily buffer space</display_name>
        </choice>
        <choice>
          <value>other non-freezing space</value>
          <display_name>other non-freezing space</display_name>
        </choice>
      </choices>
    </argument>
    <argument>
      <name>ducts_supply_surface_area</name>
      <display_name>Ducts: Supply Surface Area</display_name>
      <description>The surface area of the supply ducts.</description>
      <type>String</type>
      <units>ft^2</units>
      <required>true</required>
      <model_dependent>false</model_dependent>
      <default_value>auto</default_value>
    </argument>
    <argument>
      <name>ducts_return_surface_area</name>
      <display_name>Ducts: Return Surface Area</display_name>
      <description>The surface area of the return ducts.</description>
      <type>String</type>
      <units>ft^2</units>
      <required>true</required>
      <model_dependent>false</model_dependent>
      <default_value>auto</default_value>
    </argument>
    <argument>
      <name>ducts_number_of_return_registers</name>
      <display_name>Ducts: Number of Return Registers</display_name>
      <description>The number of return registers of the ducts.</description>
      <type>String</type>
      <units>#</units>
      <required>true</required>
      <model_dependent>false</model_dependent>
      <default_value>auto</default_value>
    </argument>
    <argument>
      <name>heating_system_type_2</name>
      <display_name>Heating System 2: Type</display_name>
      <description>The type of the second heating system.</description>
      <type>Choice</type>
      <required>true</required>
      <model_dependent>false</model_dependent>
      <default_value>none</default_value>
      <choices>
        <choice>
          <value>none</value>
          <display_name>none</display_name>
        </choice>
        <choice>
          <value>WallFurnace</value>
          <display_name>WallFurnace</display_name>
        </choice>
        <choice>
          <value>FloorFurnace</value>
          <display_name>FloorFurnace</display_name>
        </choice>
        <choice>
          <value>ElectricResistance</value>
          <display_name>ElectricResistance</display_name>
        </choice>
        <choice>
          <value>Stove</value>
          <display_name>Stove</display_name>
        </choice>
        <choice>
          <value>PortableHeater</value>
          <display_name>PortableHeater</display_name>
        </choice>
        <choice>
          <value>Fireplace</value>
          <display_name>Fireplace</display_name>
        </choice>
      </choices>
    </argument>
    <argument>
      <name>heating_system_fuel_2</name>
      <display_name>Heating System 2: Fuel Type</display_name>
      <description>The fuel type of the second heating system. Ignored for ElectricResistance.</description>
      <type>Choice</type>
      <required>true</required>
      <model_dependent>false</model_dependent>
      <default_value>electricity</default_value>
      <choices>
        <choice>
          <value>electricity</value>
          <display_name>electricity</display_name>
        </choice>
        <choice>
          <value>natural gas</value>
          <display_name>natural gas</display_name>
        </choice>
        <choice>
          <value>fuel oil</value>
          <display_name>fuel oil</display_name>
        </choice>
        <choice>
          <value>propane</value>
          <display_name>propane</display_name>
        </choice>
        <choice>
          <value>wood</value>
          <display_name>wood</display_name>
        </choice>
        <choice>
          <value>wood pellets</value>
          <display_name>wood pellets</display_name>
        </choice>
        <choice>
          <value>coal</value>
          <display_name>coal</display_name>
        </choice>
      </choices>
    </argument>
    <argument>
      <name>heating_system_heating_efficiency_2</name>
      <display_name>Heating System 2: Rated AFUE or Percent</display_name>
      <description>For Furnace/WallFurnace/FloorFurnace/Boiler second heating system, the rated AFUE value. For ElectricResistance/Stove/PortableHeater/Fireplace, the rated Percent value.</description>
      <type>Double</type>
      <units>Frac</units>
      <required>true</required>
      <model_dependent>false</model_dependent>
      <default_value>1</default_value>
    </argument>
    <argument>
      <name>heating_system_heating_capacity_2</name>
      <display_name>Heating System 2: Heating Capacity</display_name>
      <description>The output heating capacity of the second heating system. If using 'auto', the autosizing algorithm will use ACCA Manual J/S to set the capacity to meet its load served.</description>
      <type>String</type>
      <units>Btu/hr</units>
      <required>true</required>
      <model_dependent>false</model_dependent>
      <default_value>auto</default_value>
    </argument>
    <argument>
      <name>heating_system_fraction_heat_load_served_2</name>
      <display_name>Heating System 2: Fraction Heat Load Served</display_name>
      <description>The heat load served fraction of the second heating system.</description>
      <type>Double</type>
      <units>Frac</units>
      <required>true</required>
      <model_dependent>false</model_dependent>
      <default_value>0.25</default_value>
    </argument>
    <argument>
      <name>heating_system_electric_auxiliary_energy_2</name>
      <display_name>Heating System 2: Electric Auxiliary Energy</display_name>
      <description>The electric auxiliary energy of the second heating system.</description>
      <type>Double</type>
      <units>kWh/yr</units>
      <required>false</required>
      <model_dependent>false</model_dependent>
    </argument>
    <argument>
      <name>heating_system_has_flue_or_chimney_2</name>
      <display_name>Heating System 2: Has Flue or Chimney</display_name>
      <description>Whether the second heating system has a flue or chimney.</description>
      <type>Boolean</type>
      <required>true</required>
      <model_dependent>false</model_dependent>
      <default_value>false</default_value>
      <choices>
        <choice>
          <value>true</value>
          <display_name>true</display_name>
        </choice>
        <choice>
          <value>false</value>
          <display_name>false</display_name>
        </choice>
      </choices>
    </argument>
    <argument>
      <name>mech_vent_fan_type</name>
      <display_name>Mechanical Ventilation: Fan Type</display_name>
      <description>The type of the mechanical ventilation. Use 'none' if there is no mechanical ventilation system.</description>
      <type>Choice</type>
      <required>true</required>
      <model_dependent>false</model_dependent>
      <default_value>none</default_value>
      <choices>
        <choice>
          <value>none</value>
          <display_name>none</display_name>
        </choice>
        <choice>
          <value>exhaust only</value>
          <display_name>exhaust only</display_name>
        </choice>
        <choice>
          <value>supply only</value>
          <display_name>supply only</display_name>
        </choice>
        <choice>
          <value>energy recovery ventilator</value>
          <display_name>energy recovery ventilator</display_name>
        </choice>
        <choice>
          <value>heat recovery ventilator</value>
          <display_name>heat recovery ventilator</display_name>
        </choice>
        <choice>
          <value>balanced</value>
          <display_name>balanced</display_name>
        </choice>
        <choice>
          <value>central fan integrated supply</value>
          <display_name>central fan integrated supply</display_name>
        </choice>
      </choices>
    </argument>
    <argument>
      <name>mech_vent_flow_rate</name>
      <display_name>Mechanical Ventilation: Flow Rate</display_name>
      <description>The flow rate of the mechanical ventilation.</description>
      <type>Double</type>
      <units>CFM</units>
      <required>true</required>
      <model_dependent>false</model_dependent>
      <default_value>110</default_value>
    </argument>
    <argument>
      <name>mech_vent_hours_in_operation</name>
      <display_name>Mechanical Ventilation: Hours In Operation</display_name>
      <description>The hours in operation of the mechanical ventilation.</description>
      <type>Double</type>
      <units>hrs</units>
      <required>true</required>
      <model_dependent>false</model_dependent>
      <default_value>24</default_value>
    </argument>
    <argument>
      <name>mech_vent_total_recovery_efficiency_type</name>
      <display_name>Mechanical Ventilation: Total Recovery Efficiency Type</display_name>
      <description>The total recovery efficiency type of the mechanical ventilation.</description>
      <type>Choice</type>
      <required>true</required>
      <model_dependent>false</model_dependent>
      <default_value>Unadjusted</default_value>
      <choices>
        <choice>
          <value>Unadjusted</value>
          <display_name>Unadjusted</display_name>
        </choice>
        <choice>
          <value>Adjusted</value>
          <display_name>Adjusted</display_name>
        </choice>
      </choices>
    </argument>
    <argument>
      <name>mech_vent_total_recovery_efficiency</name>
      <display_name>Mechanical Ventilation: Total Recovery Efficiency</display_name>
      <description>The Unadjusted or Adjusted total recovery efficiency of the mechanical ventilation.</description>
      <type>Double</type>
      <units>Frac</units>
      <required>true</required>
      <model_dependent>false</model_dependent>
      <default_value>0.48</default_value>
    </argument>
    <argument>
      <name>mech_vent_sensible_recovery_efficiency_type</name>
      <display_name>Mechanical Ventilation: Sensible Recovery Efficiency Type</display_name>
      <description>The sensible recovery efficiency type of the mechanical ventilation.</description>
      <type>Choice</type>
      <required>true</required>
      <model_dependent>false</model_dependent>
      <default_value>Unadjusted</default_value>
      <choices>
        <choice>
          <value>Unadjusted</value>
          <display_name>Unadjusted</display_name>
        </choice>
        <choice>
          <value>Adjusted</value>
          <display_name>Adjusted</display_name>
        </choice>
      </choices>
    </argument>
    <argument>
      <name>mech_vent_sensible_recovery_efficiency</name>
      <display_name>Mechanical Ventilation: Sensible Recovery Efficiency</display_name>
      <description>The Unadjusted or Adjusted sensible recovery efficiency of the mechanical ventilation.</description>
      <type>Double</type>
      <units>Frac</units>
      <required>true</required>
      <model_dependent>false</model_dependent>
      <default_value>0.72</default_value>
    </argument>
    <argument>
      <name>mech_vent_fan_power</name>
      <display_name>Mechanical Ventilation: Fan Power</display_name>
      <description>The fan power of the mechanical ventilation.</description>
      <type>Double</type>
      <units>W</units>
      <required>true</required>
      <model_dependent>false</model_dependent>
      <default_value>30</default_value>
    </argument>
    <argument>
      <name>mech_vent_is_shared_system</name>
      <display_name>Mechanical Ventilation: Is Shared System</display_name>
      <description>Whether the mechanical ventilation is a shared system. If true, assumed to serve all the units in the building.</description>
      <type>Boolean</type>
      <required>true</required>
      <model_dependent>false</model_dependent>
      <default_value>false</default_value>
      <choices>
        <choice>
          <value>true</value>
          <display_name>true</display_name>
        </choice>
        <choice>
          <value>false</value>
          <display_name>false</display_name>
        </choice>
      </choices>
    </argument>
    <argument>
      <name>shared_mech_vent_in_unit_flow_rate</name>
      <display_name>Shared Mechanical Ventilation: In-Unit Flow Rate</display_name>
      <description>The flow rate delivered to the dwelling unit. This is required for a shared mechanical ventilation system.</description>
      <type>Double</type>
      <units>CFM</units>
      <required>false</required>
      <model_dependent>false</model_dependent>
    </argument>
    <argument>
      <name>shared_mech_vent_frac_recirculation</name>
      <display_name>Shared Mechanical Ventilation: Fraction Recirculation</display_name>
      <description>Fraction of the total supply air that is recirculated, with the remainder assumed to be outdoor air. The value must be 0 for exhaust only systems. This is required for a shared mechanical ventilation system.</description>
      <type>Double</type>
      <units>Frac</units>
      <required>false</required>
      <model_dependent>false</model_dependent>
    </argument>
    <argument>
      <name>shared_mech_vent_preheating_fuel</name>
      <display_name>Shared Mechanical Ventilation: Preheating Fuel</display_name>
      <description>Fuel type of the preconditioning heating equipment.</description>
      <type>Choice</type>
      <required>false</required>
      <model_dependent>false</model_dependent>
      <choices>
        <choice>
          <value>electricity</value>
          <display_name>electricity</display_name>
        </choice>
        <choice>
          <value>natural gas</value>
          <display_name>natural gas</display_name>
        </choice>
        <choice>
          <value>fuel oil</value>
          <display_name>fuel oil</display_name>
        </choice>
        <choice>
          <value>propane</value>
          <display_name>propane</display_name>
        </choice>
        <choice>
          <value>wood</value>
          <display_name>wood</display_name>
        </choice>
        <choice>
          <value>wood pellets</value>
          <display_name>wood pellets</display_name>
        </choice>
        <choice>
          <value>coal</value>
          <display_name>coal</display_name>
        </choice>
      </choices>
    </argument>
    <argument>
      <name>shared_mech_vent_preheating_efficiency</name>
      <display_name>Shared Mechanical Ventilation: Preheating Efficiency</display_name>
      <description>Efficiency of the preconditioning heating equipment.</description>
      <type>Double</type>
      <units>COP</units>
      <required>false</required>
      <model_dependent>false</model_dependent>
    </argument>
    <argument>
      <name>shared_mech_vent_preheating_fraction_heat_load_served</name>
      <display_name>Shared Mechanical Ventilation: Preheating Fraction Ventilation Heat Load Served</display_name>
      <description>Fraction of heating load introduced by the shared ventilation system that is met by the preconditioning heating equipment.</description>
      <type>Double</type>
      <units>Frac</units>
      <required>false</required>
      <model_dependent>false</model_dependent>
    </argument>
    <argument>
      <name>shared_mech_vent_precooling_fuel</name>
      <display_name>Shared Mechanical Ventilation: Precooling Fuel</display_name>
      <description>Fuel type of the preconditioning cooling equipment.</description>
      <type>Choice</type>
      <required>false</required>
      <model_dependent>false</model_dependent>
      <choices>
        <choice>
          <value>electricity</value>
          <display_name>electricity</display_name>
        </choice>
      </choices>
    </argument>
    <argument>
      <name>shared_mech_vent_precooling_efficiency</name>
      <display_name>Shared Mechanical Ventilation: Precooling Efficiency</display_name>
      <description>Efficiency of the preconditioning cooling equipment.</description>
      <type>Double</type>
      <units>COP</units>
      <required>false</required>
      <model_dependent>false</model_dependent>
    </argument>
    <argument>
      <name>shared_mech_vent_precooling_fraction_cool_load_served</name>
      <display_name>Shared Mechanical Ventilation: Precooling Fraction Ventilation Cool Load Served</display_name>
      <description>Fraction of cooling load introduced by the shared ventilation system that is met by the preconditioning cooling equipment.</description>
      <type>Double</type>
      <units>Frac</units>
      <required>false</required>
      <model_dependent>false</model_dependent>
    </argument>
    <argument>
      <name>mech_vent_fan_type_2</name>
      <display_name>Mechanical Ventilation 2: Fan Type</display_name>
      <description>The type of the second mechanical ventilation. Use 'none' if there is no second mechanical ventilation system.</description>
      <type>Choice</type>
      <required>true</required>
      <model_dependent>false</model_dependent>
      <default_value>none</default_value>
      <choices>
        <choice>
          <value>none</value>
          <display_name>none</display_name>
        </choice>
        <choice>
          <value>exhaust only</value>
          <display_name>exhaust only</display_name>
        </choice>
        <choice>
          <value>supply only</value>
          <display_name>supply only</display_name>
        </choice>
        <choice>
          <value>energy recovery ventilator</value>
          <display_name>energy recovery ventilator</display_name>
        </choice>
        <choice>
          <value>heat recovery ventilator</value>
          <display_name>heat recovery ventilator</display_name>
        </choice>
        <choice>
          <value>balanced</value>
          <display_name>balanced</display_name>
        </choice>
        <choice>
          <value>central fan integrated supply</value>
          <display_name>central fan integrated supply</display_name>
        </choice>
      </choices>
    </argument>
    <argument>
      <name>mech_vent_flow_rate_2</name>
      <display_name>Mechanical Ventilation 2: Flow Rate</display_name>
      <description>The flow rate of the second mechanical ventilation.</description>
      <type>Double</type>
      <units>CFM</units>
      <required>true</required>
      <model_dependent>false</model_dependent>
      <default_value>110</default_value>
    </argument>
    <argument>
      <name>mech_vent_hours_in_operation_2</name>
      <display_name>Mechanical Ventilation 2: Hours In Operation</display_name>
      <description>The hours in operation of the second mechanical ventilation.</description>
      <type>Double</type>
      <units>hrs</units>
      <required>true</required>
      <model_dependent>false</model_dependent>
      <default_value>24</default_value>
    </argument>
    <argument>
      <name>mech_vent_total_recovery_efficiency_type_2</name>
      <display_name>Mechanical Ventilation 2: Total Recovery Efficiency Type</display_name>
      <description>The total recovery efficiency type of the second mechanical ventilation.</description>
      <type>Choice</type>
      <required>true</required>
      <model_dependent>false</model_dependent>
      <default_value>Unadjusted</default_value>
      <choices>
        <choice>
          <value>Unadjusted</value>
          <display_name>Unadjusted</display_name>
        </choice>
        <choice>
          <value>Adjusted</value>
          <display_name>Adjusted</display_name>
        </choice>
      </choices>
    </argument>
    <argument>
      <name>mech_vent_total_recovery_efficiency_2</name>
      <display_name>Mechanical Ventilation 2: Total Recovery Efficiency</display_name>
      <description>The Unadjusted or Adjusted total recovery efficiency of the second mechanical ventilation.</description>
      <type>Double</type>
      <units>Frac</units>
      <required>true</required>
      <model_dependent>false</model_dependent>
      <default_value>0.48</default_value>
    </argument>
    <argument>
      <name>mech_vent_sensible_recovery_efficiency_type_2</name>
      <display_name>Mechanical Ventilation 2: Sensible Recovery Efficiency Type</display_name>
      <description>The sensible recovery efficiency type of the second mechanical ventilation.</description>
      <type>Choice</type>
      <required>true</required>
      <model_dependent>false</model_dependent>
      <default_value>Unadjusted</default_value>
      <choices>
        <choice>
          <value>Unadjusted</value>
          <display_name>Unadjusted</display_name>
        </choice>
        <choice>
          <value>Adjusted</value>
          <display_name>Adjusted</display_name>
        </choice>
      </choices>
    </argument>
    <argument>
      <name>mech_vent_sensible_recovery_efficiency_2</name>
      <display_name>Mechanical Ventilation 2: Sensible Recovery Efficiency</display_name>
      <description>The Unadjusted or Adjusted sensible recovery efficiency of the second mechanical ventilation.</description>
      <type>Double</type>
      <units>Frac</units>
      <required>true</required>
      <model_dependent>false</model_dependent>
      <default_value>0.72</default_value>
    </argument>
    <argument>
      <name>mech_vent_fan_power_2</name>
      <display_name>Mechanical Ventilation 2: Fan Power</display_name>
      <description>The fan power of the second mechanical ventilation.</description>
      <type>Double</type>
      <units>W</units>
      <required>true</required>
      <model_dependent>false</model_dependent>
      <default_value>30</default_value>
    </argument>
    <argument>
      <name>kitchen_fans_present</name>
      <display_name>Kitchen Fans: Present</display_name>
      <description>Whether there are kitchen fans.</description>
      <type>Boolean</type>
      <required>true</required>
      <model_dependent>false</model_dependent>
      <default_value>false</default_value>
      <choices>
        <choice>
          <value>true</value>
          <display_name>true</display_name>
        </choice>
        <choice>
          <value>false</value>
          <display_name>false</display_name>
        </choice>
      </choices>
    </argument>
    <argument>
      <name>kitchen_fans_quantity</name>
      <display_name>Kitchen Fans: Quantity</display_name>
      <description>The quantity of the kitchen fans.</description>
      <type>Integer</type>
      <units>#</units>
      <required>false</required>
      <model_dependent>false</model_dependent>
    </argument>
    <argument>
      <name>kitchen_fans_flow_rate</name>
      <display_name>Kitchen Fans: Flow Rate</display_name>
      <description>The flow rate of the kitchen fan.</description>
      <type>Double</type>
      <units>CFM</units>
      <required>false</required>
      <model_dependent>false</model_dependent>
    </argument>
    <argument>
      <name>kitchen_fans_hours_in_operation</name>
      <display_name>Kitchen Fans: Hours In Operation</display_name>
      <description>The hours in operation of the kitchen fan.</description>
      <type>Double</type>
      <units>hrs</units>
      <required>false</required>
      <model_dependent>false</model_dependent>
    </argument>
    <argument>
      <name>kitchen_fans_power</name>
      <display_name>Kitchen Fans: Fan Power</display_name>
      <description>The fan power of the kitchen fan.</description>
      <type>Double</type>
      <units>W</units>
      <required>false</required>
      <model_dependent>false</model_dependent>
    </argument>
    <argument>
      <name>kitchen_fans_start_hour</name>
      <display_name>Kitchen Fans: Start Hour</display_name>
      <description>The start hour of the kitchen fan.</description>
      <type>Integer</type>
      <units>hr</units>
      <required>false</required>
      <model_dependent>false</model_dependent>
    </argument>
    <argument>
      <name>bathroom_fans_present</name>
      <display_name>Bathroom Fans: Present</display_name>
      <description>Whether there are bathroom fans.</description>
      <type>Boolean</type>
      <required>true</required>
      <model_dependent>false</model_dependent>
      <default_value>false</default_value>
      <choices>
        <choice>
          <value>true</value>
          <display_name>true</display_name>
        </choice>
        <choice>
          <value>false</value>
          <display_name>false</display_name>
        </choice>
      </choices>
    </argument>
    <argument>
      <name>bathroom_fans_quantity</name>
      <display_name>Bathroom Fans: Quantity</display_name>
      <description>The quantity of the bathroom fans.</description>
      <type>Integer</type>
      <units>#</units>
      <required>false</required>
      <model_dependent>false</model_dependent>
    </argument>
    <argument>
      <name>bathroom_fans_flow_rate</name>
      <display_name>Bathroom Fans: Flow Rate</display_name>
      <description>The flow rate of the bathroom fans.</description>
      <type>Double</type>
      <units>CFM</units>
      <required>false</required>
      <model_dependent>false</model_dependent>
    </argument>
    <argument>
      <name>bathroom_fans_hours_in_operation</name>
      <display_name>Bathroom Fans: Hours In Operation</display_name>
      <description>The hours in operation of the bathroom fans.</description>
      <type>Double</type>
      <units>hrs</units>
      <required>false</required>
      <model_dependent>false</model_dependent>
    </argument>
    <argument>
      <name>bathroom_fans_power</name>
      <display_name>Bathroom Fans: Fan Power</display_name>
      <description>The fan power of the bathroom fans.</description>
      <type>Double</type>
      <units>W</units>
      <required>false</required>
      <model_dependent>false</model_dependent>
    </argument>
    <argument>
      <name>bathroom_fans_start_hour</name>
      <display_name>Bathroom Fans: Start Hour</display_name>
      <description>The start hour of the bathroom fans.</description>
      <type>Integer</type>
      <units>hr</units>
      <required>false</required>
      <model_dependent>false</model_dependent>
    </argument>
    <argument>
      <name>whole_house_fan_present</name>
      <display_name>Whole House Fan: Present</display_name>
      <description>Whether there is a whole house fan.</description>
      <type>Boolean</type>
      <required>true</required>
      <model_dependent>false</model_dependent>
      <default_value>false</default_value>
      <choices>
        <choice>
          <value>true</value>
          <display_name>true</display_name>
        </choice>
        <choice>
          <value>false</value>
          <display_name>false</display_name>
        </choice>
      </choices>
    </argument>
    <argument>
      <name>whole_house_fan_flow_rate</name>
      <display_name>Whole House Fan: Flow Rate</display_name>
      <description>The flow rate of the whole house fan.</description>
      <type>Double</type>
      <units>CFM</units>
      <required>true</required>
      <model_dependent>false</model_dependent>
      <default_value>4500</default_value>
    </argument>
    <argument>
      <name>whole_house_fan_power</name>
      <display_name>Whole House Fan: Fan Power</display_name>
      <description>The fan power of the whole house fan.</description>
      <type>Double</type>
      <units>W</units>
      <required>true</required>
      <model_dependent>false</model_dependent>
      <default_value>300</default_value>
    </argument>
    <argument>
      <name>water_heater_type</name>
      <display_name>Water Heater: Type</display_name>
      <description>The type of water heater. Use 'none' if there is no water heater.</description>
      <type>Choice</type>
      <required>true</required>
      <model_dependent>false</model_dependent>
      <default_value>storage water heater</default_value>
      <choices>
        <choice>
          <value>none</value>
          <display_name>none</display_name>
        </choice>
        <choice>
          <value>storage water heater</value>
          <display_name>storage water heater</display_name>
        </choice>
        <choice>
          <value>instantaneous water heater</value>
          <display_name>instantaneous water heater</display_name>
        </choice>
        <choice>
          <value>heat pump water heater</value>
          <display_name>heat pump water heater</display_name>
        </choice>
        <choice>
          <value>space-heating boiler with storage tank</value>
          <display_name>space-heating boiler with storage tank</display_name>
        </choice>
        <choice>
          <value>space-heating boiler with tankless coil</value>
          <display_name>space-heating boiler with tankless coil</display_name>
        </choice>
      </choices>
    </argument>
    <argument>
      <name>water_heater_fuel_type</name>
      <display_name>Water Heater: Fuel Type</display_name>
      <description>The fuel type of water heater. Ignored for heat pump water heater.</description>
      <type>Choice</type>
      <required>true</required>
      <model_dependent>false</model_dependent>
      <default_value>natural gas</default_value>
      <choices>
        <choice>
          <value>electricity</value>
          <display_name>electricity</display_name>
        </choice>
        <choice>
          <value>natural gas</value>
          <display_name>natural gas</display_name>
        </choice>
        <choice>
          <value>fuel oil</value>
          <display_name>fuel oil</display_name>
        </choice>
        <choice>
          <value>propane</value>
          <display_name>propane</display_name>
        </choice>
        <choice>
          <value>wood</value>
          <display_name>wood</display_name>
        </choice>
        <choice>
          <value>coal</value>
          <display_name>coal</display_name>
        </choice>
      </choices>
    </argument>
    <argument>
      <name>water_heater_location</name>
      <display_name>Water Heater: Location</display_name>
      <description>The location of water heater.</description>
      <type>Choice</type>
      <required>true</required>
      <model_dependent>false</model_dependent>
      <default_value>auto</default_value>
      <choices>
        <choice>
          <value>auto</value>
          <display_name>auto</display_name>
        </choice>
        <choice>
          <value>living space</value>
          <display_name>living space</display_name>
        </choice>
        <choice>
          <value>basement - conditioned</value>
          <display_name>basement - conditioned</display_name>
        </choice>
        <choice>
          <value>basement - unconditioned</value>
          <display_name>basement - unconditioned</display_name>
        </choice>
        <choice>
          <value>garage</value>
          <display_name>garage</display_name>
        </choice>
        <choice>
          <value>attic - vented</value>
          <display_name>attic - vented</display_name>
        </choice>
        <choice>
          <value>attic - unvented</value>
          <display_name>attic - unvented</display_name>
        </choice>
        <choice>
          <value>crawlspace - vented</value>
          <display_name>crawlspace - vented</display_name>
        </choice>
        <choice>
          <value>crawlspace - unvented</value>
          <display_name>crawlspace - unvented</display_name>
        </choice>
        <choice>
          <value>other exterior</value>
          <display_name>other exterior</display_name>
        </choice>
        <choice>
          <value>other housing unit</value>
          <display_name>other housing unit</display_name>
        </choice>
        <choice>
          <value>other heated space</value>
          <display_name>other heated space</display_name>
        </choice>
        <choice>
          <value>other multifamily buffer space</value>
          <display_name>other multifamily buffer space</display_name>
        </choice>
        <choice>
          <value>other non-freezing space</value>
          <display_name>other non-freezing space</display_name>
        </choice>
      </choices>
    </argument>
    <argument>
      <name>water_heater_tank_volume</name>
      <display_name>Water Heater: Tank Volume</display_name>
      <description>Nominal volume of water heater tank. Set to auto to have volume autosized. Only applies to storage water heater, heat pump water heater, and space-heating boiler with storage tank.</description>
      <type>String</type>
      <units>gal</units>
      <required>true</required>
      <model_dependent>false</model_dependent>
      <default_value>auto</default_value>
    </argument>
    <argument>
      <name>water_heater_heating_capacity</name>
      <display_name>Water Heater: Input Capacity</display_name>
      <description>The maximum energy input rating of water heater. Set to auto to have this field autosized. Only applies to storage water heater.</description>
      <type>String</type>
      <units>Btu/hr</units>
      <required>true</required>
      <model_dependent>false</model_dependent>
      <default_value>auto</default_value>
    </argument>
    <argument>
      <name>water_heater_efficiency_type</name>
      <display_name>Water Heater: Efficiency Type</display_name>
      <description>The efficiency type of water heater. Does not apply to space-heating boilers.</description>
      <type>Choice</type>
      <required>true</required>
      <model_dependent>false</model_dependent>
      <default_value>EnergyFactor</default_value>
      <choices>
        <choice>
          <value>EnergyFactor</value>
          <display_name>EnergyFactor</display_name>
        </choice>
        <choice>
          <value>UniformEnergyFactor</value>
          <display_name>UniformEnergyFactor</display_name>
        </choice>
      </choices>
    </argument>
    <argument>
      <name>water_heater_efficiency_ef</name>
      <display_name>Water Heater: Energy Factor</display_name>
      <description>Ratio of useful energy output from water heater to the total amount of energy delivered from the water heater.</description>
      <type>Double</type>
      <required>true</required>
      <model_dependent>false</model_dependent>
      <default_value>0.67</default_value>
    </argument>
    <argument>
      <name>water_heater_efficiency_uef</name>
      <display_name>Water Heater: Uniform Energy Factor</display_name>
      <description>The uniform energy factor of water heater. Does not apply to space-heating boilers.</description>
      <type>Double</type>
      <required>true</required>
      <model_dependent>false</model_dependent>
      <default_value>0.67</default_value>
    </argument>
    <argument>
      <name>water_heater_recovery_efficiency</name>
      <display_name>Water Heater: Recovery Efficiency</display_name>
      <description>Ratio of energy delivered to water heater to the energy content of the fuel consumed by the water heater. Only used for non-electric storage water heaters.</description>
      <type>String</type>
      <units>Frac</units>
      <required>true</required>
      <model_dependent>false</model_dependent>
      <default_value>auto</default_value>
    </argument>
    <argument>
      <name>water_heater_standby_loss</name>
      <display_name>Water Heater: Standby Loss</display_name>
      <description>The standby loss of water heater. Only applies to space-heating boilers.</description>
      <type>Double</type>
      <units>deg-F/hr</units>
      <required>false</required>
      <model_dependent>false</model_dependent>
    </argument>
    <argument>
      <name>water_heater_jacket_rvalue</name>
      <display_name>Water Heater: Jacket R-value</display_name>
      <description>The jacket R-value of water heater. Doesn't apply to instantaneous water heater or space-heating boiler with tankless coil.</description>
      <type>Double</type>
      <units>h-ft^2-R/Btu</units>
      <required>false</required>
      <model_dependent>false</model_dependent>
    </argument>
    <argument>
      <name>water_heater_setpoint_temperature</name>
      <display_name>Water Heater: Setpoint Temperature</display_name>
      <description>The setpoint temperature of water heater.</description>
      <type>String</type>
      <units>deg-F</units>
      <required>true</required>
      <model_dependent>false</model_dependent>
      <default_value>auto</default_value>
    </argument>
    <argument>
      <name>water_heater_performance_adjustment</name>
      <display_name>Water Heater: Performance Adjustment</display_name>
      <description>A performance adjustment due to cycling inefficiencies. Only applies to instantaneous water heater.</description>
      <type>Double</type>
      <units>Frac</units>
      <required>false</required>
      <model_dependent>false</model_dependent>
    </argument>
    <argument>
      <name>water_heater_has_flue_or_chimney</name>
      <display_name>Water Heater: Has Flue or Chimney</display_name>
      <description>Whether the water heater has a flue or chimney.</description>
      <type>Boolean</type>
      <required>true</required>
      <model_dependent>false</model_dependent>
      <default_value>false</default_value>
      <choices>
        <choice>
          <value>true</value>
          <display_name>true</display_name>
        </choice>
        <choice>
          <value>false</value>
          <display_name>false</display_name>
        </choice>
      </choices>
    </argument>
    <argument>
      <name>water_heater_is_shared_system</name>
      <display_name>Water Heater: Is Shared System</display_name>
      <description>Whether the water heater is a shared system. If true, assumed to serve all the units in the building.</description>
      <type>Boolean</type>
      <required>true</required>
      <model_dependent>false</model_dependent>
      <default_value>false</default_value>
      <choices>
        <choice>
          <value>true</value>
          <display_name>true</display_name>
        </choice>
        <choice>
          <value>false</value>
          <display_name>false</display_name>
        </choice>
      </choices>
    </argument>
    <argument>
      <name>dhw_distribution_system_type</name>
      <display_name>Hot Water Distribution: System Type</display_name>
      <description>The type of the hot water distribution system.</description>
      <type>Choice</type>
      <required>true</required>
      <model_dependent>false</model_dependent>
      <default_value>Standard</default_value>
      <choices>
        <choice>
          <value>Standard</value>
          <display_name>Standard</display_name>
        </choice>
        <choice>
          <value>Recirculation</value>
          <display_name>Recirculation</display_name>
        </choice>
      </choices>
    </argument>
    <argument>
      <name>dhw_distribution_standard_piping_length</name>
      <display_name>Hot Water Distribution: Standard Piping Length</display_name>
      <description>If the distribution system is Standard, the length of the piping. A value of 'auto' will use a default.</description>
      <type>String</type>
      <units>ft</units>
      <required>true</required>
      <model_dependent>false</model_dependent>
      <default_value>auto</default_value>
    </argument>
    <argument>
      <name>dhw_distribution_recirc_control_type</name>
      <display_name>Hot Water Distribution: Recirculation Control Type</display_name>
      <description>If the distribution system is Recirculation, the type of hot water recirculation control, if any.</description>
      <type>Choice</type>
      <required>true</required>
      <model_dependent>false</model_dependent>
      <default_value>no control</default_value>
      <choices>
        <choice>
          <value>no control</value>
          <display_name>no control</display_name>
        </choice>
        <choice>
          <value>timer</value>
          <display_name>timer</display_name>
        </choice>
        <choice>
          <value>temperature</value>
          <display_name>temperature</display_name>
        </choice>
        <choice>
          <value>presence sensor demand control</value>
          <display_name>presence sensor demand control</display_name>
        </choice>
        <choice>
          <value>manual demand control</value>
          <display_name>manual demand control</display_name>
        </choice>
      </choices>
    </argument>
    <argument>
      <name>dhw_distribution_recirc_piping_length</name>
      <display_name>Hot Water Distribution: Recirculation Piping Length</display_name>
      <description>If the distribution system is Recirculation, the length of the recirculation piping.</description>
      <type>String</type>
      <units>ft</units>
      <required>true</required>
      <model_dependent>false</model_dependent>
      <default_value>auto</default_value>
    </argument>
    <argument>
      <name>dhw_distribution_recirc_branch_piping_length</name>
      <display_name>Hot Water Distribution: Recirculation Branch Piping Length</display_name>
      <description>If the distribution system is Recirculation, the length of the recirculation branch piping.</description>
      <type>String</type>
      <units>ft</units>
      <required>true</required>
      <model_dependent>false</model_dependent>
      <default_value>auto</default_value>
    </argument>
    <argument>
      <name>dhw_distribution_recirc_pump_power</name>
      <display_name>Hot Water Distribution: Recirculation Pump Power</display_name>
      <description>If the distribution system is Recirculation, the recirculation pump power.</description>
      <type>String</type>
      <units>W</units>
      <required>true</required>
      <model_dependent>false</model_dependent>
      <default_value>auto</default_value>
    </argument>
    <argument>
      <name>dhw_distribution_pipe_r</name>
      <display_name>Hot Water Distribution: Pipe Insulation Nominal R-Value</display_name>
      <description>Nominal R-value of the pipe insulation.</description>
      <type>Double</type>
      <units>h-ft^2-R/Btu</units>
      <required>true</required>
      <model_dependent>false</model_dependent>
      <default_value>0</default_value>
    </argument>
    <argument>
      <name>dwhr_facilities_connected</name>
      <display_name>Drain Water Heat Recovery: Facilities Connected</display_name>
      <description>Which facilities are connected for the drain water heat recovery. Use 'none' if there is no drawin water heat recovery system.</description>
      <type>Choice</type>
      <required>true</required>
      <model_dependent>false</model_dependent>
      <default_value>none</default_value>
      <choices>
        <choice>
          <value>none</value>
          <display_name>none</display_name>
        </choice>
        <choice>
          <value>one</value>
          <display_name>one</display_name>
        </choice>
        <choice>
          <value>all</value>
          <display_name>all</display_name>
        </choice>
      </choices>
    </argument>
    <argument>
      <name>dwhr_equal_flow</name>
      <display_name>Drain Water Heat Recovery: Equal Flow</display_name>
      <description>Whether the drain water heat recovery has equal flow.</description>
      <type>Boolean</type>
      <required>true</required>
      <model_dependent>false</model_dependent>
      <default_value>true</default_value>
      <choices>
        <choice>
          <value>true</value>
          <display_name>true</display_name>
        </choice>
        <choice>
          <value>false</value>
          <display_name>false</display_name>
        </choice>
      </choices>
    </argument>
    <argument>
      <name>dwhr_efficiency</name>
      <display_name>Drain Water Heat Recovery: Efficiency</display_name>
      <description>The efficiency of the drain water heat recovery.</description>
      <type>Double</type>
      <units>Frac</units>
      <required>true</required>
      <model_dependent>false</model_dependent>
      <default_value>0.55</default_value>
    </argument>
    <argument>
      <name>water_fixtures_shower_low_flow</name>
      <display_name>Hot Water Fixtures: Is Shower Low Flow</display_name>
      <description>Whether the shower fixture is low flow.</description>
      <type>Boolean</type>
      <required>true</required>
      <model_dependent>false</model_dependent>
      <default_value>false</default_value>
      <choices>
        <choice>
          <value>true</value>
          <display_name>true</display_name>
        </choice>
        <choice>
          <value>false</value>
          <display_name>false</display_name>
        </choice>
      </choices>
    </argument>
    <argument>
      <name>water_fixtures_sink_low_flow</name>
      <display_name>Hot Water Fixtures: Is Sink Low Flow</display_name>
      <description>Whether the sink fixture is low flow.</description>
      <type>Boolean</type>
      <required>true</required>
      <model_dependent>false</model_dependent>
      <default_value>false</default_value>
      <choices>
        <choice>
          <value>true</value>
          <display_name>true</display_name>
        </choice>
        <choice>
          <value>false</value>
          <display_name>false</display_name>
        </choice>
      </choices>
    </argument>
    <argument>
      <name>water_fixtures_usage_multiplier</name>
      <display_name>Hot Water Fixtures: Usage Multiplier</display_name>
      <description>Multiplier on the hot water usage that can reflect, e.g., high/low usage occupants.</description>
      <type>Double</type>
      <required>true</required>
      <model_dependent>false</model_dependent>
      <default_value>1</default_value>
    </argument>
    <argument>
      <name>solar_thermal_system_type</name>
      <display_name>Solar Thermal: System Type</display_name>
      <description>The type of solar thermal system. Use 'none' if there is no solar thermal system.</description>
      <type>Choice</type>
      <required>true</required>
      <model_dependent>false</model_dependent>
      <default_value>none</default_value>
      <choices>
        <choice>
          <value>none</value>
          <display_name>none</display_name>
        </choice>
        <choice>
          <value>hot water</value>
          <display_name>hot water</display_name>
        </choice>
      </choices>
    </argument>
    <argument>
      <name>solar_thermal_collector_area</name>
      <display_name>Solar Thermal: Collector Area</display_name>
      <description>The collector area of the solar thermal system.</description>
      <type>Double</type>
      <units>ft^2</units>
      <required>true</required>
      <model_dependent>false</model_dependent>
      <default_value>40</default_value>
    </argument>
    <argument>
      <name>solar_thermal_collector_loop_type</name>
      <display_name>Solar Thermal: Collector Loop Type</display_name>
      <description>The collector loop type of the solar thermal system.</description>
      <type>Choice</type>
      <required>true</required>
      <model_dependent>false</model_dependent>
      <default_value>liquid direct</default_value>
      <choices>
        <choice>
          <value>liquid direct</value>
          <display_name>liquid direct</display_name>
        </choice>
        <choice>
          <value>liquid indirect</value>
          <display_name>liquid indirect</display_name>
        </choice>
        <choice>
          <value>passive thermosyphon</value>
          <display_name>passive thermosyphon</display_name>
        </choice>
      </choices>
    </argument>
    <argument>
      <name>solar_thermal_collector_type</name>
      <display_name>Solar Thermal: Collector Type</display_name>
      <description>The collector type of the solar thermal system.</description>
      <type>Choice</type>
      <required>true</required>
      <model_dependent>false</model_dependent>
      <default_value>evacuated tube</default_value>
      <choices>
        <choice>
          <value>evacuated tube</value>
          <display_name>evacuated tube</display_name>
        </choice>
        <choice>
          <value>single glazing black</value>
          <display_name>single glazing black</display_name>
        </choice>
        <choice>
          <value>double glazing black</value>
          <display_name>double glazing black</display_name>
        </choice>
        <choice>
          <value>integrated collector storage</value>
          <display_name>integrated collector storage</display_name>
        </choice>
      </choices>
    </argument>
    <argument>
      <name>solar_thermal_collector_azimuth</name>
      <display_name>Solar Thermal: Collector Azimuth</display_name>
      <description>The collector azimuth of the solar thermal system.</description>
      <type>Double</type>
      <units>degrees</units>
      <required>true</required>
      <model_dependent>false</model_dependent>
      <default_value>180</default_value>
    </argument>
    <argument>
      <name>solar_thermal_collector_tilt</name>
      <display_name>Solar Thermal: Collector Tilt</display_name>
      <description>The collector tilt of the solar thermal system. Can also enter, e.g., RoofPitch, RoofPitch+20, Latitude, Latitude-15, etc.</description>
      <type>String</type>
      <units>degrees</units>
      <required>true</required>
      <model_dependent>false</model_dependent>
      <default_value>RoofPitch</default_value>
    </argument>
    <argument>
      <name>solar_thermal_collector_rated_optical_efficiency</name>
      <display_name>Solar Thermal: Collector Rated Optical Efficiency</display_name>
      <description>The collector rated optical efficiency of the solar thermal system.</description>
      <type>Double</type>
      <units>Frac</units>
      <required>true</required>
      <model_dependent>false</model_dependent>
      <default_value>0.5</default_value>
    </argument>
    <argument>
      <name>solar_thermal_collector_rated_thermal_losses</name>
      <display_name>Solar Thermal: Collector Rated Thermal Losses</display_name>
      <description>The collector rated thermal losses of the solar thermal system.</description>
      <type>Double</type>
      <units>Frac</units>
      <required>true</required>
      <model_dependent>false</model_dependent>
      <default_value>0.2799</default_value>
    </argument>
    <argument>
      <name>solar_thermal_storage_volume</name>
      <display_name>Solar Thermal: Storage Volume</display_name>
      <description>The storage volume of the solar thermal system.</description>
      <type>String</type>
      <units>Frac</units>
      <required>true</required>
      <model_dependent>false</model_dependent>
      <default_value>auto</default_value>
    </argument>
    <argument>
      <name>solar_thermal_solar_fraction</name>
      <display_name>Solar Thermal: Solar Fraction</display_name>
      <description>The solar fraction of the solar thermal system. If provided, overrides all other solar thermal inputs.</description>
      <type>Double</type>
      <units>Frac</units>
      <required>true</required>
      <model_dependent>false</model_dependent>
      <default_value>0</default_value>
    </argument>
    <argument>
      <name>pv_system_module_type_1</name>
      <display_name>Photovoltaics 1: Module Type</display_name>
      <description>Module type of the PV system 1. Use 'none' if there is no PV system 1.</description>
      <type>Choice</type>
      <required>true</required>
      <model_dependent>false</model_dependent>
      <default_value>none</default_value>
      <choices>
        <choice>
          <value>none</value>
          <display_name>none</display_name>
        </choice>
        <choice>
          <value>standard</value>
          <display_name>standard</display_name>
        </choice>
        <choice>
          <value>premium</value>
          <display_name>premium</display_name>
        </choice>
        <choice>
          <value>thin film</value>
          <display_name>thin film</display_name>
        </choice>
      </choices>
    </argument>
    <argument>
      <name>pv_system_location_1</name>
      <display_name>Photovoltaics 1: Location</display_name>
      <description>Location of the PV system 1.</description>
      <type>Choice</type>
      <required>true</required>
      <model_dependent>false</model_dependent>
      <default_value>roof</default_value>
      <choices>
        <choice>
          <value>roof</value>
          <display_name>roof</display_name>
        </choice>
        <choice>
          <value>ground</value>
          <display_name>ground</display_name>
        </choice>
      </choices>
    </argument>
    <argument>
      <name>pv_system_tracking_1</name>
      <display_name>Photovoltaics 1: Tracking</display_name>
      <description>Tracking of the PV system 1.</description>
      <type>Choice</type>
      <required>true</required>
      <model_dependent>false</model_dependent>
      <default_value>fixed</default_value>
      <choices>
        <choice>
          <value>fixed</value>
          <display_name>fixed</display_name>
        </choice>
        <choice>
          <value>1-axis</value>
          <display_name>1-axis</display_name>
        </choice>
        <choice>
          <value>1-axis backtracked</value>
          <display_name>1-axis backtracked</display_name>
        </choice>
        <choice>
          <value>2-axis</value>
          <display_name>2-axis</display_name>
        </choice>
      </choices>
    </argument>
    <argument>
      <name>pv_system_array_azimuth_1</name>
      <display_name>Photovoltaics 1: Array Azimuth</display_name>
      <description>Array azimuth of the PV system 1.</description>
      <type>Double</type>
      <units>degrees</units>
      <required>true</required>
      <model_dependent>false</model_dependent>
      <default_value>180</default_value>
    </argument>
    <argument>
      <name>pv_system_array_tilt_1</name>
      <display_name>Photovoltaics 1: Array Tilt</display_name>
      <description>Array tilt of the PV system 1. Can also enter, e.g., RoofPitch, RoofPitch+20, Latitude, Latitude-15, etc.</description>
      <type>String</type>
      <units>degrees</units>
      <required>true</required>
      <model_dependent>false</model_dependent>
      <default_value>RoofPitch</default_value>
    </argument>
    <argument>
      <name>pv_system_max_power_output_1</name>
      <display_name>Photovoltaics 1: Maximum Power Output</display_name>
      <description>Maximum power output of the PV system 1. For a shared system, this is the total building maximum power output.</description>
      <type>Double</type>
      <units>W</units>
      <required>true</required>
      <model_dependent>false</model_dependent>
      <default_value>4000</default_value>
    </argument>
    <argument>
      <name>pv_system_inverter_efficiency_1</name>
      <display_name>Photovoltaics 1: Inverter Efficiency</display_name>
      <description>Inverter efficiency of the PV system 1.</description>
      <type>Double</type>
      <units>Frac</units>
      <required>false</required>
      <model_dependent>false</model_dependent>
    </argument>
    <argument>
      <name>pv_system_system_losses_fraction_1</name>
      <display_name>Photovoltaics 1: System Losses Fraction</display_name>
      <description>System losses fraction of the PV system 1.</description>
      <type>Double</type>
      <units>Frac</units>
      <required>false</required>
      <model_dependent>false</model_dependent>
    </argument>
    <argument>
      <name>pv_system_is_shared_1</name>
      <display_name>Photovoltaics 1: Is Shared System</display_name>
      <description>Whether PV system 1 is shared. If true, assumed to serve all the units in the building.</description>
      <type>Boolean</type>
      <required>true</required>
      <model_dependent>false</model_dependent>
      <default_value>false</default_value>
      <choices>
        <choice>
          <value>true</value>
          <display_name>true</display_name>
        </choice>
        <choice>
          <value>false</value>
          <display_name>false</display_name>
        </choice>
      </choices>
    </argument>
    <argument>
      <name>pv_system_module_type_2</name>
      <display_name>Photovoltaics 2: Module Type</display_name>
      <description>Module type of the PV system 2. Use 'none' if there is no PV system 2.</description>
      <type>Choice</type>
      <required>true</required>
      <model_dependent>false</model_dependent>
      <default_value>none</default_value>
      <choices>
        <choice>
          <value>none</value>
          <display_name>none</display_name>
        </choice>
        <choice>
          <value>standard</value>
          <display_name>standard</display_name>
        </choice>
        <choice>
          <value>premium</value>
          <display_name>premium</display_name>
        </choice>
        <choice>
          <value>thin film</value>
          <display_name>thin film</display_name>
        </choice>
      </choices>
    </argument>
    <argument>
      <name>pv_system_location_2</name>
      <display_name>Photovoltaics 2: Location</display_name>
      <description>Location of the PV system 2.</description>
      <type>Choice</type>
      <required>true</required>
      <model_dependent>false</model_dependent>
      <default_value>roof</default_value>
      <choices>
        <choice>
          <value>roof</value>
          <display_name>roof</display_name>
        </choice>
        <choice>
          <value>ground</value>
          <display_name>ground</display_name>
        </choice>
      </choices>
    </argument>
    <argument>
      <name>pv_system_tracking_2</name>
      <display_name>Photovoltaics 2: Tracking</display_name>
      <description>Tracking of the PV system 2.</description>
      <type>Choice</type>
      <required>true</required>
      <model_dependent>false</model_dependent>
      <default_value>fixed</default_value>
      <choices>
        <choice>
          <value>fixed</value>
          <display_name>fixed</display_name>
        </choice>
        <choice>
          <value>1-axis</value>
          <display_name>1-axis</display_name>
        </choice>
        <choice>
          <value>1-axis backtracked</value>
          <display_name>1-axis backtracked</display_name>
        </choice>
        <choice>
          <value>2-axis</value>
          <display_name>2-axis</display_name>
        </choice>
      </choices>
    </argument>
    <argument>
      <name>pv_system_array_azimuth_2</name>
      <display_name>Photovoltaics 2: Array Azimuth</display_name>
      <description>Array azimuth of the PV system 2.</description>
      <type>Double</type>
      <units>degrees</units>
      <required>true</required>
      <model_dependent>false</model_dependent>
      <default_value>180</default_value>
    </argument>
    <argument>
      <name>pv_system_array_tilt_2</name>
      <display_name>Photovoltaics 2: Array Tilt</display_name>
      <description>Array tilt of the PV system 2. Can also enter, e.g., RoofPitch, RoofPitch+20, Latitude, Latitude-15, etc.</description>
      <type>String</type>
      <units>degrees</units>
      <required>true</required>
      <model_dependent>false</model_dependent>
      <default_value>RoofPitch</default_value>
    </argument>
    <argument>
      <name>pv_system_max_power_output_2</name>
      <display_name>Photovoltaics 2: Maximum Power Output</display_name>
      <description>Maximum power output of the PV system 2. For a shared system, this is the total building maximum power output.</description>
      <type>Double</type>
      <units>W</units>
      <required>true</required>
      <model_dependent>false</model_dependent>
      <default_value>4000</default_value>
    </argument>
    <argument>
      <name>pv_system_inverter_efficiency_2</name>
      <display_name>Photovoltaics 2: Inverter Efficiency</display_name>
      <description>Inverter efficiency of the PV system 2.</description>
      <type>Double</type>
      <units>Frac</units>
      <required>false</required>
      <model_dependent>false</model_dependent>
    </argument>
    <argument>
      <name>pv_system_system_losses_fraction_2</name>
      <display_name>Photovoltaics 2: System Losses Fraction</display_name>
      <description>System losses fraction of the PV system 2.</description>
      <type>Double</type>
      <units>Frac</units>
      <required>false</required>
      <model_dependent>false</model_dependent>
    </argument>
    <argument>
      <name>pv_system_is_shared_2</name>
      <display_name>Photovoltaics 2: Is Shared System</display_name>
      <description>Whether PV system 2 is shared. If true, assumed to serve all the units in the building.</description>
      <type>Boolean</type>
      <required>true</required>
      <model_dependent>false</model_dependent>
      <default_value>false</default_value>
      <choices>
        <choice>
          <value>true</value>
          <display_name>true</display_name>
        </choice>
        <choice>
          <value>false</value>
          <display_name>false</display_name>
        </choice>
      </choices>
    </argument>
    <argument>
      <name>lighting_fraction_cfl_interior</name>
      <display_name>Lighting: Fraction CFL Interior</display_name>
      <description>Fraction of all lamps (interior) that are compact fluorescent. Lighting not specified as CFL, LFL, or LED is assumed to be incandescent.</description>
      <type>Double</type>
      <required>true</required>
      <model_dependent>false</model_dependent>
      <default_value>0.4</default_value>
    </argument>
    <argument>
      <name>lighting_fraction_lfl_interior</name>
      <display_name>Lighting: Fraction LFL Interior</display_name>
      <description>Fraction of all lamps (interior) that are linear fluorescent. Lighting not specified as CFL, LFL, or LED is assumed to be incandescent.</description>
      <type>Double</type>
      <required>true</required>
      <model_dependent>false</model_dependent>
      <default_value>0.1</default_value>
    </argument>
    <argument>
      <name>lighting_fraction_led_interior</name>
      <display_name>Lighting: Fraction LED Interior</display_name>
      <description>Fraction of all lamps (interior) that are light emitting diodes. Lighting not specified as CFL, LFL, or LED is assumed to be incandescent.</description>
      <type>Double</type>
      <required>true</required>
      <model_dependent>false</model_dependent>
      <default_value>0.25</default_value>
    </argument>
    <argument>
      <name>lighting_usage_multiplier_interior</name>
      <display_name>Lighting: Usage Multiplier Interior</display_name>
      <description>Multiplier on the lighting energy usage (interior) that can reflect, e.g., high/low usage occupants.</description>
      <type>Double</type>
      <required>true</required>
      <model_dependent>false</model_dependent>
      <default_value>1</default_value>
    </argument>
    <argument>
      <name>lighting_fraction_cfl_exterior</name>
      <display_name>Lighting: Fraction CFL Exterior</display_name>
      <description>Fraction of all lamps (exterior) that are compact fluorescent. Lighting not specified as CFL, LFL, or LED is assumed to be incandescent.</description>
      <type>Double</type>
      <required>true</required>
      <model_dependent>false</model_dependent>
      <default_value>0.4</default_value>
    </argument>
    <argument>
      <name>lighting_fraction_lfl_exterior</name>
      <display_name>Lighting: Fraction LFL Exterior</display_name>
      <description>Fraction of all lamps (exterior) that are linear fluorescent. Lighting not specified as CFL, LFL, or LED is assumed to be incandescent.</description>
      <type>Double</type>
      <required>true</required>
      <model_dependent>false</model_dependent>
      <default_value>0.1</default_value>
    </argument>
    <argument>
      <name>lighting_fraction_led_exterior</name>
      <display_name>Lighting: Fraction LED Exterior</display_name>
      <description>Fraction of all lamps (exterior) that are light emitting diodes. Lighting not specified as CFL, LFL, or LED is assumed to be incandescent.</description>
      <type>Double</type>
      <required>true</required>
      <model_dependent>false</model_dependent>
      <default_value>0.25</default_value>
    </argument>
    <argument>
      <name>lighting_usage_multiplier_exterior</name>
      <display_name>Lighting: Usage Multiplier Exterior</display_name>
      <description>Multiplier on the lighting energy usage (exterior) that can reflect, e.g., high/low usage occupants.</description>
      <type>Double</type>
      <required>true</required>
      <model_dependent>false</model_dependent>
      <default_value>1</default_value>
    </argument>
    <argument>
      <name>lighting_fraction_cfl_garage</name>
      <display_name>Lighting: Fraction CFL Garage</display_name>
      <description>Fraction of all lamps (garage) that are compact fluorescent. Lighting not specified as CFL, LFL, or LED is assumed to be incandescent.</description>
      <type>Double</type>
      <required>true</required>
      <model_dependent>false</model_dependent>
      <default_value>0.4</default_value>
    </argument>
    <argument>
      <name>lighting_fraction_lfl_garage</name>
      <display_name>Lighting: Fraction LFL Garage</display_name>
      <description>Fraction of all lamps (garage) that are linear fluorescent. Lighting not specified as CFL, LFL, or LED is assumed to be incandescent.</description>
      <type>Double</type>
      <required>true</required>
      <model_dependent>false</model_dependent>
      <default_value>0.1</default_value>
    </argument>
    <argument>
      <name>lighting_fraction_led_garage</name>
      <display_name>Lighting: Fraction LED Garage</display_name>
      <description>Fraction of all lamps (garage) that are light emitting diodes. Lighting not specified as CFL, LFL, or LED is assumed to be incandescent.</description>
      <type>Double</type>
      <required>true</required>
      <model_dependent>false</model_dependent>
      <default_value>0.25</default_value>
    </argument>
    <argument>
      <name>lighting_usage_multiplier_garage</name>
      <display_name>Lighting: Usage Multiplier Garage</display_name>
      <description>Multiplier on the lighting energy usage (garage) that can reflect, e.g., high/low usage occupants.</description>
      <type>Double</type>
      <required>true</required>
      <model_dependent>false</model_dependent>
      <default_value>1</default_value>
    </argument>
    <argument>
      <name>holiday_lighting_present</name>
      <display_name>Holiday Lighting: Present</display_name>
      <description>Whether there is holiday lighting.</description>
      <type>Boolean</type>
      <required>true</required>
      <model_dependent>false</model_dependent>
      <default_value>false</default_value>
      <choices>
        <choice>
          <value>true</value>
          <display_name>true</display_name>
        </choice>
        <choice>
          <value>false</value>
          <display_name>false</display_name>
        </choice>
      </choices>
    </argument>
    <argument>
      <name>holiday_lighting_daily_kwh</name>
      <display_name>Holiday Lighting: Daily Consumption</display_name>
      <description>The daily energy consumption for holiday lighting (exterior).</description>
      <type>String</type>
      <units>kWh/day</units>
      <required>true</required>
      <model_dependent>false</model_dependent>
      <default_value>auto</default_value>
    </argument>
    <argument>
      <name>dehumidifier_present</name>
      <display_name>Dehumidifier: Present</display_name>
      <description>Whether there is a dehumidifier.</description>
      <type>Boolean</type>
      <required>true</required>
      <model_dependent>false</model_dependent>
      <default_value>false</default_value>
      <choices>
        <choice>
          <value>true</value>
          <display_name>true</display_name>
        </choice>
        <choice>
          <value>false</value>
          <display_name>false</display_name>
        </choice>
      </choices>
    </argument>
    <argument>
      <name>dehumidifier_efficiency_type</name>
      <display_name>Dehumidifier: Efficiency Type</display_name>
      <description>The efficiency type of dehumidifier.</description>
      <type>Choice</type>
      <required>true</required>
      <model_dependent>false</model_dependent>
      <default_value>EnergyFactor</default_value>
      <choices>
        <choice>
          <value>EnergyFactor</value>
          <display_name>EnergyFactor</display_name>
        </choice>
        <choice>
          <value>IntegratedEnergyFactor</value>
          <display_name>IntegratedEnergyFactor</display_name>
        </choice>
      </choices>
    </argument>
    <argument>
      <name>dehumidifier_efficiency_ef</name>
      <display_name>Dehumidifier: Energy Factor</display_name>
      <description>The Energy Factor (EF) of the dehumidifier.</description>
      <type>Double</type>
      <units>liters/kWh</units>
      <required>true</required>
      <model_dependent>false</model_dependent>
      <default_value>1.8</default_value>
    </argument>
    <argument>
      <name>dehumidifier_efficiency_ief</name>
      <display_name>Dehumidifier: Integrated Energy Factor</display_name>
      <description>The Integrated Energy Factor (IEF) of the dehumidifier.</description>
      <type>Double</type>
      <units>liters/kWh</units>
      <required>true</required>
      <model_dependent>false</model_dependent>
      <default_value>1.5</default_value>
    </argument>
    <argument>
      <name>dehumidifier_capacity</name>
      <display_name>Dehumidifier: Capacity</display_name>
      <description>The capacity (water removal rate) of the dehumidifier.</description>
      <type>Double</type>
      <units>pint/day</units>
      <required>true</required>
      <model_dependent>false</model_dependent>
      <default_value>40</default_value>
    </argument>
    <argument>
      <name>dehumidifier_rh_setpoint</name>
      <display_name>Dehumidifier: Relative Humidity Setpoint</display_name>
      <description>The relative humidity setpoint of the dehumidifier.</description>
      <type>Double</type>
      <units>Frac</units>
      <required>true</required>
      <model_dependent>false</model_dependent>
      <default_value>0.5</default_value>
    </argument>
    <argument>
      <name>dehumidifier_fraction_dehumidification_load_served</name>
      <display_name>Dehumidifier: Fraction Dehumidification Load Served</display_name>
      <description>The dehumidification load served fraction of the dehumidifier.</description>
      <type>Double</type>
      <units>Frac</units>
      <required>true</required>
      <model_dependent>false</model_dependent>
      <default_value>1</default_value>
    </argument>
    <argument>
      <name>clothes_washer_present</name>
      <display_name>Clothes Washer: Present</display_name>
      <description>Whether there is a clothes washer.</description>
      <type>Boolean</type>
      <required>true</required>
      <model_dependent>false</model_dependent>
      <default_value>true</default_value>
      <choices>
        <choice>
          <value>true</value>
          <display_name>true</display_name>
        </choice>
        <choice>
          <value>false</value>
          <display_name>false</display_name>
        </choice>
      </choices>
    </argument>
    <argument>
      <name>clothes_washer_location</name>
      <display_name>Clothes Washer: Location</display_name>
      <description>The space type for the clothes washer location.</description>
      <type>Choice</type>
      <required>true</required>
      <model_dependent>false</model_dependent>
      <default_value>auto</default_value>
      <choices>
        <choice>
          <value>auto</value>
          <display_name>auto</display_name>
        </choice>
        <choice>
          <value>living space</value>
          <display_name>living space</display_name>
        </choice>
        <choice>
          <value>basement - conditioned</value>
          <display_name>basement - conditioned</display_name>
        </choice>
        <choice>
          <value>basement - unconditioned</value>
          <display_name>basement - unconditioned</display_name>
        </choice>
        <choice>
          <value>garage</value>
          <display_name>garage</display_name>
        </choice>
        <choice>
          <value>other housing unit</value>
          <display_name>other housing unit</display_name>
        </choice>
        <choice>
          <value>other heated space</value>
          <display_name>other heated space</display_name>
        </choice>
        <choice>
          <value>other multifamily buffer space</value>
          <display_name>other multifamily buffer space</display_name>
        </choice>
        <choice>
          <value>other non-freezing space</value>
          <display_name>other non-freezing space</display_name>
        </choice>
      </choices>
    </argument>
    <argument>
      <name>clothes_washer_efficiency_type</name>
      <display_name>Clothes Washer: Efficiency Type</display_name>
      <description>The efficiency type of clothes washer.</description>
      <type>Choice</type>
      <required>true</required>
      <model_dependent>false</model_dependent>
      <default_value>IntegratedModifiedEnergyFactor</default_value>
      <choices>
        <choice>
          <value>ModifiedEnergyFactor</value>
          <display_name>ModifiedEnergyFactor</display_name>
        </choice>
        <choice>
          <value>IntegratedModifiedEnergyFactor</value>
          <display_name>IntegratedModifiedEnergyFactor</display_name>
        </choice>
      </choices>
    </argument>
    <argument>
      <name>clothes_washer_efficiency_mef</name>
      <display_name>Clothes Washer: Modified Energy Factor</display_name>
      <description>The Modified Energy Factor (MEF) is the capacity of the clothes container divided by the total clothes washer energy consumption per cycle, where the energy consumption is the sum of the machine electrical energy consumption, the hot water energy consumption, the energy required for removal of the remaining moisture in the wash load, standby energy, and off-mode energy consumption.</description>
      <type>String</type>
      <units>ft^3/kWh-cycle</units>
      <required>true</required>
      <model_dependent>false</model_dependent>
      <default_value>auto</default_value>
    </argument>
    <argument>
      <name>clothes_washer_efficiency_imef</name>
      <display_name>Clothes Washer: Integrated Modified Energy Factor</display_name>
      <description>The energy performance metric for ENERGY STAR certified residential clothes washers as of March 7, 2015.</description>
      <type>String</type>
      <units>ft^3/kWh-cyc</units>
      <required>true</required>
      <model_dependent>false</model_dependent>
      <default_value>auto</default_value>
    </argument>
    <argument>
      <name>clothes_washer_rated_annual_kwh</name>
      <display_name>Clothes Washer: Rated Annual Consumption</display_name>
      <description>The annual energy consumed by the clothes washer, as rated, obtained from the EnergyGuide label. This includes both the appliance electricity consumption and the energy required for water heating.</description>
      <type>String</type>
      <units>kWh/yr</units>
      <required>true</required>
      <model_dependent>false</model_dependent>
      <default_value>auto</default_value>
    </argument>
    <argument>
      <name>clothes_washer_label_electric_rate</name>
      <display_name>Clothes Washer: Label Electric Rate</display_name>
      <description>The annual energy consumed by the clothes washer, as rated, obtained from the EnergyGuide label. This includes both the appliance electricity consumption and the energy required for water heating.</description>
      <type>String</type>
      <units>$/kWh</units>
      <required>true</required>
      <model_dependent>false</model_dependent>
      <default_value>auto</default_value>
    </argument>
    <argument>
      <name>clothes_washer_label_gas_rate</name>
      <display_name>Clothes Washer: Label Gas Rate</display_name>
      <description>The annual energy consumed by the clothes washer, as rated, obtained from the EnergyGuide label. This includes both the appliance electricity consumption and the energy required for water heating.</description>
      <type>String</type>
      <units>$/therm</units>
      <required>true</required>
      <model_dependent>false</model_dependent>
      <default_value>auto</default_value>
    </argument>
    <argument>
      <name>clothes_washer_label_annual_gas_cost</name>
      <display_name>Clothes Washer: Label Annual Cost with Gas DHW</display_name>
      <description>The annual cost of using the system under test conditions. Input is obtained from the EnergyGuide label.</description>
      <type>String</type>
      <units>$</units>
      <required>true</required>
      <model_dependent>false</model_dependent>
      <default_value>auto</default_value>
    </argument>
    <argument>
      <name>clothes_washer_label_usage</name>
      <display_name>Clothes Washer: Label Usage</display_name>
      <description>The clothes washer loads per week.</description>
      <type>String</type>
      <units>cyc/wk</units>
      <required>true</required>
      <model_dependent>false</model_dependent>
      <default_value>auto</default_value>
    </argument>
    <argument>
      <name>clothes_washer_capacity</name>
      <display_name>Clothes Washer: Drum Volume</display_name>
      <description>Volume of the washer drum. Obtained from the EnergyStar website or the manufacturer's literature.</description>
      <type>String</type>
      <units>ft^3</units>
      <required>true</required>
      <model_dependent>false</model_dependent>
      <default_value>auto</default_value>
    </argument>
    <argument>
      <name>clothes_washer_usage_multiplier</name>
      <display_name>Clothes Washer: Usage Multiplier</display_name>
      <description>Multiplier on the clothes washer energy and hot water usage that can reflect, e.g., high/low usage occupants.</description>
      <type>Double</type>
      <required>true</required>
      <model_dependent>false</model_dependent>
      <default_value>1</default_value>
    </argument>
    <argument>
      <name>clothes_dryer_present</name>
      <display_name>Clothes Dryer: Present</display_name>
      <description>Whether there is a clothes dryer.</description>
      <type>Boolean</type>
      <required>true</required>
      <model_dependent>false</model_dependent>
      <default_value>true</default_value>
      <choices>
        <choice>
          <value>true</value>
          <display_name>true</display_name>
        </choice>
        <choice>
          <value>false</value>
          <display_name>false</display_name>
        </choice>
      </choices>
    </argument>
    <argument>
      <name>clothes_dryer_location</name>
      <display_name>Clothes Dryer: Location</display_name>
      <description>The space type for the clothes dryer location.</description>
      <type>Choice</type>
      <required>true</required>
      <model_dependent>false</model_dependent>
      <default_value>auto</default_value>
      <choices>
        <choice>
          <value>auto</value>
          <display_name>auto</display_name>
        </choice>
        <choice>
          <value>living space</value>
          <display_name>living space</display_name>
        </choice>
        <choice>
          <value>basement - conditioned</value>
          <display_name>basement - conditioned</display_name>
        </choice>
        <choice>
          <value>basement - unconditioned</value>
          <display_name>basement - unconditioned</display_name>
        </choice>
        <choice>
          <value>garage</value>
          <display_name>garage</display_name>
        </choice>
        <choice>
          <value>other housing unit</value>
          <display_name>other housing unit</display_name>
        </choice>
        <choice>
          <value>other heated space</value>
          <display_name>other heated space</display_name>
        </choice>
        <choice>
          <value>other multifamily buffer space</value>
          <display_name>other multifamily buffer space</display_name>
        </choice>
        <choice>
          <value>other non-freezing space</value>
          <display_name>other non-freezing space</display_name>
        </choice>
      </choices>
    </argument>
    <argument>
      <name>clothes_dryer_fuel_type</name>
      <display_name>Clothes Dryer: Fuel Type</display_name>
      <description>Type of fuel used by the clothes dryer.</description>
      <type>Choice</type>
      <required>true</required>
      <model_dependent>false</model_dependent>
      <default_value>natural gas</default_value>
      <choices>
        <choice>
          <value>electricity</value>
          <display_name>electricity</display_name>
        </choice>
        <choice>
          <value>natural gas</value>
          <display_name>natural gas</display_name>
        </choice>
        <choice>
          <value>fuel oil</value>
          <display_name>fuel oil</display_name>
        </choice>
        <choice>
          <value>propane</value>
          <display_name>propane</display_name>
        </choice>
        <choice>
          <value>wood</value>
          <display_name>wood</display_name>
        </choice>
        <choice>
          <value>coal</value>
          <display_name>coal</display_name>
        </choice>
      </choices>
    </argument>
    <argument>
      <name>clothes_dryer_efficiency_type</name>
      <display_name>Clothes Dryer: Efficiency Type</display_name>
      <description>The efficiency type of clothes dryer.</description>
      <type>Choice</type>
      <required>true</required>
      <model_dependent>false</model_dependent>
      <default_value>CombinedEnergyFactor</default_value>
      <choices>
        <choice>
          <value>EnergyFactor</value>
          <display_name>EnergyFactor</display_name>
        </choice>
        <choice>
          <value>CombinedEnergyFactor</value>
          <display_name>CombinedEnergyFactor</display_name>
        </choice>
      </choices>
    </argument>
    <argument>
      <name>clothes_dryer_efficiency_ef</name>
      <display_name>Clothes Dryer: Energy Factor</display_name>
      <description>The energy performance metric for ENERGY STAR certified residential clothes dryers prior to September 13, 2013. The new metric is Combined Energy Factor.</description>
      <type>Double</type>
      <units>lb/kWh</units>
      <required>true</required>
      <model_dependent>false</model_dependent>
      <default_value>3.4615</default_value>
    </argument>
    <argument>
      <name>clothes_dryer_efficiency_cef</name>
      <display_name>Clothes Dryer: Combined Energy Factor</display_name>
      <description>The Combined Energy Factor (CEF) measures the pounds of clothing that can be dried per kWh (Fuel equivalent) of electricity, including energy consumed during Stand-by and Off modes.</description>
      <type>String</type>
      <units>lb/kWh</units>
      <required>true</required>
      <model_dependent>false</model_dependent>
      <default_value>auto</default_value>
    </argument>
    <argument>
      <name>clothes_dryer_control_type</name>
      <display_name>Clothes Dryer: Control Type</display_name>
      <description>Type of control used by the clothes dryer.</description>
      <type>Choice</type>
      <required>true</required>
      <model_dependent>false</model_dependent>
      <default_value>auto</default_value>
      <choices>
        <choice>
          <value>auto</value>
          <display_name>auto</display_name>
        </choice>
        <choice>
          <value>timer</value>
          <display_name>timer</display_name>
        </choice>
        <choice>
          <value>moisture</value>
          <display_name>moisture</display_name>
        </choice>
      </choices>
    </argument>
    <argument>
      <name>clothes_dryer_vented_flow_rate</name>
      <display_name>Clothes Dryer: Vented Flow Rate</display_name>
      <description>The exhaust flow rate of the vented clothes dryer.</description>
      <type>String</type>
      <units>CFM</units>
      <required>true</required>
      <model_dependent>false</model_dependent>
      <default_value>auto</default_value>
    </argument>
    <argument>
      <name>clothes_dryer_usage_multiplier</name>
      <display_name>Clothes Dryer: Usage Multiplier</display_name>
      <description>Multiplier on the clothes dryer energy usage that can reflect, e.g., high/low usage occupants.</description>
      <type>Double</type>
      <required>true</required>
      <model_dependent>false</model_dependent>
      <default_value>1</default_value>
    </argument>
    <argument>
      <name>dishwasher_present</name>
      <display_name>Dishwasher: Present</display_name>
      <description>Whether there is a dishwasher.</description>
      <type>Boolean</type>
      <required>true</required>
      <model_dependent>false</model_dependent>
      <default_value>true</default_value>
      <choices>
        <choice>
          <value>true</value>
          <display_name>true</display_name>
        </choice>
        <choice>
          <value>false</value>
          <display_name>false</display_name>
        </choice>
      </choices>
    </argument>
    <argument>
      <name>dishwasher_location</name>
      <display_name>Dishwasher: Location</display_name>
      <description>The space type for the dishwasher location.</description>
      <type>Choice</type>
      <required>true</required>
      <model_dependent>false</model_dependent>
      <default_value>auto</default_value>
      <choices>
        <choice>
          <value>auto</value>
          <display_name>auto</display_name>
        </choice>
        <choice>
          <value>living space</value>
          <display_name>living space</display_name>
        </choice>
        <choice>
          <value>basement - conditioned</value>
          <display_name>basement - conditioned</display_name>
        </choice>
        <choice>
          <value>basement - unconditioned</value>
          <display_name>basement - unconditioned</display_name>
        </choice>
        <choice>
          <value>garage</value>
          <display_name>garage</display_name>
        </choice>
        <choice>
          <value>other housing unit</value>
          <display_name>other housing unit</display_name>
        </choice>
        <choice>
          <value>other heated space</value>
          <display_name>other heated space</display_name>
        </choice>
        <choice>
          <value>other multifamily buffer space</value>
          <display_name>other multifamily buffer space</display_name>
        </choice>
        <choice>
          <value>other non-freezing space</value>
          <display_name>other non-freezing space</display_name>
        </choice>
      </choices>
    </argument>
    <argument>
      <name>dishwasher_efficiency_type</name>
      <display_name>Dishwasher: Efficiency Type</display_name>
      <description>The efficiency type of dishwasher.</description>
      <type>Choice</type>
      <required>true</required>
      <model_dependent>false</model_dependent>
      <default_value>RatedAnnualkWh</default_value>
      <choices>
        <choice>
          <value>RatedAnnualkWh</value>
          <display_name>RatedAnnualkWh</display_name>
        </choice>
        <choice>
          <value>EnergyFactor</value>
          <display_name>EnergyFactor</display_name>
        </choice>
      </choices>
    </argument>
    <argument>
      <name>dishwasher_efficiency_kwh</name>
      <display_name>Dishwasher: Rated Annual kWh</display_name>
      <description>The rated annual kWh of the dishwasher.</description>
      <type>String</type>
      <units>kWh/yr</units>
      <required>true</required>
      <model_dependent>false</model_dependent>
      <default_value>auto</default_value>
    </argument>
    <argument>
      <name>dishwasher_efficiency_ef</name>
      <display_name>Dishwasher: Energy Factor</display_name>
      <description>The energy factor of the dishwasher.</description>
      <type>Double</type>
      <required>true</required>
      <model_dependent>false</model_dependent>
      <default_value>0.46</default_value>
    </argument>
    <argument>
      <name>dishwasher_label_electric_rate</name>
      <display_name>Dishwasher: Label Electric Rate</display_name>
      <description>The label electric rate of the dishwasher.</description>
      <type>String</type>
      <units>$/kWh</units>
      <required>true</required>
      <model_dependent>false</model_dependent>
      <default_value>auto</default_value>
    </argument>
    <argument>
      <name>dishwasher_label_gas_rate</name>
      <display_name>Dishwasher: Label Gas Rate</display_name>
      <description>The label gas rate of the dishwasher.</description>
      <type>String</type>
      <units>$/therm</units>
      <required>true</required>
      <model_dependent>false</model_dependent>
      <default_value>auto</default_value>
    </argument>
    <argument>
      <name>dishwasher_label_annual_gas_cost</name>
      <display_name>Dishwasher: Label Annual Gas Cost</display_name>
      <description>The label annual gas cost of the dishwasher.</description>
      <type>String</type>
      <units>$</units>
      <required>true</required>
      <model_dependent>false</model_dependent>
      <default_value>auto</default_value>
    </argument>
    <argument>
      <name>dishwasher_label_usage</name>
      <display_name>Dishwasher: Label Usage</display_name>
      <description>The dishwasher loads per week.</description>
      <type>String</type>
      <units>cyc/wk</units>
      <required>true</required>
      <model_dependent>false</model_dependent>
      <default_value>auto</default_value>
    </argument>
    <argument>
      <name>dishwasher_place_setting_capacity</name>
      <display_name>Dishwasher: Number of Place Settings</display_name>
      <description>The number of place settings for the unit. Data obtained from manufacturer's literature.</description>
      <type>String</type>
      <units>#</units>
      <required>true</required>
      <model_dependent>false</model_dependent>
      <default_value>auto</default_value>
    </argument>
    <argument>
      <name>dishwasher_usage_multiplier</name>
      <display_name>Dishwasher: Usage Multiplier</display_name>
      <description>Multiplier on the dishwasher energy usage that can reflect, e.g., high/low usage occupants.</description>
      <type>Double</type>
      <required>true</required>
      <model_dependent>false</model_dependent>
      <default_value>1</default_value>
    </argument>
    <argument>
      <name>refrigerator_present</name>
      <display_name>Refrigerator: Present</display_name>
      <description>Whether there is a refrigerator.</description>
      <type>Boolean</type>
      <required>true</required>
      <model_dependent>false</model_dependent>
      <default_value>true</default_value>
      <choices>
        <choice>
          <value>true</value>
          <display_name>true</display_name>
        </choice>
        <choice>
          <value>false</value>
          <display_name>false</display_name>
        </choice>
      </choices>
    </argument>
    <argument>
      <name>refrigerator_location</name>
      <display_name>Refrigerator: Location</display_name>
      <description>The space type for the refrigerator location.</description>
      <type>Choice</type>
      <required>true</required>
      <model_dependent>false</model_dependent>
      <default_value>auto</default_value>
      <choices>
        <choice>
          <value>auto</value>
          <display_name>auto</display_name>
        </choice>
        <choice>
          <value>living space</value>
          <display_name>living space</display_name>
        </choice>
        <choice>
          <value>basement - conditioned</value>
          <display_name>basement - conditioned</display_name>
        </choice>
        <choice>
          <value>basement - unconditioned</value>
          <display_name>basement - unconditioned</display_name>
        </choice>
        <choice>
          <value>garage</value>
          <display_name>garage</display_name>
        </choice>
        <choice>
          <value>other housing unit</value>
          <display_name>other housing unit</display_name>
        </choice>
        <choice>
          <value>other heated space</value>
          <display_name>other heated space</display_name>
        </choice>
        <choice>
          <value>other multifamily buffer space</value>
          <display_name>other multifamily buffer space</display_name>
        </choice>
        <choice>
          <value>other non-freezing space</value>
          <display_name>other non-freezing space</display_name>
        </choice>
      </choices>
    </argument>
    <argument>
      <name>refrigerator_rated_annual_kwh</name>
      <display_name>Refrigerator: Rated Annual Consumption</display_name>
      <description>The EnergyGuide rated annual energy consumption for a refrigerator.</description>
      <type>String</type>
      <units>kWh/yr</units>
      <required>true</required>
      <model_dependent>false</model_dependent>
      <default_value>auto</default_value>
    </argument>
    <argument>
      <name>refrigerator_usage_multiplier</name>
      <display_name>Refrigerator: Usage Multiplier</display_name>
      <description>Multiplier on the refrigerator energy usage that can reflect, e.g., high/low usage occupants.</description>
      <type>Double</type>
      <required>true</required>
      <model_dependent>false</model_dependent>
      <default_value>1</default_value>
    </argument>
    <argument>
      <name>extra_refrigerator_present</name>
      <display_name>Extra Refrigerator: Present</display_name>
      <description>Whether there is an extra refrigerator.</description>
      <type>Boolean</type>
      <required>true</required>
      <model_dependent>false</model_dependent>
      <default_value>false</default_value>
      <choices>
        <choice>
          <value>true</value>
          <display_name>true</display_name>
        </choice>
        <choice>
          <value>false</value>
          <display_name>false</display_name>
        </choice>
      </choices>
    </argument>
    <argument>
      <name>extra_refrigerator_location</name>
      <display_name>Extra Refrigerator: Location</display_name>
      <description>The space type for the extra refrigerator location.</description>
      <type>Choice</type>
      <required>true</required>
      <model_dependent>false</model_dependent>
      <default_value>auto</default_value>
      <choices>
        <choice>
          <value>auto</value>
          <display_name>auto</display_name>
        </choice>
        <choice>
          <value>living space</value>
          <display_name>living space</display_name>
        </choice>
        <choice>
          <value>basement - conditioned</value>
          <display_name>basement - conditioned</display_name>
        </choice>
        <choice>
          <value>basement - unconditioned</value>
          <display_name>basement - unconditioned</display_name>
        </choice>
        <choice>
          <value>garage</value>
          <display_name>garage</display_name>
        </choice>
        <choice>
          <value>other housing unit</value>
          <display_name>other housing unit</display_name>
        </choice>
        <choice>
          <value>other heated space</value>
          <display_name>other heated space</display_name>
        </choice>
        <choice>
          <value>other multifamily buffer space</value>
          <display_name>other multifamily buffer space</display_name>
        </choice>
        <choice>
          <value>other non-freezing space</value>
          <display_name>other non-freezing space</display_name>
        </choice>
      </choices>
    </argument>
    <argument>
      <name>extra_refrigerator_rated_annual_kwh</name>
      <display_name>Extra Refrigerator: Rated Annual Consumption</display_name>
      <description>The EnergyGuide rated annual energy consumption for an extra rrefrigerator.</description>
      <type>String</type>
      <units>kWh/yr</units>
      <required>true</required>
      <model_dependent>false</model_dependent>
      <default_value>auto</default_value>
    </argument>
    <argument>
      <name>extra_refrigerator_usage_multiplier</name>
      <display_name>Extra Refrigerator: Usage Multiplier</display_name>
      <description>Multiplier on the extra refrigerator energy usage that can reflect, e.g., high/low usage occupants.</description>
      <type>Double</type>
      <required>true</required>
      <model_dependent>false</model_dependent>
      <default_value>1</default_value>
    </argument>
    <argument>
      <name>freezer_present</name>
      <display_name>Freezer: Present</display_name>
      <description>Whether there is a freezer.</description>
      <type>Boolean</type>
      <required>true</required>
      <model_dependent>false</model_dependent>
      <default_value>false</default_value>
      <choices>
        <choice>
          <value>true</value>
          <display_name>true</display_name>
        </choice>
        <choice>
          <value>false</value>
          <display_name>false</display_name>
        </choice>
      </choices>
    </argument>
    <argument>
      <name>freezer_location</name>
      <display_name>Freezer: Location</display_name>
      <description>The space type for the freezer location.</description>
      <type>Choice</type>
      <required>true</required>
      <model_dependent>false</model_dependent>
      <default_value>auto</default_value>
      <choices>
        <choice>
          <value>auto</value>
          <display_name>auto</display_name>
        </choice>
        <choice>
          <value>living space</value>
          <display_name>living space</display_name>
        </choice>
        <choice>
          <value>basement - conditioned</value>
          <display_name>basement - conditioned</display_name>
        </choice>
        <choice>
          <value>basement - unconditioned</value>
          <display_name>basement - unconditioned</display_name>
        </choice>
        <choice>
          <value>garage</value>
          <display_name>garage</display_name>
        </choice>
        <choice>
          <value>other housing unit</value>
          <display_name>other housing unit</display_name>
        </choice>
        <choice>
          <value>other heated space</value>
          <display_name>other heated space</display_name>
        </choice>
        <choice>
          <value>other multifamily buffer space</value>
          <display_name>other multifamily buffer space</display_name>
        </choice>
        <choice>
          <value>other non-freezing space</value>
          <display_name>other non-freezing space</display_name>
        </choice>
      </choices>
    </argument>
    <argument>
      <name>freezer_rated_annual_kwh</name>
      <display_name>Freezer: Rated Annual Consumption</display_name>
      <description>The EnergyGuide rated annual energy consumption for a freezer.</description>
      <type>String</type>
      <units>kWh/yr</units>
      <required>true</required>
      <model_dependent>false</model_dependent>
      <default_value>auto</default_value>
    </argument>
    <argument>
      <name>freezer_usage_multiplier</name>
      <display_name>Freezer: Usage Multiplier</display_name>
      <description>Multiplier on the freezer energy usage that can reflect, e.g., high/low usage occupants.</description>
      <type>Double</type>
      <required>true</required>
      <model_dependent>false</model_dependent>
      <default_value>1</default_value>
    </argument>
    <argument>
      <name>cooking_range_oven_present</name>
      <display_name>Cooking Range/Oven: Present</display_name>
      <description>Whether there is a cooking range/oven.</description>
      <type>Boolean</type>
      <required>true</required>
      <model_dependent>false</model_dependent>
      <default_value>true</default_value>
      <choices>
        <choice>
          <value>true</value>
          <display_name>true</display_name>
        </choice>
        <choice>
          <value>false</value>
          <display_name>false</display_name>
        </choice>
      </choices>
    </argument>
    <argument>
      <name>cooking_range_oven_location</name>
      <display_name>Cooking Range/Oven: Location</display_name>
      <description>The space type for the cooking range/oven location.</description>
      <type>Choice</type>
      <required>true</required>
      <model_dependent>false</model_dependent>
      <default_value>auto</default_value>
      <choices>
        <choice>
          <value>auto</value>
          <display_name>auto</display_name>
        </choice>
        <choice>
          <value>living space</value>
          <display_name>living space</display_name>
        </choice>
        <choice>
          <value>basement - conditioned</value>
          <display_name>basement - conditioned</display_name>
        </choice>
        <choice>
          <value>basement - unconditioned</value>
          <display_name>basement - unconditioned</display_name>
        </choice>
        <choice>
          <value>garage</value>
          <display_name>garage</display_name>
        </choice>
        <choice>
          <value>other housing unit</value>
          <display_name>other housing unit</display_name>
        </choice>
        <choice>
          <value>other heated space</value>
          <display_name>other heated space</display_name>
        </choice>
        <choice>
          <value>other multifamily buffer space</value>
          <display_name>other multifamily buffer space</display_name>
        </choice>
        <choice>
          <value>other non-freezing space</value>
          <display_name>other non-freezing space</display_name>
        </choice>
      </choices>
    </argument>
    <argument>
      <name>cooking_range_oven_fuel_type</name>
      <display_name>Cooking Range/Oven: Fuel Type</display_name>
      <description>Type of fuel used by the cooking range/oven.</description>
      <type>Choice</type>
      <required>true</required>
      <model_dependent>false</model_dependent>
      <default_value>natural gas</default_value>
      <choices>
        <choice>
          <value>electricity</value>
          <display_name>electricity</display_name>
        </choice>
        <choice>
          <value>natural gas</value>
          <display_name>natural gas</display_name>
        </choice>
        <choice>
          <value>fuel oil</value>
          <display_name>fuel oil</display_name>
        </choice>
        <choice>
          <value>propane</value>
          <display_name>propane</display_name>
        </choice>
        <choice>
          <value>wood</value>
          <display_name>wood</display_name>
        </choice>
        <choice>
          <value>coal</value>
          <display_name>coal</display_name>
        </choice>
      </choices>
    </argument>
    <argument>
      <name>cooking_range_oven_is_induction</name>
      <display_name>Cooking Range/Oven: Is Induction</display_name>
      <description>Whether the cooking range is induction.</description>
      <type>Boolean</type>
      <required>false</required>
      <model_dependent>false</model_dependent>
      <choices>
        <choice>
          <value>true</value>
          <display_name>true</display_name>
        </choice>
        <choice>
          <value>false</value>
          <display_name>false</display_name>
        </choice>
      </choices>
    </argument>
    <argument>
      <name>cooking_range_oven_is_convection</name>
      <display_name>Cooking Range/Oven: Is Convection</display_name>
      <description>Whether the oven is convection.</description>
      <type>Boolean</type>
      <required>false</required>
      <model_dependent>false</model_dependent>
      <choices>
        <choice>
          <value>true</value>
          <display_name>true</display_name>
        </choice>
        <choice>
          <value>false</value>
          <display_name>false</display_name>
        </choice>
      </choices>
    </argument>
    <argument>
      <name>cooking_range_oven_usage_multiplier</name>
      <display_name>Cooking Range/Oven: Usage Multiplier</display_name>
      <description>Multiplier on the cooking range/oven energy usage that can reflect, e.g., high/low usage occupants.</description>
      <type>Double</type>
      <required>true</required>
      <model_dependent>false</model_dependent>
      <default_value>1</default_value>
    </argument>
    <argument>
      <name>ceiling_fan_present</name>
      <display_name>Ceiling Fan: Present</display_name>
      <description>Whether there is are any ceiling fans.</description>
      <type>Boolean</type>
      <required>true</required>
      <model_dependent>false</model_dependent>
      <default_value>true</default_value>
      <choices>
        <choice>
          <value>true</value>
          <display_name>true</display_name>
        </choice>
        <choice>
          <value>false</value>
          <display_name>false</display_name>
        </choice>
      </choices>
    </argument>
    <argument>
      <name>ceiling_fan_efficiency</name>
      <display_name>Ceiling Fan: Efficiency</display_name>
      <description>The efficiency rating of the ceiling fan(s) at medium speed.</description>
      <type>String</type>
      <units>CFM/watt</units>
      <required>true</required>
      <model_dependent>false</model_dependent>
      <default_value>auto</default_value>
    </argument>
    <argument>
      <name>ceiling_fan_quantity</name>
      <display_name>Ceiling Fan: Quantity</display_name>
      <description>Total number of ceiling fans.</description>
      <type>String</type>
      <units>#</units>
      <required>true</required>
      <model_dependent>false</model_dependent>
      <default_value>auto</default_value>
    </argument>
    <argument>
      <name>ceiling_fan_cooling_setpoint_temp_offset</name>
      <display_name>Ceiling Fan: Cooling Setpoint Temperature Offset</display_name>
      <description>The setpoint temperature offset during cooling season for the ceiling fan(s). Only applies if ceiling fan quantity is greater than zero.</description>
      <type>Double</type>
      <units>deg-F</units>
      <required>true</required>
      <model_dependent>false</model_dependent>
      <default_value>0.5</default_value>
    </argument>
    <argument>
      <name>plug_loads_television_annual_kwh</name>
      <display_name>Plug Loads: Television Annual kWh</display_name>
      <description>The annual energy consumption of the television plug loads.</description>
      <type>String</type>
      <units>kWh/yr</units>
      <required>true</required>
      <model_dependent>false</model_dependent>
      <default_value>auto</default_value>
    </argument>
    <argument>
      <name>plug_loads_television_usage_multiplier</name>
      <display_name>Plug Loads: Television Usage Multiplier</display_name>
      <description>Multiplier on the television energy usage that can reflect, e.g., high/low usage occupants.</description>
      <type>Double</type>
      <required>true</required>
      <model_dependent>false</model_dependent>
      <default_value>1</default_value>
    </argument>
    <argument>
      <name>plug_loads_other_annual_kwh</name>
      <display_name>Plug Loads: Other Annual kWh</display_name>
      <description>The annual energy consumption of the other residual plug loads.</description>
      <type>String</type>
      <units>kWh/yr</units>
      <required>true</required>
      <model_dependent>false</model_dependent>
      <default_value>auto</default_value>
    </argument>
    <argument>
      <name>plug_loads_other_frac_sensible</name>
      <display_name>Plug Loads: Other Sensible Fraction</display_name>
      <description>Fraction of other residual plug loads' internal gains that are sensible.</description>
      <type>String</type>
      <units>Frac</units>
      <required>true</required>
      <model_dependent>false</model_dependent>
      <default_value>auto</default_value>
    </argument>
    <argument>
      <name>plug_loads_other_frac_latent</name>
      <display_name>Plug Loads: Other Latent Fraction</display_name>
      <description>Fraction of other residual plug loads' internal gains that are latent.</description>
      <type>String</type>
      <units>Frac</units>
      <required>true</required>
      <model_dependent>false</model_dependent>
      <default_value>auto</default_value>
    </argument>
    <argument>
      <name>plug_loads_other_usage_multiplier</name>
      <display_name>Plug Loads: Other Usage Multiplier</display_name>
      <description>Multiplier on the other energy usage that can reflect, e.g., high/low usage occupants.</description>
      <type>Double</type>
      <required>true</required>
      <model_dependent>false</model_dependent>
      <default_value>1</default_value>
    </argument>
    <argument>
      <name>plug_loads_well_pump_present</name>
      <display_name>Plug Loads: Well Pump Present</display_name>
      <description>Whether there is a well pump.</description>
      <type>Boolean</type>
      <required>true</required>
      <model_dependent>false</model_dependent>
      <default_value>false</default_value>
      <choices>
        <choice>
          <value>true</value>
          <display_name>true</display_name>
        </choice>
        <choice>
          <value>false</value>
          <display_name>false</display_name>
        </choice>
      </choices>
    </argument>
    <argument>
      <name>plug_loads_well_pump_annual_kwh</name>
      <display_name>Plug Loads: Well Pump Annual kWh</display_name>
      <description>The annual energy consumption of the well pump plug loads.</description>
      <type>String</type>
      <units>kWh/yr</units>
      <required>true</required>
      <model_dependent>false</model_dependent>
      <default_value>auto</default_value>
    </argument>
    <argument>
      <name>plug_loads_well_pump_usage_multiplier</name>
      <display_name>Plug Loads: Well Pump Usage Multiplier</display_name>
      <description>Multiplier on the well_pump energy usage that can reflect, e.g., high/low usage occupants.</description>
      <type>Double</type>
      <required>true</required>
      <model_dependent>false</model_dependent>
      <default_value>1</default_value>
    </argument>
    <argument>
      <name>plug_loads_vehicle_present</name>
      <display_name>Plug Loads: Vehicle Present</display_name>
      <description>Whether there is a vehicle.</description>
      <type>Boolean</type>
      <required>true</required>
      <model_dependent>false</model_dependent>
      <default_value>false</default_value>
      <choices>
        <choice>
          <value>true</value>
          <display_name>true</display_name>
        </choice>
        <choice>
          <value>false</value>
          <display_name>false</display_name>
        </choice>
      </choices>
    </argument>
    <argument>
      <name>plug_loads_vehicle_annual_kwh</name>
      <display_name>Plug Loads: Vehicle Annual kWh</display_name>
      <description>The annual energy consumption of the well pump plug loads.</description>
      <type>String</type>
      <units>kWh/yr</units>
      <required>true</required>
      <model_dependent>false</model_dependent>
      <default_value>auto</default_value>
    </argument>
    <argument>
      <name>plug_loads_vehicle_usage_multiplier</name>
      <display_name>Plug Loads: Vehicle Usage Multiplier</display_name>
      <description>Multiplier on the well_pump energy usage that can reflect, e.g., high/low usage occupants.</description>
      <type>Double</type>
      <required>true</required>
      <model_dependent>false</model_dependent>
      <default_value>1</default_value>
    </argument>
    <argument>
      <name>fuel_loads_grill_present</name>
      <display_name>Fuel Loads: Grill Present</display_name>
      <description>Whether there is a fuel loads grill.</description>
      <type>Boolean</type>
      <required>true</required>
      <model_dependent>false</model_dependent>
      <default_value>false</default_value>
      <choices>
        <choice>
          <value>true</value>
          <display_name>true</display_name>
        </choice>
        <choice>
          <value>false</value>
          <display_name>false</display_name>
        </choice>
      </choices>
    </argument>
    <argument>
      <name>fuel_loads_grill_fuel_type</name>
      <display_name>Fuel Loads: Grill Fuel Type</display_name>
      <description>The fuel type of the fuel loads grill.</description>
      <type>Choice</type>
      <required>true</required>
      <model_dependent>false</model_dependent>
      <default_value>natural gas</default_value>
      <choices>
        <choice>
          <value>natural gas</value>
          <display_name>natural gas</display_name>
        </choice>
        <choice>
          <value>fuel oil</value>
          <display_name>fuel oil</display_name>
        </choice>
        <choice>
          <value>propane</value>
          <display_name>propane</display_name>
        </choice>
        <choice>
          <value>wood</value>
          <display_name>wood</display_name>
        </choice>
        <choice>
          <value>wood pellets</value>
          <display_name>wood pellets</display_name>
        </choice>
      </choices>
    </argument>
    <argument>
      <name>fuel_loads_grill_annual_therm</name>
      <display_name>Fuel Loads: Grill Annual therm</display_name>
      <description>The annual energy consumption of the fuel loads grill.</description>
      <type>String</type>
      <units>therm/yr</units>
      <required>true</required>
      <model_dependent>false</model_dependent>
      <default_value>auto</default_value>
    </argument>
    <argument>
      <name>fuel_loads_grill_location</name>
      <display_name>Fuel Loads: Grill Location</display_name>
      <description>The location of the fuel loads grill.</description>
      <type>Choice</type>
      <required>true</required>
      <model_dependent>false</model_dependent>
      <default_value>auto</default_value>
      <choices>
        <choice>
          <value>auto</value>
          <display_name>auto</display_name>
        </choice>
        <choice>
          <value>interior</value>
          <display_name>interior</display_name>
        </choice>
        <choice>
          <value>exterior</value>
          <display_name>exterior</display_name>
        </choice>
      </choices>
    </argument>
    <argument>
      <name>fuel_loads_grill_usage_multiplier</name>
      <display_name>Fuel Loads: Grill Usage Multiplier</display_name>
      <description>Multiplier on the fuel loads grill energy usage that can reflect, e.g., high/low usage occupants.</description>
      <type>Double</type>
      <required>true</required>
      <model_dependent>false</model_dependent>
      <default_value>1</default_value>
    </argument>
    <argument>
      <name>fuel_loads_lighting_present</name>
      <display_name>Fuel Loads: Lighting Present</display_name>
      <description>Whether there is fuel loads lighting.</description>
      <type>Boolean</type>
      <required>true</required>
      <model_dependent>false</model_dependent>
      <default_value>false</default_value>
      <choices>
        <choice>
          <value>true</value>
          <display_name>true</display_name>
        </choice>
        <choice>
          <value>false</value>
          <display_name>false</display_name>
        </choice>
      </choices>
    </argument>
    <argument>
      <name>fuel_loads_lighting_fuel_type</name>
      <display_name>Fuel Loads: Lighting Fuel Type</display_name>
      <description>The fuel type of the fuel loads lighting.</description>
      <type>Choice</type>
      <required>true</required>
      <model_dependent>false</model_dependent>
      <default_value>natural gas</default_value>
      <choices>
        <choice>
          <value>natural gas</value>
          <display_name>natural gas</display_name>
        </choice>
        <choice>
          <value>fuel oil</value>
          <display_name>fuel oil</display_name>
        </choice>
        <choice>
          <value>propane</value>
          <display_name>propane</display_name>
        </choice>
        <choice>
          <value>wood</value>
          <display_name>wood</display_name>
        </choice>
        <choice>
          <value>wood pellets</value>
          <display_name>wood pellets</display_name>
        </choice>
      </choices>
    </argument>
    <argument>
      <name>fuel_loads_lighting_annual_therm</name>
      <display_name>Fuel Loads: Lighting Annual therm</display_name>
      <description>The annual energy consumption of the fuel loads lighting.</description>
      <type>String</type>
      <units>therm/yr</units>
      <required>true</required>
      <model_dependent>false</model_dependent>
      <default_value>auto</default_value>
    </argument>
    <argument>
      <name>fuel_loads_lighting_location</name>
      <display_name>Fuel Loads: Lighting Location</display_name>
      <description>The location of the fuel loads lighting.</description>
      <type>Choice</type>
      <required>true</required>
      <model_dependent>false</model_dependent>
      <default_value>auto</default_value>
      <choices>
        <choice>
          <value>auto</value>
          <display_name>auto</display_name>
        </choice>
        <choice>
          <value>interior</value>
          <display_name>interior</display_name>
        </choice>
        <choice>
          <value>exterior</value>
          <display_name>exterior</display_name>
        </choice>
      </choices>
    </argument>
    <argument>
      <name>fuel_loads_lighting_usage_multiplier</name>
      <display_name>Fuel Loads: Lighting Usage Multiplier</display_name>
      <description>Multiplier on the fuel loads lighting energy usage that can reflect, e.g., high/low usage occupants.</description>
      <type>Double</type>
      <required>true</required>
      <model_dependent>false</model_dependent>
      <default_value>1</default_value>
    </argument>
    <argument>
      <name>fuel_loads_fireplace_present</name>
      <display_name>Fuel Loads: Fireplace Present</display_name>
      <description>Whether there is fuel loads fireplace.</description>
      <type>Boolean</type>
      <required>true</required>
      <model_dependent>false</model_dependent>
      <default_value>false</default_value>
      <choices>
        <choice>
          <value>true</value>
          <display_name>true</display_name>
        </choice>
        <choice>
          <value>false</value>
          <display_name>false</display_name>
        </choice>
      </choices>
    </argument>
    <argument>
      <name>fuel_loads_fireplace_fuel_type</name>
      <display_name>Fuel Loads: Fireplace Fuel Type</display_name>
      <description>The fuel type of the fuel loads fireplace.</description>
      <type>Choice</type>
      <required>true</required>
      <model_dependent>false</model_dependent>
      <default_value>natural gas</default_value>
      <choices>
        <choice>
          <value>natural gas</value>
          <display_name>natural gas</display_name>
        </choice>
        <choice>
          <value>fuel oil</value>
          <display_name>fuel oil</display_name>
        </choice>
        <choice>
          <value>propane</value>
          <display_name>propane</display_name>
        </choice>
        <choice>
          <value>wood</value>
          <display_name>wood</display_name>
        </choice>
        <choice>
          <value>wood pellets</value>
          <display_name>wood pellets</display_name>
        </choice>
      </choices>
    </argument>
    <argument>
      <name>fuel_loads_fireplace_annual_therm</name>
      <display_name>Fuel Loads: Fireplace Annual therm</display_name>
      <description>The annual energy consumption of the fuel loads fireplace.</description>
      <type>String</type>
      <units>therm/yr</units>
      <required>true</required>
      <model_dependent>false</model_dependent>
      <default_value>auto</default_value>
    </argument>
    <argument>
      <name>fuel_loads_fireplace_location</name>
      <display_name>Fuel Loads: Fireplace Location</display_name>
      <description>The location of the fuel loads fireplace.</description>
      <type>Choice</type>
      <required>true</required>
      <model_dependent>false</model_dependent>
      <default_value>auto</default_value>
      <choices>
        <choice>
          <value>auto</value>
          <display_name>auto</display_name>
        </choice>
        <choice>
          <value>interior</value>
          <display_name>interior</display_name>
        </choice>
        <choice>
          <value>exterior</value>
          <display_name>exterior</display_name>
        </choice>
      </choices>
    </argument>
    <argument>
      <name>fuel_loads_fireplace_usage_multiplier</name>
      <display_name>Fuel Loads: Fireplace Usage Multiplier</display_name>
      <description>Multiplier on the fuel loads fireplace energy usage that can reflect, e.g., high/low usage occupants.</description>
      <type>Double</type>
      <required>true</required>
      <model_dependent>false</model_dependent>
      <default_value>1</default_value>
    </argument>
    <argument>
      <name>pool_present</name>
      <display_name>Pool: Present</display_name>
      <description>Whether there is a pool.</description>
      <type>Boolean</type>
      <required>true</required>
      <model_dependent>false</model_dependent>
      <default_value>false</default_value>
      <choices>
        <choice>
          <value>true</value>
          <display_name>true</display_name>
        </choice>
        <choice>
          <value>false</value>
          <display_name>false</display_name>
        </choice>
      </choices>
    </argument>
    <argument>
      <name>pool_pump_annual_kwh</name>
      <display_name>Pool: Pump Annual kWh</display_name>
      <description>The annual energy consumption of the pool pump.</description>
      <type>String</type>
      <units>kWh/yr</units>
      <required>true</required>
      <model_dependent>false</model_dependent>
      <default_value>auto</default_value>
    </argument>
    <argument>
      <name>pool_pump_usage_multiplier</name>
      <display_name>Pool: Pump Usage Multiplier</display_name>
      <description>Multiplier on the pool pump energy usage that can reflect, e.g., high/low usage occupants.</description>
      <type>Double</type>
      <required>true</required>
      <model_dependent>false</model_dependent>
      <default_value>1</default_value>
    </argument>
    <argument>
      <name>pool_heater_type</name>
      <display_name>Pool: Heater Type</display_name>
      <description>The type of pool heater. Use 'none' if there is no pool heater.</description>
      <type>Choice</type>
      <required>true</required>
      <model_dependent>false</model_dependent>
      <default_value>none</default_value>
      <choices>
        <choice>
          <value>none</value>
          <display_name>none</display_name>
        </choice>
        <choice>
          <value>electric resistance</value>
          <display_name>electric resistance</display_name>
        </choice>
        <choice>
          <value>gas fired</value>
          <display_name>gas fired</display_name>
        </choice>
        <choice>
          <value>heat pump</value>
          <display_name>heat pump</display_name>
        </choice>
      </choices>
    </argument>
    <argument>
      <name>pool_heater_annual_kwh</name>
      <display_name>Pool: Heater Annual kWh</display_name>
      <description>The annual energy consumption of the electric resistance pool heater.</description>
      <type>String</type>
      <units>kWh/yr</units>
      <required>true</required>
      <model_dependent>false</model_dependent>
      <default_value>auto</default_value>
    </argument>
    <argument>
      <name>pool_heater_annual_therm</name>
      <display_name>Pool: Heater Annual therm</display_name>
      <description>The annual energy consumption of the gas fired pool heater.</description>
      <type>String</type>
      <units>therm/yr</units>
      <required>true</required>
      <model_dependent>false</model_dependent>
      <default_value>auto</default_value>
    </argument>
    <argument>
      <name>pool_heater_usage_multiplier</name>
      <display_name>Pool: Heater Usage Multiplier</display_name>
      <description>Multiplier on the pool heater energy usage that can reflect, e.g., high/low usage occupants.</description>
      <type>Double</type>
      <required>true</required>
      <model_dependent>false</model_dependent>
      <default_value>1</default_value>
    </argument>
    <argument>
      <name>hot_tub_present</name>
      <display_name>Hot Tub: Present</display_name>
      <description>Whether there is a hot tub.</description>
      <type>Boolean</type>
      <required>true</required>
      <model_dependent>false</model_dependent>
      <default_value>false</default_value>
      <choices>
        <choice>
          <value>true</value>
          <display_name>true</display_name>
        </choice>
        <choice>
          <value>false</value>
          <display_name>false</display_name>
        </choice>
      </choices>
    </argument>
    <argument>
      <name>hot_tub_pump_annual_kwh</name>
      <display_name>Hot Tub: Pump Annual kWh</display_name>
      <description>The annual energy consumption of the hot tub pump.</description>
      <type>String</type>
      <units>kWh/yr</units>
      <required>true</required>
      <model_dependent>false</model_dependent>
      <default_value>auto</default_value>
    </argument>
    <argument>
      <name>hot_tub_pump_usage_multiplier</name>
      <display_name>Hot Tub: Pump Usage Multiplier</display_name>
      <description>Multiplier on the hot tub pump energy usage that can reflect, e.g., high/low usage occupants.</description>
      <type>Double</type>
      <required>true</required>
      <model_dependent>false</model_dependent>
      <default_value>1</default_value>
    </argument>
    <argument>
      <name>hot_tub_heater_type</name>
      <display_name>Hot Tub: Heater Type</display_name>
      <description>The type of hot tub heater. Use 'none' if there is no hot tub heater.</description>
      <type>Choice</type>
      <required>true</required>
      <model_dependent>false</model_dependent>
      <default_value>none</default_value>
      <choices>
        <choice>
          <value>none</value>
          <display_name>none</display_name>
        </choice>
        <choice>
          <value>electric resistance</value>
          <display_name>electric resistance</display_name>
        </choice>
        <choice>
          <value>gas fired</value>
          <display_name>gas fired</display_name>
        </choice>
        <choice>
          <value>heat pump</value>
          <display_name>heat pump</display_name>
        </choice>
      </choices>
    </argument>
    <argument>
      <name>hot_tub_heater_annual_kwh</name>
      <display_name>Hot Tub: Heater Annual kWh</display_name>
      <description>The annual energy consumption of the electric resistance hot tub heater.</description>
      <type>String</type>
      <units>kWh/yr</units>
      <required>true</required>
      <model_dependent>false</model_dependent>
      <default_value>auto</default_value>
    </argument>
    <argument>
      <name>hot_tub_heater_annual_therm</name>
      <display_name>Hot Tub: Heater Annual therm</display_name>
      <description>The annual energy consumption of the gas fired hot tub heater.</description>
      <type>String</type>
      <units>therm/yr</units>
      <required>true</required>
      <model_dependent>false</model_dependent>
      <default_value>auto</default_value>
    </argument>
    <argument>
      <name>hot_tub_heater_usage_multiplier</name>
      <display_name>Hot Tub: Heater Usage Multiplier</display_name>
      <description>Multiplier on the hot tub heater energy usage that can reflect, e.g., high/low usage occupants.</description>
      <type>Double</type>
      <required>true</required>
      <model_dependent>false</model_dependent>
      <default_value>1</default_value>
    </argument>
  </arguments>
  <outputs />
  <provenances />
  <tags>
    <tag>Whole Building.Space Types</tag>
  </tags>
  <attributes>
    <attribute>
      <name>Measure Type</name>
      <value>ModelMeasure</value>
      <datatype>string</datatype>
    </attribute>
  </attributes>
  <files>
    <file>
<<<<<<< HEAD
=======
      <filename>geometry.rb</filename>
      <filetype>rb</filetype>
      <usage_type>resource</usage_type>
      <checksum>0ABBC934</checksum>
    </file>
    <file>
      <filename>location.rb</filename>
      <filetype>rb</filetype>
      <usage_type>resource</usage_type>
      <checksum>1833FBD3</checksum>
    </file>
    <file>
      <filename>test_measure.xml</filename>
      <filetype>xml</filetype>
      <usage_type>test</usage_type>
      <checksum>2B020881</checksum>
    </file>
    <file>
      <filename>test_rakefile.xml</filename>
      <filetype>xml</filetype>
      <usage_type>test</usage_type>
      <checksum>DA2FBD91</checksum>
    </file>
    <file>
>>>>>>> d2a70ba3
      <filename>constants.rb</filename>
      <filetype>rb</filetype>
      <usage_type>resource</usage_type>
      <checksum>EB32709E</checksum>
    </file>
    <file>
      <filename>build_residential_hpxml_test.rb</filename>
      <filetype>rb</filetype>
      <usage_type>test</usage_type>
      <checksum>D859A3B5</checksum>
    </file>
    <file>
      <filename>base-hvac-dual-fuel-mini-split-heat-pump-ducted.osw</filename>
      <filetype>osw</filetype>
      <usage_type>test</usage_type>
      <checksum>0F61B013</checksum>
    </file>
    <file>
      <filename>base-hvac-mini-split-heat-pump-ducted.osw</filename>
      <filetype>osw</filetype>
      <usage_type>test</usage_type>
      <checksum>87A23761</checksum>
    </file>
    <file>
      <filename>base-hvac-mini-split-heat-pump-ducted-cooling-only.osw</filename>
      <filetype>osw</filetype>
      <usage_type>test</usage_type>
      <checksum>69C3386E</checksum>
    </file>
    <file>
      <filename>base-hvac-mini-split-heat-pump-ducted-heating-only.osw</filename>
      <filetype>osw</filetype>
      <usage_type>test</usage_type>
      <checksum>6F13B1A5</checksum>
    </file>
    <file>
      <filename>base-multifamily.osw</filename>
      <filetype>osw</filetype>
      <usage_type>test</usage_type>
      <checksum>F8EBA637</checksum>
    </file>
    <file>
      <filename>base.osw</filename>
      <filetype>osw</filetype>
      <usage_type>test</usage_type>
      <checksum>D532E081</checksum>
    </file>
    <file>
      <filename>base-appliances-none.osw</filename>
      <filetype>osw</filetype>
      <usage_type>test</usage_type>
      <checksum>25D3C91F</checksum>
    </file>
    <file>
      <filename>base-single-family-attached.osw</filename>
      <filetype>osw</filetype>
      <usage_type>test</usage_type>
      <checksum>DD87BA0A</checksum>
    </file>
    <file>
      <filename>base-hvac-dual-fuel-air-to-air-heat-pump-1-speed.osw</filename>
      <filetype>osw</filetype>
      <usage_type>test</usage_type>
      <checksum>BE9BFAD3</checksum>
    </file>
    <file>
      <filename>base-hvac-dual-fuel-air-to-air-heat-pump-2-speed.osw</filename>
      <filetype>osw</filetype>
      <usage_type>test</usage_type>
      <checksum>DC624146</checksum>
    </file>
    <file>
      <filename>base-hvac-dual-fuel-air-to-air-heat-pump-var-speed.osw</filename>
      <filetype>osw</filetype>
      <usage_type>test</usage_type>
      <checksum>C8155930</checksum>
    </file>
    <file>
      <filename>base-mechvent-cfis.osw</filename>
      <filetype>osw</filetype>
      <usage_type>test</usage_type>
      <checksum>46A967D6</checksum>
    </file>
    <file>
      <filename>base-dhw-indirect-outside.osw</filename>
      <filetype>osw</filetype>
      <usage_type>test</usage_type>
      <checksum>AA6928EE</checksum>
    </file>
    <file>
      <filename>base-dhw-jacket-electric.osw</filename>
      <filetype>osw</filetype>
      <usage_type>test</usage_type>
      <checksum>5CB84162</checksum>
    </file>
    <file>
      <filename>base-dhw-low-flow-fixtures.osw</filename>
      <filetype>osw</filetype>
      <usage_type>test</usage_type>
      <checksum>3CC53570</checksum>
    </file>
    <file>
      <filename>base-dhw-recirc-demand.osw</filename>
      <filetype>osw</filetype>
      <usage_type>test</usage_type>
      <checksum>C6855941</checksum>
    </file>
    <file>
      <filename>base-dhw-recirc-manual.osw</filename>
      <filetype>osw</filetype>
      <usage_type>test</usage_type>
      <checksum>C42677B3</checksum>
    </file>
    <file>
      <filename>base-dhw-recirc-nocontrol.osw</filename>
      <filetype>osw</filetype>
      <usage_type>test</usage_type>
      <checksum>EAEEC209</checksum>
    </file>
    <file>
      <filename>base-dhw-recirc-temperature.osw</filename>
      <filetype>osw</filetype>
      <usage_type>test</usage_type>
      <checksum>DDF984BF</checksum>
    </file>
    <file>
      <filename>base-dhw-recirc-timer.osw</filename>
      <filetype>osw</filetype>
      <usage_type>test</usage_type>
      <checksum>BC1ED97D</checksum>
    </file>
    <file>
      <filename>base-dhw-solar-fraction.osw</filename>
      <filetype>osw</filetype>
      <usage_type>test</usage_type>
      <checksum>581C5A6E</checksum>
    </file>
    <file>
      <filename>base-dhw-uef.osw</filename>
      <filetype>osw</filetype>
      <usage_type>test</usage_type>
      <checksum>3105DC2D</checksum>
    </file>
    <file>
      <filename>base-enclosure-infil-cfm50.osw</filename>
      <filetype>osw</filetype>
      <usage_type>test</usage_type>
      <checksum>EC09D1DD</checksum>
    </file>
    <file>
      <filename>base-foundation-conditioned-basement-slab-insulation.osw</filename>
      <filetype>osw</filetype>
      <usage_type>test</usage_type>
      <checksum>F16B3BD9</checksum>
    </file>
    <file>
      <filename>base-hvac-boiler-gas-only.osw</filename>
      <filetype>osw</filetype>
      <usage_type>test</usage_type>
      <checksum>AFB2FBDA</checksum>
    </file>
    <file>
      <filename>base-hvac-boiler-oil-only.osw</filename>
      <filetype>osw</filetype>
      <usage_type>test</usage_type>
      <checksum>ED827482</checksum>
    </file>
    <file>
      <filename>base-hvac-boiler-propane-only.osw</filename>
      <filetype>osw</filetype>
      <usage_type>test</usage_type>
      <checksum>5315DBB4</checksum>
    </file>
    <file>
      <filename>base-hvac-boiler-wood-only.osw</filename>
      <filetype>osw</filetype>
      <usage_type>test</usage_type>
      <checksum>7B213112</checksum>
    </file>
    <file>
      <filename>base-hvac-central-ac-only-1-speed.osw</filename>
      <filetype>osw</filetype>
      <usage_type>test</usage_type>
      <checksum>C50AA3BD</checksum>
    </file>
    <file>
      <filename>base-hvac-ducts-leakage-percent.osw</filename>
      <filetype>osw</filetype>
      <usage_type>test</usage_type>
      <checksum>311ED01E</checksum>
    </file>
    <file>
      <filename>base-hvac-furnace-elec-only.osw</filename>
      <filetype>osw</filetype>
      <usage_type>test</usage_type>
      <checksum>042E3F30</checksum>
    </file>
    <file>
      <filename>base-hvac-furnace-gas-only.osw</filename>
      <filetype>osw</filetype>
      <usage_type>test</usage_type>
      <checksum>C0CB4DAB</checksum>
    </file>
    <file>
      <filename>base-hvac-furnace-oil-only.osw</filename>
      <filetype>osw</filetype>
      <usage_type>test</usage_type>
      <checksum>D8C5177B</checksum>
    </file>
    <file>
      <filename>base-hvac-furnace-propane-only.osw</filename>
      <filetype>osw</filetype>
      <usage_type>test</usage_type>
      <checksum>68F75A0D</checksum>
    </file>
    <file>
      <filename>base-hvac-furnace-wood-only.osw</filename>
      <filetype>osw</filetype>
      <usage_type>test</usage_type>
      <checksum>CB855D7A</checksum>
    </file>
    <file>
      <filename>base-hvac-none.osw</filename>
      <filetype>osw</filetype>
      <usage_type>test</usage_type>
      <checksum>9E04ED7F</checksum>
    </file>
    <file>
      <filename>base-hvac-programmable-thermostat.osw</filename>
      <filetype>osw</filetype>
      <usage_type>test</usage_type>
      <checksum>44B916FB</checksum>
    </file>
    <file>
      <filename>base-hvac-setpoints.osw</filename>
      <filetype>osw</filetype>
      <usage_type>test</usage_type>
      <checksum>D4849949</checksum>
    </file>
    <file>
      <filename>base-location-baltimore-md.osw</filename>
      <filetype>osw</filetype>
      <usage_type>test</usage_type>
      <checksum>7493D48C</checksum>
    </file>
    <file>
      <filename>base-location-duluth-mn.osw</filename>
      <filetype>osw</filetype>
      <usage_type>test</usage_type>
      <checksum>85B0E1F4</checksum>
    </file>
    <file>
      <filename>base-mechvent-balanced.osw</filename>
      <filetype>osw</filetype>
      <usage_type>test</usage_type>
      <checksum>DED93048</checksum>
    </file>
    <file>
      <filename>base-mechvent-erv.osw</filename>
      <filetype>osw</filetype>
      <usage_type>test</usage_type>
      <checksum>F10283E2</checksum>
    </file>
    <file>
      <filename>base-mechvent-exhaust.osw</filename>
      <filetype>osw</filetype>
      <usage_type>test</usage_type>
      <checksum>CA9EE6B5</checksum>
    </file>
    <file>
      <filename>base-mechvent-hrv.osw</filename>
      <filetype>osw</filetype>
      <usage_type>test</usage_type>
      <checksum>35FE8756</checksum>
    </file>
    <file>
      <filename>base-mechvent-supply.osw</filename>
      <filetype>osw</filetype>
      <usage_type>test</usage_type>
      <checksum>8262F401</checksum>
    </file>
    <file>
      <filename>base-hvac-air-to-air-heat-pump-1-speed.osw</filename>
      <filetype>osw</filetype>
      <usage_type>test</usage_type>
      <checksum>941DA9E7</checksum>
    </file>
    <file>
      <filename>base-mechvent-erv-atre-asre.osw</filename>
      <filetype>osw</filetype>
      <usage_type>test</usage_type>
      <checksum>7AC7306D</checksum>
    </file>
    <file>
      <filename>base-enclosure-windows-none.osw</filename>
      <filetype>osw</filetype>
      <usage_type>test</usage_type>
      <checksum>2BDC0DEF</checksum>
    </file>
    <file>
      <filename>base-dhw-indirect-standbyloss.osw</filename>
      <filetype>osw</filetype>
      <usage_type>test</usage_type>
      <checksum>50EF554C</checksum>
    </file>
    <file>
      <filename>base-dhw-indirect.osw</filename>
      <filetype>osw</filetype>
      <usage_type>test</usage_type>
      <checksum>D508ABAE</checksum>
    </file>
    <file>
      <filename>base-dhw-jacket-indirect.osw</filename>
      <filetype>osw</filetype>
      <usage_type>test</usage_type>
      <checksum>04DF9C68</checksum>
    </file>
    <file>
      <filename>base-hvac-undersized.osw</filename>
      <filetype>osw</filetype>
      <usage_type>test</usage_type>
      <checksum>4F7B34E4</checksum>
    </file>
    <file>
      <filename>base-atticroof-unvented-insulated-roof.osw</filename>
      <filetype>osw</filetype>
      <usage_type>test</usage_type>
      <checksum>DB4ED018</checksum>
    </file>
    <file>
      <filename>base-pv.osw</filename>
      <filetype>osw</filetype>
      <usage_type>test</usage_type>
      <checksum>B2E6C84F</checksum>
    </file>
    <file>
      <filename>base-mechvent-hrv-asre.osw</filename>
      <filetype>osw</filetype>
      <usage_type>test</usage_type>
      <checksum>E739F22D</checksum>
    </file>
    <file>
      <filename>base-enclosure-overhangs.osw</filename>
      <filetype>osw</filetype>
      <usage_type>test</usage_type>
      <checksum>064C4A65</checksum>
    </file>
    <file>
      <filename>base-atticroof-vented.osw</filename>
      <filetype>osw</filetype>
      <usage_type>test</usage_type>
      <checksum>C0D98FC2</checksum>
    </file>
    <file>
      <filename>base-dhw-dwhr.osw</filename>
      <filetype>osw</filetype>
      <usage_type>test</usage_type>
      <checksum>D5361072</checksum>
    </file>
    <file>
      <filename>base-enclosure-beds-4.osw</filename>
      <filetype>osw</filetype>
      <usage_type>test</usage_type>
      <checksum>BCD64461</checksum>
    </file>
    <file>
      <filename>base-foundation-ambient.osw</filename>
      <filetype>osw</filetype>
      <usage_type>test</usage_type>
      <checksum>8AE59017</checksum>
    </file>
    <file>
      <filename>base-foundation-vented-crawlspace.osw</filename>
      <filetype>osw</filetype>
      <usage_type>test</usage_type>
      <checksum>8AA5B2BE</checksum>
    </file>
    <file>
      <filename>base-foundation-unvented-crawlspace.osw</filename>
      <filetype>osw</filetype>
      <usage_type>test</usage_type>
      <checksum>7103635B</checksum>
    </file>
    <file>
      <filename>base-hvac-central-ac-plus-air-to-air-heat-pump-heating.osw</filename>
      <filetype>osw</filetype>
      <usage_type>test</usage_type>
      <checksum>8C92CC25</checksum>
    </file>
    <file>
      <filename>base-hvac-air-to-air-heat-pump-2-speed.osw</filename>
      <filetype>osw</filetype>
      <usage_type>test</usage_type>
      <checksum>821C70F7</checksum>
    </file>
    <file>
      <filename>base-hvac-central-ac-only-2-speed.osw</filename>
      <filetype>osw</filetype>
      <usage_type>test</usage_type>
      <checksum>B33A9E1F</checksum>
    </file>
    <file>
      <filename>base-hvac-air-to-air-heat-pump-var-speed.osw</filename>
      <filetype>osw</filetype>
      <usage_type>test</usage_type>
      <checksum>806535BC</checksum>
    </file>
    <file>
      <filename>base-hvac-furnace-gas-central-ac-2-speed.osw</filename>
      <filetype>osw</filetype>
      <usage_type>test</usage_type>
      <checksum>2042F3ED</checksum>
    </file>
    <file>
      <filename>base-hvac-central-ac-only-var-speed.osw</filename>
      <filetype>osw</filetype>
      <usage_type>test</usage_type>
      <checksum>A110A3D7</checksum>
    </file>
    <file>
      <filename>base-hvac-evap-cooler-furnace-gas.osw</filename>
      <filetype>osw</filetype>
      <usage_type>test</usage_type>
      <checksum>A342A893</checksum>
    </file>
    <file>
      <filename>base-hvac-evap-cooler-only.osw</filename>
      <filetype>osw</filetype>
      <usage_type>test</usage_type>
      <checksum>02102A77</checksum>
    </file>
    <file>
      <filename>base-hvac-evap-cooler-only-ducted.osw</filename>
      <filetype>osw</filetype>
      <usage_type>test</usage_type>
      <checksum>C11766DC</checksum>
    </file>
    <file>
      <filename>base-hvac-furnace-gas-central-ac-var-speed.osw</filename>
      <filetype>osw</filetype>
      <usage_type>test</usage_type>
      <checksum>07726EA3</checksum>
    </file>
    <file>
      <filename>base-hvac-furnace-gas-room-ac.osw</filename>
      <filetype>osw</filetype>
      <usage_type>test</usage_type>
      <checksum>7F3582FC</checksum>
    </file>
    <file>
      <filename>base-hvac-room-ac-only.osw</filename>
      <filetype>osw</filetype>
      <usage_type>test</usage_type>
      <checksum>8AD994C6</checksum>
    </file>
    <file>
      <filename>base-mechvent-cfis-evap-cooler-only-ducted.osw</filename>
      <filetype>osw</filetype>
      <usage_type>test</usage_type>
      <checksum>8DD8CA03</checksum>
    </file>
    <file>
      <filename>base-atticroof-flat.osw</filename>
      <filetype>osw</filetype>
      <usage_type>test</usage_type>
      <checksum>59D72A13</checksum>
    </file>
    <file>
      <filename>extra-dhw-solar-latitude.osw</filename>
      <filetype>osw</filetype>
      <usage_type>test</usage_type>
      <checksum>9F991A38</checksum>
    </file>
    <file>
      <filename>extra-pv-roofpitch.osw</filename>
      <filetype>osw</filetype>
      <usage_type>test</usage_type>
      <checksum>C7B0BCF9</checksum>
    </file>
    <file>
      <filename>extra-auto.osw</filename>
      <filetype>osw</filetype>
      <usage_type>test</usage_type>
      <checksum>3964A760</checksum>
    </file>
    <file>
      <filename>base-hvac-boiler-elec-only.osw</filename>
      <filetype>osw</filetype>
      <usage_type>test</usage_type>
      <checksum>ACC633DA</checksum>
    </file>
    <file>
      <filename>base-hvac-stove-oil-only.osw</filename>
      <filetype>osw</filetype>
      <usage_type>test</usage_type>
      <checksum>18D65DCA</checksum>
    </file>
    <file>
      <filename>base-hvac-wall-furnace-elec-only.osw</filename>
      <filetype>osw</filetype>
      <usage_type>test</usage_type>
      <checksum>7A07ABA5</checksum>
    </file>
    <file>
      <filename>base-hvac-stove-wood-pellets-only.osw</filename>
      <filetype>osw</filetype>
      <usage_type>test</usage_type>
      <checksum>8CB9CD4B</checksum>
    </file>
    <file>
      <filename>base-mechvent-bath-kitchen-fans.osw</filename>
      <filetype>osw</filetype>
      <usage_type>test</usage_type>
      <checksum>806E9F4F</checksum>
    </file>
    <file>
      <filename>base-misc-neighbor-shading.osw</filename>
      <filetype>osw</filetype>
      <usage_type>test</usage_type>
      <checksum>F2967533</checksum>
    </file>
    <file>
      <filename>base-dhw-indirect-with-solar-fraction.osw</filename>
      <filetype>osw</filetype>
      <usage_type>test</usage_type>
      <checksum>A1FB9642</checksum>
    </file>
    <file>
      <filename>base-location-epw-filepath-AMY-2012.osw</filename>
      <filetype>osw</filetype>
      <usage_type>test</usage_type>
      <checksum>9919FDAE</checksum>
    </file>
    <file>
      <filename>base-location-epw-filepath.osw</filename>
      <filetype>osw</filetype>
      <usage_type>test</usage_type>
      <checksum>188667EE</checksum>
    </file>
    <file>
      <filename>base-dhw-combi-tankless-outside.osw</filename>
      <filetype>osw</filetype>
      <usage_type>test</usage_type>
      <checksum>B57CA213</checksum>
    </file>
    <file>
      <filename>base-dhw-combi-tankless.osw</filename>
      <filetype>osw</filetype>
      <usage_type>test</usage_type>
      <checksum>C8825F8C</checksum>
    </file>
    <file>
      <filename>base-dhw-tank-heat-pump-outside.osw</filename>
      <filetype>osw</filetype>
      <usage_type>test</usage_type>
      <checksum>0FC4A39A</checksum>
    </file>
    <file>
      <filename>base-dhw-tank-heat-pump-with-solar-fraction.osw</filename>
      <filetype>osw</filetype>
      <usage_type>test</usage_type>
      <checksum>6BF3EF3F</checksum>
    </file>
    <file>
      <filename>base-dhw-tank-heat-pump.osw</filename>
      <filetype>osw</filetype>
      <usage_type>test</usage_type>
      <checksum>3A4AC858</checksum>
    </file>
    <file>
      <filename>base-dhw-jacket-hpwh.osw</filename>
      <filetype>osw</filetype>
      <usage_type>test</usage_type>
      <checksum>905D6BE7</checksum>
    </file>
    <file>
      <filename>base-dhw-jacket-gas.osw</filename>
      <filetype>osw</filetype>
      <usage_type>test</usage_type>
      <checksum>39EA7E90</checksum>
    </file>
    <file>
      <filename>base-dhw-solar-direct-evacuated-tube.osw</filename>
      <filetype>osw</filetype>
      <usage_type>test</usage_type>
      <checksum>AA5F4D25</checksum>
    </file>
    <file>
      <filename>base-dhw-solar-direct-flat-plate.osw</filename>
      <filetype>osw</filetype>
      <usage_type>test</usage_type>
      <checksum>265A23ED</checksum>
    </file>
    <file>
      <filename>base-dhw-solar-direct-ics.osw</filename>
      <filetype>osw</filetype>
      <usage_type>test</usage_type>
      <checksum>AFA8FFC8</checksum>
    </file>
    <file>
      <filename>base-dhw-solar-indirect-flat-plate.osw</filename>
      <filetype>osw</filetype>
      <usage_type>test</usage_type>
      <checksum>57393D9F</checksum>
    </file>
    <file>
      <filename>base-dhw-solar-thermosyphon-flat-plate.osw</filename>
      <filetype>osw</filetype>
      <usage_type>test</usage_type>
      <checksum>E7E6AFCB</checksum>
    </file>
    <file>
      <filename>base-dhw-tank-heat-pump-with-solar.osw</filename>
      <filetype>osw</filetype>
      <usage_type>test</usage_type>
      <checksum>C69A01E9</checksum>
    </file>
    <file>
      <filename>base-dhw-tank-gas-outside.osw</filename>
      <filetype>osw</filetype>
      <usage_type>test</usage_type>
      <checksum>96DEF551</checksum>
    </file>
    <file>
      <filename>base-dhw-tank-gas.osw</filename>
      <filetype>osw</filetype>
      <usage_type>test</usage_type>
      <checksum>EC7CF944</checksum>
    </file>
    <file>
      <filename>base-dhw-tank-oil.osw</filename>
      <filetype>osw</filetype>
      <usage_type>test</usage_type>
      <checksum>18AA2578</checksum>
    </file>
    <file>
      <filename>base-dhw-tank-wood.osw</filename>
      <filetype>osw</filetype>
      <usage_type>test</usage_type>
      <checksum>4977A37D</checksum>
    </file>
    <file>
      <filename>base-dhw-tankless-gas-with-solar.osw</filename>
      <filetype>osw</filetype>
      <usage_type>test</usage_type>
      <checksum>842FF489</checksum>
    </file>
    <file>
      <filename>base-dhw-tankless-electric.osw</filename>
      <filetype>osw</filetype>
      <usage_type>test</usage_type>
      <checksum>90DAB6EA</checksum>
    </file>
    <file>
      <filename>base-dhw-tankless-gas-with-solar-fraction.osw</filename>
      <filetype>osw</filetype>
      <usage_type>test</usage_type>
      <checksum>982EE4E1</checksum>
    </file>
    <file>
      <filename>base-dhw-tankless-propane.osw</filename>
      <filetype>osw</filetype>
      <usage_type>test</usage_type>
      <checksum>5AFAF6E0</checksum>
    </file>
    <file>
      <filename>base-dhw-tankless-gas.osw</filename>
      <filetype>osw</filetype>
      <usage_type>test</usage_type>
      <checksum>124C6432</checksum>
    </file>
    <file>
      <filename>base-hvac-room-ac-only-33percent.osw</filename>
      <filetype>osw</filetype>
      <usage_type>test</usage_type>
      <checksum>12BEEC85</checksum>
    </file>
    <file>
      <filename>base-hvac-furnace-elec-central-ac-1-speed.osw</filename>
      <filetype>osw</filetype>
      <usage_type>test</usage_type>
      <checksum>1B153F70</checksum>
    </file>
    <file>
      <filename>base-enclosure-infil-natural-ach.osw</filename>
      <filetype>osw</filetype>
      <usage_type>test</usage_type>
      <checksum>80843771</checksum>
    </file>
    <file>
      <filename>base-foundation-unconditioned-basement-wall-insulation.osw</filename>
      <filetype>osw</filetype>
      <usage_type>test</usage_type>
      <checksum>B38F934B</checksum>
    </file>
    <file>
      <filename>base-foundation-unconditioned-basement.osw</filename>
      <filetype>osw</filetype>
      <usage_type>test</usage_type>
      <checksum>5409203A</checksum>
    </file>
    <file>
      <filename>base-hvac-floor-furnace-propane-only.osw</filename>
      <filetype>osw</filetype>
      <usage_type>test</usage_type>
      <checksum>5788F742</checksum>
    </file>
    <file>
      <filename>base-enclosure-2stories-garage.osw</filename>
      <filetype>osw</filetype>
      <usage_type>test</usage_type>
      <checksum>69C8E6E9</checksum>
    </file>
    <file>
      <filename>base-enclosure-2stories.osw</filename>
      <filetype>osw</filetype>
      <usage_type>test</usage_type>
      <checksum>85BD63C6</checksum>
    </file>
    <file>
      <filename>base-foundation-slab.osw</filename>
      <filetype>osw</filetype>
      <usage_type>test</usage_type>
      <checksum>A36EC594</checksum>
    </file>
    <file>
      <filename>extra-second-refrigerator.osw</filename>
      <filetype>osw</filetype>
      <usage_type>test</usage_type>
      <checksum>EB14891F</checksum>
    </file>
    <file>
      <filename>base-enclosure-garage.osw</filename>
      <filetype>osw</filetype>
      <usage_type>test</usage_type>
      <checksum>369CE5A3</checksum>
    </file>
    <file>
      <filename>base-dhw-tank-coal.osw</filename>
      <filetype>osw</filetype>
      <usage_type>test</usage_type>
      <checksum>5E0AFEE9</checksum>
    </file>
    <file>
      <filename>base-hvac-boiler-coal-only.osw</filename>
      <filetype>osw</filetype>
      <usage_type>test</usage_type>
      <checksum>3F9CC7D1</checksum>
    </file>
    <file>
      <filename>base-hvac-elec-resistance-only.osw</filename>
      <filetype>osw</filetype>
      <usage_type>test</usage_type>
      <checksum>1384D882</checksum>
    </file>
    <file>
      <filename>base-simcontrol-timestep-10-mins.osw</filename>
      <filetype>osw</filetype>
      <usage_type>test</usage_type>
      <checksum>766A0D90</checksum>
    </file>
    <file>
      <filename>base-simcontrol-daylight-saving-custom.osw</filename>
      <filetype>osw</filetype>
      <usage_type>test</usage_type>
      <checksum>B5F10945</checksum>
    </file>
    <file>
      <filename>base-simcontrol-daylight-saving-disabled.osw</filename>
      <filetype>osw</filetype>
      <usage_type>test</usage_type>
      <checksum>9C08D6CA</checksum>
    </file>
    <file>
      <filename>extra-second-heating-system-fireplace.osw</filename>
      <filetype>osw</filetype>
      <usage_type>test</usage_type>
      <checksum>DA52B7C0</checksum>
    </file>
    <file>
      <filename>extra-second-heating-system-portable-heater.osw</filename>
      <filetype>osw</filetype>
      <usage_type>test</usage_type>
      <checksum>05B34D7B</checksum>
    </file>
    <file>
      <filename>base-hvac-mini-split-air-conditioner-only-ducted.osw</filename>
      <filetype>osw</filetype>
      <usage_type>test</usage_type>
      <checksum>901289D9</checksum>
    </file>
    <file>
      <filename>base-hvac-mini-split-air-conditioner-only-ductless.osw</filename>
      <filetype>osw</filetype>
      <usage_type>test</usage_type>
      <checksum>228152BC</checksum>
    </file>
    <file>
      <filename>base-lighting-ceiling-fans.osw</filename>
      <filetype>osw</filetype>
      <usage_type>test</usage_type>
      <checksum>D6916C28</checksum>
    </file>
    <file>
      <filename>base-lighting-detailed.osw</filename>
      <filetype>osw</filetype>
      <usage_type>test</usage_type>
      <checksum>9B4E69C0</checksum>
    </file>
    <file>
      <filename>base-mechvent-whole-house-fan.osw</filename>
      <filetype>osw</filetype>
      <usage_type>test</usage_type>
      <checksum>1921381A</checksum>
    </file>
    <file>
      <filename>base-misc-loads-large-uncommon.osw</filename>
      <filetype>osw</filetype>
      <usage_type>test</usage_type>
      <checksum>B6DF0B1A</checksum>
    </file>
    <file>
      <filename>base-misc-loads-large-uncommon2.osw</filename>
      <filetype>osw</filetype>
      <usage_type>test</usage_type>
      <checksum>85F669A6</checksum>
    </file>
    <file>
      <filename>base-dhw-none.osw</filename>
      <filetype>osw</filetype>
      <usage_type>test</usage_type>
      <checksum>2FD01AFB</checksum>
    </file>
    <file>
      <filename>base-enclosure-infil-flue.osw</filename>
      <filetype>osw</filetype>
      <usage_type>test</usage_type>
      <checksum>C31D7181</checksum>
    </file>
    <file>
      <filename>extra-dhw-shared-water-heater.osw</filename>
      <filetype>osw</filetype>
      <usage_type>test</usage_type>
      <checksum>D280EA3B</checksum>
    </file>
    <file>
      <filename>base-enclosure-infil-ach-house-pressure.osw</filename>
      <filetype>osw</filetype>
      <usage_type>test</usage_type>
      <checksum>3F238852</checksum>
    </file>
    <file>
      <filename>base-enclosure-infil-cfm-house-pressure.osw</filename>
      <filetype>osw</filetype>
      <usage_type>test</usage_type>
      <checksum>665555F0</checksum>
    </file>
    <file>
      <filename>extra-pv-shared.osw</filename>
      <filetype>osw</filetype>
      <usage_type>test</usage_type>
      <checksum>C68E600E</checksum>
    </file>
    <file>
      <filename>base-dhw-tankless-electric-outside.osw</filename>
      <filetype>osw</filetype>
      <usage_type>test</usage_type>
      <checksum>AE6EB2E1</checksum>
    </file>
    <file>
      <filename>base-enclosure-beds-5.osw</filename>
      <filetype>osw</filetype>
      <usage_type>test</usage_type>
      <checksum>D9FD447F</checksum>
    </file>
    <file>
      <filename>base-enclosure-beds-1.osw</filename>
      <filetype>osw</filetype>
      <usage_type>test</usage_type>
      <checksum>E2B94E8F</checksum>
    </file>
    <file>
      <filename>base-enclosure-beds-2.osw</filename>
      <filetype>osw</filetype>
      <usage_type>test</usage_type>
      <checksum>01467E5B</checksum>
    </file>
    <file>
      <filename>base-hvac-boiler-gas-central-ac-1-speed.osw</filename>
      <filetype>osw</filetype>
      <usage_type>test</usage_type>
      <checksum>54748D75</checksum>
    </file>
    <file>
      <filename>base-hvac-fireplace-wood-only.osw</filename>
      <filetype>osw</filetype>
      <usage_type>test</usage_type>
      <checksum>213EDC54</checksum>
    </file>
    <file>
      <filename>base-hvac-ground-to-air-heat-pump.osw</filename>
      <filetype>osw</filetype>
      <usage_type>test</usage_type>
      <checksum>A0DCDF15</checksum>
    </file>
    <file>
      <filename>base-hvac-fixed-heater-gas-only.osw</filename>
      <filetype>osw</filetype>
      <usage_type>test</usage_type>
      <checksum>F6AE65DC</checksum>
    </file>
    <file>
      <filename>base-hvac-portable-heater-gas-only.osw</filename>
      <filetype>osw</filetype>
      <usage_type>test</usage_type>
      <checksum>5380B109</checksum>
    </file>
    <file>
<<<<<<< HEAD
=======
      <filename>base-misc-usage-multiplier.osw</filename>
      <filetype>osw</filetype>
      <usage_type>test</usage_type>
      <checksum>CCE9B5D8</checksum>
    </file>
    <file>
>>>>>>> d2a70ba3
      <filename>base-simcontrol-runperiod-1-month.osw</filename>
      <filetype>osw</filetype>
      <usage_type>test</usage_type>
      <checksum>182726CA</checksum>
    </file>
    <file>
      <filename>base-schedules-stochastic.osw</filename>
      <filetype>osw</filetype>
      <usage_type>test</usage_type>
<<<<<<< HEAD
      <checksum>26142957</checksum>
=======
      <checksum>66B0151B</checksum>
>>>>>>> d2a70ba3
    </file>
    <file>
      <filename>base-schedules-user-specified.osw</filename>
      <filetype>osw</filetype>
      <usage_type>test</usage_type>
<<<<<<< HEAD
      <checksum>9B746BD9</checksum>
=======
      <checksum>C1816807</checksum>
>>>>>>> d2a70ba3
    </file>
    <file>
      <filename>extra-vacancy-6-months.osw</filename>
      <filetype>osw</filetype>
      <usage_type>test</usage_type>
<<<<<<< HEAD
      <checksum>D08292EE</checksum>
=======
      <checksum>833B2963</checksum>
>>>>>>> d2a70ba3
    </file>
    <file>
      <filename>base-misc-usage-multiplier.osw</filename>
      <filetype>osw</filetype>
      <usage_type>test</usage_type>
<<<<<<< HEAD
      <checksum>DD4077C7</checksum>
    </file>
    <file>
      <filename>location.rb</filename>
      <filetype>rb</filetype>
      <usage_type>resource</usage_type>
      <checksum>1833FBD3</checksum>
=======
      <checksum>99590618</checksum>
    </file>
    <file>
      <filename>base-appliances-dehumidifier.osw</filename>
      <filetype>osw</filetype>
      <usage_type>test</usage_type>
      <checksum>B92355F5</checksum>
>>>>>>> d2a70ba3
    </file>
    <file>
      <filename>geometry.rb</filename>
      <filetype>rb</filetype>
      <usage_type>resource</usage_type>
      <checksum>0ABBC934</checksum>
    </file>
    <file>
      <filename>base-atticroof-radiant-barrier.osw</filename>
      <filetype>osw</filetype>
      <usage_type>test</usage_type>
<<<<<<< HEAD
      <checksum>618A6104</checksum>
=======
      <checksum>C384AAA6</checksum>
>>>>>>> d2a70ba3
    </file>
    <file>
      <filename>base-appliances-dehumidifier-50percent.osw</filename>
      <filetype>osw</filetype>
      <usage_type>test</usage_type>
      <checksum>D539A7E8</checksum>
    </file>
    <file>
      <filename>base-appliances-dehumidifier-ief.osw</filename>
      <filetype>osw</filetype>
      <usage_type>test</usage_type>
<<<<<<< HEAD
      <checksum>5F2DA6DF</checksum>
=======
      <checksum>C37E5D9E</checksum>
>>>>>>> d2a70ba3
    </file>
    <file>
      <filename>base-appliances-dehumidifier.osw</filename>
      <filetype>osw</filetype>
      <usage_type>test</usage_type>
<<<<<<< HEAD
      <checksum>B967801B</checksum>
=======
      <checksum>79929732</checksum>
>>>>>>> d2a70ba3
    </file>
    <file>
      <filename>base-hvac-dual-fuel-air-to-air-heat-pump-1-speed-electric.osw</filename>
      <filetype>osw</filetype>
      <usage_type>test</usage_type>
      <checksum>00709AAE</checksum>
    </file>
    <file>
      <filename>base-location-dallas-tx.osw</filename>
      <filetype>osw</filetype>
      <usage_type>test</usage_type>
<<<<<<< HEAD
      <checksum>03AF994D</checksum>
=======
      <checksum>D1550586</checksum>
>>>>>>> d2a70ba3
    </file>
    <file>
      <filename>base-location-miami-fl.osw</filename>
      <filetype>osw</filetype>
      <usage_type>test</usage_type>
<<<<<<< HEAD
      <checksum>7A98E244</checksum>
=======
      <checksum>1C834247</checksum>
>>>>>>> d2a70ba3
    </file>
    <file>
      <filename>base-foundation-unconditioned-basement-assembly-r.osw</filename>
      <filetype>osw</filetype>
      <usage_type>test</usage_type>
<<<<<<< HEAD
      <checksum>8F197808</checksum>
=======
      <checksum>E98FF122</checksum>
>>>>>>> d2a70ba3
    </file>
    <file>
      <filename>base-hvac-mini-split-heat-pump-ductless.osw</filename>
      <filetype>osw</filetype>
      <usage_type>test</usage_type>
      <checksum>99E1B955</checksum>
    </file>
    <file>
      <filename>extra-mechvent-shared-preconditioning.osw</filename>
      <filetype>osw</filetype>
      <usage_type>test</usage_type>
      <checksum>542C55EB</checksum>
    </file>
    <file>
<<<<<<< HEAD
      <filename>schedules.rb</filename>
      <filetype>rb</filetype>
      <usage_type>resource</usage_type>
      <checksum>2E5C72DA</checksum>
    </file>
    <file>
      <filename>extra-enclosure-garage-partially-protruded.osw</filename>
      <filetype>osw</filetype>
      <usage_type>test</usage_type>
      <checksum>9080C1D5</checksum>
=======
      <filename>extra-mechvent-shared.osw</filename>
      <filetype>osw</filetype>
      <usage_type>test</usage_type>
      <checksum>DDA290CD</checksum>
    </file>
    <file>
      <filename>base-appliances-coal.osw</filename>
      <filetype>osw</filetype>
      <usage_type>test</usage_type>
      <checksum>BD803BCD</checksum>
    </file>
    <file>
      <filename>base-appliances-gas.osw</filename>
      <filetype>osw</filetype>
      <usage_type>test</usage_type>
      <checksum>EC27A0B3</checksum>
    </file>
    <file>
      <filename>base-appliances-modified.osw</filename>
      <filetype>osw</filetype>
      <usage_type>test</usage_type>
      <checksum>FADC5B3B</checksum>
    </file>
    <file>
      <filename>base-appliances-oil.osw</filename>
      <filetype>osw</filetype>
      <usage_type>test</usage_type>
      <checksum>4746253F</checksum>
    </file>
    <file>
      <filename>base-appliances-propane.osw</filename>
      <filetype>osw</filetype>
      <usage_type>test</usage_type>
      <checksum>7520F4B9</checksum>
    </file>
    <file>
      <filename>base-appliances-wood.osw</filename>
      <filetype>osw</filetype>
      <usage_type>test</usage_type>
      <checksum>0EA1B38C</checksum>
    </file>
    <file>
      <version>
        <software_program>OpenStudio</software_program>
        <identifier>2.9.0</identifier>
        <min_compatible>2.9.0</min_compatible>
      </version>
      <filename>measure.rb</filename>
      <filetype>rb</filetype>
      <usage_type>script</usage_type>
      <checksum>50D083AA</checksum>
    </file>
    <file>
      <filename>base-misc-defaults.osw</filename>
      <filetype>osw</filetype>
      <usage_type>test</usage_type>
      <checksum>8F80982C</checksum>
    </file>
    <file>
      <filename>base-schedules-stochastic.osw</filename>
      <filetype>osw</filetype>
      <usage_type>test</usage_type>
      <checksum>97E216E9</checksum>
    </file>
    <file>
      <filename>base-schedules-user-specified.osw</filename>
      <filetype>osw</filetype>
      <usage_type>test</usage_type>
      <checksum>7CD357C3</checksum>
    </file>
    <file>
      <filename>extra-vacancy-6-months.osw</filename>
      <filetype>osw</filetype>
      <usage_type>test</usage_type>
      <checksum>16F4F924</checksum>
>>>>>>> d2a70ba3
    </file>
    <file>
      <filename>schedules_dishwasher_power_consumption_dist.csv</filename>
      <filetype>csv</filetype>
      <usage_type>resource</usage_type>
      <checksum>50A1CFBC</checksum>
    </file>
    <file>
      <filename>schedules_weekend_duration_probability_cluster_0_dishwashing_midday_duration_probability.csv</filename>
      <filetype>csv</filetype>
      <usage_type>resource</usage_type>
      <checksum>9120E2FD</checksum>
    </file>
    <file>
      <filename>schedules_weekday_duration_probability_cluster_0_laundry_midday_duration_probability.csv</filename>
      <filetype>csv</filetype>
      <usage_type>resource</usage_type>
      <checksum>CA0C9069</checksum>
    </file>
    <file>
      <filename>schedules_weekend_duration_probability_cluster_3_shower_evening_duration_probability.csv</filename>
      <filetype>csv</filetype>
      <usage_type>resource</usage_type>
      <checksum>35AD8E7F</checksum>
    </file>
    <file>
      <filename>schedules_weekend_duration_probability_cluster_3_dishwashing_evening_duration_probability.csv</filename>
      <filetype>csv</filetype>
      <usage_type>resource</usage_type>
      <checksum>37B5AF9C</checksum>
    </file>
    <file>
      <filename>schedules_clothes_washer_power_duration_dist.csv</filename>
      <filetype>csv</filetype>
      <usage_type>resource</usage_type>
      <checksum>7F0BFEDA</checksum>
    </file>
    <file>
      <filename>schedules_weekday_duration_probability_cluster_1_laundry_midday_duration_probability.csv</filename>
      <filetype>csv</filetype>
      <usage_type>resource</usage_type>
      <checksum>9843CD4C</checksum>
    </file>
    <file>
      <filename>schedules_weekend_duration_probability_cluster_2_shower_evening_duration_probability.csv</filename>
      <filetype>csv</filetype>
      <usage_type>resource</usage_type>
      <checksum>829DBC41</checksum>
    </file>
    <file>
      <filename>schedules_shower_event_duration_probability.csv</filename>
      <filetype>csv</filetype>
      <usage_type>resource</usage_type>
      <checksum>F8A366F2</checksum>
    </file>
    <file>
      <filename>schedules_clothes_dryer_power_consumption_dist.csv</filename>
      <filetype>csv</filetype>
      <usage_type>resource</usage_type>
      <checksum>C11EB889</checksum>
    </file>
    <file>
      <filename>schedules_weekend_duration_probability_cluster_1_dishwashing_morning_duration_probability.csv</filename>
      <filetype>csv</filetype>
      <usage_type>resource</usage_type>
      <checksum>58BCE2B4</checksum>
    </file>
    <file>
      <filename>schedules_weekday_duration_probability_cluster_0_dishwashing_midday_duration_probability.csv</filename>
      <filetype>csv</filetype>
      <usage_type>resource</usage_type>
      <checksum>05C8905F</checksum>
    </file>
    <file>
      <filename>schedules_weekday_mkv_chain_transition_prob_cluster_2.csv</filename>
      <filetype>csv</filetype>
      <usage_type>resource</usage_type>
      <checksum>7DBA15B4</checksum>
    </file>
    <file>
      <filename>schedules_weekend_duration_probability_cluster_0_laundry_evening_duration_probability.csv</filename>
      <filetype>csv</filetype>
      <usage_type>resource</usage_type>
      <checksum>8ABEC58D</checksum>
    </file>
    <file>
      <filename>schedules_weekend_duration_probability_cluster_0_cooking_evening_duration_probability.csv</filename>
      <filetype>csv</filetype>
      <usage_type>resource</usage_type>
      <checksum>F6CB80B1</checksum>
    </file>
    <file>
      <filename>schedules_weekday_duration_probability_cluster_0_dishwashing_evening_duration_probability.csv</filename>
      <filetype>csv</filetype>
      <usage_type>resource</usage_type>
      <checksum>7C95D22E</checksum>
    </file>
    <file>
      <filename>schedules_weekday_duration_probability_cluster_0_shower_midday_duration_probability.csv</filename>
      <filetype>csv</filetype>
      <usage_type>resource</usage_type>
      <checksum>1AD7139F</checksum>
    </file>
    <file>
      <filename>schedules_weekday_mkv_chain_transition_prob_cluster_3.csv</filename>
      <filetype>csv</filetype>
      <usage_type>resource</usage_type>
      <checksum>CAC5CB5F</checksum>
    </file>
    <file>
      <filename>schedules_weekend_duration_probability_cluster_3_laundry_morning_duration_probability.csv</filename>
      <filetype>csv</filetype>
      <usage_type>resource</usage_type>
      <checksum>1761FEF6</checksum>
    </file>
    <file>
      <filename>schedules_weekend_duration_probability_cluster_3_cooking_morning_duration_probability.csv</filename>
      <filetype>csv</filetype>
      <usage_type>resource</usage_type>
      <checksum>5825338A</checksum>
    </file>
    <file>
      <filename>schedules_weekend_duration_probability_cluster_0_shower_evening_duration_probability.csv</filename>
      <filetype>csv</filetype>
      <usage_type>resource</usage_type>
      <checksum>ED525953</checksum>
    </file>
    <file>
      <filename>schedules_weekday_duration_probability_cluster_2_dishwashing_morning_duration_probability.csv</filename>
      <filetype>csv</filetype>
      <usage_type>resource</usage_type>
      <checksum>23E18003</checksum>
    </file>
    <file>
      <filename>schedules_weekday_duration_probability_cluster_3_laundry_midday_duration_probability.csv</filename>
      <filetype>csv</filetype>
      <usage_type>resource</usage_type>
      <checksum>C3A5DA8B</checksum>
    </file>
    <file>
      <filename>schedules_weekend_duration_probability_cluster_1_shower_evening_duration_probability.csv</filename>
      <filetype>csv</filetype>
      <usage_type>resource</usage_type>
      <checksum>3E947E31</checksum>
    </file>
    <file>
      <filename>schedules_weekday_duration_probability_cluster_2_laundry_midday_duration_probability.csv</filename>
      <filetype>csv</filetype>
      <usage_type>resource</usage_type>
      <checksum>ACB5BCD2</checksum>
    </file>
    <file>
      <filename>schedules_weekday_mkv_chain_transition_prob_cluster_1.csv</filename>
      <filetype>csv</filetype>
      <usage_type>resource</usage_type>
      <checksum>BBB50EE1</checksum>
    </file>
    <file>
      <filename>schedules_dishwasher_cluster_size_probability.csv</filename>
      <filetype>csv</filetype>
      <usage_type>resource</usage_type>
      <checksum>93DCD6FD</checksum>
    </file>
    <file>
      <filename>schedules_weekday_duration_probability_cluster_2_laundry_evening_duration_probability.csv</filename>
      <filetype>csv</filetype>
      <usage_type>resource</usage_type>
      <checksum>B250D83A</checksum>
    </file>
    <file>
      <filename>schedules_weekday_duration_probability_cluster_2_cooking_evening_duration_probability.csv</filename>
      <filetype>csv</filetype>
      <usage_type>resource</usage_type>
      <checksum>8E88C92D</checksum>
    </file>
    <file>
      <filename>schedules_weekday_mkv_chain_transition_prob_cluster_0.csv</filename>
      <filetype>csv</filetype>
      <usage_type>resource</usage_type>
      <checksum>1BCCAC5C</checksum>
    </file>
    <file>
      <filename>schedules_weekday_duration_probability_cluster_1_laundry_morning_duration_probability.csv</filename>
      <filetype>csv</filetype>
      <usage_type>resource</usage_type>
      <checksum>746D40E8</checksum>
    </file>
    <file>
      <filename>schedules_weekday_duration_probability_cluster_3_shower_midday_duration_probability.csv</filename>
      <filetype>csv</filetype>
      <usage_type>resource</usage_type>
      <checksum>8C62CEDB</checksum>
    </file>
    <file>
      <filename>schedules_weekday_duration_probability_cluster_1_cooking_morning_duration_probability.csv</filename>
      <filetype>csv</filetype>
      <usage_type>resource</usage_type>
      <checksum>407A312C</checksum>
    </file>
    <file>
      <filename>schedules_weekday_duration_probability_cluster_2_dishwashing_evening_duration_probability.csv</filename>
      <filetype>csv</filetype>
      <usage_type>resource</usage_type>
      <checksum>379A086A</checksum>
    </file>
    <file>
      <filename>schedules_weekend_duration_probability_cluster_0_shower_morning_duration_probability.csv</filename>
      <filetype>csv</filetype>
      <usage_type>resource</usage_type>
      <checksum>86F7DFDE</checksum>
    </file>
    <file>
      <filename>schedules_weekend_duration_probability_cluster_3_cooking_evening_duration_probability.csv</filename>
      <filetype>csv</filetype>
      <usage_type>resource</usage_type>
      <checksum>EC70F74E</checksum>
    </file>
    <file>
      <filename>schedules_weekend_duration_probability_cluster_3_laundry_evening_duration_probability.csv</filename>
      <filetype>csv</filetype>
      <usage_type>resource</usage_type>
      <checksum>C3963FF9</checksum>
    </file>
    <file>
      <filename>schedules_weekday_duration_probability_cluster_0_cooking_midday_duration_probability.csv</filename>
      <filetype>csv</filetype>
      <usage_type>resource</usage_type>
      <checksum>FBF76CFC</checksum>
    </file>
    <file>
      <filename>schedules_cooking_power_consumption_dist.csv</filename>
      <filetype>csv</filetype>
      <usage_type>resource</usage_type>
      <checksum>1C8AAA92</checksum>
    </file>
    <file>
      <filename>schedules_weekend_duration_probability_cluster_0_cooking_morning_duration_probability.csv</filename>
      <filetype>csv</filetype>
      <usage_type>resource</usage_type>
      <checksum>44F4FB7B</checksum>
    </file>
    <file>
      <filename>schedules_weekday_duration_probability_cluster_0_dishwashing_morning_duration_probability.csv</filename>
      <filetype>csv</filetype>
      <usage_type>resource</usage_type>
      <checksum>DDD537E9</checksum>
    </file>
    <file>
      <filename>schedules_weekend_duration_probability_cluster_0_laundry_morning_duration_probability.csv</filename>
      <filetype>csv</filetype>
      <usage_type>resource</usage_type>
      <checksum>6DA7C30F</checksum>
    </file>
    <file>
      <filename>schedules_clothes_dryer_power_duration_dist.csv</filename>
      <filetype>csv</filetype>
      <usage_type>resource</usage_type>
      <checksum>E26C2515</checksum>
    </file>
    <file>
      <filename>schedules_weekend_duration_probability_cluster_0_shower_midday_duration_probability.csv</filename>
      <filetype>csv</filetype>
      <usage_type>resource</usage_type>
      <checksum>332088E2</checksum>
    </file>
    <file>
      <filename>schedules_weekday_duration_probability_cluster_1_cooking_evening_duration_probability.csv</filename>
      <filetype>csv</filetype>
      <usage_type>resource</usage_type>
      <checksum>B817132C</checksum>
    </file>
    <file>
      <filename>schedules_weekday_duration_probability_cluster_1_laundry_evening_duration_probability.csv</filename>
      <filetype>csv</filetype>
      <usage_type>resource</usage_type>
      <checksum>56010915</checksum>
    </file>
    <file>
      <filename>schedules_clothes_washer_cluster_size_probability.csv</filename>
      <filetype>csv</filetype>
      <usage_type>resource</usage_type>
      <checksum>2401A66F</checksum>
    </file>
    <file>
      <filename>schedules_weekend_duration_probability_cluster_3_shower_midday_duration_probability.csv</filename>
      <filetype>csv</filetype>
      <usage_type>resource</usage_type>
      <checksum>DAF2049F</checksum>
    </file>
    <file>
      <filename>schedules_weekday_duration_probability_cluster_2_cooking_morning_duration_probability.csv</filename>
      <filetype>csv</filetype>
      <usage_type>resource</usage_type>
      <checksum>0E99EBF7</checksum>
    </file>
    <file>
      <filename>schedules_weekday_duration_probability_cluster_2_laundry_morning_duration_probability.csv</filename>
      <filetype>csv</filetype>
      <usage_type>resource</usage_type>
      <checksum>26CFB684</checksum>
    </file>
    <file>
      <filename>schedules_weekday_duration_probability_cluster_1_cooking_midday_duration_probability.csv</filename>
      <filetype>csv</filetype>
      <usage_type>resource</usage_type>
      <checksum>D45A9584</checksum>
    </file>
    <file>
      <filename>schedules_weekend_duration_probability_cluster_1_shower_morning_duration_probability.csv</filename>
      <filetype>csv</filetype>
      <usage_type>resource</usage_type>
      <checksum>C6D1F192</checksum>
    </file>
    <file>
      <filename>schedules_weekend_mkv_chain_transition_prob_cluster_2.csv</filename>
      <filetype>csv</filetype>
      <usage_type>resource</usage_type>
      <checksum>032B846A</checksum>
    </file>
    <file>
      <filename>schedules_weekend_duration_probability_cluster_3_shower_morning_duration_probability.csv</filename>
      <filetype>csv</filetype>
      <usage_type>resource</usage_type>
      <checksum>C2CA1416</checksum>
    </file>
    <file>
      <filename>schedules_clothes_washer_event_duration_probability.csv</filename>
      <filetype>csv</filetype>
      <usage_type>resource</usage_type>
      <checksum>9D369386</checksum>
    </file>
    <file>
      <filename>schedules_weekday_duration_probability_cluster_3_cooking_midday_duration_probability.csv</filename>
      <filetype>csv</filetype>
      <usage_type>resource</usage_type>
      <checksum>34A7D406</checksum>
    </file>
    <file>
      <filename>schedules_weekend_mkv_chain_transition_prob_cluster_3.csv</filename>
      <filetype>csv</filetype>
      <usage_type>resource</usage_type>
      <checksum>F0F0F886</checksum>
    </file>
    <file>
      <filename>schedules_weekend_duration_probability_cluster_3_dishwashing_midday_duration_probability.csv</filename>
      <filetype>csv</filetype>
      <usage_type>resource</usage_type>
      <checksum>EDD63C21</checksum>
    </file>
    <file>
      <filename>schedules_weekend_mkv_chain_transition_prob_cluster_1.csv</filename>
      <filetype>csv</filetype>
      <usage_type>resource</usage_type>
      <checksum>25700CD2</checksum>
    </file>
    <file>
      <filename>schedules_weekend_duration_probability_cluster_1_dishwashing_evening_duration_probability.csv</filename>
      <filetype>csv</filetype>
      <usage_type>resource</usage_type>
      <checksum>B304EB88</checksum>
    </file>
    <file>
      <filename>schedules_weekday_duration_probability_cluster_2_cooking_midday_duration_probability.csv</filename>
      <filetype>csv</filetype>
      <usage_type>resource</usage_type>
      <checksum>2244D290</checksum>
    </file>
    <file>
      <filename>schedules_weekend_duration_probability_cluster_2_shower_morning_duration_probability.csv</filename>
      <filetype>csv</filetype>
      <usage_type>resource</usage_type>
      <checksum>2DDD3D0B</checksum>
    </file>
    <file>
      <filename>schedules_weekend_mkv_chain_transition_prob_cluster_0.csv</filename>
      <filetype>csv</filetype>
      <usage_type>resource</usage_type>
      <checksum>E4089705</checksum>
    </file>
    <file>
      <filename>schedules_weekday_duration_probability_cluster_3_dishwashing_midday_duration_probability.csv</filename>
      <filetype>csv</filetype>
      <usage_type>resource</usage_type>
      <checksum>D119B4D0</checksum>
    </file>
    <file>
      <filename>schedules_weekend_duration_probability_cluster_3_dishwashing_morning_duration_probability.csv</filename>
      <filetype>csv</filetype>
      <usage_type>resource</usage_type>
      <checksum>99F23B28</checksum>
    </file>
    <file>
      <filename>schedules_weekend_duration_probability_cluster_0_laundry_midday_duration_probability.csv</filename>
      <filetype>csv</filetype>
      <usage_type>resource</usage_type>
      <checksum>80C3640C</checksum>
    </file>
    <file>
      <filename>schedules_weekday_duration_probability_cluster_3_shower_evening_duration_probability.csv</filename>
      <filetype>csv</filetype>
      <usage_type>resource</usage_type>
      <checksum>7FFBFD68</checksum>
    </file>
    <file>
      <filename>schedules_weekday_duration_probability_cluster_3_laundry_evening_duration_probability.csv</filename>
      <filetype>csv</filetype>
      <usage_type>resource</usage_type>
      <checksum>267E8883</checksum>
    </file>
    <file>
      <filename>schedules_weekday_duration_probability_cluster_3_cooking_evening_duration_probability.csv</filename>
      <filetype>csv</filetype>
      <usage_type>resource</usage_type>
      <checksum>6F2B7686</checksum>
    </file>
    <file>
      <filename>schedules_weekday_duration_probability_cluster_0_laundry_morning_duration_probability.csv</filename>
      <filetype>csv</filetype>
      <usage_type>resource</usage_type>
      <checksum>8CDCA30E</checksum>
    </file>
    <file>
      <filename>schedules_weekday_duration_probability_cluster_0_cooking_morning_duration_probability.csv</filename>
      <filetype>csv</filetype>
      <usage_type>resource</usage_type>
      <checksum>C54497C3</checksum>
    </file>
    <file>
      <filename>schedules_weekend_duration_probability_cluster_2_dishwashing_morning_duration_probability.csv</filename>
      <filetype>csv</filetype>
      <usage_type>resource</usage_type>
      <checksum>F3A11DE1</checksum>
    </file>
    <file>
      <filename>schedules_clothes_washer_power_consumption_dist.csv</filename>
      <filetype>csv</filetype>
      <usage_type>resource</usage_type>
      <checksum>B82EBBFB</checksum>
    </file>
    <file>
      <filename>schedules_weekend_duration_probability_cluster_1_laundry_evening_duration_probability.csv</filename>
      <filetype>csv</filetype>
      <usage_type>resource</usage_type>
      <checksum>9FEF76FF</checksum>
    </file>
    <file>
      <filename>schedules_weekend_duration_probability_cluster_1_cooking_evening_duration_probability.csv</filename>
      <filetype>csv</filetype>
      <usage_type>resource</usage_type>
      <checksum>2209A5BF</checksum>
    </file>
    <file>
      <filename>schedules_config.yml</filename>
      <filetype>yml</filetype>
      <usage_type>resource</usage_type>
      <checksum>7DAD9145</checksum>
    </file>
    <file>
      <filename>schedules_weekend_duration_probability_cluster_1_laundry_midday_duration_probability.csv</filename>
      <filetype>csv</filetype>
      <usage_type>resource</usage_type>
      <checksum>63F777DC</checksum>
    </file>
    <file>
      <filename>schedules_weekday_duration_probability_cluster_2_shower_evening_duration_probability.csv</filename>
      <filetype>csv</filetype>
      <usage_type>resource</usage_type>
      <checksum>1CCBCB69</checksum>
    </file>
    <file>
      <filename>schedules_weekend_duration_probability_cluster_0_dishwashing_evening_duration_probability.csv</filename>
      <filetype>csv</filetype>
      <usage_type>resource</usage_type>
      <checksum>AB0BE66C</checksum>
    </file>
    <file>
      <filename>schedules_weekend_duration_probability_cluster_2_laundry_morning_duration_probability.csv</filename>
      <filetype>csv</filetype>
      <usage_type>resource</usage_type>
      <checksum>1D1FB07E</checksum>
    </file>
    <file>
      <filename>schedules_weekend_duration_probability_cluster_2_cooking_morning_duration_probability.csv</filename>
      <filetype>csv</filetype>
      <usage_type>resource</usage_type>
      <checksum>34855051</checksum>
    </file>
    <file>
      <filename>schedules_weekday_duration_probability_cluster_0_shower_evening_duration_probability.csv</filename>
      <filetype>csv</filetype>
      <usage_type>resource</usage_type>
      <checksum>54EB60DE</checksum>
    </file>
    <file>
      <filename>schedules_weekend_duration_probability_cluster_3_laundry_midday_duration_probability.csv</filename>
      <filetype>csv</filetype>
      <usage_type>resource</usage_type>
      <checksum>0B329C66</checksum>
    </file>
    <file>
      <filename>schedules_weekend_duration_probability_cluster_2_shower_midday_duration_probability.csv</filename>
      <filetype>csv</filetype>
      <usage_type>resource</usage_type>
      <checksum>E97FEBA7</checksum>
    </file>
    <file>
      <filename>schedules_weekday_duration_probability_cluster_1_dishwashing_morning_duration_probability.csv</filename>
      <filetype>csv</filetype>
      <usage_type>resource</usage_type>
      <checksum>F3A0A48E</checksum>
    </file>
    <file>
      <filename>schedules_dishwasher_power_duration_dist.csv</filename>
      <filetype>csv</filetype>
      <usage_type>resource</usage_type>
      <checksum>A7E76021</checksum>
    </file>
    <file>
      <filename>schedules_weekday_duration_probability_cluster_1_dishwashing_midday_duration_probability.csv</filename>
      <filetype>csv</filetype>
      <usage_type>resource</usage_type>
      <checksum>018B32BA</checksum>
    </file>
    <file>
      <filename>schedules_weekday_duration_probability_cluster_3_dishwashing_evening_duration_probability.csv</filename>
      <filetype>csv</filetype>
      <usage_type>resource</usage_type>
      <checksum>DACA45E5</checksum>
    </file>
    <file>
      <filename>schedules_dishwasher_event_duration_probability.csv</filename>
      <filetype>csv</filetype>
      <usage_type>resource</usage_type>
      <checksum>419E598E</checksum>
    </file>
    <file>
      <filename>schedules_weekend_duration_probability_cluster_1_dishwashing_midday_duration_probability.csv</filename>
      <filetype>csv</filetype>
      <usage_type>resource</usage_type>
      <checksum>5E7982A4</checksum>
    </file>
    <file>
      <filename>schedules_README.md</filename>
      <filetype>md</filetype>
      <usage_type>resource</usage_type>
      <checksum>FA773BE2</checksum>
    </file>
    <file>
      <filename>schedules_shower_cluster_size_probability.csv</filename>
      <filetype>csv</filetype>
      <usage_type>resource</usage_type>
      <checksum>DBE185CA</checksum>
    </file>
    <file>
      <filename>schedules_weekend_duration_probability_cluster_1_shower_midday_duration_probability.csv</filename>
      <filetype>csv</filetype>
      <usage_type>resource</usage_type>
      <checksum>FE78DD0B</checksum>
    </file>
    <file>
      <filename>schedules_weekday_duration_probability_cluster_1_shower_evening_duration_probability.csv</filename>
      <filetype>csv</filetype>
      <usage_type>resource</usage_type>
      <checksum>AE9ED85B</checksum>
    </file>
    <file>
      <filename>schedules_weekend_duration_probability_cluster_2_laundry_midday_duration_probability.csv</filename>
      <filetype>csv</filetype>
      <usage_type>resource</usage_type>
      <checksum>78DC5051</checksum>
    </file>
    <file>
      <filename>schedules_weekday_mkv_chain_initial_prob_cluster_0.csv</filename>
      <filetype>csv</filetype>
      <usage_type>resource</usage_type>
      <checksum>0AC88E84</checksum>
    </file>
    <file>
      <filename>schedules_weekday_duration_probability_cluster_3_dishwashing_morning_duration_probability.csv</filename>
      <filetype>csv</filetype>
      <usage_type>resource</usage_type>
      <checksum>120B9428</checksum>
    </file>
    <file>
      <filename>schedules_weekend_duration_probability_cluster_0_cooking_midday_duration_probability.csv</filename>
      <filetype>csv</filetype>
      <usage_type>resource</usage_type>
      <checksum>3CFFA67D</checksum>
    </file>
    <file>
      <filename>schedules_weekday_duration_probability_cluster_2_shower_midday_duration_probability.csv</filename>
      <filetype>csv</filetype>
      <usage_type>resource</usage_type>
      <checksum>41C774DB</checksum>
    </file>
    <file>
      <filename>schedules_weekday_duration_probability_cluster_2_dishwashing_midday_duration_probability.csv</filename>
      <filetype>csv</filetype>
      <usage_type>resource</usage_type>
      <checksum>F9891815</checksum>
    </file>
    <file>
      <filename>schedules_weekday_duration_probability_cluster_1_dishwashing_evening_duration_probability.csv</filename>
      <filetype>csv</filetype>
      <usage_type>resource</usage_type>
      <checksum>652AD618</checksum>
    </file>
    <file>
      <filename>schedules_weekday_mkv_chain_initial_prob_cluster_1.csv</filename>
      <filetype>csv</filetype>
      <usage_type>resource</usage_type>
      <checksum>AE298C53</checksum>
    </file>
    <file>
      <filename>schedules_weekday_duration_probability_cluster_0_shower_morning_duration_probability.csv</filename>
      <filetype>csv</filetype>
      <usage_type>resource</usage_type>
      <checksum>8300EB00</checksum>
    </file>
    <file>
      <filename>schedules_weekday_mkv_chain_initial_prob_cluster_3.csv</filename>
      <filetype>csv</filetype>
      <usage_type>resource</usage_type>
      <checksum>5AAC2E9E</checksum>
    </file>
    <file>
      <filename>schedules_weekday_duration_probability_cluster_1_shower_midday_duration_probability.csv</filename>
      <filetype>csv</filetype>
      <usage_type>resource</usage_type>
      <checksum>D4FBDE56</checksum>
    </file>
    <file>
      <filename>schedules_weekday_duration_probability_cluster_1_shower_morning_duration_probability.csv</filename>
      <filetype>csv</filetype>
      <usage_type>resource</usage_type>
      <checksum>D897D4A1</checksum>
    </file>
    <file>
      <filename>schedules_weekend_duration_probability_cluster_1_cooking_midday_duration_probability.csv</filename>
      <filetype>csv</filetype>
      <usage_type>resource</usage_type>
      <checksum>768859FF</checksum>
    </file>
    <file>
      <filename>schedules_weekend_duration_probability_cluster_2_dishwashing_midday_duration_probability.csv</filename>
      <filetype>csv</filetype>
      <usage_type>resource</usage_type>
      <checksum>29AAEE1E</checksum>
    </file>
    <file>
      <filename>schedules_weekday_mkv_chain_initial_prob_cluster_2.csv</filename>
      <filetype>csv</filetype>
      <usage_type>resource</usage_type>
      <checksum>42FB1588</checksum>
    </file>
    <file>
      <filename>schedules_weekday_duration_probability_cluster_0_cooking_evening_duration_probability.csv</filename>
      <filetype>csv</filetype>
      <usage_type>resource</usage_type>
      <checksum>4986DD68</checksum>
    </file>
    <file>
      <filename>schedules_weekday_duration_probability_cluster_0_laundry_evening_duration_probability.csv</filename>
      <filetype>csv</filetype>
      <usage_type>resource</usage_type>
      <checksum>C3A5357C</checksum>
    </file>
    <file>
      <filename>schedules_weekend_mkv_chain_initial_prob_cluster_1.csv</filename>
      <filetype>csv</filetype>
      <usage_type>resource</usage_type>
      <checksum>49FEAE44</checksum>
    </file>
    <file>
      <filename>schedules_weekend_duration_probability_cluster_3_cooking_midday_duration_probability.csv</filename>
      <filetype>csv</filetype>
      <usage_type>resource</usage_type>
      <checksum>7C8976F3</checksum>
    </file>
    <file>
      <filename>schedules_weekday_duration_probability_cluster_3_cooking_morning_duration_probability.csv</filename>
      <filetype>csv</filetype>
      <usage_type>resource</usage_type>
      <checksum>615CD1D7</checksum>
    </file>
    <file>
      <filename>schedules_weekday_duration_probability_cluster_3_laundry_morning_duration_probability.csv</filename>
      <filetype>csv</filetype>
      <usage_type>resource</usage_type>
      <checksum>D614AB97</checksum>
    </file>
    <file>
      <filename>schedules_weekend_mkv_chain_initial_prob_cluster_0.csv</filename>
      <filetype>csv</filetype>
      <usage_type>resource</usage_type>
      <checksum>3F16AE89</checksum>
    </file>
    <file>
      <filename>schedules_weekday_duration_probability_cluster_3_shower_morning_duration_probability.csv</filename>
      <filetype>csv</filetype>
      <usage_type>resource</usage_type>
      <checksum>E3A10BE2</checksum>
    </file>
    <file>
      <filename>schedules_weekend_duration_probability_cluster_2_cooking_evening_duration_probability.csv</filename>
      <filetype>csv</filetype>
      <usage_type>resource</usage_type>
      <checksum>26C904EC</checksum>
    </file>
    <file>
      <filename>schedules_weekend_duration_probability_cluster_2_laundry_evening_duration_probability.csv</filename>
      <filetype>csv</filetype>
      <usage_type>resource</usage_type>
      <checksum>EA68360B</checksum>
    </file>
    <file>
      <filename>schedules_weekend_duration_probability_cluster_0_dishwashing_morning_duration_probability.csv</filename>
      <filetype>csv</filetype>
      <usage_type>resource</usage_type>
      <checksum>A4EB422A</checksum>
    </file>
    <file>
      <filename>schedules_weekday_duration_probability_cluster_2_shower_morning_duration_probability.csv</filename>
      <filetype>csv</filetype>
      <usage_type>resource</usage_type>
      <checksum>84737EBC</checksum>
    </file>
    <file>
      <filename>schedules_weekend_mkv_chain_initial_prob_cluster_2.csv</filename>
      <filetype>csv</filetype>
      <usage_type>resource</usage_type>
      <checksum>B48A47D6</checksum>
    </file>
    <file>
      <filename>schedules_weekend_duration_probability_cluster_2_cooking_midday_duration_probability.csv</filename>
      <filetype>csv</filetype>
      <usage_type>resource</usage_type>
      <checksum>51CF51D3</checksum>
    </file>
    <file>
      <filename>schedules_cooking_power_duration_dist.csv</filename>
      <filetype>csv</filetype>
      <usage_type>resource</usage_type>
      <checksum>66C47C80</checksum>
    </file>
    <file>
      <filename>schedules_weekend_duration_probability_cluster_1_cooking_morning_duration_probability.csv</filename>
      <filetype>csv</filetype>
      <usage_type>resource</usage_type>
      <checksum>2927CF95</checksum>
    </file>
    <file>
      <filename>schedules_weekend_duration_probability_cluster_1_laundry_morning_duration_probability.csv</filename>
      <filetype>csv</filetype>
      <usage_type>resource</usage_type>
      <checksum>E731D060</checksum>
    </file>
    <file>
      <filename>schedules_weekend_duration_probability_cluster_2_dishwashing_evening_duration_probability.csv</filename>
      <filetype>csv</filetype>
      <usage_type>resource</usage_type>
      <checksum>479CD610</checksum>
    </file>
    <file>
      <filename>schedules_weekend_mkv_chain_initial_prob_cluster_3.csv</filename>
      <filetype>csv</filetype>
      <usage_type>resource</usage_type>
      <checksum>B47E790B</checksum>
    </file>
    <file>
      <version>
        <software_program>OpenStudio</software_program>
        <identifier>2.9.0</identifier>
        <min_compatible>2.9.0</min_compatible>
      </version>
      <filename>measure.rb</filename>
      <filetype>rb</filetype>
      <usage_type>script</usage_type>
      <checksum>FF371AF2</checksum>
    </file>
    <file>
      <filename>schedules.rb</filename>
      <filetype>rb</filetype>
      <usage_type>resource</usage_type>
      <checksum>1DAD5522</checksum>
    </file>
  </files>
</measure><|MERGE_RESOLUTION|>--- conflicted
+++ resolved
@@ -3,13 +3,8 @@
   <schema_version>3.0</schema_version>
   <name>build_residential_hpxml</name>
   <uid>a13a8983-2b01-4930-8af2-42030b6e4233</uid>
-<<<<<<< HEAD
-  <version_id>5f37e3bc-b526-46d8-a524-df53acb6c0b4</version_id>
-  <version_modified>20200924T215730Z</version_modified>
-=======
   <version_id>482bd335-cc1e-4897-b545-16f56f50e942</version_id>
   <version_modified>20200928T193252Z</version_modified>
->>>>>>> d2a70ba3
   <xml_checksum>2C38F48B</xml_checksum>
   <class_name>BuildResidentialHPXML</class_name>
   <display_name>HPXML Builder</display_name>
@@ -5806,8 +5801,6 @@
   </attributes>
   <files>
     <file>
-<<<<<<< HEAD
-=======
       <filename>geometry.rb</filename>
       <filetype>rb</filetype>
       <usage_type>resource</usage_type>
@@ -5832,7 +5825,6 @@
       <checksum>DA2FBD91</checksum>
     </file>
     <file>
->>>>>>> d2a70ba3
       <filename>constants.rb</filename>
       <filetype>rb</filetype>
       <usage_type>resource</usage_type>
@@ -6751,15 +6743,12 @@
       <checksum>5380B109</checksum>
     </file>
     <file>
-<<<<<<< HEAD
-=======
       <filename>base-misc-usage-multiplier.osw</filename>
       <filetype>osw</filetype>
       <usage_type>test</usage_type>
       <checksum>CCE9B5D8</checksum>
     </file>
     <file>
->>>>>>> d2a70ba3
       <filename>base-simcontrol-runperiod-1-month.osw</filename>
       <filetype>osw</filetype>
       <usage_type>test</usage_type>
@@ -6769,45 +6758,24 @@
       <filename>base-schedules-stochastic.osw</filename>
       <filetype>osw</filetype>
       <usage_type>test</usage_type>
-<<<<<<< HEAD
-      <checksum>26142957</checksum>
-=======
       <checksum>66B0151B</checksum>
->>>>>>> d2a70ba3
     </file>
     <file>
       <filename>base-schedules-user-specified.osw</filename>
       <filetype>osw</filetype>
       <usage_type>test</usage_type>
-<<<<<<< HEAD
-      <checksum>9B746BD9</checksum>
-=======
       <checksum>C1816807</checksum>
->>>>>>> d2a70ba3
     </file>
     <file>
       <filename>extra-vacancy-6-months.osw</filename>
       <filetype>osw</filetype>
       <usage_type>test</usage_type>
-<<<<<<< HEAD
-      <checksum>D08292EE</checksum>
-=======
       <checksum>833B2963</checksum>
->>>>>>> d2a70ba3
     </file>
     <file>
       <filename>base-misc-usage-multiplier.osw</filename>
       <filetype>osw</filetype>
       <usage_type>test</usage_type>
-<<<<<<< HEAD
-      <checksum>DD4077C7</checksum>
-    </file>
-    <file>
-      <filename>location.rb</filename>
-      <filetype>rb</filetype>
-      <usage_type>resource</usage_type>
-      <checksum>1833FBD3</checksum>
-=======
       <checksum>99590618</checksum>
     </file>
     <file>
@@ -6815,7 +6783,6 @@
       <filetype>osw</filetype>
       <usage_type>test</usage_type>
       <checksum>B92355F5</checksum>
->>>>>>> d2a70ba3
     </file>
     <file>
       <filename>geometry.rb</filename>
@@ -6827,11 +6794,7 @@
       <filename>base-atticroof-radiant-barrier.osw</filename>
       <filetype>osw</filetype>
       <usage_type>test</usage_type>
-<<<<<<< HEAD
-      <checksum>618A6104</checksum>
-=======
       <checksum>C384AAA6</checksum>
->>>>>>> d2a70ba3
     </file>
     <file>
       <filename>base-appliances-dehumidifier-50percent.osw</filename>
@@ -6843,21 +6806,13 @@
       <filename>base-appliances-dehumidifier-ief.osw</filename>
       <filetype>osw</filetype>
       <usage_type>test</usage_type>
-<<<<<<< HEAD
-      <checksum>5F2DA6DF</checksum>
-=======
       <checksum>C37E5D9E</checksum>
->>>>>>> d2a70ba3
     </file>
     <file>
       <filename>base-appliances-dehumidifier.osw</filename>
       <filetype>osw</filetype>
       <usage_type>test</usage_type>
-<<<<<<< HEAD
-      <checksum>B967801B</checksum>
-=======
       <checksum>79929732</checksum>
->>>>>>> d2a70ba3
     </file>
     <file>
       <filename>base-hvac-dual-fuel-air-to-air-heat-pump-1-speed-electric.osw</filename>
@@ -6869,31 +6824,19 @@
       <filename>base-location-dallas-tx.osw</filename>
       <filetype>osw</filetype>
       <usage_type>test</usage_type>
-<<<<<<< HEAD
-      <checksum>03AF994D</checksum>
-=======
       <checksum>D1550586</checksum>
->>>>>>> d2a70ba3
     </file>
     <file>
       <filename>base-location-miami-fl.osw</filename>
       <filetype>osw</filetype>
       <usage_type>test</usage_type>
-<<<<<<< HEAD
-      <checksum>7A98E244</checksum>
-=======
       <checksum>1C834247</checksum>
->>>>>>> d2a70ba3
     </file>
     <file>
       <filename>base-foundation-unconditioned-basement-assembly-r.osw</filename>
       <filetype>osw</filetype>
       <usage_type>test</usage_type>
-<<<<<<< HEAD
-      <checksum>8F197808</checksum>
-=======
       <checksum>E98FF122</checksum>
->>>>>>> d2a70ba3
     </file>
     <file>
       <filename>base-hvac-mini-split-heat-pump-ductless.osw</filename>
@@ -6908,18 +6851,6 @@
       <checksum>542C55EB</checksum>
     </file>
     <file>
-<<<<<<< HEAD
-      <filename>schedules.rb</filename>
-      <filetype>rb</filetype>
-      <usage_type>resource</usage_type>
-      <checksum>2E5C72DA</checksum>
-    </file>
-    <file>
-      <filename>extra-enclosure-garage-partially-protruded.osw</filename>
-      <filetype>osw</filetype>
-      <usage_type>test</usage_type>
-      <checksum>9080C1D5</checksum>
-=======
       <filename>extra-mechvent-shared.osw</filename>
       <filetype>osw</filetype>
       <usage_type>test</usage_type>
@@ -6995,7 +6926,6 @@
       <filetype>osw</filetype>
       <usage_type>test</usage_type>
       <checksum>16F4F924</checksum>
->>>>>>> d2a70ba3
     </file>
     <file>
       <filename>schedules_dishwasher_power_consumption_dist.csv</filename>
