--- conflicted
+++ resolved
@@ -3,13 +3,8 @@
   <schema_version>3.1</schema_version>
   <name>build_residential_hpxml</name>
   <uid>a13a8983-2b01-4930-8af2-42030b6e4233</uid>
-<<<<<<< HEAD
-  <version_id>126b5c9e-a4cb-459c-986a-fe8340c0a310</version_id>
-  <version_modified>2024-09-23T15:30:39Z</version_modified>
-=======
-  <version_id>73cdd978-05a9-42cb-9497-b54a64ac8de4</version_id>
-  <version_modified>2024-09-24T01:38:37Z</version_modified>
->>>>>>> 845b6ab2
+  <version_id>4f5e8292-a69f-444c-960d-ffb3fadb5b10</version_id>
+  <version_modified>2024-09-24T17:54:13Z</version_modified>
   <xml_checksum>2C38F48B</xml_checksum>
   <class_name>BuildResidentialHPXML</class_name>
   <display_name>HPXML Builder</display_name>
@@ -7555,6 +7550,48 @@
       <checksum>F80359E3</checksum>
     </file>
     <file>
+      <filename>extra_files/base-mf.xml</filename>
+      <filetype>xml</filetype>
+      <usage_type>test</usage_type>
+      <checksum>06C3D0DD</checksum>
+    </file>
+    <file>
+      <filename>extra_files/base-mf2.xml</filename>
+      <filetype>xml</filetype>
+      <usage_type>test</usage_type>
+      <checksum>04582640</checksum>
+    </file>
+    <file>
+      <filename>extra_files/base-sfa.xml</filename>
+      <filetype>xml</filetype>
+      <usage_type>test</usage_type>
+      <checksum>16ED9F15</checksum>
+    </file>
+    <file>
+      <filename>extra_files/base-sfa2.xml</filename>
+      <filetype>xml</filetype>
+      <usage_type>test</usage_type>
+      <checksum>1B60C132</checksum>
+    </file>
+    <file>
+      <filename>extra_files/base-sfa3.xml</filename>
+      <filetype>xml</filetype>
+      <usage_type>test</usage_type>
+      <checksum>DD9CD517</checksum>
+    </file>
+    <file>
+      <filename>extra_files/base-sfd.xml</filename>
+      <filetype>xml</filetype>
+      <usage_type>test</usage_type>
+      <checksum>79463062</checksum>
+    </file>
+    <file>
+      <filename>extra_files/base-sfd2.xml</filename>
+      <filetype>xml</filetype>
+      <usage_type>test</usage_type>
+      <checksum>9FC7FBA9</checksum>
+    </file>
+    <file>
       <filename>test_build_residential_hpxml.rb</filename>
       <filetype>rb</filetype>
       <usage_type>test</usage_type>
