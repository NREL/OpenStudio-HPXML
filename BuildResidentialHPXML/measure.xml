<?xml version="1.0"?>
<measure>
  <schema_version>3.0</schema_version>
  <name>build_residential_hpxml</name>
  <uid>a13a8983-2b01-4930-8af2-42030b6e4233</uid>
<<<<<<< HEAD
  <version_id>306d7b69-c1fd-42e9-aedd-a18f985f647c</version_id>
  <version_modified>20210707T195555Z</version_modified>
=======
  <version_id>aff062eb-2acc-4952-bff6-c00ca34a1d7d</version_id>
  <version_modified>20210719T152715Z</version_modified>
>>>>>>> 04c9b799
  <xml_checksum>2C38F48B</xml_checksum>
  <class_name>BuildResidentialHPXML</class_name>
  <display_name>HPXML Builder</display_name>
  <description>Builds a residential HPXML file.</description>
  <modeler_description>TODO</modeler_description>
  <arguments>
    <argument>
      <name>hpxml_path</name>
      <display_name>HPXML File Path</display_name>
      <description>Absolute/relative path of the HPXML file.</description>
      <type>String</type>
      <required>true</required>
      <model_dependent>false</model_dependent>
    </argument>
    <argument>
      <name>software_program_used</name>
      <display_name>Software Program Used</display_name>
      <description>The name of the software program used.</description>
      <type>String</type>
      <required>false</required>
      <model_dependent>false</model_dependent>
    </argument>
    <argument>
      <name>software_program_version</name>
      <display_name>Software Program Version</display_name>
      <description>The version of the software program used.</description>
      <type>String</type>
      <required>false</required>
      <model_dependent>false</model_dependent>
    </argument>
    <argument>
      <name>simulation_control_timestep</name>
      <display_name>Simulation Control: Timestep</display_name>
      <description>Value must be a divisor of 60.</description>
      <type>Integer</type>
      <units>min</units>
      <required>false</required>
      <model_dependent>false</model_dependent>
    </argument>
    <argument>
      <name>simulation_control_run_period</name>
      <display_name>Simulation Control: Run Period</display_name>
      <description>Specifies the annual simulation run period. Enter a date like "Mar 15 - Sep 15".</description>
      <type>String</type>
      <required>false</required>
      <model_dependent>false</model_dependent>
    </argument>
    <argument>
      <name>simulation_control_run_period_calendar_year</name>
      <display_name>Simulation Control: Run Period Calendar Year</display_name>
      <description>This numeric field should contain the calendar year that determines the start day of week. If you are running simulations using AMY weather files, the value entered for calendar year will not be used; it will be overridden by the actual year found in the AMY weather file.</description>
      <type>Integer</type>
      <units>year</units>
      <required>false</required>
      <model_dependent>false</model_dependent>
    </argument>
    <argument>
      <name>simulation_control_daylight_saving_enabled</name>
      <display_name>Simulation Control: Daylight Saving Enabled</display_name>
      <description>Whether to use daylight saving.</description>
      <type>Boolean</type>
      <required>false</required>
      <model_dependent>false</model_dependent>
      <choices>
        <choice>
          <value>true</value>
          <display_name>true</display_name>
        </choice>
        <choice>
          <value>false</value>
          <display_name>false</display_name>
        </choice>
      </choices>
    </argument>
    <argument>
      <name>simulation_control_daylight_saving_period</name>
      <display_name>Simulation Control: Daylight Saving Period</display_name>
      <description>Specifies the daylight saving period. Enter a date like "Mar 15 - Dec 15".</description>
      <type>String</type>
      <required>false</required>
      <model_dependent>false</model_dependent>
    </argument>
    <argument>
      <name>schedules_type</name>
      <display_name>Schedules: Type</display_name>
      <description>The type of occupant-related schedules to use. Schedules corresponding to 'default' are average (e.g., Building America). Schedules corresponding to 'stochastic' are generated using time-inhomogeneous Markov chains derived from American Time Use Survey data, and supplemented with sampling duration and power level from NEEA RBSA data as well as DHW draw duration and flow rate from Aquacraft/AWWA data.</description>
      <type>Choice</type>
      <required>true</required>
      <model_dependent>false</model_dependent>
      <default_value>default</default_value>
      <choices>
        <choice>
          <value>default</value>
          <display_name>default</display_name>
        </choice>
        <choice>
          <value>stochastic</value>
          <display_name>stochastic</display_name>
        </choice>
        <choice>
          <value>user-specified</value>
          <display_name>user-specified</display_name>
        </choice>
      </choices>
    </argument>
    <argument>
      <name>schedules_path</name>
      <display_name>Schedules: Path</display_name>
      <description>Absolute (or relative) path of the csv file containing user-specified occupancy schedules.</description>
      <type>String</type>
      <required>false</required>
      <model_dependent>false</model_dependent>
    </argument>
    <argument>
      <name>schedules_vacancy_period</name>
      <display_name>Schedules: Vacancy Period</display_name>
      <description>Specifies the vacancy period. Only applies if the schedules type is 'stochastic'. Enter a date like "Dec 15 - Jan 15".</description>
      <type>String</type>
      <required>false</required>
      <model_dependent>false</model_dependent>
    </argument>
    <argument>
      <name>schedules_random_seed</name>
      <display_name>Schedules: Random Seed</display_name>
      <description>This numeric field is the seed for the random number generator. Only applies if the schedules type is 'stochastic'.</description>
      <type>Integer</type>
      <units>#</units>
      <required>false</required>
      <model_dependent>false</model_dependent>
    </argument>
    <argument>
      <name>weather_station_epw_filepath</name>
      <display_name>EnergyPlus Weather (EPW) Filepath</display_name>
      <description>Path of the EPW file.</description>
      <type>String</type>
      <required>true</required>
      <model_dependent>false</model_dependent>
      <default_value>USA_CO_Denver.Intl.AP.725650_TMY3.epw</default_value>
    </argument>
    <argument>
      <name>site_type</name>
      <display_name>Site: Type</display_name>
      <description>The type of site.</description>
      <type>Choice</type>
      <required>false</required>
      <model_dependent>false</model_dependent>
      <choices>
        <choice>
          <value>suburban</value>
          <display_name>suburban</display_name>
        </choice>
        <choice>
          <value>urban</value>
          <display_name>urban</display_name>
        </choice>
        <choice>
          <value>rural</value>
          <display_name>rural</display_name>
        </choice>
      </choices>
    </argument>
    <argument>
      <name>geometry_unit_type</name>
      <display_name>Geometry: Unit Type</display_name>
      <description>The type of unit.</description>
      <type>Choice</type>
      <required>true</required>
      <model_dependent>false</model_dependent>
      <default_value>single-family detached</default_value>
      <choices>
        <choice>
          <value>single-family detached</value>
          <display_name>single-family detached</display_name>
        </choice>
        <choice>
          <value>single-family attached</value>
          <display_name>single-family attached</display_name>
        </choice>
        <choice>
          <value>apartment unit</value>
          <display_name>apartment unit</display_name>
        </choice>
      </choices>
    </argument>
    <argument>
      <name>geometry_cfa</name>
      <display_name>Geometry: Conditioned Floor Area</display_name>
      <description>The total floor area of the conditioned space (including any conditioned basement floor area).</description>
      <type>Double</type>
      <units>ft^2</units>
      <required>true</required>
      <model_dependent>false</model_dependent>
      <default_value>2000</default_value>
    </argument>
    <argument>
      <name>geometry_num_floors_above_grade</name>
      <display_name>Geometry: Number of Floors</display_name>
      <description>The number of floors above grade (in the unit if single-family detached or single-family attached, and in the building if apartment unit). Conditioned attics are included.</description>
      <type>Integer</type>
      <units>#</units>
      <required>true</required>
      <model_dependent>false</model_dependent>
      <default_value>2</default_value>
    </argument>
    <argument>
      <name>geometry_wall_height</name>
      <display_name>Geometry: Average Wall Height</display_name>
      <description>The average height of the walls.</description>
      <type>Double</type>
      <units>ft</units>
      <required>true</required>
      <model_dependent>false</model_dependent>
      <default_value>8</default_value>
    </argument>
    <argument>
      <name>geometry_orientation</name>
      <display_name>Geometry: Orientation</display_name>
      <description>The unit's orientation is measured clockwise from north (e.g., North=0, East=90, South=180, West=270).</description>
      <type>Double</type>
      <units>degrees</units>
      <required>true</required>
      <model_dependent>false</model_dependent>
      <default_value>180</default_value>
    </argument>
    <argument>
      <name>geometry_aspect_ratio</name>
      <display_name>Geometry: Aspect Ratio</display_name>
      <description>The ratio of the front/back wall length to the left/right wall length, excluding any protruding garage wall area.</description>
      <type>Double</type>
      <units>FB/LR</units>
      <required>true</required>
      <model_dependent>false</model_dependent>
      <default_value>2</default_value>
    </argument>
    <argument>
      <name>geometry_corridor_position</name>
      <display_name>Geometry: Corridor Position</display_name>
      <description>The position of the corridor. Only applies to single-family attached and apartment unit units. Exterior corridors are shaded, but not enclosed. Interior corridors are enclosed and conditioned.</description>
      <type>Choice</type>
      <required>true</required>
      <model_dependent>false</model_dependent>
      <default_value>Double-Loaded Interior</default_value>
      <choices>
        <choice>
          <value>Double-Loaded Interior</value>
          <display_name>Double-Loaded Interior</display_name>
        </choice>
        <choice>
          <value>Single Exterior (Front)</value>
          <display_name>Single Exterior (Front)</display_name>
        </choice>
        <choice>
          <value>Double Exterior</value>
          <display_name>Double Exterior</display_name>
        </choice>
        <choice>
          <value>None</value>
          <display_name>None</display_name>
        </choice>
      </choices>
    </argument>
    <argument>
      <name>geometry_corridor_width</name>
      <display_name>Geometry: Corridor Width</display_name>
      <description>The width of the corridor. Only applies to apartment unit units.</description>
      <type>Double</type>
      <units>ft</units>
      <required>true</required>
      <model_dependent>false</model_dependent>
      <default_value>10</default_value>
    </argument>
    <argument>
      <name>geometry_inset_width</name>
      <display_name>Geometry: Inset Width</display_name>
      <description>The width of the inset. Only applies to apartment unit units.</description>
      <type>Double</type>
      <units>ft</units>
      <required>true</required>
      <model_dependent>false</model_dependent>
      <default_value>0</default_value>
    </argument>
    <argument>
      <name>geometry_inset_depth</name>
      <display_name>Geometry: Inset Depth</display_name>
      <description>The depth of the inset. Only applies to apartment unit units.</description>
      <type>Double</type>
      <units>ft</units>
      <required>true</required>
      <model_dependent>false</model_dependent>
      <default_value>0</default_value>
    </argument>
    <argument>
      <name>geometry_inset_position</name>
      <display_name>Geometry: Inset Position</display_name>
      <description>The position of the inset. Only applies to apartment unit units.</description>
      <type>Choice</type>
      <required>true</required>
      <model_dependent>false</model_dependent>
      <default_value>Right</default_value>
      <choices>
        <choice>
          <value>Right</value>
          <display_name>Right</display_name>
        </choice>
        <choice>
          <value>Left</value>
          <display_name>Left</display_name>
        </choice>
      </choices>
    </argument>
    <argument>
      <name>geometry_balcony_depth</name>
      <display_name>Geometry: Balcony Depth</display_name>
      <description>The depth of the balcony. Only applies to apartment unit units.</description>
      <type>Double</type>
      <units>ft</units>
      <required>true</required>
      <model_dependent>false</model_dependent>
      <default_value>0</default_value>
    </argument>
    <argument>
      <name>geometry_garage_width</name>
      <display_name>Geometry: Garage Width</display_name>
      <description>The width of the garage. Enter zero for no garage. Only applies to single-family detached units.</description>
      <type>Double</type>
      <units>ft</units>
      <required>true</required>
      <model_dependent>false</model_dependent>
      <default_value>0</default_value>
    </argument>
    <argument>
      <name>geometry_garage_depth</name>
      <display_name>Geometry: Garage Depth</display_name>
      <description>The depth of the garage. Only applies to single-family detached units.</description>
      <type>Double</type>
      <units>ft</units>
      <required>true</required>
      <model_dependent>false</model_dependent>
      <default_value>20</default_value>
    </argument>
    <argument>
      <name>geometry_garage_protrusion</name>
      <display_name>Geometry: Garage Protrusion</display_name>
      <description>The fraction of the garage that is protruding from the living space. Only applies to single-family detached units.</description>
      <type>Double</type>
      <units>frac</units>
      <required>true</required>
      <model_dependent>false</model_dependent>
      <default_value>0</default_value>
    </argument>
    <argument>
      <name>geometry_garage_position</name>
      <display_name>Geometry: Garage Position</display_name>
      <description>The position of the garage. Only applies to single-family detached units.</description>
      <type>Choice</type>
      <required>true</required>
      <model_dependent>false</model_dependent>
      <default_value>Right</default_value>
      <choices>
        <choice>
          <value>Right</value>
          <display_name>Right</display_name>
        </choice>
        <choice>
          <value>Left</value>
          <display_name>Left</display_name>
        </choice>
      </choices>
    </argument>
    <argument>
      <name>geometry_foundation_type</name>
      <display_name>Geometry: Foundation Type</display_name>
      <description>The foundation type of the building.</description>
      <type>Choice</type>
      <required>true</required>
      <model_dependent>false</model_dependent>
      <default_value>SlabOnGrade</default_value>
      <choices>
        <choice>
          <value>SlabOnGrade</value>
          <display_name>SlabOnGrade</display_name>
        </choice>
        <choice>
          <value>VentedCrawlspace</value>
          <display_name>VentedCrawlspace</display_name>
        </choice>
        <choice>
          <value>UnventedCrawlspace</value>
          <display_name>UnventedCrawlspace</display_name>
        </choice>
        <choice>
          <value>UnconditionedBasement</value>
          <display_name>UnconditionedBasement</display_name>
        </choice>
        <choice>
          <value>ConditionedBasement</value>
          <display_name>ConditionedBasement</display_name>
        </choice>
        <choice>
          <value>Ambient</value>
          <display_name>Ambient</display_name>
        </choice>
      </choices>
    </argument>
    <argument>
      <name>geometry_foundation_height</name>
      <display_name>Geometry: Foundation Height</display_name>
      <description>The height of the foundation (e.g., 3ft for crawlspace, 8ft for basement). Only applies to basements/crawlspaces.</description>
      <type>Double</type>
      <units>ft</units>
      <required>true</required>
      <model_dependent>false</model_dependent>
      <default_value>0</default_value>
    </argument>
    <argument>
      <name>geometry_foundation_height_above_grade</name>
      <display_name>Geometry: Foundation Height Above Grade</display_name>
      <description>The depth above grade of the foundation wall. Only applies to basements/crawlspaces.</description>
      <type>Double</type>
      <units>ft</units>
      <required>true</required>
      <model_dependent>false</model_dependent>
      <default_value>0</default_value>
    </argument>
    <argument>
      <name>geometry_rim_joist_height</name>
      <display_name>Geometry: Rim Joist Height</display_name>
      <description>The height of the rim joists. Only applies to basements/crawlspaces.</description>
      <type>Double</type>
      <units>in</units>
      <required>true</required>
      <model_dependent>false</model_dependent>
      <default_value>9.25</default_value>
    </argument>
    <argument>
      <name>geometry_roof_type</name>
      <display_name>Geometry: Roof Type</display_name>
      <description>The roof type of the building. Assumed flat for apartment unit units.</description>
      <type>Choice</type>
      <required>true</required>
      <model_dependent>false</model_dependent>
      <default_value>gable</default_value>
      <choices>
        <choice>
          <value>gable</value>
          <display_name>gable</display_name>
        </choice>
        <choice>
          <value>hip</value>
          <display_name>hip</display_name>
        </choice>
        <choice>
          <value>flat</value>
          <display_name>flat</display_name>
        </choice>
      </choices>
    </argument>
    <argument>
      <name>geometry_roof_pitch</name>
      <display_name>Geometry: Roof Pitch</display_name>
      <description>The roof pitch of the attic. Ignored if the building has a flat roof.</description>
      <type>Choice</type>
      <required>true</required>
      <model_dependent>false</model_dependent>
      <default_value>6:12</default_value>
      <choices>
        <choice>
          <value>1:12</value>
          <display_name>1:12</display_name>
        </choice>
        <choice>
          <value>2:12</value>
          <display_name>2:12</display_name>
        </choice>
        <choice>
          <value>3:12</value>
          <display_name>3:12</display_name>
        </choice>
        <choice>
          <value>4:12</value>
          <display_name>4:12</display_name>
        </choice>
        <choice>
          <value>5:12</value>
          <display_name>5:12</display_name>
        </choice>
        <choice>
          <value>6:12</value>
          <display_name>6:12</display_name>
        </choice>
        <choice>
          <value>7:12</value>
          <display_name>7:12</display_name>
        </choice>
        <choice>
          <value>8:12</value>
          <display_name>8:12</display_name>
        </choice>
        <choice>
          <value>9:12</value>
          <display_name>9:12</display_name>
        </choice>
        <choice>
          <value>10:12</value>
          <display_name>10:12</display_name>
        </choice>
        <choice>
          <value>11:12</value>
          <display_name>11:12</display_name>
        </choice>
        <choice>
          <value>12:12</value>
          <display_name>12:12</display_name>
        </choice>
      </choices>
    </argument>
    <argument>
      <name>geometry_attic_type</name>
      <display_name>Geometry: Attic Type</display_name>
      <description>The attic type of the building. Ignored if the building has a flat roof.</description>
      <type>Choice</type>
      <required>true</required>
      <model_dependent>false</model_dependent>
      <default_value>VentedAttic</default_value>
      <choices>
        <choice>
          <value>VentedAttic</value>
          <display_name>VentedAttic</display_name>
        </choice>
        <choice>
          <value>UnventedAttic</value>
          <display_name>UnventedAttic</display_name>
        </choice>
        <choice>
          <value>ConditionedAttic</value>
          <display_name>ConditionedAttic</display_name>
        </choice>
      </choices>
    </argument>
    <argument>
      <name>geometry_eaves_depth</name>
      <display_name>Geometry: Eaves Depth</display_name>
      <description>The eaves depth of the roof.</description>
      <type>Double</type>
      <units>ft</units>
      <required>true</required>
      <model_dependent>false</model_dependent>
      <default_value>2</default_value>
    </argument>
    <argument>
      <name>geometry_num_bedrooms</name>
      <display_name>Geometry: Number of Bedrooms</display_name>
      <description>Specify the number of bedrooms. Used to determine the energy usage of appliances and plug loads, hot water usage, etc.</description>
      <type>Integer</type>
      <units>#</units>
      <required>true</required>
      <model_dependent>false</model_dependent>
      <default_value>3</default_value>
    </argument>
    <argument>
      <name>geometry_num_bathrooms</name>
      <display_name>Geometry: Number of Bathrooms</display_name>
      <description>Specify the number of bathrooms.</description>
      <type>String</type>
      <units>#</units>
      <required>true</required>
      <model_dependent>false</model_dependent>
      <default_value>auto</default_value>
    </argument>
    <argument>
      <name>geometry_num_occupants</name>
      <display_name>Geometry: Number of Occupants</display_name>
      <description>Specify the number of occupants. A value of 'auto' will calculate the average number of occupants from the number of bedrooms. Used to specify the internal gains from people only.</description>
      <type>String</type>
      <units>#</units>
      <required>true</required>
      <model_dependent>false</model_dependent>
      <default_value>auto</default_value>
    </argument>
    <argument>
      <name>geometry_has_flue_or_chimney</name>
      <display_name>Geometry: Has Flue or Chimney</display_name>
      <description>Whether there is a flue or chimney.</description>
      <type>String</type>
      <required>true</required>
      <model_dependent>false</model_dependent>
      <default_value>auto</default_value>
    </argument>
    <argument>
      <name>geometry_level</name>
      <display_name>Geometry: Level</display_name>
      <description>The level of the apartment unit unit.</description>
      <type>Choice</type>
      <required>false</required>
      <model_dependent>false</model_dependent>
      <choices>
        <choice>
          <value>Bottom</value>
          <display_name>Bottom</display_name>
        </choice>
        <choice>
          <value>Middle</value>
          <display_name>Middle</display_name>
        </choice>
        <choice>
          <value>Top</value>
          <display_name>Top</display_name>
        </choice>
      </choices>
    </argument>
    <argument>
      <name>geometry_horizontal_location</name>
      <display_name>Geometry: Horizontal Location</display_name>
      <description>The horizontal location of the single-family attached or apartment unit unit when viewing the front of the building.</description>
      <type>Choice</type>
      <required>false</required>
      <model_dependent>false</model_dependent>
      <choices>
        <choice>
          <value>None</value>
          <display_name>None</display_name>
        </choice>
        <choice>
          <value>Left</value>
          <display_name>Left</display_name>
        </choice>
        <choice>
          <value>Middle</value>
          <display_name>Middle</display_name>
        </choice>
        <choice>
          <value>Right</value>
          <display_name>Right</display_name>
        </choice>
      </choices>
    </argument>
    <argument>
      <name>geometry_building_num_units</name>
      <display_name>Geometry: Building Number of Units</display_name>
      <description>The number of units in the building. This is required for single-family attached and apartment unit units.</description>
      <type>Integer</type>
      <units>#</units>
      <required>false</required>
      <model_dependent>false</model_dependent>
    </argument>
    <argument>
      <name>geometry_building_num_bedrooms</name>
      <display_name>Geometry: Building Number of Bedrooms</display_name>
      <description>The number of bedrooms in the building. This is required for single-family attached and apartment unit units with shared PV systems.</description>
      <type>Integer</type>
      <units>#</units>
      <required>false</required>
      <model_dependent>false</model_dependent>
    </argument>
    <argument>
      <name>floor_assembly_r</name>
      <display_name>Floor: Assembly R-value</display_name>
      <description>Assembly R-value for the floor (foundation ceiling). Ignored if the building has a slab foundation.</description>
      <type>Double</type>
      <units>h-ft^2-R/Btu</units>
      <required>true</required>
      <model_dependent>false</model_dependent>
      <default_value>30</default_value>
    </argument>
    <argument>
      <name>foundation_wall_insulation_r</name>
      <display_name>Foundation: Wall Insulation Nominal R-value</display_name>
      <description>Nominal R-value for the foundation wall insulation. Only applies to basements/crawlspaces.</description>
      <type>Double</type>
      <units>h-ft^2-R/Btu</units>
      <required>true</required>
      <model_dependent>false</model_dependent>
      <default_value>0</default_value>
    </argument>
    <argument>
      <name>foundation_wall_insulation_distance_to_top</name>
      <display_name>Foundation: Wall Insulation Distance To Top</display_name>
      <description>The distance from the top of the foundation wall to the top of the foundation wall insulation. Only applies to basements/crawlspaces.</description>
      <type>String</type>
      <units>ft</units>
      <required>true</required>
      <model_dependent>false</model_dependent>
      <default_value>auto</default_value>
    </argument>
    <argument>
      <name>foundation_wall_insulation_distance_to_bottom</name>
      <display_name>Foundation: Wall Insulation Distance To Bottom</display_name>
      <description>The distance from the top of the foundation wall to the bottom of the foundation wall insulation. Only applies to basements/crawlspaces. A value of 'auto' will use the same height as the foundation.</description>
      <type>String</type>
      <units>ft</units>
      <required>true</required>
      <model_dependent>false</model_dependent>
      <default_value>auto</default_value>
    </argument>
    <argument>
      <name>foundation_wall_assembly_r</name>
      <display_name>Foundation: Wall Assembly R-value</display_name>
      <description>Assembly R-value for the foundation walls. Only applies to basements/crawlspaces. If provided, overrides the previous foundation wall insulation inputs.</description>
      <type>Double</type>
      <units>h-ft^2-R/Btu</units>
      <required>false</required>
      <model_dependent>false</model_dependent>
    </argument>
    <argument>
      <name>foundation_wall_thickness</name>
      <display_name>Foundation: Wall Thickness</display_name>
      <description>The thickness of the foundation wall.</description>
      <type>String</type>
      <required>true</required>
      <model_dependent>false</model_dependent>
      <default_value>auto</default_value>
    </argument>
    <argument>
      <name>rim_joist_assembly_r</name>
      <display_name>Rim Joist: Assembly R-value</display_name>
      <description>Assembly R-value for the rim joists. Only applies to basements/crawlspaces.</description>
      <type>Double</type>
      <units>h-ft^2-R/Btu</units>
      <required>true</required>
      <model_dependent>false</model_dependent>
      <default_value>23</default_value>
    </argument>
    <argument>
      <name>slab_perimeter_insulation_r</name>
      <display_name>Slab: Perimeter Insulation Nominal R-value</display_name>
      <description>Nominal R-value of the vertical slab perimeter insulation. Applies to slab-on-grade foundations and basement/crawlspace floors.</description>
      <type>Double</type>
      <units>h-ft^2-R/Btu</units>
      <required>true</required>
      <model_dependent>false</model_dependent>
      <default_value>0</default_value>
    </argument>
    <argument>
      <name>slab_perimeter_depth</name>
      <display_name>Slab: Perimeter Insulation Depth</display_name>
      <description>Depth from grade to bottom of vertical slab perimeter insulation. Applies to slab-on-grade foundations and basement/crawlspace floors.</description>
      <type>Double</type>
      <units>ft</units>
      <required>true</required>
      <model_dependent>false</model_dependent>
      <default_value>0</default_value>
    </argument>
    <argument>
      <name>slab_under_insulation_r</name>
      <display_name>Slab: Under Slab Insulation Nominal R-value</display_name>
      <description>Nominal R-value of the horizontal under slab insulation. Applies to slab-on-grade foundations and basement/crawlspace floors.</description>
      <type>Double</type>
      <units>h-ft^2-R/Btu</units>
      <required>true</required>
      <model_dependent>false</model_dependent>
      <default_value>0</default_value>
    </argument>
    <argument>
      <name>slab_under_width</name>
      <display_name>Slab: Under Slab Insulation Width</display_name>
      <description>Width from slab edge inward of horizontal under-slab insulation. Enter 999 to specify that the under slab insulation spans the entire slab. Applies to slab-on-grade foundations and basement/crawlspace floors.</description>
      <type>Double</type>
      <units>ft</units>
      <required>true</required>
      <model_dependent>false</model_dependent>
      <default_value>0</default_value>
    </argument>
    <argument>
      <name>slab_thickness</name>
      <display_name>Slab: Thickness</display_name>
      <description>The thickness of the slab.</description>
      <type>String</type>
      <required>true</required>
      <model_dependent>false</model_dependent>
      <default_value>auto</default_value>
    </argument>
    <argument>
      <name>slab_carpet_fraction</name>
      <display_name>Slab: Carpet Fraction</display_name>
      <description>Fraction of the slab floor area that is carpeted.</description>
      <type>String</type>
      <units>Frac</units>
      <required>true</required>
      <model_dependent>false</model_dependent>
      <default_value>auto</default_value>
    </argument>
    <argument>
      <name>slab_carpet_r</name>
      <display_name>Slab: Carpet R-value</display_name>
      <description>R-value of the slab carpet.</description>
      <type>String</type>
      <units>h-ft^2-R/Btu</units>
      <required>true</required>
      <model_dependent>false</model_dependent>
      <default_value>auto</default_value>
    </argument>
    <argument>
      <name>ceiling_assembly_r</name>
      <display_name>Ceiling: Assembly R-value</display_name>
      <description>Assembly R-value for the ceiling (attic floor).</description>
      <type>Double</type>
      <units>h-ft^2-R/Btu</units>
      <required>true</required>
      <model_dependent>false</model_dependent>
      <default_value>30</default_value>
    </argument>
    <argument>
      <name>roof_material_type</name>
      <display_name>Roof: Material Type</display_name>
      <description>The material type of the roof.</description>
      <type>Choice</type>
      <required>false</required>
      <model_dependent>false</model_dependent>
      <choices>
        <choice>
          <value>asphalt or fiberglass shingles</value>
          <display_name>asphalt or fiberglass shingles</display_name>
        </choice>
        <choice>
          <value>concrete</value>
          <display_name>concrete</display_name>
        </choice>
        <choice>
          <value>cool roof</value>
          <display_name>cool roof</display_name>
        </choice>
        <choice>
          <value>slate or tile shingles</value>
          <display_name>slate or tile shingles</display_name>
        </choice>
        <choice>
          <value>expanded polystyrene sheathing</value>
          <display_name>expanded polystyrene sheathing</display_name>
        </choice>
        <choice>
          <value>metal surfacing</value>
          <display_name>metal surfacing</display_name>
        </choice>
        <choice>
          <value>plastic/rubber/synthetic sheeting</value>
          <display_name>plastic/rubber/synthetic sheeting</display_name>
        </choice>
        <choice>
          <value>shingles</value>
          <display_name>shingles</display_name>
        </choice>
        <choice>
          <value>wood shingles or shakes</value>
          <display_name>wood shingles or shakes</display_name>
        </choice>
      </choices>
    </argument>
    <argument>
      <name>roof_color</name>
      <display_name>Roof: Color</display_name>
      <description>The color of the roof.</description>
      <type>Choice</type>
      <required>true</required>
      <model_dependent>false</model_dependent>
      <default_value>medium</default_value>
      <choices>
        <choice>
          <value>dark</value>
          <display_name>dark</display_name>
        </choice>
        <choice>
          <value>light</value>
          <display_name>light</display_name>
        </choice>
        <choice>
          <value>medium</value>
          <display_name>medium</display_name>
        </choice>
        <choice>
          <value>medium dark</value>
          <display_name>medium dark</display_name>
        </choice>
        <choice>
          <value>reflective</value>
          <display_name>reflective</display_name>
        </choice>
      </choices>
    </argument>
    <argument>
      <name>roof_assembly_r</name>
      <display_name>Roof: Assembly R-value</display_name>
      <description>Assembly R-value of the roof.</description>
      <type>Double</type>
      <units>h-ft^2-R/Btu</units>
      <required>true</required>
      <model_dependent>false</model_dependent>
      <default_value>2.3</default_value>
    </argument>
    <argument>
      <name>roof_radiant_barrier</name>
      <display_name>Roof: Has Radiant Barrier</display_name>
      <description>Specifies whether the attic has a radiant barrier.</description>
      <type>Boolean</type>
      <required>true</required>
      <model_dependent>false</model_dependent>
      <default_value>false</default_value>
      <choices>
        <choice>
          <value>true</value>
          <display_name>true</display_name>
        </choice>
        <choice>
          <value>false</value>
          <display_name>false</display_name>
        </choice>
      </choices>
    </argument>
    <argument>
      <name>roof_radiant_barrier_grade</name>
      <display_name>Roof: Radiant Barrier Grade</display_name>
      <description>The grade of the radiant barrier, if it exists.</description>
      <type>Choice</type>
      <required>true</required>
      <model_dependent>false</model_dependent>
      <default_value>1</default_value>
      <choices>
        <choice>
          <value>1</value>
          <display_name>1</display_name>
        </choice>
        <choice>
          <value>2</value>
          <display_name>2</display_name>
        </choice>
        <choice>
          <value>3</value>
          <display_name>3</display_name>
        </choice>
      </choices>
    </argument>
    <argument>
      <name>neighbor_front_distance</name>
      <display_name>Neighbor: Front Distance</display_name>
      <description>The minimum distance between the simulated unit and the neighboring building to the front (not including eaves). A value of zero indicates no neighbors.</description>
      <type>Double</type>
      <units>ft</units>
      <required>true</required>
      <model_dependent>false</model_dependent>
      <default_value>0</default_value>
    </argument>
    <argument>
      <name>neighbor_back_distance</name>
      <display_name>Neighbor: Back Distance</display_name>
      <description>The minimum distance between the simulated unit and the neighboring building to the back (not including eaves). A value of zero indicates no neighbors.</description>
      <type>Double</type>
      <units>ft</units>
      <required>true</required>
      <model_dependent>false</model_dependent>
      <default_value>0</default_value>
    </argument>
    <argument>
      <name>neighbor_left_distance</name>
      <display_name>Neighbor: Left Distance</display_name>
      <description>The minimum distance between the simulated unit and the neighboring building to the left (not including eaves). A value of zero indicates no neighbors.</description>
      <type>Double</type>
      <units>ft</units>
      <required>true</required>
      <model_dependent>false</model_dependent>
      <default_value>10</default_value>
    </argument>
    <argument>
      <name>neighbor_right_distance</name>
      <display_name>Neighbor: Right Distance</display_name>
      <description>The minimum distance between the simulated unit and the neighboring building to the right (not including eaves). A value of zero indicates no neighbors.</description>
      <type>Double</type>
      <units>ft</units>
      <required>true</required>
      <model_dependent>false</model_dependent>
      <default_value>10</default_value>
    </argument>
    <argument>
      <name>neighbor_front_height</name>
      <display_name>Neighbor: Front Height</display_name>
      <description>The height of the neighboring building to the front. A value of 'auto' will use the same height as this building.</description>
      <type>String</type>
      <units>ft</units>
      <required>true</required>
      <model_dependent>false</model_dependent>
      <default_value>auto</default_value>
    </argument>
    <argument>
      <name>neighbor_back_height</name>
      <display_name>Neighbor: Back Height</display_name>
      <description>The height of the neighboring building to the back. A value of 'auto' will use the same height as this building.</description>
      <type>String</type>
      <units>ft</units>
      <required>true</required>
      <model_dependent>false</model_dependent>
      <default_value>auto</default_value>
    </argument>
    <argument>
      <name>neighbor_left_height</name>
      <display_name>Neighbor: Left Height</display_name>
      <description>The height of the neighboring building to the left. A value of 'auto' will use the same height as this building.</description>
      <type>String</type>
      <units>ft</units>
      <required>true</required>
      <model_dependent>false</model_dependent>
      <default_value>auto</default_value>
    </argument>
    <argument>
      <name>neighbor_right_height</name>
      <display_name>Neighbor: Right Height</display_name>
      <description>The height of the neighboring building to the right. A value of 'auto' will use the same height as this building.</description>
      <type>String</type>
      <units>ft</units>
      <required>true</required>
      <model_dependent>false</model_dependent>
      <default_value>auto</default_value>
    </argument>
    <argument>
      <name>wall_type</name>
      <display_name>Walls: Type</display_name>
      <description>The type of exterior walls.</description>
      <type>Choice</type>
      <required>true</required>
      <model_dependent>false</model_dependent>
      <default_value>WoodStud</default_value>
      <choices>
        <choice>
          <value>WoodStud</value>
          <display_name>WoodStud</display_name>
        </choice>
        <choice>
          <value>ConcreteMasonryUnit</value>
          <display_name>ConcreteMasonryUnit</display_name>
        </choice>
        <choice>
          <value>DoubleWoodStud</value>
          <display_name>DoubleWoodStud</display_name>
        </choice>
        <choice>
          <value>InsulatedConcreteForms</value>
          <display_name>InsulatedConcreteForms</display_name>
        </choice>
        <choice>
          <value>LogWall</value>
          <display_name>LogWall</display_name>
        </choice>
        <choice>
          <value>StructurallyInsulatedPanel</value>
          <display_name>StructurallyInsulatedPanel</display_name>
        </choice>
        <choice>
          <value>SolidConcrete</value>
          <display_name>SolidConcrete</display_name>
        </choice>
        <choice>
          <value>SteelFrame</value>
          <display_name>SteelFrame</display_name>
        </choice>
        <choice>
          <value>Stone</value>
          <display_name>Stone</display_name>
        </choice>
        <choice>
          <value>StrawBale</value>
          <display_name>StrawBale</display_name>
        </choice>
        <choice>
          <value>StructuralBrick</value>
          <display_name>StructuralBrick</display_name>
        </choice>
      </choices>
    </argument>
    <argument>
      <name>wall_siding_type</name>
      <display_name>Wall: Siding Type</display_name>
      <description>The siding type of the exterior walls. Also applies to rim joists.</description>
      <type>Choice</type>
      <required>false</required>
      <model_dependent>false</model_dependent>
      <choices>
        <choice>
          <value>aluminum siding</value>
          <display_name>aluminum siding</display_name>
        </choice>
        <choice>
          <value>asbestos siding</value>
          <display_name>asbestos siding</display_name>
        </choice>
        <choice>
          <value>brick veneer</value>
          <display_name>brick veneer</display_name>
        </choice>
        <choice>
          <value>composite shingle siding</value>
          <display_name>composite shingle siding</display_name>
        </choice>
        <choice>
          <value>fiber cement siding</value>
          <display_name>fiber cement siding</display_name>
        </choice>
        <choice>
          <value>masonite siding</value>
          <display_name>masonite siding</display_name>
        </choice>
        <choice>
          <value>none</value>
          <display_name>none</display_name>
        </choice>
        <choice>
          <value>stucco</value>
          <display_name>stucco</display_name>
        </choice>
        <choice>
          <value>synthetic stucco</value>
          <display_name>synthetic stucco</display_name>
        </choice>
        <choice>
          <value>vinyl siding</value>
          <display_name>vinyl siding</display_name>
        </choice>
        <choice>
          <value>wood siding</value>
          <display_name>wood siding</display_name>
        </choice>
      </choices>
    </argument>
    <argument>
      <name>wall_color</name>
      <display_name>Wall: Color</display_name>
      <description>The color of the exterior walls. Also applies to rim joists.</description>
      <type>Choice</type>
      <required>true</required>
      <model_dependent>false</model_dependent>
      <default_value>medium</default_value>
      <choices>
        <choice>
          <value>dark</value>
          <display_name>dark</display_name>
        </choice>
        <choice>
          <value>light</value>
          <display_name>light</display_name>
        </choice>
        <choice>
          <value>medium</value>
          <display_name>medium</display_name>
        </choice>
        <choice>
          <value>medium dark</value>
          <display_name>medium dark</display_name>
        </choice>
        <choice>
          <value>reflective</value>
          <display_name>reflective</display_name>
        </choice>
      </choices>
    </argument>
    <argument>
      <name>wall_assembly_r</name>
      <display_name>Walls: Assembly R-value</display_name>
      <description>Assembly R-value of the exterior walls.</description>
      <type>Double</type>
      <units>h-ft^2-R/Btu</units>
      <required>true</required>
      <model_dependent>false</model_dependent>
      <default_value>13</default_value>
    </argument>
    <argument>
      <name>window_front_wwr</name>
      <display_name>Windows: Front Window-to-Wall Ratio</display_name>
      <description>The ratio of window area to wall area for the unit's front facade. Enter 0 if specifying Front Window Area instead.</description>
      <type>Double</type>
      <required>true</required>
      <model_dependent>false</model_dependent>
      <default_value>0.18</default_value>
    </argument>
    <argument>
      <name>window_back_wwr</name>
      <display_name>Windows: Back Window-to-Wall Ratio</display_name>
      <description>The ratio of window area to wall area for the unit's back facade. Enter 0 if specifying Back Window Area instead.</description>
      <type>Double</type>
      <required>true</required>
      <model_dependent>false</model_dependent>
      <default_value>0.18</default_value>
    </argument>
    <argument>
      <name>window_left_wwr</name>
      <display_name>Windows: Left Window-to-Wall Ratio</display_name>
      <description>The ratio of window area to wall area for the unit's left facade (when viewed from the front). Enter 0 if specifying Left Window Area instead.</description>
      <type>Double</type>
      <required>true</required>
      <model_dependent>false</model_dependent>
      <default_value>0.18</default_value>
    </argument>
    <argument>
      <name>window_right_wwr</name>
      <display_name>Windows: Right Window-to-Wall Ratio</display_name>
      <description>The ratio of window area to wall area for the unit's right facade (when viewed from the front). Enter 0 if specifying Right Window Area instead.</description>
      <type>Double</type>
      <required>true</required>
      <model_dependent>false</model_dependent>
      <default_value>0.18</default_value>
    </argument>
    <argument>
      <name>window_area_front</name>
      <display_name>Windows: Front Window Area</display_name>
      <description>The amount of window area on the unit's front facade. Enter 0 if specifying Front Window-to-Wall Ratio instead.</description>
      <type>Double</type>
      <required>true</required>
      <model_dependent>false</model_dependent>
      <default_value>0</default_value>
    </argument>
    <argument>
      <name>window_area_back</name>
      <display_name>Windows: Back Window Area</display_name>
      <description>The amount of window area on the unit's back facade. Enter 0 if specifying Back Window-to-Wall Ratio instead.</description>
      <type>Double</type>
      <required>true</required>
      <model_dependent>false</model_dependent>
      <default_value>0</default_value>
    </argument>
    <argument>
      <name>window_area_left</name>
      <display_name>Windows: Left Window Area</display_name>
      <description>The amount of window area on the unit's left facade (when viewed from the front). Enter 0 if specifying Left Window-to-Wall Ratio instead.</description>
      <type>Double</type>
      <required>true</required>
      <model_dependent>false</model_dependent>
      <default_value>0</default_value>
    </argument>
    <argument>
      <name>window_area_right</name>
      <display_name>Windows: Right Window Area</display_name>
      <description>The amount of window area on the unit's right facade (when viewed from the front). Enter 0 if specifying Right Window-to-Wall Ratio instead.</description>
      <type>Double</type>
      <required>true</required>
      <model_dependent>false</model_dependent>
      <default_value>0</default_value>
    </argument>
    <argument>
      <name>window_aspect_ratio</name>
      <display_name>Windows: Aspect Ratio</display_name>
      <description>Ratio of window height to width.</description>
      <type>Double</type>
      <required>true</required>
      <model_dependent>false</model_dependent>
      <default_value>1.333</default_value>
    </argument>
    <argument>
      <name>window_fraction_operable</name>
      <display_name>Windows: Fraction Operable</display_name>
      <description>Fraction of windows that are operable.</description>
      <type>Double</type>
      <required>false</required>
      <model_dependent>false</model_dependent>
    </argument>
    <argument>
      <name>window_ufactor</name>
      <display_name>Windows: U-Factor</display_name>
      <description>The heat transfer coefficient of the windows.</description>
      <type>Double</type>
      <units>Btu/hr-ft^2-R</units>
      <required>true</required>
      <model_dependent>false</model_dependent>
      <default_value>0.37</default_value>
    </argument>
    <argument>
      <name>window_shgc</name>
      <display_name>Windows: SHGC</display_name>
      <description>The ratio of solar heat gain through a glazing system compared to that of an unobstructed opening, for windows.</description>
      <type>Double</type>
      <required>true</required>
      <model_dependent>false</model_dependent>
      <default_value>0.3</default_value>
    </argument>
    <argument>
      <name>window_interior_shading_winter</name>
      <display_name>Windows: Winter Interior Shading</display_name>
      <description>Interior shading multiplier for the heating season. 1.0 indicates no reduction in solar gain, 0.85 indicates 15% reduction, etc.</description>
      <type>Double</type>
      <required>false</required>
      <model_dependent>false</model_dependent>
    </argument>
    <argument>
      <name>window_interior_shading_summer</name>
      <display_name>Windows: Summer Interior Shading</display_name>
      <description>Interior shading multiplier for the cooling season. 1.0 indicates no reduction in solar gain, 0.85 indicates 15% reduction, etc.</description>
      <type>Double</type>
      <required>false</required>
      <model_dependent>false</model_dependent>
    </argument>
    <argument>
      <name>window_exterior_shading_winter</name>
      <display_name>Windows: Winter Exterior Shading</display_name>
      <description>Exterior shading multiplier for the heating season. 1.0 indicates no reduction in solar gain, 0.85 indicates 15% reduction, etc.</description>
      <type>Double</type>
      <required>false</required>
      <model_dependent>false</model_dependent>
    </argument>
    <argument>
      <name>window_exterior_shading_summer</name>
      <display_name>Windows: Summer Exterior Shading</display_name>
      <description>Exterior shading multiplier for the cooling season. 1.0 indicates no reduction in solar gain, 0.85 indicates 15% reduction, etc.</description>
      <type>Double</type>
      <required>false</required>
      <model_dependent>false</model_dependent>
    </argument>
    <argument>
      <name>overhangs_front_depth</name>
      <display_name>Overhangs: Front Facade Depth</display_name>
      <description>Specifies the depth of overhangs for windows on the front facade.</description>
      <type>Double</type>
      <required>true</required>
      <model_dependent>false</model_dependent>
      <default_value>0</default_value>
    </argument>
    <argument>
      <name>overhangs_front_distance_to_top_of_window</name>
      <display_name>Overhangs: Front Facade Distance to Top of Window</display_name>
      <description>Specifies the distance to the top of window of overhangs for windows on the front facade.</description>
      <type>Double</type>
      <required>true</required>
      <model_dependent>false</model_dependent>
      <default_value>0</default_value>
    </argument>
    <argument>
      <name>overhangs_back_depth</name>
      <display_name>Overhangs: Back Facade Depth</display_name>
      <description>Specifies the depth of overhangs for windows on the back facade.</description>
      <type>Double</type>
      <required>true</required>
      <model_dependent>false</model_dependent>
      <default_value>0</default_value>
    </argument>
    <argument>
      <name>overhangs_back_distance_to_top_of_window</name>
      <display_name>Overhangs: Back Facade Distance to Top of Window</display_name>
      <description>Specifies the distance to the top of window of overhangs for windows on the back facade.</description>
      <type>Double</type>
      <required>true</required>
      <model_dependent>false</model_dependent>
      <default_value>0</default_value>
    </argument>
    <argument>
      <name>overhangs_left_depth</name>
      <display_name>Overhangs: Left Facade Depth</display_name>
      <description>Specifies the depth of overhangs for windows on the left facade.</description>
      <type>Double</type>
      <required>true</required>
      <model_dependent>false</model_dependent>
      <default_value>0</default_value>
    </argument>
    <argument>
      <name>overhangs_left_distance_to_top_of_window</name>
      <display_name>Overhangs: Left Facade Distance to Top of Window</display_name>
      <description>Specifies the distance to the top of window of overhangs for windows on the left facade.</description>
      <type>Double</type>
      <required>true</required>
      <model_dependent>false</model_dependent>
      <default_value>0</default_value>
    </argument>
    <argument>
      <name>overhangs_right_depth</name>
      <display_name>Overhangs: Right Facade Depth</display_name>
      <description>Specifies the depth of overhangs for windows on the right facade.</description>
      <type>Double</type>
      <required>true</required>
      <model_dependent>false</model_dependent>
      <default_value>0</default_value>
    </argument>
    <argument>
      <name>overhangs_right_distance_to_top_of_window</name>
      <display_name>Overhangs: Right Facade Distance to Top of Window</display_name>
      <description>Specifies the distance to the top of window of overhangs for windows on the right facade.</description>
      <type>Double</type>
      <required>true</required>
      <model_dependent>false</model_dependent>
      <default_value>0</default_value>
    </argument>
    <argument>
      <name>skylight_area_front</name>
      <display_name>Skylights: Front Roof Area</display_name>
      <description>The amount of skylight area on the unit's front conditioned roof facade.</description>
      <type>Double</type>
      <required>true</required>
      <model_dependent>false</model_dependent>
      <default_value>0</default_value>
    </argument>
    <argument>
      <name>skylight_area_back</name>
      <display_name>Skylights: Back Roof Area</display_name>
      <description>The amount of skylight area on the unit's back conditioned roof facade.</description>
      <type>Double</type>
      <required>true</required>
      <model_dependent>false</model_dependent>
      <default_value>0</default_value>
    </argument>
    <argument>
      <name>skylight_area_left</name>
      <display_name>Skylights: Left Roof Area</display_name>
      <description>The amount of skylight area on the unit's left conditioned roof facade (when viewed from the front).</description>
      <type>Double</type>
      <required>true</required>
      <model_dependent>false</model_dependent>
      <default_value>0</default_value>
    </argument>
    <argument>
      <name>skylight_area_right</name>
      <display_name>Skylights: Right Roof Area</display_name>
      <description>The amount of skylight area on the unit's right conditioned roof facade (when viewed from the front).</description>
      <type>Double</type>
      <required>true</required>
      <model_dependent>false</model_dependent>
      <default_value>0</default_value>
    </argument>
    <argument>
      <name>skylight_ufactor</name>
      <display_name>Skylights: U-Factor</display_name>
      <description>The heat transfer coefficient of the skylights.</description>
      <type>Double</type>
      <units>Btu/hr-ft^2-R</units>
      <required>true</required>
      <model_dependent>false</model_dependent>
      <default_value>0.33</default_value>
    </argument>
    <argument>
      <name>skylight_shgc</name>
      <display_name>Skylights: SHGC</display_name>
      <description>The ratio of solar heat gain through a glazing system compared to that of an unobstructed opening, for skylights.</description>
      <type>Double</type>
      <required>true</required>
      <model_dependent>false</model_dependent>
      <default_value>0.45</default_value>
    </argument>
    <argument>
      <name>door_area</name>
      <display_name>Doors: Area</display_name>
      <description>The area of the opaque door(s).</description>
      <type>Double</type>
      <units>ft^2</units>
      <required>true</required>
      <model_dependent>false</model_dependent>
      <default_value>20</default_value>
    </argument>
    <argument>
      <name>door_rvalue</name>
      <display_name>Doors: R-value</display_name>
      <description>R-value of the doors.</description>
      <type>Double</type>
      <units>h-ft^2-R/Btu</units>
      <required>true</required>
      <model_dependent>false</model_dependent>
      <default_value>5</default_value>
    </argument>
    <argument>
      <name>air_leakage_units</name>
      <display_name>Air Leakage: Units</display_name>
      <description>The unit of measure for the above-grade living air leakage.</description>
      <type>Choice</type>
      <required>true</required>
      <model_dependent>false</model_dependent>
      <default_value>ACH</default_value>
      <choices>
        <choice>
          <value>ACH</value>
          <display_name>ACH</display_name>
        </choice>
        <choice>
          <value>CFM</value>
          <display_name>CFM</display_name>
        </choice>
        <choice>
          <value>ACHnatural</value>
          <display_name>ACHnatural</display_name>
        </choice>
      </choices>
    </argument>
    <argument>
      <name>air_leakage_house_pressure</name>
      <display_name>Air Leakage: House Pressure</display_name>
      <description>The pressure of the house for the above-grade living air leakage when the air leakage units are ACH or CFM.</description>
      <type>Double</type>
      <units>Pa</units>
      <required>true</required>
      <model_dependent>false</model_dependent>
      <default_value>50</default_value>
    </argument>
    <argument>
      <name>air_leakage_value</name>
      <display_name>Air Leakage: Value</display_name>
      <description>Air exchange rate, in ACH or CFM at the specified house pressure.</description>
      <type>Double</type>
      <required>true</required>
      <model_dependent>false</model_dependent>
      <default_value>3</default_value>
    </argument>
    <argument>
      <name>air_leakage_shielding_of_home</name>
      <display_name>Air Leakage: Shielding of Home</display_name>
      <description>Presence of nearby buildings, trees, obstructions for infiltration model.</description>
      <type>Choice</type>
      <required>true</required>
      <model_dependent>false</model_dependent>
      <default_value>auto</default_value>
      <choices>
        <choice>
          <value>auto</value>
          <display_name>auto</display_name>
        </choice>
        <choice>
          <value>exposed</value>
          <display_name>exposed</display_name>
        </choice>
        <choice>
          <value>normal</value>
          <display_name>normal</display_name>
        </choice>
        <choice>
          <value>well-shielded</value>
          <display_name>well-shielded</display_name>
        </choice>
      </choices>
    </argument>
    <argument>
      <name>heating_system_type</name>
      <display_name>Heating System: Type</display_name>
      <description>The type of heating system. Use 'none' if there is no heating system.</description>
      <type>Choice</type>
      <required>true</required>
      <model_dependent>false</model_dependent>
      <default_value>Furnace</default_value>
      <choices>
        <choice>
          <value>none</value>
          <display_name>none</display_name>
        </choice>
        <choice>
          <value>Furnace</value>
          <display_name>Furnace</display_name>
        </choice>
        <choice>
          <value>WallFurnace</value>
          <display_name>WallFurnace</display_name>
        </choice>
        <choice>
          <value>FloorFurnace</value>
          <display_name>FloorFurnace</display_name>
        </choice>
        <choice>
          <value>Boiler</value>
          <display_name>Boiler</display_name>
        </choice>
        <choice>
          <value>ElectricResistance</value>
          <display_name>ElectricResistance</display_name>
        </choice>
        <choice>
          <value>Stove</value>
          <display_name>Stove</display_name>
        </choice>
        <choice>
          <value>PortableHeater</value>
          <display_name>PortableHeater</display_name>
        </choice>
        <choice>
          <value>Fireplace</value>
          <display_name>Fireplace</display_name>
        </choice>
        <choice>
          <value>FixedHeater</value>
          <display_name>FixedHeater</display_name>
        </choice>
        <choice>
          <value>Shared Boiler w/ Baseboard</value>
          <display_name>Shared Boiler w/ Baseboard</display_name>
        </choice>
        <choice>
          <value>Shared Boiler w/ Ductless Fan Coil</value>
          <display_name>Shared Boiler w/ Ductless Fan Coil</display_name>
        </choice>
      </choices>
    </argument>
    <argument>
      <name>heating_system_fuel</name>
      <display_name>Heating System: Fuel Type</display_name>
      <description>The fuel type of the heating system. Ignored for ElectricResistance.</description>
      <type>Choice</type>
      <required>true</required>
      <model_dependent>false</model_dependent>
      <default_value>natural gas</default_value>
      <choices>
        <choice>
          <value>electricity</value>
          <display_name>electricity</display_name>
        </choice>
        <choice>
          <value>natural gas</value>
          <display_name>natural gas</display_name>
        </choice>
        <choice>
          <value>fuel oil</value>
          <display_name>fuel oil</display_name>
        </choice>
        <choice>
          <value>propane</value>
          <display_name>propane</display_name>
        </choice>
        <choice>
          <value>wood</value>
          <display_name>wood</display_name>
        </choice>
        <choice>
          <value>wood pellets</value>
          <display_name>wood pellets</display_name>
        </choice>
        <choice>
          <value>coal</value>
          <display_name>coal</display_name>
        </choice>
      </choices>
    </argument>
    <argument>
      <name>heating_system_heating_efficiency</name>
      <display_name>Heating System: Rated AFUE or Percent</display_name>
      <description>The rated heating efficiency value of the heating system.</description>
      <type>Double</type>
      <units>Frac</units>
      <required>true</required>
      <model_dependent>false</model_dependent>
      <default_value>0.78</default_value>
    </argument>
    <argument>
      <name>heating_system_heating_capacity</name>
      <display_name>Heating System: Heating Capacity</display_name>
      <description>The output heating capacity of the heating system. If using 'auto', the autosizing algorithm will use ACCA Manual J/S to set the capacity to meet its load served.</description>
      <type>String</type>
      <units>Btu/hr</units>
      <required>true</required>
      <model_dependent>false</model_dependent>
      <default_value>auto</default_value>
    </argument>
    <argument>
      <name>heating_system_fraction_heat_load_served</name>
      <display_name>Heating System: Fraction Heat Load Served</display_name>
      <description>The heating load served by the heating system.</description>
      <type>Double</type>
      <units>Frac</units>
      <required>true</required>
      <model_dependent>false</model_dependent>
      <default_value>1</default_value>
    </argument>
    <argument>
      <name>heating_system_airflow_defect_ratio</name>
      <display_name>Heating System: Airflow Defect Ratio</display_name>
      <description>The airflow defect ratio, defined as (InstalledAirflow - DesignAirflow) / DesignAirflow, of the heating system per ANSI/RESNET/ACCA Standard 310. A value of zero means no airflow defect. Applies only to Furnace.</description>
      <type>Double</type>
      <units>Frac</units>
      <required>false</required>
      <model_dependent>false</model_dependent>
    </argument>
    <argument>
      <name>cooling_system_type</name>
      <display_name>Cooling System: Type</display_name>
      <description>The type of cooling system. Use 'none' if there is no cooling system.</description>
      <type>Choice</type>
      <required>true</required>
      <model_dependent>false</model_dependent>
      <default_value>central air conditioner</default_value>
      <choices>
        <choice>
          <value>none</value>
          <display_name>none</display_name>
        </choice>
        <choice>
          <value>central air conditioner</value>
          <display_name>central air conditioner</display_name>
        </choice>
        <choice>
          <value>room air conditioner</value>
          <display_name>room air conditioner</display_name>
        </choice>
        <choice>
          <value>evaporative cooler</value>
          <display_name>evaporative cooler</display_name>
        </choice>
        <choice>
          <value>mini-split</value>
          <display_name>mini-split</display_name>
        </choice>
      </choices>
    </argument>
    <argument>
      <name>cooling_system_cooling_efficiency_type</name>
      <display_name>Cooling System: Efficiency Type</display_name>
      <description>The efficiency type of the cooling system. System types central air conditioner and mini-split use SEER. System type room air conditioner uses EER or CEER. Ignored for system type evaporative cooler.</description>
      <type>Choice</type>
      <required>true</required>
      <model_dependent>false</model_dependent>
      <default_value>SEER</default_value>
      <choices>
        <choice>
          <value>SEER</value>
          <display_name>SEER</display_name>
        </choice>
        <choice>
          <value>EER</value>
          <display_name>EER</display_name>
        </choice>
        <choice>
          <value>CEER</value>
          <display_name>CEER</display_name>
        </choice>
      </choices>
    </argument>
    <argument>
      <name>cooling_system_cooling_efficiency</name>
      <display_name>Cooling System: Efficiency</display_name>
      <description>The rated efficiency value of the cooling system. Ignored for evaporative cooler.</description>
      <type>Double</type>
      <units>SEER or EER or CEER</units>
      <required>true</required>
      <model_dependent>false</model_dependent>
      <default_value>13</default_value>
    </argument>
    <argument>
      <name>cooling_system_cooling_compressor_type</name>
      <display_name>Cooling System: Cooling Compressor Type</display_name>
      <description>The compressor type of the cooling system. Only applies to central air conditioner.</description>
      <type>Choice</type>
      <required>false</required>
      <model_dependent>false</model_dependent>
      <choices>
        <choice>
          <value>single stage</value>
          <display_name>single stage</display_name>
        </choice>
        <choice>
          <value>two stage</value>
          <display_name>two stage</display_name>
        </choice>
        <choice>
          <value>variable speed</value>
          <display_name>variable speed</display_name>
        </choice>
      </choices>
    </argument>
    <argument>
      <name>cooling_system_cooling_sensible_heat_fraction</name>
      <display_name>Cooling System: Cooling Sensible Heat Fraction</display_name>
      <description>The sensible heat fraction of the cooling system. Ignored for evaporative cooler.</description>
      <type>Double</type>
      <units>Frac</units>
      <required>false</required>
      <model_dependent>false</model_dependent>
    </argument>
    <argument>
      <name>cooling_system_cooling_capacity</name>
      <display_name>Cooling System: Cooling Capacity</display_name>
      <description>The output cooling capacity of the cooling system. If using 'auto', the autosizing algorithm will use ACCA Manual J/S to set the capacity to meet its load served.</description>
      <type>String</type>
      <units>tons</units>
      <required>true</required>
      <model_dependent>false</model_dependent>
      <default_value>auto</default_value>
    </argument>
    <argument>
      <name>cooling_system_fraction_cool_load_served</name>
      <display_name>Cooling System: Fraction Cool Load Served</display_name>
      <description>The cooling load served by the cooling system.</description>
      <type>Double</type>
      <units>Frac</units>
      <required>true</required>
      <model_dependent>false</model_dependent>
      <default_value>1</default_value>
    </argument>
    <argument>
      <name>cooling_system_is_ducted</name>
      <display_name>Cooling System: Is Ducted</display_name>
      <description>Whether the cooling system is ducted or not. Only used for mini-split and evaporative cooler.</description>
      <type>Boolean</type>
      <required>true</required>
      <model_dependent>false</model_dependent>
      <default_value>false</default_value>
      <choices>
        <choice>
          <value>true</value>
          <display_name>true</display_name>
        </choice>
        <choice>
          <value>false</value>
          <display_name>false</display_name>
        </choice>
      </choices>
    </argument>
    <argument>
      <name>cooling_system_airflow_defect_ratio</name>
      <display_name>Cooling System: Airflow Defect Ratio</display_name>
      <description>The airflow defect ratio, defined as (InstalledAirflow - DesignAirflow) / DesignAirflow, of the cooling system per ANSI/RESNET/ACCA Standard 310. A value of zero means no airflow defect. Applies only to central air conditioner and ducted mini-split.</description>
      <type>Double</type>
      <units>Frac</units>
      <required>false</required>
      <model_dependent>false</model_dependent>
    </argument>
    <argument>
      <name>cooling_system_charge_defect_ratio</name>
      <display_name>Cooling System: Charge Defect Ratio</display_name>
      <description>The refrigerant charge defect ratio, defined as (InstalledCharge - DesignCharge) / DesignCharge, of the cooling system per ANSI/RESNET/ACCA Standard 310. A value of zero means no refrigerant charge defect. Applies only to central air conditioner and mini-split.</description>
      <type>Double</type>
      <units>Frac</units>
      <required>false</required>
      <model_dependent>false</model_dependent>
    </argument>
    <argument>
      <name>heat_pump_type</name>
      <display_name>Heat Pump: Type</display_name>
      <description>The type of heat pump. Use 'none' if there is no heat pump.</description>
      <type>Choice</type>
      <required>true</required>
      <model_dependent>false</model_dependent>
      <default_value>none</default_value>
      <choices>
        <choice>
          <value>none</value>
          <display_name>none</display_name>
        </choice>
        <choice>
          <value>air-to-air</value>
          <display_name>air-to-air</display_name>
        </choice>
        <choice>
          <value>mini-split</value>
          <display_name>mini-split</display_name>
        </choice>
        <choice>
          <value>ground-to-air</value>
          <display_name>ground-to-air</display_name>
        </choice>
      </choices>
    </argument>
    <argument>
      <name>heat_pump_heating_efficiency_type</name>
      <display_name>Heat Pump: Heating Efficiency Type</display_name>
      <description>The heating efficiency type of heat pump. System types air-to-air and mini-split use HSPF. System type ground-to-air uses COP.</description>
      <type>Choice</type>
      <required>true</required>
      <model_dependent>false</model_dependent>
      <default_value>HSPF</default_value>
      <choices>
        <choice>
          <value>HSPF</value>
          <display_name>HSPF</display_name>
        </choice>
        <choice>
          <value>COP</value>
          <display_name>COP</display_name>
        </choice>
      </choices>
    </argument>
    <argument>
      <name>heat_pump_heating_efficiency</name>
      <display_name>Heat Pump: Heating Efficiency</display_name>
      <description>The rated heating efficiency value of the heat pump.</description>
      <type>Double</type>
      <units>HSPF or COP</units>
      <required>true</required>
      <model_dependent>false</model_dependent>
      <default_value>7.7</default_value>
    </argument>
    <argument>
      <name>heat_pump_cooling_efficiency_type</name>
      <display_name>Heat Pump: Cooling Efficiency Type</display_name>
      <description>The cooling efficiency type of heat pump. System types air-to-air and mini-split use SEER. System type ground-to-air uses EER.</description>
      <type>Choice</type>
      <required>true</required>
      <model_dependent>false</model_dependent>
      <default_value>SEER</default_value>
      <choices>
        <choice>
          <value>SEER</value>
          <display_name>SEER</display_name>
        </choice>
        <choice>
          <value>EER</value>
          <display_name>EER</display_name>
        </choice>
        <choice>
          <value>CEER</value>
          <display_name>CEER</display_name>
        </choice>
      </choices>
    </argument>
    <argument>
      <name>heat_pump_cooling_efficiency</name>
      <display_name>Heat Pump: Cooling Efficiency</display_name>
      <description>The rated cooling efficiency value of the heat pump.</description>
      <type>Double</type>
      <units>SEER or EER</units>
      <required>true</required>
      <model_dependent>false</model_dependent>
      <default_value>13</default_value>
    </argument>
    <argument>
      <name>heat_pump_cooling_compressor_type</name>
      <display_name>Heat Pump: Cooling Compressor Type</display_name>
      <description>The compressor type of the heat pump. Only applies to air-to-air and mini-split.</description>
      <type>Choice</type>
      <required>false</required>
      <model_dependent>false</model_dependent>
      <choices>
        <choice>
          <value>single stage</value>
          <display_name>single stage</display_name>
        </choice>
        <choice>
          <value>two stage</value>
          <display_name>two stage</display_name>
        </choice>
        <choice>
          <value>variable speed</value>
          <display_name>variable speed</display_name>
        </choice>
      </choices>
    </argument>
    <argument>
      <name>heat_pump_cooling_sensible_heat_fraction</name>
      <display_name>Heat Pump: Cooling Sensible Heat Fraction</display_name>
      <description>The sensible heat fraction of the heat pump.</description>
      <type>Double</type>
      <units>Frac</units>
      <required>false</required>
      <model_dependent>false</model_dependent>
    </argument>
    <argument>
      <name>heat_pump_heating_capacity</name>
      <display_name>Heat Pump: Heating Capacity</display_name>
      <description>The output heating capacity of the heat pump. If using 'auto', the autosizing algorithm will use ACCA Manual J/S to set the capacity to meet its load served.</description>
      <type>String</type>
      <units>Btu/hr</units>
      <required>true</required>
      <model_dependent>false</model_dependent>
      <default_value>auto</default_value>
    </argument>
    <argument>
      <name>heat_pump_heating_capacity_17_f</name>
      <display_name>Heat Pump: Heating Capacity 17F</display_name>
      <description>The output heating capacity of the heat pump at 17F. Only applies to air-to-air and mini-split.</description>
      <type>String</type>
      <units>Btu/hr</units>
      <required>true</required>
      <model_dependent>false</model_dependent>
      <default_value>auto</default_value>
    </argument>
    <argument>
      <name>heat_pump_cooling_capacity</name>
      <display_name>Heat Pump: Cooling Capacity</display_name>
      <description>The output cooling capacity of the heat pump. If using 'auto', the autosizing algorithm will use ACCA Manual J/S to set the capacity to meet its load served.</description>
      <type>String</type>
      <units>Btu/hr</units>
      <required>true</required>
      <model_dependent>false</model_dependent>
      <default_value>auto</default_value>
    </argument>
    <argument>
      <name>heat_pump_fraction_heat_load_served</name>
      <display_name>Heat Pump: Fraction Heat Load Served</display_name>
      <description>The heating load served by the heat pump.</description>
      <type>Double</type>
      <units>Frac</units>
      <required>true</required>
      <model_dependent>false</model_dependent>
      <default_value>1</default_value>
    </argument>
    <argument>
      <name>heat_pump_fraction_cool_load_served</name>
      <display_name>Heat Pump: Fraction Cool Load Served</display_name>
      <description>The cooling load served by the heat pump.</description>
      <type>Double</type>
      <units>Frac</units>
      <required>true</required>
      <model_dependent>false</model_dependent>
      <default_value>1</default_value>
    </argument>
    <argument>
      <name>heat_pump_backup_fuel</name>
      <display_name>Heat Pump: Backup Fuel Type</display_name>
      <description>The backup fuel type of the heat pump. Use 'none' if there is no backup heating.</description>
      <type>Choice</type>
      <required>true</required>
      <model_dependent>false</model_dependent>
      <default_value>none</default_value>
      <choices>
        <choice>
          <value>none</value>
          <display_name>none</display_name>
        </choice>
        <choice>
          <value>electricity</value>
          <display_name>electricity</display_name>
        </choice>
        <choice>
          <value>natural gas</value>
          <display_name>natural gas</display_name>
        </choice>
        <choice>
          <value>fuel oil</value>
          <display_name>fuel oil</display_name>
        </choice>
        <choice>
          <value>propane</value>
          <display_name>propane</display_name>
        </choice>
      </choices>
    </argument>
    <argument>
      <name>heat_pump_backup_heating_efficiency</name>
      <display_name>Heat Pump: Backup Rated Efficiency</display_name>
      <description>The backup rated efficiency value of the heat pump. Percent for electricity fuel type. AFUE otherwise.</description>
      <type>Double</type>
      <required>true</required>
      <model_dependent>false</model_dependent>
      <default_value>1</default_value>
    </argument>
    <argument>
      <name>heat_pump_backup_heating_capacity</name>
      <display_name>Heat Pump: Backup Heating Capacity</display_name>
      <description>The backup output heating capacity of the heat pump. If using 'auto', the autosizing algorithm will use ACCA Manual J/S to set the capacity to meet its load served.</description>
      <type>String</type>
      <units>Btu/hr</units>
      <required>true</required>
      <model_dependent>false</model_dependent>
      <default_value>auto</default_value>
    </argument>
    <argument>
      <name>heat_pump_backup_heating_switchover_temp</name>
      <display_name>Heat Pump: Backup Heating Switchover Temperature</display_name>
      <description>The temperature at which the heat pump stops operating and the backup heating system starts running. Only applies to air-to-air and mini-split. If not provided, backup heating will operate as needed when heat pump capacity is insufficient.</description>
      <type>Double</type>
      <units>deg-F</units>
      <required>false</required>
      <model_dependent>false</model_dependent>
    </argument>
    <argument>
      <name>heat_pump_is_ducted</name>
      <display_name>Heat Pump: Is Ducted</display_name>
      <description>Whether the heat pump is ducted or not. Only used for mini-split.</description>
      <type>Boolean</type>
      <required>false</required>
      <model_dependent>false</model_dependent>
      <choices>
        <choice>
          <value>true</value>
          <display_name>true</display_name>
        </choice>
        <choice>
          <value>false</value>
          <display_name>false</display_name>
        </choice>
      </choices>
    </argument>
    <argument>
      <name>heat_pump_airflow_defect_ratio</name>
      <display_name>Heat Pump: Airflow Defect Ratio</display_name>
      <description>The airflow defect ratio, defined as (InstalledAirflow - DesignAirflow) / DesignAirflow, of the heat pump per ANSI/RESNET/ACCA Standard 310. A value of zero means no airflow defect. Applies only to air-to-air, ducted mini-split, and ground-to-air.</description>
      <type>Double</type>
      <units>Frac</units>
      <required>false</required>
      <model_dependent>false</model_dependent>
    </argument>
    <argument>
      <name>heat_pump_charge_defect_ratio</name>
      <display_name>Heat Pump: Charge Defect Ratio</display_name>
      <description>The refrigerant charge defect ratio, defined as (InstalledCharge - DesignCharge) / DesignCharge, of the heat pump per ANSI/RESNET/ACCA Standard 310. A value of zero means no refrigerant charge defect. Applies to all heat pump types.</description>
      <type>Double</type>
      <units>Frac</units>
      <required>false</required>
      <model_dependent>false</model_dependent>
    </argument>
    <argument>
      <name>heat_pump_demand_flexibility</name>
      <display_name>Heat Pump: Demand Flexibility</display_name>
      <description>Use AirLoopHVACUnitaryHeatPumpAirToAir with VariableSpeed coils.</description>
      <type>Boolean</type>
      <required>false</required>
      <model_dependent>false</model_dependent>
      <choices>
        <choice>
          <value>true</value>
          <display_name>true</display_name>
        </choice>
        <choice>
          <value>false</value>
          <display_name>false</display_name>
        </choice>
      </choices>
    </argument>
    <argument>
      <name>heat_pump_demand_flexibility_modulating</name>
      <display_name>Heat Pump: Demand Flexibility Modulating</display_name>
      <description></description>
      <type>Boolean</type>
      <required>false</required>
      <model_dependent>false</model_dependent>
      <choices>
        <choice>
          <value>true</value>
          <display_name>true</display_name>
        </choice>
        <choice>
          <value>false</value>
          <display_name>false</display_name>
        </choice>
      </choices>
    </argument>
    <argument>
      <name>heat_pump_demand_flexibility_dual_source</name>
      <display_name>Heat Pump: Demand Flexibility Dual-Source</display_name>
      <description></description>
      <type>Boolean</type>
      <required>false</required>
      <model_dependent>false</model_dependent>
      <choices>
        <choice>
          <value>true</value>
          <display_name>true</display_name>
        </choice>
        <choice>
          <value>false</value>
          <display_name>false</display_name>
        </choice>
      </choices>
    </argument>
    <argument>
      <name>heat_pump_demand_flexibility_ihp_grid_ac</name>
      <display_name>Heat Pump: Demand Flexibility Integrated Heat Pump Modulating</display_name>
      <description></description>
      <type>Boolean</type>
      <required>false</required>
      <model_dependent>false</model_dependent>
      <choices>
        <choice>
          <value>true</value>
          <display_name>true</display_name>
        </choice>
        <choice>
          <value>false</value>
          <display_name>false</display_name>
        </choice>
      </choices>
    </argument>
    <argument>
      <name>heat_pump_demand_flexibility_ihp_ice_storage</name>
      <display_name>Heat Pump: Demand Flexibility Integrated Heat Pump Modulating w/ Ice Storage</display_name>
      <description></description>
      <type>Boolean</type>
      <required>false</required>
      <model_dependent>false</model_dependent>
      <choices>
        <choice>
          <value>true</value>
          <display_name>true</display_name>
        </choice>
        <choice>
          <value>false</value>
          <display_name>false</display_name>
        </choice>
      </choices>
    </argument>
    <argument>
      <name>heat_pump_demand_flexibility_ihp_pcm_storage</name>
      <display_name>Heat Pump: Demand Flexibility Integrated Heat Pump Modulating w/ Pcm Storage</display_name>
      <description></description>
      <type>Boolean</type>
      <required>false</required>
      <model_dependent>false</model_dependent>
      <choices>
        <choice>
          <value>true</value>
          <display_name>true</display_name>
        </choice>
        <choice>
          <value>false</value>
          <display_name>false</display_name>
        </choice>
      </choices>
    </argument>
    <argument>
      <name>heating_system_type_2</name>
      <display_name>Heating System 2: Type</display_name>
      <description>The type of the second heating system.</description>
      <type>Choice</type>
      <required>true</required>
      <model_dependent>false</model_dependent>
      <default_value>none</default_value>
      <choices>
        <choice>
          <value>none</value>
          <display_name>none</display_name>
        </choice>
        <choice>
          <value>WallFurnace</value>
          <display_name>WallFurnace</display_name>
        </choice>
        <choice>
          <value>FloorFurnace</value>
          <display_name>FloorFurnace</display_name>
        </choice>
        <choice>
          <value>Boiler</value>
          <display_name>Boiler</display_name>
        </choice>
        <choice>
          <value>ElectricResistance</value>
          <display_name>ElectricResistance</display_name>
        </choice>
        <choice>
          <value>Stove</value>
          <display_name>Stove</display_name>
        </choice>
        <choice>
          <value>PortableHeater</value>
          <display_name>PortableHeater</display_name>
        </choice>
        <choice>
          <value>Fireplace</value>
          <display_name>Fireplace</display_name>
        </choice>
      </choices>
    </argument>
    <argument>
      <name>heating_system_fuel_2</name>
      <display_name>Heating System 2: Fuel Type</display_name>
      <description>The fuel type of the second heating system. Ignored for ElectricResistance.</description>
      <type>Choice</type>
      <required>true</required>
      <model_dependent>false</model_dependent>
      <default_value>electricity</default_value>
      <choices>
        <choice>
          <value>electricity</value>
          <display_name>electricity</display_name>
        </choice>
        <choice>
          <value>natural gas</value>
          <display_name>natural gas</display_name>
        </choice>
        <choice>
          <value>fuel oil</value>
          <display_name>fuel oil</display_name>
        </choice>
        <choice>
          <value>propane</value>
          <display_name>propane</display_name>
        </choice>
        <choice>
          <value>wood</value>
          <display_name>wood</display_name>
        </choice>
        <choice>
          <value>wood pellets</value>
          <display_name>wood pellets</display_name>
        </choice>
        <choice>
          <value>coal</value>
          <display_name>coal</display_name>
        </choice>
      </choices>
    </argument>
    <argument>
      <name>heating_system_heating_efficiency_2</name>
      <display_name>Heating System 2: Rated AFUE or Percent</display_name>
      <description>For Furnace/WallFurnace/FloorFurnace/Boiler second heating system, the rated AFUE value. For ElectricResistance/Stove/PortableHeater/Fireplace, the rated Percent value.</description>
      <type>Double</type>
      <units>Frac</units>
      <required>true</required>
      <model_dependent>false</model_dependent>
      <default_value>1</default_value>
    </argument>
    <argument>
      <name>heating_system_heating_capacity_2</name>
      <display_name>Heating System 2: Heating Capacity</display_name>
      <description>The output heating capacity of the second heating system. If using 'auto', the autosizing algorithm will use ACCA Manual J/S to set the capacity to meet its load served.</description>
      <type>String</type>
      <units>Btu/hr</units>
      <required>true</required>
      <model_dependent>false</model_dependent>
      <default_value>auto</default_value>
    </argument>
    <argument>
      <name>heating_system_fraction_heat_load_served_2</name>
      <display_name>Heating System 2: Fraction Heat Load Served</display_name>
      <description>The heat load served fraction of the second heating system.</description>
      <type>Double</type>
      <units>Frac</units>
      <required>true</required>
      <model_dependent>false</model_dependent>
      <default_value>0.25</default_value>
    </argument>
    <argument>
      <name>setpoint_heating_weekday</name>
      <display_name>Heating Setpoint: Weekday Schedule</display_name>
      <description>Specify the constant or 24-hour comma-separated weekday heating schedule.</description>
      <type>String</type>
      <units>deg-F</units>
      <required>true</required>
      <model_dependent>false</model_dependent>
      <default_value>71</default_value>
    </argument>
    <argument>
      <name>setpoint_heating_weekend</name>
      <display_name>Heating Setpoint: Weekend Schedule</display_name>
      <description>Specify the constant or 24-hour comma-separated weekend heating schedule.</description>
      <type>String</type>
      <units>deg-F</units>
      <required>true</required>
      <model_dependent>false</model_dependent>
      <default_value>71</default_value>
    </argument>
    <argument>
      <name>setpoint_cooling_weekday</name>
      <display_name>Cooling Setpoint: Weekday Schedule</display_name>
      <description>Specify the constant or 24-hour comma-separated weekday cooling schedule.</description>
      <type>String</type>
      <units>deg-F</units>
      <required>true</required>
      <model_dependent>false</model_dependent>
      <default_value>76</default_value>
    </argument>
    <argument>
      <name>setpoint_cooling_weekend</name>
      <display_name>Cooling Setpoint: Weekend Schedule</display_name>
      <description>Specify the constant or 24-hour comma-separated weekend cooling schedule.</description>
      <type>String</type>
      <units>deg-F</units>
      <required>true</required>
      <model_dependent>false</model_dependent>
      <default_value>76</default_value>
    </argument>
    <argument>
      <name>season_heating_period</name>
      <display_name>Heating Season Period</display_name>
      <description>Specifies the heating season. Enter a date like "Nov 1 - Jun 30".</description>
      <type>String</type>
      <required>false</required>
      <model_dependent>false</model_dependent>
    </argument>
    <argument>
      <name>season_cooling_period</name>
      <display_name>Cooling Season Period</display_name>
      <description>Specifies the cooling season. Enter a date like "Jun 1 - Oct 31".</description>
      <type>String</type>
      <required>false</required>
      <model_dependent>false</model_dependent>
    </argument>
    <argument>
      <name>ducts_leakage_units</name>
      <display_name>Ducts: Leakage Units</display_name>
      <description>The leakage units of the ducts.</description>
      <type>Choice</type>
      <required>true</required>
      <model_dependent>false</model_dependent>
      <default_value>CFM25</default_value>
      <choices>
        <choice>
          <value>CFM25</value>
          <display_name>CFM25</display_name>
        </choice>
        <choice>
          <value>Percent</value>
          <display_name>Percent</display_name>
        </choice>
      </choices>
    </argument>
    <argument>
      <name>ducts_supply_leakage_value</name>
      <display_name>Ducts: Supply Leakage Value</display_name>
      <description>The leakage value to outside of the supply ducts.</description>
      <type>Double</type>
      <required>true</required>
      <model_dependent>false</model_dependent>
      <default_value>75</default_value>
    </argument>
    <argument>
      <name>ducts_return_leakage_value</name>
      <display_name>Ducts: Return Leakage Value</display_name>
      <description>The leakage value to outside of the return ducts.</description>
      <type>Double</type>
      <required>true</required>
      <model_dependent>false</model_dependent>
      <default_value>25</default_value>
    </argument>
    <argument>
      <name>ducts_supply_insulation_r</name>
      <display_name>Ducts: Supply Insulation R-Value</display_name>
      <description>The insulation r-value of the supply ducts.</description>
      <type>Double</type>
      <units>h-ft^2-R/Btu</units>
      <required>true</required>
      <model_dependent>false</model_dependent>
      <default_value>0</default_value>
    </argument>
    <argument>
      <name>ducts_return_insulation_r</name>
      <display_name>Ducts: Return Insulation R-Value</display_name>
      <description>The insulation r-value of the return ducts.</description>
      <type>Double</type>
      <units>h-ft^2-R/Btu</units>
      <required>true</required>
      <model_dependent>false</model_dependent>
      <default_value>0</default_value>
    </argument>
    <argument>
      <name>ducts_supply_location</name>
      <display_name>Ducts: Supply Location</display_name>
      <description>The location of the supply ducts.</description>
      <type>Choice</type>
      <required>true</required>
      <model_dependent>false</model_dependent>
      <default_value>auto</default_value>
      <choices>
        <choice>
          <value>auto</value>
          <display_name>auto</display_name>
        </choice>
        <choice>
          <value>living space</value>
          <display_name>living space</display_name>
        </choice>
        <choice>
          <value>basement - conditioned</value>
          <display_name>basement - conditioned</display_name>
        </choice>
        <choice>
          <value>basement - unconditioned</value>
          <display_name>basement - unconditioned</display_name>
        </choice>
        <choice>
          <value>crawlspace - vented</value>
          <display_name>crawlspace - vented</display_name>
        </choice>
        <choice>
          <value>crawlspace - unvented</value>
          <display_name>crawlspace - unvented</display_name>
        </choice>
        <choice>
          <value>attic - vented</value>
          <display_name>attic - vented</display_name>
        </choice>
        <choice>
          <value>attic - unvented</value>
          <display_name>attic - unvented</display_name>
        </choice>
        <choice>
          <value>garage</value>
          <display_name>garage</display_name>
        </choice>
        <choice>
          <value>exterior wall</value>
          <display_name>exterior wall</display_name>
        </choice>
        <choice>
          <value>under slab</value>
          <display_name>under slab</display_name>
        </choice>
        <choice>
          <value>roof deck</value>
          <display_name>roof deck</display_name>
        </choice>
        <choice>
          <value>outside</value>
          <display_name>outside</display_name>
        </choice>
        <choice>
          <value>other housing unit</value>
          <display_name>other housing unit</display_name>
        </choice>
        <choice>
          <value>other heated space</value>
          <display_name>other heated space</display_name>
        </choice>
        <choice>
          <value>other multifamily buffer space</value>
          <display_name>other multifamily buffer space</display_name>
        </choice>
        <choice>
          <value>other non-freezing space</value>
          <display_name>other non-freezing space</display_name>
        </choice>
      </choices>
    </argument>
    <argument>
      <name>ducts_return_location</name>
      <display_name>Ducts: Return Location</display_name>
      <description>The location of the return ducts.</description>
      <type>Choice</type>
      <required>true</required>
      <model_dependent>false</model_dependent>
      <default_value>auto</default_value>
      <choices>
        <choice>
          <value>auto</value>
          <display_name>auto</display_name>
        </choice>
        <choice>
          <value>living space</value>
          <display_name>living space</display_name>
        </choice>
        <choice>
          <value>basement - conditioned</value>
          <display_name>basement - conditioned</display_name>
        </choice>
        <choice>
          <value>basement - unconditioned</value>
          <display_name>basement - unconditioned</display_name>
        </choice>
        <choice>
          <value>crawlspace - vented</value>
          <display_name>crawlspace - vented</display_name>
        </choice>
        <choice>
          <value>crawlspace - unvented</value>
          <display_name>crawlspace - unvented</display_name>
        </choice>
        <choice>
          <value>attic - vented</value>
          <display_name>attic - vented</display_name>
        </choice>
        <choice>
          <value>attic - unvented</value>
          <display_name>attic - unvented</display_name>
        </choice>
        <choice>
          <value>garage</value>
          <display_name>garage</display_name>
        </choice>
        <choice>
          <value>exterior wall</value>
          <display_name>exterior wall</display_name>
        </choice>
        <choice>
          <value>under slab</value>
          <display_name>under slab</display_name>
        </choice>
        <choice>
          <value>roof deck</value>
          <display_name>roof deck</display_name>
        </choice>
        <choice>
          <value>outside</value>
          <display_name>outside</display_name>
        </choice>
        <choice>
          <value>other housing unit</value>
          <display_name>other housing unit</display_name>
        </choice>
        <choice>
          <value>other heated space</value>
          <display_name>other heated space</display_name>
        </choice>
        <choice>
          <value>other multifamily buffer space</value>
          <display_name>other multifamily buffer space</display_name>
        </choice>
        <choice>
          <value>other non-freezing space</value>
          <display_name>other non-freezing space</display_name>
        </choice>
      </choices>
    </argument>
    <argument>
      <name>ducts_supply_surface_area</name>
      <display_name>Ducts: Supply Surface Area</display_name>
      <description>The surface area of the supply ducts.</description>
      <type>String</type>
      <units>ft^2</units>
      <required>true</required>
      <model_dependent>false</model_dependent>
      <default_value>auto</default_value>
    </argument>
    <argument>
      <name>ducts_return_surface_area</name>
      <display_name>Ducts: Return Surface Area</display_name>
      <description>The surface area of the return ducts.</description>
      <type>String</type>
      <units>ft^2</units>
      <required>true</required>
      <model_dependent>false</model_dependent>
      <default_value>auto</default_value>
    </argument>
    <argument>
      <name>ducts_number_of_return_registers</name>
      <display_name>Ducts: Number of Return Registers</display_name>
      <description>The number of return registers of the ducts. Ignored for ducted evaporative cooler.</description>
      <type>String</type>
      <units>#</units>
      <required>true</required>
      <model_dependent>false</model_dependent>
      <default_value>auto</default_value>
    </argument>
    <argument>
      <name>mech_vent_fan_type</name>
      <display_name>Mechanical Ventilation: Fan Type</display_name>
      <description>The type of the mechanical ventilation. Use 'none' if there is no mechanical ventilation system.</description>
      <type>Choice</type>
      <required>true</required>
      <model_dependent>false</model_dependent>
      <default_value>none</default_value>
      <choices>
        <choice>
          <value>none</value>
          <display_name>none</display_name>
        </choice>
        <choice>
          <value>exhaust only</value>
          <display_name>exhaust only</display_name>
        </choice>
        <choice>
          <value>supply only</value>
          <display_name>supply only</display_name>
        </choice>
        <choice>
          <value>energy recovery ventilator</value>
          <display_name>energy recovery ventilator</display_name>
        </choice>
        <choice>
          <value>heat recovery ventilator</value>
          <display_name>heat recovery ventilator</display_name>
        </choice>
        <choice>
          <value>balanced</value>
          <display_name>balanced</display_name>
        </choice>
        <choice>
          <value>central fan integrated supply</value>
          <display_name>central fan integrated supply</display_name>
        </choice>
      </choices>
    </argument>
    <argument>
      <name>mech_vent_flow_rate</name>
      <display_name>Mechanical Ventilation: Flow Rate</display_name>
      <description>The flow rate of the mechanical ventilation.</description>
      <type>Double</type>
      <units>CFM</units>
      <required>true</required>
      <model_dependent>false</model_dependent>
      <default_value>110</default_value>
    </argument>
    <argument>
      <name>mech_vent_hours_in_operation</name>
      <display_name>Mechanical Ventilation: Hours In Operation</display_name>
      <description>The hours in operation of the mechanical ventilation.</description>
      <type>String</type>
      <units>hrs/day</units>
      <required>true</required>
      <model_dependent>false</model_dependent>
      <default_value>auto</default_value>
    </argument>
    <argument>
      <name>mech_vent_recovery_efficiency_type</name>
      <display_name>Mechanical Ventilation: Total Recovery Efficiency Type</display_name>
      <description>The total recovery efficiency type of the mechanical ventilation.</description>
      <type>Choice</type>
      <required>true</required>
      <model_dependent>false</model_dependent>
      <default_value>Unadjusted</default_value>
      <choices>
        <choice>
          <value>Unadjusted</value>
          <display_name>Unadjusted</display_name>
        </choice>
        <choice>
          <value>Adjusted</value>
          <display_name>Adjusted</display_name>
        </choice>
      </choices>
    </argument>
    <argument>
      <name>mech_vent_total_recovery_efficiency</name>
      <display_name>Mechanical Ventilation: Total Recovery Efficiency</display_name>
      <description>The Unadjusted or Adjusted total recovery efficiency of the mechanical ventilation. Applies to energy recovery ventilator.</description>
      <type>Double</type>
      <units>Frac</units>
      <required>true</required>
      <model_dependent>false</model_dependent>
      <default_value>0.48</default_value>
    </argument>
    <argument>
      <name>mech_vent_sensible_recovery_efficiency</name>
      <display_name>Mechanical Ventilation: Sensible Recovery Efficiency</display_name>
      <description>The Unadjusted or Adjusted sensible recovery efficiency of the mechanical ventilation. Applies to energy recovery ventilator and heat recovery ventilator.</description>
      <type>Double</type>
      <units>Frac</units>
      <required>true</required>
      <model_dependent>false</model_dependent>
      <default_value>0.72</default_value>
    </argument>
    <argument>
      <name>mech_vent_fan_power</name>
      <display_name>Mechanical Ventilation: Fan Power</display_name>
      <description>The fan power of the mechanical ventilation.</description>
      <type>String</type>
      <units>W</units>
      <required>true</required>
      <model_dependent>false</model_dependent>
      <default_value>auto</default_value>
    </argument>
    <argument>
      <name>mech_vent_num_units_served</name>
      <display_name>Mechanical Ventilation: Number of Units Served</display_name>
      <description>Number of dwelling units served by the mechanical ventilation system. Must be 1 if single-family detached. Used to apportion flow rate and fan power to the unit.</description>
      <type>Integer</type>
      <units>#</units>
      <required>true</required>
      <model_dependent>false</model_dependent>
      <default_value>1</default_value>
    </argument>
    <argument>
      <name>shared_mech_vent_frac_recirculation</name>
      <display_name>Shared Mechanical Ventilation: Fraction Recirculation</display_name>
      <description>Fraction of the total supply air that is recirculated, with the remainder assumed to be outdoor air. The value must be 0 for exhaust only systems. This is required for a shared mechanical ventilation system.</description>
      <type>Double</type>
      <units>Frac</units>
      <required>false</required>
      <model_dependent>false</model_dependent>
    </argument>
    <argument>
      <name>shared_mech_vent_preheating_fuel</name>
      <display_name>Shared Mechanical Ventilation: Preheating Fuel</display_name>
      <description>Fuel type of the preconditioning heating equipment. Only used for a shared mechanical ventilation system.</description>
      <type>Choice</type>
      <required>false</required>
      <model_dependent>false</model_dependent>
      <choices>
        <choice>
          <value>electricity</value>
          <display_name>electricity</display_name>
        </choice>
        <choice>
          <value>natural gas</value>
          <display_name>natural gas</display_name>
        </choice>
        <choice>
          <value>fuel oil</value>
          <display_name>fuel oil</display_name>
        </choice>
        <choice>
          <value>propane</value>
          <display_name>propane</display_name>
        </choice>
        <choice>
          <value>wood</value>
          <display_name>wood</display_name>
        </choice>
        <choice>
          <value>wood pellets</value>
          <display_name>wood pellets</display_name>
        </choice>
        <choice>
          <value>coal</value>
          <display_name>coal</display_name>
        </choice>
      </choices>
    </argument>
    <argument>
      <name>shared_mech_vent_preheating_efficiency</name>
      <display_name>Shared Mechanical Ventilation: Preheating Efficiency</display_name>
      <description>Efficiency of the preconditioning heating equipment. Only used for a shared mechanical ventilation system.</description>
      <type>Double</type>
      <units>COP</units>
      <required>false</required>
      <model_dependent>false</model_dependent>
    </argument>
    <argument>
      <name>shared_mech_vent_preheating_fraction_heat_load_served</name>
      <display_name>Shared Mechanical Ventilation: Preheating Fraction Ventilation Heat Load Served</display_name>
      <description>Fraction of heating load introduced by the shared ventilation system that is met by the preconditioning heating equipment.</description>
      <type>Double</type>
      <units>Frac</units>
      <required>false</required>
      <model_dependent>false</model_dependent>
    </argument>
    <argument>
      <name>shared_mech_vent_precooling_fuel</name>
      <display_name>Shared Mechanical Ventilation: Precooling Fuel</display_name>
      <description>Fuel type of the preconditioning cooling equipment. Only used for a shared mechanical ventilation system.</description>
      <type>Choice</type>
      <required>false</required>
      <model_dependent>false</model_dependent>
      <choices>
        <choice>
          <value>electricity</value>
          <display_name>electricity</display_name>
        </choice>
      </choices>
    </argument>
    <argument>
      <name>shared_mech_vent_precooling_efficiency</name>
      <display_name>Shared Mechanical Ventilation: Precooling Efficiency</display_name>
      <description>Efficiency of the preconditioning cooling equipment. Only used for a shared mechanical ventilation system.</description>
      <type>Double</type>
      <units>COP</units>
      <required>false</required>
      <model_dependent>false</model_dependent>
    </argument>
    <argument>
      <name>shared_mech_vent_precooling_fraction_cool_load_served</name>
      <display_name>Shared Mechanical Ventilation: Precooling Fraction Ventilation Cool Load Served</display_name>
      <description>Fraction of cooling load introduced by the shared ventilation system that is met by the preconditioning cooling equipment.</description>
      <type>Double</type>
      <units>Frac</units>
      <required>false</required>
      <model_dependent>false</model_dependent>
    </argument>
    <argument>
      <name>mech_vent_fan_type_2</name>
      <display_name>Mechanical Ventilation 2: Fan Type</display_name>
      <description>The type of the second mechanical ventilation. Use 'none' if there is no second mechanical ventilation system.</description>
      <type>Choice</type>
      <required>true</required>
      <model_dependent>false</model_dependent>
      <default_value>none</default_value>
      <choices>
        <choice>
          <value>none</value>
          <display_name>none</display_name>
        </choice>
        <choice>
          <value>exhaust only</value>
          <display_name>exhaust only</display_name>
        </choice>
        <choice>
          <value>supply only</value>
          <display_name>supply only</display_name>
        </choice>
        <choice>
          <value>energy recovery ventilator</value>
          <display_name>energy recovery ventilator</display_name>
        </choice>
        <choice>
          <value>heat recovery ventilator</value>
          <display_name>heat recovery ventilator</display_name>
        </choice>
        <choice>
          <value>balanced</value>
          <display_name>balanced</display_name>
        </choice>
      </choices>
    </argument>
    <argument>
      <name>mech_vent_flow_rate_2</name>
      <display_name>Mechanical Ventilation 2: Flow Rate</display_name>
      <description>The flow rate of the second mechanical ventilation.</description>
      <type>Double</type>
      <units>CFM</units>
      <required>true</required>
      <model_dependent>false</model_dependent>
      <default_value>110</default_value>
    </argument>
    <argument>
      <name>mech_vent_hours_in_operation_2</name>
      <display_name>Mechanical Ventilation 2: Hours In Operation</display_name>
      <description>The hours in operation of the second mechanical ventilation.</description>
      <type>Double</type>
      <units>hrs/day</units>
      <required>true</required>
      <model_dependent>false</model_dependent>
      <default_value>24</default_value>
    </argument>
    <argument>
      <name>mech_vent_recovery_efficiency_type_2</name>
      <display_name>Mechanical Ventilation 2: Total Recovery Efficiency Type</display_name>
      <description>The total recovery efficiency type of the second mechanical ventilation.</description>
      <type>Choice</type>
      <required>true</required>
      <model_dependent>false</model_dependent>
      <default_value>Unadjusted</default_value>
      <choices>
        <choice>
          <value>Unadjusted</value>
          <display_name>Unadjusted</display_name>
        </choice>
        <choice>
          <value>Adjusted</value>
          <display_name>Adjusted</display_name>
        </choice>
      </choices>
    </argument>
    <argument>
      <name>mech_vent_total_recovery_efficiency_2</name>
      <display_name>Mechanical Ventilation 2: Total Recovery Efficiency</display_name>
      <description>The Unadjusted or Adjusted total recovery efficiency of the second mechanical ventilation. Applies to energy recovery ventilator.</description>
      <type>Double</type>
      <units>Frac</units>
      <required>true</required>
      <model_dependent>false</model_dependent>
      <default_value>0.48</default_value>
    </argument>
    <argument>
      <name>mech_vent_sensible_recovery_efficiency_2</name>
      <display_name>Mechanical Ventilation 2: Sensible Recovery Efficiency</display_name>
      <description>The Unadjusted or Adjusted sensible recovery efficiency of the second mechanical ventilation. Applies to energy recovery ventilator and heat recovery ventilator.</description>
      <type>Double</type>
      <units>Frac</units>
      <required>true</required>
      <model_dependent>false</model_dependent>
      <default_value>0.72</default_value>
    </argument>
    <argument>
      <name>mech_vent_fan_power_2</name>
      <display_name>Mechanical Ventilation 2: Fan Power</display_name>
      <description>The fan power of the second mechanical ventilation.</description>
      <type>Double</type>
      <units>W</units>
      <required>true</required>
      <model_dependent>false</model_dependent>
      <default_value>30</default_value>
    </argument>
    <argument>
      <name>kitchen_fans_quantity</name>
      <display_name>Kitchen Fans: Quantity</display_name>
      <description>The quantity of the kitchen fans.</description>
      <type>String</type>
      <units>#</units>
      <required>true</required>
      <model_dependent>false</model_dependent>
      <default_value>auto</default_value>
    </argument>
    <argument>
      <name>kitchen_fans_flow_rate</name>
      <display_name>Kitchen Fans: Flow Rate</display_name>
      <description>The flow rate of the kitchen fan.</description>
      <type>String</type>
      <units>CFM</units>
      <required>false</required>
      <model_dependent>false</model_dependent>
      <default_value>auto</default_value>
    </argument>
    <argument>
      <name>kitchen_fans_hours_in_operation</name>
      <display_name>Kitchen Fans: Hours In Operation</display_name>
      <description>The hours in operation of the kitchen fan.</description>
      <type>String</type>
      <units>hrs/day</units>
      <required>false</required>
      <model_dependent>false</model_dependent>
      <default_value>auto</default_value>
    </argument>
    <argument>
      <name>kitchen_fans_power</name>
      <display_name>Kitchen Fans: Fan Power</display_name>
      <description>The fan power of the kitchen fan.</description>
      <type>String</type>
      <units>W</units>
      <required>false</required>
      <model_dependent>false</model_dependent>
      <default_value>auto</default_value>
    </argument>
    <argument>
      <name>kitchen_fans_start_hour</name>
      <display_name>Kitchen Fans: Start Hour</display_name>
      <description>The start hour of the kitchen fan.</description>
      <type>String</type>
      <units>hr</units>
      <required>false</required>
      <model_dependent>false</model_dependent>
      <default_value>auto</default_value>
    </argument>
    <argument>
      <name>bathroom_fans_quantity</name>
      <display_name>Bathroom Fans: Quantity</display_name>
      <description>The quantity of the bathroom fans.</description>
      <type>String</type>
      <units>#</units>
      <required>true</required>
      <model_dependent>false</model_dependent>
      <default_value>auto</default_value>
    </argument>
    <argument>
      <name>bathroom_fans_flow_rate</name>
      <display_name>Bathroom Fans: Flow Rate</display_name>
      <description>The flow rate of the bathroom fans.</description>
      <type>String</type>
      <units>CFM</units>
      <required>false</required>
      <model_dependent>false</model_dependent>
      <default_value>auto</default_value>
    </argument>
    <argument>
      <name>bathroom_fans_hours_in_operation</name>
      <display_name>Bathroom Fans: Hours In Operation</display_name>
      <description>The hours in operation of the bathroom fans.</description>
      <type>String</type>
      <units>hrs/day</units>
      <required>false</required>
      <model_dependent>false</model_dependent>
      <default_value>auto</default_value>
    </argument>
    <argument>
      <name>bathroom_fans_power</name>
      <display_name>Bathroom Fans: Fan Power</display_name>
      <description>The fan power of the bathroom fans.</description>
      <type>String</type>
      <units>W</units>
      <required>false</required>
      <model_dependent>false</model_dependent>
      <default_value>auto</default_value>
    </argument>
    <argument>
      <name>bathroom_fans_start_hour</name>
      <display_name>Bathroom Fans: Start Hour</display_name>
      <description>The start hour of the bathroom fans.</description>
      <type>String</type>
      <units>hr</units>
      <required>false</required>
      <model_dependent>false</model_dependent>
      <default_value>auto</default_value>
    </argument>
    <argument>
      <name>whole_house_fan_present</name>
      <display_name>Whole House Fan: Present</display_name>
      <description>Whether there is a whole house fan.</description>
      <type>Boolean</type>
      <required>true</required>
      <model_dependent>false</model_dependent>
      <default_value>false</default_value>
      <choices>
        <choice>
          <value>true</value>
          <display_name>true</display_name>
        </choice>
        <choice>
          <value>false</value>
          <display_name>false</display_name>
        </choice>
      </choices>
    </argument>
    <argument>
      <name>whole_house_fan_flow_rate</name>
      <display_name>Whole House Fan: Flow Rate</display_name>
      <description>The flow rate of the whole house fan.</description>
      <type>Double</type>
      <units>CFM</units>
      <required>true</required>
      <model_dependent>false</model_dependent>
      <default_value>4500</default_value>
    </argument>
    <argument>
      <name>whole_house_fan_power</name>
      <display_name>Whole House Fan: Fan Power</display_name>
      <description>The fan power of the whole house fan.</description>
      <type>Double</type>
      <units>W</units>
      <required>true</required>
      <model_dependent>false</model_dependent>
      <default_value>300</default_value>
    </argument>
    <argument>
      <name>water_heater_type</name>
      <display_name>Water Heater: Type</display_name>
      <description>The type of water heater. Use 'none' if there is no water heater.</description>
      <type>Choice</type>
      <required>true</required>
      <model_dependent>false</model_dependent>
      <default_value>storage water heater</default_value>
      <choices>
        <choice>
          <value>none</value>
          <display_name>none</display_name>
        </choice>
        <choice>
          <value>storage water heater</value>
          <display_name>storage water heater</display_name>
        </choice>
        <choice>
          <value>instantaneous water heater</value>
          <display_name>instantaneous water heater</display_name>
        </choice>
        <choice>
          <value>heat pump water heater</value>
          <display_name>heat pump water heater</display_name>
        </choice>
        <choice>
          <value>space-heating boiler with storage tank</value>
          <display_name>space-heating boiler with storage tank</display_name>
        </choice>
        <choice>
          <value>space-heating boiler with tankless coil</value>
          <display_name>space-heating boiler with tankless coil</display_name>
        </choice>
      </choices>
    </argument>
    <argument>
      <name>water_heater_fuel_type</name>
      <display_name>Water Heater: Fuel Type</display_name>
      <description>The fuel type of water heater. Ignored for heat pump water heater.</description>
      <type>Choice</type>
      <required>true</required>
      <model_dependent>false</model_dependent>
      <default_value>natural gas</default_value>
      <choices>
        <choice>
          <value>electricity</value>
          <display_name>electricity</display_name>
        </choice>
        <choice>
          <value>natural gas</value>
          <display_name>natural gas</display_name>
        </choice>
        <choice>
          <value>fuel oil</value>
          <display_name>fuel oil</display_name>
        </choice>
        <choice>
          <value>propane</value>
          <display_name>propane</display_name>
        </choice>
        <choice>
          <value>wood</value>
          <display_name>wood</display_name>
        </choice>
        <choice>
          <value>coal</value>
          <display_name>coal</display_name>
        </choice>
      </choices>
    </argument>
    <argument>
      <name>water_heater_location</name>
      <display_name>Water Heater: Location</display_name>
      <description>The location of water heater.</description>
      <type>Choice</type>
      <required>true</required>
      <model_dependent>false</model_dependent>
      <default_value>auto</default_value>
      <choices>
        <choice>
          <value>auto</value>
          <display_name>auto</display_name>
        </choice>
        <choice>
          <value>living space</value>
          <display_name>living space</display_name>
        </choice>
        <choice>
          <value>basement - conditioned</value>
          <display_name>basement - conditioned</display_name>
        </choice>
        <choice>
          <value>basement - unconditioned</value>
          <display_name>basement - unconditioned</display_name>
        </choice>
        <choice>
          <value>garage</value>
          <display_name>garage</display_name>
        </choice>
        <choice>
          <value>attic - vented</value>
          <display_name>attic - vented</display_name>
        </choice>
        <choice>
          <value>attic - unvented</value>
          <display_name>attic - unvented</display_name>
        </choice>
        <choice>
          <value>crawlspace - vented</value>
          <display_name>crawlspace - vented</display_name>
        </choice>
        <choice>
          <value>crawlspace - unvented</value>
          <display_name>crawlspace - unvented</display_name>
        </choice>
        <choice>
          <value>other exterior</value>
          <display_name>other exterior</display_name>
        </choice>
        <choice>
          <value>other housing unit</value>
          <display_name>other housing unit</display_name>
        </choice>
        <choice>
          <value>other heated space</value>
          <display_name>other heated space</display_name>
        </choice>
        <choice>
          <value>other multifamily buffer space</value>
          <display_name>other multifamily buffer space</display_name>
        </choice>
        <choice>
          <value>other non-freezing space</value>
          <display_name>other non-freezing space</display_name>
        </choice>
      </choices>
    </argument>
    <argument>
      <name>water_heater_tank_volume</name>
      <display_name>Water Heater: Tank Volume</display_name>
      <description>Nominal volume of water heater tank. Set to 'auto' to have volume autosized. Only applies to storage water heater, heat pump water heater, and space-heating boiler with storage tank.</description>
      <type>String</type>
      <units>gal</units>
      <required>true</required>
      <model_dependent>false</model_dependent>
      <default_value>auto</default_value>
    </argument>
    <argument>
      <name>water_heater_efficiency_type</name>
      <display_name>Water Heater: Efficiency Type</display_name>
      <description>The efficiency type of water heater. Does not apply to space-heating boilers.</description>
      <type>Choice</type>
      <required>true</required>
      <model_dependent>false</model_dependent>
      <default_value>EnergyFactor</default_value>
      <choices>
        <choice>
          <value>EnergyFactor</value>
          <display_name>EnergyFactor</display_name>
        </choice>
        <choice>
          <value>UniformEnergyFactor</value>
          <display_name>UniformEnergyFactor</display_name>
        </choice>
      </choices>
    </argument>
    <argument>
      <name>water_heater_efficiency</name>
      <display_name>Water Heater: Efficiency</display_name>
      <description>Rated Energy Factor or Uniform Energy Factor. Does not apply to space-heating boilers.</description>
      <type>Double</type>
      <required>true</required>
      <model_dependent>false</model_dependent>
      <default_value>0.67</default_value>
    </argument>
    <argument>
      <name>water_heater_usage_bin</name>
      <display_name>Water Heater: Usage Bin</display_name>
      <description>The usage of the water heater. Required if Efficiency Type is UniformEnergyFactor and Type is not instantaneous water heater. Does not apply to space-heating boilers.</description>
      <type>Choice</type>
      <required>false</required>
      <model_dependent>false</model_dependent>
      <choices>
        <choice>
          <value>very small</value>
          <display_name>very small</display_name>
        </choice>
        <choice>
          <value>low</value>
          <display_name>low</display_name>
        </choice>
        <choice>
          <value>medium</value>
          <display_name>medium</display_name>
        </choice>
        <choice>
          <value>high</value>
          <display_name>high</display_name>
        </choice>
      </choices>
    </argument>
    <argument>
      <name>water_heater_recovery_efficiency</name>
      <display_name>Water Heater: Recovery Efficiency</display_name>
      <description>Ratio of energy delivered to water heater to the energy content of the fuel consumed by the water heater. Only used for non-electric storage water heaters.</description>
      <type>String</type>
      <units>Frac</units>
      <required>true</required>
      <model_dependent>false</model_dependent>
      <default_value>auto</default_value>
    </argument>
    <argument>
      <name>water_heater_standby_loss</name>
      <display_name>Water Heater: Standby Loss</display_name>
      <description>The standby loss of water heater. Only applies to space-heating boilers.</description>
      <type>Double</type>
      <units>deg-F/hr</units>
      <required>false</required>
      <model_dependent>false</model_dependent>
    </argument>
    <argument>
      <name>water_heater_jacket_rvalue</name>
      <display_name>Water Heater: Jacket R-value</display_name>
      <description>The jacket R-value of water heater. Doesn't apply to instantaneous water heater or space-heating boiler with tankless coil.</description>
      <type>Double</type>
      <units>h-ft^2-R/Btu</units>
      <required>false</required>
      <model_dependent>false</model_dependent>
    </argument>
    <argument>
      <name>water_heater_setpoint_temperature</name>
      <display_name>Water Heater: Setpoint Temperature</display_name>
      <description>The setpoint temperature of water heater.</description>
      <type>String</type>
      <units>deg-F</units>
      <required>true</required>
      <model_dependent>false</model_dependent>
      <default_value>auto</default_value>
    </argument>
    <argument>
      <name>water_heater_num_units_served</name>
      <display_name>Water Heater: Number of Units Served</display_name>
      <description>Number of dwelling units served (directly or indirectly) by the water heater. Must be 1 if single-family detached. Used to apportion water heater tank losses to the unit.</description>
      <type>Integer</type>
      <units>#</units>
      <required>true</required>
      <model_dependent>false</model_dependent>
      <default_value>1</default_value>
    </argument>
    <argument>
      <name>dhw_distribution_system_type</name>
      <display_name>Hot Water Distribution: System Type</display_name>
      <description>The type of the hot water distribution system.</description>
      <type>Choice</type>
      <required>true</required>
      <model_dependent>false</model_dependent>
      <default_value>Standard</default_value>
      <choices>
        <choice>
          <value>Standard</value>
          <display_name>Standard</display_name>
        </choice>
        <choice>
          <value>Recirculation</value>
          <display_name>Recirculation</display_name>
        </choice>
      </choices>
    </argument>
    <argument>
      <name>dhw_distribution_standard_piping_length</name>
      <display_name>Hot Water Distribution: Standard Piping Length</display_name>
      <description>If the distribution system is Standard, the length of the piping. A value of 'auto' will use a default.</description>
      <type>String</type>
      <units>ft</units>
      <required>true</required>
      <model_dependent>false</model_dependent>
      <default_value>auto</default_value>
    </argument>
    <argument>
      <name>dhw_distribution_recirc_control_type</name>
      <display_name>Hot Water Distribution: Recirculation Control Type</display_name>
      <description>If the distribution system is Recirculation, the type of hot water recirculation control, if any.</description>
      <type>Choice</type>
      <required>true</required>
      <model_dependent>false</model_dependent>
      <default_value>no control</default_value>
      <choices>
        <choice>
          <value>no control</value>
          <display_name>no control</display_name>
        </choice>
        <choice>
          <value>timer</value>
          <display_name>timer</display_name>
        </choice>
        <choice>
          <value>temperature</value>
          <display_name>temperature</display_name>
        </choice>
        <choice>
          <value>presence sensor demand control</value>
          <display_name>presence sensor demand control</display_name>
        </choice>
        <choice>
          <value>manual demand control</value>
          <display_name>manual demand control</display_name>
        </choice>
      </choices>
    </argument>
    <argument>
      <name>dhw_distribution_recirc_piping_length</name>
      <display_name>Hot Water Distribution: Recirculation Piping Length</display_name>
      <description>If the distribution system is Recirculation, the length of the recirculation piping.</description>
      <type>String</type>
      <units>ft</units>
      <required>true</required>
      <model_dependent>false</model_dependent>
      <default_value>auto</default_value>
    </argument>
    <argument>
      <name>dhw_distribution_recirc_branch_piping_length</name>
      <display_name>Hot Water Distribution: Recirculation Branch Piping Length</display_name>
      <description>If the distribution system is Recirculation, the length of the recirculation branch piping.</description>
      <type>String</type>
      <units>ft</units>
      <required>true</required>
      <model_dependent>false</model_dependent>
      <default_value>auto</default_value>
    </argument>
    <argument>
      <name>dhw_distribution_recirc_pump_power</name>
      <display_name>Hot Water Distribution: Recirculation Pump Power</display_name>
      <description>If the distribution system is Recirculation, the recirculation pump power.</description>
      <type>String</type>
      <units>W</units>
      <required>true</required>
      <model_dependent>false</model_dependent>
      <default_value>auto</default_value>
    </argument>
    <argument>
      <name>dhw_distribution_pipe_r</name>
      <display_name>Hot Water Distribution: Pipe Insulation Nominal R-Value</display_name>
      <description>Nominal R-value of the pipe insulation.</description>
      <type>String</type>
      <units>h-ft^2-R/Btu</units>
      <required>true</required>
      <model_dependent>false</model_dependent>
      <default_value>auto</default_value>
    </argument>
    <argument>
      <name>dwhr_facilities_connected</name>
      <display_name>Drain Water Heat Recovery: Facilities Connected</display_name>
      <description>Which facilities are connected for the drain water heat recovery. Use 'none' if there is no drain water heat recovery system.</description>
      <type>Choice</type>
      <required>true</required>
      <model_dependent>false</model_dependent>
      <default_value>none</default_value>
      <choices>
        <choice>
          <value>none</value>
          <display_name>none</display_name>
        </choice>
        <choice>
          <value>one</value>
          <display_name>one</display_name>
        </choice>
        <choice>
          <value>all</value>
          <display_name>all</display_name>
        </choice>
      </choices>
    </argument>
    <argument>
      <name>dwhr_equal_flow</name>
      <display_name>Drain Water Heat Recovery: Equal Flow</display_name>
      <description>Whether the drain water heat recovery has equal flow.</description>
      <type>Boolean</type>
      <required>true</required>
      <model_dependent>false</model_dependent>
      <default_value>true</default_value>
      <choices>
        <choice>
          <value>true</value>
          <display_name>true</display_name>
        </choice>
        <choice>
          <value>false</value>
          <display_name>false</display_name>
        </choice>
      </choices>
    </argument>
    <argument>
      <name>dwhr_efficiency</name>
      <display_name>Drain Water Heat Recovery: Efficiency</display_name>
      <description>The efficiency of the drain water heat recovery.</description>
      <type>Double</type>
      <units>Frac</units>
      <required>true</required>
      <model_dependent>false</model_dependent>
      <default_value>0.55</default_value>
    </argument>
    <argument>
      <name>water_fixtures_shower_low_flow</name>
      <display_name>Hot Water Fixtures: Is Shower Low Flow</display_name>
      <description>Whether the shower fixture is low flow.</description>
      <type>Boolean</type>
      <required>true</required>
      <model_dependent>false</model_dependent>
      <default_value>false</default_value>
      <choices>
        <choice>
          <value>true</value>
          <display_name>true</display_name>
        </choice>
        <choice>
          <value>false</value>
          <display_name>false</display_name>
        </choice>
      </choices>
    </argument>
    <argument>
      <name>water_fixtures_sink_low_flow</name>
      <display_name>Hot Water Fixtures: Is Sink Low Flow</display_name>
      <description>Whether the sink fixture is low flow.</description>
      <type>Boolean</type>
      <required>true</required>
      <model_dependent>false</model_dependent>
      <default_value>false</default_value>
      <choices>
        <choice>
          <value>true</value>
          <display_name>true</display_name>
        </choice>
        <choice>
          <value>false</value>
          <display_name>false</display_name>
        </choice>
      </choices>
    </argument>
    <argument>
      <name>water_fixtures_usage_multiplier</name>
      <display_name>Hot Water Fixtures: Usage Multiplier</display_name>
      <description>Multiplier on the hot water usage that can reflect, e.g., high/low usage occupants.</description>
      <type>Double</type>
      <required>true</required>
      <model_dependent>false</model_dependent>
      <default_value>1</default_value>
    </argument>
    <argument>
      <name>solar_thermal_system_type</name>
      <display_name>Solar Thermal: System Type</display_name>
      <description>The type of solar thermal system. Use 'none' if there is no solar thermal system.</description>
      <type>Choice</type>
      <required>true</required>
      <model_dependent>false</model_dependent>
      <default_value>none</default_value>
      <choices>
        <choice>
          <value>none</value>
          <display_name>none</display_name>
        </choice>
        <choice>
          <value>hot water</value>
          <display_name>hot water</display_name>
        </choice>
      </choices>
    </argument>
    <argument>
      <name>solar_thermal_collector_area</name>
      <display_name>Solar Thermal: Collector Area</display_name>
      <description>The collector area of the solar thermal system.</description>
      <type>Double</type>
      <units>ft^2</units>
      <required>true</required>
      <model_dependent>false</model_dependent>
      <default_value>40</default_value>
    </argument>
    <argument>
      <name>solar_thermal_collector_loop_type</name>
      <display_name>Solar Thermal: Collector Loop Type</display_name>
      <description>The collector loop type of the solar thermal system.</description>
      <type>Choice</type>
      <required>true</required>
      <model_dependent>false</model_dependent>
      <default_value>liquid direct</default_value>
      <choices>
        <choice>
          <value>liquid direct</value>
          <display_name>liquid direct</display_name>
        </choice>
        <choice>
          <value>liquid indirect</value>
          <display_name>liquid indirect</display_name>
        </choice>
        <choice>
          <value>passive thermosyphon</value>
          <display_name>passive thermosyphon</display_name>
        </choice>
      </choices>
    </argument>
    <argument>
      <name>solar_thermal_collector_type</name>
      <display_name>Solar Thermal: Collector Type</display_name>
      <description>The collector type of the solar thermal system.</description>
      <type>Choice</type>
      <required>true</required>
      <model_dependent>false</model_dependent>
      <default_value>evacuated tube</default_value>
      <choices>
        <choice>
          <value>evacuated tube</value>
          <display_name>evacuated tube</display_name>
        </choice>
        <choice>
          <value>single glazing black</value>
          <display_name>single glazing black</display_name>
        </choice>
        <choice>
          <value>double glazing black</value>
          <display_name>double glazing black</display_name>
        </choice>
        <choice>
          <value>integrated collector storage</value>
          <display_name>integrated collector storage</display_name>
        </choice>
      </choices>
    </argument>
    <argument>
      <name>solar_thermal_collector_azimuth</name>
      <display_name>Solar Thermal: Collector Azimuth</display_name>
      <description>The collector azimuth of the solar thermal system. Azimuth is measured clockwise from north (e.g., North=0, East=90, South=180, West=270).</description>
      <type>Double</type>
      <units>degrees</units>
      <required>true</required>
      <model_dependent>false</model_dependent>
      <default_value>180</default_value>
    </argument>
    <argument>
      <name>solar_thermal_collector_tilt</name>
      <display_name>Solar Thermal: Collector Tilt</display_name>
      <description>The collector tilt of the solar thermal system. Can also enter, e.g., RoofPitch, RoofPitch+20, Latitude, Latitude-15, etc.</description>
      <type>String</type>
      <units>degrees</units>
      <required>true</required>
      <model_dependent>false</model_dependent>
      <default_value>RoofPitch</default_value>
    </argument>
    <argument>
      <name>solar_thermal_collector_rated_optical_efficiency</name>
      <display_name>Solar Thermal: Collector Rated Optical Efficiency</display_name>
      <description>The collector rated optical efficiency of the solar thermal system.</description>
      <type>Double</type>
      <units>Frac</units>
      <required>true</required>
      <model_dependent>false</model_dependent>
      <default_value>0.5</default_value>
    </argument>
    <argument>
      <name>solar_thermal_collector_rated_thermal_losses</name>
      <display_name>Solar Thermal: Collector Rated Thermal Losses</display_name>
      <description>The collector rated thermal losses of the solar thermal system.</description>
      <type>Double</type>
      <units>Frac</units>
      <required>true</required>
      <model_dependent>false</model_dependent>
      <default_value>0.2799</default_value>
    </argument>
    <argument>
      <name>solar_thermal_storage_volume</name>
      <display_name>Solar Thermal: Storage Volume</display_name>
      <description>The storage volume of the solar thermal system.</description>
      <type>String</type>
      <units>Frac</units>
      <required>true</required>
      <model_dependent>false</model_dependent>
      <default_value>auto</default_value>
    </argument>
    <argument>
      <name>solar_thermal_solar_fraction</name>
      <display_name>Solar Thermal: Solar Fraction</display_name>
      <description>The solar fraction of the solar thermal system. If provided, overrides all other solar thermal inputs.</description>
      <type>Double</type>
      <units>Frac</units>
      <required>true</required>
      <model_dependent>false</model_dependent>
      <default_value>0</default_value>
    </argument>
    <argument>
      <name>pv_system_module_type_1</name>
      <display_name>Photovoltaics 1: Module Type</display_name>
      <description>Module type of the PV system 1. Use 'none' if there is no PV system 1.</description>
      <type>Choice</type>
      <required>true</required>
      <model_dependent>false</model_dependent>
      <default_value>none</default_value>
      <choices>
        <choice>
          <value>none</value>
          <display_name>none</display_name>
        </choice>
        <choice>
          <value>auto</value>
          <display_name>auto</display_name>
        </choice>
        <choice>
          <value>standard</value>
          <display_name>standard</display_name>
        </choice>
        <choice>
          <value>premium</value>
          <display_name>premium</display_name>
        </choice>
        <choice>
          <value>thin film</value>
          <display_name>thin film</display_name>
        </choice>
      </choices>
    </argument>
    <argument>
      <name>pv_system_location_1</name>
      <display_name>Photovoltaics 1: Location</display_name>
      <description>Location of the PV system 1.</description>
      <type>Choice</type>
      <required>true</required>
      <model_dependent>false</model_dependent>
      <default_value>auto</default_value>
      <choices>
        <choice>
          <value>auto</value>
          <display_name>auto</display_name>
        </choice>
        <choice>
          <value>roof</value>
          <display_name>roof</display_name>
        </choice>
        <choice>
          <value>ground</value>
          <display_name>ground</display_name>
        </choice>
      </choices>
    </argument>
    <argument>
      <name>pv_system_tracking_1</name>
      <display_name>Photovoltaics 1: Tracking</display_name>
      <description>Tracking of the PV system 1.</description>
      <type>Choice</type>
      <required>true</required>
      <model_dependent>false</model_dependent>
      <default_value>auto</default_value>
      <choices>
        <choice>
          <value>auto</value>
          <display_name>auto</display_name>
        </choice>
        <choice>
          <value>fixed</value>
          <display_name>fixed</display_name>
        </choice>
        <choice>
          <value>1-axis</value>
          <display_name>1-axis</display_name>
        </choice>
        <choice>
          <value>1-axis backtracked</value>
          <display_name>1-axis backtracked</display_name>
        </choice>
        <choice>
          <value>2-axis</value>
          <display_name>2-axis</display_name>
        </choice>
      </choices>
    </argument>
    <argument>
      <name>pv_system_array_azimuth_1</name>
      <display_name>Photovoltaics 1: Array Azimuth</display_name>
      <description>Array azimuth of the PV system 1. Azimuth is measured clockwise from north (e.g., North=0, East=90, South=180, West=270).</description>
      <type>Double</type>
      <units>degrees</units>
      <required>true</required>
      <model_dependent>false</model_dependent>
      <default_value>180</default_value>
    </argument>
    <argument>
      <name>pv_system_array_tilt_1</name>
      <display_name>Photovoltaics 1: Array Tilt</display_name>
      <description>Array tilt of the PV system 1. Can also enter, e.g., RoofPitch, RoofPitch+20, Latitude, Latitude-15, etc.</description>
      <type>String</type>
      <units>degrees</units>
      <required>true</required>
      <model_dependent>false</model_dependent>
      <default_value>RoofPitch</default_value>
    </argument>
    <argument>
      <name>pv_system_max_power_output_1</name>
      <display_name>Photovoltaics 1: Maximum Power Output</display_name>
      <description>Maximum power output of the PV system 1. For a shared system, this is the total building maximum power output.</description>
      <type>Double</type>
      <units>W</units>
      <required>true</required>
      <model_dependent>false</model_dependent>
      <default_value>4000</default_value>
    </argument>
    <argument>
      <name>pv_system_inverter_efficiency_1</name>
      <display_name>Photovoltaics 1: Inverter Efficiency</display_name>
      <description>Inverter efficiency of the PV system 1.</description>
      <type>Double</type>
      <units>Frac</units>
      <required>false</required>
      <model_dependent>false</model_dependent>
    </argument>
    <argument>
      <name>pv_system_system_losses_fraction_1</name>
      <display_name>Photovoltaics 1: System Losses Fraction</display_name>
      <description>System losses fraction of the PV system 1.</description>
      <type>Double</type>
      <units>Frac</units>
      <required>false</required>
      <model_dependent>false</model_dependent>
    </argument>
    <argument>
      <name>pv_system_num_units_served_1</name>
      <display_name>Photovoltaics 1: Number of Units Served</display_name>
      <description>Number of dwelling units served by PV system 1. Must be 1 if single-family detached. Used to apportion PV generation to the unit.</description>
      <type>Integer</type>
      <units>#</units>
      <required>true</required>
      <model_dependent>false</model_dependent>
      <default_value>1</default_value>
    </argument>
    <argument>
      <name>pv_system_module_type_2</name>
      <display_name>Photovoltaics 2: Module Type</display_name>
      <description>Module type of the PV system 2. Use 'none' if there is no PV system 2.</description>
      <type>Choice</type>
      <required>true</required>
      <model_dependent>false</model_dependent>
      <default_value>none</default_value>
      <choices>
        <choice>
          <value>none</value>
          <display_name>none</display_name>
        </choice>
        <choice>
          <value>auto</value>
          <display_name>auto</display_name>
        </choice>
        <choice>
          <value>standard</value>
          <display_name>standard</display_name>
        </choice>
        <choice>
          <value>premium</value>
          <display_name>premium</display_name>
        </choice>
        <choice>
          <value>thin film</value>
          <display_name>thin film</display_name>
        </choice>
      </choices>
    </argument>
    <argument>
      <name>pv_system_location_2</name>
      <display_name>Photovoltaics 2: Location</display_name>
      <description>Location of the PV system 2.</description>
      <type>Choice</type>
      <required>true</required>
      <model_dependent>false</model_dependent>
      <default_value>auto</default_value>
      <choices>
        <choice>
          <value>auto</value>
          <display_name>auto</display_name>
        </choice>
        <choice>
          <value>roof</value>
          <display_name>roof</display_name>
        </choice>
        <choice>
          <value>ground</value>
          <display_name>ground</display_name>
        </choice>
      </choices>
    </argument>
    <argument>
      <name>pv_system_tracking_2</name>
      <display_name>Photovoltaics 2: Tracking</display_name>
      <description>Tracking of the PV system 2.</description>
      <type>Choice</type>
      <required>true</required>
      <model_dependent>false</model_dependent>
      <default_value>auto</default_value>
      <choices>
        <choice>
          <value>auto</value>
          <display_name>auto</display_name>
        </choice>
        <choice>
          <value>fixed</value>
          <display_name>fixed</display_name>
        </choice>
        <choice>
          <value>1-axis</value>
          <display_name>1-axis</display_name>
        </choice>
        <choice>
          <value>1-axis backtracked</value>
          <display_name>1-axis backtracked</display_name>
        </choice>
        <choice>
          <value>2-axis</value>
          <display_name>2-axis</display_name>
        </choice>
      </choices>
    </argument>
    <argument>
      <name>pv_system_array_azimuth_2</name>
      <display_name>Photovoltaics 2: Array Azimuth</display_name>
      <description>Array azimuth of the PV system 2. Azimuth is measured clockwise from north (e.g., North=0, East=90, South=180, West=270).</description>
      <type>Double</type>
      <units>degrees</units>
      <required>true</required>
      <model_dependent>false</model_dependent>
      <default_value>180</default_value>
    </argument>
    <argument>
      <name>pv_system_array_tilt_2</name>
      <display_name>Photovoltaics 2: Array Tilt</display_name>
      <description>Array tilt of the PV system 2. Can also enter, e.g., RoofPitch, RoofPitch+20, Latitude, Latitude-15, etc.</description>
      <type>String</type>
      <units>degrees</units>
      <required>true</required>
      <model_dependent>false</model_dependent>
      <default_value>RoofPitch</default_value>
    </argument>
    <argument>
      <name>pv_system_max_power_output_2</name>
      <display_name>Photovoltaics 2: Maximum Power Output</display_name>
      <description>Maximum power output of the PV system 2. For a shared system, this is the total building maximum power output.</description>
      <type>Double</type>
      <units>W</units>
      <required>true</required>
      <model_dependent>false</model_dependent>
      <default_value>4000</default_value>
    </argument>
    <argument>
      <name>pv_system_inverter_efficiency_2</name>
      <display_name>Photovoltaics 2: Inverter Efficiency</display_name>
      <description>Inverter efficiency of the PV system 2.</description>
      <type>Double</type>
      <units>Frac</units>
      <required>false</required>
      <model_dependent>false</model_dependent>
    </argument>
    <argument>
      <name>pv_system_system_losses_fraction_2</name>
      <display_name>Photovoltaics 2: System Losses Fraction</display_name>
      <description>System losses fraction of the PV system 2.</description>
      <type>Double</type>
      <units>Frac</units>
      <required>false</required>
      <model_dependent>false</model_dependent>
    </argument>
    <argument>
      <name>pv_system_num_units_served_2</name>
      <display_name>Photovoltaics 2: Number of Units Served</display_name>
      <description>Number of dwelling units served by PV system 2. Must be 1 if single-family detached. Used to apportion PV generation to the unit.</description>
      <type>Integer</type>
      <units>#</units>
      <required>true</required>
      <model_dependent>false</model_dependent>
      <default_value>1</default_value>
    </argument>
    <argument>
      <name>lighting_fraction_cfl_interior</name>
      <display_name>Lighting: Fraction CFL Interior</display_name>
      <description>Fraction of all lamps (interior) that are compact fluorescent. Lighting not specified as CFL, LFL, or LED is assumed to be incandescent.</description>
      <type>Double</type>
      <required>true</required>
      <model_dependent>false</model_dependent>
      <default_value>0.4</default_value>
    </argument>
    <argument>
      <name>lighting_fraction_lfl_interior</name>
      <display_name>Lighting: Fraction LFL Interior</display_name>
      <description>Fraction of all lamps (interior) that are linear fluorescent. Lighting not specified as CFL, LFL, or LED is assumed to be incandescent.</description>
      <type>Double</type>
      <required>true</required>
      <model_dependent>false</model_dependent>
      <default_value>0.1</default_value>
    </argument>
    <argument>
      <name>lighting_fraction_led_interior</name>
      <display_name>Lighting: Fraction LED Interior</display_name>
      <description>Fraction of all lamps (interior) that are light emitting diodes. Lighting not specified as CFL, LFL, or LED is assumed to be incandescent.</description>
      <type>Double</type>
      <required>true</required>
      <model_dependent>false</model_dependent>
      <default_value>0.25</default_value>
    </argument>
    <argument>
      <name>lighting_usage_multiplier_interior</name>
      <display_name>Lighting: Usage Multiplier Interior</display_name>
      <description>Multiplier on the lighting energy usage (interior) that can reflect, e.g., high/low usage occupants.</description>
      <type>Double</type>
      <required>true</required>
      <model_dependent>false</model_dependent>
      <default_value>1</default_value>
    </argument>
    <argument>
      <name>lighting_fraction_cfl_exterior</name>
      <display_name>Lighting: Fraction CFL Exterior</display_name>
      <description>Fraction of all lamps (exterior) that are compact fluorescent. Lighting not specified as CFL, LFL, or LED is assumed to be incandescent.</description>
      <type>Double</type>
      <required>true</required>
      <model_dependent>false</model_dependent>
      <default_value>0.4</default_value>
    </argument>
    <argument>
      <name>lighting_fraction_lfl_exterior</name>
      <display_name>Lighting: Fraction LFL Exterior</display_name>
      <description>Fraction of all lamps (exterior) that are linear fluorescent. Lighting not specified as CFL, LFL, or LED is assumed to be incandescent.</description>
      <type>Double</type>
      <required>true</required>
      <model_dependent>false</model_dependent>
      <default_value>0.1</default_value>
    </argument>
    <argument>
      <name>lighting_fraction_led_exterior</name>
      <display_name>Lighting: Fraction LED Exterior</display_name>
      <description>Fraction of all lamps (exterior) that are light emitting diodes. Lighting not specified as CFL, LFL, or LED is assumed to be incandescent.</description>
      <type>Double</type>
      <required>true</required>
      <model_dependent>false</model_dependent>
      <default_value>0.25</default_value>
    </argument>
    <argument>
      <name>lighting_usage_multiplier_exterior</name>
      <display_name>Lighting: Usage Multiplier Exterior</display_name>
      <description>Multiplier on the lighting energy usage (exterior) that can reflect, e.g., high/low usage occupants.</description>
      <type>Double</type>
      <required>true</required>
      <model_dependent>false</model_dependent>
      <default_value>1</default_value>
    </argument>
    <argument>
      <name>lighting_fraction_cfl_garage</name>
      <display_name>Lighting: Fraction CFL Garage</display_name>
      <description>Fraction of all lamps (garage) that are compact fluorescent. Lighting not specified as CFL, LFL, or LED is assumed to be incandescent.</description>
      <type>Double</type>
      <required>true</required>
      <model_dependent>false</model_dependent>
      <default_value>0.4</default_value>
    </argument>
    <argument>
      <name>lighting_fraction_lfl_garage</name>
      <display_name>Lighting: Fraction LFL Garage</display_name>
      <description>Fraction of all lamps (garage) that are linear fluorescent. Lighting not specified as CFL, LFL, or LED is assumed to be incandescent.</description>
      <type>Double</type>
      <required>true</required>
      <model_dependent>false</model_dependent>
      <default_value>0.1</default_value>
    </argument>
    <argument>
      <name>lighting_fraction_led_garage</name>
      <display_name>Lighting: Fraction LED Garage</display_name>
      <description>Fraction of all lamps (garage) that are light emitting diodes. Lighting not specified as CFL, LFL, or LED is assumed to be incandescent.</description>
      <type>Double</type>
      <required>true</required>
      <model_dependent>false</model_dependent>
      <default_value>0.25</default_value>
    </argument>
    <argument>
      <name>lighting_usage_multiplier_garage</name>
      <display_name>Lighting: Usage Multiplier Garage</display_name>
      <description>Multiplier on the lighting energy usage (garage) that can reflect, e.g., high/low usage occupants.</description>
      <type>Double</type>
      <required>true</required>
      <model_dependent>false</model_dependent>
      <default_value>1</default_value>
    </argument>
    <argument>
      <name>holiday_lighting_present</name>
      <display_name>Holiday Lighting: Present</display_name>
      <description>Whether there is holiday lighting.</description>
      <type>Boolean</type>
      <required>true</required>
      <model_dependent>false</model_dependent>
      <default_value>false</default_value>
      <choices>
        <choice>
          <value>true</value>
          <display_name>true</display_name>
        </choice>
        <choice>
          <value>false</value>
          <display_name>false</display_name>
        </choice>
      </choices>
    </argument>
    <argument>
      <name>holiday_lighting_daily_kwh</name>
      <display_name>Holiday Lighting: Daily Consumption</display_name>
      <description>The daily energy consumption for holiday lighting (exterior).</description>
      <type>String</type>
      <units>kWh/day</units>
      <required>true</required>
      <model_dependent>false</model_dependent>
      <default_value>auto</default_value>
    </argument>
    <argument>
      <name>holiday_lighting_period</name>
      <display_name>Holiday Lighting: Period</display_name>
      <description>Specifies the holiday lighting period. Enter a date like "Nov 25 - Jan 5".</description>
      <type>String</type>
      <required>false</required>
      <model_dependent>false</model_dependent>
    </argument>
    <argument>
      <name>dehumidifier_type</name>
      <display_name>Dehumidifier: Type</display_name>
      <description>The type of dehumidifier.</description>
      <type>Choice</type>
      <required>true</required>
      <model_dependent>false</model_dependent>
      <default_value>none</default_value>
      <choices>
        <choice>
          <value>none</value>
          <display_name>none</display_name>
        </choice>
        <choice>
          <value>portable</value>
          <display_name>portable</display_name>
        </choice>
        <choice>
          <value>whole-home</value>
          <display_name>whole-home</display_name>
        </choice>
      </choices>
    </argument>
    <argument>
      <name>dehumidifier_efficiency_type</name>
      <display_name>Dehumidifier: Efficiency Type</display_name>
      <description>The efficiency type of dehumidifier.</description>
      <type>Choice</type>
      <required>true</required>
      <model_dependent>false</model_dependent>
      <default_value>IntegratedEnergyFactor</default_value>
      <choices>
        <choice>
          <value>EnergyFactor</value>
          <display_name>EnergyFactor</display_name>
        </choice>
        <choice>
          <value>IntegratedEnergyFactor</value>
          <display_name>IntegratedEnergyFactor</display_name>
        </choice>
      </choices>
    </argument>
    <argument>
      <name>dehumidifier_efficiency</name>
      <display_name>Dehumidifier: Efficiency</display_name>
      <description>The efficiency of the dehumidifier.</description>
      <type>Double</type>
      <units>liters/kWh</units>
      <required>true</required>
      <model_dependent>false</model_dependent>
      <default_value>1.5</default_value>
    </argument>
    <argument>
      <name>dehumidifier_capacity</name>
      <display_name>Dehumidifier: Capacity</display_name>
      <description>The capacity (water removal rate) of the dehumidifier.</description>
      <type>Double</type>
      <units>pint/day</units>
      <required>true</required>
      <model_dependent>false</model_dependent>
      <default_value>40</default_value>
    </argument>
    <argument>
      <name>dehumidifier_rh_setpoint</name>
      <display_name>Dehumidifier: Relative Humidity Setpoint</display_name>
      <description>The relative humidity setpoint of the dehumidifier.</description>
      <type>Double</type>
      <units>Frac</units>
      <required>true</required>
      <model_dependent>false</model_dependent>
      <default_value>0.5</default_value>
    </argument>
    <argument>
      <name>dehumidifier_fraction_dehumidification_load_served</name>
      <display_name>Dehumidifier: Fraction Dehumidification Load Served</display_name>
      <description>The dehumidification load served fraction of the dehumidifier.</description>
      <type>Double</type>
      <units>Frac</units>
      <required>true</required>
      <model_dependent>false</model_dependent>
      <default_value>1</default_value>
    </argument>
    <argument>
      <name>clothes_washer_location</name>
      <display_name>Clothes Washer: Location</display_name>
      <description>The space type for the clothes washer location.</description>
      <type>Choice</type>
      <required>true</required>
      <model_dependent>false</model_dependent>
      <default_value>auto</default_value>
      <choices>
        <choice>
          <value>auto</value>
          <display_name>auto</display_name>
        </choice>
        <choice>
          <value>none</value>
          <display_name>none</display_name>
        </choice>
        <choice>
          <value>living space</value>
          <display_name>living space</display_name>
        </choice>
        <choice>
          <value>basement - conditioned</value>
          <display_name>basement - conditioned</display_name>
        </choice>
        <choice>
          <value>basement - unconditioned</value>
          <display_name>basement - unconditioned</display_name>
        </choice>
        <choice>
          <value>garage</value>
          <display_name>garage</display_name>
        </choice>
        <choice>
          <value>other housing unit</value>
          <display_name>other housing unit</display_name>
        </choice>
        <choice>
          <value>other heated space</value>
          <display_name>other heated space</display_name>
        </choice>
        <choice>
          <value>other multifamily buffer space</value>
          <display_name>other multifamily buffer space</display_name>
        </choice>
        <choice>
          <value>other non-freezing space</value>
          <display_name>other non-freezing space</display_name>
        </choice>
      </choices>
    </argument>
    <argument>
      <name>clothes_washer_efficiency_type</name>
      <display_name>Clothes Washer: Efficiency Type</display_name>
      <description>The efficiency type of the clothes washer.</description>
      <type>Choice</type>
      <required>true</required>
      <model_dependent>false</model_dependent>
      <default_value>IntegratedModifiedEnergyFactor</default_value>
      <choices>
        <choice>
          <value>ModifiedEnergyFactor</value>
          <display_name>ModifiedEnergyFactor</display_name>
        </choice>
        <choice>
          <value>IntegratedModifiedEnergyFactor</value>
          <display_name>IntegratedModifiedEnergyFactor</display_name>
        </choice>
      </choices>
    </argument>
    <argument>
      <name>clothes_washer_efficiency</name>
      <display_name>Clothes Washer: Efficiency</display_name>
      <description>The efficiency of the clothes washer.</description>
      <type>String</type>
      <units>ft^3/kWh-cyc</units>
      <required>true</required>
      <model_dependent>false</model_dependent>
      <default_value>auto</default_value>
    </argument>
    <argument>
      <name>clothes_washer_rated_annual_kwh</name>
      <display_name>Clothes Washer: Rated Annual Consumption</display_name>
      <description>The annual energy consumed by the clothes washer, as rated, obtained from the EnergyGuide label. This includes both the appliance electricity consumption and the energy required for water heating.</description>
      <type>String</type>
      <units>kWh/yr</units>
      <required>true</required>
      <model_dependent>false</model_dependent>
      <default_value>auto</default_value>
    </argument>
    <argument>
      <name>clothes_washer_label_electric_rate</name>
      <display_name>Clothes Washer: Label Electric Rate</display_name>
      <description>The annual energy consumed by the clothes washer, as rated, obtained from the EnergyGuide label. This includes both the appliance electricity consumption and the energy required for water heating.</description>
      <type>String</type>
      <units>$/kWh</units>
      <required>true</required>
      <model_dependent>false</model_dependent>
      <default_value>auto</default_value>
    </argument>
    <argument>
      <name>clothes_washer_label_gas_rate</name>
      <display_name>Clothes Washer: Label Gas Rate</display_name>
      <description>The annual energy consumed by the clothes washer, as rated, obtained from the EnergyGuide label. This includes both the appliance electricity consumption and the energy required for water heating.</description>
      <type>String</type>
      <units>$/therm</units>
      <required>true</required>
      <model_dependent>false</model_dependent>
      <default_value>auto</default_value>
    </argument>
    <argument>
      <name>clothes_washer_label_annual_gas_cost</name>
      <display_name>Clothes Washer: Label Annual Cost with Gas DHW</display_name>
      <description>The annual cost of using the system under test conditions. Input is obtained from the EnergyGuide label.</description>
      <type>String</type>
      <units>$</units>
      <required>true</required>
      <model_dependent>false</model_dependent>
      <default_value>auto</default_value>
    </argument>
    <argument>
      <name>clothes_washer_label_usage</name>
      <display_name>Clothes Washer: Label Usage</display_name>
      <description>The clothes washer loads per week.</description>
      <type>String</type>
      <units>cyc/wk</units>
      <required>true</required>
      <model_dependent>false</model_dependent>
      <default_value>auto</default_value>
    </argument>
    <argument>
      <name>clothes_washer_capacity</name>
      <display_name>Clothes Washer: Drum Volume</display_name>
      <description>Volume of the washer drum. Obtained from the EnergyStar website or the manufacturer's literature.</description>
      <type>String</type>
      <units>ft^3</units>
      <required>true</required>
      <model_dependent>false</model_dependent>
      <default_value>auto</default_value>
    </argument>
    <argument>
      <name>clothes_washer_usage_multiplier</name>
      <display_name>Clothes Washer: Usage Multiplier</display_name>
      <description>Multiplier on the clothes washer energy and hot water usage that can reflect, e.g., high/low usage occupants.</description>
      <type>Double</type>
      <required>true</required>
      <model_dependent>false</model_dependent>
      <default_value>1</default_value>
    </argument>
    <argument>
      <name>clothes_dryer_location</name>
      <display_name>Clothes Dryer: Location</display_name>
      <description>The space type for the clothes dryer location.</description>
      <type>Choice</type>
      <required>true</required>
      <model_dependent>false</model_dependent>
      <default_value>auto</default_value>
      <choices>
        <choice>
          <value>auto</value>
          <display_name>auto</display_name>
        </choice>
        <choice>
          <value>none</value>
          <display_name>none</display_name>
        </choice>
        <choice>
          <value>living space</value>
          <display_name>living space</display_name>
        </choice>
        <choice>
          <value>basement - conditioned</value>
          <display_name>basement - conditioned</display_name>
        </choice>
        <choice>
          <value>basement - unconditioned</value>
          <display_name>basement - unconditioned</display_name>
        </choice>
        <choice>
          <value>garage</value>
          <display_name>garage</display_name>
        </choice>
        <choice>
          <value>other housing unit</value>
          <display_name>other housing unit</display_name>
        </choice>
        <choice>
          <value>other heated space</value>
          <display_name>other heated space</display_name>
        </choice>
        <choice>
          <value>other multifamily buffer space</value>
          <display_name>other multifamily buffer space</display_name>
        </choice>
        <choice>
          <value>other non-freezing space</value>
          <display_name>other non-freezing space</display_name>
        </choice>
      </choices>
    </argument>
    <argument>
      <name>clothes_dryer_fuel_type</name>
      <display_name>Clothes Dryer: Fuel Type</display_name>
      <description>Type of fuel used by the clothes dryer.</description>
      <type>Choice</type>
      <required>true</required>
      <model_dependent>false</model_dependent>
      <default_value>natural gas</default_value>
      <choices>
        <choice>
          <value>electricity</value>
          <display_name>electricity</display_name>
        </choice>
        <choice>
          <value>natural gas</value>
          <display_name>natural gas</display_name>
        </choice>
        <choice>
          <value>fuel oil</value>
          <display_name>fuel oil</display_name>
        </choice>
        <choice>
          <value>propane</value>
          <display_name>propane</display_name>
        </choice>
        <choice>
          <value>wood</value>
          <display_name>wood</display_name>
        </choice>
        <choice>
          <value>coal</value>
          <display_name>coal</display_name>
        </choice>
      </choices>
    </argument>
    <argument>
      <name>clothes_dryer_efficiency_type</name>
      <display_name>Clothes Dryer: Efficiency Type</display_name>
      <description>The efficiency type of the clothes dryer.</description>
      <type>Choice</type>
      <required>true</required>
      <model_dependent>false</model_dependent>
      <default_value>CombinedEnergyFactor</default_value>
      <choices>
        <choice>
          <value>EnergyFactor</value>
          <display_name>EnergyFactor</display_name>
        </choice>
        <choice>
          <value>CombinedEnergyFactor</value>
          <display_name>CombinedEnergyFactor</display_name>
        </choice>
      </choices>
    </argument>
    <argument>
      <name>clothes_dryer_efficiency</name>
      <display_name>Clothes Dryer: Efficiency</display_name>
      <description>The efficiency of the clothes dryer.</description>
      <type>String</type>
      <units>lb/kWh</units>
      <required>true</required>
      <model_dependent>false</model_dependent>
      <default_value>auto</default_value>
    </argument>
    <argument>
      <name>clothes_dryer_vented_flow_rate</name>
      <display_name>Clothes Dryer: Vented Flow Rate</display_name>
      <description>The exhaust flow rate of the vented clothes dryer.</description>
      <type>String</type>
      <units>CFM</units>
      <required>true</required>
      <model_dependent>false</model_dependent>
      <default_value>auto</default_value>
    </argument>
    <argument>
      <name>clothes_dryer_usage_multiplier</name>
      <display_name>Clothes Dryer: Usage Multiplier</display_name>
      <description>Multiplier on the clothes dryer energy usage that can reflect, e.g., high/low usage occupants.</description>
      <type>Double</type>
      <required>true</required>
      <model_dependent>false</model_dependent>
      <default_value>1</default_value>
    </argument>
    <argument>
      <name>dishwasher_location</name>
      <display_name>Dishwasher: Location</display_name>
      <description>The space type for the dishwasher location.</description>
      <type>Choice</type>
      <required>true</required>
      <model_dependent>false</model_dependent>
      <default_value>auto</default_value>
      <choices>
        <choice>
          <value>auto</value>
          <display_name>auto</display_name>
        </choice>
        <choice>
          <value>none</value>
          <display_name>none</display_name>
        </choice>
        <choice>
          <value>living space</value>
          <display_name>living space</display_name>
        </choice>
        <choice>
          <value>basement - conditioned</value>
          <display_name>basement - conditioned</display_name>
        </choice>
        <choice>
          <value>basement - unconditioned</value>
          <display_name>basement - unconditioned</display_name>
        </choice>
        <choice>
          <value>garage</value>
          <display_name>garage</display_name>
        </choice>
        <choice>
          <value>other housing unit</value>
          <display_name>other housing unit</display_name>
        </choice>
        <choice>
          <value>other heated space</value>
          <display_name>other heated space</display_name>
        </choice>
        <choice>
          <value>other multifamily buffer space</value>
          <display_name>other multifamily buffer space</display_name>
        </choice>
        <choice>
          <value>other non-freezing space</value>
          <display_name>other non-freezing space</display_name>
        </choice>
      </choices>
    </argument>
    <argument>
      <name>dishwasher_efficiency_type</name>
      <display_name>Dishwasher: Efficiency Type</display_name>
      <description>The efficiency type of dishwasher.</description>
      <type>Choice</type>
      <required>true</required>
      <model_dependent>false</model_dependent>
      <default_value>RatedAnnualkWh</default_value>
      <choices>
        <choice>
          <value>RatedAnnualkWh</value>
          <display_name>RatedAnnualkWh</display_name>
        </choice>
        <choice>
          <value>EnergyFactor</value>
          <display_name>EnergyFactor</display_name>
        </choice>
      </choices>
    </argument>
    <argument>
      <name>dishwasher_efficiency</name>
      <display_name>Dishwasher: Efficiency</display_name>
      <description>The efficiency of the dishwasher.</description>
      <type>String</type>
      <units>RatedAnnualkWh or EnergyFactor</units>
      <required>true</required>
      <model_dependent>false</model_dependent>
      <default_value>auto</default_value>
    </argument>
    <argument>
      <name>dishwasher_label_electric_rate</name>
      <display_name>Dishwasher: Label Electric Rate</display_name>
      <description>The label electric rate of the dishwasher.</description>
      <type>String</type>
      <units>$/kWh</units>
      <required>true</required>
      <model_dependent>false</model_dependent>
      <default_value>auto</default_value>
    </argument>
    <argument>
      <name>dishwasher_label_gas_rate</name>
      <display_name>Dishwasher: Label Gas Rate</display_name>
      <description>The label gas rate of the dishwasher.</description>
      <type>String</type>
      <units>$/therm</units>
      <required>true</required>
      <model_dependent>false</model_dependent>
      <default_value>auto</default_value>
    </argument>
    <argument>
      <name>dishwasher_label_annual_gas_cost</name>
      <display_name>Dishwasher: Label Annual Gas Cost</display_name>
      <description>The label annual gas cost of the dishwasher.</description>
      <type>String</type>
      <units>$</units>
      <required>true</required>
      <model_dependent>false</model_dependent>
      <default_value>auto</default_value>
    </argument>
    <argument>
      <name>dishwasher_label_usage</name>
      <display_name>Dishwasher: Label Usage</display_name>
      <description>The dishwasher loads per week.</description>
      <type>String</type>
      <units>cyc/wk</units>
      <required>true</required>
      <model_dependent>false</model_dependent>
      <default_value>auto</default_value>
    </argument>
    <argument>
      <name>dishwasher_place_setting_capacity</name>
      <display_name>Dishwasher: Number of Place Settings</display_name>
      <description>The number of place settings for the unit. Data obtained from manufacturer's literature.</description>
      <type>String</type>
      <units>#</units>
      <required>true</required>
      <model_dependent>false</model_dependent>
      <default_value>auto</default_value>
    </argument>
    <argument>
      <name>dishwasher_usage_multiplier</name>
      <display_name>Dishwasher: Usage Multiplier</display_name>
      <description>Multiplier on the dishwasher energy usage that can reflect, e.g., high/low usage occupants.</description>
      <type>Double</type>
      <required>true</required>
      <model_dependent>false</model_dependent>
      <default_value>1</default_value>
    </argument>
    <argument>
      <name>refrigerator_location</name>
      <display_name>Refrigerator: Location</display_name>
      <description>The space type for the refrigerator location.</description>
      <type>Choice</type>
      <required>true</required>
      <model_dependent>false</model_dependent>
      <default_value>auto</default_value>
      <choices>
        <choice>
          <value>auto</value>
          <display_name>auto</display_name>
        </choice>
        <choice>
          <value>none</value>
          <display_name>none</display_name>
        </choice>
        <choice>
          <value>living space</value>
          <display_name>living space</display_name>
        </choice>
        <choice>
          <value>basement - conditioned</value>
          <display_name>basement - conditioned</display_name>
        </choice>
        <choice>
          <value>basement - unconditioned</value>
          <display_name>basement - unconditioned</display_name>
        </choice>
        <choice>
          <value>garage</value>
          <display_name>garage</display_name>
        </choice>
        <choice>
          <value>other housing unit</value>
          <display_name>other housing unit</display_name>
        </choice>
        <choice>
          <value>other heated space</value>
          <display_name>other heated space</display_name>
        </choice>
        <choice>
          <value>other multifamily buffer space</value>
          <display_name>other multifamily buffer space</display_name>
        </choice>
        <choice>
          <value>other non-freezing space</value>
          <display_name>other non-freezing space</display_name>
        </choice>
      </choices>
    </argument>
    <argument>
      <name>refrigerator_rated_annual_kwh</name>
      <display_name>Refrigerator: Rated Annual Consumption</display_name>
      <description>The EnergyGuide rated annual energy consumption for a refrigerator.</description>
      <type>String</type>
      <units>kWh/yr</units>
      <required>true</required>
      <model_dependent>false</model_dependent>
      <default_value>auto</default_value>
    </argument>
    <argument>
      <name>refrigerator_usage_multiplier</name>
      <display_name>Refrigerator: Usage Multiplier</display_name>
      <description>Multiplier on the refrigerator energy usage that can reflect, e.g., high/low usage occupants.</description>
      <type>Double</type>
      <required>true</required>
      <model_dependent>false</model_dependent>
      <default_value>1</default_value>
    </argument>
    <argument>
      <name>extra_refrigerator_location</name>
      <display_name>Extra Refrigerator: Location</display_name>
      <description>The space type for the extra refrigerator location.</description>
      <type>Choice</type>
      <required>true</required>
      <model_dependent>false</model_dependent>
      <default_value>auto</default_value>
      <choices>
        <choice>
          <value>auto</value>
          <display_name>auto</display_name>
        </choice>
        <choice>
          <value>none</value>
          <display_name>none</display_name>
        </choice>
        <choice>
          <value>living space</value>
          <display_name>living space</display_name>
        </choice>
        <choice>
          <value>basement - conditioned</value>
          <display_name>basement - conditioned</display_name>
        </choice>
        <choice>
          <value>basement - unconditioned</value>
          <display_name>basement - unconditioned</display_name>
        </choice>
        <choice>
          <value>garage</value>
          <display_name>garage</display_name>
        </choice>
        <choice>
          <value>other housing unit</value>
          <display_name>other housing unit</display_name>
        </choice>
        <choice>
          <value>other heated space</value>
          <display_name>other heated space</display_name>
        </choice>
        <choice>
          <value>other multifamily buffer space</value>
          <display_name>other multifamily buffer space</display_name>
        </choice>
        <choice>
          <value>other non-freezing space</value>
          <display_name>other non-freezing space</display_name>
        </choice>
      </choices>
    </argument>
    <argument>
      <name>extra_refrigerator_rated_annual_kwh</name>
      <display_name>Extra Refrigerator: Rated Annual Consumption</display_name>
      <description>The EnergyGuide rated annual energy consumption for an extra rrefrigerator.</description>
      <type>String</type>
      <units>kWh/yr</units>
      <required>true</required>
      <model_dependent>false</model_dependent>
      <default_value>auto</default_value>
    </argument>
    <argument>
      <name>extra_refrigerator_usage_multiplier</name>
      <display_name>Extra Refrigerator: Usage Multiplier</display_name>
      <description>Multiplier on the extra refrigerator energy usage that can reflect, e.g., high/low usage occupants.</description>
      <type>Double</type>
      <required>true</required>
      <model_dependent>false</model_dependent>
      <default_value>1</default_value>
    </argument>
    <argument>
      <name>freezer_location</name>
      <display_name>Freezer: Location</display_name>
      <description>The space type for the freezer location.</description>
      <type>Choice</type>
      <required>true</required>
      <model_dependent>false</model_dependent>
      <default_value>auto</default_value>
      <choices>
        <choice>
          <value>auto</value>
          <display_name>auto</display_name>
        </choice>
        <choice>
          <value>none</value>
          <display_name>none</display_name>
        </choice>
        <choice>
          <value>living space</value>
          <display_name>living space</display_name>
        </choice>
        <choice>
          <value>basement - conditioned</value>
          <display_name>basement - conditioned</display_name>
        </choice>
        <choice>
          <value>basement - unconditioned</value>
          <display_name>basement - unconditioned</display_name>
        </choice>
        <choice>
          <value>garage</value>
          <display_name>garage</display_name>
        </choice>
        <choice>
          <value>other housing unit</value>
          <display_name>other housing unit</display_name>
        </choice>
        <choice>
          <value>other heated space</value>
          <display_name>other heated space</display_name>
        </choice>
        <choice>
          <value>other multifamily buffer space</value>
          <display_name>other multifamily buffer space</display_name>
        </choice>
        <choice>
          <value>other non-freezing space</value>
          <display_name>other non-freezing space</display_name>
        </choice>
      </choices>
    </argument>
    <argument>
      <name>freezer_rated_annual_kwh</name>
      <display_name>Freezer: Rated Annual Consumption</display_name>
      <description>The EnergyGuide rated annual energy consumption for a freezer.</description>
      <type>String</type>
      <units>kWh/yr</units>
      <required>true</required>
      <model_dependent>false</model_dependent>
      <default_value>auto</default_value>
    </argument>
    <argument>
      <name>freezer_usage_multiplier</name>
      <display_name>Freezer: Usage Multiplier</display_name>
      <description>Multiplier on the freezer energy usage that can reflect, e.g., high/low usage occupants.</description>
      <type>Double</type>
      <required>true</required>
      <model_dependent>false</model_dependent>
      <default_value>1</default_value>
    </argument>
    <argument>
      <name>cooking_range_oven_location</name>
      <display_name>Cooking Range/Oven: Location</display_name>
      <description>The space type for the cooking range/oven location.</description>
      <type>Choice</type>
      <required>true</required>
      <model_dependent>false</model_dependent>
      <default_value>auto</default_value>
      <choices>
        <choice>
          <value>auto</value>
          <display_name>auto</display_name>
        </choice>
        <choice>
          <value>none</value>
          <display_name>none</display_name>
        </choice>
        <choice>
          <value>living space</value>
          <display_name>living space</display_name>
        </choice>
        <choice>
          <value>basement - conditioned</value>
          <display_name>basement - conditioned</display_name>
        </choice>
        <choice>
          <value>basement - unconditioned</value>
          <display_name>basement - unconditioned</display_name>
        </choice>
        <choice>
          <value>garage</value>
          <display_name>garage</display_name>
        </choice>
        <choice>
          <value>other housing unit</value>
          <display_name>other housing unit</display_name>
        </choice>
        <choice>
          <value>other heated space</value>
          <display_name>other heated space</display_name>
        </choice>
        <choice>
          <value>other multifamily buffer space</value>
          <display_name>other multifamily buffer space</display_name>
        </choice>
        <choice>
          <value>other non-freezing space</value>
          <display_name>other non-freezing space</display_name>
        </choice>
      </choices>
    </argument>
    <argument>
      <name>cooking_range_oven_fuel_type</name>
      <display_name>Cooking Range/Oven: Fuel Type</display_name>
      <description>Type of fuel used by the cooking range/oven.</description>
      <type>Choice</type>
      <required>true</required>
      <model_dependent>false</model_dependent>
      <default_value>natural gas</default_value>
      <choices>
        <choice>
          <value>electricity</value>
          <display_name>electricity</display_name>
        </choice>
        <choice>
          <value>natural gas</value>
          <display_name>natural gas</display_name>
        </choice>
        <choice>
          <value>fuel oil</value>
          <display_name>fuel oil</display_name>
        </choice>
        <choice>
          <value>propane</value>
          <display_name>propane</display_name>
        </choice>
        <choice>
          <value>wood</value>
          <display_name>wood</display_name>
        </choice>
        <choice>
          <value>coal</value>
          <display_name>coal</display_name>
        </choice>
      </choices>
    </argument>
    <argument>
      <name>cooking_range_oven_is_induction</name>
      <display_name>Cooking Range/Oven: Is Induction</display_name>
      <description>Whether the cooking range is induction.</description>
      <type>Boolean</type>
      <required>false</required>
      <model_dependent>false</model_dependent>
      <choices>
        <choice>
          <value>true</value>
          <display_name>true</display_name>
        </choice>
        <choice>
          <value>false</value>
          <display_name>false</display_name>
        </choice>
      </choices>
    </argument>
    <argument>
      <name>cooking_range_oven_is_convection</name>
      <display_name>Cooking Range/Oven: Is Convection</display_name>
      <description>Whether the oven is convection.</description>
      <type>Boolean</type>
      <required>false</required>
      <model_dependent>false</model_dependent>
      <choices>
        <choice>
          <value>true</value>
          <display_name>true</display_name>
        </choice>
        <choice>
          <value>false</value>
          <display_name>false</display_name>
        </choice>
      </choices>
    </argument>
    <argument>
      <name>cooking_range_oven_usage_multiplier</name>
      <display_name>Cooking Range/Oven: Usage Multiplier</display_name>
      <description>Multiplier on the cooking range/oven energy usage that can reflect, e.g., high/low usage occupants.</description>
      <type>Double</type>
      <required>true</required>
      <model_dependent>false</model_dependent>
      <default_value>1</default_value>
    </argument>
    <argument>
      <name>ceiling_fan_present</name>
      <display_name>Ceiling Fan: Present</display_name>
      <description>Whether there is are any ceiling fans.</description>
      <type>Boolean</type>
      <required>true</required>
      <model_dependent>false</model_dependent>
      <default_value>true</default_value>
      <choices>
        <choice>
          <value>true</value>
          <display_name>true</display_name>
        </choice>
        <choice>
          <value>false</value>
          <display_name>false</display_name>
        </choice>
      </choices>
    </argument>
    <argument>
      <name>ceiling_fan_efficiency</name>
      <display_name>Ceiling Fan: Efficiency</display_name>
      <description>The efficiency rating of the ceiling fan(s) at medium speed.</description>
      <type>String</type>
      <units>CFM/W</units>
      <required>true</required>
      <model_dependent>false</model_dependent>
      <default_value>auto</default_value>
    </argument>
    <argument>
      <name>ceiling_fan_quantity</name>
      <display_name>Ceiling Fan: Quantity</display_name>
      <description>Total number of ceiling fans.</description>
      <type>String</type>
      <units>#</units>
      <required>true</required>
      <model_dependent>false</model_dependent>
      <default_value>auto</default_value>
    </argument>
    <argument>
      <name>ceiling_fan_cooling_setpoint_temp_offset</name>
      <display_name>Ceiling Fan: Cooling Setpoint Temperature Offset</display_name>
      <description>The setpoint temperature offset during cooling season for the ceiling fan(s). Only applies if ceiling fan quantity is greater than zero.</description>
      <type>Double</type>
      <units>deg-F</units>
      <required>true</required>
      <model_dependent>false</model_dependent>
      <default_value>0.5</default_value>
    </argument>
    <argument>
      <name>plug_loads_television_annual_kwh</name>
      <display_name>Plug Loads: Television Annual kWh</display_name>
      <description>The annual energy consumption of the television plug loads.</description>
      <type>String</type>
      <units>kWh/yr</units>
      <required>true</required>
      <model_dependent>false</model_dependent>
      <default_value>auto</default_value>
    </argument>
    <argument>
      <name>plug_loads_television_usage_multiplier</name>
      <display_name>Plug Loads: Television Usage Multiplier</display_name>
      <description>Multiplier on the television energy usage that can reflect, e.g., high/low usage occupants.</description>
      <type>Double</type>
      <required>true</required>
      <model_dependent>false</model_dependent>
      <default_value>1</default_value>
    </argument>
    <argument>
      <name>plug_loads_other_annual_kwh</name>
      <display_name>Plug Loads: Other Annual kWh</display_name>
      <description>The annual energy consumption of the other residual plug loads.</description>
      <type>String</type>
      <units>kWh/yr</units>
      <required>true</required>
      <model_dependent>false</model_dependent>
      <default_value>auto</default_value>
    </argument>
    <argument>
      <name>plug_loads_other_frac_sensible</name>
      <display_name>Plug Loads: Other Sensible Fraction</display_name>
      <description>Fraction of other residual plug loads' internal gains that are sensible.</description>
      <type>String</type>
      <units>Frac</units>
      <required>true</required>
      <model_dependent>false</model_dependent>
      <default_value>auto</default_value>
    </argument>
    <argument>
      <name>plug_loads_other_frac_latent</name>
      <display_name>Plug Loads: Other Latent Fraction</display_name>
      <description>Fraction of other residual plug loads' internal gains that are latent.</description>
      <type>String</type>
      <units>Frac</units>
      <required>true</required>
      <model_dependent>false</model_dependent>
      <default_value>auto</default_value>
    </argument>
    <argument>
      <name>plug_loads_other_usage_multiplier</name>
      <display_name>Plug Loads: Other Usage Multiplier</display_name>
      <description>Multiplier on the other energy usage that can reflect, e.g., high/low usage occupants.</description>
      <type>Double</type>
      <required>true</required>
      <model_dependent>false</model_dependent>
      <default_value>1</default_value>
    </argument>
    <argument>
      <name>plug_loads_well_pump_present</name>
      <display_name>Plug Loads: Well Pump Present</display_name>
      <description>Whether there is a well pump.</description>
      <type>Boolean</type>
      <required>true</required>
      <model_dependent>false</model_dependent>
      <default_value>false</default_value>
      <choices>
        <choice>
          <value>true</value>
          <display_name>true</display_name>
        </choice>
        <choice>
          <value>false</value>
          <display_name>false</display_name>
        </choice>
      </choices>
    </argument>
    <argument>
      <name>plug_loads_well_pump_annual_kwh</name>
      <display_name>Plug Loads: Well Pump Annual kWh</display_name>
      <description>The annual energy consumption of the well pump plug loads.</description>
      <type>String</type>
      <units>kWh/yr</units>
      <required>true</required>
      <model_dependent>false</model_dependent>
      <default_value>auto</default_value>
    </argument>
    <argument>
      <name>plug_loads_well_pump_usage_multiplier</name>
      <display_name>Plug Loads: Well Pump Usage Multiplier</display_name>
      <description>Multiplier on the well pump energy usage that can reflect, e.g., high/low usage occupants.</description>
      <type>Double</type>
      <required>true</required>
      <model_dependent>false</model_dependent>
      <default_value>1</default_value>
    </argument>
    <argument>
      <name>plug_loads_vehicle_present</name>
      <display_name>Plug Loads: Vehicle Present</display_name>
      <description>Whether there is an electric vehicle.</description>
      <type>Boolean</type>
      <required>true</required>
      <model_dependent>false</model_dependent>
      <default_value>false</default_value>
      <choices>
        <choice>
          <value>true</value>
          <display_name>true</display_name>
        </choice>
        <choice>
          <value>false</value>
          <display_name>false</display_name>
        </choice>
      </choices>
    </argument>
    <argument>
      <name>plug_loads_vehicle_annual_kwh</name>
      <display_name>Plug Loads: Vehicle Annual kWh</display_name>
      <description>The annual energy consumption of the electric vehicle plug loads.</description>
      <type>String</type>
      <units>kWh/yr</units>
      <required>true</required>
      <model_dependent>false</model_dependent>
      <default_value>auto</default_value>
    </argument>
    <argument>
      <name>plug_loads_vehicle_usage_multiplier</name>
      <display_name>Plug Loads: Vehicle Usage Multiplier</display_name>
      <description>Multiplier on the electric vehicle energy usage that can reflect, e.g., high/low usage occupants.</description>
      <type>Double</type>
      <required>true</required>
      <model_dependent>false</model_dependent>
      <default_value>1</default_value>
    </argument>
    <argument>
      <name>fuel_loads_grill_present</name>
      <display_name>Fuel Loads: Grill Present</display_name>
      <description>Whether there is a fuel loads grill.</description>
      <type>Boolean</type>
      <required>true</required>
      <model_dependent>false</model_dependent>
      <default_value>false</default_value>
      <choices>
        <choice>
          <value>true</value>
          <display_name>true</display_name>
        </choice>
        <choice>
          <value>false</value>
          <display_name>false</display_name>
        </choice>
      </choices>
    </argument>
    <argument>
      <name>fuel_loads_grill_fuel_type</name>
      <display_name>Fuel Loads: Grill Fuel Type</display_name>
      <description>The fuel type of the fuel loads grill.</description>
      <type>Choice</type>
      <required>true</required>
      <model_dependent>false</model_dependent>
      <default_value>natural gas</default_value>
      <choices>
        <choice>
          <value>natural gas</value>
          <display_name>natural gas</display_name>
        </choice>
        <choice>
          <value>fuel oil</value>
          <display_name>fuel oil</display_name>
        </choice>
        <choice>
          <value>propane</value>
          <display_name>propane</display_name>
        </choice>
        <choice>
          <value>wood</value>
          <display_name>wood</display_name>
        </choice>
        <choice>
          <value>wood pellets</value>
          <display_name>wood pellets</display_name>
        </choice>
      </choices>
    </argument>
    <argument>
      <name>fuel_loads_grill_annual_therm</name>
      <display_name>Fuel Loads: Grill Annual therm</display_name>
      <description>The annual energy consumption of the fuel loads grill.</description>
      <type>String</type>
      <units>therm/yr</units>
      <required>true</required>
      <model_dependent>false</model_dependent>
      <default_value>auto</default_value>
    </argument>
    <argument>
      <name>fuel_loads_grill_usage_multiplier</name>
      <display_name>Fuel Loads: Grill Usage Multiplier</display_name>
      <description>Multiplier on the fuel loads grill energy usage that can reflect, e.g., high/low usage occupants.</description>
      <type>Double</type>
      <required>true</required>
      <model_dependent>false</model_dependent>
      <default_value>0</default_value>
    </argument>
    <argument>
      <name>fuel_loads_lighting_present</name>
      <display_name>Fuel Loads: Lighting Present</display_name>
      <description>Whether there is fuel loads lighting.</description>
      <type>Boolean</type>
      <required>true</required>
      <model_dependent>false</model_dependent>
      <default_value>false</default_value>
      <choices>
        <choice>
          <value>true</value>
          <display_name>true</display_name>
        </choice>
        <choice>
          <value>false</value>
          <display_name>false</display_name>
        </choice>
      </choices>
    </argument>
    <argument>
      <name>fuel_loads_lighting_fuel_type</name>
      <display_name>Fuel Loads: Lighting Fuel Type</display_name>
      <description>The fuel type of the fuel loads lighting.</description>
      <type>Choice</type>
      <required>true</required>
      <model_dependent>false</model_dependent>
      <default_value>natural gas</default_value>
      <choices>
        <choice>
          <value>natural gas</value>
          <display_name>natural gas</display_name>
        </choice>
        <choice>
          <value>fuel oil</value>
          <display_name>fuel oil</display_name>
        </choice>
        <choice>
          <value>propane</value>
          <display_name>propane</display_name>
        </choice>
        <choice>
          <value>wood</value>
          <display_name>wood</display_name>
        </choice>
        <choice>
          <value>wood pellets</value>
          <display_name>wood pellets</display_name>
        </choice>
      </choices>
    </argument>
    <argument>
      <name>fuel_loads_lighting_annual_therm</name>
      <display_name>Fuel Loads: Lighting Annual therm</display_name>
      <description>The annual energy consumption of the fuel loads lighting.</description>
      <type>String</type>
      <units>therm/yr</units>
      <required>true</required>
      <model_dependent>false</model_dependent>
      <default_value>auto</default_value>
    </argument>
    <argument>
      <name>fuel_loads_lighting_usage_multiplier</name>
      <display_name>Fuel Loads: Lighting Usage Multiplier</display_name>
      <description>Multiplier on the fuel loads lighting energy usage that can reflect, e.g., high/low usage occupants.</description>
      <type>Double</type>
      <required>true</required>
      <model_dependent>false</model_dependent>
      <default_value>0</default_value>
    </argument>
    <argument>
      <name>fuel_loads_fireplace_present</name>
      <display_name>Fuel Loads: Fireplace Present</display_name>
      <description>Whether there is fuel loads fireplace.</description>
      <type>Boolean</type>
      <required>true</required>
      <model_dependent>false</model_dependent>
      <default_value>false</default_value>
      <choices>
        <choice>
          <value>true</value>
          <display_name>true</display_name>
        </choice>
        <choice>
          <value>false</value>
          <display_name>false</display_name>
        </choice>
      </choices>
    </argument>
    <argument>
      <name>fuel_loads_fireplace_fuel_type</name>
      <display_name>Fuel Loads: Fireplace Fuel Type</display_name>
      <description>The fuel type of the fuel loads fireplace.</description>
      <type>Choice</type>
      <required>true</required>
      <model_dependent>false</model_dependent>
      <default_value>natural gas</default_value>
      <choices>
        <choice>
          <value>natural gas</value>
          <display_name>natural gas</display_name>
        </choice>
        <choice>
          <value>fuel oil</value>
          <display_name>fuel oil</display_name>
        </choice>
        <choice>
          <value>propane</value>
          <display_name>propane</display_name>
        </choice>
        <choice>
          <value>wood</value>
          <display_name>wood</display_name>
        </choice>
        <choice>
          <value>wood pellets</value>
          <display_name>wood pellets</display_name>
        </choice>
      </choices>
    </argument>
    <argument>
      <name>fuel_loads_fireplace_annual_therm</name>
      <display_name>Fuel Loads: Fireplace Annual therm</display_name>
      <description>The annual energy consumption of the fuel loads fireplace.</description>
      <type>String</type>
      <units>therm/yr</units>
      <required>true</required>
      <model_dependent>false</model_dependent>
      <default_value>auto</default_value>
    </argument>
    <argument>
      <name>fuel_loads_fireplace_frac_sensible</name>
      <display_name>Fuel Loads: Fireplace Sensible Fraction</display_name>
      <description>Fraction of fireplace residual fuel loads' internal gains that are sensible.</description>
      <type>String</type>
      <units>Frac</units>
      <required>true</required>
      <model_dependent>false</model_dependent>
      <default_value>auto</default_value>
    </argument>
    <argument>
      <name>fuel_loads_fireplace_frac_latent</name>
      <display_name>Fuel Loads: Fireplace Latent Fraction</display_name>
      <description>Fraction of fireplace residual fuel loads' internal gains that are latent.</description>
      <type>String</type>
      <units>Frac</units>
      <required>true</required>
      <model_dependent>false</model_dependent>
      <default_value>auto</default_value>
    </argument>
    <argument>
      <name>fuel_loads_fireplace_usage_multiplier</name>
      <display_name>Fuel Loads: Fireplace Usage Multiplier</display_name>
      <description>Multiplier on the fuel loads fireplace energy usage that can reflect, e.g., high/low usage occupants.</description>
      <type>Double</type>
      <required>true</required>
      <model_dependent>false</model_dependent>
      <default_value>0</default_value>
    </argument>
    <argument>
      <name>pool_present</name>
      <display_name>Pool: Present</display_name>
      <description>Whether there is a pool.</description>
      <type>Boolean</type>
      <required>true</required>
      <model_dependent>false</model_dependent>
      <default_value>false</default_value>
      <choices>
        <choice>
          <value>true</value>
          <display_name>true</display_name>
        </choice>
        <choice>
          <value>false</value>
          <display_name>false</display_name>
        </choice>
      </choices>
    </argument>
    <argument>
      <name>pool_pump_annual_kwh</name>
      <display_name>Pool: Pump Annual kWh</display_name>
      <description>The annual energy consumption of the pool pump.</description>
      <type>String</type>
      <units>kWh/yr</units>
      <required>true</required>
      <model_dependent>false</model_dependent>
      <default_value>auto</default_value>
    </argument>
    <argument>
      <name>pool_pump_usage_multiplier</name>
      <display_name>Pool: Pump Usage Multiplier</display_name>
      <description>Multiplier on the pool pump energy usage that can reflect, e.g., high/low usage occupants.</description>
      <type>Double</type>
      <required>true</required>
      <model_dependent>false</model_dependent>
      <default_value>1</default_value>
    </argument>
    <argument>
      <name>pool_heater_type</name>
      <display_name>Pool: Heater Type</display_name>
      <description>The type of pool heater. Use 'none' if there is no pool heater.</description>
      <type>Choice</type>
      <required>true</required>
      <model_dependent>false</model_dependent>
      <default_value>none</default_value>
      <choices>
        <choice>
          <value>none</value>
          <display_name>none</display_name>
        </choice>
        <choice>
          <value>electric resistance</value>
          <display_name>electric resistance</display_name>
        </choice>
        <choice>
          <value>gas fired</value>
          <display_name>gas fired</display_name>
        </choice>
        <choice>
          <value>heat pump</value>
          <display_name>heat pump</display_name>
        </choice>
      </choices>
    </argument>
    <argument>
      <name>pool_heater_annual_kwh</name>
      <display_name>Pool: Heater Annual kWh</display_name>
      <description>The annual energy consumption of the electric resistance pool heater.</description>
      <type>String</type>
      <units>kWh/yr</units>
      <required>true</required>
      <model_dependent>false</model_dependent>
      <default_value>auto</default_value>
    </argument>
    <argument>
      <name>pool_heater_annual_therm</name>
      <display_name>Pool: Heater Annual therm</display_name>
      <description>The annual energy consumption of the gas fired pool heater.</description>
      <type>String</type>
      <units>therm/yr</units>
      <required>true</required>
      <model_dependent>false</model_dependent>
      <default_value>auto</default_value>
    </argument>
    <argument>
      <name>pool_heater_usage_multiplier</name>
      <display_name>Pool: Heater Usage Multiplier</display_name>
      <description>Multiplier on the pool heater energy usage that can reflect, e.g., high/low usage occupants.</description>
      <type>Double</type>
      <required>true</required>
      <model_dependent>false</model_dependent>
      <default_value>1</default_value>
    </argument>
    <argument>
      <name>hot_tub_present</name>
      <display_name>Hot Tub: Present</display_name>
      <description>Whether there is a hot tub.</description>
      <type>Boolean</type>
      <required>true</required>
      <model_dependent>false</model_dependent>
      <default_value>false</default_value>
      <choices>
        <choice>
          <value>true</value>
          <display_name>true</display_name>
        </choice>
        <choice>
          <value>false</value>
          <display_name>false</display_name>
        </choice>
      </choices>
    </argument>
    <argument>
      <name>hot_tub_pump_annual_kwh</name>
      <display_name>Hot Tub: Pump Annual kWh</display_name>
      <description>The annual energy consumption of the hot tub pump.</description>
      <type>String</type>
      <units>kWh/yr</units>
      <required>true</required>
      <model_dependent>false</model_dependent>
      <default_value>auto</default_value>
    </argument>
    <argument>
      <name>hot_tub_pump_usage_multiplier</name>
      <display_name>Hot Tub: Pump Usage Multiplier</display_name>
      <description>Multiplier on the hot tub pump energy usage that can reflect, e.g., high/low usage occupants.</description>
      <type>Double</type>
      <required>true</required>
      <model_dependent>false</model_dependent>
      <default_value>1</default_value>
    </argument>
    <argument>
      <name>hot_tub_heater_type</name>
      <display_name>Hot Tub: Heater Type</display_name>
      <description>The type of hot tub heater. Use 'none' if there is no hot tub heater.</description>
      <type>Choice</type>
      <required>true</required>
      <model_dependent>false</model_dependent>
      <default_value>none</default_value>
      <choices>
        <choice>
          <value>none</value>
          <display_name>none</display_name>
        </choice>
        <choice>
          <value>electric resistance</value>
          <display_name>electric resistance</display_name>
        </choice>
        <choice>
          <value>gas fired</value>
          <display_name>gas fired</display_name>
        </choice>
        <choice>
          <value>heat pump</value>
          <display_name>heat pump</display_name>
        </choice>
      </choices>
    </argument>
    <argument>
      <name>hot_tub_heater_annual_kwh</name>
      <display_name>Hot Tub: Heater Annual kWh</display_name>
      <description>The annual energy consumption of the electric resistance hot tub heater.</description>
      <type>String</type>
      <units>kWh/yr</units>
      <required>true</required>
      <model_dependent>false</model_dependent>
      <default_value>auto</default_value>
    </argument>
    <argument>
      <name>hot_tub_heater_annual_therm</name>
      <display_name>Hot Tub: Heater Annual therm</display_name>
      <description>The annual energy consumption of the gas fired hot tub heater.</description>
      <type>String</type>
      <units>therm/yr</units>
      <required>true</required>
      <model_dependent>false</model_dependent>
      <default_value>auto</default_value>
    </argument>
    <argument>
      <name>hot_tub_heater_usage_multiplier</name>
      <display_name>Hot Tub: Heater Usage Multiplier</display_name>
      <description>Multiplier on the hot tub heater energy usage that can reflect, e.g., high/low usage occupants.</description>
      <type>Double</type>
      <required>true</required>
      <model_dependent>false</model_dependent>
      <default_value>1</default_value>
    </argument>
  </arguments>
  <outputs />
  <provenances />
  <tags>
    <tag>Whole Building.Space Types</tag>
  </tags>
  <attributes>
    <attribute>
      <name>Measure Type</name>
      <value>ModelMeasure</value>
      <datatype>string</datatype>
    </attribute>
  </attributes>
  <files>
    <file>
      <filename>schedules_clothes_dryer_power_consumption_dist.csv</filename>
      <filetype>csv</filetype>
      <usage_type>resource</usage_type>
      <checksum>C11EB889</checksum>
    </file>
    <file>
      <filename>schedules_clothes_dryer_power_duration_dist.csv</filename>
      <filetype>csv</filetype>
      <usage_type>resource</usage_type>
      <checksum>E26C2515</checksum>
    </file>
    <file>
      <filename>schedules_clothes_washer_cluster_size_probability.csv</filename>
      <filetype>csv</filetype>
      <usage_type>resource</usage_type>
      <checksum>2401A66F</checksum>
    </file>
    <file>
      <filename>schedules_clothes_washer_event_duration_probability.csv</filename>
      <filetype>csv</filetype>
      <usage_type>resource</usage_type>
      <checksum>9D369386</checksum>
    </file>
    <file>
      <filename>schedules_clothes_washer_power_consumption_dist.csv</filename>
      <filetype>csv</filetype>
      <usage_type>resource</usage_type>
      <checksum>B82EBBFB</checksum>
    </file>
    <file>
      <filename>schedules_clothes_washer_power_duration_dist.csv</filename>
      <filetype>csv</filetype>
      <usage_type>resource</usage_type>
      <checksum>7F0BFEDA</checksum>
    </file>
    <file>
      <filename>schedules_cooking_power_consumption_dist.csv</filename>
      <filetype>csv</filetype>
      <usage_type>resource</usage_type>
      <checksum>1C8AAA92</checksum>
    </file>
    <file>
      <filename>schedules_cooking_power_duration_dist.csv</filename>
      <filetype>csv</filetype>
      <usage_type>resource</usage_type>
      <checksum>66C47C80</checksum>
    </file>
    <file>
      <filename>schedules_dishwasher_cluster_size_probability.csv</filename>
      <filetype>csv</filetype>
      <usage_type>resource</usage_type>
      <checksum>93DCD6FD</checksum>
    </file>
    <file>
      <filename>schedules_dishwasher_event_duration_probability.csv</filename>
      <filetype>csv</filetype>
      <usage_type>resource</usage_type>
      <checksum>419E598E</checksum>
    </file>
    <file>
      <filename>schedules_dishwasher_power_consumption_dist.csv</filename>
      <filetype>csv</filetype>
      <usage_type>resource</usage_type>
      <checksum>50A1CFBC</checksum>
    </file>
    <file>
      <filename>schedules_dishwasher_power_duration_dist.csv</filename>
      <filetype>csv</filetype>
      <usage_type>resource</usage_type>
      <checksum>A7E76021</checksum>
    </file>
    <file>
      <filename>schedules_README.md</filename>
      <filetype>md</filetype>
      <usage_type>resource</usage_type>
      <checksum>FA773BE2</checksum>
    </file>
    <file>
      <filename>schedules_shower_cluster_size_probability.csv</filename>
      <filetype>csv</filetype>
      <usage_type>resource</usage_type>
      <checksum>DBE185CA</checksum>
    </file>
    <file>
      <filename>schedules_shower_event_duration_probability.csv</filename>
      <filetype>csv</filetype>
      <usage_type>resource</usage_type>
      <checksum>F8A366F2</checksum>
    </file>
    <file>
      <filename>schedules_weekday_duration_probability_cluster_0_cooking_evening_duration_probability.csv</filename>
      <filetype>csv</filetype>
      <usage_type>resource</usage_type>
      <checksum>4986DD68</checksum>
    </file>
    <file>
      <filename>schedules_weekday_duration_probability_cluster_0_cooking_midday_duration_probability.csv</filename>
      <filetype>csv</filetype>
      <usage_type>resource</usage_type>
      <checksum>FBF76CFC</checksum>
    </file>
    <file>
      <filename>schedules_weekday_duration_probability_cluster_0_cooking_morning_duration_probability.csv</filename>
      <filetype>csv</filetype>
      <usage_type>resource</usage_type>
      <checksum>C54497C3</checksum>
    </file>
    <file>
      <filename>schedules_weekday_duration_probability_cluster_0_dishwashing_evening_duration_probability.csv</filename>
      <filetype>csv</filetype>
      <usage_type>resource</usage_type>
      <checksum>7C95D22E</checksum>
    </file>
    <file>
      <filename>schedules_weekday_duration_probability_cluster_0_dishwashing_midday_duration_probability.csv</filename>
      <filetype>csv</filetype>
      <usage_type>resource</usage_type>
      <checksum>05C8905F</checksum>
    </file>
    <file>
      <filename>schedules_weekday_duration_probability_cluster_0_dishwashing_morning_duration_probability.csv</filename>
      <filetype>csv</filetype>
      <usage_type>resource</usage_type>
      <checksum>DDD537E9</checksum>
    </file>
    <file>
      <filename>schedules_weekday_duration_probability_cluster_0_laundry_evening_duration_probability.csv</filename>
      <filetype>csv</filetype>
      <usage_type>resource</usage_type>
      <checksum>C3A5357C</checksum>
    </file>
    <file>
      <filename>schedules_weekday_duration_probability_cluster_0_laundry_midday_duration_probability.csv</filename>
      <filetype>csv</filetype>
      <usage_type>resource</usage_type>
      <checksum>CA0C9069</checksum>
    </file>
    <file>
      <filename>schedules_weekday_duration_probability_cluster_0_laundry_morning_duration_probability.csv</filename>
      <filetype>csv</filetype>
      <usage_type>resource</usage_type>
      <checksum>8CDCA30E</checksum>
    </file>
    <file>
      <filename>schedules_weekday_duration_probability_cluster_0_shower_evening_duration_probability.csv</filename>
      <filetype>csv</filetype>
      <usage_type>resource</usage_type>
      <checksum>54EB60DE</checksum>
    </file>
    <file>
      <filename>schedules_weekday_duration_probability_cluster_0_shower_midday_duration_probability.csv</filename>
      <filetype>csv</filetype>
      <usage_type>resource</usage_type>
      <checksum>1AD7139F</checksum>
    </file>
    <file>
      <filename>schedules_weekday_duration_probability_cluster_0_shower_morning_duration_probability.csv</filename>
      <filetype>csv</filetype>
      <usage_type>resource</usage_type>
      <checksum>8300EB00</checksum>
    </file>
    <file>
      <filename>schedules_weekday_duration_probability_cluster_1_cooking_evening_duration_probability.csv</filename>
      <filetype>csv</filetype>
      <usage_type>resource</usage_type>
      <checksum>B817132C</checksum>
    </file>
    <file>
      <filename>schedules_weekday_duration_probability_cluster_1_cooking_midday_duration_probability.csv</filename>
      <filetype>csv</filetype>
      <usage_type>resource</usage_type>
      <checksum>D45A9584</checksum>
    </file>
    <file>
      <filename>schedules_weekday_duration_probability_cluster_1_cooking_morning_duration_probability.csv</filename>
      <filetype>csv</filetype>
      <usage_type>resource</usage_type>
      <checksum>407A312C</checksum>
    </file>
    <file>
      <filename>schedules_weekday_duration_probability_cluster_1_dishwashing_evening_duration_probability.csv</filename>
      <filetype>csv</filetype>
      <usage_type>resource</usage_type>
      <checksum>652AD618</checksum>
    </file>
    <file>
      <filename>schedules_weekday_duration_probability_cluster_1_dishwashing_midday_duration_probability.csv</filename>
      <filetype>csv</filetype>
      <usage_type>resource</usage_type>
      <checksum>018B32BA</checksum>
    </file>
    <file>
      <filename>schedules_weekday_duration_probability_cluster_1_dishwashing_morning_duration_probability.csv</filename>
      <filetype>csv</filetype>
      <usage_type>resource</usage_type>
      <checksum>F3A0A48E</checksum>
    </file>
    <file>
      <filename>schedules_weekday_duration_probability_cluster_1_laundry_evening_duration_probability.csv</filename>
      <filetype>csv</filetype>
      <usage_type>resource</usage_type>
      <checksum>56010915</checksum>
    </file>
    <file>
      <filename>schedules_weekday_duration_probability_cluster_1_laundry_midday_duration_probability.csv</filename>
      <filetype>csv</filetype>
      <usage_type>resource</usage_type>
      <checksum>9843CD4C</checksum>
    </file>
    <file>
      <filename>schedules_weekday_duration_probability_cluster_1_laundry_morning_duration_probability.csv</filename>
      <filetype>csv</filetype>
      <usage_type>resource</usage_type>
      <checksum>746D40E8</checksum>
    </file>
    <file>
      <filename>schedules_weekday_duration_probability_cluster_1_shower_evening_duration_probability.csv</filename>
      <filetype>csv</filetype>
      <usage_type>resource</usage_type>
      <checksum>AE9ED85B</checksum>
    </file>
    <file>
      <filename>schedules_weekday_duration_probability_cluster_1_shower_midday_duration_probability.csv</filename>
      <filetype>csv</filetype>
      <usage_type>resource</usage_type>
      <checksum>D4FBDE56</checksum>
    </file>
    <file>
      <filename>schedules_weekday_duration_probability_cluster_1_shower_morning_duration_probability.csv</filename>
      <filetype>csv</filetype>
      <usage_type>resource</usage_type>
      <checksum>D897D4A1</checksum>
    </file>
    <file>
      <filename>schedules_weekday_duration_probability_cluster_2_cooking_evening_duration_probability.csv</filename>
      <filetype>csv</filetype>
      <usage_type>resource</usage_type>
      <checksum>8E88C92D</checksum>
    </file>
    <file>
      <filename>schedules_weekday_duration_probability_cluster_2_cooking_midday_duration_probability.csv</filename>
      <filetype>csv</filetype>
      <usage_type>resource</usage_type>
      <checksum>2244D290</checksum>
    </file>
    <file>
      <filename>schedules_weekday_duration_probability_cluster_2_cooking_morning_duration_probability.csv</filename>
      <filetype>csv</filetype>
      <usage_type>resource</usage_type>
      <checksum>0E99EBF7</checksum>
    </file>
    <file>
      <filename>schedules_weekday_duration_probability_cluster_2_dishwashing_evening_duration_probability.csv</filename>
      <filetype>csv</filetype>
      <usage_type>resource</usage_type>
      <checksum>379A086A</checksum>
    </file>
    <file>
      <filename>schedules_weekday_duration_probability_cluster_2_dishwashing_midday_duration_probability.csv</filename>
      <filetype>csv</filetype>
      <usage_type>resource</usage_type>
      <checksum>F9891815</checksum>
    </file>
    <file>
      <filename>schedules_weekday_duration_probability_cluster_2_dishwashing_morning_duration_probability.csv</filename>
      <filetype>csv</filetype>
      <usage_type>resource</usage_type>
      <checksum>23E18003</checksum>
    </file>
    <file>
      <filename>schedules_weekday_duration_probability_cluster_2_laundry_evening_duration_probability.csv</filename>
      <filetype>csv</filetype>
      <usage_type>resource</usage_type>
      <checksum>B250D83A</checksum>
    </file>
    <file>
      <filename>schedules_weekday_duration_probability_cluster_2_laundry_midday_duration_probability.csv</filename>
      <filetype>csv</filetype>
      <usage_type>resource</usage_type>
      <checksum>ACB5BCD2</checksum>
    </file>
    <file>
      <filename>schedules_weekday_duration_probability_cluster_2_laundry_morning_duration_probability.csv</filename>
      <filetype>csv</filetype>
      <usage_type>resource</usage_type>
      <checksum>26CFB684</checksum>
    </file>
    <file>
      <filename>schedules_weekday_duration_probability_cluster_2_shower_evening_duration_probability.csv</filename>
      <filetype>csv</filetype>
      <usage_type>resource</usage_type>
      <checksum>1CCBCB69</checksum>
    </file>
    <file>
      <filename>schedules_weekday_duration_probability_cluster_2_shower_midday_duration_probability.csv</filename>
      <filetype>csv</filetype>
      <usage_type>resource</usage_type>
      <checksum>41C774DB</checksum>
    </file>
    <file>
      <filename>schedules_weekday_duration_probability_cluster_2_shower_morning_duration_probability.csv</filename>
      <filetype>csv</filetype>
      <usage_type>resource</usage_type>
      <checksum>84737EBC</checksum>
    </file>
    <file>
      <filename>schedules_weekday_duration_probability_cluster_3_cooking_evening_duration_probability.csv</filename>
      <filetype>csv</filetype>
      <usage_type>resource</usage_type>
      <checksum>6F2B7686</checksum>
    </file>
    <file>
      <filename>schedules_weekday_duration_probability_cluster_3_cooking_midday_duration_probability.csv</filename>
      <filetype>csv</filetype>
      <usage_type>resource</usage_type>
      <checksum>34A7D406</checksum>
    </file>
    <file>
      <filename>schedules_weekday_duration_probability_cluster_3_cooking_morning_duration_probability.csv</filename>
      <filetype>csv</filetype>
      <usage_type>resource</usage_type>
      <checksum>615CD1D7</checksum>
    </file>
    <file>
      <filename>schedules_weekday_duration_probability_cluster_3_dishwashing_evening_duration_probability.csv</filename>
      <filetype>csv</filetype>
      <usage_type>resource</usage_type>
      <checksum>DACA45E5</checksum>
    </file>
    <file>
      <filename>schedules_weekday_duration_probability_cluster_3_dishwashing_midday_duration_probability.csv</filename>
      <filetype>csv</filetype>
      <usage_type>resource</usage_type>
      <checksum>D119B4D0</checksum>
    </file>
    <file>
      <filename>schedules_weekday_duration_probability_cluster_3_dishwashing_morning_duration_probability.csv</filename>
      <filetype>csv</filetype>
      <usage_type>resource</usage_type>
      <checksum>120B9428</checksum>
    </file>
    <file>
      <filename>schedules_weekday_duration_probability_cluster_3_laundry_evening_duration_probability.csv</filename>
      <filetype>csv</filetype>
      <usage_type>resource</usage_type>
      <checksum>267E8883</checksum>
    </file>
    <file>
      <filename>schedules_weekday_duration_probability_cluster_3_laundry_midday_duration_probability.csv</filename>
      <filetype>csv</filetype>
      <usage_type>resource</usage_type>
      <checksum>C3A5DA8B</checksum>
    </file>
    <file>
      <filename>schedules_weekday_duration_probability_cluster_3_laundry_morning_duration_probability.csv</filename>
      <filetype>csv</filetype>
      <usage_type>resource</usage_type>
      <checksum>D614AB97</checksum>
    </file>
    <file>
      <filename>schedules_weekday_duration_probability_cluster_3_shower_evening_duration_probability.csv</filename>
      <filetype>csv</filetype>
      <usage_type>resource</usage_type>
      <checksum>7FFBFD68</checksum>
    </file>
    <file>
      <filename>schedules_weekday_duration_probability_cluster_3_shower_midday_duration_probability.csv</filename>
      <filetype>csv</filetype>
      <usage_type>resource</usage_type>
      <checksum>8C62CEDB</checksum>
    </file>
    <file>
      <filename>schedules_weekday_duration_probability_cluster_3_shower_morning_duration_probability.csv</filename>
      <filetype>csv</filetype>
      <usage_type>resource</usage_type>
      <checksum>E3A10BE2</checksum>
    </file>
    <file>
      <filename>schedules_weekday_mkv_chain_initial_prob_cluster_0.csv</filename>
      <filetype>csv</filetype>
      <usage_type>resource</usage_type>
      <checksum>0AC88E84</checksum>
    </file>
    <file>
      <filename>schedules_weekday_mkv_chain_initial_prob_cluster_1.csv</filename>
      <filetype>csv</filetype>
      <usage_type>resource</usage_type>
      <checksum>AE298C53</checksum>
    </file>
    <file>
      <filename>schedules_weekday_mkv_chain_initial_prob_cluster_2.csv</filename>
      <filetype>csv</filetype>
      <usage_type>resource</usage_type>
      <checksum>42FB1588</checksum>
    </file>
    <file>
      <filename>schedules_weekday_mkv_chain_initial_prob_cluster_3.csv</filename>
      <filetype>csv</filetype>
      <usage_type>resource</usage_type>
      <checksum>5AAC2E9E</checksum>
    </file>
    <file>
      <filename>schedules_weekday_mkv_chain_transition_prob_cluster_0.csv</filename>
      <filetype>csv</filetype>
      <usage_type>resource</usage_type>
      <checksum>1BCCAC5C</checksum>
    </file>
    <file>
      <filename>schedules_weekday_mkv_chain_transition_prob_cluster_1.csv</filename>
      <filetype>csv</filetype>
      <usage_type>resource</usage_type>
      <checksum>BBB50EE1</checksum>
    </file>
    <file>
      <filename>schedules_weekday_mkv_chain_transition_prob_cluster_2.csv</filename>
      <filetype>csv</filetype>
      <usage_type>resource</usage_type>
      <checksum>7DBA15B4</checksum>
    </file>
    <file>
      <filename>schedules_weekday_mkv_chain_transition_prob_cluster_3.csv</filename>
      <filetype>csv</filetype>
      <usage_type>resource</usage_type>
      <checksum>CAC5CB5F</checksum>
    </file>
    <file>
      <filename>schedules_weekend_duration_probability_cluster_0_cooking_evening_duration_probability.csv</filename>
      <filetype>csv</filetype>
      <usage_type>resource</usage_type>
      <checksum>F6CB80B1</checksum>
    </file>
    <file>
      <filename>schedules_weekend_duration_probability_cluster_0_cooking_midday_duration_probability.csv</filename>
      <filetype>csv</filetype>
      <usage_type>resource</usage_type>
      <checksum>3CFFA67D</checksum>
    </file>
    <file>
      <filename>schedules_weekend_duration_probability_cluster_0_cooking_morning_duration_probability.csv</filename>
      <filetype>csv</filetype>
      <usage_type>resource</usage_type>
      <checksum>44F4FB7B</checksum>
    </file>
    <file>
      <filename>schedules_weekend_duration_probability_cluster_0_dishwashing_evening_duration_probability.csv</filename>
      <filetype>csv</filetype>
      <usage_type>resource</usage_type>
      <checksum>AB0BE66C</checksum>
    </file>
    <file>
      <filename>schedules_weekend_duration_probability_cluster_0_dishwashing_midday_duration_probability.csv</filename>
      <filetype>csv</filetype>
      <usage_type>resource</usage_type>
      <checksum>9120E2FD</checksum>
    </file>
    <file>
      <filename>schedules_weekend_duration_probability_cluster_0_dishwashing_morning_duration_probability.csv</filename>
      <filetype>csv</filetype>
      <usage_type>resource</usage_type>
      <checksum>A4EB422A</checksum>
    </file>
    <file>
      <filename>schedules_weekend_duration_probability_cluster_0_laundry_evening_duration_probability.csv</filename>
      <filetype>csv</filetype>
      <usage_type>resource</usage_type>
      <checksum>8ABEC58D</checksum>
    </file>
    <file>
      <filename>schedules_weekend_duration_probability_cluster_0_laundry_midday_duration_probability.csv</filename>
      <filetype>csv</filetype>
      <usage_type>resource</usage_type>
      <checksum>80C3640C</checksum>
    </file>
    <file>
      <filename>schedules_weekend_duration_probability_cluster_0_laundry_morning_duration_probability.csv</filename>
      <filetype>csv</filetype>
      <usage_type>resource</usage_type>
      <checksum>6DA7C30F</checksum>
    </file>
    <file>
      <filename>schedules_weekend_duration_probability_cluster_0_shower_evening_duration_probability.csv</filename>
      <filetype>csv</filetype>
      <usage_type>resource</usage_type>
      <checksum>ED525953</checksum>
    </file>
    <file>
      <filename>schedules_weekend_duration_probability_cluster_0_shower_midday_duration_probability.csv</filename>
      <filetype>csv</filetype>
      <usage_type>resource</usage_type>
      <checksum>332088E2</checksum>
    </file>
    <file>
      <filename>schedules_weekend_duration_probability_cluster_0_shower_morning_duration_probability.csv</filename>
      <filetype>csv</filetype>
      <usage_type>resource</usage_type>
      <checksum>86F7DFDE</checksum>
    </file>
    <file>
      <filename>schedules_weekend_duration_probability_cluster_1_cooking_evening_duration_probability.csv</filename>
      <filetype>csv</filetype>
      <usage_type>resource</usage_type>
      <checksum>2209A5BF</checksum>
    </file>
    <file>
      <filename>schedules_weekend_duration_probability_cluster_1_cooking_midday_duration_probability.csv</filename>
      <filetype>csv</filetype>
      <usage_type>resource</usage_type>
      <checksum>768859FF</checksum>
    </file>
    <file>
      <filename>schedules_weekend_duration_probability_cluster_1_cooking_morning_duration_probability.csv</filename>
      <filetype>csv</filetype>
      <usage_type>resource</usage_type>
      <checksum>2927CF95</checksum>
    </file>
    <file>
      <filename>schedules_weekend_duration_probability_cluster_1_dishwashing_evening_duration_probability.csv</filename>
      <filetype>csv</filetype>
      <usage_type>resource</usage_type>
      <checksum>B304EB88</checksum>
    </file>
    <file>
      <filename>schedules_weekend_duration_probability_cluster_1_dishwashing_midday_duration_probability.csv</filename>
      <filetype>csv</filetype>
      <usage_type>resource</usage_type>
      <checksum>5E7982A4</checksum>
    </file>
    <file>
      <filename>schedules_weekend_duration_probability_cluster_1_dishwashing_morning_duration_probability.csv</filename>
      <filetype>csv</filetype>
      <usage_type>resource</usage_type>
      <checksum>58BCE2B4</checksum>
    </file>
    <file>
      <filename>schedules_weekend_duration_probability_cluster_1_laundry_evening_duration_probability.csv</filename>
      <filetype>csv</filetype>
      <usage_type>resource</usage_type>
      <checksum>9FEF76FF</checksum>
    </file>
    <file>
      <filename>schedules_weekend_duration_probability_cluster_1_laundry_midday_duration_probability.csv</filename>
      <filetype>csv</filetype>
      <usage_type>resource</usage_type>
      <checksum>63F777DC</checksum>
    </file>
    <file>
      <filename>schedules_weekend_duration_probability_cluster_1_laundry_morning_duration_probability.csv</filename>
      <filetype>csv</filetype>
      <usage_type>resource</usage_type>
      <checksum>E731D060</checksum>
    </file>
    <file>
      <filename>schedules_weekend_duration_probability_cluster_1_shower_evening_duration_probability.csv</filename>
      <filetype>csv</filetype>
      <usage_type>resource</usage_type>
      <checksum>3E947E31</checksum>
    </file>
    <file>
      <filename>schedules_weekend_duration_probability_cluster_1_shower_midday_duration_probability.csv</filename>
      <filetype>csv</filetype>
      <usage_type>resource</usage_type>
      <checksum>FE78DD0B</checksum>
    </file>
    <file>
      <filename>schedules_weekend_duration_probability_cluster_1_shower_morning_duration_probability.csv</filename>
      <filetype>csv</filetype>
      <usage_type>resource</usage_type>
      <checksum>C6D1F192</checksum>
    </file>
    <file>
      <filename>schedules_weekend_duration_probability_cluster_2_cooking_evening_duration_probability.csv</filename>
      <filetype>csv</filetype>
      <usage_type>resource</usage_type>
      <checksum>26C904EC</checksum>
    </file>
    <file>
      <filename>schedules_weekend_duration_probability_cluster_2_cooking_midday_duration_probability.csv</filename>
      <filetype>csv</filetype>
      <usage_type>resource</usage_type>
      <checksum>51CF51D3</checksum>
    </file>
    <file>
      <filename>schedules_weekend_duration_probability_cluster_2_cooking_morning_duration_probability.csv</filename>
      <filetype>csv</filetype>
      <usage_type>resource</usage_type>
      <checksum>34855051</checksum>
    </file>
    <file>
      <filename>schedules_weekend_duration_probability_cluster_2_dishwashing_evening_duration_probability.csv</filename>
      <filetype>csv</filetype>
      <usage_type>resource</usage_type>
      <checksum>479CD610</checksum>
    </file>
    <file>
      <filename>schedules_weekend_duration_probability_cluster_2_dishwashing_midday_duration_probability.csv</filename>
      <filetype>csv</filetype>
      <usage_type>resource</usage_type>
      <checksum>29AAEE1E</checksum>
    </file>
    <file>
      <filename>schedules_weekend_duration_probability_cluster_2_dishwashing_morning_duration_probability.csv</filename>
      <filetype>csv</filetype>
      <usage_type>resource</usage_type>
      <checksum>F3A11DE1</checksum>
    </file>
    <file>
      <filename>schedules_weekend_duration_probability_cluster_2_laundry_evening_duration_probability.csv</filename>
      <filetype>csv</filetype>
      <usage_type>resource</usage_type>
      <checksum>EA68360B</checksum>
    </file>
    <file>
      <filename>schedules_weekend_duration_probability_cluster_2_laundry_midday_duration_probability.csv</filename>
      <filetype>csv</filetype>
      <usage_type>resource</usage_type>
      <checksum>78DC5051</checksum>
    </file>
    <file>
      <filename>schedules_weekend_duration_probability_cluster_2_laundry_morning_duration_probability.csv</filename>
      <filetype>csv</filetype>
      <usage_type>resource</usage_type>
      <checksum>1D1FB07E</checksum>
    </file>
    <file>
      <filename>schedules_weekend_duration_probability_cluster_2_shower_evening_duration_probability.csv</filename>
      <filetype>csv</filetype>
      <usage_type>resource</usage_type>
      <checksum>829DBC41</checksum>
    </file>
    <file>
      <filename>schedules_weekend_duration_probability_cluster_2_shower_midday_duration_probability.csv</filename>
      <filetype>csv</filetype>
      <usage_type>resource</usage_type>
      <checksum>E97FEBA7</checksum>
    </file>
    <file>
      <filename>schedules_weekend_duration_probability_cluster_2_shower_morning_duration_probability.csv</filename>
      <filetype>csv</filetype>
      <usage_type>resource</usage_type>
      <checksum>2DDD3D0B</checksum>
    </file>
    <file>
      <filename>schedules_weekend_duration_probability_cluster_3_cooking_evening_duration_probability.csv</filename>
      <filetype>csv</filetype>
      <usage_type>resource</usage_type>
      <checksum>EC70F74E</checksum>
    </file>
    <file>
      <filename>schedules_weekend_duration_probability_cluster_3_cooking_midday_duration_probability.csv</filename>
      <filetype>csv</filetype>
      <usage_type>resource</usage_type>
      <checksum>7C8976F3</checksum>
    </file>
    <file>
      <filename>schedules_weekend_duration_probability_cluster_3_cooking_morning_duration_probability.csv</filename>
      <filetype>csv</filetype>
      <usage_type>resource</usage_type>
      <checksum>5825338A</checksum>
    </file>
    <file>
      <filename>schedules_weekend_duration_probability_cluster_3_dishwashing_evening_duration_probability.csv</filename>
      <filetype>csv</filetype>
      <usage_type>resource</usage_type>
      <checksum>37B5AF9C</checksum>
    </file>
    <file>
      <filename>schedules_weekend_duration_probability_cluster_3_dishwashing_midday_duration_probability.csv</filename>
      <filetype>csv</filetype>
      <usage_type>resource</usage_type>
      <checksum>EDD63C21</checksum>
    </file>
    <file>
      <filename>schedules_weekend_duration_probability_cluster_3_dishwashing_morning_duration_probability.csv</filename>
      <filetype>csv</filetype>
      <usage_type>resource</usage_type>
      <checksum>99F23B28</checksum>
    </file>
    <file>
      <filename>schedules_weekend_duration_probability_cluster_3_laundry_evening_duration_probability.csv</filename>
      <filetype>csv</filetype>
      <usage_type>resource</usage_type>
      <checksum>C3963FF9</checksum>
    </file>
    <file>
      <filename>schedules_weekend_duration_probability_cluster_3_laundry_midday_duration_probability.csv</filename>
      <filetype>csv</filetype>
      <usage_type>resource</usage_type>
      <checksum>0B329C66</checksum>
    </file>
    <file>
      <filename>schedules_weekend_duration_probability_cluster_3_laundry_morning_duration_probability.csv</filename>
      <filetype>csv</filetype>
      <usage_type>resource</usage_type>
      <checksum>1761FEF6</checksum>
    </file>
    <file>
      <filename>schedules_weekend_duration_probability_cluster_3_shower_evening_duration_probability.csv</filename>
      <filetype>csv</filetype>
      <usage_type>resource</usage_type>
      <checksum>35AD8E7F</checksum>
    </file>
    <file>
      <filename>schedules_weekend_duration_probability_cluster_3_shower_midday_duration_probability.csv</filename>
      <filetype>csv</filetype>
      <usage_type>resource</usage_type>
      <checksum>DAF2049F</checksum>
    </file>
    <file>
      <filename>schedules_weekend_duration_probability_cluster_3_shower_morning_duration_probability.csv</filename>
      <filetype>csv</filetype>
      <usage_type>resource</usage_type>
      <checksum>C2CA1416</checksum>
    </file>
    <file>
      <filename>schedules_weekend_mkv_chain_initial_prob_cluster_0.csv</filename>
      <filetype>csv</filetype>
      <usage_type>resource</usage_type>
      <checksum>3F16AE89</checksum>
    </file>
    <file>
      <filename>schedules_weekend_mkv_chain_initial_prob_cluster_1.csv</filename>
      <filetype>csv</filetype>
      <usage_type>resource</usage_type>
      <checksum>49FEAE44</checksum>
    </file>
    <file>
      <filename>schedules_weekend_mkv_chain_initial_prob_cluster_2.csv</filename>
      <filetype>csv</filetype>
      <usage_type>resource</usage_type>
      <checksum>B48A47D6</checksum>
    </file>
    <file>
      <filename>schedules_weekend_mkv_chain_initial_prob_cluster_3.csv</filename>
      <filetype>csv</filetype>
      <usage_type>resource</usage_type>
      <checksum>B47E790B</checksum>
    </file>
    <file>
      <filename>schedules_weekend_mkv_chain_transition_prob_cluster_0.csv</filename>
      <filetype>csv</filetype>
      <usage_type>resource</usage_type>
      <checksum>E4089705</checksum>
    </file>
    <file>
      <filename>schedules_weekend_mkv_chain_transition_prob_cluster_1.csv</filename>
      <filetype>csv</filetype>
      <usage_type>resource</usage_type>
      <checksum>25700CD2</checksum>
    </file>
    <file>
      <filename>schedules_weekend_mkv_chain_transition_prob_cluster_2.csv</filename>
      <filetype>csv</filetype>
      <usage_type>resource</usage_type>
      <checksum>032B846A</checksum>
    </file>
    <file>
      <filename>schedules_weekend_mkv_chain_transition_prob_cluster_3.csv</filename>
      <filetype>csv</filetype>
      <usage_type>resource</usage_type>
      <checksum>F0F0F886</checksum>
    </file>
    <file>
      <filename>constants.rb</filename>
      <filetype>rb</filetype>
      <usage_type>resource</usage_type>
      <checksum>24396BA2</checksum>
    </file>
    <file>
      <filename>schedules_weekday_state_and_monthly_schedule_shift.csv</filename>
      <filetype>csv</filetype>
      <usage_type>resource</usage_type>
      <checksum>FFDA057E</checksum>
    </file>
    <file>
      <filename>schedules_weekend_state_and_monthly_schedule_shift.csv</filename>
      <filetype>csv</filetype>
      <usage_type>resource</usage_type>
      <checksum>5FC694CF</checksum>
    </file>
    <file>
      <filename>schedules_config.md</filename>
      <filetype>md</filetype>
      <usage_type>resource</usage_type>
      <checksum>EC6567F6</checksum>
    </file>
    <file>
      <filename>schedules_config.json</filename>
      <filetype>json</filetype>
      <usage_type>resource</usage_type>
      <checksum>BC384EA9</checksum>
    </file>
    <file>
      <filename>build_residential_hpxml_test.rb</filename>
      <filetype>rb</filetype>
      <usage_type>test</usage_type>
      <checksum>E819B8B6</checksum>
    </file>
    <file>
      <filename>schedules.rb</filename>
      <filetype>rb</filetype>
      <usage_type>resource</usage_type>
      <checksum>51495243</checksum>
    </file>
    <file>
      <filename>base-hvac-air-to-air-heat-pump-1-speed-heating-only.osw</filename>
      <filetype>osw</filetype>
      <usage_type>test</usage_type>
      <checksum>D1AFCFC0</checksum>
    </file>
    <file>
      <filename>extra-second-heating-system-portable-heater-to-heat-pump.osw</filename>
      <filetype>osw</filetype>
      <usage_type>test</usage_type>
      <checksum>D90AC35F</checksum>
    </file>
    <file>
      <filename>base-hvac-air-to-air-heat-pump-1-speed-cooling-only.osw</filename>
      <filetype>osw</filetype>
      <usage_type>test</usage_type>
      <checksum>F4CD691D</checksum>
    </file>
    <file>
      <filename>base-hvac-air-to-air-heat-pump-1-speed.osw</filename>
      <filetype>osw</filetype>
      <usage_type>test</usage_type>
      <checksum>006B611D</checksum>
    </file>
    <file>
      <filename>base-hvac-air-to-air-heat-pump-2-speed.osw</filename>
      <filetype>osw</filetype>
      <usage_type>test</usage_type>
      <checksum>87807836</checksum>
    </file>
    <file>
      <filename>base-hvac-dual-fuel-air-to-air-heat-pump-2-speed.osw</filename>
      <filetype>osw</filetype>
      <usage_type>test</usage_type>
      <checksum>FF9AAEAE</checksum>
    </file>
    <file>
      <filename>base-atticroof-unvented-insulated-roof.osw</filename>
      <filetype>osw</filetype>
      <usage_type>test</usage_type>
      <checksum>65428547</checksum>
    </file>
    <file>
      <filename>base-atticroof-flat.osw</filename>
      <filetype>osw</filetype>
      <usage_type>test</usage_type>
      <checksum>874D692E</checksum>
    </file>
    <file>
      <filename>base-foundation-ambient.osw</filename>
      <filetype>osw</filetype>
      <usage_type>test</usage_type>
      <checksum>1EF2A6B0</checksum>
    </file>
    <file>
      <filename>base.osw</filename>
      <filetype>osw</filetype>
      <usage_type>test</usage_type>
      <checksum>BDC176AE</checksum>
    </file>
    <file>
      <filename>base-appliances-none.osw</filename>
      <filetype>osw</filetype>
      <usage_type>test</usage_type>
      <checksum>52E7BCB6</checksum>
    </file>
    <file>
      <filename>base-mechvent-cfis.osw</filename>
      <filetype>osw</filetype>
      <usage_type>test</usage_type>
      <checksum>CDE3F989</checksum>
    </file>
    <file>
      <filename>base-dhw-jacket-electric.osw</filename>
      <filetype>osw</filetype>
      <usage_type>test</usage_type>
      <checksum>C4C139D6</checksum>
    </file>
    <file>
      <filename>base-dhw-low-flow-fixtures.osw</filename>
      <filetype>osw</filetype>
      <usage_type>test</usage_type>
      <checksum>68B7CA1E</checksum>
    </file>
    <file>
      <filename>base-dhw-recirc-demand.osw</filename>
      <filetype>osw</filetype>
      <usage_type>test</usage_type>
      <checksum>03C41DBE</checksum>
    </file>
    <file>
      <filename>base-dhw-recirc-manual.osw</filename>
      <filetype>osw</filetype>
      <usage_type>test</usage_type>
      <checksum>9C93D725</checksum>
    </file>
    <file>
      <filename>base-dhw-recirc-nocontrol.osw</filename>
      <filetype>osw</filetype>
      <usage_type>test</usage_type>
      <checksum>F83FBA24</checksum>
    </file>
    <file>
      <filename>base-dhw-recirc-temperature.osw</filename>
      <filetype>osw</filetype>
      <usage_type>test</usage_type>
      <checksum>D32F1DC9</checksum>
    </file>
    <file>
      <filename>base-dhw-recirc-timer.osw</filename>
      <filetype>osw</filetype>
      <usage_type>test</usage_type>
      <checksum>1542E8ED</checksum>
    </file>
    <file>
      <filename>base-dhw-solar-fraction.osw</filename>
      <filetype>osw</filetype>
      <usage_type>test</usage_type>
      <checksum>E9D01317</checksum>
    </file>
    <file>
      <filename>base-enclosure-infil-cfm50.osw</filename>
      <filetype>osw</filetype>
      <usage_type>test</usage_type>
      <checksum>0451F491</checksum>
    </file>
    <file>
      <filename>base-foundation-conditioned-basement-slab-insulation.osw</filename>
      <filetype>osw</filetype>
      <usage_type>test</usage_type>
      <checksum>A02D1F6A</checksum>
    </file>
    <file>
      <filename>base-hvac-boiler-oil-only.osw</filename>
      <filetype>osw</filetype>
      <usage_type>test</usage_type>
      <checksum>EBA3C88C</checksum>
    </file>
    <file>
      <filename>base-hvac-boiler-propane-only.osw</filename>
      <filetype>osw</filetype>
      <usage_type>test</usage_type>
      <checksum>4BC97DA0</checksum>
    </file>
    <file>
      <filename>base-hvac-boiler-wood-only.osw</filename>
      <filetype>osw</filetype>
      <usage_type>test</usage_type>
      <checksum>D67B2FE7</checksum>
    </file>
    <file>
      <filename>base-hvac-ducts-leakage-percent.osw</filename>
      <filetype>osw</filetype>
      <usage_type>test</usage_type>
      <checksum>E3F475F8</checksum>
    </file>
    <file>
      <filename>base-hvac-furnace-oil-only.osw</filename>
      <filetype>osw</filetype>
      <usage_type>test</usage_type>
      <checksum>5DD98BE4</checksum>
    </file>
    <file>
      <filename>base-hvac-furnace-propane-only.osw</filename>
      <filetype>osw</filetype>
      <usage_type>test</usage_type>
      <checksum>1CDE637A</checksum>
    </file>
    <file>
      <filename>base-hvac-furnace-wood-only.osw</filename>
      <filetype>osw</filetype>
      <usage_type>test</usage_type>
      <checksum>649E3EF0</checksum>
    </file>
    <file>
      <filename>base-hvac-none.osw</filename>
      <filetype>osw</filetype>
      <usage_type>test</usage_type>
      <checksum>D3CAA4FC</checksum>
    </file>
    <file>
      <filename>base-hvac-setpoints.osw</filename>
      <filetype>osw</filetype>
      <usage_type>test</usage_type>
      <checksum>3BEFF3E4</checksum>
    </file>
    <file>
      <filename>base-mechvent-balanced.osw</filename>
      <filetype>osw</filetype>
      <usage_type>test</usage_type>
      <checksum>B493255E</checksum>
    </file>
    <file>
      <filename>base-mechvent-erv.osw</filename>
      <filetype>osw</filetype>
      <usage_type>test</usage_type>
      <checksum>43D417C9</checksum>
    </file>
    <file>
      <filename>base-mechvent-exhaust.osw</filename>
      <filetype>osw</filetype>
      <usage_type>test</usage_type>
      <checksum>59802CBD</checksum>
    </file>
    <file>
      <filename>base-mechvent-hrv.osw</filename>
      <filetype>osw</filetype>
      <usage_type>test</usage_type>
      <checksum>C624ED1B</checksum>
    </file>
    <file>
      <filename>base-mechvent-supply.osw</filename>
      <filetype>osw</filetype>
      <usage_type>test</usage_type>
      <checksum>036414FF</checksum>
    </file>
    <file>
      <filename>base-mechvent-erv-atre-asre.osw</filename>
      <filetype>osw</filetype>
      <usage_type>test</usage_type>
      <checksum>BC004A16</checksum>
    </file>
    <file>
      <filename>base-enclosure-windows-none.osw</filename>
      <filetype>osw</filetype>
      <usage_type>test</usage_type>
      <checksum>B62A8933</checksum>
    </file>
    <file>
      <filename>base-mechvent-hrv-asre.osw</filename>
      <filetype>osw</filetype>
      <usage_type>test</usage_type>
      <checksum>A18C4BEE</checksum>
    </file>
    <file>
      <filename>base-atticroof-vented.osw</filename>
      <filetype>osw</filetype>
      <usage_type>test</usage_type>
      <checksum>6487433B</checksum>
    </file>
    <file>
      <filename>base-dhw-dwhr.osw</filename>
      <filetype>osw</filetype>
      <usage_type>test</usage_type>
      <checksum>4F0C5C2D</checksum>
    </file>
    <file>
      <filename>base-enclosure-beds-4.osw</filename>
      <filetype>osw</filetype>
      <usage_type>test</usage_type>
      <checksum>A36DE126</checksum>
    </file>
    <file>
      <filename>base-hvac-central-ac-only-2-speed.osw</filename>
      <filetype>osw</filetype>
      <usage_type>test</usage_type>
      <checksum>3480CA6A</checksum>
    </file>
    <file>
      <filename>base-hvac-air-to-air-heat-pump-var-speed.osw</filename>
      <filetype>osw</filetype>
      <usage_type>test</usage_type>
      <checksum>14655B97</checksum>
    </file>
    <file>
      <filename>base-hvac-furnace-gas-central-ac-2-speed.osw</filename>
      <filetype>osw</filetype>
      <usage_type>test</usage_type>
      <checksum>ED138F65</checksum>
    </file>
    <file>
      <filename>base-hvac-central-ac-only-var-speed.osw</filename>
      <filetype>osw</filetype>
      <usage_type>test</usage_type>
      <checksum>63DF5F07</checksum>
    </file>
    <file>
      <filename>base-hvac-evap-cooler-furnace-gas.osw</filename>
      <filetype>osw</filetype>
      <usage_type>test</usage_type>
      <checksum>F1067F92</checksum>
    </file>
    <file>
      <filename>base-hvac-furnace-gas-central-ac-var-speed.osw</filename>
      <filetype>osw</filetype>
      <usage_type>test</usage_type>
      <checksum>2F1E7077</checksum>
    </file>
    <file>
      <filename>base-hvac-furnace-gas-room-ac.osw</filename>
      <filetype>osw</filetype>
      <usage_type>test</usage_type>
      <checksum>1CE1559D</checksum>
    </file>
    <file>
      <filename>base-hvac-room-ac-only.osw</filename>
      <filetype>osw</filetype>
      <usage_type>test</usage_type>
      <checksum>08DF68AD</checksum>
    </file>
    <file>
      <filename>extra-dhw-solar-latitude.osw</filename>
      <filetype>osw</filetype>
      <usage_type>test</usage_type>
      <checksum>B4689A92</checksum>
    </file>
    <file>
      <filename>extra-pv-roofpitch.osw</filename>
      <filetype>osw</filetype>
      <usage_type>test</usage_type>
      <checksum>2DADF2D9</checksum>
    </file>
    <file>
      <filename>extra-auto.osw</filename>
      <filetype>osw</filetype>
      <usage_type>test</usage_type>
      <checksum>75A9988B</checksum>
    </file>
    <file>
      <filename>base-mechvent-bath-kitchen-fans.osw</filename>
      <filetype>osw</filetype>
      <usage_type>test</usage_type>
      <checksum>B33ED365</checksum>
    </file>
    <file>
      <filename>base-misc-neighbor-shading.osw</filename>
      <filetype>osw</filetype>
      <usage_type>test</usage_type>
      <checksum>602F36E7</checksum>
    </file>
    <file>
      <filename>base-dhw-tank-heat-pump-outside.osw</filename>
      <filetype>osw</filetype>
      <usage_type>test</usage_type>
      <checksum>A420BBCB</checksum>
    </file>
    <file>
      <filename>base-dhw-tank-heat-pump-with-solar-fraction.osw</filename>
      <filetype>osw</filetype>
      <usage_type>test</usage_type>
      <checksum>19DFCC13</checksum>
    </file>
    <file>
      <filename>base-dhw-tank-heat-pump.osw</filename>
      <filetype>osw</filetype>
      <usage_type>test</usage_type>
      <checksum>9D2DBDDF</checksum>
    </file>
    <file>
      <filename>base-dhw-jacket-hpwh.osw</filename>
      <filetype>osw</filetype>
      <usage_type>test</usage_type>
      <checksum>CE42F3B2</checksum>
    </file>
    <file>
      <filename>base-dhw-jacket-gas.osw</filename>
      <filetype>osw</filetype>
      <usage_type>test</usage_type>
      <checksum>69D05517</checksum>
    </file>
    <file>
      <filename>base-dhw-solar-direct-evacuated-tube.osw</filename>
      <filetype>osw</filetype>
      <usage_type>test</usage_type>
      <checksum>2386B6E9</checksum>
    </file>
    <file>
      <filename>base-dhw-solar-direct-flat-plate.osw</filename>
      <filetype>osw</filetype>
      <usage_type>test</usage_type>
      <checksum>9A9EEF7F</checksum>
    </file>
    <file>
      <filename>base-dhw-solar-direct-ics.osw</filename>
      <filetype>osw</filetype>
      <usage_type>test</usage_type>
      <checksum>CCA9D88A</checksum>
    </file>
    <file>
      <filename>base-dhw-solar-indirect-flat-plate.osw</filename>
      <filetype>osw</filetype>
      <usage_type>test</usage_type>
      <checksum>8C4577C0</checksum>
    </file>
    <file>
      <filename>base-dhw-solar-thermosyphon-flat-plate.osw</filename>
      <filetype>osw</filetype>
      <usage_type>test</usage_type>
      <checksum>A313990D</checksum>
    </file>
    <file>
      <filename>base-dhw-tank-heat-pump-with-solar.osw</filename>
      <filetype>osw</filetype>
      <usage_type>test</usage_type>
      <checksum>A4986F18</checksum>
    </file>
    <file>
      <filename>base-dhw-tank-gas-outside.osw</filename>
      <filetype>osw</filetype>
      <usage_type>test</usage_type>
      <checksum>F53BE9A6</checksum>
    </file>
    <file>
      <filename>base-dhw-tank-gas.osw</filename>
      <filetype>osw</filetype>
      <usage_type>test</usage_type>
      <checksum>78B347C3</checksum>
    </file>
    <file>
      <filename>base-dhw-tank-oil.osw</filename>
      <filetype>osw</filetype>
      <usage_type>test</usage_type>
      <checksum>400CA65F</checksum>
    </file>
    <file>
      <filename>base-dhw-tank-wood.osw</filename>
      <filetype>osw</filetype>
      <usage_type>test</usage_type>
      <checksum>B0F7CD57</checksum>
    </file>
    <file>
      <filename>base-dhw-tankless-gas-with-solar.osw</filename>
      <filetype>osw</filetype>
      <usage_type>test</usage_type>
      <checksum>29464636</checksum>
    </file>
    <file>
      <filename>base-dhw-tankless-electric.osw</filename>
      <filetype>osw</filetype>
      <usage_type>test</usage_type>
      <checksum>54FE68FF</checksum>
    </file>
    <file>
      <filename>base-dhw-tankless-gas-with-solar-fraction.osw</filename>
      <filetype>osw</filetype>
      <usage_type>test</usage_type>
      <checksum>447CCF3F</checksum>
    </file>
    <file>
      <filename>base-dhw-tankless-propane.osw</filename>
      <filetype>osw</filetype>
      <usage_type>test</usage_type>
      <checksum>FCC6E9F4</checksum>
    </file>
    <file>
      <filename>base-dhw-tankless-gas.osw</filename>
      <filetype>osw</filetype>
      <usage_type>test</usage_type>
      <checksum>D5A3D9F9</checksum>
    </file>
    <file>
      <filename>base-hvac-furnace-elec-central-ac-1-speed.osw</filename>
      <filetype>osw</filetype>
      <usage_type>test</usage_type>
      <checksum>58D385FF</checksum>
    </file>
    <file>
      <filename>extra-second-refrigerator.osw</filename>
      <filetype>osw</filetype>
      <usage_type>test</usage_type>
      <checksum>E740B8D1</checksum>
    </file>
    <file>
      <filename>base-enclosure-garage.osw</filename>
      <filetype>osw</filetype>
      <usage_type>test</usage_type>
      <checksum>83F780A2</checksum>
    </file>
    <file>
      <filename>base-dhw-tank-coal.osw</filename>
      <filetype>osw</filetype>
      <usage_type>test</usage_type>
      <checksum>418C239A</checksum>
    </file>
    <file>
      <filename>base-hvac-boiler-coal-only.osw</filename>
      <filetype>osw</filetype>
      <usage_type>test</usage_type>
      <checksum>BAC93CA6</checksum>
    </file>
    <file>
      <filename>base-hvac-elec-resistance-only.osw</filename>
      <filetype>osw</filetype>
      <usage_type>test</usage_type>
      <checksum>0040646D</checksum>
    </file>
    <file>
      <filename>base-simcontrol-timestep-10-mins.osw</filename>
      <filetype>osw</filetype>
      <usage_type>test</usage_type>
      <checksum>470D361B</checksum>
    </file>
    <file>
      <filename>base-simcontrol-daylight-saving-disabled.osw</filename>
      <filetype>osw</filetype>
      <usage_type>test</usage_type>
      <checksum>F57F6AB6</checksum>
    </file>
    <file>
      <filename>base-mechvent-whole-house-fan.osw</filename>
      <filetype>osw</filetype>
      <usage_type>test</usage_type>
      <checksum>065382AC</checksum>
    </file>
    <file>
      <filename>base-dhw-none.osw</filename>
      <filetype>osw</filetype>
      <usage_type>test</usage_type>
      <checksum>C13A5D22</checksum>
    </file>
    <file>
      <filename>base-enclosure-infil-ach-house-pressure.osw</filename>
      <filetype>osw</filetype>
      <usage_type>test</usage_type>
      <checksum>E57C6EF4</checksum>
    </file>
    <file>
      <filename>base-enclosure-infil-cfm-house-pressure.osw</filename>
      <filetype>osw</filetype>
      <usage_type>test</usage_type>
      <checksum>9E5CAC38</checksum>
    </file>
    <file>
      <filename>base-dhw-tankless-electric-outside.osw</filename>
      <filetype>osw</filetype>
      <usage_type>test</usage_type>
      <checksum>419E0425</checksum>
    </file>
    <file>
      <filename>base-enclosure-beds-5.osw</filename>
      <filetype>osw</filetype>
      <usage_type>test</usage_type>
      <checksum>AD325EE8</checksum>
    </file>
    <file>
      <filename>base-enclosure-beds-1.osw</filename>
      <filetype>osw</filetype>
      <usage_type>test</usage_type>
      <checksum>11041392</checksum>
    </file>
    <file>
      <filename>base-enclosure-beds-2.osw</filename>
      <filetype>osw</filetype>
      <usage_type>test</usage_type>
      <checksum>817FFCF7</checksum>
    </file>
    <file>
      <filename>extra-enclosure-garage-partially-protruded.osw</filename>
      <filetype>osw</filetype>
      <usage_type>test</usage_type>
      <checksum>15136B8D</checksum>
    </file>
    <file>
      <filename>base-hvac-dual-fuel-air-to-air-heat-pump-var-speed.osw</filename>
      <filetype>osw</filetype>
      <usage_type>test</usage_type>
      <checksum>1128DF21</checksum>
    </file>
    <file>
      <filename>base-appliances-coal.osw</filename>
      <filetype>osw</filetype>
      <usage_type>test</usage_type>
      <checksum>8B31B536</checksum>
    </file>
    <file>
      <filename>base-appliances-gas.osw</filename>
      <filetype>osw</filetype>
      <usage_type>test</usage_type>
      <checksum>587189EC</checksum>
    </file>
    <file>
      <filename>base-appliances-modified.osw</filename>
      <filetype>osw</filetype>
      <usage_type>test</usage_type>
      <checksum>58D37836</checksum>
    </file>
    <file>
      <filename>base-appliances-oil.osw</filename>
      <filetype>osw</filetype>
      <usage_type>test</usage_type>
      <checksum>3A7A08A4</checksum>
    </file>
    <file>
      <filename>base-appliances-propane.osw</filename>
      <filetype>osw</filetype>
      <usage_type>test</usage_type>
      <checksum>A6100307</checksum>
    </file>
    <file>
      <filename>base-appliances-wood.osw</filename>
      <filetype>osw</filetype>
      <usage_type>test</usage_type>
      <checksum>B781EFC9</checksum>
    </file>
    <file>
      <filename>base-simcontrol-calendar-year-custom.osw</filename>
      <filetype>osw</filetype>
      <usage_type>test</usage_type>
      <checksum>2E08A176</checksum>
    </file>
    <file>
      <filename>base-location-AMY-2012.osw</filename>
      <filetype>osw</filetype>
      <usage_type>test</usage_type>
      <checksum>9C105B1A</checksum>
    </file>
    <file>
      <filename>base-schedules-stochastic.osw</filename>
      <filetype>osw</filetype>
      <usage_type>test</usage_type>
      <checksum>979E4D44</checksum>
    </file>
    <file>
      <filename>base-schedules-user-specified.osw</filename>
      <filetype>osw</filetype>
      <usage_type>test</usage_type>
      <checksum>C29D288B</checksum>
    </file>
    <file>
      <filename>base-lighting-ceiling-fans.osw</filename>
      <filetype>osw</filetype>
      <usage_type>test</usage_type>
      <checksum>21474857</checksum>
    </file>
    <file>
      <filename>extra-schedules-random-seed.osw</filename>
      <filetype>osw</filetype>
      <usage_type>test</usage_type>
      <checksum>4EA4D87A</checksum>
    </file>
    <file>
      <filename>base-misc-usage-multiplier.osw</filename>
      <filetype>osw</filetype>
      <usage_type>test</usage_type>
      <checksum>86D5E806</checksum>
    </file>
    <file>
      <filename>base-pv.osw</filename>
      <filetype>osw</filetype>
      <usage_type>test</usage_type>
      <checksum>5515BFE4</checksum>
    </file>
    <file>
      <filename>base-dhw-tankless-electric-uef.osw</filename>
      <filetype>osw</filetype>
      <usage_type>test</usage_type>
      <checksum>F2A0FC66</checksum>
    </file>
    <file>
      <filename>base-dhw-tankless-gas-uef.osw</filename>
      <filetype>osw</filetype>
      <usage_type>test</usage_type>
      <checksum>B74BFFDF</checksum>
    </file>
    <file>
      <filename>base-misc-loads-large-uncommon.osw</filename>
      <filetype>osw</filetype>
      <usage_type>test</usage_type>
      <checksum>604D7207</checksum>
    </file>
    <file>
      <filename>base-misc-loads-large-uncommon2.osw</filename>
      <filetype>osw</filetype>
      <usage_type>test</usage_type>
      <checksum>2B232D2C</checksum>
    </file>
    <file>
      <filename>base-dhw-indirect-outside.osw</filename>
      <filetype>osw</filetype>
      <usage_type>test</usage_type>
      <checksum>259A3721</checksum>
    </file>
    <file>
      <filename>base-hvac-boiler-gas-only.osw</filename>
      <filetype>osw</filetype>
      <usage_type>test</usage_type>
      <checksum>15283443</checksum>
    </file>
    <file>
      <filename>base-dhw-indirect-standbyloss.osw</filename>
      <filetype>osw</filetype>
      <usage_type>test</usage_type>
      <checksum>A0108C1B</checksum>
    </file>
    <file>
      <filename>base-dhw-indirect.osw</filename>
      <filetype>osw</filetype>
      <usage_type>test</usage_type>
      <checksum>ED777189</checksum>
    </file>
    <file>
      <filename>base-dhw-jacket-indirect.osw</filename>
      <filetype>osw</filetype>
      <usage_type>test</usage_type>
      <checksum>83AF278F</checksum>
    </file>
    <file>
      <filename>base-dhw-indirect-with-solar-fraction.osw</filename>
      <filetype>osw</filetype>
      <usage_type>test</usage_type>
      <checksum>52279C22</checksum>
    </file>
    <file>
      <filename>base-dhw-combi-tankless-outside.osw</filename>
      <filetype>osw</filetype>
      <usage_type>test</usage_type>
      <checksum>5DF153BC</checksum>
    </file>
    <file>
      <filename>base-dhw-combi-tankless.osw</filename>
      <filetype>osw</filetype>
      <usage_type>test</usage_type>
      <checksum>7EE7D9AA</checksum>
    </file>
    <file>
      <filename>base-hvac-fireplace-wood-only.osw</filename>
      <filetype>osw</filetype>
      <usage_type>test</usage_type>
      <checksum>F90712EB</checksum>
    </file>
    <file>
      <filename>base-hvac-furnace-gas-only.osw</filename>
      <filetype>osw</filetype>
      <usage_type>test</usage_type>
      <checksum>76BA412A</checksum>
    </file>
    <file>
      <filename>base-hvac-evap-cooler-only.osw</filename>
      <filetype>osw</filetype>
      <usage_type>test</usage_type>
      <checksum>0FCC1D9E</checksum>
    </file>
    <file>
      <filename>base-hvac-mini-split-air-conditioner-only-ducted.osw</filename>
      <filetype>osw</filetype>
      <usage_type>test</usage_type>
      <checksum>883D25B4</checksum>
    </file>
    <file>
      <filename>base-hvac-mini-split-air-conditioner-only-ductless.osw</filename>
      <filetype>osw</filetype>
      <usage_type>test</usage_type>
      <checksum>6951DFBE</checksum>
    </file>
    <file>
      <filename>base-hvac-central-ac-only-1-speed.osw</filename>
      <filetype>osw</filetype>
      <usage_type>test</usage_type>
      <checksum>71590652</checksum>
    </file>
    <file>
      <filename>base-hvac-stove-oil-only.osw</filename>
      <filetype>osw</filetype>
      <usage_type>test</usage_type>
      <checksum>02988CEE</checksum>
    </file>
    <file>
      <filename>base-hvac-stove-wood-pellets-only.osw</filename>
      <filetype>osw</filetype>
      <usage_type>test</usage_type>
      <checksum>573895F5</checksum>
    </file>
    <file>
      <filename>base-hvac-floor-furnace-propane-only.osw</filename>
      <filetype>osw</filetype>
      <usage_type>test</usage_type>
      <checksum>0328DE19</checksum>
    </file>
    <file>
      <filename>base-hvac-mini-split-heat-pump-ducted-cooling-only.osw</filename>
      <filetype>osw</filetype>
      <usage_type>test</usage_type>
      <checksum>AF30FF10</checksum>
    </file>
    <file>
      <filename>base-enclosure-infil-flue.osw</filename>
      <filetype>osw</filetype>
      <usage_type>test</usage_type>
      <checksum>0374B479</checksum>
    </file>
    <file>
      <filename>extra-enclosure-windows-shading.osw</filename>
      <filetype>osw</filetype>
      <usage_type>test</usage_type>
      <checksum>2C56A06A</checksum>
    </file>
    <file>
      <filename>base-enclosure-overhangs.osw</filename>
      <filetype>osw</filetype>
      <usage_type>test</usage_type>
      <checksum>75E6EF7B</checksum>
    </file>
    <file>
      <filename>base-hvac-evap-cooler-only-ducted.osw</filename>
      <filetype>osw</filetype>
      <usage_type>test</usage_type>
      <checksum>88197BB7</checksum>
    </file>
    <file>
      <filename>base-mechvent-cfis-evap-cooler-only-ducted.osw</filename>
      <filetype>osw</filetype>
      <usage_type>test</usage_type>
      <checksum>92B285C9</checksum>
    </file>
    <file>
      <filename>extra-second-heating-system-portable-heater-to-heating-system.osw</filename>
      <filetype>osw</filetype>
      <usage_type>test</usage_type>
      <checksum>97400AEE</checksum>
    </file>
    <file>
      <filename>extra-second-heating-system-fireplace-to-heating-system.osw</filename>
      <filetype>osw</filetype>
      <usage_type>test</usage_type>
      <checksum>15C528EF</checksum>
    </file>
    <file>
      <filename>base-hvac-furnace-coal-only.osw</filename>
      <filetype>osw</filetype>
      <usage_type>test</usage_type>
      <checksum>01F03987</checksum>
    </file>
    <file>
      <filename>base-mechvent-exhaust-rated-flow-rate.osw</filename>
      <filetype>osw</filetype>
      <usage_type>test</usage_type>
      <checksum>F6F61D0A</checksum>
    </file>
    <file>
      <filename>base-hvac-ground-to-air-heat-pump-cooling-only.osw</filename>
      <filetype>osw</filetype>
      <usage_type>test</usage_type>
      <checksum>20413E41</checksum>
    </file>
    <file>
      <filename>base-hvac-boiler-gas-central-ac-1-speed.osw</filename>
      <filetype>osw</filetype>
      <usage_type>test</usage_type>
      <checksum>A0E4BC8A</checksum>
    </file>
    <file>
      <filename>extra-second-heating-system-boiler-to-heating-system.osw</filename>
      <filetype>osw</filetype>
      <usage_type>test</usage_type>
      <checksum>F8F6A761</checksum>
    </file>
    <file>
      <filename>extra-enclosure-garage-atticroof-conditioned.osw</filename>
      <filetype>osw</filetype>
      <usage_type>test</usage_type>
      <checksum>64DD77C7</checksum>
    </file>
    <file>
      <filename>extra-zero-extra-refrigerator-kwh.osw</filename>
      <filetype>osw</filetype>
      <usage_type>test</usage_type>
      <checksum>050B0461</checksum>
    </file>
    <file>
      <filename>extra-zero-freezer-kwh.osw</filename>
      <filetype>osw</filetype>
      <usage_type>test</usage_type>
      <checksum>F7F645CA</checksum>
    </file>
    <file>
      <filename>extra-zero-refrigerator-kwh.osw</filename>
      <filetype>osw</filetype>
      <usage_type>test</usage_type>
      <checksum>463B664A</checksum>
    </file>
    <file>
      <filename>extra-zero-clothes-washer-kwh.osw</filename>
      <filetype>osw</filetype>
      <usage_type>test</usage_type>
      <checksum>66BCD625</checksum>
    </file>
    <file>
      <filename>extra-zero-dishwasher-kwh.osw</filename>
      <filetype>osw</filetype>
      <usage_type>test</usage_type>
      <checksum>8C41B731</checksum>
    </file>
    <file>
      <filename>base-misc-shielding-of-home.osw</filename>
      <filetype>osw</filetype>
      <usage_type>test</usage_type>
      <checksum>9C41C3A6</checksum>
    </file>
    <file>
      <filename>extra-gas-hot-tub-heater-with-zero-kwh.osw</filename>
      <filetype>osw</filetype>
      <usage_type>test</usage_type>
      <checksum>D677F261</checksum>
    </file>
    <file>
      <filename>extra-gas-pool-heater-with-zero-kwh.osw</filename>
      <filetype>osw</filetype>
      <usage_type>test</usage_type>
      <checksum>CC5BE5F1</checksum>
    </file>
    <file>
      <filename>base-bldgtype-single-family-attached.osw</filename>
      <filetype>osw</filetype>
      <usage_type>test</usage_type>
      <checksum>A3E78767</checksum>
    </file>
    <file>
      <filename>extra-bldgtype-single-family-attached-double-exterior.osw</filename>
      <filetype>osw</filetype>
      <usage_type>test</usage_type>
      <checksum>FED2C6E7</checksum>
    </file>
    <file>
      <filename>extra-bldgtype-single-family-attached-single-exterior-front.osw</filename>
      <filetype>osw</filetype>
      <usage_type>test</usage_type>
      <checksum>A4415918</checksum>
    </file>
    <file>
      <filename>extra-bldgtype-single-family-attached-atticroof-flat.osw</filename>
      <filetype>osw</filetype>
      <usage_type>test</usage_type>
      <checksum>E886E79F</checksum>
    </file>
    <file>
      <filename>base-enclosure-2stories-garage.osw</filename>
      <filetype>osw</filetype>
      <usage_type>test</usage_type>
      <checksum>5E4F9299</checksum>
    </file>
    <file>
      <filename>base-enclosure-infil-natural-ach.osw</filename>
      <filetype>osw</filetype>
      <usage_type>test</usage_type>
      <checksum>CC5F7A94</checksum>
    </file>
    <file>
      <filename>base-hvac-central-ac-plus-air-to-air-heat-pump-heating.osw</filename>
      <filetype>osw</filetype>
      <usage_type>test</usage_type>
      <checksum>4F2DCBDC</checksum>
    </file>
    <file>
      <filename>base-hvac-dual-fuel-air-to-air-heat-pump-1-speed.osw</filename>
      <filetype>osw</filetype>
      <usage_type>test</usage_type>
      <checksum>D863BAE4</checksum>
    </file>
    <file>
      <filename>base-hvac-dual-fuel-air-to-air-heat-pump-1-speed-electric.osw</filename>
      <filetype>osw</filetype>
      <usage_type>test</usage_type>
      <checksum>90CC531C</checksum>
    </file>
    <file>
      <filename>base-hvac-dual-fuel-mini-split-heat-pump-ducted.osw</filename>
      <filetype>osw</filetype>
      <usage_type>test</usage_type>
      <checksum>23D68661</checksum>
    </file>
    <file>
      <filename>base-hvac-ground-to-air-heat-pump-heating-only.osw</filename>
      <filetype>osw</filetype>
      <usage_type>test</usage_type>
      <checksum>72777D1F</checksum>
    </file>
    <file>
      <filename>base-hvac-ground-to-air-heat-pump.osw</filename>
      <filetype>osw</filetype>
      <usage_type>test</usage_type>
      <checksum>B489A242</checksum>
    </file>
    <file>
      <filename>extra-second-heating-system-boiler-to-heat-pump.osw</filename>
      <filetype>osw</filetype>
      <usage_type>test</usage_type>
      <checksum>BB95ABBF</checksum>
    </file>
    <file>
      <filename>base-hvac-mini-split-heat-pump-ducted-heating-only.osw</filename>
      <filetype>osw</filetype>
      <usage_type>test</usage_type>
      <checksum>FB874F00</checksum>
    </file>
    <file>
      <filename>base-hvac-mini-split-heat-pump-ducted.osw</filename>
      <filetype>osw</filetype>
      <usage_type>test</usage_type>
      <checksum>25ED7DDB</checksum>
    </file>
    <file>
      <filename>base-hvac-mini-split-heat-pump-ductless.osw</filename>
      <filetype>osw</filetype>
      <usage_type>test</usage_type>
      <checksum>E0C96B95</checksum>
    </file>
    <file>
      <filename>extra-second-heating-system-fireplace-to-heat-pump.osw</filename>
      <filetype>osw</filetype>
      <usage_type>test</usage_type>
      <checksum>A1A590AF</checksum>
    </file>
    <file>
      <filename>base-hvac-undersized.osw</filename>
      <filetype>osw</filetype>
      <usage_type>test</usage_type>
      <checksum>73D17DA0</checksum>
    </file>
    <file>
      <filename>base-hvac-room-ac-only-33percent.osw</filename>
      <filetype>osw</filetype>
      <usage_type>test</usage_type>
      <checksum>384A6408</checksum>
    </file>
    <file>
      <filename>base-location-helena-mt.osw</filename>
      <filetype>osw</filetype>
      <usage_type>test</usage_type>
      <checksum>A36C1034</checksum>
    </file>
    <file>
      <filename>base-hvac-programmable-thermostat-detailed.osw</filename>
      <filetype>osw</filetype>
      <usage_type>test</usage_type>
      <checksum>E2A134D0</checksum>
    </file>
    <file>
      <filename>base-hvac-fixed-heater-gas-only.osw</filename>
      <filetype>osw</filetype>
      <usage_type>test</usage_type>
      <checksum>3314B98C</checksum>
    </file>
    <file>
      <filename>base-hvac-portable-heater-gas-only.osw</filename>
      <filetype>osw</filetype>
      <usage_type>test</usage_type>
      <checksum>A5F0DD39</checksum>
    </file>
    <file>
      <filename>base-hvac-boiler-elec-only.osw</filename>
      <filetype>osw</filetype>
      <usage_type>test</usage_type>
      <checksum>7042E1A4</checksum>
    </file>
    <file>
      <filename>base-hvac-furnace-elec-only.osw</filename>
      <filetype>osw</filetype>
      <usage_type>test</usage_type>
      <checksum>39E861C0</checksum>
    </file>
    <file>
      <filename>base-hvac-wall-furnace-elec-only.osw</filename>
      <filetype>osw</filetype>
      <usage_type>test</usage_type>
      <checksum>029FF6BC</checksum>
    </file>
    <file>
      <filename>base-hvac-install-quality-air-to-air-heat-pump-1-speed.osw</filename>
      <filetype>osw</filetype>
      <usage_type>test</usage_type>
      <checksum>A811F66E</checksum>
    </file>
    <file>
      <filename>base-hvac-install-quality-air-to-air-heat-pump-2-speed.osw</filename>
      <filetype>osw</filetype>
      <usage_type>test</usage_type>
      <checksum>391F442C</checksum>
    </file>
    <file>
      <filename>base-hvac-install-quality-air-to-air-heat-pump-var-speed.osw</filename>
      <filetype>osw</filetype>
      <usage_type>test</usage_type>
      <checksum>E8879E3A</checksum>
    </file>
    <file>
      <filename>base-hvac-install-quality-furnace-gas-central-ac-1-speed.osw</filename>
      <filetype>osw</filetype>
      <usage_type>test</usage_type>
      <checksum>D9ACECC3</checksum>
    </file>
    <file>
      <filename>base-hvac-install-quality-furnace-gas-central-ac-2-speed.osw</filename>
      <filetype>osw</filetype>
      <usage_type>test</usage_type>
      <checksum>09671C7F</checksum>
    </file>
    <file>
      <filename>base-hvac-install-quality-furnace-gas-central-ac-var-speed.osw</filename>
      <filetype>osw</filetype>
      <usage_type>test</usage_type>
      <checksum>AEC8B388</checksum>
    </file>
    <file>
      <filename>base-hvac-install-quality-furnace-gas-only.osw</filename>
      <filetype>osw</filetype>
      <usage_type>test</usage_type>
      <checksum>1D9A698B</checksum>
    </file>
    <file>
      <filename>base-hvac-install-quality-mini-split-air-conditioner-only-ducted.osw</filename>
      <filetype>osw</filetype>
      <usage_type>test</usage_type>
      <checksum>5EAF65A2</checksum>
    </file>
    <file>
      <filename>base-hvac-install-quality-mini-split-heat-pump-ducted.osw</filename>
      <filetype>osw</filetype>
      <usage_type>test</usage_type>
      <checksum>2ADD8E9F</checksum>
    </file>
    <file>
      <filename>base-hvac-install-quality-ground-to-air-heat-pump.osw</filename>
      <filetype>osw</filetype>
      <usage_type>test</usage_type>
      <checksum>DF4B25CB</checksum>
    </file>
    <file>
      <filename>base-dhw-tank-heat-pump-uef.osw</filename>
      <filetype>osw</filetype>
      <usage_type>test</usage_type>
      <checksum>63C1373A</checksum>
    </file>
    <file>
      <filename>base-dhw-tank-elec-uef.osw</filename>
      <filetype>osw</filetype>
      <usage_type>test</usage_type>
      <checksum>4B0922E2</checksum>
    </file>
    <file>
      <filename>base-dhw-tank-gas-uef.osw</filename>
      <filetype>osw</filetype>
      <usage_type>test</usage_type>
      <checksum>CE28A433</checksum>
    </file>
    <file>
      <filename>base-enclosure-2stories.osw</filename>
      <filetype>osw</filetype>
      <usage_type>test</usage_type>
      <checksum>F38827C4</checksum>
    </file>
    <file>
      <filename>base-hvac-autosize-boiler-elec-only.osw</filename>
      <filetype>osw</filetype>
      <usage_type>test</usage_type>
      <checksum>0334DEF6</checksum>
    </file>
    <file>
      <filename>base-hvac-autosize-boiler-gas-central-ac-1-speed.osw</filename>
      <filetype>osw</filetype>
      <usage_type>test</usage_type>
      <checksum>7F005F89</checksum>
    </file>
    <file>
      <filename>base-hvac-autosize-boiler-gas-only.osw</filename>
      <filetype>osw</filetype>
      <usage_type>test</usage_type>
      <checksum>EF872237</checksum>
    </file>
    <file>
      <filename>base-hvac-autosize-central-ac-only-1-speed.osw</filename>
      <filetype>osw</filetype>
      <usage_type>test</usage_type>
      <checksum>EB159806</checksum>
    </file>
    <file>
      <filename>base-hvac-autosize-central-ac-only-2-speed.osw</filename>
      <filetype>osw</filetype>
      <usage_type>test</usage_type>
      <checksum>E4EF4B0A</checksum>
    </file>
    <file>
      <filename>base-hvac-autosize-central-ac-only-var-speed.osw</filename>
      <filetype>osw</filetype>
      <usage_type>test</usage_type>
      <checksum>D6B430EB</checksum>
    </file>
    <file>
      <filename>base-hvac-autosize-elec-resistance-only.osw</filename>
      <filetype>osw</filetype>
      <usage_type>test</usage_type>
      <checksum>B4A0468C</checksum>
    </file>
    <file>
      <filename>base-hvac-autosize-evap-cooler-furnace-gas.osw</filename>
      <filetype>osw</filetype>
      <usage_type>test</usage_type>
      <checksum>D706AF1C</checksum>
    </file>
    <file>
      <filename>base-hvac-autosize-floor-furnace-propane-only.osw</filename>
      <filetype>osw</filetype>
      <usage_type>test</usage_type>
      <checksum>13C90359</checksum>
    </file>
    <file>
      <filename>base-hvac-autosize-furnace-elec-only.osw</filename>
      <filetype>osw</filetype>
      <usage_type>test</usage_type>
      <checksum>24E47817</checksum>
    </file>
    <file>
      <filename>base-hvac-autosize-furnace-gas-central-ac-2-speed.osw</filename>
      <filetype>osw</filetype>
      <usage_type>test</usage_type>
      <checksum>752E5E90</checksum>
    </file>
    <file>
      <filename>base-hvac-autosize-furnace-gas-central-ac-var-speed.osw</filename>
      <filetype>osw</filetype>
      <usage_type>test</usage_type>
      <checksum>4C1FF803</checksum>
    </file>
    <file>
      <filename>base-hvac-autosize-furnace-gas-only.osw</filename>
      <filetype>osw</filetype>
      <usage_type>test</usage_type>
      <checksum>F72247D1</checksum>
    </file>
    <file>
      <filename>base-hvac-autosize-furnace-gas-room-ac.osw</filename>
      <filetype>osw</filetype>
      <usage_type>test</usage_type>
      <checksum>5D1200D1</checksum>
    </file>
    <file>
      <filename>base-hvac-autosize-room-ac-only.osw</filename>
      <filetype>osw</filetype>
      <usage_type>test</usage_type>
      <checksum>4AAAF956</checksum>
    </file>
    <file>
      <filename>base-hvac-autosize-stove-oil-only.osw</filename>
      <filetype>osw</filetype>
      <usage_type>test</usage_type>
      <checksum>B1C94E2D</checksum>
    </file>
    <file>
      <filename>base-hvac-autosize-wall-furnace-elec-only.osw</filename>
      <filetype>osw</filetype>
      <usage_type>test</usage_type>
      <checksum>DA32983E</checksum>
    </file>
    <file>
      <filename>base-hvac-autosize.osw</filename>
      <filetype>osw</filetype>
      <usage_type>test</usage_type>
      <checksum>CF6440FC</checksum>
    </file>
    <file>
      <filename>base-hvac-autosize-ground-to-air-heat-pump-cooling-only.osw</filename>
      <filetype>osw</filetype>
      <usage_type>test</usage_type>
      <checksum>A38B0B8B</checksum>
    </file>
    <file>
      <filename>base-hvac-autosize-ground-to-air-heat-pump-heating-only.osw</filename>
      <filetype>osw</filetype>
      <usage_type>test</usage_type>
      <checksum>4CB7A865</checksum>
    </file>
    <file>
      <filename>base-hvac-autosize-ground-to-air-heat-pump.osw</filename>
      <filetype>osw</filetype>
      <usage_type>test</usage_type>
      <checksum>A4B507EE</checksum>
    </file>
    <file>
      <filename>base-hvac-autosize-air-to-air-heat-pump-1-speed-cooling-only.osw</filename>
      <filetype>osw</filetype>
      <usage_type>test</usage_type>
      <checksum>588782FF</checksum>
    </file>
    <file>
      <filename>base-hvac-autosize-air-to-air-heat-pump-1-speed-heating-only.osw</filename>
      <filetype>osw</filetype>
      <usage_type>test</usage_type>
      <checksum>5BE329F2</checksum>
    </file>
    <file>
      <filename>base-hvac-autosize-air-to-air-heat-pump-2-speed.osw</filename>
      <filetype>osw</filetype>
      <usage_type>test</usage_type>
      <checksum>540E0CC7</checksum>
    </file>
    <file>
      <filename>base-hvac-autosize-air-to-air-heat-pump-var-speed.osw</filename>
      <filetype>osw</filetype>
      <usage_type>test</usage_type>
      <checksum>F462E2FD</checksum>
    </file>
    <file>
      <filename>base-hvac-autosize-central-ac-plus-air-to-air-heat-pump-heating.osw</filename>
      <filetype>osw</filetype>
      <usage_type>test</usage_type>
      <checksum>9FC60020</checksum>
    </file>
    <file>
      <filename>base-hvac-autosize-dual-fuel-air-to-air-heat-pump-1-speed.osw</filename>
      <filetype>osw</filetype>
      <usage_type>test</usage_type>
      <checksum>ED3412A5</checksum>
    </file>
    <file>
      <filename>base-hvac-autosize-dual-fuel-mini-split-heat-pump-ducted.osw</filename>
      <filetype>osw</filetype>
      <usage_type>test</usage_type>
      <checksum>509753AA</checksum>
    </file>
    <file>
      <filename>base-hvac-autosize-mini-split-heat-pump-ducted-cooling-only.osw</filename>
      <filetype>osw</filetype>
      <usage_type>test</usage_type>
      <checksum>1B6A7317</checksum>
    </file>
    <file>
      <filename>base-hvac-autosize-mini-split-heat-pump-ducted-heating-only.osw</filename>
      <filetype>osw</filetype>
      <usage_type>test</usage_type>
      <checksum>848249F4</checksum>
    </file>
    <file>
      <filename>base-hvac-autosize-mini-split-heat-pump-ducted.osw</filename>
      <filetype>osw</filetype>
      <usage_type>test</usage_type>
      <checksum>26D158AD</checksum>
    </file>
    <file>
      <filename>base-hvac-autosize-air-to-air-heat-pump-1-speed.osw</filename>
      <filetype>osw</filetype>
      <usage_type>test</usage_type>
      <checksum>97DE41A2</checksum>
    </file>
    <file>
      <filename>base-hvac-autosize-mini-split-air-conditioner-only-ducted.osw</filename>
      <filetype>osw</filetype>
      <usage_type>test</usage_type>
      <checksum>BDDCDE5B</checksum>
    </file>
    <file>
      <filename>base-foundation-vented-crawlspace.osw</filename>
      <filetype>osw</filetype>
      <usage_type>test</usage_type>
      <checksum>FB822202</checksum>
    </file>
    <file>
      <filename>base-foundation-unvented-crawlspace.osw</filename>
      <filetype>osw</filetype>
      <usage_type>test</usage_type>
      <checksum>3D9F104B</checksum>
    </file>
    <file>
      <filename>base-foundation-unconditioned-basement-assembly-r.osw</filename>
      <filetype>osw</filetype>
      <usage_type>test</usage_type>
      <checksum>4BACA45D</checksum>
    </file>
    <file>
      <filename>base-foundation-unconditioned-basement.osw</filename>
      <filetype>osw</filetype>
      <usage_type>test</usage_type>
      <checksum>EA1BF5D1</checksum>
    </file>
    <file>
      <filename>base-location-duluth-mn.osw</filename>
      <filetype>osw</filetype>
      <usage_type>test</usage_type>
      <checksum>BB9D2BFC</checksum>
    </file>
    <file>
      <filename>base-foundation-unconditioned-basement-wall-insulation.osw</filename>
      <filetype>osw</filetype>
      <usage_type>test</usage_type>
      <checksum>73D5CE79</checksum>
    </file>
    <file>
      <filename>extra-bldgtype-single-family-attached-unconditioned-basement-middle.osw</filename>
      <filetype>osw</filetype>
      <usage_type>test</usage_type>
      <checksum>4A99DCB4</checksum>
    </file>
    <file>
      <filename>extra-bldgtype-single-family-attached-unconditioned-basement-right.osw</filename>
      <filetype>osw</filetype>
      <usage_type>test</usage_type>
      <checksum>B80F6895</checksum>
    </file>
    <file>
      <filename>extra-bldgtype-single-family-attached-unconditioned-basement.osw</filename>
      <filetype>osw</filetype>
      <usage_type>test</usage_type>
      <checksum>BB5A85D6</checksum>
    </file>
    <file>
      <filename>extra-bldgtype-single-family-attached-unvented-crawlspace-middle.osw</filename>
      <filetype>osw</filetype>
      <usage_type>test</usage_type>
      <checksum>6682DD64</checksum>
    </file>
    <file>
      <filename>extra-bldgtype-single-family-attached-unvented-crawlspace-right.osw</filename>
      <filetype>osw</filetype>
      <usage_type>test</usage_type>
      <checksum>CBBB5CBC</checksum>
    </file>
    <file>
      <filename>extra-bldgtype-single-family-attached-unvented-crawlspace.osw</filename>
      <filetype>osw</filetype>
      <usage_type>test</usage_type>
      <checksum>5FB6B42A</checksum>
    </file>
    <file>
      <filename>extra-bldgtype-single-family-attached-vented-crawlspace-middle.osw</filename>
      <filetype>osw</filetype>
      <usage_type>test</usage_type>
      <checksum>6982FCE7</checksum>
    </file>
    <file>
      <filename>extra-bldgtype-single-family-attached-vented-crawlspace-right.osw</filename>
      <filetype>osw</filetype>
      <usage_type>test</usage_type>
      <checksum>2C86C41B</checksum>
    </file>
    <file>
      <filename>extra-bldgtype-single-family-attached-vented-crawlspace.osw</filename>
      <filetype>osw</filetype>
      <usage_type>test</usage_type>
      <checksum>58A235E3</checksum>
    </file>
    <file>
      <filename>base-location-baltimore-md.osw</filename>
      <filetype>osw</filetype>
      <usage_type>test</usage_type>
      <checksum>CFEFDB04</checksum>
    </file>
    <file>
      <filename>base-location-portland-or.osw</filename>
      <filetype>osw</filetype>
      <usage_type>test</usage_type>
      <checksum>920FE715</checksum>
    </file>
    <file>
      <filename>base-misc-defaults.osw</filename>
      <filetype>osw</filetype>
      <usage_type>test</usage_type>
      <checksum>4D4EF1B0</checksum>
    </file>
    <file>
      <filename>base-foundation-slab.osw</filename>
      <filetype>osw</filetype>
      <usage_type>test</usage_type>
      <checksum>58AB4CAB</checksum>
    </file>
    <file>
      <filename>extra-enclosure-atticroof-conditioned-eaves-gable.osw</filename>
      <filetype>osw</filetype>
      <usage_type>test</usage_type>
      <checksum>446931C2</checksum>
    </file>
    <file>
      <filename>extra-enclosure-atticroof-conditioned-eaves-hip.osw</filename>
      <filetype>osw</filetype>
      <usage_type>test</usage_type>
      <checksum>692EAC37</checksum>
    </file>
    <file>
      <filename>base-appliances-dehumidifier.osw</filename>
      <filetype>osw</filetype>
      <usage_type>test</usage_type>
      <checksum>C5DB28E4</checksum>
    </file>
    <file>
      <filename>base-appliances-dehumidifier-ief-portable.osw</filename>
      <filetype>osw</filetype>
      <usage_type>test</usage_type>
      <checksum>B16E2037</checksum>
    </file>
    <file>
      <filename>base-appliances-dehumidifier-ief-whole-home.osw</filename>
      <filetype>osw</filetype>
      <usage_type>test</usage_type>
      <checksum>506B0CBD</checksum>
    </file>
    <file>
      <filename>base-atticroof-radiant-barrier.osw</filename>
      <filetype>osw</filetype>
      <usage_type>test</usage_type>
      <checksum>B40BFB9E</checksum>
    </file>
    <file>
      <filename>base-location-dallas-tx.osw</filename>
      <filetype>osw</filetype>
      <usage_type>test</usage_type>
      <checksum>6912F1B3</checksum>
    </file>
    <file>
      <filename>base-location-miami-fl.osw</filename>
      <filetype>osw</filetype>
      <usage_type>test</usage_type>
      <checksum>22FDD8A7</checksum>
    </file>
    <file>
      <filename>base-location-honolulu-hi.osw</filename>
      <filetype>osw</filetype>
      <usage_type>test</usage_type>
      <checksum>78A8D6DB</checksum>
    </file>
    <file>
      <filename>base-location-phoenix-az.osw</filename>
      <filetype>osw</filetype>
      <usage_type>test</usage_type>
      <checksum>939B47C3</checksum>
    </file>
    <file>
      <filename>extra-bldgtype-single-family-attached-slab-middle.osw</filename>
      <filetype>osw</filetype>
      <usage_type>test</usage_type>
      <checksum>BB5217CE</checksum>
    </file>
    <file>
      <filename>extra-bldgtype-single-family-attached-slab-right.osw</filename>
      <filetype>osw</filetype>
      <usage_type>test</usage_type>
      <checksum>13BEFEE4</checksum>
    </file>
    <file>
      <filename>extra-bldgtype-single-family-attached-slab.osw</filename>
      <filetype>osw</filetype>
      <usage_type>test</usage_type>
      <checksum>8B2C395A</checksum>
    </file>
    <file>
      <filename>extra-bldgtype-single-family-attached-atticroof-conditioned-eaves-gable.osw</filename>
      <filetype>osw</filetype>
      <usage_type>test</usage_type>
      <checksum>9D2C06E1</checksum>
    </file>
    <file>
      <filename>extra-bldgtype-single-family-attached-atticroof-conditioned-eaves-hip.osw</filename>
      <filetype>osw</filetype>
      <usage_type>test</usage_type>
      <checksum>87DE88BD</checksum>
    </file>
    <file>
      <filename>base-bldgtype-multifamily-shared-mechvent-preconditioning.osw</filename>
      <filetype>osw</filetype>
      <usage_type>test</usage_type>
      <checksum>01D99151</checksum>
    </file>
    <file>
      <filename>base-bldgtype-multifamily-shared-mechvent.osw</filename>
      <filetype>osw</filetype>
      <usage_type>test</usage_type>
      <checksum>19B19F50</checksum>
    </file>
    <file>
      <filename>base-bldgtype-multifamily-shared-pv.osw</filename>
      <filetype>osw</filetype>
      <usage_type>test</usage_type>
      <checksum>C2E27DD4</checksum>
    </file>
    <file>
      <filename>base-bldgtype-multifamily-shared-water-heater.osw</filename>
      <filetype>osw</filetype>
      <usage_type>test</usage_type>
      <checksum>552159F1</checksum>
    </file>
    <file>
      <filename>base-bldgtype-multifamily.osw</filename>
      <filetype>osw</filetype>
      <usage_type>test</usage_type>
      <checksum>5B3FC677</checksum>
    </file>
    <file>
      <filename>base-bldgtype-multifamily-shared-boiler-only-baseboard.osw</filename>
      <filetype>osw</filetype>
      <usage_type>test</usage_type>
      <checksum>7E9C7FA2</checksum>
    </file>
    <file>
      <filename>base-bldgtype-multifamily-shared-boiler-only-fan-coil.osw</filename>
      <filetype>osw</filetype>
      <usage_type>test</usage_type>
      <checksum>F4DE7AB8</checksum>
    </file>
    <file>
      <filename>base-hvac-room-ac-only-ceer.osw</filename>
      <filetype>osw</filetype>
      <usage_type>test</usage_type>
      <checksum>AFC2020B</checksum>
    </file>
    <file>
      <filename>extra-bldgtype-single-family-attached-double-loaded-interior.osw</filename>
      <filetype>osw</filetype>
      <usage_type>test</usage_type>
      <checksum>530E2648</checksum>
    </file>
    <file>
      <filename>extra-bldgtype-multifamily-unvented-crawlspace-left-bottom.osw</filename>
      <filetype>osw</filetype>
      <usage_type>test</usage_type>
      <checksum>97787CC2</checksum>
    </file>
    <file>
      <filename>extra-bldgtype-multifamily-unvented-crawlspace-left-middle.osw</filename>
      <filetype>osw</filetype>
      <usage_type>test</usage_type>
      <checksum>B4F9DC3B</checksum>
    </file>
    <file>
      <filename>extra-bldgtype-multifamily-unvented-crawlspace-left-top.osw</filename>
      <filetype>osw</filetype>
      <usage_type>test</usage_type>
      <checksum>16ED9ADF</checksum>
    </file>
    <file>
      <filename>extra-bldgtype-multifamily-unvented-crawlspace-middle-bottom.osw</filename>
      <filetype>osw</filetype>
      <usage_type>test</usage_type>
      <checksum>B076747B</checksum>
    </file>
    <file>
      <filename>extra-bldgtype-multifamily-unvented-crawlspace-middle-middle.osw</filename>
      <filetype>osw</filetype>
      <usage_type>test</usage_type>
      <checksum>6C9BAB1D</checksum>
    </file>
    <file>
      <filename>extra-bldgtype-multifamily-unvented-crawlspace-middle-top.osw</filename>
      <filetype>osw</filetype>
      <usage_type>test</usage_type>
      <checksum>D3C261B6</checksum>
    </file>
    <file>
      <filename>extra-bldgtype-multifamily-unvented-crawlspace-right-bottom.osw</filename>
      <filetype>osw</filetype>
      <usage_type>test</usage_type>
      <checksum>815B1ADB</checksum>
    </file>
    <file>
      <filename>extra-bldgtype-multifamily-unvented-crawlspace-right-middle.osw</filename>
      <filetype>osw</filetype>
      <usage_type>test</usage_type>
      <checksum>334C55B5</checksum>
    </file>
    <file>
      <filename>extra-bldgtype-multifamily-unvented-crawlspace-right-top.osw</filename>
      <filetype>osw</filetype>
      <usage_type>test</usage_type>
      <checksum>CF5FE08D</checksum>
    </file>
    <file>
      <filename>extra-bldgtype-multifamily-unvented-crawlspace.osw</filename>
      <filetype>osw</filetype>
      <usage_type>test</usage_type>
      <checksum>B525C817</checksum>
    </file>
    <file>
      <filename>extra-bldgtype-multifamily-vented-crawlspace-left-bottom.osw</filename>
      <filetype>osw</filetype>
      <usage_type>test</usage_type>
      <checksum>29AA4B9A</checksum>
    </file>
    <file>
      <filename>extra-bldgtype-multifamily-vented-crawlspace-left-middle.osw</filename>
      <filetype>osw</filetype>
      <usage_type>test</usage_type>
      <checksum>19A8EB7E</checksum>
    </file>
    <file>
      <filename>extra-bldgtype-multifamily-vented-crawlspace-left-top.osw</filename>
      <filetype>osw</filetype>
      <usage_type>test</usage_type>
      <checksum>E6C72895</checksum>
    </file>
    <file>
      <filename>extra-bldgtype-multifamily-vented-crawlspace-middle-bottom.osw</filename>
      <filetype>osw</filetype>
      <usage_type>test</usage_type>
      <checksum>A833F848</checksum>
    </file>
    <file>
      <filename>extra-bldgtype-multifamily-vented-crawlspace-middle-middle.osw</filename>
      <filetype>osw</filetype>
      <usage_type>test</usage_type>
      <checksum>8BB258B1</checksum>
    </file>
    <file>
      <filename>extra-bldgtype-multifamily-vented-crawlspace-middle-top.osw</filename>
      <filetype>osw</filetype>
      <usage_type>test</usage_type>
      <checksum>CE8669A6</checksum>
    </file>
    <file>
      <filename>extra-bldgtype-multifamily-vented-crawlspace-right-bottom.osw</filename>
      <filetype>osw</filetype>
      <usage_type>test</usage_type>
      <checksum>BC2059E1</checksum>
    </file>
    <file>
      <filename>extra-bldgtype-multifamily-vented-crawlspace-right-middle.osw</filename>
      <filetype>osw</filetype>
      <usage_type>test</usage_type>
      <checksum>6D22F956</checksum>
    </file>
    <file>
      <filename>extra-bldgtype-multifamily-vented-crawlspace-right-top.osw</filename>
      <filetype>osw</filetype>
      <usage_type>test</usage_type>
      <checksum>02E186F9</checksum>
    </file>
    <file>
      <filename>extra-bldgtype-multifamily-vented-crawlspace.osw</filename>
      <filetype>osw</filetype>
      <usage_type>test</usage_type>
      <checksum>E689B44E</checksum>
    </file>
    <file>
      <filename>extra-bldgtype-multifamily-eaves.osw</filename>
      <filetype>osw</filetype>
      <usage_type>test</usage_type>
      <checksum>FFCA3053</checksum>
    </file>
    <file>
      <filename>extra-bldgtype-multifamily-slab-left-bottom.osw</filename>
      <filetype>osw</filetype>
      <usage_type>test</usage_type>
      <checksum>BD0D6E07</checksum>
    </file>
    <file>
      <filename>extra-bldgtype-multifamily-slab-left-middle.osw</filename>
      <filetype>osw</filetype>
      <usage_type>test</usage_type>
      <checksum>A05684DA</checksum>
    </file>
    <file>
      <filename>extra-bldgtype-multifamily-slab-left-top.osw</filename>
      <filetype>osw</filetype>
      <usage_type>test</usage_type>
      <checksum>5CA25724</checksum>
    </file>
    <file>
      <filename>extra-bldgtype-multifamily-slab-middle-bottom.osw</filename>
      <filetype>osw</filetype>
      <usage_type>test</usage_type>
      <checksum>D062D3B5</checksum>
    </file>
    <file>
      <filename>extra-bldgtype-multifamily-slab-middle-middle.osw</filename>
      <filetype>osw</filetype>
      <usage_type>test</usage_type>
      <checksum>6B6E7B21</checksum>
    </file>
    <file>
      <filename>extra-bldgtype-multifamily-slab-middle-top.osw</filename>
      <filetype>osw</filetype>
      <usage_type>test</usage_type>
      <checksum>CF9C27DF</checksum>
    </file>
    <file>
<<<<<<< HEAD
      <filename>extra-bldgtype-multifamily-eaves.osw</filename>
=======
      <filename>extra-bldgtype-multifamily-slab-right-bottom.osw</filename>
      <filetype>osw</filetype>
      <usage_type>test</usage_type>
      <checksum>71D6910E</checksum>
    </file>
    <file>
      <filename>extra-bldgtype-multifamily-slab-right-middle.osw</filename>
>>>>>>> 04c9b799
      <filetype>osw</filetype>
      <usage_type>test</usage_type>
      <checksum>FFFCE0FB</checksum>
    </file>
    <file>
      <filename>extra-bldgtype-multifamily-slab-right-top.osw</filename>
      <filetype>osw</filetype>
      <usage_type>test</usage_type>
      <checksum>1710B1A0</checksum>
    </file>
    <file>
      <filename>extra-bldgtype-multifamily-slab.osw</filename>
      <filetype>osw</filetype>
      <usage_type>test</usage_type>
      <checksum>F3A505EC</checksum>
    </file>
    <file>
      <filename>extra-bldgtype-multifamily-double-loaded-interior.osw</filename>
      <filetype>osw</filetype>
      <usage_type>test</usage_type>
      <checksum>C8E3BD96</checksum>
    </file>
    <file>
      <filename>extra-bldgtype-multifamily-double-exterior.osw</filename>
      <filetype>osw</filetype>
      <usage_type>test</usage_type>
      <checksum>92C598C5</checksum>
    </file>
    <file>
      <filename>extra-bldgtype-multifamily-single-exterior-front.osw</filename>
      <filetype>osw</filetype>
      <usage_type>test</usage_type>
      <checksum>29B3A331</checksum>
    </file>
    <file>
      <filename>extra-bldgtype-multifamily-unvented-crawlspace-double-loaded-interior.osw</filename>
      <filetype>osw</filetype>
      <usage_type>test</usage_type>
      <checksum>F4E85E6D</checksum>
    </file>
    <file>
      <filename>extra-bldgtype-multifamily-unvented-crawlspace-left-bottom-double-loaded-interior.osw</filename>
      <filetype>osw</filetype>
      <usage_type>test</usage_type>
      <checksum>7D04F699</checksum>
    </file>
    <file>
      <filename>extra-bldgtype-multifamily-unvented-crawlspace-left-middle-double-loaded-interior.osw</filename>
      <filetype>osw</filetype>
      <usage_type>test</usage_type>
      <checksum>34492E1F</checksum>
    </file>
    <file>
      <filename>extra-bldgtype-multifamily-unvented-crawlspace-left-top-double-loaded-interior.osw</filename>
      <filetype>osw</filetype>
      <usage_type>test</usage_type>
      <checksum>93FE8AE3</checksum>
    </file>
    <file>
      <filename>extra-bldgtype-multifamily-unvented-crawlspace-middle-bottom-double-loaded-interior.osw</filename>
      <filetype>osw</filetype>
      <usage_type>test</usage_type>
      <checksum>7A27592A</checksum>
    </file>
    <file>
      <filename>extra-bldgtype-multifamily-unvented-crawlspace-middle-middle-double-loaded-interior.osw</filename>
      <filetype>osw</filetype>
      <usage_type>test</usage_type>
      <checksum>F4BE03DC</checksum>
    </file>
    <file>
      <filename>extra-bldgtype-multifamily-unvented-crawlspace-middle-top-double-loaded-interior.osw</filename>
      <filetype>osw</filetype>
      <usage_type>test</usage_type>
      <checksum>536A507F</checksum>
    </file>
    <file>
      <filename>extra-bldgtype-multifamily-unvented-crawlspace-right-bottom-double-loaded-interior.osw</filename>
      <filetype>osw</filetype>
      <usage_type>test</usage_type>
      <checksum>F6114746</checksum>
    </file>
    <file>
      <filename>extra-bldgtype-multifamily-unvented-crawlspace-right-middle-double-loaded-interior.osw</filename>
      <filetype>osw</filetype>
      <usage_type>test</usage_type>
      <checksum>739F010F</checksum>
    </file>
    <file>
      <filename>extra-bldgtype-multifamily-unvented-crawlspace-right-top-double-loaded-interior.osw</filename>
      <filetype>osw</filetype>
      <usage_type>test</usage_type>
      <checksum>588945AC</checksum>
    </file>
    <file>
      <filename>extra-bldgtype-multifamily-vented-crawlspace-double-loaded-interior.osw</filename>
      <filetype>osw</filetype>
      <usage_type>test</usage_type>
      <checksum>6D7B77F9</checksum>
    </file>
    <file>
      <filename>extra-bldgtype-multifamily-vented-crawlspace-left-bottom-double-loaded-interior.osw</filename>
      <filetype>osw</filetype>
      <usage_type>test</usage_type>
      <checksum>3F804EA5</checksum>
    </file>
    <file>
      <filename>extra-bldgtype-multifamily-vented-crawlspace-left-middle-double-loaded-interior.osw</filename>
      <filetype>osw</filetype>
      <usage_type>test</usage_type>
      <checksum>EAEBE1A1</checksum>
    </file>
    <file>
      <filename>extra-bldgtype-multifamily-vented-crawlspace-left-top-double-loaded-interior.osw</filename>
      <filetype>osw</filetype>
      <usage_type>test</usage_type>
      <checksum>B5945D56</checksum>
    </file>
    <file>
      <filename>extra-bldgtype-multifamily-vented-crawlspace-middle-bottom-double-loaded-interior.osw</filename>
      <filetype>osw</filetype>
      <usage_type>test</usage_type>
      <checksum>A45BCB92</checksum>
    </file>
    <file>
      <filename>extra-bldgtype-multifamily-vented-crawlspace-middle-middle-double-loaded-interior.osw</filename>
      <filetype>osw</filetype>
      <usage_type>test</usage_type>
      <checksum>ED161314</checksum>
    </file>
    <file>
      <filename>extra-bldgtype-multifamily-vented-crawlspace-middle-top-double-loaded-interior.osw</filename>
      <filetype>osw</filetype>
      <usage_type>test</usage_type>
      <checksum>8D0BD92E</checksum>
    </file>
    <file>
      <filename>extra-bldgtype-multifamily-vented-crawlspace-right-bottom-double-loaded-interior.osw</filename>
      <filetype>osw</filetype>
      <usage_type>test</usage_type>
      <checksum>5F85DDE4</checksum>
    </file>
    <file>
      <filename>extra-bldgtype-multifamily-vented-crawlspace-right-middle-double-loaded-interior.osw</filename>
      <filetype>osw</filetype>
      <usage_type>test</usage_type>
      <checksum>D9215FD6</checksum>
    </file>
    <file>
      <filename>extra-bldgtype-multifamily-vented-crawlspace-right-top-double-loaded-interior.osw</filename>
      <filetype>osw</filetype>
      <usage_type>test</usage_type>
      <checksum>63DB57E3</checksum>
    </file>
    <file>
      <filename>extra-bldgtype-multifamily-slab-double-loaded-interior.osw</filename>
      <filetype>osw</filetype>
      <usage_type>test</usage_type>
      <checksum>9F2DF8EA</checksum>
    </file>
    <file>
      <filename>extra-bldgtype-multifamily-slab-left-bottom-double-loaded-interior.osw</filename>
      <filetype>osw</filetype>
      <usage_type>test</usage_type>
      <checksum>C095C1D1</checksum>
    </file>
    <file>
      <filename>extra-bldgtype-multifamily-slab-left-middle-double-loaded-interior.osw</filename>
      <filetype>osw</filetype>
      <usage_type>test</usage_type>
      <checksum>797E02E7</checksum>
    </file>
    <file>
      <filename>extra-bldgtype-multifamily-slab-left-top-double-loaded-interior.osw</filename>
      <filetype>osw</filetype>
      <usage_type>test</usage_type>
      <checksum>A489EAA1</checksum>
    </file>
    <file>
      <filename>extra-bldgtype-multifamily-slab-middle-bottom-double-loaded-interior.osw</filename>
      <filetype>osw</filetype>
      <usage_type>test</usage_type>
      <checksum>9B340295</checksum>
    </file>
    <file>
      <filename>extra-bldgtype-multifamily-slab-middle-middle-double-loaded-interior.osw</filename>
      <filetype>osw</filetype>
      <usage_type>test</usage_type>
      <checksum>7B0DCF91</checksum>
    </file>
    <file>
      <filename>extra-bldgtype-multifamily-slab-middle-top-double-loaded-interior.osw</filename>
      <filetype>osw</filetype>
      <usage_type>test</usage_type>
      <checksum>5C3EF052</checksum>
    </file>
    <file>
      <filename>extra-bldgtype-multifamily-slab-right-bottom-double-loaded-interior.osw</filename>
      <filetype>osw</filetype>
      <usage_type>test</usage_type>
      <checksum>7F17D888</checksum>
    </file>
    <file>
      <filename>extra-bldgtype-multifamily-slab-right-middle-double-loaded-interior.osw</filename>
      <filetype>osw</filetype>
      <usage_type>test</usage_type>
      <checksum>31088B56</checksum>
    </file>
    <file>
      <filename>extra-bldgtype-multifamily-slab-right-top-double-loaded-interior.osw</filename>
      <filetype>osw</filetype>
      <usage_type>test</usage_type>
      <checksum>39724833</checksum>
    </file>
    <file>
      <filename>base-simcontrol-daylight-saving-custom.osw</filename>
      <filetype>osw</filetype>
      <usage_type>test</usage_type>
      <checksum>360F9E02</checksum>
    </file>
    <file>
      <filename>base-lighting-detailed.osw</filename>
      <filetype>osw</filetype>
      <usage_type>test</usage_type>
      <checksum>274A6CCA</checksum>
    </file>
    <file>
      <filename>base-simcontrol-runperiod-1-month.osw</filename>
      <filetype>osw</filetype>
      <usage_type>test</usage_type>
      <checksum>949B76CC</checksum>
    </file>
    <file>
      <filename>base-schedules-stochastic-vacant.osw</filename>
      <filetype>osw</filetype>
      <usage_type>test</usage_type>
      <checksum>A1292B9D</checksum>
    </file>
    <file>
      <filename>base-hvac-seasons.osw</filename>
      <filetype>osw</filetype>
      <usage_type>test</usage_type>
      <checksum>53EAE2FA</checksum>
    </file>
    <file>
      <filename>geometry.rb</filename>
      <filetype>rb</filetype>
      <usage_type>resource</usage_type>
      <checksum>0B8C6C9E</checksum>
    </file>
    <file>
      <version>
        <software_program>OpenStudio</software_program>
        <identifier>2.9.0</identifier>
        <min_compatible>2.9.0</min_compatible>
      </version>
      <filename>measure.rb</filename>
      <filetype>rb</filetype>
      <usage_type>script</usage_type>
      <checksum>0055A01D</checksum>
    </file>
    <file>
      <filename>base-bldgtype-single-family-attached-2stories.osw</filename>
      <filetype>osw</filetype>
      <usage_type>test</usage_type>
      <checksum>D2DAC4AD</checksum>
    </file>
    <file>
      <version>
        <software_program>OpenStudio</software_program>
        <identifier>2.9.0</identifier>
        <min_compatible>2.9.0</min_compatible>
      </version>
      <filename>measure.rb</filename>
      <filetype>rb</filetype>
      <usage_type>script</usage_type>
      <checksum>A2CB514F</checksum>
    </file>
    <file>
      <filename>base-hvac-dual-fuel-air-to-air-heat-pump-var-speed-flex-dual-source.osw</filename>
      <filetype>osw</filetype>
      <usage_type>test</usage_type>
      <checksum>42639B6D</checksum>
    </file>
    <file>
      <filename>base-hvac-dual-fuel-air-to-air-heat-pump-var-speed-flex-ihp-grid-ac.osw</filename>
      <filetype>osw</filetype>
      <usage_type>test</usage_type>
      <checksum>4DBACBCB</checksum>
    </file>
    <file>
      <filename>base-hvac-dual-fuel-air-to-air-heat-pump-var-speed-flex-ihp-ice-storage.osw</filename>
      <filetype>osw</filetype>
      <usage_type>test</usage_type>
      <checksum>9F6CC226</checksum>
    </file>
    <file>
      <filename>base-hvac-dual-fuel-air-to-air-heat-pump-var-speed-flex-ihp-pcm-storage.osw</filename>
      <filetype>osw</filetype>
      <usage_type>test</usage_type>
      <checksum>5F8F62DD</checksum>
    </file>
    <file>
      <filename>base-hvac-dual-fuel-air-to-air-heat-pump-var-speed-flex-modulating.osw</filename>
      <filetype>osw</filetype>
      <usage_type>test</usage_type>
      <checksum>FCA65F61</checksum>
    </file>
    <file>
      <filename>base-hvac-dual-fuel-air-to-air-heat-pump-var-speed-flex.osw</filename>
      <filetype>osw</filetype>
      <usage_type>test</usage_type>
      <checksum>2710FF3A</checksum>
    </file>
  </files>
</measure><|MERGE_RESOLUTION|>--- conflicted
+++ resolved
@@ -3,13 +3,8 @@
   <schema_version>3.0</schema_version>
   <name>build_residential_hpxml</name>
   <uid>a13a8983-2b01-4930-8af2-42030b6e4233</uid>
-<<<<<<< HEAD
-  <version_id>306d7b69-c1fd-42e9-aedd-a18f985f647c</version_id>
-  <version_modified>20210707T195555Z</version_modified>
-=======
-  <version_id>aff062eb-2acc-4952-bff6-c00ca34a1d7d</version_id>
-  <version_modified>20210719T152715Z</version_modified>
->>>>>>> 04c9b799
+  <version_id>aecf7978-3410-4558-8c2b-eef3bbf64e88</version_id>
+  <version_modified>20210721T214134Z</version_modified>
   <xml_checksum>2C38F48B</xml_checksum>
   <class_name>BuildResidentialHPXML</class_name>
   <display_name>HPXML Builder</display_name>
@@ -6327,2036 +6322,2026 @@
       <checksum>BC384EA9</checksum>
     </file>
     <file>
+      <filename>schedules.rb</filename>
+      <filetype>rb</filetype>
+      <usage_type>resource</usage_type>
+      <checksum>51495243</checksum>
+    </file>
+    <file>
+      <filename>base-bldgtype-multifamily-shared-mechvent-preconditioning.osw</filename>
+      <filetype>osw</filetype>
+      <usage_type>test</usage_type>
+      <checksum>01D99151</checksum>
+    </file>
+    <file>
+      <filename>base-bldgtype-multifamily-shared-mechvent.osw</filename>
+      <filetype>osw</filetype>
+      <usage_type>test</usage_type>
+      <checksum>19B19F50</checksum>
+    </file>
+    <file>
+      <filename>base-bldgtype-multifamily-shared-pv.osw</filename>
+      <filetype>osw</filetype>
+      <usage_type>test</usage_type>
+      <checksum>C2E27DD4</checksum>
+    </file>
+    <file>
+      <filename>base-bldgtype-multifamily-shared-water-heater.osw</filename>
+      <filetype>osw</filetype>
+      <usage_type>test</usage_type>
+      <checksum>552159F1</checksum>
+    </file>
+    <file>
+      <filename>base-bldgtype-multifamily.osw</filename>
+      <filetype>osw</filetype>
+      <usage_type>test</usage_type>
+      <checksum>5B3FC677</checksum>
+    </file>
+    <file>
+      <filename>extra-bldgtype-multifamily-double-exterior.osw</filename>
+      <filetype>osw</filetype>
+      <usage_type>test</usage_type>
+      <checksum>92C598C5</checksum>
+    </file>
+    <file>
+      <filename>extra-bldgtype-multifamily-double-loaded-interior.osw</filename>
+      <filetype>osw</filetype>
+      <usage_type>test</usage_type>
+      <checksum>C8E3BD96</checksum>
+    </file>
+    <file>
+      <filename>extra-bldgtype-multifamily-single-exterior-front.osw</filename>
+      <filetype>osw</filetype>
+      <usage_type>test</usage_type>
+      <checksum>29B3A331</checksum>
+    </file>
+    <file>
+      <filename>base-bldgtype-multifamily-shared-boiler-only-baseboard.osw</filename>
+      <filetype>osw</filetype>
+      <usage_type>test</usage_type>
+      <checksum>7E9C7FA2</checksum>
+    </file>
+    <file>
+      <filename>base-bldgtype-multifamily-shared-boiler-only-fan-coil.osw</filename>
+      <filetype>osw</filetype>
+      <usage_type>test</usage_type>
+      <checksum>F4DE7AB8</checksum>
+    </file>
+    <file>
+      <filename>base-hvac-air-to-air-heat-pump-1-speed-heating-only.osw</filename>
+      <filetype>osw</filetype>
+      <usage_type>test</usage_type>
+      <checksum>D1AFCFC0</checksum>
+    </file>
+    <file>
+      <filename>extra-second-heating-system-portable-heater-to-heat-pump.osw</filename>
+      <filetype>osw</filetype>
+      <usage_type>test</usage_type>
+      <checksum>D90AC35F</checksum>
+    </file>
+    <file>
+      <filename>base-hvac-air-to-air-heat-pump-1-speed-cooling-only.osw</filename>
+      <filetype>osw</filetype>
+      <usage_type>test</usage_type>
+      <checksum>F4CD691D</checksum>
+    </file>
+    <file>
+      <filename>base-hvac-air-to-air-heat-pump-1-speed.osw</filename>
+      <filetype>osw</filetype>
+      <usage_type>test</usage_type>
+      <checksum>006B611D</checksum>
+    </file>
+    <file>
+      <filename>base-hvac-air-to-air-heat-pump-2-speed.osw</filename>
+      <filetype>osw</filetype>
+      <usage_type>test</usage_type>
+      <checksum>87807836</checksum>
+    </file>
+    <file>
+      <filename>base-hvac-dual-fuel-air-to-air-heat-pump-2-speed.osw</filename>
+      <filetype>osw</filetype>
+      <usage_type>test</usage_type>
+      <checksum>FF9AAEAE</checksum>
+    </file>
+    <file>
+      <filename>base-atticroof-unvented-insulated-roof.osw</filename>
+      <filetype>osw</filetype>
+      <usage_type>test</usage_type>
+      <checksum>65428547</checksum>
+    </file>
+    <file>
+      <filename>base-atticroof-flat.osw</filename>
+      <filetype>osw</filetype>
+      <usage_type>test</usage_type>
+      <checksum>874D692E</checksum>
+    </file>
+    <file>
+      <filename>base-foundation-ambient.osw</filename>
+      <filetype>osw</filetype>
+      <usage_type>test</usage_type>
+      <checksum>1EF2A6B0</checksum>
+    </file>
+    <file>
+      <filename>base.osw</filename>
+      <filetype>osw</filetype>
+      <usage_type>test</usage_type>
+      <checksum>BDC176AE</checksum>
+    </file>
+    <file>
+      <filename>base-appliances-none.osw</filename>
+      <filetype>osw</filetype>
+      <usage_type>test</usage_type>
+      <checksum>52E7BCB6</checksum>
+    </file>
+    <file>
+      <filename>base-mechvent-cfis.osw</filename>
+      <filetype>osw</filetype>
+      <usage_type>test</usage_type>
+      <checksum>CDE3F989</checksum>
+    </file>
+    <file>
+      <filename>base-dhw-jacket-electric.osw</filename>
+      <filetype>osw</filetype>
+      <usage_type>test</usage_type>
+      <checksum>C4C139D6</checksum>
+    </file>
+    <file>
+      <filename>base-dhw-low-flow-fixtures.osw</filename>
+      <filetype>osw</filetype>
+      <usage_type>test</usage_type>
+      <checksum>68B7CA1E</checksum>
+    </file>
+    <file>
+      <filename>base-dhw-recirc-demand.osw</filename>
+      <filetype>osw</filetype>
+      <usage_type>test</usage_type>
+      <checksum>03C41DBE</checksum>
+    </file>
+    <file>
+      <filename>base-dhw-recirc-manual.osw</filename>
+      <filetype>osw</filetype>
+      <usage_type>test</usage_type>
+      <checksum>9C93D725</checksum>
+    </file>
+    <file>
+      <filename>base-dhw-recirc-nocontrol.osw</filename>
+      <filetype>osw</filetype>
+      <usage_type>test</usage_type>
+      <checksum>F83FBA24</checksum>
+    </file>
+    <file>
+      <filename>base-dhw-recirc-temperature.osw</filename>
+      <filetype>osw</filetype>
+      <usage_type>test</usage_type>
+      <checksum>D32F1DC9</checksum>
+    </file>
+    <file>
+      <filename>base-dhw-recirc-timer.osw</filename>
+      <filetype>osw</filetype>
+      <usage_type>test</usage_type>
+      <checksum>1542E8ED</checksum>
+    </file>
+    <file>
+      <filename>base-dhw-solar-fraction.osw</filename>
+      <filetype>osw</filetype>
+      <usage_type>test</usage_type>
+      <checksum>E9D01317</checksum>
+    </file>
+    <file>
+      <filename>base-enclosure-infil-cfm50.osw</filename>
+      <filetype>osw</filetype>
+      <usage_type>test</usage_type>
+      <checksum>0451F491</checksum>
+    </file>
+    <file>
+      <filename>base-foundation-conditioned-basement-slab-insulation.osw</filename>
+      <filetype>osw</filetype>
+      <usage_type>test</usage_type>
+      <checksum>A02D1F6A</checksum>
+    </file>
+    <file>
+      <filename>base-hvac-boiler-oil-only.osw</filename>
+      <filetype>osw</filetype>
+      <usage_type>test</usage_type>
+      <checksum>EBA3C88C</checksum>
+    </file>
+    <file>
+      <filename>base-hvac-boiler-propane-only.osw</filename>
+      <filetype>osw</filetype>
+      <usage_type>test</usage_type>
+      <checksum>4BC97DA0</checksum>
+    </file>
+    <file>
+      <filename>base-hvac-boiler-wood-only.osw</filename>
+      <filetype>osw</filetype>
+      <usage_type>test</usage_type>
+      <checksum>D67B2FE7</checksum>
+    </file>
+    <file>
+      <filename>base-hvac-ducts-leakage-percent.osw</filename>
+      <filetype>osw</filetype>
+      <usage_type>test</usage_type>
+      <checksum>E3F475F8</checksum>
+    </file>
+    <file>
+      <filename>base-hvac-furnace-oil-only.osw</filename>
+      <filetype>osw</filetype>
+      <usage_type>test</usage_type>
+      <checksum>5DD98BE4</checksum>
+    </file>
+    <file>
+      <filename>base-hvac-furnace-propane-only.osw</filename>
+      <filetype>osw</filetype>
+      <usage_type>test</usage_type>
+      <checksum>1CDE637A</checksum>
+    </file>
+    <file>
+      <filename>base-hvac-furnace-wood-only.osw</filename>
+      <filetype>osw</filetype>
+      <usage_type>test</usage_type>
+      <checksum>649E3EF0</checksum>
+    </file>
+    <file>
+      <filename>base-hvac-none.osw</filename>
+      <filetype>osw</filetype>
+      <usage_type>test</usage_type>
+      <checksum>D3CAA4FC</checksum>
+    </file>
+    <file>
+      <filename>base-hvac-setpoints.osw</filename>
+      <filetype>osw</filetype>
+      <usage_type>test</usage_type>
+      <checksum>3BEFF3E4</checksum>
+    </file>
+    <file>
+      <filename>base-mechvent-balanced.osw</filename>
+      <filetype>osw</filetype>
+      <usage_type>test</usage_type>
+      <checksum>B493255E</checksum>
+    </file>
+    <file>
+      <filename>base-mechvent-erv.osw</filename>
+      <filetype>osw</filetype>
+      <usage_type>test</usage_type>
+      <checksum>43D417C9</checksum>
+    </file>
+    <file>
+      <filename>base-mechvent-exhaust.osw</filename>
+      <filetype>osw</filetype>
+      <usage_type>test</usage_type>
+      <checksum>59802CBD</checksum>
+    </file>
+    <file>
+      <filename>base-mechvent-hrv.osw</filename>
+      <filetype>osw</filetype>
+      <usage_type>test</usage_type>
+      <checksum>C624ED1B</checksum>
+    </file>
+    <file>
+      <filename>base-mechvent-supply.osw</filename>
+      <filetype>osw</filetype>
+      <usage_type>test</usage_type>
+      <checksum>036414FF</checksum>
+    </file>
+    <file>
+      <filename>base-mechvent-erv-atre-asre.osw</filename>
+      <filetype>osw</filetype>
+      <usage_type>test</usage_type>
+      <checksum>BC004A16</checksum>
+    </file>
+    <file>
+      <filename>base-enclosure-windows-none.osw</filename>
+      <filetype>osw</filetype>
+      <usage_type>test</usage_type>
+      <checksum>B62A8933</checksum>
+    </file>
+    <file>
+      <filename>base-mechvent-hrv-asre.osw</filename>
+      <filetype>osw</filetype>
+      <usage_type>test</usage_type>
+      <checksum>A18C4BEE</checksum>
+    </file>
+    <file>
+      <filename>base-atticroof-vented.osw</filename>
+      <filetype>osw</filetype>
+      <usage_type>test</usage_type>
+      <checksum>6487433B</checksum>
+    </file>
+    <file>
+      <filename>base-dhw-dwhr.osw</filename>
+      <filetype>osw</filetype>
+      <usage_type>test</usage_type>
+      <checksum>4F0C5C2D</checksum>
+    </file>
+    <file>
+      <filename>base-enclosure-beds-4.osw</filename>
+      <filetype>osw</filetype>
+      <usage_type>test</usage_type>
+      <checksum>A36DE126</checksum>
+    </file>
+    <file>
+      <filename>base-hvac-central-ac-only-2-speed.osw</filename>
+      <filetype>osw</filetype>
+      <usage_type>test</usage_type>
+      <checksum>3480CA6A</checksum>
+    </file>
+    <file>
+      <filename>base-hvac-air-to-air-heat-pump-var-speed.osw</filename>
+      <filetype>osw</filetype>
+      <usage_type>test</usage_type>
+      <checksum>14655B97</checksum>
+    </file>
+    <file>
+      <filename>base-hvac-furnace-gas-central-ac-2-speed.osw</filename>
+      <filetype>osw</filetype>
+      <usage_type>test</usage_type>
+      <checksum>ED138F65</checksum>
+    </file>
+    <file>
+      <filename>base-hvac-central-ac-only-var-speed.osw</filename>
+      <filetype>osw</filetype>
+      <usage_type>test</usage_type>
+      <checksum>63DF5F07</checksum>
+    </file>
+    <file>
+      <filename>base-hvac-evap-cooler-furnace-gas.osw</filename>
+      <filetype>osw</filetype>
+      <usage_type>test</usage_type>
+      <checksum>F1067F92</checksum>
+    </file>
+    <file>
+      <filename>base-hvac-furnace-gas-central-ac-var-speed.osw</filename>
+      <filetype>osw</filetype>
+      <usage_type>test</usage_type>
+      <checksum>2F1E7077</checksum>
+    </file>
+    <file>
+      <filename>base-hvac-furnace-gas-room-ac.osw</filename>
+      <filetype>osw</filetype>
+      <usage_type>test</usage_type>
+      <checksum>1CE1559D</checksum>
+    </file>
+    <file>
+      <filename>base-hvac-room-ac-only.osw</filename>
+      <filetype>osw</filetype>
+      <usage_type>test</usage_type>
+      <checksum>08DF68AD</checksum>
+    </file>
+    <file>
+      <filename>extra-dhw-solar-latitude.osw</filename>
+      <filetype>osw</filetype>
+      <usage_type>test</usage_type>
+      <checksum>B4689A92</checksum>
+    </file>
+    <file>
+      <filename>extra-pv-roofpitch.osw</filename>
+      <filetype>osw</filetype>
+      <usage_type>test</usage_type>
+      <checksum>2DADF2D9</checksum>
+    </file>
+    <file>
+      <filename>extra-auto.osw</filename>
+      <filetype>osw</filetype>
+      <usage_type>test</usage_type>
+      <checksum>75A9988B</checksum>
+    </file>
+    <file>
+      <filename>base-mechvent-bath-kitchen-fans.osw</filename>
+      <filetype>osw</filetype>
+      <usage_type>test</usage_type>
+      <checksum>B33ED365</checksum>
+    </file>
+    <file>
+      <filename>base-misc-neighbor-shading.osw</filename>
+      <filetype>osw</filetype>
+      <usage_type>test</usage_type>
+      <checksum>602F36E7</checksum>
+    </file>
+    <file>
+      <filename>base-dhw-tank-heat-pump-outside.osw</filename>
+      <filetype>osw</filetype>
+      <usage_type>test</usage_type>
+      <checksum>A420BBCB</checksum>
+    </file>
+    <file>
+      <filename>base-dhw-tank-heat-pump-with-solar-fraction.osw</filename>
+      <filetype>osw</filetype>
+      <usage_type>test</usage_type>
+      <checksum>19DFCC13</checksum>
+    </file>
+    <file>
+      <filename>base-dhw-tank-heat-pump.osw</filename>
+      <filetype>osw</filetype>
+      <usage_type>test</usage_type>
+      <checksum>9D2DBDDF</checksum>
+    </file>
+    <file>
+      <filename>base-dhw-jacket-hpwh.osw</filename>
+      <filetype>osw</filetype>
+      <usage_type>test</usage_type>
+      <checksum>CE42F3B2</checksum>
+    </file>
+    <file>
+      <filename>base-dhw-jacket-gas.osw</filename>
+      <filetype>osw</filetype>
+      <usage_type>test</usage_type>
+      <checksum>69D05517</checksum>
+    </file>
+    <file>
+      <filename>base-dhw-solar-direct-evacuated-tube.osw</filename>
+      <filetype>osw</filetype>
+      <usage_type>test</usage_type>
+      <checksum>2386B6E9</checksum>
+    </file>
+    <file>
+      <filename>base-dhw-solar-direct-flat-plate.osw</filename>
+      <filetype>osw</filetype>
+      <usage_type>test</usage_type>
+      <checksum>9A9EEF7F</checksum>
+    </file>
+    <file>
+      <filename>base-dhw-solar-direct-ics.osw</filename>
+      <filetype>osw</filetype>
+      <usage_type>test</usage_type>
+      <checksum>CCA9D88A</checksum>
+    </file>
+    <file>
+      <filename>base-dhw-solar-indirect-flat-plate.osw</filename>
+      <filetype>osw</filetype>
+      <usage_type>test</usage_type>
+      <checksum>8C4577C0</checksum>
+    </file>
+    <file>
+      <filename>base-dhw-solar-thermosyphon-flat-plate.osw</filename>
+      <filetype>osw</filetype>
+      <usage_type>test</usage_type>
+      <checksum>A313990D</checksum>
+    </file>
+    <file>
+      <filename>base-dhw-tank-heat-pump-with-solar.osw</filename>
+      <filetype>osw</filetype>
+      <usage_type>test</usage_type>
+      <checksum>A4986F18</checksum>
+    </file>
+    <file>
+      <filename>base-dhw-tank-gas-outside.osw</filename>
+      <filetype>osw</filetype>
+      <usage_type>test</usage_type>
+      <checksum>F53BE9A6</checksum>
+    </file>
+    <file>
+      <filename>base-dhw-tank-gas.osw</filename>
+      <filetype>osw</filetype>
+      <usage_type>test</usage_type>
+      <checksum>78B347C3</checksum>
+    </file>
+    <file>
+      <filename>base-dhw-tank-oil.osw</filename>
+      <filetype>osw</filetype>
+      <usage_type>test</usage_type>
+      <checksum>400CA65F</checksum>
+    </file>
+    <file>
+      <filename>base-dhw-tank-wood.osw</filename>
+      <filetype>osw</filetype>
+      <usage_type>test</usage_type>
+      <checksum>B0F7CD57</checksum>
+    </file>
+    <file>
+      <filename>base-dhw-tankless-gas-with-solar.osw</filename>
+      <filetype>osw</filetype>
+      <usage_type>test</usage_type>
+      <checksum>29464636</checksum>
+    </file>
+    <file>
+      <filename>base-dhw-tankless-electric.osw</filename>
+      <filetype>osw</filetype>
+      <usage_type>test</usage_type>
+      <checksum>54FE68FF</checksum>
+    </file>
+    <file>
+      <filename>base-dhw-tankless-gas-with-solar-fraction.osw</filename>
+      <filetype>osw</filetype>
+      <usage_type>test</usage_type>
+      <checksum>447CCF3F</checksum>
+    </file>
+    <file>
+      <filename>base-dhw-tankless-propane.osw</filename>
+      <filetype>osw</filetype>
+      <usage_type>test</usage_type>
+      <checksum>FCC6E9F4</checksum>
+    </file>
+    <file>
+      <filename>base-dhw-tankless-gas.osw</filename>
+      <filetype>osw</filetype>
+      <usage_type>test</usage_type>
+      <checksum>D5A3D9F9</checksum>
+    </file>
+    <file>
+      <filename>base-hvac-furnace-elec-central-ac-1-speed.osw</filename>
+      <filetype>osw</filetype>
+      <usage_type>test</usage_type>
+      <checksum>58D385FF</checksum>
+    </file>
+    <file>
+      <filename>extra-second-refrigerator.osw</filename>
+      <filetype>osw</filetype>
+      <usage_type>test</usage_type>
+      <checksum>E740B8D1</checksum>
+    </file>
+    <file>
+      <filename>base-enclosure-garage.osw</filename>
+      <filetype>osw</filetype>
+      <usage_type>test</usage_type>
+      <checksum>83F780A2</checksum>
+    </file>
+    <file>
+      <filename>base-dhw-tank-coal.osw</filename>
+      <filetype>osw</filetype>
+      <usage_type>test</usage_type>
+      <checksum>418C239A</checksum>
+    </file>
+    <file>
+      <filename>base-hvac-boiler-coal-only.osw</filename>
+      <filetype>osw</filetype>
+      <usage_type>test</usage_type>
+      <checksum>BAC93CA6</checksum>
+    </file>
+    <file>
+      <filename>base-hvac-elec-resistance-only.osw</filename>
+      <filetype>osw</filetype>
+      <usage_type>test</usage_type>
+      <checksum>0040646D</checksum>
+    </file>
+    <file>
+      <filename>base-simcontrol-timestep-10-mins.osw</filename>
+      <filetype>osw</filetype>
+      <usage_type>test</usage_type>
+      <checksum>470D361B</checksum>
+    </file>
+    <file>
+      <filename>base-simcontrol-daylight-saving-custom.osw</filename>
+      <filetype>osw</filetype>
+      <usage_type>test</usage_type>
+      <checksum>360F9E02</checksum>
+    </file>
+    <file>
+      <filename>base-simcontrol-daylight-saving-disabled.osw</filename>
+      <filetype>osw</filetype>
+      <usage_type>test</usage_type>
+      <checksum>F57F6AB6</checksum>
+    </file>
+    <file>
+      <filename>base-lighting-detailed.osw</filename>
+      <filetype>osw</filetype>
+      <usage_type>test</usage_type>
+      <checksum>274A6CCA</checksum>
+    </file>
+    <file>
+      <filename>base-mechvent-whole-house-fan.osw</filename>
+      <filetype>osw</filetype>
+      <usage_type>test</usage_type>
+      <checksum>065382AC</checksum>
+    </file>
+    <file>
+      <filename>base-dhw-none.osw</filename>
+      <filetype>osw</filetype>
+      <usage_type>test</usage_type>
+      <checksum>C13A5D22</checksum>
+    </file>
+    <file>
+      <filename>base-enclosure-infil-ach-house-pressure.osw</filename>
+      <filetype>osw</filetype>
+      <usage_type>test</usage_type>
+      <checksum>E57C6EF4</checksum>
+    </file>
+    <file>
+      <filename>base-enclosure-infil-cfm-house-pressure.osw</filename>
+      <filetype>osw</filetype>
+      <usage_type>test</usage_type>
+      <checksum>9E5CAC38</checksum>
+    </file>
+    <file>
+      <filename>base-dhw-tankless-electric-outside.osw</filename>
+      <filetype>osw</filetype>
+      <usage_type>test</usage_type>
+      <checksum>419E0425</checksum>
+    </file>
+    <file>
+      <filename>base-enclosure-beds-5.osw</filename>
+      <filetype>osw</filetype>
+      <usage_type>test</usage_type>
+      <checksum>AD325EE8</checksum>
+    </file>
+    <file>
+      <filename>base-enclosure-beds-1.osw</filename>
+      <filetype>osw</filetype>
+      <usage_type>test</usage_type>
+      <checksum>11041392</checksum>
+    </file>
+    <file>
+      <filename>base-enclosure-beds-2.osw</filename>
+      <filetype>osw</filetype>
+      <usage_type>test</usage_type>
+      <checksum>817FFCF7</checksum>
+    </file>
+    <file>
+      <filename>base-simcontrol-runperiod-1-month.osw</filename>
+      <filetype>osw</filetype>
+      <usage_type>test</usage_type>
+      <checksum>949B76CC</checksum>
+    </file>
+    <file>
+      <filename>extra-enclosure-garage-partially-protruded.osw</filename>
+      <filetype>osw</filetype>
+      <usage_type>test</usage_type>
+      <checksum>15136B8D</checksum>
+    </file>
+    <file>
+      <filename>base-hvac-dual-fuel-air-to-air-heat-pump-var-speed.osw</filename>
+      <filetype>osw</filetype>
+      <usage_type>test</usage_type>
+      <checksum>1128DF21</checksum>
+    </file>
+    <file>
+      <filename>base-appliances-coal.osw</filename>
+      <filetype>osw</filetype>
+      <usage_type>test</usage_type>
+      <checksum>8B31B536</checksum>
+    </file>
+    <file>
+      <filename>base-appliances-gas.osw</filename>
+      <filetype>osw</filetype>
+      <usage_type>test</usage_type>
+      <checksum>587189EC</checksum>
+    </file>
+    <file>
+      <filename>base-appliances-modified.osw</filename>
+      <filetype>osw</filetype>
+      <usage_type>test</usage_type>
+      <checksum>58D37836</checksum>
+    </file>
+    <file>
+      <filename>base-appliances-oil.osw</filename>
+      <filetype>osw</filetype>
+      <usage_type>test</usage_type>
+      <checksum>3A7A08A4</checksum>
+    </file>
+    <file>
+      <filename>base-appliances-propane.osw</filename>
+      <filetype>osw</filetype>
+      <usage_type>test</usage_type>
+      <checksum>A6100307</checksum>
+    </file>
+    <file>
+      <filename>base-appliances-wood.osw</filename>
+      <filetype>osw</filetype>
+      <usage_type>test</usage_type>
+      <checksum>B781EFC9</checksum>
+    </file>
+    <file>
+      <filename>base-simcontrol-calendar-year-custom.osw</filename>
+      <filetype>osw</filetype>
+      <usage_type>test</usage_type>
+      <checksum>2E08A176</checksum>
+    </file>
+    <file>
+      <filename>base-location-AMY-2012.osw</filename>
+      <filetype>osw</filetype>
+      <usage_type>test</usage_type>
+      <checksum>9C105B1A</checksum>
+    </file>
+    <file>
+      <filename>base-schedules-stochastic.osw</filename>
+      <filetype>osw</filetype>
+      <usage_type>test</usage_type>
+      <checksum>979E4D44</checksum>
+    </file>
+    <file>
+      <filename>base-schedules-user-specified.osw</filename>
+      <filetype>osw</filetype>
+      <usage_type>test</usage_type>
+      <checksum>C29D288B</checksum>
+    </file>
+    <file>
+      <filename>base-lighting-ceiling-fans.osw</filename>
+      <filetype>osw</filetype>
+      <usage_type>test</usage_type>
+      <checksum>21474857</checksum>
+    </file>
+    <file>
+      <filename>extra-schedules-random-seed.osw</filename>
+      <filetype>osw</filetype>
+      <usage_type>test</usage_type>
+      <checksum>4EA4D87A</checksum>
+    </file>
+    <file>
+      <filename>base-misc-usage-multiplier.osw</filename>
+      <filetype>osw</filetype>
+      <usage_type>test</usage_type>
+      <checksum>86D5E806</checksum>
+    </file>
+    <file>
+      <filename>base-pv.osw</filename>
+      <filetype>osw</filetype>
+      <usage_type>test</usage_type>
+      <checksum>5515BFE4</checksum>
+    </file>
+    <file>
+      <filename>base-dhw-tankless-electric-uef.osw</filename>
+      <filetype>osw</filetype>
+      <usage_type>test</usage_type>
+      <checksum>F2A0FC66</checksum>
+    </file>
+    <file>
+      <filename>base-dhw-tankless-gas-uef.osw</filename>
+      <filetype>osw</filetype>
+      <usage_type>test</usage_type>
+      <checksum>B74BFFDF</checksum>
+    </file>
+    <file>
+      <filename>base-misc-loads-large-uncommon.osw</filename>
+      <filetype>osw</filetype>
+      <usage_type>test</usage_type>
+      <checksum>604D7207</checksum>
+    </file>
+    <file>
+      <filename>base-misc-loads-large-uncommon2.osw</filename>
+      <filetype>osw</filetype>
+      <usage_type>test</usage_type>
+      <checksum>2B232D2C</checksum>
+    </file>
+    <file>
+      <filename>base-dhw-indirect-outside.osw</filename>
+      <filetype>osw</filetype>
+      <usage_type>test</usage_type>
+      <checksum>259A3721</checksum>
+    </file>
+    <file>
+      <filename>base-hvac-boiler-gas-only.osw</filename>
+      <filetype>osw</filetype>
+      <usage_type>test</usage_type>
+      <checksum>15283443</checksum>
+    </file>
+    <file>
+      <filename>base-dhw-indirect-standbyloss.osw</filename>
+      <filetype>osw</filetype>
+      <usage_type>test</usage_type>
+      <checksum>A0108C1B</checksum>
+    </file>
+    <file>
+      <filename>base-dhw-indirect.osw</filename>
+      <filetype>osw</filetype>
+      <usage_type>test</usage_type>
+      <checksum>ED777189</checksum>
+    </file>
+    <file>
+      <filename>base-dhw-jacket-indirect.osw</filename>
+      <filetype>osw</filetype>
+      <usage_type>test</usage_type>
+      <checksum>83AF278F</checksum>
+    </file>
+    <file>
+      <filename>base-dhw-indirect-with-solar-fraction.osw</filename>
+      <filetype>osw</filetype>
+      <usage_type>test</usage_type>
+      <checksum>52279C22</checksum>
+    </file>
+    <file>
+      <filename>base-dhw-combi-tankless-outside.osw</filename>
+      <filetype>osw</filetype>
+      <usage_type>test</usage_type>
+      <checksum>5DF153BC</checksum>
+    </file>
+    <file>
+      <filename>base-dhw-combi-tankless.osw</filename>
+      <filetype>osw</filetype>
+      <usage_type>test</usage_type>
+      <checksum>7EE7D9AA</checksum>
+    </file>
+    <file>
+      <filename>base-hvac-fireplace-wood-only.osw</filename>
+      <filetype>osw</filetype>
+      <usage_type>test</usage_type>
+      <checksum>F90712EB</checksum>
+    </file>
+    <file>
+      <filename>base-hvac-furnace-gas-only.osw</filename>
+      <filetype>osw</filetype>
+      <usage_type>test</usage_type>
+      <checksum>76BA412A</checksum>
+    </file>
+    <file>
+      <filename>base-hvac-evap-cooler-only.osw</filename>
+      <filetype>osw</filetype>
+      <usage_type>test</usage_type>
+      <checksum>0FCC1D9E</checksum>
+    </file>
+    <file>
+      <filename>base-hvac-mini-split-air-conditioner-only-ducted.osw</filename>
+      <filetype>osw</filetype>
+      <usage_type>test</usage_type>
+      <checksum>883D25B4</checksum>
+    </file>
+    <file>
+      <filename>base-hvac-mini-split-air-conditioner-only-ductless.osw</filename>
+      <filetype>osw</filetype>
+      <usage_type>test</usage_type>
+      <checksum>6951DFBE</checksum>
+    </file>
+    <file>
+      <filename>base-hvac-central-ac-only-1-speed.osw</filename>
+      <filetype>osw</filetype>
+      <usage_type>test</usage_type>
+      <checksum>71590652</checksum>
+    </file>
+    <file>
+      <filename>base-hvac-stove-oil-only.osw</filename>
+      <filetype>osw</filetype>
+      <usage_type>test</usage_type>
+      <checksum>02988CEE</checksum>
+    </file>
+    <file>
+      <filename>base-hvac-stove-wood-pellets-only.osw</filename>
+      <filetype>osw</filetype>
+      <usage_type>test</usage_type>
+      <checksum>573895F5</checksum>
+    </file>
+    <file>
+      <filename>base-hvac-floor-furnace-propane-only.osw</filename>
+      <filetype>osw</filetype>
+      <usage_type>test</usage_type>
+      <checksum>0328DE19</checksum>
+    </file>
+    <file>
+      <filename>base-hvac-mini-split-heat-pump-ducted-cooling-only.osw</filename>
+      <filetype>osw</filetype>
+      <usage_type>test</usage_type>
+      <checksum>AF30FF10</checksum>
+    </file>
+    <file>
+      <filename>base-enclosure-infil-flue.osw</filename>
+      <filetype>osw</filetype>
+      <usage_type>test</usage_type>
+      <checksum>0374B479</checksum>
+    </file>
+    <file>
+      <filename>extra-enclosure-windows-shading.osw</filename>
+      <filetype>osw</filetype>
+      <usage_type>test</usage_type>
+      <checksum>2C56A06A</checksum>
+    </file>
+    <file>
+      <filename>base-enclosure-overhangs.osw</filename>
+      <filetype>osw</filetype>
+      <usage_type>test</usage_type>
+      <checksum>75E6EF7B</checksum>
+    </file>
+    <file>
+      <filename>base-hvac-evap-cooler-only-ducted.osw</filename>
+      <filetype>osw</filetype>
+      <usage_type>test</usage_type>
+      <checksum>88197BB7</checksum>
+    </file>
+    <file>
+      <filename>base-mechvent-cfis-evap-cooler-only-ducted.osw</filename>
+      <filetype>osw</filetype>
+      <usage_type>test</usage_type>
+      <checksum>92B285C9</checksum>
+    </file>
+    <file>
+      <filename>extra-second-heating-system-portable-heater-to-heating-system.osw</filename>
+      <filetype>osw</filetype>
+      <usage_type>test</usage_type>
+      <checksum>97400AEE</checksum>
+    </file>
+    <file>
+      <filename>extra-second-heating-system-fireplace-to-heating-system.osw</filename>
+      <filetype>osw</filetype>
+      <usage_type>test</usage_type>
+      <checksum>15C528EF</checksum>
+    </file>
+    <file>
+      <filename>base-hvac-furnace-coal-only.osw</filename>
+      <filetype>osw</filetype>
+      <usage_type>test</usage_type>
+      <checksum>01F03987</checksum>
+    </file>
+    <file>
+      <filename>base-mechvent-exhaust-rated-flow-rate.osw</filename>
+      <filetype>osw</filetype>
+      <usage_type>test</usage_type>
+      <checksum>F6F61D0A</checksum>
+    </file>
+    <file>
+      <filename>base-hvac-ground-to-air-heat-pump-cooling-only.osw</filename>
+      <filetype>osw</filetype>
+      <usage_type>test</usage_type>
+      <checksum>20413E41</checksum>
+    </file>
+    <file>
+      <filename>base-hvac-boiler-gas-central-ac-1-speed.osw</filename>
+      <filetype>osw</filetype>
+      <usage_type>test</usage_type>
+      <checksum>A0E4BC8A</checksum>
+    </file>
+    <file>
+      <filename>extra-second-heating-system-boiler-to-heating-system.osw</filename>
+      <filetype>osw</filetype>
+      <usage_type>test</usage_type>
+      <checksum>F8F6A761</checksum>
+    </file>
+    <file>
+      <filename>extra-enclosure-garage-atticroof-conditioned.osw</filename>
+      <filetype>osw</filetype>
+      <usage_type>test</usage_type>
+      <checksum>64DD77C7</checksum>
+    </file>
+    <file>
+      <filename>extra-zero-extra-refrigerator-kwh.osw</filename>
+      <filetype>osw</filetype>
+      <usage_type>test</usage_type>
+      <checksum>050B0461</checksum>
+    </file>
+    <file>
+      <filename>extra-zero-freezer-kwh.osw</filename>
+      <filetype>osw</filetype>
+      <usage_type>test</usage_type>
+      <checksum>F7F645CA</checksum>
+    </file>
+    <file>
+      <filename>extra-zero-refrigerator-kwh.osw</filename>
+      <filetype>osw</filetype>
+      <usage_type>test</usage_type>
+      <checksum>463B664A</checksum>
+    </file>
+    <file>
+      <filename>extra-zero-clothes-washer-kwh.osw</filename>
+      <filetype>osw</filetype>
+      <usage_type>test</usage_type>
+      <checksum>66BCD625</checksum>
+    </file>
+    <file>
+      <filename>extra-zero-dishwasher-kwh.osw</filename>
+      <filetype>osw</filetype>
+      <usage_type>test</usage_type>
+      <checksum>8C41B731</checksum>
+    </file>
+    <file>
+      <filename>base-misc-shielding-of-home.osw</filename>
+      <filetype>osw</filetype>
+      <usage_type>test</usage_type>
+      <checksum>9C41C3A6</checksum>
+    </file>
+    <file>
+      <filename>extra-gas-hot-tub-heater-with-zero-kwh.osw</filename>
+      <filetype>osw</filetype>
+      <usage_type>test</usage_type>
+      <checksum>D677F261</checksum>
+    </file>
+    <file>
+      <filename>extra-gas-pool-heater-with-zero-kwh.osw</filename>
+      <filetype>osw</filetype>
+      <usage_type>test</usage_type>
+      <checksum>CC5BE5F1</checksum>
+    </file>
+    <file>
+      <filename>base-bldgtype-single-family-attached.osw</filename>
+      <filetype>osw</filetype>
+      <usage_type>test</usage_type>
+      <checksum>A3E78767</checksum>
+    </file>
+    <file>
+      <filename>extra-bldgtype-single-family-attached-double-exterior.osw</filename>
+      <filetype>osw</filetype>
+      <usage_type>test</usage_type>
+      <checksum>FED2C6E7</checksum>
+    </file>
+    <file>
+      <filename>extra-bldgtype-single-family-attached-double-loaded-interior.osw</filename>
+      <filetype>osw</filetype>
+      <usage_type>test</usage_type>
+      <checksum>530E2648</checksum>
+    </file>
+    <file>
+      <filename>extra-bldgtype-single-family-attached-single-exterior-front.osw</filename>
+      <filetype>osw</filetype>
+      <usage_type>test</usage_type>
+      <checksum>A4415918</checksum>
+    </file>
+    <file>
+      <filename>extra-bldgtype-single-family-attached-atticroof-flat.osw</filename>
+      <filetype>osw</filetype>
+      <usage_type>test</usage_type>
+      <checksum>E886E79F</checksum>
+    </file>
+    <file>
+      <filename>base-enclosure-2stories-garage.osw</filename>
+      <filetype>osw</filetype>
+      <usage_type>test</usage_type>
+      <checksum>5E4F9299</checksum>
+    </file>
+    <file>
+      <filename>base-enclosure-infil-natural-ach.osw</filename>
+      <filetype>osw</filetype>
+      <usage_type>test</usage_type>
+      <checksum>CC5F7A94</checksum>
+    </file>
+    <file>
+      <filename>base-hvac-central-ac-plus-air-to-air-heat-pump-heating.osw</filename>
+      <filetype>osw</filetype>
+      <usage_type>test</usage_type>
+      <checksum>4F2DCBDC</checksum>
+    </file>
+    <file>
+      <filename>base-hvac-dual-fuel-air-to-air-heat-pump-1-speed.osw</filename>
+      <filetype>osw</filetype>
+      <usage_type>test</usage_type>
+      <checksum>D863BAE4</checksum>
+    </file>
+    <file>
+      <filename>base-hvac-dual-fuel-air-to-air-heat-pump-1-speed-electric.osw</filename>
+      <filetype>osw</filetype>
+      <usage_type>test</usage_type>
+      <checksum>90CC531C</checksum>
+    </file>
+    <file>
+      <filename>base-hvac-dual-fuel-mini-split-heat-pump-ducted.osw</filename>
+      <filetype>osw</filetype>
+      <usage_type>test</usage_type>
+      <checksum>23D68661</checksum>
+    </file>
+    <file>
+      <filename>base-hvac-ground-to-air-heat-pump-heating-only.osw</filename>
+      <filetype>osw</filetype>
+      <usage_type>test</usage_type>
+      <checksum>72777D1F</checksum>
+    </file>
+    <file>
+      <filename>base-hvac-ground-to-air-heat-pump.osw</filename>
+      <filetype>osw</filetype>
+      <usage_type>test</usage_type>
+      <checksum>B489A242</checksum>
+    </file>
+    <file>
+      <filename>extra-second-heating-system-boiler-to-heat-pump.osw</filename>
+      <filetype>osw</filetype>
+      <usage_type>test</usage_type>
+      <checksum>BB95ABBF</checksum>
+    </file>
+    <file>
+      <filename>base-hvac-mini-split-heat-pump-ducted-heating-only.osw</filename>
+      <filetype>osw</filetype>
+      <usage_type>test</usage_type>
+      <checksum>FB874F00</checksum>
+    </file>
+    <file>
+      <filename>base-hvac-mini-split-heat-pump-ducted.osw</filename>
+      <filetype>osw</filetype>
+      <usage_type>test</usage_type>
+      <checksum>25ED7DDB</checksum>
+    </file>
+    <file>
+      <filename>base-hvac-mini-split-heat-pump-ductless.osw</filename>
+      <filetype>osw</filetype>
+      <usage_type>test</usage_type>
+      <checksum>E0C96B95</checksum>
+    </file>
+    <file>
+      <filename>extra-second-heating-system-fireplace-to-heat-pump.osw</filename>
+      <filetype>osw</filetype>
+      <usage_type>test</usage_type>
+      <checksum>A1A590AF</checksum>
+    </file>
+    <file>
+      <filename>base-hvac-undersized.osw</filename>
+      <filetype>osw</filetype>
+      <usage_type>test</usage_type>
+      <checksum>73D17DA0</checksum>
+    </file>
+    <file>
+      <filename>base-hvac-room-ac-only-33percent.osw</filename>
+      <filetype>osw</filetype>
+      <usage_type>test</usage_type>
+      <checksum>384A6408</checksum>
+    </file>
+    <file>
+      <filename>base-location-helena-mt.osw</filename>
+      <filetype>osw</filetype>
+      <usage_type>test</usage_type>
+      <checksum>A36C1034</checksum>
+    </file>
+    <file>
+      <filename>base-hvac-programmable-thermostat-detailed.osw</filename>
+      <filetype>osw</filetype>
+      <usage_type>test</usage_type>
+      <checksum>E2A134D0</checksum>
+    </file>
+    <file>
+      <filename>base-hvac-fixed-heater-gas-only.osw</filename>
+      <filetype>osw</filetype>
+      <usage_type>test</usage_type>
+      <checksum>3314B98C</checksum>
+    </file>
+    <file>
+      <filename>base-hvac-portable-heater-gas-only.osw</filename>
+      <filetype>osw</filetype>
+      <usage_type>test</usage_type>
+      <checksum>A5F0DD39</checksum>
+    </file>
+    <file>
+      <filename>base-hvac-seasons.osw</filename>
+      <filetype>osw</filetype>
+      <usage_type>test</usage_type>
+      <checksum>53EAE2FA</checksum>
+    </file>
+    <file>
+      <filename>base-hvac-boiler-elec-only.osw</filename>
+      <filetype>osw</filetype>
+      <usage_type>test</usage_type>
+      <checksum>7042E1A4</checksum>
+    </file>
+    <file>
+      <filename>base-hvac-furnace-elec-only.osw</filename>
+      <filetype>osw</filetype>
+      <usage_type>test</usage_type>
+      <checksum>39E861C0</checksum>
+    </file>
+    <file>
+      <filename>base-hvac-wall-furnace-elec-only.osw</filename>
+      <filetype>osw</filetype>
+      <usage_type>test</usage_type>
+      <checksum>029FF6BC</checksum>
+    </file>
+    <file>
+      <filename>base-hvac-install-quality-air-to-air-heat-pump-1-speed.osw</filename>
+      <filetype>osw</filetype>
+      <usage_type>test</usage_type>
+      <checksum>A811F66E</checksum>
+    </file>
+    <file>
+      <filename>base-hvac-install-quality-air-to-air-heat-pump-2-speed.osw</filename>
+      <filetype>osw</filetype>
+      <usage_type>test</usage_type>
+      <checksum>391F442C</checksum>
+    </file>
+    <file>
+      <filename>base-hvac-install-quality-air-to-air-heat-pump-var-speed.osw</filename>
+      <filetype>osw</filetype>
+      <usage_type>test</usage_type>
+      <checksum>E8879E3A</checksum>
+    </file>
+    <file>
+      <filename>base-hvac-install-quality-furnace-gas-central-ac-1-speed.osw</filename>
+      <filetype>osw</filetype>
+      <usage_type>test</usage_type>
+      <checksum>D9ACECC3</checksum>
+    </file>
+    <file>
+      <filename>base-hvac-install-quality-furnace-gas-central-ac-2-speed.osw</filename>
+      <filetype>osw</filetype>
+      <usage_type>test</usage_type>
+      <checksum>09671C7F</checksum>
+    </file>
+    <file>
+      <filename>base-hvac-install-quality-furnace-gas-central-ac-var-speed.osw</filename>
+      <filetype>osw</filetype>
+      <usage_type>test</usage_type>
+      <checksum>AEC8B388</checksum>
+    </file>
+    <file>
+      <filename>base-hvac-install-quality-furnace-gas-only.osw</filename>
+      <filetype>osw</filetype>
+      <usage_type>test</usage_type>
+      <checksum>1D9A698B</checksum>
+    </file>
+    <file>
+      <filename>base-hvac-install-quality-mini-split-air-conditioner-only-ducted.osw</filename>
+      <filetype>osw</filetype>
+      <usage_type>test</usage_type>
+      <checksum>5EAF65A2</checksum>
+    </file>
+    <file>
+      <filename>base-hvac-install-quality-mini-split-heat-pump-ducted.osw</filename>
+      <filetype>osw</filetype>
+      <usage_type>test</usage_type>
+      <checksum>2ADD8E9F</checksum>
+    </file>
+    <file>
+      <filename>base-hvac-install-quality-ground-to-air-heat-pump.osw</filename>
+      <filetype>osw</filetype>
+      <usage_type>test</usage_type>
+      <checksum>DF4B25CB</checksum>
+    </file>
+    <file>
+      <filename>base-schedules-stochastic-vacant.osw</filename>
+      <filetype>osw</filetype>
+      <usage_type>test</usage_type>
+      <checksum>A1292B9D</checksum>
+    </file>
+    <file>
+      <filename>base-dhw-tank-heat-pump-uef.osw</filename>
+      <filetype>osw</filetype>
+      <usage_type>test</usage_type>
+      <checksum>63C1373A</checksum>
+    </file>
+    <file>
+      <filename>base-dhw-tank-elec-uef.osw</filename>
+      <filetype>osw</filetype>
+      <usage_type>test</usage_type>
+      <checksum>4B0922E2</checksum>
+    </file>
+    <file>
+      <filename>base-dhw-tank-gas-uef.osw</filename>
+      <filetype>osw</filetype>
+      <usage_type>test</usage_type>
+      <checksum>CE28A433</checksum>
+    </file>
+    <file>
+      <filename>base-enclosure-2stories.osw</filename>
+      <filetype>osw</filetype>
+      <usage_type>test</usage_type>
+      <checksum>F38827C4</checksum>
+    </file>
+    <file>
+      <filename>base-hvac-autosize-boiler-elec-only.osw</filename>
+      <filetype>osw</filetype>
+      <usage_type>test</usage_type>
+      <checksum>0334DEF6</checksum>
+    </file>
+    <file>
+      <filename>base-hvac-autosize-boiler-gas-central-ac-1-speed.osw</filename>
+      <filetype>osw</filetype>
+      <usage_type>test</usage_type>
+      <checksum>7F005F89</checksum>
+    </file>
+    <file>
+      <filename>base-hvac-autosize-boiler-gas-only.osw</filename>
+      <filetype>osw</filetype>
+      <usage_type>test</usage_type>
+      <checksum>EF872237</checksum>
+    </file>
+    <file>
+      <filename>base-hvac-autosize-central-ac-only-1-speed.osw</filename>
+      <filetype>osw</filetype>
+      <usage_type>test</usage_type>
+      <checksum>EB159806</checksum>
+    </file>
+    <file>
+      <filename>base-hvac-autosize-central-ac-only-2-speed.osw</filename>
+      <filetype>osw</filetype>
+      <usage_type>test</usage_type>
+      <checksum>E4EF4B0A</checksum>
+    </file>
+    <file>
+      <filename>base-hvac-autosize-central-ac-only-var-speed.osw</filename>
+      <filetype>osw</filetype>
+      <usage_type>test</usage_type>
+      <checksum>D6B430EB</checksum>
+    </file>
+    <file>
+      <filename>base-hvac-autosize-elec-resistance-only.osw</filename>
+      <filetype>osw</filetype>
+      <usage_type>test</usage_type>
+      <checksum>B4A0468C</checksum>
+    </file>
+    <file>
+      <filename>base-hvac-autosize-evap-cooler-furnace-gas.osw</filename>
+      <filetype>osw</filetype>
+      <usage_type>test</usage_type>
+      <checksum>D706AF1C</checksum>
+    </file>
+    <file>
+      <filename>base-hvac-autosize-floor-furnace-propane-only.osw</filename>
+      <filetype>osw</filetype>
+      <usage_type>test</usage_type>
+      <checksum>13C90359</checksum>
+    </file>
+    <file>
+      <filename>base-hvac-autosize-furnace-elec-only.osw</filename>
+      <filetype>osw</filetype>
+      <usage_type>test</usage_type>
+      <checksum>24E47817</checksum>
+    </file>
+    <file>
+      <filename>base-hvac-autosize-furnace-gas-central-ac-2-speed.osw</filename>
+      <filetype>osw</filetype>
+      <usage_type>test</usage_type>
+      <checksum>752E5E90</checksum>
+    </file>
+    <file>
+      <filename>base-hvac-autosize-furnace-gas-central-ac-var-speed.osw</filename>
+      <filetype>osw</filetype>
+      <usage_type>test</usage_type>
+      <checksum>4C1FF803</checksum>
+    </file>
+    <file>
+      <filename>base-hvac-autosize-furnace-gas-only.osw</filename>
+      <filetype>osw</filetype>
+      <usage_type>test</usage_type>
+      <checksum>F72247D1</checksum>
+    </file>
+    <file>
+      <filename>base-hvac-autosize-furnace-gas-room-ac.osw</filename>
+      <filetype>osw</filetype>
+      <usage_type>test</usage_type>
+      <checksum>5D1200D1</checksum>
+    </file>
+    <file>
+      <filename>base-hvac-autosize-room-ac-only.osw</filename>
+      <filetype>osw</filetype>
+      <usage_type>test</usage_type>
+      <checksum>4AAAF956</checksum>
+    </file>
+    <file>
+      <filename>base-hvac-autosize-stove-oil-only.osw</filename>
+      <filetype>osw</filetype>
+      <usage_type>test</usage_type>
+      <checksum>B1C94E2D</checksum>
+    </file>
+    <file>
+      <filename>base-hvac-autosize-wall-furnace-elec-only.osw</filename>
+      <filetype>osw</filetype>
+      <usage_type>test</usage_type>
+      <checksum>DA32983E</checksum>
+    </file>
+    <file>
+      <filename>base-hvac-autosize.osw</filename>
+      <filetype>osw</filetype>
+      <usage_type>test</usage_type>
+      <checksum>CF6440FC</checksum>
+    </file>
+    <file>
+      <filename>base-hvac-autosize-ground-to-air-heat-pump-cooling-only.osw</filename>
+      <filetype>osw</filetype>
+      <usage_type>test</usage_type>
+      <checksum>A38B0B8B</checksum>
+    </file>
+    <file>
+      <filename>base-hvac-autosize-ground-to-air-heat-pump-heating-only.osw</filename>
+      <filetype>osw</filetype>
+      <usage_type>test</usage_type>
+      <checksum>4CB7A865</checksum>
+    </file>
+    <file>
+      <filename>base-hvac-autosize-ground-to-air-heat-pump.osw</filename>
+      <filetype>osw</filetype>
+      <usage_type>test</usage_type>
+      <checksum>A4B507EE</checksum>
+    </file>
+    <file>
+      <filename>base-hvac-autosize-air-to-air-heat-pump-1-speed-cooling-only.osw</filename>
+      <filetype>osw</filetype>
+      <usage_type>test</usage_type>
+      <checksum>588782FF</checksum>
+    </file>
+    <file>
+      <filename>base-hvac-autosize-air-to-air-heat-pump-1-speed-heating-only.osw</filename>
+      <filetype>osw</filetype>
+      <usage_type>test</usage_type>
+      <checksum>5BE329F2</checksum>
+    </file>
+    <file>
+      <filename>base-hvac-autosize-air-to-air-heat-pump-2-speed.osw</filename>
+      <filetype>osw</filetype>
+      <usage_type>test</usage_type>
+      <checksum>540E0CC7</checksum>
+    </file>
+    <file>
+      <filename>base-hvac-autosize-air-to-air-heat-pump-var-speed.osw</filename>
+      <filetype>osw</filetype>
+      <usage_type>test</usage_type>
+      <checksum>F462E2FD</checksum>
+    </file>
+    <file>
+      <filename>base-hvac-autosize-central-ac-plus-air-to-air-heat-pump-heating.osw</filename>
+      <filetype>osw</filetype>
+      <usage_type>test</usage_type>
+      <checksum>9FC60020</checksum>
+    </file>
+    <file>
+      <filename>base-hvac-autosize-dual-fuel-air-to-air-heat-pump-1-speed.osw</filename>
+      <filetype>osw</filetype>
+      <usage_type>test</usage_type>
+      <checksum>ED3412A5</checksum>
+    </file>
+    <file>
+      <filename>base-hvac-autosize-dual-fuel-mini-split-heat-pump-ducted.osw</filename>
+      <filetype>osw</filetype>
+      <usage_type>test</usage_type>
+      <checksum>509753AA</checksum>
+    </file>
+    <file>
+      <filename>base-hvac-autosize-mini-split-heat-pump-ducted-cooling-only.osw</filename>
+      <filetype>osw</filetype>
+      <usage_type>test</usage_type>
+      <checksum>1B6A7317</checksum>
+    </file>
+    <file>
+      <filename>base-hvac-autosize-mini-split-heat-pump-ducted-heating-only.osw</filename>
+      <filetype>osw</filetype>
+      <usage_type>test</usage_type>
+      <checksum>848249F4</checksum>
+    </file>
+    <file>
+      <filename>base-hvac-autosize-mini-split-heat-pump-ducted.osw</filename>
+      <filetype>osw</filetype>
+      <usage_type>test</usage_type>
+      <checksum>26D158AD</checksum>
+    </file>
+    <file>
+      <filename>base-hvac-autosize-air-to-air-heat-pump-1-speed.osw</filename>
+      <filetype>osw</filetype>
+      <usage_type>test</usage_type>
+      <checksum>97DE41A2</checksum>
+    </file>
+    <file>
+      <filename>base-hvac-autosize-mini-split-air-conditioner-only-ducted.osw</filename>
+      <filetype>osw</filetype>
+      <usage_type>test</usage_type>
+      <checksum>BDDCDE5B</checksum>
+    </file>
+    <file>
+      <filename>extra-bldgtype-multifamily-unvented-crawlspace-double-loaded-interior.osw</filename>
+      <filetype>osw</filetype>
+      <usage_type>test</usage_type>
+      <checksum>F4E85E6D</checksum>
+    </file>
+    <file>
+      <filename>extra-bldgtype-multifamily-unvented-crawlspace-left-bottom-double-loaded-interior.osw</filename>
+      <filetype>osw</filetype>
+      <usage_type>test</usage_type>
+      <checksum>7D04F699</checksum>
+    </file>
+    <file>
+      <filename>extra-bldgtype-multifamily-unvented-crawlspace-left-bottom.osw</filename>
+      <filetype>osw</filetype>
+      <usage_type>test</usage_type>
+      <checksum>97787CC2</checksum>
+    </file>
+    <file>
+      <filename>extra-bldgtype-multifamily-unvented-crawlspace-left-middle-double-loaded-interior.osw</filename>
+      <filetype>osw</filetype>
+      <usage_type>test</usage_type>
+      <checksum>34492E1F</checksum>
+    </file>
+    <file>
+      <filename>extra-bldgtype-multifamily-unvented-crawlspace-left-middle.osw</filename>
+      <filetype>osw</filetype>
+      <usage_type>test</usage_type>
+      <checksum>B4F9DC3B</checksum>
+    </file>
+    <file>
+      <filename>extra-bldgtype-multifamily-unvented-crawlspace-left-top-double-loaded-interior.osw</filename>
+      <filetype>osw</filetype>
+      <usage_type>test</usage_type>
+      <checksum>93FE8AE3</checksum>
+    </file>
+    <file>
+      <filename>extra-bldgtype-multifamily-unvented-crawlspace-left-top.osw</filename>
+      <filetype>osw</filetype>
+      <usage_type>test</usage_type>
+      <checksum>16ED9ADF</checksum>
+    </file>
+    <file>
+      <filename>extra-bldgtype-multifamily-unvented-crawlspace-middle-bottom-double-loaded-interior.osw</filename>
+      <filetype>osw</filetype>
+      <usage_type>test</usage_type>
+      <checksum>7A27592A</checksum>
+    </file>
+    <file>
+      <filename>extra-bldgtype-multifamily-unvented-crawlspace-middle-bottom.osw</filename>
+      <filetype>osw</filetype>
+      <usage_type>test</usage_type>
+      <checksum>B076747B</checksum>
+    </file>
+    <file>
+      <filename>extra-bldgtype-multifamily-unvented-crawlspace-middle-middle-double-loaded-interior.osw</filename>
+      <filetype>osw</filetype>
+      <usage_type>test</usage_type>
+      <checksum>F4BE03DC</checksum>
+    </file>
+    <file>
+      <filename>extra-bldgtype-multifamily-unvented-crawlspace-middle-middle.osw</filename>
+      <filetype>osw</filetype>
+      <usage_type>test</usage_type>
+      <checksum>6C9BAB1D</checksum>
+    </file>
+    <file>
+      <filename>extra-bldgtype-multifamily-unvented-crawlspace-middle-top-double-loaded-interior.osw</filename>
+      <filetype>osw</filetype>
+      <usage_type>test</usage_type>
+      <checksum>536A507F</checksum>
+    </file>
+    <file>
+      <filename>extra-bldgtype-multifamily-unvented-crawlspace-middle-top.osw</filename>
+      <filetype>osw</filetype>
+      <usage_type>test</usage_type>
+      <checksum>D3C261B6</checksum>
+    </file>
+    <file>
+      <filename>extra-bldgtype-multifamily-unvented-crawlspace-right-bottom-double-loaded-interior.osw</filename>
+      <filetype>osw</filetype>
+      <usage_type>test</usage_type>
+      <checksum>F6114746</checksum>
+    </file>
+    <file>
+      <filename>extra-bldgtype-multifamily-unvented-crawlspace-right-bottom.osw</filename>
+      <filetype>osw</filetype>
+      <usage_type>test</usage_type>
+      <checksum>815B1ADB</checksum>
+    </file>
+    <file>
+      <filename>extra-bldgtype-multifamily-unvented-crawlspace-right-middle-double-loaded-interior.osw</filename>
+      <filetype>osw</filetype>
+      <usage_type>test</usage_type>
+      <checksum>739F010F</checksum>
+    </file>
+    <file>
+      <filename>extra-bldgtype-multifamily-unvented-crawlspace-right-middle.osw</filename>
+      <filetype>osw</filetype>
+      <usage_type>test</usage_type>
+      <checksum>334C55B5</checksum>
+    </file>
+    <file>
+      <filename>extra-bldgtype-multifamily-unvented-crawlspace-right-top-double-loaded-interior.osw</filename>
+      <filetype>osw</filetype>
+      <usage_type>test</usage_type>
+      <checksum>588945AC</checksum>
+    </file>
+    <file>
+      <filename>extra-bldgtype-multifamily-unvented-crawlspace-right-top.osw</filename>
+      <filetype>osw</filetype>
+      <usage_type>test</usage_type>
+      <checksum>CF5FE08D</checksum>
+    </file>
+    <file>
+      <filename>extra-bldgtype-multifamily-unvented-crawlspace.osw</filename>
+      <filetype>osw</filetype>
+      <usage_type>test</usage_type>
+      <checksum>B525C817</checksum>
+    </file>
+    <file>
+      <filename>extra-bldgtype-multifamily-vented-crawlspace-double-loaded-interior.osw</filename>
+      <filetype>osw</filetype>
+      <usage_type>test</usage_type>
+      <checksum>6D7B77F9</checksum>
+    </file>
+    <file>
+      <filename>extra-bldgtype-multifamily-vented-crawlspace-left-bottom-double-loaded-interior.osw</filename>
+      <filetype>osw</filetype>
+      <usage_type>test</usage_type>
+      <checksum>3F804EA5</checksum>
+    </file>
+    <file>
+      <filename>extra-bldgtype-multifamily-vented-crawlspace-left-bottom.osw</filename>
+      <filetype>osw</filetype>
+      <usage_type>test</usage_type>
+      <checksum>29AA4B9A</checksum>
+    </file>
+    <file>
+      <filename>extra-bldgtype-multifamily-vented-crawlspace-left-middle-double-loaded-interior.osw</filename>
+      <filetype>osw</filetype>
+      <usage_type>test</usage_type>
+      <checksum>EAEBE1A1</checksum>
+    </file>
+    <file>
+      <filename>extra-bldgtype-multifamily-vented-crawlspace-left-middle.osw</filename>
+      <filetype>osw</filetype>
+      <usage_type>test</usage_type>
+      <checksum>19A8EB7E</checksum>
+    </file>
+    <file>
+      <filename>extra-bldgtype-multifamily-vented-crawlspace-left-top-double-loaded-interior.osw</filename>
+      <filetype>osw</filetype>
+      <usage_type>test</usage_type>
+      <checksum>B5945D56</checksum>
+    </file>
+    <file>
+      <filename>extra-bldgtype-multifamily-vented-crawlspace-left-top.osw</filename>
+      <filetype>osw</filetype>
+      <usage_type>test</usage_type>
+      <checksum>E6C72895</checksum>
+    </file>
+    <file>
+      <filename>extra-bldgtype-multifamily-vented-crawlspace-middle-bottom-double-loaded-interior.osw</filename>
+      <filetype>osw</filetype>
+      <usage_type>test</usage_type>
+      <checksum>A45BCB92</checksum>
+    </file>
+    <file>
+      <filename>extra-bldgtype-multifamily-vented-crawlspace-middle-bottom.osw</filename>
+      <filetype>osw</filetype>
+      <usage_type>test</usage_type>
+      <checksum>A833F848</checksum>
+    </file>
+    <file>
+      <filename>extra-bldgtype-multifamily-vented-crawlspace-middle-middle-double-loaded-interior.osw</filename>
+      <filetype>osw</filetype>
+      <usage_type>test</usage_type>
+      <checksum>ED161314</checksum>
+    </file>
+    <file>
+      <filename>extra-bldgtype-multifamily-vented-crawlspace-middle-middle.osw</filename>
+      <filetype>osw</filetype>
+      <usage_type>test</usage_type>
+      <checksum>8BB258B1</checksum>
+    </file>
+    <file>
+      <filename>extra-bldgtype-multifamily-vented-crawlspace-middle-top-double-loaded-interior.osw</filename>
+      <filetype>osw</filetype>
+      <usage_type>test</usage_type>
+      <checksum>8D0BD92E</checksum>
+    </file>
+    <file>
+      <filename>extra-bldgtype-multifamily-vented-crawlspace-middle-top.osw</filename>
+      <filetype>osw</filetype>
+      <usage_type>test</usage_type>
+      <checksum>CE8669A6</checksum>
+    </file>
+    <file>
+      <filename>extra-bldgtype-multifamily-vented-crawlspace-right-bottom-double-loaded-interior.osw</filename>
+      <filetype>osw</filetype>
+      <usage_type>test</usage_type>
+      <checksum>5F85DDE4</checksum>
+    </file>
+    <file>
+      <filename>extra-bldgtype-multifamily-vented-crawlspace-right-bottom.osw</filename>
+      <filetype>osw</filetype>
+      <usage_type>test</usage_type>
+      <checksum>BC2059E1</checksum>
+    </file>
+    <file>
+      <filename>extra-bldgtype-multifamily-vented-crawlspace-right-middle-double-loaded-interior.osw</filename>
+      <filetype>osw</filetype>
+      <usage_type>test</usage_type>
+      <checksum>D9215FD6</checksum>
+    </file>
+    <file>
+      <filename>extra-bldgtype-multifamily-vented-crawlspace-right-middle.osw</filename>
+      <filetype>osw</filetype>
+      <usage_type>test</usage_type>
+      <checksum>6D22F956</checksum>
+    </file>
+    <file>
+      <filename>extra-bldgtype-multifamily-vented-crawlspace-right-top-double-loaded-interior.osw</filename>
+      <filetype>osw</filetype>
+      <usage_type>test</usage_type>
+      <checksum>63DB57E3</checksum>
+    </file>
+    <file>
+      <filename>extra-bldgtype-multifamily-vented-crawlspace-right-top.osw</filename>
+      <filetype>osw</filetype>
+      <usage_type>test</usage_type>
+      <checksum>02E186F9</checksum>
+    </file>
+    <file>
+      <filename>extra-bldgtype-multifamily-vented-crawlspace.osw</filename>
+      <filetype>osw</filetype>
+      <usage_type>test</usage_type>
+      <checksum>E689B44E</checksum>
+    </file>
+    <file>
+      <filename>base-foundation-vented-crawlspace.osw</filename>
+      <filetype>osw</filetype>
+      <usage_type>test</usage_type>
+      <checksum>FB822202</checksum>
+    </file>
+    <file>
+      <filename>base-foundation-unvented-crawlspace.osw</filename>
+      <filetype>osw</filetype>
+      <usage_type>test</usage_type>
+      <checksum>3D9F104B</checksum>
+    </file>
+    <file>
+      <filename>base-foundation-unconditioned-basement-assembly-r.osw</filename>
+      <filetype>osw</filetype>
+      <usage_type>test</usage_type>
+      <checksum>4BACA45D</checksum>
+    </file>
+    <file>
+      <filename>base-foundation-unconditioned-basement.osw</filename>
+      <filetype>osw</filetype>
+      <usage_type>test</usage_type>
+      <checksum>EA1BF5D1</checksum>
+    </file>
+    <file>
+      <filename>base-location-duluth-mn.osw</filename>
+      <filetype>osw</filetype>
+      <usage_type>test</usage_type>
+      <checksum>BB9D2BFC</checksum>
+    </file>
+    <file>
+      <filename>base-foundation-unconditioned-basement-wall-insulation.osw</filename>
+      <filetype>osw</filetype>
+      <usage_type>test</usage_type>
+      <checksum>73D5CE79</checksum>
+    </file>
+    <file>
+      <filename>extra-bldgtype-single-family-attached-unconditioned-basement-middle.osw</filename>
+      <filetype>osw</filetype>
+      <usage_type>test</usage_type>
+      <checksum>4A99DCB4</checksum>
+    </file>
+    <file>
+      <filename>extra-bldgtype-single-family-attached-unconditioned-basement-right.osw</filename>
+      <filetype>osw</filetype>
+      <usage_type>test</usage_type>
+      <checksum>B80F6895</checksum>
+    </file>
+    <file>
+      <filename>extra-bldgtype-single-family-attached-unconditioned-basement.osw</filename>
+      <filetype>osw</filetype>
+      <usage_type>test</usage_type>
+      <checksum>BB5A85D6</checksum>
+    </file>
+    <file>
+      <filename>extra-bldgtype-single-family-attached-unvented-crawlspace-middle.osw</filename>
+      <filetype>osw</filetype>
+      <usage_type>test</usage_type>
+      <checksum>6682DD64</checksum>
+    </file>
+    <file>
+      <filename>extra-bldgtype-single-family-attached-unvented-crawlspace-right.osw</filename>
+      <filetype>osw</filetype>
+      <usage_type>test</usage_type>
+      <checksum>CBBB5CBC</checksum>
+    </file>
+    <file>
+      <filename>extra-bldgtype-single-family-attached-unvented-crawlspace.osw</filename>
+      <filetype>osw</filetype>
+      <usage_type>test</usage_type>
+      <checksum>5FB6B42A</checksum>
+    </file>
+    <file>
+      <filename>extra-bldgtype-single-family-attached-vented-crawlspace-middle.osw</filename>
+      <filetype>osw</filetype>
+      <usage_type>test</usage_type>
+      <checksum>6982FCE7</checksum>
+    </file>
+    <file>
+      <filename>extra-bldgtype-single-family-attached-vented-crawlspace-right.osw</filename>
+      <filetype>osw</filetype>
+      <usage_type>test</usage_type>
+      <checksum>2C86C41B</checksum>
+    </file>
+    <file>
+      <filename>extra-bldgtype-single-family-attached-vented-crawlspace.osw</filename>
+      <filetype>osw</filetype>
+      <usage_type>test</usage_type>
+      <checksum>58A235E3</checksum>
+    </file>
+    <file>
+      <filename>base-location-baltimore-md.osw</filename>
+      <filetype>osw</filetype>
+      <usage_type>test</usage_type>
+      <checksum>CFEFDB04</checksum>
+    </file>
+    <file>
+      <filename>base-location-portland-or.osw</filename>
+      <filetype>osw</filetype>
+      <usage_type>test</usage_type>
+      <checksum>920FE715</checksum>
+    </file>
+    <file>
+      <filename>base-misc-defaults.osw</filename>
+      <filetype>osw</filetype>
+      <usage_type>test</usage_type>
+      <checksum>4D4EF1B0</checksum>
+    </file>
+    <file>
+      <filename>base-foundation-slab.osw</filename>
+      <filetype>osw</filetype>
+      <usage_type>test</usage_type>
+      <checksum>58AB4CAB</checksum>
+    </file>
+    <file>
+      <filename>extra-enclosure-atticroof-conditioned-eaves-gable.osw</filename>
+      <filetype>osw</filetype>
+      <usage_type>test</usage_type>
+      <checksum>446931C2</checksum>
+    </file>
+    <file>
+      <filename>extra-enclosure-atticroof-conditioned-eaves-hip.osw</filename>
+      <filetype>osw</filetype>
+      <usage_type>test</usage_type>
+      <checksum>692EAC37</checksum>
+    </file>
+    <file>
+      <filename>base-appliances-dehumidifier.osw</filename>
+      <filetype>osw</filetype>
+      <usage_type>test</usage_type>
+      <checksum>C5DB28E4</checksum>
+    </file>
+    <file>
+      <filename>base-appliances-dehumidifier-ief-portable.osw</filename>
+      <filetype>osw</filetype>
+      <usage_type>test</usage_type>
+      <checksum>B16E2037</checksum>
+    </file>
+    <file>
+      <filename>base-appliances-dehumidifier-ief-whole-home.osw</filename>
+      <filetype>osw</filetype>
+      <usage_type>test</usage_type>
+      <checksum>506B0CBD</checksum>
+    </file>
+    <file>
+      <filename>base-atticroof-radiant-barrier.osw</filename>
+      <filetype>osw</filetype>
+      <usage_type>test</usage_type>
+      <checksum>B40BFB9E</checksum>
+    </file>
+    <file>
+      <filename>base-location-dallas-tx.osw</filename>
+      <filetype>osw</filetype>
+      <usage_type>test</usage_type>
+      <checksum>6912F1B3</checksum>
+    </file>
+    <file>
+      <filename>base-location-miami-fl.osw</filename>
+      <filetype>osw</filetype>
+      <usage_type>test</usage_type>
+      <checksum>22FDD8A7</checksum>
+    </file>
+    <file>
+      <filename>base-location-honolulu-hi.osw</filename>
+      <filetype>osw</filetype>
+      <usage_type>test</usage_type>
+      <checksum>78A8D6DB</checksum>
+    </file>
+    <file>
+      <filename>base-location-phoenix-az.osw</filename>
+      <filetype>osw</filetype>
+      <usage_type>test</usage_type>
+      <checksum>939B47C3</checksum>
+    </file>
+    <file>
+      <filename>geometry.rb</filename>
+      <filetype>rb</filetype>
+      <usage_type>resource</usage_type>
+      <checksum>0B8C6C9E</checksum>
+    </file>
+    <file>
+      <filename>extra-bldgtype-multifamily-eaves.osw</filename>
+      <filetype>osw</filetype>
+      <usage_type>test</usage_type>
+      <checksum>FFCA3053</checksum>
+    </file>
+    <file>
+      <filename>extra-bldgtype-multifamily-slab-double-loaded-interior.osw</filename>
+      <filetype>osw</filetype>
+      <usage_type>test</usage_type>
+      <checksum>9F2DF8EA</checksum>
+    </file>
+    <file>
+      <filename>extra-bldgtype-multifamily-slab-left-bottom-double-loaded-interior.osw</filename>
+      <filetype>osw</filetype>
+      <usage_type>test</usage_type>
+      <checksum>C095C1D1</checksum>
+    </file>
+    <file>
+      <filename>extra-bldgtype-multifamily-slab-left-bottom.osw</filename>
+      <filetype>osw</filetype>
+      <usage_type>test</usage_type>
+      <checksum>BD0D6E07</checksum>
+    </file>
+    <file>
+      <filename>extra-bldgtype-multifamily-slab-left-middle-double-loaded-interior.osw</filename>
+      <filetype>osw</filetype>
+      <usage_type>test</usage_type>
+      <checksum>797E02E7</checksum>
+    </file>
+    <file>
+      <filename>extra-bldgtype-multifamily-slab-left-middle.osw</filename>
+      <filetype>osw</filetype>
+      <usage_type>test</usage_type>
+      <checksum>A05684DA</checksum>
+    </file>
+    <file>
+      <filename>extra-bldgtype-multifamily-slab-left-top-double-loaded-interior.osw</filename>
+      <filetype>osw</filetype>
+      <usage_type>test</usage_type>
+      <checksum>A489EAA1</checksum>
+    </file>
+    <file>
+      <filename>extra-bldgtype-multifamily-slab-left-top.osw</filename>
+      <filetype>osw</filetype>
+      <usage_type>test</usage_type>
+      <checksum>5CA25724</checksum>
+    </file>
+    <file>
+      <filename>extra-bldgtype-multifamily-slab-middle-bottom-double-loaded-interior.osw</filename>
+      <filetype>osw</filetype>
+      <usage_type>test</usage_type>
+      <checksum>9B340295</checksum>
+    </file>
+    <file>
+      <filename>extra-bldgtype-multifamily-slab-middle-bottom.osw</filename>
+      <filetype>osw</filetype>
+      <usage_type>test</usage_type>
+      <checksum>D062D3B5</checksum>
+    </file>
+    <file>
+      <filename>extra-bldgtype-multifamily-slab-middle-middle-double-loaded-interior.osw</filename>
+      <filetype>osw</filetype>
+      <usage_type>test</usage_type>
+      <checksum>7B0DCF91</checksum>
+    </file>
+    <file>
+      <filename>extra-bldgtype-multifamily-slab-middle-middle.osw</filename>
+      <filetype>osw</filetype>
+      <usage_type>test</usage_type>
+      <checksum>6B6E7B21</checksum>
+    </file>
+    <file>
+      <filename>extra-bldgtype-multifamily-slab-middle-top-double-loaded-interior.osw</filename>
+      <filetype>osw</filetype>
+      <usage_type>test</usage_type>
+      <checksum>5C3EF052</checksum>
+    </file>
+    <file>
+      <filename>extra-bldgtype-multifamily-slab-middle-top.osw</filename>
+      <filetype>osw</filetype>
+      <usage_type>test</usage_type>
+      <checksum>CF9C27DF</checksum>
+    </file>
+    <file>
+      <filename>extra-bldgtype-multifamily-slab-right-bottom-double-loaded-interior.osw</filename>
+      <filetype>osw</filetype>
+      <usage_type>test</usage_type>
+      <checksum>7F17D888</checksum>
+    </file>
+    <file>
+      <filename>extra-bldgtype-multifamily-slab-right-bottom.osw</filename>
+      <filetype>osw</filetype>
+      <usage_type>test</usage_type>
+      <checksum>71D6910E</checksum>
+    </file>
+    <file>
+      <filename>extra-bldgtype-multifamily-slab-right-middle-double-loaded-interior.osw</filename>
+      <filetype>osw</filetype>
+      <usage_type>test</usage_type>
+      <checksum>31088B56</checksum>
+    </file>
+    <file>
+      <filename>extra-bldgtype-multifamily-slab-right-middle.osw</filename>
+      <filetype>osw</filetype>
+      <usage_type>test</usage_type>
+      <checksum>FFFCE0FB</checksum>
+    </file>
+    <file>
+      <filename>extra-bldgtype-multifamily-slab-right-top-double-loaded-interior.osw</filename>
+      <filetype>osw</filetype>
+      <usage_type>test</usage_type>
+      <checksum>39724833</checksum>
+    </file>
+    <file>
+      <filename>extra-bldgtype-multifamily-slab-right-top.osw</filename>
+      <filetype>osw</filetype>
+      <usage_type>test</usage_type>
+      <checksum>1710B1A0</checksum>
+    </file>
+    <file>
+      <filename>extra-bldgtype-multifamily-slab.osw</filename>
+      <filetype>osw</filetype>
+      <usage_type>test</usage_type>
+      <checksum>F3A505EC</checksum>
+    </file>
+    <file>
+      <filename>extra-bldgtype-single-family-attached-slab-middle.osw</filename>
+      <filetype>osw</filetype>
+      <usage_type>test</usage_type>
+      <checksum>BB5217CE</checksum>
+    </file>
+    <file>
+      <filename>extra-bldgtype-single-family-attached-slab-right.osw</filename>
+      <filetype>osw</filetype>
+      <usage_type>test</usage_type>
+      <checksum>13BEFEE4</checksum>
+    </file>
+    <file>
+      <filename>extra-bldgtype-single-family-attached-slab.osw</filename>
+      <filetype>osw</filetype>
+      <usage_type>test</usage_type>
+      <checksum>8B2C395A</checksum>
+    </file>
+    <file>
+      <filename>extra-bldgtype-single-family-attached-atticroof-conditioned-eaves-gable.osw</filename>
+      <filetype>osw</filetype>
+      <usage_type>test</usage_type>
+      <checksum>9D2C06E1</checksum>
+    </file>
+    <file>
+      <filename>extra-bldgtype-single-family-attached-atticroof-conditioned-eaves-hip.osw</filename>
+      <filetype>osw</filetype>
+      <usage_type>test</usage_type>
+      <checksum>87DE88BD</checksum>
+    </file>
+    <file>
       <filename>build_residential_hpxml_test.rb</filename>
       <filetype>rb</filetype>
       <usage_type>test</usage_type>
       <checksum>E819B8B6</checksum>
-    </file>
-    <file>
-      <filename>schedules.rb</filename>
-      <filetype>rb</filetype>
-      <usage_type>resource</usage_type>
-      <checksum>51495243</checksum>
-    </file>
-    <file>
-      <filename>base-hvac-air-to-air-heat-pump-1-speed-heating-only.osw</filename>
-      <filetype>osw</filetype>
-      <usage_type>test</usage_type>
-      <checksum>D1AFCFC0</checksum>
-    </file>
-    <file>
-      <filename>extra-second-heating-system-portable-heater-to-heat-pump.osw</filename>
-      <filetype>osw</filetype>
-      <usage_type>test</usage_type>
-      <checksum>D90AC35F</checksum>
-    </file>
-    <file>
-      <filename>base-hvac-air-to-air-heat-pump-1-speed-cooling-only.osw</filename>
-      <filetype>osw</filetype>
-      <usage_type>test</usage_type>
-      <checksum>F4CD691D</checksum>
-    </file>
-    <file>
-      <filename>base-hvac-air-to-air-heat-pump-1-speed.osw</filename>
-      <filetype>osw</filetype>
-      <usage_type>test</usage_type>
-      <checksum>006B611D</checksum>
-    </file>
-    <file>
-      <filename>base-hvac-air-to-air-heat-pump-2-speed.osw</filename>
-      <filetype>osw</filetype>
-      <usage_type>test</usage_type>
-      <checksum>87807836</checksum>
-    </file>
-    <file>
-      <filename>base-hvac-dual-fuel-air-to-air-heat-pump-2-speed.osw</filename>
-      <filetype>osw</filetype>
-      <usage_type>test</usage_type>
-      <checksum>FF9AAEAE</checksum>
-    </file>
-    <file>
-      <filename>base-atticroof-unvented-insulated-roof.osw</filename>
-      <filetype>osw</filetype>
-      <usage_type>test</usage_type>
-      <checksum>65428547</checksum>
-    </file>
-    <file>
-      <filename>base-atticroof-flat.osw</filename>
-      <filetype>osw</filetype>
-      <usage_type>test</usage_type>
-      <checksum>874D692E</checksum>
-    </file>
-    <file>
-      <filename>base-foundation-ambient.osw</filename>
-      <filetype>osw</filetype>
-      <usage_type>test</usage_type>
-      <checksum>1EF2A6B0</checksum>
-    </file>
-    <file>
-      <filename>base.osw</filename>
-      <filetype>osw</filetype>
-      <usage_type>test</usage_type>
-      <checksum>BDC176AE</checksum>
-    </file>
-    <file>
-      <filename>base-appliances-none.osw</filename>
-      <filetype>osw</filetype>
-      <usage_type>test</usage_type>
-      <checksum>52E7BCB6</checksum>
-    </file>
-    <file>
-      <filename>base-mechvent-cfis.osw</filename>
-      <filetype>osw</filetype>
-      <usage_type>test</usage_type>
-      <checksum>CDE3F989</checksum>
-    </file>
-    <file>
-      <filename>base-dhw-jacket-electric.osw</filename>
-      <filetype>osw</filetype>
-      <usage_type>test</usage_type>
-      <checksum>C4C139D6</checksum>
-    </file>
-    <file>
-      <filename>base-dhw-low-flow-fixtures.osw</filename>
-      <filetype>osw</filetype>
-      <usage_type>test</usage_type>
-      <checksum>68B7CA1E</checksum>
-    </file>
-    <file>
-      <filename>base-dhw-recirc-demand.osw</filename>
-      <filetype>osw</filetype>
-      <usage_type>test</usage_type>
-      <checksum>03C41DBE</checksum>
-    </file>
-    <file>
-      <filename>base-dhw-recirc-manual.osw</filename>
-      <filetype>osw</filetype>
-      <usage_type>test</usage_type>
-      <checksum>9C93D725</checksum>
-    </file>
-    <file>
-      <filename>base-dhw-recirc-nocontrol.osw</filename>
-      <filetype>osw</filetype>
-      <usage_type>test</usage_type>
-      <checksum>F83FBA24</checksum>
-    </file>
-    <file>
-      <filename>base-dhw-recirc-temperature.osw</filename>
-      <filetype>osw</filetype>
-      <usage_type>test</usage_type>
-      <checksum>D32F1DC9</checksum>
-    </file>
-    <file>
-      <filename>base-dhw-recirc-timer.osw</filename>
-      <filetype>osw</filetype>
-      <usage_type>test</usage_type>
-      <checksum>1542E8ED</checksum>
-    </file>
-    <file>
-      <filename>base-dhw-solar-fraction.osw</filename>
-      <filetype>osw</filetype>
-      <usage_type>test</usage_type>
-      <checksum>E9D01317</checksum>
-    </file>
-    <file>
-      <filename>base-enclosure-infil-cfm50.osw</filename>
-      <filetype>osw</filetype>
-      <usage_type>test</usage_type>
-      <checksum>0451F491</checksum>
-    </file>
-    <file>
-      <filename>base-foundation-conditioned-basement-slab-insulation.osw</filename>
-      <filetype>osw</filetype>
-      <usage_type>test</usage_type>
-      <checksum>A02D1F6A</checksum>
-    </file>
-    <file>
-      <filename>base-hvac-boiler-oil-only.osw</filename>
-      <filetype>osw</filetype>
-      <usage_type>test</usage_type>
-      <checksum>EBA3C88C</checksum>
-    </file>
-    <file>
-      <filename>base-hvac-boiler-propane-only.osw</filename>
-      <filetype>osw</filetype>
-      <usage_type>test</usage_type>
-      <checksum>4BC97DA0</checksum>
-    </file>
-    <file>
-      <filename>base-hvac-boiler-wood-only.osw</filename>
-      <filetype>osw</filetype>
-      <usage_type>test</usage_type>
-      <checksum>D67B2FE7</checksum>
-    </file>
-    <file>
-      <filename>base-hvac-ducts-leakage-percent.osw</filename>
-      <filetype>osw</filetype>
-      <usage_type>test</usage_type>
-      <checksum>E3F475F8</checksum>
-    </file>
-    <file>
-      <filename>base-hvac-furnace-oil-only.osw</filename>
-      <filetype>osw</filetype>
-      <usage_type>test</usage_type>
-      <checksum>5DD98BE4</checksum>
-    </file>
-    <file>
-      <filename>base-hvac-furnace-propane-only.osw</filename>
-      <filetype>osw</filetype>
-      <usage_type>test</usage_type>
-      <checksum>1CDE637A</checksum>
-    </file>
-    <file>
-      <filename>base-hvac-furnace-wood-only.osw</filename>
-      <filetype>osw</filetype>
-      <usage_type>test</usage_type>
-      <checksum>649E3EF0</checksum>
-    </file>
-    <file>
-      <filename>base-hvac-none.osw</filename>
-      <filetype>osw</filetype>
-      <usage_type>test</usage_type>
-      <checksum>D3CAA4FC</checksum>
-    </file>
-    <file>
-      <filename>base-hvac-setpoints.osw</filename>
-      <filetype>osw</filetype>
-      <usage_type>test</usage_type>
-      <checksum>3BEFF3E4</checksum>
-    </file>
-    <file>
-      <filename>base-mechvent-balanced.osw</filename>
-      <filetype>osw</filetype>
-      <usage_type>test</usage_type>
-      <checksum>B493255E</checksum>
-    </file>
-    <file>
-      <filename>base-mechvent-erv.osw</filename>
-      <filetype>osw</filetype>
-      <usage_type>test</usage_type>
-      <checksum>43D417C9</checksum>
-    </file>
-    <file>
-      <filename>base-mechvent-exhaust.osw</filename>
-      <filetype>osw</filetype>
-      <usage_type>test</usage_type>
-      <checksum>59802CBD</checksum>
-    </file>
-    <file>
-      <filename>base-mechvent-hrv.osw</filename>
-      <filetype>osw</filetype>
-      <usage_type>test</usage_type>
-      <checksum>C624ED1B</checksum>
-    </file>
-    <file>
-      <filename>base-mechvent-supply.osw</filename>
-      <filetype>osw</filetype>
-      <usage_type>test</usage_type>
-      <checksum>036414FF</checksum>
-    </file>
-    <file>
-      <filename>base-mechvent-erv-atre-asre.osw</filename>
-      <filetype>osw</filetype>
-      <usage_type>test</usage_type>
-      <checksum>BC004A16</checksum>
-    </file>
-    <file>
-      <filename>base-enclosure-windows-none.osw</filename>
-      <filetype>osw</filetype>
-      <usage_type>test</usage_type>
-      <checksum>B62A8933</checksum>
-    </file>
-    <file>
-      <filename>base-mechvent-hrv-asre.osw</filename>
-      <filetype>osw</filetype>
-      <usage_type>test</usage_type>
-      <checksum>A18C4BEE</checksum>
-    </file>
-    <file>
-      <filename>base-atticroof-vented.osw</filename>
-      <filetype>osw</filetype>
-      <usage_type>test</usage_type>
-      <checksum>6487433B</checksum>
-    </file>
-    <file>
-      <filename>base-dhw-dwhr.osw</filename>
-      <filetype>osw</filetype>
-      <usage_type>test</usage_type>
-      <checksum>4F0C5C2D</checksum>
-    </file>
-    <file>
-      <filename>base-enclosure-beds-4.osw</filename>
-      <filetype>osw</filetype>
-      <usage_type>test</usage_type>
-      <checksum>A36DE126</checksum>
-    </file>
-    <file>
-      <filename>base-hvac-central-ac-only-2-speed.osw</filename>
-      <filetype>osw</filetype>
-      <usage_type>test</usage_type>
-      <checksum>3480CA6A</checksum>
-    </file>
-    <file>
-      <filename>base-hvac-air-to-air-heat-pump-var-speed.osw</filename>
-      <filetype>osw</filetype>
-      <usage_type>test</usage_type>
-      <checksum>14655B97</checksum>
-    </file>
-    <file>
-      <filename>base-hvac-furnace-gas-central-ac-2-speed.osw</filename>
-      <filetype>osw</filetype>
-      <usage_type>test</usage_type>
-      <checksum>ED138F65</checksum>
-    </file>
-    <file>
-      <filename>base-hvac-central-ac-only-var-speed.osw</filename>
-      <filetype>osw</filetype>
-      <usage_type>test</usage_type>
-      <checksum>63DF5F07</checksum>
-    </file>
-    <file>
-      <filename>base-hvac-evap-cooler-furnace-gas.osw</filename>
-      <filetype>osw</filetype>
-      <usage_type>test</usage_type>
-      <checksum>F1067F92</checksum>
-    </file>
-    <file>
-      <filename>base-hvac-furnace-gas-central-ac-var-speed.osw</filename>
-      <filetype>osw</filetype>
-      <usage_type>test</usage_type>
-      <checksum>2F1E7077</checksum>
-    </file>
-    <file>
-      <filename>base-hvac-furnace-gas-room-ac.osw</filename>
-      <filetype>osw</filetype>
-      <usage_type>test</usage_type>
-      <checksum>1CE1559D</checksum>
-    </file>
-    <file>
-      <filename>base-hvac-room-ac-only.osw</filename>
-      <filetype>osw</filetype>
-      <usage_type>test</usage_type>
-      <checksum>08DF68AD</checksum>
-    </file>
-    <file>
-      <filename>extra-dhw-solar-latitude.osw</filename>
-      <filetype>osw</filetype>
-      <usage_type>test</usage_type>
-      <checksum>B4689A92</checksum>
-    </file>
-    <file>
-      <filename>extra-pv-roofpitch.osw</filename>
-      <filetype>osw</filetype>
-      <usage_type>test</usage_type>
-      <checksum>2DADF2D9</checksum>
-    </file>
-    <file>
-      <filename>extra-auto.osw</filename>
-      <filetype>osw</filetype>
-      <usage_type>test</usage_type>
-      <checksum>75A9988B</checksum>
-    </file>
-    <file>
-      <filename>base-mechvent-bath-kitchen-fans.osw</filename>
-      <filetype>osw</filetype>
-      <usage_type>test</usage_type>
-      <checksum>B33ED365</checksum>
-    </file>
-    <file>
-      <filename>base-misc-neighbor-shading.osw</filename>
-      <filetype>osw</filetype>
-      <usage_type>test</usage_type>
-      <checksum>602F36E7</checksum>
-    </file>
-    <file>
-      <filename>base-dhw-tank-heat-pump-outside.osw</filename>
-      <filetype>osw</filetype>
-      <usage_type>test</usage_type>
-      <checksum>A420BBCB</checksum>
-    </file>
-    <file>
-      <filename>base-dhw-tank-heat-pump-with-solar-fraction.osw</filename>
-      <filetype>osw</filetype>
-      <usage_type>test</usage_type>
-      <checksum>19DFCC13</checksum>
-    </file>
-    <file>
-      <filename>base-dhw-tank-heat-pump.osw</filename>
-      <filetype>osw</filetype>
-      <usage_type>test</usage_type>
-      <checksum>9D2DBDDF</checksum>
-    </file>
-    <file>
-      <filename>base-dhw-jacket-hpwh.osw</filename>
-      <filetype>osw</filetype>
-      <usage_type>test</usage_type>
-      <checksum>CE42F3B2</checksum>
-    </file>
-    <file>
-      <filename>base-dhw-jacket-gas.osw</filename>
-      <filetype>osw</filetype>
-      <usage_type>test</usage_type>
-      <checksum>69D05517</checksum>
-    </file>
-    <file>
-      <filename>base-dhw-solar-direct-evacuated-tube.osw</filename>
-      <filetype>osw</filetype>
-      <usage_type>test</usage_type>
-      <checksum>2386B6E9</checksum>
-    </file>
-    <file>
-      <filename>base-dhw-solar-direct-flat-plate.osw</filename>
-      <filetype>osw</filetype>
-      <usage_type>test</usage_type>
-      <checksum>9A9EEF7F</checksum>
-    </file>
-    <file>
-      <filename>base-dhw-solar-direct-ics.osw</filename>
-      <filetype>osw</filetype>
-      <usage_type>test</usage_type>
-      <checksum>CCA9D88A</checksum>
-    </file>
-    <file>
-      <filename>base-dhw-solar-indirect-flat-plate.osw</filename>
-      <filetype>osw</filetype>
-      <usage_type>test</usage_type>
-      <checksum>8C4577C0</checksum>
-    </file>
-    <file>
-      <filename>base-dhw-solar-thermosyphon-flat-plate.osw</filename>
-      <filetype>osw</filetype>
-      <usage_type>test</usage_type>
-      <checksum>A313990D</checksum>
-    </file>
-    <file>
-      <filename>base-dhw-tank-heat-pump-with-solar.osw</filename>
-      <filetype>osw</filetype>
-      <usage_type>test</usage_type>
-      <checksum>A4986F18</checksum>
-    </file>
-    <file>
-      <filename>base-dhw-tank-gas-outside.osw</filename>
-      <filetype>osw</filetype>
-      <usage_type>test</usage_type>
-      <checksum>F53BE9A6</checksum>
-    </file>
-    <file>
-      <filename>base-dhw-tank-gas.osw</filename>
-      <filetype>osw</filetype>
-      <usage_type>test</usage_type>
-      <checksum>78B347C3</checksum>
-    </file>
-    <file>
-      <filename>base-dhw-tank-oil.osw</filename>
-      <filetype>osw</filetype>
-      <usage_type>test</usage_type>
-      <checksum>400CA65F</checksum>
-    </file>
-    <file>
-      <filename>base-dhw-tank-wood.osw</filename>
-      <filetype>osw</filetype>
-      <usage_type>test</usage_type>
-      <checksum>B0F7CD57</checksum>
-    </file>
-    <file>
-      <filename>base-dhw-tankless-gas-with-solar.osw</filename>
-      <filetype>osw</filetype>
-      <usage_type>test</usage_type>
-      <checksum>29464636</checksum>
-    </file>
-    <file>
-      <filename>base-dhw-tankless-electric.osw</filename>
-      <filetype>osw</filetype>
-      <usage_type>test</usage_type>
-      <checksum>54FE68FF</checksum>
-    </file>
-    <file>
-      <filename>base-dhw-tankless-gas-with-solar-fraction.osw</filename>
-      <filetype>osw</filetype>
-      <usage_type>test</usage_type>
-      <checksum>447CCF3F</checksum>
-    </file>
-    <file>
-      <filename>base-dhw-tankless-propane.osw</filename>
-      <filetype>osw</filetype>
-      <usage_type>test</usage_type>
-      <checksum>FCC6E9F4</checksum>
-    </file>
-    <file>
-      <filename>base-dhw-tankless-gas.osw</filename>
-      <filetype>osw</filetype>
-      <usage_type>test</usage_type>
-      <checksum>D5A3D9F9</checksum>
-    </file>
-    <file>
-      <filename>base-hvac-furnace-elec-central-ac-1-speed.osw</filename>
-      <filetype>osw</filetype>
-      <usage_type>test</usage_type>
-      <checksum>58D385FF</checksum>
-    </file>
-    <file>
-      <filename>extra-second-refrigerator.osw</filename>
-      <filetype>osw</filetype>
-      <usage_type>test</usage_type>
-      <checksum>E740B8D1</checksum>
-    </file>
-    <file>
-      <filename>base-enclosure-garage.osw</filename>
-      <filetype>osw</filetype>
-      <usage_type>test</usage_type>
-      <checksum>83F780A2</checksum>
-    </file>
-    <file>
-      <filename>base-dhw-tank-coal.osw</filename>
-      <filetype>osw</filetype>
-      <usage_type>test</usage_type>
-      <checksum>418C239A</checksum>
-    </file>
-    <file>
-      <filename>base-hvac-boiler-coal-only.osw</filename>
-      <filetype>osw</filetype>
-      <usage_type>test</usage_type>
-      <checksum>BAC93CA6</checksum>
-    </file>
-    <file>
-      <filename>base-hvac-elec-resistance-only.osw</filename>
-      <filetype>osw</filetype>
-      <usage_type>test</usage_type>
-      <checksum>0040646D</checksum>
-    </file>
-    <file>
-      <filename>base-simcontrol-timestep-10-mins.osw</filename>
-      <filetype>osw</filetype>
-      <usage_type>test</usage_type>
-      <checksum>470D361B</checksum>
-    </file>
-    <file>
-      <filename>base-simcontrol-daylight-saving-disabled.osw</filename>
-      <filetype>osw</filetype>
-      <usage_type>test</usage_type>
-      <checksum>F57F6AB6</checksum>
-    </file>
-    <file>
-      <filename>base-mechvent-whole-house-fan.osw</filename>
-      <filetype>osw</filetype>
-      <usage_type>test</usage_type>
-      <checksum>065382AC</checksum>
-    </file>
-    <file>
-      <filename>base-dhw-none.osw</filename>
-      <filetype>osw</filetype>
-      <usage_type>test</usage_type>
-      <checksum>C13A5D22</checksum>
-    </file>
-    <file>
-      <filename>base-enclosure-infil-ach-house-pressure.osw</filename>
-      <filetype>osw</filetype>
-      <usage_type>test</usage_type>
-      <checksum>E57C6EF4</checksum>
-    </file>
-    <file>
-      <filename>base-enclosure-infil-cfm-house-pressure.osw</filename>
-      <filetype>osw</filetype>
-      <usage_type>test</usage_type>
-      <checksum>9E5CAC38</checksum>
-    </file>
-    <file>
-      <filename>base-dhw-tankless-electric-outside.osw</filename>
-      <filetype>osw</filetype>
-      <usage_type>test</usage_type>
-      <checksum>419E0425</checksum>
-    </file>
-    <file>
-      <filename>base-enclosure-beds-5.osw</filename>
-      <filetype>osw</filetype>
-      <usage_type>test</usage_type>
-      <checksum>AD325EE8</checksum>
-    </file>
-    <file>
-      <filename>base-enclosure-beds-1.osw</filename>
-      <filetype>osw</filetype>
-      <usage_type>test</usage_type>
-      <checksum>11041392</checksum>
-    </file>
-    <file>
-      <filename>base-enclosure-beds-2.osw</filename>
-      <filetype>osw</filetype>
-      <usage_type>test</usage_type>
-      <checksum>817FFCF7</checksum>
-    </file>
-    <file>
-      <filename>extra-enclosure-garage-partially-protruded.osw</filename>
-      <filetype>osw</filetype>
-      <usage_type>test</usage_type>
-      <checksum>15136B8D</checksum>
-    </file>
-    <file>
-      <filename>base-hvac-dual-fuel-air-to-air-heat-pump-var-speed.osw</filename>
-      <filetype>osw</filetype>
-      <usage_type>test</usage_type>
-      <checksum>1128DF21</checksum>
-    </file>
-    <file>
-      <filename>base-appliances-coal.osw</filename>
-      <filetype>osw</filetype>
-      <usage_type>test</usage_type>
-      <checksum>8B31B536</checksum>
-    </file>
-    <file>
-      <filename>base-appliances-gas.osw</filename>
-      <filetype>osw</filetype>
-      <usage_type>test</usage_type>
-      <checksum>587189EC</checksum>
-    </file>
-    <file>
-      <filename>base-appliances-modified.osw</filename>
-      <filetype>osw</filetype>
-      <usage_type>test</usage_type>
-      <checksum>58D37836</checksum>
-    </file>
-    <file>
-      <filename>base-appliances-oil.osw</filename>
-      <filetype>osw</filetype>
-      <usage_type>test</usage_type>
-      <checksum>3A7A08A4</checksum>
-    </file>
-    <file>
-      <filename>base-appliances-propane.osw</filename>
-      <filetype>osw</filetype>
-      <usage_type>test</usage_type>
-      <checksum>A6100307</checksum>
-    </file>
-    <file>
-      <filename>base-appliances-wood.osw</filename>
-      <filetype>osw</filetype>
-      <usage_type>test</usage_type>
-      <checksum>B781EFC9</checksum>
-    </file>
-    <file>
-      <filename>base-simcontrol-calendar-year-custom.osw</filename>
-      <filetype>osw</filetype>
-      <usage_type>test</usage_type>
-      <checksum>2E08A176</checksum>
-    </file>
-    <file>
-      <filename>base-location-AMY-2012.osw</filename>
-      <filetype>osw</filetype>
-      <usage_type>test</usage_type>
-      <checksum>9C105B1A</checksum>
-    </file>
-    <file>
-      <filename>base-schedules-stochastic.osw</filename>
-      <filetype>osw</filetype>
-      <usage_type>test</usage_type>
-      <checksum>979E4D44</checksum>
-    </file>
-    <file>
-      <filename>base-schedules-user-specified.osw</filename>
-      <filetype>osw</filetype>
-      <usage_type>test</usage_type>
-      <checksum>C29D288B</checksum>
-    </file>
-    <file>
-      <filename>base-lighting-ceiling-fans.osw</filename>
-      <filetype>osw</filetype>
-      <usage_type>test</usage_type>
-      <checksum>21474857</checksum>
-    </file>
-    <file>
-      <filename>extra-schedules-random-seed.osw</filename>
-      <filetype>osw</filetype>
-      <usage_type>test</usage_type>
-      <checksum>4EA4D87A</checksum>
-    </file>
-    <file>
-      <filename>base-misc-usage-multiplier.osw</filename>
-      <filetype>osw</filetype>
-      <usage_type>test</usage_type>
-      <checksum>86D5E806</checksum>
-    </file>
-    <file>
-      <filename>base-pv.osw</filename>
-      <filetype>osw</filetype>
-      <usage_type>test</usage_type>
-      <checksum>5515BFE4</checksum>
-    </file>
-    <file>
-      <filename>base-dhw-tankless-electric-uef.osw</filename>
-      <filetype>osw</filetype>
-      <usage_type>test</usage_type>
-      <checksum>F2A0FC66</checksum>
-    </file>
-    <file>
-      <filename>base-dhw-tankless-gas-uef.osw</filename>
-      <filetype>osw</filetype>
-      <usage_type>test</usage_type>
-      <checksum>B74BFFDF</checksum>
-    </file>
-    <file>
-      <filename>base-misc-loads-large-uncommon.osw</filename>
-      <filetype>osw</filetype>
-      <usage_type>test</usage_type>
-      <checksum>604D7207</checksum>
-    </file>
-    <file>
-      <filename>base-misc-loads-large-uncommon2.osw</filename>
-      <filetype>osw</filetype>
-      <usage_type>test</usage_type>
-      <checksum>2B232D2C</checksum>
-    </file>
-    <file>
-      <filename>base-dhw-indirect-outside.osw</filename>
-      <filetype>osw</filetype>
-      <usage_type>test</usage_type>
-      <checksum>259A3721</checksum>
-    </file>
-    <file>
-      <filename>base-hvac-boiler-gas-only.osw</filename>
-      <filetype>osw</filetype>
-      <usage_type>test</usage_type>
-      <checksum>15283443</checksum>
-    </file>
-    <file>
-      <filename>base-dhw-indirect-standbyloss.osw</filename>
-      <filetype>osw</filetype>
-      <usage_type>test</usage_type>
-      <checksum>A0108C1B</checksum>
-    </file>
-    <file>
-      <filename>base-dhw-indirect.osw</filename>
-      <filetype>osw</filetype>
-      <usage_type>test</usage_type>
-      <checksum>ED777189</checksum>
-    </file>
-    <file>
-      <filename>base-dhw-jacket-indirect.osw</filename>
-      <filetype>osw</filetype>
-      <usage_type>test</usage_type>
-      <checksum>83AF278F</checksum>
-    </file>
-    <file>
-      <filename>base-dhw-indirect-with-solar-fraction.osw</filename>
-      <filetype>osw</filetype>
-      <usage_type>test</usage_type>
-      <checksum>52279C22</checksum>
-    </file>
-    <file>
-      <filename>base-dhw-combi-tankless-outside.osw</filename>
-      <filetype>osw</filetype>
-      <usage_type>test</usage_type>
-      <checksum>5DF153BC</checksum>
-    </file>
-    <file>
-      <filename>base-dhw-combi-tankless.osw</filename>
-      <filetype>osw</filetype>
-      <usage_type>test</usage_type>
-      <checksum>7EE7D9AA</checksum>
-    </file>
-    <file>
-      <filename>base-hvac-fireplace-wood-only.osw</filename>
-      <filetype>osw</filetype>
-      <usage_type>test</usage_type>
-      <checksum>F90712EB</checksum>
-    </file>
-    <file>
-      <filename>base-hvac-furnace-gas-only.osw</filename>
-      <filetype>osw</filetype>
-      <usage_type>test</usage_type>
-      <checksum>76BA412A</checksum>
-    </file>
-    <file>
-      <filename>base-hvac-evap-cooler-only.osw</filename>
-      <filetype>osw</filetype>
-      <usage_type>test</usage_type>
-      <checksum>0FCC1D9E</checksum>
-    </file>
-    <file>
-      <filename>base-hvac-mini-split-air-conditioner-only-ducted.osw</filename>
-      <filetype>osw</filetype>
-      <usage_type>test</usage_type>
-      <checksum>883D25B4</checksum>
-    </file>
-    <file>
-      <filename>base-hvac-mini-split-air-conditioner-only-ductless.osw</filename>
-      <filetype>osw</filetype>
-      <usage_type>test</usage_type>
-      <checksum>6951DFBE</checksum>
-    </file>
-    <file>
-      <filename>base-hvac-central-ac-only-1-speed.osw</filename>
-      <filetype>osw</filetype>
-      <usage_type>test</usage_type>
-      <checksum>71590652</checksum>
-    </file>
-    <file>
-      <filename>base-hvac-stove-oil-only.osw</filename>
-      <filetype>osw</filetype>
-      <usage_type>test</usage_type>
-      <checksum>02988CEE</checksum>
-    </file>
-    <file>
-      <filename>base-hvac-stove-wood-pellets-only.osw</filename>
-      <filetype>osw</filetype>
-      <usage_type>test</usage_type>
-      <checksum>573895F5</checksum>
-    </file>
-    <file>
-      <filename>base-hvac-floor-furnace-propane-only.osw</filename>
-      <filetype>osw</filetype>
-      <usage_type>test</usage_type>
-      <checksum>0328DE19</checksum>
-    </file>
-    <file>
-      <filename>base-hvac-mini-split-heat-pump-ducted-cooling-only.osw</filename>
-      <filetype>osw</filetype>
-      <usage_type>test</usage_type>
-      <checksum>AF30FF10</checksum>
-    </file>
-    <file>
-      <filename>base-enclosure-infil-flue.osw</filename>
-      <filetype>osw</filetype>
-      <usage_type>test</usage_type>
-      <checksum>0374B479</checksum>
-    </file>
-    <file>
-      <filename>extra-enclosure-windows-shading.osw</filename>
-      <filetype>osw</filetype>
-      <usage_type>test</usage_type>
-      <checksum>2C56A06A</checksum>
-    </file>
-    <file>
-      <filename>base-enclosure-overhangs.osw</filename>
-      <filetype>osw</filetype>
-      <usage_type>test</usage_type>
-      <checksum>75E6EF7B</checksum>
-    </file>
-    <file>
-      <filename>base-hvac-evap-cooler-only-ducted.osw</filename>
-      <filetype>osw</filetype>
-      <usage_type>test</usage_type>
-      <checksum>88197BB7</checksum>
-    </file>
-    <file>
-      <filename>base-mechvent-cfis-evap-cooler-only-ducted.osw</filename>
-      <filetype>osw</filetype>
-      <usage_type>test</usage_type>
-      <checksum>92B285C9</checksum>
-    </file>
-    <file>
-      <filename>extra-second-heating-system-portable-heater-to-heating-system.osw</filename>
-      <filetype>osw</filetype>
-      <usage_type>test</usage_type>
-      <checksum>97400AEE</checksum>
-    </file>
-    <file>
-      <filename>extra-second-heating-system-fireplace-to-heating-system.osw</filename>
-      <filetype>osw</filetype>
-      <usage_type>test</usage_type>
-      <checksum>15C528EF</checksum>
-    </file>
-    <file>
-      <filename>base-hvac-furnace-coal-only.osw</filename>
-      <filetype>osw</filetype>
-      <usage_type>test</usage_type>
-      <checksum>01F03987</checksum>
-    </file>
-    <file>
-      <filename>base-mechvent-exhaust-rated-flow-rate.osw</filename>
-      <filetype>osw</filetype>
-      <usage_type>test</usage_type>
-      <checksum>F6F61D0A</checksum>
-    </file>
-    <file>
-      <filename>base-hvac-ground-to-air-heat-pump-cooling-only.osw</filename>
-      <filetype>osw</filetype>
-      <usage_type>test</usage_type>
-      <checksum>20413E41</checksum>
-    </file>
-    <file>
-      <filename>base-hvac-boiler-gas-central-ac-1-speed.osw</filename>
-      <filetype>osw</filetype>
-      <usage_type>test</usage_type>
-      <checksum>A0E4BC8A</checksum>
-    </file>
-    <file>
-      <filename>extra-second-heating-system-boiler-to-heating-system.osw</filename>
-      <filetype>osw</filetype>
-      <usage_type>test</usage_type>
-      <checksum>F8F6A761</checksum>
-    </file>
-    <file>
-      <filename>extra-enclosure-garage-atticroof-conditioned.osw</filename>
-      <filetype>osw</filetype>
-      <usage_type>test</usage_type>
-      <checksum>64DD77C7</checksum>
-    </file>
-    <file>
-      <filename>extra-zero-extra-refrigerator-kwh.osw</filename>
-      <filetype>osw</filetype>
-      <usage_type>test</usage_type>
-      <checksum>050B0461</checksum>
-    </file>
-    <file>
-      <filename>extra-zero-freezer-kwh.osw</filename>
-      <filetype>osw</filetype>
-      <usage_type>test</usage_type>
-      <checksum>F7F645CA</checksum>
-    </file>
-    <file>
-      <filename>extra-zero-refrigerator-kwh.osw</filename>
-      <filetype>osw</filetype>
-      <usage_type>test</usage_type>
-      <checksum>463B664A</checksum>
-    </file>
-    <file>
-      <filename>extra-zero-clothes-washer-kwh.osw</filename>
-      <filetype>osw</filetype>
-      <usage_type>test</usage_type>
-      <checksum>66BCD625</checksum>
-    </file>
-    <file>
-      <filename>extra-zero-dishwasher-kwh.osw</filename>
-      <filetype>osw</filetype>
-      <usage_type>test</usage_type>
-      <checksum>8C41B731</checksum>
-    </file>
-    <file>
-      <filename>base-misc-shielding-of-home.osw</filename>
-      <filetype>osw</filetype>
-      <usage_type>test</usage_type>
-      <checksum>9C41C3A6</checksum>
-    </file>
-    <file>
-      <filename>extra-gas-hot-tub-heater-with-zero-kwh.osw</filename>
-      <filetype>osw</filetype>
-      <usage_type>test</usage_type>
-      <checksum>D677F261</checksum>
-    </file>
-    <file>
-      <filename>extra-gas-pool-heater-with-zero-kwh.osw</filename>
-      <filetype>osw</filetype>
-      <usage_type>test</usage_type>
-      <checksum>CC5BE5F1</checksum>
-    </file>
-    <file>
-      <filename>base-bldgtype-single-family-attached.osw</filename>
-      <filetype>osw</filetype>
-      <usage_type>test</usage_type>
-      <checksum>A3E78767</checksum>
-    </file>
-    <file>
-      <filename>extra-bldgtype-single-family-attached-double-exterior.osw</filename>
-      <filetype>osw</filetype>
-      <usage_type>test</usage_type>
-      <checksum>FED2C6E7</checksum>
-    </file>
-    <file>
-      <filename>extra-bldgtype-single-family-attached-single-exterior-front.osw</filename>
-      <filetype>osw</filetype>
-      <usage_type>test</usage_type>
-      <checksum>A4415918</checksum>
-    </file>
-    <file>
-      <filename>extra-bldgtype-single-family-attached-atticroof-flat.osw</filename>
-      <filetype>osw</filetype>
-      <usage_type>test</usage_type>
-      <checksum>E886E79F</checksum>
-    </file>
-    <file>
-      <filename>base-enclosure-2stories-garage.osw</filename>
-      <filetype>osw</filetype>
-      <usage_type>test</usage_type>
-      <checksum>5E4F9299</checksum>
-    </file>
-    <file>
-      <filename>base-enclosure-infil-natural-ach.osw</filename>
-      <filetype>osw</filetype>
-      <usage_type>test</usage_type>
-      <checksum>CC5F7A94</checksum>
-    </file>
-    <file>
-      <filename>base-hvac-central-ac-plus-air-to-air-heat-pump-heating.osw</filename>
-      <filetype>osw</filetype>
-      <usage_type>test</usage_type>
-      <checksum>4F2DCBDC</checksum>
-    </file>
-    <file>
-      <filename>base-hvac-dual-fuel-air-to-air-heat-pump-1-speed.osw</filename>
-      <filetype>osw</filetype>
-      <usage_type>test</usage_type>
-      <checksum>D863BAE4</checksum>
-    </file>
-    <file>
-      <filename>base-hvac-dual-fuel-air-to-air-heat-pump-1-speed-electric.osw</filename>
-      <filetype>osw</filetype>
-      <usage_type>test</usage_type>
-      <checksum>90CC531C</checksum>
-    </file>
-    <file>
-      <filename>base-hvac-dual-fuel-mini-split-heat-pump-ducted.osw</filename>
-      <filetype>osw</filetype>
-      <usage_type>test</usage_type>
-      <checksum>23D68661</checksum>
-    </file>
-    <file>
-      <filename>base-hvac-ground-to-air-heat-pump-heating-only.osw</filename>
-      <filetype>osw</filetype>
-      <usage_type>test</usage_type>
-      <checksum>72777D1F</checksum>
-    </file>
-    <file>
-      <filename>base-hvac-ground-to-air-heat-pump.osw</filename>
-      <filetype>osw</filetype>
-      <usage_type>test</usage_type>
-      <checksum>B489A242</checksum>
-    </file>
-    <file>
-      <filename>extra-second-heating-system-boiler-to-heat-pump.osw</filename>
-      <filetype>osw</filetype>
-      <usage_type>test</usage_type>
-      <checksum>BB95ABBF</checksum>
-    </file>
-    <file>
-      <filename>base-hvac-mini-split-heat-pump-ducted-heating-only.osw</filename>
-      <filetype>osw</filetype>
-      <usage_type>test</usage_type>
-      <checksum>FB874F00</checksum>
-    </file>
-    <file>
-      <filename>base-hvac-mini-split-heat-pump-ducted.osw</filename>
-      <filetype>osw</filetype>
-      <usage_type>test</usage_type>
-      <checksum>25ED7DDB</checksum>
-    </file>
-    <file>
-      <filename>base-hvac-mini-split-heat-pump-ductless.osw</filename>
-      <filetype>osw</filetype>
-      <usage_type>test</usage_type>
-      <checksum>E0C96B95</checksum>
-    </file>
-    <file>
-      <filename>extra-second-heating-system-fireplace-to-heat-pump.osw</filename>
-      <filetype>osw</filetype>
-      <usage_type>test</usage_type>
-      <checksum>A1A590AF</checksum>
-    </file>
-    <file>
-      <filename>base-hvac-undersized.osw</filename>
-      <filetype>osw</filetype>
-      <usage_type>test</usage_type>
-      <checksum>73D17DA0</checksum>
-    </file>
-    <file>
-      <filename>base-hvac-room-ac-only-33percent.osw</filename>
-      <filetype>osw</filetype>
-      <usage_type>test</usage_type>
-      <checksum>384A6408</checksum>
-    </file>
-    <file>
-      <filename>base-location-helena-mt.osw</filename>
-      <filetype>osw</filetype>
-      <usage_type>test</usage_type>
-      <checksum>A36C1034</checksum>
-    </file>
-    <file>
-      <filename>base-hvac-programmable-thermostat-detailed.osw</filename>
-      <filetype>osw</filetype>
-      <usage_type>test</usage_type>
-      <checksum>E2A134D0</checksum>
-    </file>
-    <file>
-      <filename>base-hvac-fixed-heater-gas-only.osw</filename>
-      <filetype>osw</filetype>
-      <usage_type>test</usage_type>
-      <checksum>3314B98C</checksum>
-    </file>
-    <file>
-      <filename>base-hvac-portable-heater-gas-only.osw</filename>
-      <filetype>osw</filetype>
-      <usage_type>test</usage_type>
-      <checksum>A5F0DD39</checksum>
-    </file>
-    <file>
-      <filename>base-hvac-boiler-elec-only.osw</filename>
-      <filetype>osw</filetype>
-      <usage_type>test</usage_type>
-      <checksum>7042E1A4</checksum>
-    </file>
-    <file>
-      <filename>base-hvac-furnace-elec-only.osw</filename>
-      <filetype>osw</filetype>
-      <usage_type>test</usage_type>
-      <checksum>39E861C0</checksum>
-    </file>
-    <file>
-      <filename>base-hvac-wall-furnace-elec-only.osw</filename>
-      <filetype>osw</filetype>
-      <usage_type>test</usage_type>
-      <checksum>029FF6BC</checksum>
-    </file>
-    <file>
-      <filename>base-hvac-install-quality-air-to-air-heat-pump-1-speed.osw</filename>
-      <filetype>osw</filetype>
-      <usage_type>test</usage_type>
-      <checksum>A811F66E</checksum>
-    </file>
-    <file>
-      <filename>base-hvac-install-quality-air-to-air-heat-pump-2-speed.osw</filename>
-      <filetype>osw</filetype>
-      <usage_type>test</usage_type>
-      <checksum>391F442C</checksum>
-    </file>
-    <file>
-      <filename>base-hvac-install-quality-air-to-air-heat-pump-var-speed.osw</filename>
-      <filetype>osw</filetype>
-      <usage_type>test</usage_type>
-      <checksum>E8879E3A</checksum>
-    </file>
-    <file>
-      <filename>base-hvac-install-quality-furnace-gas-central-ac-1-speed.osw</filename>
-      <filetype>osw</filetype>
-      <usage_type>test</usage_type>
-      <checksum>D9ACECC3</checksum>
-    </file>
-    <file>
-      <filename>base-hvac-install-quality-furnace-gas-central-ac-2-speed.osw</filename>
-      <filetype>osw</filetype>
-      <usage_type>test</usage_type>
-      <checksum>09671C7F</checksum>
-    </file>
-    <file>
-      <filename>base-hvac-install-quality-furnace-gas-central-ac-var-speed.osw</filename>
-      <filetype>osw</filetype>
-      <usage_type>test</usage_type>
-      <checksum>AEC8B388</checksum>
-    </file>
-    <file>
-      <filename>base-hvac-install-quality-furnace-gas-only.osw</filename>
-      <filetype>osw</filetype>
-      <usage_type>test</usage_type>
-      <checksum>1D9A698B</checksum>
-    </file>
-    <file>
-      <filename>base-hvac-install-quality-mini-split-air-conditioner-only-ducted.osw</filename>
-      <filetype>osw</filetype>
-      <usage_type>test</usage_type>
-      <checksum>5EAF65A2</checksum>
-    </file>
-    <file>
-      <filename>base-hvac-install-quality-mini-split-heat-pump-ducted.osw</filename>
-      <filetype>osw</filetype>
-      <usage_type>test</usage_type>
-      <checksum>2ADD8E9F</checksum>
-    </file>
-    <file>
-      <filename>base-hvac-install-quality-ground-to-air-heat-pump.osw</filename>
-      <filetype>osw</filetype>
-      <usage_type>test</usage_type>
-      <checksum>DF4B25CB</checksum>
-    </file>
-    <file>
-      <filename>base-dhw-tank-heat-pump-uef.osw</filename>
-      <filetype>osw</filetype>
-      <usage_type>test</usage_type>
-      <checksum>63C1373A</checksum>
-    </file>
-    <file>
-      <filename>base-dhw-tank-elec-uef.osw</filename>
-      <filetype>osw</filetype>
-      <usage_type>test</usage_type>
-      <checksum>4B0922E2</checksum>
-    </file>
-    <file>
-      <filename>base-dhw-tank-gas-uef.osw</filename>
-      <filetype>osw</filetype>
-      <usage_type>test</usage_type>
-      <checksum>CE28A433</checksum>
-    </file>
-    <file>
-      <filename>base-enclosure-2stories.osw</filename>
-      <filetype>osw</filetype>
-      <usage_type>test</usage_type>
-      <checksum>F38827C4</checksum>
-    </file>
-    <file>
-      <filename>base-hvac-autosize-boiler-elec-only.osw</filename>
-      <filetype>osw</filetype>
-      <usage_type>test</usage_type>
-      <checksum>0334DEF6</checksum>
-    </file>
-    <file>
-      <filename>base-hvac-autosize-boiler-gas-central-ac-1-speed.osw</filename>
-      <filetype>osw</filetype>
-      <usage_type>test</usage_type>
-      <checksum>7F005F89</checksum>
-    </file>
-    <file>
-      <filename>base-hvac-autosize-boiler-gas-only.osw</filename>
-      <filetype>osw</filetype>
-      <usage_type>test</usage_type>
-      <checksum>EF872237</checksum>
-    </file>
-    <file>
-      <filename>base-hvac-autosize-central-ac-only-1-speed.osw</filename>
-      <filetype>osw</filetype>
-      <usage_type>test</usage_type>
-      <checksum>EB159806</checksum>
-    </file>
-    <file>
-      <filename>base-hvac-autosize-central-ac-only-2-speed.osw</filename>
-      <filetype>osw</filetype>
-      <usage_type>test</usage_type>
-      <checksum>E4EF4B0A</checksum>
-    </file>
-    <file>
-      <filename>base-hvac-autosize-central-ac-only-var-speed.osw</filename>
-      <filetype>osw</filetype>
-      <usage_type>test</usage_type>
-      <checksum>D6B430EB</checksum>
-    </file>
-    <file>
-      <filename>base-hvac-autosize-elec-resistance-only.osw</filename>
-      <filetype>osw</filetype>
-      <usage_type>test</usage_type>
-      <checksum>B4A0468C</checksum>
-    </file>
-    <file>
-      <filename>base-hvac-autosize-evap-cooler-furnace-gas.osw</filename>
-      <filetype>osw</filetype>
-      <usage_type>test</usage_type>
-      <checksum>D706AF1C</checksum>
-    </file>
-    <file>
-      <filename>base-hvac-autosize-floor-furnace-propane-only.osw</filename>
-      <filetype>osw</filetype>
-      <usage_type>test</usage_type>
-      <checksum>13C90359</checksum>
-    </file>
-    <file>
-      <filename>base-hvac-autosize-furnace-elec-only.osw</filename>
-      <filetype>osw</filetype>
-      <usage_type>test</usage_type>
-      <checksum>24E47817</checksum>
-    </file>
-    <file>
-      <filename>base-hvac-autosize-furnace-gas-central-ac-2-speed.osw</filename>
-      <filetype>osw</filetype>
-      <usage_type>test</usage_type>
-      <checksum>752E5E90</checksum>
-    </file>
-    <file>
-      <filename>base-hvac-autosize-furnace-gas-central-ac-var-speed.osw</filename>
-      <filetype>osw</filetype>
-      <usage_type>test</usage_type>
-      <checksum>4C1FF803</checksum>
-    </file>
-    <file>
-      <filename>base-hvac-autosize-furnace-gas-only.osw</filename>
-      <filetype>osw</filetype>
-      <usage_type>test</usage_type>
-      <checksum>F72247D1</checksum>
-    </file>
-    <file>
-      <filename>base-hvac-autosize-furnace-gas-room-ac.osw</filename>
-      <filetype>osw</filetype>
-      <usage_type>test</usage_type>
-      <checksum>5D1200D1</checksum>
-    </file>
-    <file>
-      <filename>base-hvac-autosize-room-ac-only.osw</filename>
-      <filetype>osw</filetype>
-      <usage_type>test</usage_type>
-      <checksum>4AAAF956</checksum>
-    </file>
-    <file>
-      <filename>base-hvac-autosize-stove-oil-only.osw</filename>
-      <filetype>osw</filetype>
-      <usage_type>test</usage_type>
-      <checksum>B1C94E2D</checksum>
-    </file>
-    <file>
-      <filename>base-hvac-autosize-wall-furnace-elec-only.osw</filename>
-      <filetype>osw</filetype>
-      <usage_type>test</usage_type>
-      <checksum>DA32983E</checksum>
-    </file>
-    <file>
-      <filename>base-hvac-autosize.osw</filename>
-      <filetype>osw</filetype>
-      <usage_type>test</usage_type>
-      <checksum>CF6440FC</checksum>
-    </file>
-    <file>
-      <filename>base-hvac-autosize-ground-to-air-heat-pump-cooling-only.osw</filename>
-      <filetype>osw</filetype>
-      <usage_type>test</usage_type>
-      <checksum>A38B0B8B</checksum>
-    </file>
-    <file>
-      <filename>base-hvac-autosize-ground-to-air-heat-pump-heating-only.osw</filename>
-      <filetype>osw</filetype>
-      <usage_type>test</usage_type>
-      <checksum>4CB7A865</checksum>
-    </file>
-    <file>
-      <filename>base-hvac-autosize-ground-to-air-heat-pump.osw</filename>
-      <filetype>osw</filetype>
-      <usage_type>test</usage_type>
-      <checksum>A4B507EE</checksum>
-    </file>
-    <file>
-      <filename>base-hvac-autosize-air-to-air-heat-pump-1-speed-cooling-only.osw</filename>
-      <filetype>osw</filetype>
-      <usage_type>test</usage_type>
-      <checksum>588782FF</checksum>
-    </file>
-    <file>
-      <filename>base-hvac-autosize-air-to-air-heat-pump-1-speed-heating-only.osw</filename>
-      <filetype>osw</filetype>
-      <usage_type>test</usage_type>
-      <checksum>5BE329F2</checksum>
-    </file>
-    <file>
-      <filename>base-hvac-autosize-air-to-air-heat-pump-2-speed.osw</filename>
-      <filetype>osw</filetype>
-      <usage_type>test</usage_type>
-      <checksum>540E0CC7</checksum>
-    </file>
-    <file>
-      <filename>base-hvac-autosize-air-to-air-heat-pump-var-speed.osw</filename>
-      <filetype>osw</filetype>
-      <usage_type>test</usage_type>
-      <checksum>F462E2FD</checksum>
-    </file>
-    <file>
-      <filename>base-hvac-autosize-central-ac-plus-air-to-air-heat-pump-heating.osw</filename>
-      <filetype>osw</filetype>
-      <usage_type>test</usage_type>
-      <checksum>9FC60020</checksum>
-    </file>
-    <file>
-      <filename>base-hvac-autosize-dual-fuel-air-to-air-heat-pump-1-speed.osw</filename>
-      <filetype>osw</filetype>
-      <usage_type>test</usage_type>
-      <checksum>ED3412A5</checksum>
-    </file>
-    <file>
-      <filename>base-hvac-autosize-dual-fuel-mini-split-heat-pump-ducted.osw</filename>
-      <filetype>osw</filetype>
-      <usage_type>test</usage_type>
-      <checksum>509753AA</checksum>
-    </file>
-    <file>
-      <filename>base-hvac-autosize-mini-split-heat-pump-ducted-cooling-only.osw</filename>
-      <filetype>osw</filetype>
-      <usage_type>test</usage_type>
-      <checksum>1B6A7317</checksum>
-    </file>
-    <file>
-      <filename>base-hvac-autosize-mini-split-heat-pump-ducted-heating-only.osw</filename>
-      <filetype>osw</filetype>
-      <usage_type>test</usage_type>
-      <checksum>848249F4</checksum>
-    </file>
-    <file>
-      <filename>base-hvac-autosize-mini-split-heat-pump-ducted.osw</filename>
-      <filetype>osw</filetype>
-      <usage_type>test</usage_type>
-      <checksum>26D158AD</checksum>
-    </file>
-    <file>
-      <filename>base-hvac-autosize-air-to-air-heat-pump-1-speed.osw</filename>
-      <filetype>osw</filetype>
-      <usage_type>test</usage_type>
-      <checksum>97DE41A2</checksum>
-    </file>
-    <file>
-      <filename>base-hvac-autosize-mini-split-air-conditioner-only-ducted.osw</filename>
-      <filetype>osw</filetype>
-      <usage_type>test</usage_type>
-      <checksum>BDDCDE5B</checksum>
-    </file>
-    <file>
-      <filename>base-foundation-vented-crawlspace.osw</filename>
-      <filetype>osw</filetype>
-      <usage_type>test</usage_type>
-      <checksum>FB822202</checksum>
-    </file>
-    <file>
-      <filename>base-foundation-unvented-crawlspace.osw</filename>
-      <filetype>osw</filetype>
-      <usage_type>test</usage_type>
-      <checksum>3D9F104B</checksum>
-    </file>
-    <file>
-      <filename>base-foundation-unconditioned-basement-assembly-r.osw</filename>
-      <filetype>osw</filetype>
-      <usage_type>test</usage_type>
-      <checksum>4BACA45D</checksum>
-    </file>
-    <file>
-      <filename>base-foundation-unconditioned-basement.osw</filename>
-      <filetype>osw</filetype>
-      <usage_type>test</usage_type>
-      <checksum>EA1BF5D1</checksum>
-    </file>
-    <file>
-      <filename>base-location-duluth-mn.osw</filename>
-      <filetype>osw</filetype>
-      <usage_type>test</usage_type>
-      <checksum>BB9D2BFC</checksum>
-    </file>
-    <file>
-      <filename>base-foundation-unconditioned-basement-wall-insulation.osw</filename>
-      <filetype>osw</filetype>
-      <usage_type>test</usage_type>
-      <checksum>73D5CE79</checksum>
-    </file>
-    <file>
-      <filename>extra-bldgtype-single-family-attached-unconditioned-basement-middle.osw</filename>
-      <filetype>osw</filetype>
-      <usage_type>test</usage_type>
-      <checksum>4A99DCB4</checksum>
-    </file>
-    <file>
-      <filename>extra-bldgtype-single-family-attached-unconditioned-basement-right.osw</filename>
-      <filetype>osw</filetype>
-      <usage_type>test</usage_type>
-      <checksum>B80F6895</checksum>
-    </file>
-    <file>
-      <filename>extra-bldgtype-single-family-attached-unconditioned-basement.osw</filename>
-      <filetype>osw</filetype>
-      <usage_type>test</usage_type>
-      <checksum>BB5A85D6</checksum>
-    </file>
-    <file>
-      <filename>extra-bldgtype-single-family-attached-unvented-crawlspace-middle.osw</filename>
-      <filetype>osw</filetype>
-      <usage_type>test</usage_type>
-      <checksum>6682DD64</checksum>
-    </file>
-    <file>
-      <filename>extra-bldgtype-single-family-attached-unvented-crawlspace-right.osw</filename>
-      <filetype>osw</filetype>
-      <usage_type>test</usage_type>
-      <checksum>CBBB5CBC</checksum>
-    </file>
-    <file>
-      <filename>extra-bldgtype-single-family-attached-unvented-crawlspace.osw</filename>
-      <filetype>osw</filetype>
-      <usage_type>test</usage_type>
-      <checksum>5FB6B42A</checksum>
-    </file>
-    <file>
-      <filename>extra-bldgtype-single-family-attached-vented-crawlspace-middle.osw</filename>
-      <filetype>osw</filetype>
-      <usage_type>test</usage_type>
-      <checksum>6982FCE7</checksum>
-    </file>
-    <file>
-      <filename>extra-bldgtype-single-family-attached-vented-crawlspace-right.osw</filename>
-      <filetype>osw</filetype>
-      <usage_type>test</usage_type>
-      <checksum>2C86C41B</checksum>
-    </file>
-    <file>
-      <filename>extra-bldgtype-single-family-attached-vented-crawlspace.osw</filename>
-      <filetype>osw</filetype>
-      <usage_type>test</usage_type>
-      <checksum>58A235E3</checksum>
-    </file>
-    <file>
-      <filename>base-location-baltimore-md.osw</filename>
-      <filetype>osw</filetype>
-      <usage_type>test</usage_type>
-      <checksum>CFEFDB04</checksum>
-    </file>
-    <file>
-      <filename>base-location-portland-or.osw</filename>
-      <filetype>osw</filetype>
-      <usage_type>test</usage_type>
-      <checksum>920FE715</checksum>
-    </file>
-    <file>
-      <filename>base-misc-defaults.osw</filename>
-      <filetype>osw</filetype>
-      <usage_type>test</usage_type>
-      <checksum>4D4EF1B0</checksum>
-    </file>
-    <file>
-      <filename>base-foundation-slab.osw</filename>
-      <filetype>osw</filetype>
-      <usage_type>test</usage_type>
-      <checksum>58AB4CAB</checksum>
-    </file>
-    <file>
-      <filename>extra-enclosure-atticroof-conditioned-eaves-gable.osw</filename>
-      <filetype>osw</filetype>
-      <usage_type>test</usage_type>
-      <checksum>446931C2</checksum>
-    </file>
-    <file>
-      <filename>extra-enclosure-atticroof-conditioned-eaves-hip.osw</filename>
-      <filetype>osw</filetype>
-      <usage_type>test</usage_type>
-      <checksum>692EAC37</checksum>
-    </file>
-    <file>
-      <filename>base-appliances-dehumidifier.osw</filename>
-      <filetype>osw</filetype>
-      <usage_type>test</usage_type>
-      <checksum>C5DB28E4</checksum>
-    </file>
-    <file>
-      <filename>base-appliances-dehumidifier-ief-portable.osw</filename>
-      <filetype>osw</filetype>
-      <usage_type>test</usage_type>
-      <checksum>B16E2037</checksum>
-    </file>
-    <file>
-      <filename>base-appliances-dehumidifier-ief-whole-home.osw</filename>
-      <filetype>osw</filetype>
-      <usage_type>test</usage_type>
-      <checksum>506B0CBD</checksum>
-    </file>
-    <file>
-      <filename>base-atticroof-radiant-barrier.osw</filename>
-      <filetype>osw</filetype>
-      <usage_type>test</usage_type>
-      <checksum>B40BFB9E</checksum>
-    </file>
-    <file>
-      <filename>base-location-dallas-tx.osw</filename>
-      <filetype>osw</filetype>
-      <usage_type>test</usage_type>
-      <checksum>6912F1B3</checksum>
-    </file>
-    <file>
-      <filename>base-location-miami-fl.osw</filename>
-      <filetype>osw</filetype>
-      <usage_type>test</usage_type>
-      <checksum>22FDD8A7</checksum>
-    </file>
-    <file>
-      <filename>base-location-honolulu-hi.osw</filename>
-      <filetype>osw</filetype>
-      <usage_type>test</usage_type>
-      <checksum>78A8D6DB</checksum>
-    </file>
-    <file>
-      <filename>base-location-phoenix-az.osw</filename>
-      <filetype>osw</filetype>
-      <usage_type>test</usage_type>
-      <checksum>939B47C3</checksum>
-    </file>
-    <file>
-      <filename>extra-bldgtype-single-family-attached-slab-middle.osw</filename>
-      <filetype>osw</filetype>
-      <usage_type>test</usage_type>
-      <checksum>BB5217CE</checksum>
-    </file>
-    <file>
-      <filename>extra-bldgtype-single-family-attached-slab-right.osw</filename>
-      <filetype>osw</filetype>
-      <usage_type>test</usage_type>
-      <checksum>13BEFEE4</checksum>
-    </file>
-    <file>
-      <filename>extra-bldgtype-single-family-attached-slab.osw</filename>
-      <filetype>osw</filetype>
-      <usage_type>test</usage_type>
-      <checksum>8B2C395A</checksum>
-    </file>
-    <file>
-      <filename>extra-bldgtype-single-family-attached-atticroof-conditioned-eaves-gable.osw</filename>
-      <filetype>osw</filetype>
-      <usage_type>test</usage_type>
-      <checksum>9D2C06E1</checksum>
-    </file>
-    <file>
-      <filename>extra-bldgtype-single-family-attached-atticroof-conditioned-eaves-hip.osw</filename>
-      <filetype>osw</filetype>
-      <usage_type>test</usage_type>
-      <checksum>87DE88BD</checksum>
-    </file>
-    <file>
-      <filename>base-bldgtype-multifamily-shared-mechvent-preconditioning.osw</filename>
-      <filetype>osw</filetype>
-      <usage_type>test</usage_type>
-      <checksum>01D99151</checksum>
-    </file>
-    <file>
-      <filename>base-bldgtype-multifamily-shared-mechvent.osw</filename>
-      <filetype>osw</filetype>
-      <usage_type>test</usage_type>
-      <checksum>19B19F50</checksum>
-    </file>
-    <file>
-      <filename>base-bldgtype-multifamily-shared-pv.osw</filename>
-      <filetype>osw</filetype>
-      <usage_type>test</usage_type>
-      <checksum>C2E27DD4</checksum>
-    </file>
-    <file>
-      <filename>base-bldgtype-multifamily-shared-water-heater.osw</filename>
-      <filetype>osw</filetype>
-      <usage_type>test</usage_type>
-      <checksum>552159F1</checksum>
-    </file>
-    <file>
-      <filename>base-bldgtype-multifamily.osw</filename>
-      <filetype>osw</filetype>
-      <usage_type>test</usage_type>
-      <checksum>5B3FC677</checksum>
-    </file>
-    <file>
-      <filename>base-bldgtype-multifamily-shared-boiler-only-baseboard.osw</filename>
-      <filetype>osw</filetype>
-      <usage_type>test</usage_type>
-      <checksum>7E9C7FA2</checksum>
-    </file>
-    <file>
-      <filename>base-bldgtype-multifamily-shared-boiler-only-fan-coil.osw</filename>
-      <filetype>osw</filetype>
-      <usage_type>test</usage_type>
-      <checksum>F4DE7AB8</checksum>
-    </file>
-    <file>
-      <filename>base-hvac-room-ac-only-ceer.osw</filename>
-      <filetype>osw</filetype>
-      <usage_type>test</usage_type>
-      <checksum>AFC2020B</checksum>
-    </file>
-    <file>
-      <filename>extra-bldgtype-single-family-attached-double-loaded-interior.osw</filename>
-      <filetype>osw</filetype>
-      <usage_type>test</usage_type>
-      <checksum>530E2648</checksum>
-    </file>
-    <file>
-      <filename>extra-bldgtype-multifamily-unvented-crawlspace-left-bottom.osw</filename>
-      <filetype>osw</filetype>
-      <usage_type>test</usage_type>
-      <checksum>97787CC2</checksum>
-    </file>
-    <file>
-      <filename>extra-bldgtype-multifamily-unvented-crawlspace-left-middle.osw</filename>
-      <filetype>osw</filetype>
-      <usage_type>test</usage_type>
-      <checksum>B4F9DC3B</checksum>
-    </file>
-    <file>
-      <filename>extra-bldgtype-multifamily-unvented-crawlspace-left-top.osw</filename>
-      <filetype>osw</filetype>
-      <usage_type>test</usage_type>
-      <checksum>16ED9ADF</checksum>
-    </file>
-    <file>
-      <filename>extra-bldgtype-multifamily-unvented-crawlspace-middle-bottom.osw</filename>
-      <filetype>osw</filetype>
-      <usage_type>test</usage_type>
-      <checksum>B076747B</checksum>
-    </file>
-    <file>
-      <filename>extra-bldgtype-multifamily-unvented-crawlspace-middle-middle.osw</filename>
-      <filetype>osw</filetype>
-      <usage_type>test</usage_type>
-      <checksum>6C9BAB1D</checksum>
-    </file>
-    <file>
-      <filename>extra-bldgtype-multifamily-unvented-crawlspace-middle-top.osw</filename>
-      <filetype>osw</filetype>
-      <usage_type>test</usage_type>
-      <checksum>D3C261B6</checksum>
-    </file>
-    <file>
-      <filename>extra-bldgtype-multifamily-unvented-crawlspace-right-bottom.osw</filename>
-      <filetype>osw</filetype>
-      <usage_type>test</usage_type>
-      <checksum>815B1ADB</checksum>
-    </file>
-    <file>
-      <filename>extra-bldgtype-multifamily-unvented-crawlspace-right-middle.osw</filename>
-      <filetype>osw</filetype>
-      <usage_type>test</usage_type>
-      <checksum>334C55B5</checksum>
-    </file>
-    <file>
-      <filename>extra-bldgtype-multifamily-unvented-crawlspace-right-top.osw</filename>
-      <filetype>osw</filetype>
-      <usage_type>test</usage_type>
-      <checksum>CF5FE08D</checksum>
-    </file>
-    <file>
-      <filename>extra-bldgtype-multifamily-unvented-crawlspace.osw</filename>
-      <filetype>osw</filetype>
-      <usage_type>test</usage_type>
-      <checksum>B525C817</checksum>
-    </file>
-    <file>
-      <filename>extra-bldgtype-multifamily-vented-crawlspace-left-bottom.osw</filename>
-      <filetype>osw</filetype>
-      <usage_type>test</usage_type>
-      <checksum>29AA4B9A</checksum>
-    </file>
-    <file>
-      <filename>extra-bldgtype-multifamily-vented-crawlspace-left-middle.osw</filename>
-      <filetype>osw</filetype>
-      <usage_type>test</usage_type>
-      <checksum>19A8EB7E</checksum>
-    </file>
-    <file>
-      <filename>extra-bldgtype-multifamily-vented-crawlspace-left-top.osw</filename>
-      <filetype>osw</filetype>
-      <usage_type>test</usage_type>
-      <checksum>E6C72895</checksum>
-    </file>
-    <file>
-      <filename>extra-bldgtype-multifamily-vented-crawlspace-middle-bottom.osw</filename>
-      <filetype>osw</filetype>
-      <usage_type>test</usage_type>
-      <checksum>A833F848</checksum>
-    </file>
-    <file>
-      <filename>extra-bldgtype-multifamily-vented-crawlspace-middle-middle.osw</filename>
-      <filetype>osw</filetype>
-      <usage_type>test</usage_type>
-      <checksum>8BB258B1</checksum>
-    </file>
-    <file>
-      <filename>extra-bldgtype-multifamily-vented-crawlspace-middle-top.osw</filename>
-      <filetype>osw</filetype>
-      <usage_type>test</usage_type>
-      <checksum>CE8669A6</checksum>
-    </file>
-    <file>
-      <filename>extra-bldgtype-multifamily-vented-crawlspace-right-bottom.osw</filename>
-      <filetype>osw</filetype>
-      <usage_type>test</usage_type>
-      <checksum>BC2059E1</checksum>
-    </file>
-    <file>
-      <filename>extra-bldgtype-multifamily-vented-crawlspace-right-middle.osw</filename>
-      <filetype>osw</filetype>
-      <usage_type>test</usage_type>
-      <checksum>6D22F956</checksum>
-    </file>
-    <file>
-      <filename>extra-bldgtype-multifamily-vented-crawlspace-right-top.osw</filename>
-      <filetype>osw</filetype>
-      <usage_type>test</usage_type>
-      <checksum>02E186F9</checksum>
-    </file>
-    <file>
-      <filename>extra-bldgtype-multifamily-vented-crawlspace.osw</filename>
-      <filetype>osw</filetype>
-      <usage_type>test</usage_type>
-      <checksum>E689B44E</checksum>
-    </file>
-    <file>
-      <filename>extra-bldgtype-multifamily-eaves.osw</filename>
-      <filetype>osw</filetype>
-      <usage_type>test</usage_type>
-      <checksum>FFCA3053</checksum>
-    </file>
-    <file>
-      <filename>extra-bldgtype-multifamily-slab-left-bottom.osw</filename>
-      <filetype>osw</filetype>
-      <usage_type>test</usage_type>
-      <checksum>BD0D6E07</checksum>
-    </file>
-    <file>
-      <filename>extra-bldgtype-multifamily-slab-left-middle.osw</filename>
-      <filetype>osw</filetype>
-      <usage_type>test</usage_type>
-      <checksum>A05684DA</checksum>
-    </file>
-    <file>
-      <filename>extra-bldgtype-multifamily-slab-left-top.osw</filename>
-      <filetype>osw</filetype>
-      <usage_type>test</usage_type>
-      <checksum>5CA25724</checksum>
-    </file>
-    <file>
-      <filename>extra-bldgtype-multifamily-slab-middle-bottom.osw</filename>
-      <filetype>osw</filetype>
-      <usage_type>test</usage_type>
-      <checksum>D062D3B5</checksum>
-    </file>
-    <file>
-      <filename>extra-bldgtype-multifamily-slab-middle-middle.osw</filename>
-      <filetype>osw</filetype>
-      <usage_type>test</usage_type>
-      <checksum>6B6E7B21</checksum>
-    </file>
-    <file>
-      <filename>extra-bldgtype-multifamily-slab-middle-top.osw</filename>
-      <filetype>osw</filetype>
-      <usage_type>test</usage_type>
-      <checksum>CF9C27DF</checksum>
-    </file>
-    <file>
-<<<<<<< HEAD
-      <filename>extra-bldgtype-multifamily-eaves.osw</filename>
-=======
-      <filename>extra-bldgtype-multifamily-slab-right-bottom.osw</filename>
-      <filetype>osw</filetype>
-      <usage_type>test</usage_type>
-      <checksum>71D6910E</checksum>
-    </file>
-    <file>
-      <filename>extra-bldgtype-multifamily-slab-right-middle.osw</filename>
->>>>>>> 04c9b799
-      <filetype>osw</filetype>
-      <usage_type>test</usage_type>
-      <checksum>FFFCE0FB</checksum>
-    </file>
-    <file>
-      <filename>extra-bldgtype-multifamily-slab-right-top.osw</filename>
-      <filetype>osw</filetype>
-      <usage_type>test</usage_type>
-      <checksum>1710B1A0</checksum>
-    </file>
-    <file>
-      <filename>extra-bldgtype-multifamily-slab.osw</filename>
-      <filetype>osw</filetype>
-      <usage_type>test</usage_type>
-      <checksum>F3A505EC</checksum>
-    </file>
-    <file>
-      <filename>extra-bldgtype-multifamily-double-loaded-interior.osw</filename>
-      <filetype>osw</filetype>
-      <usage_type>test</usage_type>
-      <checksum>C8E3BD96</checksum>
-    </file>
-    <file>
-      <filename>extra-bldgtype-multifamily-double-exterior.osw</filename>
-      <filetype>osw</filetype>
-      <usage_type>test</usage_type>
-      <checksum>92C598C5</checksum>
-    </file>
-    <file>
-      <filename>extra-bldgtype-multifamily-single-exterior-front.osw</filename>
-      <filetype>osw</filetype>
-      <usage_type>test</usage_type>
-      <checksum>29B3A331</checksum>
-    </file>
-    <file>
-      <filename>extra-bldgtype-multifamily-unvented-crawlspace-double-loaded-interior.osw</filename>
-      <filetype>osw</filetype>
-      <usage_type>test</usage_type>
-      <checksum>F4E85E6D</checksum>
-    </file>
-    <file>
-      <filename>extra-bldgtype-multifamily-unvented-crawlspace-left-bottom-double-loaded-interior.osw</filename>
-      <filetype>osw</filetype>
-      <usage_type>test</usage_type>
-      <checksum>7D04F699</checksum>
-    </file>
-    <file>
-      <filename>extra-bldgtype-multifamily-unvented-crawlspace-left-middle-double-loaded-interior.osw</filename>
-      <filetype>osw</filetype>
-      <usage_type>test</usage_type>
-      <checksum>34492E1F</checksum>
-    </file>
-    <file>
-      <filename>extra-bldgtype-multifamily-unvented-crawlspace-left-top-double-loaded-interior.osw</filename>
-      <filetype>osw</filetype>
-      <usage_type>test</usage_type>
-      <checksum>93FE8AE3</checksum>
-    </file>
-    <file>
-      <filename>extra-bldgtype-multifamily-unvented-crawlspace-middle-bottom-double-loaded-interior.osw</filename>
-      <filetype>osw</filetype>
-      <usage_type>test</usage_type>
-      <checksum>7A27592A</checksum>
-    </file>
-    <file>
-      <filename>extra-bldgtype-multifamily-unvented-crawlspace-middle-middle-double-loaded-interior.osw</filename>
-      <filetype>osw</filetype>
-      <usage_type>test</usage_type>
-      <checksum>F4BE03DC</checksum>
-    </file>
-    <file>
-      <filename>extra-bldgtype-multifamily-unvented-crawlspace-middle-top-double-loaded-interior.osw</filename>
-      <filetype>osw</filetype>
-      <usage_type>test</usage_type>
-      <checksum>536A507F</checksum>
-    </file>
-    <file>
-      <filename>extra-bldgtype-multifamily-unvented-crawlspace-right-bottom-double-loaded-interior.osw</filename>
-      <filetype>osw</filetype>
-      <usage_type>test</usage_type>
-      <checksum>F6114746</checksum>
-    </file>
-    <file>
-      <filename>extra-bldgtype-multifamily-unvented-crawlspace-right-middle-double-loaded-interior.osw</filename>
-      <filetype>osw</filetype>
-      <usage_type>test</usage_type>
-      <checksum>739F010F</checksum>
-    </file>
-    <file>
-      <filename>extra-bldgtype-multifamily-unvented-crawlspace-right-top-double-loaded-interior.osw</filename>
-      <filetype>osw</filetype>
-      <usage_type>test</usage_type>
-      <checksum>588945AC</checksum>
-    </file>
-    <file>
-      <filename>extra-bldgtype-multifamily-vented-crawlspace-double-loaded-interior.osw</filename>
-      <filetype>osw</filetype>
-      <usage_type>test</usage_type>
-      <checksum>6D7B77F9</checksum>
-    </file>
-    <file>
-      <filename>extra-bldgtype-multifamily-vented-crawlspace-left-bottom-double-loaded-interior.osw</filename>
-      <filetype>osw</filetype>
-      <usage_type>test</usage_type>
-      <checksum>3F804EA5</checksum>
-    </file>
-    <file>
-      <filename>extra-bldgtype-multifamily-vented-crawlspace-left-middle-double-loaded-interior.osw</filename>
-      <filetype>osw</filetype>
-      <usage_type>test</usage_type>
-      <checksum>EAEBE1A1</checksum>
-    </file>
-    <file>
-      <filename>extra-bldgtype-multifamily-vented-crawlspace-left-top-double-loaded-interior.osw</filename>
-      <filetype>osw</filetype>
-      <usage_type>test</usage_type>
-      <checksum>B5945D56</checksum>
-    </file>
-    <file>
-      <filename>extra-bldgtype-multifamily-vented-crawlspace-middle-bottom-double-loaded-interior.osw</filename>
-      <filetype>osw</filetype>
-      <usage_type>test</usage_type>
-      <checksum>A45BCB92</checksum>
-    </file>
-    <file>
-      <filename>extra-bldgtype-multifamily-vented-crawlspace-middle-middle-double-loaded-interior.osw</filename>
-      <filetype>osw</filetype>
-      <usage_type>test</usage_type>
-      <checksum>ED161314</checksum>
-    </file>
-    <file>
-      <filename>extra-bldgtype-multifamily-vented-crawlspace-middle-top-double-loaded-interior.osw</filename>
-      <filetype>osw</filetype>
-      <usage_type>test</usage_type>
-      <checksum>8D0BD92E</checksum>
-    </file>
-    <file>
-      <filename>extra-bldgtype-multifamily-vented-crawlspace-right-bottom-double-loaded-interior.osw</filename>
-      <filetype>osw</filetype>
-      <usage_type>test</usage_type>
-      <checksum>5F85DDE4</checksum>
-    </file>
-    <file>
-      <filename>extra-bldgtype-multifamily-vented-crawlspace-right-middle-double-loaded-interior.osw</filename>
-      <filetype>osw</filetype>
-      <usage_type>test</usage_type>
-      <checksum>D9215FD6</checksum>
-    </file>
-    <file>
-      <filename>extra-bldgtype-multifamily-vented-crawlspace-right-top-double-loaded-interior.osw</filename>
-      <filetype>osw</filetype>
-      <usage_type>test</usage_type>
-      <checksum>63DB57E3</checksum>
-    </file>
-    <file>
-      <filename>extra-bldgtype-multifamily-slab-double-loaded-interior.osw</filename>
-      <filetype>osw</filetype>
-      <usage_type>test</usage_type>
-      <checksum>9F2DF8EA</checksum>
-    </file>
-    <file>
-      <filename>extra-bldgtype-multifamily-slab-left-bottom-double-loaded-interior.osw</filename>
-      <filetype>osw</filetype>
-      <usage_type>test</usage_type>
-      <checksum>C095C1D1</checksum>
-    </file>
-    <file>
-      <filename>extra-bldgtype-multifamily-slab-left-middle-double-loaded-interior.osw</filename>
-      <filetype>osw</filetype>
-      <usage_type>test</usage_type>
-      <checksum>797E02E7</checksum>
-    </file>
-    <file>
-      <filename>extra-bldgtype-multifamily-slab-left-top-double-loaded-interior.osw</filename>
-      <filetype>osw</filetype>
-      <usage_type>test</usage_type>
-      <checksum>A489EAA1</checksum>
-    </file>
-    <file>
-      <filename>extra-bldgtype-multifamily-slab-middle-bottom-double-loaded-interior.osw</filename>
-      <filetype>osw</filetype>
-      <usage_type>test</usage_type>
-      <checksum>9B340295</checksum>
-    </file>
-    <file>
-      <filename>extra-bldgtype-multifamily-slab-middle-middle-double-loaded-interior.osw</filename>
-      <filetype>osw</filetype>
-      <usage_type>test</usage_type>
-      <checksum>7B0DCF91</checksum>
-    </file>
-    <file>
-      <filename>extra-bldgtype-multifamily-slab-middle-top-double-loaded-interior.osw</filename>
-      <filetype>osw</filetype>
-      <usage_type>test</usage_type>
-      <checksum>5C3EF052</checksum>
-    </file>
-    <file>
-      <filename>extra-bldgtype-multifamily-slab-right-bottom-double-loaded-interior.osw</filename>
-      <filetype>osw</filetype>
-      <usage_type>test</usage_type>
-      <checksum>7F17D888</checksum>
-    </file>
-    <file>
-      <filename>extra-bldgtype-multifamily-slab-right-middle-double-loaded-interior.osw</filename>
-      <filetype>osw</filetype>
-      <usage_type>test</usage_type>
-      <checksum>31088B56</checksum>
-    </file>
-    <file>
-      <filename>extra-bldgtype-multifamily-slab-right-top-double-loaded-interior.osw</filename>
-      <filetype>osw</filetype>
-      <usage_type>test</usage_type>
-      <checksum>39724833</checksum>
-    </file>
-    <file>
-      <filename>base-simcontrol-daylight-saving-custom.osw</filename>
-      <filetype>osw</filetype>
-      <usage_type>test</usage_type>
-      <checksum>360F9E02</checksum>
-    </file>
-    <file>
-      <filename>base-lighting-detailed.osw</filename>
-      <filetype>osw</filetype>
-      <usage_type>test</usage_type>
-      <checksum>274A6CCA</checksum>
-    </file>
-    <file>
-      <filename>base-simcontrol-runperiod-1-month.osw</filename>
-      <filetype>osw</filetype>
-      <usage_type>test</usage_type>
-      <checksum>949B76CC</checksum>
-    </file>
-    <file>
-      <filename>base-schedules-stochastic-vacant.osw</filename>
-      <filetype>osw</filetype>
-      <usage_type>test</usage_type>
-      <checksum>A1292B9D</checksum>
-    </file>
-    <file>
-      <filename>base-hvac-seasons.osw</filename>
-      <filetype>osw</filetype>
-      <usage_type>test</usage_type>
-      <checksum>53EAE2FA</checksum>
-    </file>
-    <file>
-      <filename>geometry.rb</filename>
-      <filetype>rb</filetype>
-      <usage_type>resource</usage_type>
-      <checksum>0B8C6C9E</checksum>
     </file>
     <file>
       <version>
@@ -8367,7 +8352,43 @@
       <filename>measure.rb</filename>
       <filetype>rb</filetype>
       <usage_type>script</usage_type>
-      <checksum>0055A01D</checksum>
+      <checksum>20F0DD70</checksum>
+    </file>
+    <file>
+      <filename>base-hvac-dual-fuel-air-to-air-heat-pump-var-speed-flex-dual-source.osw</filename>
+      <filetype>osw</filetype>
+      <usage_type>test</usage_type>
+      <checksum>1395D229</checksum>
+    </file>
+    <file>
+      <filename>base-hvac-dual-fuel-air-to-air-heat-pump-var-speed-flex-ihp-grid-ac.osw</filename>
+      <filetype>osw</filetype>
+      <usage_type>test</usage_type>
+      <checksum>A35DCF7B</checksum>
+    </file>
+    <file>
+      <filename>base-hvac-dual-fuel-air-to-air-heat-pump-var-speed-flex-ihp-ice-storage.osw</filename>
+      <filetype>osw</filetype>
+      <usage_type>test</usage_type>
+      <checksum>FBC4CD99</checksum>
+    </file>
+    <file>
+      <filename>base-hvac-dual-fuel-air-to-air-heat-pump-var-speed-flex-ihp-pcm-storage.osw</filename>
+      <filetype>osw</filetype>
+      <usage_type>test</usage_type>
+      <checksum>9054C9F9</checksum>
+    </file>
+    <file>
+      <filename>base-hvac-dual-fuel-air-to-air-heat-pump-var-speed-flex-modulating.osw</filename>
+      <filetype>osw</filetype>
+      <usage_type>test</usage_type>
+      <checksum>FF6DEACE</checksum>
+    </file>
+    <file>
+      <filename>base-hvac-dual-fuel-air-to-air-heat-pump-var-speed-flex.osw</filename>
+      <filetype>osw</filetype>
+      <usage_type>test</usage_type>
+      <checksum>7400AC35</checksum>
     </file>
     <file>
       <filename>base-bldgtype-single-family-attached-2stories.osw</filename>
@@ -8376,51 +8397,10 @@
       <checksum>D2DAC4AD</checksum>
     </file>
     <file>
-      <version>
-        <software_program>OpenStudio</software_program>
-        <identifier>2.9.0</identifier>
-        <min_compatible>2.9.0</min_compatible>
-      </version>
-      <filename>measure.rb</filename>
-      <filetype>rb</filetype>
-      <usage_type>script</usage_type>
-      <checksum>A2CB514F</checksum>
-    </file>
-    <file>
-      <filename>base-hvac-dual-fuel-air-to-air-heat-pump-var-speed-flex-dual-source.osw</filename>
-      <filetype>osw</filetype>
-      <usage_type>test</usage_type>
-      <checksum>42639B6D</checksum>
-    </file>
-    <file>
-      <filename>base-hvac-dual-fuel-air-to-air-heat-pump-var-speed-flex-ihp-grid-ac.osw</filename>
-      <filetype>osw</filetype>
-      <usage_type>test</usage_type>
-      <checksum>4DBACBCB</checksum>
-    </file>
-    <file>
-      <filename>base-hvac-dual-fuel-air-to-air-heat-pump-var-speed-flex-ihp-ice-storage.osw</filename>
-      <filetype>osw</filetype>
-      <usage_type>test</usage_type>
-      <checksum>9F6CC226</checksum>
-    </file>
-    <file>
-      <filename>base-hvac-dual-fuel-air-to-air-heat-pump-var-speed-flex-ihp-pcm-storage.osw</filename>
-      <filetype>osw</filetype>
-      <usage_type>test</usage_type>
-      <checksum>5F8F62DD</checksum>
-    </file>
-    <file>
-      <filename>base-hvac-dual-fuel-air-to-air-heat-pump-var-speed-flex-modulating.osw</filename>
-      <filetype>osw</filetype>
-      <usage_type>test</usage_type>
-      <checksum>FCA65F61</checksum>
-    </file>
-    <file>
-      <filename>base-hvac-dual-fuel-air-to-air-heat-pump-var-speed-flex.osw</filename>
-      <filetype>osw</filetype>
-      <usage_type>test</usage_type>
-      <checksum>2710FF3A</checksum>
+      <filename>base-hvac-room-ac-only-ceer.osw</filename>
+      <filetype>osw</filetype>
+      <usage_type>test</usage_type>
+      <checksum>AFC2020B</checksum>
     </file>
   </files>
 </measure>