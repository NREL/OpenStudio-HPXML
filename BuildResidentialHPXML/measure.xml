--- conflicted
+++ resolved
@@ -3,13 +3,8 @@
   <schema_version>3.1</schema_version>
   <name>build_residential_hpxml</name>
   <uid>a13a8983-2b01-4930-8af2-42030b6e4233</uid>
-<<<<<<< HEAD
-  <version_id>eabc6676-3be7-41d7-8aef-b263a57101ae</version_id>
-  <version_modified>2024-12-02T21:49:02Z</version_modified>
-=======
-  <version_id>32bd49ca-09dc-40ec-b676-f01d76e98566</version_id>
-  <version_modified>2024-12-09T21:40:28Z</version_modified>
->>>>>>> 3b7dabd6
+  <version_id>e950cc2f-e30f-451e-8db8-ba17911e675d</version_id>
+  <version_modified>2024-12-10T23:39:07Z</version_modified>
   <xml_checksum>2C38F48B</xml_checksum>
   <class_name>BuildResidentialHPXML</class_name>
   <display_name>HPXML Builder</display_name>
@@ -8220,11 +8215,7 @@
       <filename>README.md</filename>
       <filetype>md</filetype>
       <usage_type>readme</usage_type>
-<<<<<<< HEAD
-      <checksum>F8E18F95</checksum>
-=======
-      <checksum>ECAEDA1E</checksum>
->>>>>>> 3b7dabd6
+      <checksum>43CD1C7F</checksum>
     </file>
     <file>
       <filename>README.md.erb</filename>
@@ -8241,11 +8232,7 @@
       <filename>measure.rb</filename>
       <filetype>rb</filetype>
       <usage_type>script</usage_type>
-<<<<<<< HEAD
-      <checksum>38AC55D5</checksum>
-=======
-      <checksum>612549F4</checksum>
->>>>>>> 3b7dabd6
+      <checksum>EFAC44A5</checksum>
     </file>
     <file>
       <filename>constants.rb</filename>
