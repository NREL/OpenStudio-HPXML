--- conflicted
+++ resolved
@@ -3,13 +3,8 @@
   <schema_version>3.0</schema_version>
   <name>build_residential_hpxml</name>
   <uid>a13a8983-2b01-4930-8af2-42030b6e4233</uid>
-<<<<<<< HEAD
-  <version_id>da3a34cb-1635-481b-993b-9c52a71495e7</version_id>
-  <version_modified>20210407T191850Z</version_modified>
-=======
-  <version_id>1f406f70-f84f-4486-95ad-4db3ab81b808</version_id>
-  <version_modified>20210408T191251Z</version_modified>
->>>>>>> 2f7fe2c8
+  <version_id>2b69e8a2-deca-4a42-9b4a-bdc6581a4fb2</version_id>
+  <version_modified>20210409T142446Z</version_modified>
   <xml_checksum>2C38F48B</xml_checksum>
   <class_name>BuildResidentialHPXML</class_name>
   <display_name>HPXML Builder</display_name>
@@ -8180,22 +8175,16 @@
       <checksum>FB2BFCA9</checksum>
     </file>
     <file>
-      <filename>geometry.rb</filename>
-      <filetype>rb</filetype>
-      <usage_type>resource</usage_type>
-      <checksum>93F6AE8D</checksum>
-    </file>
-    <file>
-      <filename>extra-bldgtype-single-family-attached-atticroof-flat.osw</filename>
-      <filetype>osw</filetype>
-      <usage_type>test</usage_type>
-      <checksum>547B1FBA</checksum>
-    </file>
-    <file>
-      <filename>build_residential_hpxml_test.rb</filename>
-      <filetype>rb</filetype>
-      <usage_type>test</usage_type>
-      <checksum>C358708F</checksum>
+      <filename>base-bldgtype-multifamily-shared-boiler-only-baseboard.osw</filename>
+      <filetype>osw</filetype>
+      <usage_type>test</usage_type>
+      <checksum>61CBF673</checksum>
+    </file>
+    <file>
+      <filename>base-bldgtype-multifamily-shared-boiler-only-fan-coil.osw</filename>
+      <filetype>osw</filetype>
+      <usage_type>test</usage_type>
+      <checksum>C5AF0A40</checksum>
     </file>
     <file>
       <version>
@@ -8206,8 +8195,7 @@
       <filename>measure.rb</filename>
       <filetype>rb</filetype>
       <usage_type>script</usage_type>
-<<<<<<< HEAD
-      <checksum>099C0098</checksum>
+      <checksum>6732E29C</checksum>
     </file>
     <file>
       <filename>base-hvac-air-to-air-heat-pump-var-speed-dual-source.osw</filename>
@@ -8238,21 +8226,6 @@
       <filetype>osw</filetype>
       <usage_type>test</usage_type>
       <checksum>377615F1</checksum>
-=======
-      <checksum>6CEAD00D</checksum>
-    </file>
-    <file>
-      <filename>base-bldgtype-multifamily-shared-boiler-only-baseboard.osw</filename>
-      <filetype>osw</filetype>
-      <usage_type>test</usage_type>
-      <checksum>61CBF673</checksum>
-    </file>
-    <file>
-      <filename>base-bldgtype-multifamily-shared-boiler-only-fan-coil.osw</filename>
-      <filetype>osw</filetype>
-      <usage_type>test</usage_type>
-      <checksum>C5AF0A40</checksum>
->>>>>>> 2f7fe2c8
     </file>
   </files>
 </measure>