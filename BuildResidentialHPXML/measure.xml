--- conflicted
+++ resolved
@@ -3,13 +3,8 @@
   <schema_version>3.1</schema_version>
   <name>build_residential_hpxml</name>
   <uid>a13a8983-2b01-4930-8af2-42030b6e4233</uid>
-<<<<<<< HEAD
-  <version_id>b3a8cf06-7814-4aee-a240-94b7491ceeab</version_id>
-  <version_modified>2023-10-04T03:22:21Z</version_modified>
-=======
-  <version_id>2966aa4b-9d4e-466c-b426-aefba33b36fc</version_id>
-  <version_modified>2023-10-04T23:56:03Z</version_modified>
->>>>>>> 060e044e
+  <version_id>86d50e27-b262-471b-a29f-d5ef2316a444</version_id>
+  <version_modified>2023-10-05T18:03:03Z</version_modified>
   <xml_checksum>2C38F48B</xml_checksum>
   <class_name>BuildResidentialHPXML</class_name>
   <display_name>HPXML Builder</display_name>
@@ -7609,839 +7604,5 @@
       <usage_type>test</usage_type>
       <checksum>F71A7FB4</checksum>
     </file>
-    <file>
-      <filename>extra_files/base-mf.xml</filename>
-      <filetype>xml</filetype>
-      <usage_type>test</usage_type>
-      <checksum>9A716268</checksum>
-    </file>
-    <file>
-      <filename>extra_files/base-mf2.xml</filename>
-      <filetype>xml</filetype>
-      <usage_type>test</usage_type>
-      <checksum>E52E4CBD</checksum>
-    </file>
-    <file>
-      <filename>extra_files/base-mf3.xml</filename>
-      <filetype>xml</filetype>
-      <usage_type>test</usage_type>
-      <checksum>990CC551</checksum>
-    </file>
-    <file>
-      <filename>extra_files/base-mf4.xml</filename>
-      <filetype>xml</filetype>
-      <usage_type>test</usage_type>
-      <checksum>D13B2680</checksum>
-    </file>
-    <file>
-      <filename>extra_files/base-sfa.xml</filename>
-      <filetype>xml</filetype>
-      <usage_type>test</usage_type>
-      <checksum>F399B3C3</checksum>
-    </file>
-    <file>
-      <filename>extra_files/base-sfa2.xml</filename>
-      <filetype>xml</filetype>
-      <usage_type>test</usage_type>
-      <checksum>2BB668B4</checksum>
-    </file>
-    <file>
-      <filename>extra_files/base-sfa3.xml</filename>
-      <filetype>xml</filetype>
-      <usage_type>test</usage_type>
-      <checksum>EE87D4AD</checksum>
-    </file>
-    <file>
-      <filename>extra_files/base-sfd-header-no-duplicates.xml</filename>
-      <filetype>xml</filetype>
-      <usage_type>test</usage_type>
-      <checksum>7E0F4C43</checksum>
-    </file>
-    <file>
-      <filename>extra_files/base-sfd-header.xml</filename>
-      <filetype>xml</filetype>
-      <usage_type>test</usage_type>
-      <checksum>B3AC0E17</checksum>
-    </file>
-    <file>
-      <filename>extra_files/base-sfd.xml</filename>
-      <filetype>xml</filetype>
-      <usage_type>test</usage_type>
-      <checksum>CC50E84B</checksum>
-    </file>
-    <file>
-      <filename>extra_files/base-sfd2.xml</filename>
-      <filetype>xml</filetype>
-      <usage_type>test</usage_type>
-      <checksum>125C17F9</checksum>
-    </file>
-    <file>
-      <filename>extra_files/error-vented-attic-with-zero-floor-insulation.xml</filename>
-      <filetype>xml</filetype>
-      <usage_type>test</usage_type>
-      <checksum>D18E8EEF</checksum>
-    </file>
-    <file>
-      <filename>extra_files/extra-auto-duct-locations.xml</filename>
-      <filetype>xml</filetype>
-      <usage_type>test</usage_type>
-      <checksum>F3708BFC</checksum>
-    </file>
-    <file>
-      <filename>extra_files/extra-auto.xml</filename>
-      <filetype>xml</filetype>
-      <usage_type>test</usage_type>
-      <checksum>9A7319A6</checksum>
-    </file>
-    <file>
-      <filename>extra_files/extra-battery-attic.xml</filename>
-      <filetype>xml</filetype>
-      <usage_type>test</usage_type>
-      <checksum>E5E0A69E</checksum>
-    </file>
-    <file>
-      <filename>extra_files/extra-battery-crawlspace.xml</filename>
-      <filetype>xml</filetype>
-      <usage_type>test</usage_type>
-      <checksum>2F214093</checksum>
-    </file>
-    <file>
-      <filename>extra_files/extra-bills-fossil-fuel-rates.xml</filename>
-      <filetype>xml</filetype>
-      <usage_type>test</usage_type>
-      <checksum>42FAE332</checksum>
-    </file>
-    <file>
-      <filename>extra_files/extra-dhw-solar-latitude.xml</filename>
-      <filetype>xml</filetype>
-      <usage_type>test</usage_type>
-      <checksum>6135F7FB</checksum>
-    </file>
-    <file>
-      <filename>extra_files/extra-ducts-attic.xml</filename>
-      <filetype>xml</filetype>
-      <usage_type>test</usage_type>
-      <checksum>CC50E84B</checksum>
-    </file>
-    <file>
-      <filename>extra_files/extra-ducts-crawlspace.xml</filename>
-      <filetype>xml</filetype>
-      <usage_type>test</usage_type>
-      <checksum>17950CC7</checksum>
-    </file>
-    <file>
-      <filename>extra_files/extra-emissions-fossil-fuel-factors.xml</filename>
-      <filetype>xml</filetype>
-      <usage_type>test</usage_type>
-      <checksum>9B1D0D54</checksum>
-    </file>
-    <file>
-      <filename>extra_files/extra-enclosure-atticroof-conditioned-eaves-gable.xml</filename>
-      <filetype>xml</filetype>
-      <usage_type>test</usage_type>
-      <checksum>3FDCD263</checksum>
-    </file>
-    <file>
-      <filename>extra_files/extra-enclosure-atticroof-conditioned-eaves-hip.xml</filename>
-      <filetype>xml</filetype>
-      <usage_type>test</usage_type>
-      <checksum>07579D91</checksum>
-    </file>
-    <file>
-      <filename>extra_files/extra-enclosure-garage-atticroof-conditioned.xml</filename>
-      <filetype>xml</filetype>
-      <usage_type>test</usage_type>
-      <checksum>48E103C6</checksum>
-    </file>
-    <file>
-      <filename>extra_files/extra-enclosure-garage-partially-protruded.xml</filename>
-      <filetype>xml</filetype>
-      <usage_type>test</usage_type>
-      <checksum>E2EA6539</checksum>
-    </file>
-    <file>
-      <filename>extra_files/extra-enclosure-windows-shading.xml</filename>
-      <filetype>xml</filetype>
-      <usage_type>test</usage_type>
-      <checksum>E3C33494</checksum>
-    </file>
-    <file>
-      <filename>extra_files/extra-gas-hot-tub-heater-with-zero-kwh.xml</filename>
-      <filetype>xml</filetype>
-      <usage_type>test</usage_type>
-      <checksum>2A999A45</checksum>
-    </file>
-    <file>
-      <filename>extra_files/extra-gas-pool-heater-with-zero-kwh.xml</filename>
-      <filetype>xml</filetype>
-      <usage_type>test</usage_type>
-      <checksum>5963CFE0</checksum>
-    </file>
-    <file>
-      <filename>extra_files/extra-iecc-zone-different-than-epw.xml</filename>
-      <filetype>xml</filetype>
-      <usage_type>test</usage_type>
-      <checksum>013CC18A</checksum>
-    </file>
-    <file>
-      <filename>extra_files/extra-mf-ambient.xml</filename>
-      <filetype>xml</filetype>
-      <usage_type>test</usage_type>
-      <checksum>7F343004</checksum>
-    </file>
-    <file>
-      <filename>extra_files/extra-mf-atticroof-flat.xml</filename>
-      <filetype>xml</filetype>
-      <usage_type>test</usage_type>
-      <checksum>28072711</checksum>
-    </file>
-    <file>
-      <filename>extra_files/extra-mf-atticroof-vented.xml</filename>
-      <filetype>xml</filetype>
-      <usage_type>test</usage_type>
-      <checksum>99884F1E</checksum>
-    </file>
-    <file>
-      <filename>extra_files/extra-mf-eaves.xml</filename>
-      <filetype>xml</filetype>
-      <usage_type>test</usage_type>
-      <checksum>F99267B8</checksum>
-    </file>
-    <file>
-      <filename>extra_files/extra-mf-exterior-corridor.xml</filename>
-      <filetype>xml</filetype>
-      <usage_type>test</usage_type>
-      <checksum>9A716268</checksum>
-    </file>
-    <file>
-      <filename>extra_files/extra-mf-rear-units.xml</filename>
-      <filetype>xml</filetype>
-      <usage_type>test</usage_type>
-      <checksum>9A716268</checksum>
-    </file>
-    <file>
-      <filename>extra_files/extra-mf-slab-left-bottom-rear-units.xml</filename>
-      <filetype>xml</filetype>
-      <usage_type>test</usage_type>
-      <checksum>139E1129</checksum>
-    </file>
-    <file>
-      <filename>extra_files/extra-mf-slab-left-bottom.xml</filename>
-      <filetype>xml</filetype>
-      <usage_type>test</usage_type>
-      <checksum>8296D192</checksum>
-    </file>
-    <file>
-      <filename>extra_files/extra-mf-slab-left-middle-rear-units.xml</filename>
-      <filetype>xml</filetype>
-      <usage_type>test</usage_type>
-      <checksum>420E9D1A</checksum>
-    </file>
-    <file>
-      <filename>extra_files/extra-mf-slab-left-middle.xml</filename>
-      <filetype>xml</filetype>
-      <usage_type>test</usage_type>
-      <checksum>9A716268</checksum>
-    </file>
-    <file>
-      <filename>extra_files/extra-mf-slab-left-top-rear-units.xml</filename>
-      <filetype>xml</filetype>
-      <usage_type>test</usage_type>
-      <checksum>420E9D1A</checksum>
-    </file>
-    <file>
-      <filename>extra_files/extra-mf-slab-left-top.xml</filename>
-      <filetype>xml</filetype>
-      <usage_type>test</usage_type>
-      <checksum>9A716268</checksum>
-    </file>
-    <file>
-      <filename>extra_files/extra-mf-slab-middle-bottom-rear-units.xml</filename>
-      <filetype>xml</filetype>
-      <usage_type>test</usage_type>
-      <checksum>E2129A24</checksum>
-    </file>
-    <file>
-      <filename>extra_files/extra-mf-slab-middle-bottom.xml</filename>
-      <filetype>xml</filetype>
-      <usage_type>test</usage_type>
-      <checksum>70C464A0</checksum>
-    </file>
-    <file>
-      <filename>extra_files/extra-mf-slab-middle-middle-rear-units.xml</filename>
-      <filetype>xml</filetype>
-      <usage_type>test</usage_type>
-      <checksum>714BDF9A</checksum>
-    </file>
-    <file>
-      <filename>extra_files/extra-mf-slab-middle-middle.xml</filename>
-      <filetype>xml</filetype>
-      <usage_type>test</usage_type>
-      <checksum>FC0B7054</checksum>
-    </file>
-    <file>
-      <filename>extra_files/extra-mf-slab-middle-top-rear-units.xml</filename>
-      <filetype>xml</filetype>
-      <usage_type>test</usage_type>
-      <checksum>714BDF9A</checksum>
-    </file>
-    <file>
-      <filename>extra_files/extra-mf-slab-middle-top.xml</filename>
-      <filetype>xml</filetype>
-      <usage_type>test</usage_type>
-      <checksum>FC0B7054</checksum>
-    </file>
-    <file>
-      <filename>extra_files/extra-mf-slab-rear-units.xml</filename>
-      <filetype>xml</filetype>
-      <usage_type>test</usage_type>
-      <checksum>139E1129</checksum>
-    </file>
-    <file>
-      <filename>extra_files/extra-mf-slab-right-bottom-rear-units.xml</filename>
-      <filetype>xml</filetype>
-      <usage_type>test</usage_type>
-      <checksum>E2129A24</checksum>
-    </file>
-    <file>
-      <filename>extra_files/extra-mf-slab-right-bottom.xml</filename>
-      <filetype>xml</filetype>
-      <usage_type>test</usage_type>
-      <checksum>70C464A0</checksum>
-    </file>
-    <file>
-      <filename>extra_files/extra-mf-slab-right-middle-rear-units.xml</filename>
-      <filetype>xml</filetype>
-      <usage_type>test</usage_type>
-      <checksum>714BDF9A</checksum>
-    </file>
-    <file>
-      <filename>extra_files/extra-mf-slab-right-middle.xml</filename>
-      <filetype>xml</filetype>
-      <usage_type>test</usage_type>
-      <checksum>FC0B7054</checksum>
-    </file>
-    <file>
-      <filename>extra_files/extra-mf-slab-right-top-rear-units.xml</filename>
-      <filetype>xml</filetype>
-      <usage_type>test</usage_type>
-      <checksum>714BDF9A</checksum>
-    </file>
-    <file>
-      <filename>extra_files/extra-mf-slab-right-top.xml</filename>
-      <filetype>xml</filetype>
-      <usage_type>test</usage_type>
-      <checksum>FC0B7054</checksum>
-    </file>
-    <file>
-      <filename>extra_files/extra-mf-slab.xml</filename>
-      <filetype>xml</filetype>
-      <usage_type>test</usage_type>
-      <checksum>8296D192</checksum>
-    </file>
-    <file>
-      <filename>extra_files/extra-mf-unvented-crawlspace-left-bottom-rear-units.xml</filename>
-      <filetype>xml</filetype>
-      <usage_type>test</usage_type>
-      <checksum>E62CCEC6</checksum>
-    </file>
-    <file>
-      <filename>extra_files/extra-mf-unvented-crawlspace-left-bottom.xml</filename>
-      <filetype>xml</filetype>
-      <usage_type>test</usage_type>
-      <checksum>2E3732C0</checksum>
-    </file>
-    <file>
-      <filename>extra_files/extra-mf-unvented-crawlspace-left-middle-rear-units.xml</filename>
-      <filetype>xml</filetype>
-      <usage_type>test</usage_type>
-      <checksum>420E9D1A</checksum>
-    </file>
-    <file>
-      <filename>extra_files/extra-mf-unvented-crawlspace-left-middle.xml</filename>
-      <filetype>xml</filetype>
-      <usage_type>test</usage_type>
-      <checksum>9A716268</checksum>
-    </file>
-    <file>
-      <filename>extra_files/extra-mf-unvented-crawlspace-left-top-rear-units.xml</filename>
-      <filetype>xml</filetype>
-      <usage_type>test</usage_type>
-      <checksum>420E9D1A</checksum>
-    </file>
-    <file>
-      <filename>extra_files/extra-mf-unvented-crawlspace-left-top.xml</filename>
-      <filetype>xml</filetype>
-      <usage_type>test</usage_type>
-      <checksum>9A716268</checksum>
-    </file>
-    <file>
-      <filename>extra_files/extra-mf-unvented-crawlspace-middle-bottom-rear-units.xml</filename>
-      <filetype>xml</filetype>
-      <usage_type>test</usage_type>
-      <checksum>91265E2C</checksum>
-    </file>
-    <file>
-      <filename>extra_files/extra-mf-unvented-crawlspace-middle-bottom.xml</filename>
-      <filetype>xml</filetype>
-      <usage_type>test</usage_type>
-      <checksum>4D88364B</checksum>
-    </file>
-    <file>
-      <filename>extra_files/extra-mf-unvented-crawlspace-middle-middle-rear-units.xml</filename>
-      <filetype>xml</filetype>
-      <usage_type>test</usage_type>
-      <checksum>714BDF9A</checksum>
-    </file>
-    <file>
-      <filename>extra_files/extra-mf-unvented-crawlspace-middle-middle.xml</filename>
-      <filetype>xml</filetype>
-      <usage_type>test</usage_type>
-      <checksum>FC0B7054</checksum>
-    </file>
-    <file>
-      <filename>extra_files/extra-mf-unvented-crawlspace-middle-top-rear-units.xml</filename>
-      <filetype>xml</filetype>
-      <usage_type>test</usage_type>
-      <checksum>714BDF9A</checksum>
-    </file>
-    <file>
-      <filename>extra_files/extra-mf-unvented-crawlspace-middle-top.xml</filename>
-      <filetype>xml</filetype>
-      <usage_type>test</usage_type>
-      <checksum>FC0B7054</checksum>
-    </file>
-    <file>
-      <filename>extra_files/extra-mf-unvented-crawlspace-rear-units.xml</filename>
-      <filetype>xml</filetype>
-      <usage_type>test</usage_type>
-      <checksum>E62CCEC6</checksum>
-    </file>
-    <file>
-      <filename>extra_files/extra-mf-unvented-crawlspace-right-bottom-rear-units.xml</filename>
-      <filetype>xml</filetype>
-      <usage_type>test</usage_type>
-      <checksum>91265E2C</checksum>
-    </file>
-    <file>
-      <filename>extra_files/extra-mf-unvented-crawlspace-right-bottom.xml</filename>
-      <filetype>xml</filetype>
-      <usage_type>test</usage_type>
-      <checksum>4D88364B</checksum>
-    </file>
-    <file>
-      <filename>extra_files/extra-mf-unvented-crawlspace-right-middle-rear-units.xml</filename>
-      <filetype>xml</filetype>
-      <usage_type>test</usage_type>
-      <checksum>714BDF9A</checksum>
-    </file>
-    <file>
-      <filename>extra_files/extra-mf-unvented-crawlspace-right-middle.xml</filename>
-      <filetype>xml</filetype>
-      <usage_type>test</usage_type>
-      <checksum>FC0B7054</checksum>
-    </file>
-    <file>
-      <filename>extra_files/extra-mf-unvented-crawlspace-right-top-rear-units.xml</filename>
-      <filetype>xml</filetype>
-      <usage_type>test</usage_type>
-      <checksum>714BDF9A</checksum>
-    </file>
-    <file>
-      <filename>extra_files/extra-mf-unvented-crawlspace-right-top.xml</filename>
-      <filetype>xml</filetype>
-      <usage_type>test</usage_type>
-      <checksum>FC0B7054</checksum>
-    </file>
-    <file>
-      <filename>extra_files/extra-mf-unvented-crawlspace.xml</filename>
-      <filetype>xml</filetype>
-      <usage_type>test</usage_type>
-      <checksum>2E3732C0</checksum>
-    </file>
-    <file>
-      <filename>extra_files/extra-mf-vented-crawlspace-left-bottom-rear-units.xml</filename>
-      <filetype>xml</filetype>
-      <usage_type>test</usage_type>
-      <checksum>7A440EAB</checksum>
-    </file>
-    <file>
-      <filename>extra_files/extra-mf-vented-crawlspace-left-bottom.xml</filename>
-      <filetype>xml</filetype>
-      <usage_type>test</usage_type>
-      <checksum>BFD3BBA5</checksum>
-    </file>
-    <file>
-      <filename>extra_files/extra-mf-vented-crawlspace-left-middle-rear-units.xml</filename>
-      <filetype>xml</filetype>
-      <usage_type>test</usage_type>
-      <checksum>420E9D1A</checksum>
-    </file>
-    <file>
-      <filename>extra_files/extra-mf-vented-crawlspace-left-middle.xml</filename>
-      <filetype>xml</filetype>
-      <usage_type>test</usage_type>
-      <checksum>9A716268</checksum>
-    </file>
-    <file>
-      <filename>extra_files/extra-mf-vented-crawlspace-left-top-rear-units.xml</filename>
-      <filetype>xml</filetype>
-      <usage_type>test</usage_type>
-      <checksum>420E9D1A</checksum>
-    </file>
-    <file>
-      <filename>extra_files/extra-mf-vented-crawlspace-left-top.xml</filename>
-      <filetype>xml</filetype>
-      <usage_type>test</usage_type>
-      <checksum>9A716268</checksum>
-    </file>
-    <file>
-      <filename>extra_files/extra-mf-vented-crawlspace-middle-bottom-rear-units.xml</filename>
-      <filetype>xml</filetype>
-      <usage_type>test</usage_type>
-      <checksum>D4864154</checksum>
-    </file>
-    <file>
-      <filename>extra_files/extra-mf-vented-crawlspace-middle-bottom.xml</filename>
-      <filetype>xml</filetype>
-      <usage_type>test</usage_type>
-      <checksum>D20AA2EC</checksum>
-    </file>
-    <file>
-      <filename>extra_files/extra-mf-vented-crawlspace-middle-middle-rear-units.xml</filename>
-      <filetype>xml</filetype>
-      <usage_type>test</usage_type>
-      <checksum>714BDF9A</checksum>
-    </file>
-    <file>
-      <filename>extra_files/extra-mf-vented-crawlspace-middle-middle.xml</filename>
-      <filetype>xml</filetype>
-      <usage_type>test</usage_type>
-      <checksum>FC0B7054</checksum>
-    </file>
-    <file>
-      <filename>extra_files/extra-mf-vented-crawlspace-middle-top-rear-units.xml</filename>
-      <filetype>xml</filetype>
-      <usage_type>test</usage_type>
-      <checksum>714BDF9A</checksum>
-    </file>
-    <file>
-      <filename>extra_files/extra-mf-vented-crawlspace-middle-top.xml</filename>
-      <filetype>xml</filetype>
-      <usage_type>test</usage_type>
-      <checksum>FC0B7054</checksum>
-    </file>
-    <file>
-      <filename>extra_files/extra-mf-vented-crawlspace-rear-units.xml</filename>
-      <filetype>xml</filetype>
-      <usage_type>test</usage_type>
-      <checksum>7A440EAB</checksum>
-    </file>
-    <file>
-      <filename>extra_files/extra-mf-vented-crawlspace-right-bottom-rear-units.xml</filename>
-      <filetype>xml</filetype>
-      <usage_type>test</usage_type>
-      <checksum>D4864154</checksum>
-    </file>
-    <file>
-      <filename>extra_files/extra-mf-vented-crawlspace-right-bottom.xml</filename>
-      <filetype>xml</filetype>
-      <usage_type>test</usage_type>
-      <checksum>D20AA2EC</checksum>
-    </file>
-    <file>
-      <filename>extra_files/extra-mf-vented-crawlspace-right-middle-rear-units.xml</filename>
-      <filetype>xml</filetype>
-      <usage_type>test</usage_type>
-      <checksum>714BDF9A</checksum>
-    </file>
-    <file>
-      <filename>extra_files/extra-mf-vented-crawlspace-right-middle.xml</filename>
-      <filetype>xml</filetype>
-      <usage_type>test</usage_type>
-      <checksum>FC0B7054</checksum>
-    </file>
-    <file>
-      <filename>extra_files/extra-mf-vented-crawlspace-right-top-rear-units.xml</filename>
-      <filetype>xml</filetype>
-      <usage_type>test</usage_type>
-      <checksum>714BDF9A</checksum>
-    </file>
-    <file>
-      <filename>extra_files/extra-mf-vented-crawlspace-right-top.xml</filename>
-      <filetype>xml</filetype>
-      <usage_type>test</usage_type>
-      <checksum>FC0B7054</checksum>
-    </file>
-    <file>
-      <filename>extra_files/extra-mf-vented-crawlspace.xml</filename>
-      <filetype>xml</filetype>
-      <usage_type>test</usage_type>
-      <checksum>BFD3BBA5</checksum>
-    </file>
-    <file>
-      <filename>extra_files/extra-no-rim-joists.xml</filename>
-      <filetype>xml</filetype>
-      <usage_type>test</usage_type>
-      <checksum>77423EA3</checksum>
-    </file>
-    <file>
-      <filename>extra_files/extra-pv-roofpitch.xml</filename>
-      <filetype>xml</filetype>
-      <usage_type>test</usage_type>
-      <checksum>CC50E84B</checksum>
-    </file>
-    <file>
-      <filename>extra_files/extra-seasons-building-america.xml</filename>
-      <filetype>xml</filetype>
-      <usage_type>test</usage_type>
-      <checksum>D2DC994E</checksum>
-    </file>
-    <file>
-      <filename>extra_files/extra-second-heating-system-boiler-to-heat-pump.xml</filename>
-      <filetype>xml</filetype>
-      <usage_type>test</usage_type>
-      <checksum>4CB392AB</checksum>
-    </file>
-    <file>
-      <filename>extra_files/extra-second-heating-system-boiler-to-heating-system.xml</filename>
-      <filetype>xml</filetype>
-      <usage_type>test</usage_type>
-      <checksum>E30D63F0</checksum>
-    </file>
-    <file>
-      <filename>extra_files/extra-second-heating-system-fireplace-to-heat-pump.xml</filename>
-      <filetype>xml</filetype>
-      <usage_type>test</usage_type>
-      <checksum>C3E7E6A4</checksum>
-    </file>
-    <file>
-      <filename>extra_files/extra-second-heating-system-fireplace-to-heating-system.xml</filename>
-      <filetype>xml</filetype>
-      <usage_type>test</usage_type>
-      <checksum>B0F4D114</checksum>
-    </file>
-    <file>
-      <filename>extra_files/extra-second-heating-system-portable-heater-to-heat-pump.xml</filename>
-      <filetype>xml</filetype>
-      <usage_type>test</usage_type>
-      <checksum>7C7D522E</checksum>
-    </file>
-    <file>
-      <filename>extra_files/extra-second-heating-system-portable-heater-to-heating-system.xml</filename>
-      <filetype>xml</filetype>
-      <usage_type>test</usage_type>
-      <checksum>4B1C57FC</checksum>
-    </file>
-    <file>
-      <filename>extra_files/extra-second-refrigerator.xml</filename>
-      <filetype>xml</filetype>
-      <usage_type>test</usage_type>
-      <checksum>CC50E84B</checksum>
-    </file>
-    <file>
-      <filename>extra_files/extra-sfa-ambient.xml</filename>
-      <filetype>xml</filetype>
-      <usage_type>test</usage_type>
-      <checksum>0F3B8D75</checksum>
-    </file>
-    <file>
-      <filename>extra_files/extra-sfa-atticroof-conditioned-eaves-gable.xml</filename>
-      <filetype>xml</filetype>
-      <usage_type>test</usage_type>
-      <checksum>2455EA7C</checksum>
-    </file>
-    <file>
-      <filename>extra_files/extra-sfa-atticroof-conditioned-eaves-hip.xml</filename>
-      <filetype>xml</filetype>
-      <usage_type>test</usage_type>
-      <checksum>DB3C920E</checksum>
-    </file>
-    <file>
-      <filename>extra_files/extra-sfa-atticroof-flat.xml</filename>
-      <filetype>xml</filetype>
-      <usage_type>test</usage_type>
-      <checksum>41F072D0</checksum>
-    </file>
-    <file>
-      <filename>extra_files/extra-sfa-conditioned-crawlspace.xml</filename>
-      <filetype>xml</filetype>
-      <usage_type>test</usage_type>
-      <checksum>089AF756</checksum>
-    </file>
-    <file>
-      <filename>extra_files/extra-sfa-exterior-corridor.xml</filename>
-      <filetype>xml</filetype>
-      <usage_type>test</usage_type>
-      <checksum>F399B3C3</checksum>
-    </file>
-    <file>
-      <filename>extra_files/extra-sfa-rear-units.xml</filename>
-      <filetype>xml</filetype>
-      <usage_type>test</usage_type>
-      <checksum>F399B3C3</checksum>
-    </file>
-    <file>
-      <filename>extra_files/extra-sfa-slab-middle.xml</filename>
-      <filetype>xml</filetype>
-      <usage_type>test</usage_type>
-      <checksum>3421DD33</checksum>
-    </file>
-    <file>
-      <filename>extra_files/extra-sfa-slab-right.xml</filename>
-      <filetype>xml</filetype>
-      <usage_type>test</usage_type>
-      <checksum>3421DD33</checksum>
-    </file>
-    <file>
-      <filename>extra_files/extra-sfa-slab.xml</filename>
-      <filetype>xml</filetype>
-      <usage_type>test</usage_type>
-      <checksum>7BF89C58</checksum>
-    </file>
-    <file>
-      <filename>extra_files/extra-sfa-unconditioned-basement-middle.xml</filename>
-      <filetype>xml</filetype>
-      <usage_type>test</usage_type>
-      <checksum>A2106F7F</checksum>
-    </file>
-    <file>
-      <filename>extra_files/extra-sfa-unconditioned-basement-right.xml</filename>
-      <filetype>xml</filetype>
-      <usage_type>test</usage_type>
-      <checksum>A2106F7F</checksum>
-    </file>
-    <file>
-      <filename>extra_files/extra-sfa-unconditioned-basement.xml</filename>
-      <filetype>xml</filetype>
-      <usage_type>test</usage_type>
-      <checksum>4037745B</checksum>
-    </file>
-    <file>
-      <filename>extra_files/extra-sfa-unvented-crawlspace-middle.xml</filename>
-      <filetype>xml</filetype>
-      <usage_type>test</usage_type>
-      <checksum>C49570E1</checksum>
-    </file>
-    <file>
-      <filename>extra_files/extra-sfa-unvented-crawlspace-right.xml</filename>
-      <filetype>xml</filetype>
-      <usage_type>test</usage_type>
-      <checksum>C49570E1</checksum>
-    </file>
-    <file>
-      <filename>extra_files/extra-sfa-unvented-crawlspace.xml</filename>
-      <filetype>xml</filetype>
-      <usage_type>test</usage_type>
-      <checksum>3DD334D0</checksum>
-    </file>
-    <file>
-      <filename>extra_files/extra-sfa-vented-crawlspace-middle.xml</filename>
-      <filetype>xml</filetype>
-      <usage_type>test</usage_type>
-      <checksum>4CF64A06</checksum>
-    </file>
-    <file>
-      <filename>extra_files/extra-sfa-vented-crawlspace-right.xml</filename>
-      <filetype>xml</filetype>
-      <usage_type>test</usage_type>
-      <checksum>4CF64A06</checksum>
-    </file>
-    <file>
-      <filename>extra_files/extra-sfa-vented-crawlspace.xml</filename>
-      <filetype>xml</filetype>
-      <usage_type>test</usage_type>
-      <checksum>32EF61FC</checksum>
-    </file>
-    <file>
-      <filename>extra_files/extra-state-code-different-than-epw.xml</filename>
-      <filetype>xml</filetype>
-      <usage_type>test</usage_type>
-      <checksum>0343D1E3</checksum>
-    </file>
-    <file>
-      <filename>extra_files/extra-time-zone-different-than-epw.xml</filename>
-      <filetype>xml</filetype>
-      <usage_type>test</usage_type>
-      <checksum>7129278F</checksum>
-    </file>
-    <file>
-      <filename>extra_files/extra-water-heater-attic.xml</filename>
-      <filetype>xml</filetype>
-      <usage_type>test</usage_type>
-      <checksum>AD3D372F</checksum>
-    </file>
-    <file>
-      <filename>extra_files/extra-water-heater-crawlspace.xml</filename>
-      <filetype>xml</filetype>
-      <usage_type>test</usage_type>
-      <checksum>5128637E</checksum>
-    </file>
-    <file>
-      <filename>extra_files/warning-conditioned-attic-with-floor-insulation.xml</filename>
-      <filetype>xml</filetype>
-      <usage_type>test</usage_type>
-      <checksum>D771A424</checksum>
-    </file>
-    <file>
-      <filename>extra_files/warning-conditioned-basement-with-ceiling-insulation.xml</filename>
-      <filetype>xml</filetype>
-      <usage_type>test</usage_type>
-      <checksum>CC50E84B</checksum>
-    </file>
-    <file>
-      <filename>extra_files/warning-mf-bottom-slab-non-zero-foundation-height.xml</filename>
-      <filetype>xml</filetype>
-      <usage_type>test</usage_type>
-      <checksum>8296D192</checksum>
-    </file>
-    <file>
-      <filename>extra_files/warning-non-electric-heat-pump-water-heater.xml</filename>
-      <filetype>xml</filetype>
-      <usage_type>test</usage_type>
-      <checksum>E11E3997</checksum>
-    </file>
-    <file>
-      <filename>extra_files/warning-sfd-slab-non-zero-foundation-height.xml</filename>
-      <filetype>xml</filetype>
-      <usage_type>test</usage_type>
-      <checksum>39517147</checksum>
-    </file>
-    <file>
-      <filename>extra_files/warning-slab-non-zero-foundation-height-above-grade.xml</filename>
-      <filetype>xml</filetype>
-      <usage_type>test</usage_type>
-      <checksum>39517147</checksum>
-    </file>
-    <file>
-      <filename>extra_files/warning-unconditioned-basement-with-wall-and-ceiling-insulation.xml</filename>
-      <filetype>xml</filetype>
-      <usage_type>test</usage_type>
-      <checksum>0A55EA61</checksum>
-    </file>
-    <file>
-      <filename>extra_files/warning-unvented-attic-with-floor-and-roof-insulation.xml</filename>
-      <filetype>xml</filetype>
-      <usage_type>test</usage_type>
-      <checksum>763451A5</checksum>
-    </file>
-    <file>
-      <filename>extra_files/warning-unvented-crawlspace-with-wall-and-ceiling-insulation.xml</filename>
-      <filetype>xml</filetype>
-      <usage_type>test</usage_type>
-      <checksum>B72FC3CB</checksum>
-    </file>
-    <file>
-      <filename>extra_files/warning-vented-attic-with-floor-and-roof-insulation.xml</filename>
-      <filetype>xml</filetype>
-      <usage_type>test</usage_type>
-      <checksum>85C84A20</checksum>
-    </file>
-    <file>
-      <filename>extra_files/warning-vented-crawlspace-with-wall-and-ceiling-insulation.xml</filename>
-      <filetype>xml</filetype>
-      <usage_type>test</usage_type>
-      <checksum>F71A7FB4</checksum>
-    </file>
   </files>
 </measure>