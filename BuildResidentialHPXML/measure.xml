--- conflicted
+++ resolved
@@ -3,13 +3,8 @@
   <schema_version>3.1</schema_version>
   <name>build_residential_hpxml</name>
   <uid>a13a8983-2b01-4930-8af2-42030b6e4233</uid>
-<<<<<<< HEAD
-  <version_id>7c36b9b8-92e9-43a7-995a-65a31d38bf5d</version_id>
-  <version_modified>2025-03-05T21:02:19Z</version_modified>
-=======
-  <version_id>6df7e2e7-0ff4-4911-abd8-80e3137fe446</version_id>
-  <version_modified>2025-05-08T15:44:24Z</version_modified>
->>>>>>> 4f317ce6
+  <version_id>aac1e07e-f9cf-4ff2-8f6d-2aaed97404f5</version_id>
+  <version_modified>2025-05-09T21:11:11Z</version_modified>
   <xml_checksum>2C38F48B</xml_checksum>
   <class_name>BuildResidentialHPXML</class_name>
   <display_name>HPXML Builder</display_name>
@@ -5444,707 +5439,6 @@
       <type>Choice</type>
       <units>V</units>
       <required>false</required>
-<<<<<<< HEAD
-      <model_dependent>false</model_dependent>
-      <choices>
-        <choice>
-          <value>120</value>
-          <display_name>120</display_name>
-        </choice>
-        <choice>
-          <value>240</value>
-          <display_name>240</display_name>
-        </choice>
-      </choices>
-    </argument>
-    <argument>
-      <name>electric_panel_service_rating</name>
-      <display_name>Electric Panel: Service Rating</display_name>
-      <description>The service rating of the electric panel. If not provided, the OS-HPXML default (see &lt;a href='https://openstudio-hpxml.readthedocs.io/en/v1.10.0/workflow_inputs.html#hpxml-electric-panels'&gt;HPXML Electric Panels&lt;/a&gt;) is used.</description>
-      <type>Double</type>
-      <units>A</units>
-      <required>false</required>
-      <model_dependent>false</model_dependent>
-    </argument>
-    <argument>
-      <name>electric_panel_breaker_spaces_type</name>
-      <display_name>Electric Panel: Breaker Spaces Type</display_name>
-      <description>The breaker spaces specification type of the electric panel. If not provided, the OS-HPXML default (see &lt;a href='https://openstudio-hpxml.readthedocs.io/en/v1.10.0/workflow_inputs.html#hpxml-electric-panels'&gt;HPXML Electric Panels&lt;/a&gt;) is used.</description>
-      <type>Choice</type>
-      <required>false</required>
-      <model_dependent>false</model_dependent>
-      <choices>
-        <choice>
-          <value>total</value>
-          <display_name>total</display_name>
-        </choice>
-        <choice>
-          <value>headroom</value>
-          <display_name>headroom</display_name>
-        </choice>
-      </choices>
-    </argument>
-    <argument>
-      <name>electric_panel_breaker_spaces</name>
-      <display_name>Electric Panel: Breaker Spaces</display_name>
-      <description>The total, or unoccupied, number of breaker spaces on the electric panel. If not provided, the OS-HPXML default (see &lt;a href='https://openstudio-hpxml.readthedocs.io/en/v1.10.0/workflow_inputs.html#hpxml-electric-panels'&gt;HPXML Electric Panels&lt;/a&gt;) is used.</description>
-      <type>Integer</type>
-      <units>#</units>
-      <required>false</required>
-      <model_dependent>false</model_dependent>
-    </argument>
-    <argument>
-      <name>electric_panel_load_heating_system_power</name>
-      <display_name>Electric Panel: Heating System Power</display_name>
-      <description>Specifies the panel load heating system power. If not provided, the OS-HPXML default (see &lt;a href='https://openstudio-hpxml.readthedocs.io/en/v1.10.0/workflow_inputs.html#panel-loads'&gt;Panel Loads&lt;/a&gt;) is used.</description>
-      <type>Double</type>
-      <units>W</units>
-      <required>false</required>
-      <model_dependent>false</model_dependent>
-    </argument>
-    <argument>
-      <name>electric_panel_load_heating_system_addition</name>
-      <display_name>Electric Panel: Heating System Addition</display_name>
-      <description>Whether the heating system is a new panel load addition to an existing service panel. If not provided, the OS-HPXML default (see &lt;a href='https://openstudio-hpxml.readthedocs.io/en/v1.10.0/workflow_inputs.html#panel-loads'&gt;Panel Loads&lt;/a&gt;) is used.</description>
-      <type>Boolean</type>
-      <required>false</required>
-      <model_dependent>false</model_dependent>
-      <choices>
-        <choice>
-          <value>true</value>
-          <display_name>true</display_name>
-        </choice>
-        <choice>
-          <value>false</value>
-          <display_name>false</display_name>
-        </choice>
-      </choices>
-    </argument>
-    <argument>
-      <name>electric_panel_load_cooling_system_power</name>
-      <display_name>Electric Panel: Cooling System Power</display_name>
-      <description>Specifies the panel load cooling system power. If not provided, the OS-HPXML default (see &lt;a href='https://openstudio-hpxml.readthedocs.io/en/v1.10.0/workflow_inputs.html#panel-loads'&gt;Panel Loads&lt;/a&gt;) is used.</description>
-      <type>Double</type>
-      <units>W</units>
-      <required>false</required>
-      <model_dependent>false</model_dependent>
-    </argument>
-    <argument>
-      <name>electric_panel_load_cooling_system_addition</name>
-      <display_name>Electric Panel: Cooling System Addition</display_name>
-      <description>Whether the cooling system is a new panel load addition to an existing service panel. If not provided, the OS-HPXML default (see &lt;a href='https://openstudio-hpxml.readthedocs.io/en/v1.10.0/workflow_inputs.html#panel-loads'&gt;Panel Loads&lt;/a&gt;) is used.</description>
-      <type>Boolean</type>
-      <required>false</required>
-      <model_dependent>false</model_dependent>
-      <choices>
-        <choice>
-          <value>true</value>
-          <display_name>true</display_name>
-        </choice>
-        <choice>
-          <value>false</value>
-          <display_name>false</display_name>
-        </choice>
-      </choices>
-    </argument>
-    <argument>
-      <name>electric_panel_load_heat_pump_heating_power</name>
-      <display_name>Electric Panel: Heat Pump Heating Power</display_name>
-      <description>Specifies the panel load heating power. If not provided, the OS-HPXML default (see &lt;a href='https://openstudio-hpxml.readthedocs.io/en/v1.10.0/workflow_inputs.html#panel-loads'&gt;Panel Loads&lt;/a&gt;) is used.</description>
-      <type>Double</type>
-      <units>W</units>
-      <required>false</required>
-      <model_dependent>false</model_dependent>
-    </argument>
-    <argument>
-      <name>electric_panel_load_heat_pump_cooling_power</name>
-      <display_name>Electric Panel: Heat Pump Cooling Power</display_name>
-      <description>Specifies the panel load heat pump cooling power. If not provided, the OS-HPXML default (see &lt;a href='https://openstudio-hpxml.readthedocs.io/en/v1.10.0/workflow_inputs.html#panel-loads'&gt;Panel Loads&lt;/a&gt;) is used.</description>
-      <type>Double</type>
-      <units>W</units>
-      <required>false</required>
-      <model_dependent>false</model_dependent>
-    </argument>
-    <argument>
-      <name>electric_panel_load_heat_pump_voltage</name>
-      <display_name>Electric Panel: Heat Pump Voltage</display_name>
-      <description>Specifies the panel load heat pump voltage. If not provided, the OS-HPXML default (see &lt;a href='https://openstudio-hpxml.readthedocs.io/en/v1.10.0/workflow_inputs.html#panel-loads'&gt;Panel Loads&lt;/a&gt;) is used.</description>
-      <type>Choice</type>
-      <units>V</units>
-      <required>false</required>
-      <model_dependent>false</model_dependent>
-      <choices>
-        <choice>
-          <value>120</value>
-          <display_name>120</display_name>
-        </choice>
-        <choice>
-          <value>240</value>
-          <display_name>240</display_name>
-        </choice>
-      </choices>
-    </argument>
-    <argument>
-      <name>electric_panel_load_heat_pump_addition</name>
-      <display_name>Electric Panel: Heat Pump Addition</display_name>
-      <description>Whether the heat pump is a new panel load addition to an existing service panel. If not provided, the OS-HPXML default (see &lt;a href='https://openstudio-hpxml.readthedocs.io/en/v1.10.0/workflow_inputs.html#panel-loads'&gt;Panel Loads&lt;/a&gt;) is used.</description>
-      <type>Boolean</type>
-      <required>false</required>
-      <model_dependent>false</model_dependent>
-      <choices>
-        <choice>
-          <value>true</value>
-          <display_name>true</display_name>
-        </choice>
-        <choice>
-          <value>false</value>
-          <display_name>false</display_name>
-        </choice>
-      </choices>
-    </argument>
-    <argument>
-      <name>electric_panel_load_heating_system_2_power</name>
-      <display_name>Electric Panel: Heating System 2 Power</display_name>
-      <description>Specifies the panel load second heating system power. If not provided, the OS-HPXML default (see &lt;a href='https://openstudio-hpxml.readthedocs.io/en/v1.10.0/workflow_inputs.html#panel-loads'&gt;Panel Loads&lt;/a&gt;) is used.</description>
-      <type>Double</type>
-      <units>W</units>
-      <required>false</required>
-      <model_dependent>false</model_dependent>
-    </argument>
-    <argument>
-      <name>electric_panel_load_heating_system_2_addition</name>
-      <display_name>Electric Panel: Heating System 2 Addition</display_name>
-      <description>Whether the second heating system is a new panel load addition to an existing service panel. If not provided, the OS-HPXML default (see &lt;a href='https://openstudio-hpxml.readthedocs.io/en/v1.10.0/workflow_inputs.html#panel-loads'&gt;Panel Loads&lt;/a&gt;) is used.</description>
-      <type>Boolean</type>
-      <required>false</required>
-      <model_dependent>false</model_dependent>
-      <choices>
-        <choice>
-          <value>true</value>
-          <display_name>true</display_name>
-        </choice>
-        <choice>
-          <value>false</value>
-          <display_name>false</display_name>
-        </choice>
-      </choices>
-    </argument>
-    <argument>
-      <name>electric_panel_load_mech_vent_power</name>
-      <display_name>Electric Panel: Mechanical Ventilation Power</display_name>
-      <description>Specifies the panel load mechanical ventilation power. If not provided, the OS-HPXML default (see &lt;a href='https://openstudio-hpxml.readthedocs.io/en/v1.10.0/workflow_inputs.html#panel-loads'&gt;Panel Loads&lt;/a&gt;) is used.</description>
-      <type>Double</type>
-      <units>W</units>
-      <required>false</required>
-      <model_dependent>false</model_dependent>
-    </argument>
-    <argument>
-      <name>electric_panel_load_mech_vent_fan_addition</name>
-      <display_name>Electric Panel: Mechanical Ventilation Addition</display_name>
-      <description>Whether the mechanical ventilation is a new panel load addition to an existing service panel. If not provided, the OS-HPXML default (see &lt;a href='https://openstudio-hpxml.readthedocs.io/en/v1.10.0/workflow_inputs.html#panel-loads'&gt;Panel Loads&lt;/a&gt;) is used.</description>
-      <type>Boolean</type>
-      <required>false</required>
-      <model_dependent>false</model_dependent>
-      <choices>
-        <choice>
-          <value>true</value>
-          <display_name>true</display_name>
-        </choice>
-        <choice>
-          <value>false</value>
-          <display_name>false</display_name>
-        </choice>
-      </choices>
-    </argument>
-    <argument>
-      <name>electric_panel_load_mech_vent_2_power</name>
-      <display_name>Electric Panel: Mechanical Ventilation 2 Power</display_name>
-      <description>Specifies the panel load second mechanical ventilation power. If not provided, the OS-HPXML default (see &lt;a href='https://openstudio-hpxml.readthedocs.io/en/v1.10.0/workflow_inputs.html#panel-loads'&gt;Panel Loads&lt;/a&gt;) is used.</description>
-      <type>Double</type>
-      <units>W</units>
-      <required>false</required>
-      <model_dependent>false</model_dependent>
-    </argument>
-    <argument>
-      <name>electric_panel_load_mech_vent_2_addition</name>
-      <display_name>Electric Panel: Mechanical Ventilation 2 Addition</display_name>
-      <description>Whether the second mechanical ventilation is a new panel load addition to an existing service panel. If not provided, the OS-HPXML default (see &lt;a href='https://openstudio-hpxml.readthedocs.io/en/v1.10.0/workflow_inputs.html#panel-loads'&gt;Panel Loads&lt;/a&gt;) is used.</description>
-      <type>Boolean</type>
-      <required>false</required>
-      <model_dependent>false</model_dependent>
-      <choices>
-        <choice>
-          <value>true</value>
-          <display_name>true</display_name>
-        </choice>
-        <choice>
-          <value>false</value>
-          <display_name>false</display_name>
-        </choice>
-      </choices>
-    </argument>
-    <argument>
-      <name>electric_panel_load_whole_house_fan_power</name>
-      <display_name>Electric Panel: Whole House Fan Power</display_name>
-      <description>Specifies the panel load whole house fan power. If not provided, the OS-HPXML default (see &lt;a href='https://openstudio-hpxml.readthedocs.io/en/v1.10.0/workflow_inputs.html#panel-loads'&gt;Panel Loads&lt;/a&gt;) is used.</description>
-      <type>Double</type>
-      <units>W</units>
-      <required>false</required>
-      <model_dependent>false</model_dependent>
-    </argument>
-    <argument>
-      <name>electric_panel_load_whole_house_fan_addition</name>
-      <display_name>Electric Panel: Whole House Fan Addition</display_name>
-      <description>Whether the whole house fan is a new panel load addition to an existing service panel. If not provided, the OS-HPXML default (see &lt;a href='https://openstudio-hpxml.readthedocs.io/en/v1.10.0/workflow_inputs.html#panel-loads'&gt;Panel Loads&lt;/a&gt;) is used.</description>
-      <type>Boolean</type>
-      <required>false</required>
-      <model_dependent>false</model_dependent>
-      <choices>
-        <choice>
-          <value>true</value>
-          <display_name>true</display_name>
-        </choice>
-        <choice>
-          <value>false</value>
-          <display_name>false</display_name>
-        </choice>
-      </choices>
-    </argument>
-    <argument>
-      <name>electric_panel_load_kitchen_fans_power</name>
-      <display_name>Electric Panel: Kitchen Fans Power</display_name>
-      <description>Specifies the panel load kitchen fans power. If not provided, the OS-HPXML default (see &lt;a href='https://openstudio-hpxml.readthedocs.io/en/v1.10.0/workflow_inputs.html#panel-loads'&gt;Panel Loads&lt;/a&gt;) is used.</description>
-      <type>Double</type>
-      <units>W</units>
-      <required>false</required>
-      <model_dependent>false</model_dependent>
-    </argument>
-    <argument>
-      <name>electric_panel_load_kitchen_fans_addition</name>
-      <display_name>Electric Panel: Kitchen Fans Addition</display_name>
-      <description>Whether the kitchen fans is a new panel load addition to an existing service panel. If not provided, the OS-HPXML default (see &lt;a href='https://openstudio-hpxml.readthedocs.io/en/v1.10.0/workflow_inputs.html#panel-loads'&gt;Panel Loads&lt;/a&gt;) is used.</description>
-      <type>Boolean</type>
-      <required>false</required>
-      <model_dependent>false</model_dependent>
-      <choices>
-        <choice>
-          <value>true</value>
-          <display_name>true</display_name>
-        </choice>
-        <choice>
-          <value>false</value>
-          <display_name>false</display_name>
-        </choice>
-      </choices>
-    </argument>
-    <argument>
-      <name>electric_panel_load_bathroom_fans_power</name>
-      <display_name>Electric Panel: Bathroom Fans Power</display_name>
-      <description>Specifies the panel load bathroom fans power. If not provided, the OS-HPXML default (see &lt;a href='https://openstudio-hpxml.readthedocs.io/en/v1.10.0/workflow_inputs.html#panel-loads'&gt;Panel Loads&lt;/a&gt;) is used.</description>
-      <type>Double</type>
-      <units>W</units>
-      <required>false</required>
-      <model_dependent>false</model_dependent>
-    </argument>
-    <argument>
-      <name>electric_panel_load_bathroom_fans_addition</name>
-      <display_name>Electric Panel: Bathroom Fans Addition</display_name>
-      <description>Whether the bathroom fans is a new panel load addition to an existing service panel. If not provided, the OS-HPXML default (see &lt;a href='https://openstudio-hpxml.readthedocs.io/en/v1.10.0/workflow_inputs.html#panel-loads'&gt;Panel Loads&lt;/a&gt;) is used.</description>
-      <type>Boolean</type>
-      <required>false</required>
-      <model_dependent>false</model_dependent>
-      <choices>
-        <choice>
-          <value>true</value>
-          <display_name>true</display_name>
-        </choice>
-        <choice>
-          <value>false</value>
-          <display_name>false</display_name>
-        </choice>
-      </choices>
-    </argument>
-    <argument>
-      <name>electric_panel_load_water_heater_power</name>
-      <display_name>Electric Panel: Water Heater Power</display_name>
-      <description>Specifies the panel load water heater power. Only applies to electric water heater. If not provided, the OS-HPXML default (see &lt;a href='https://openstudio-hpxml.readthedocs.io/en/v1.10.0/workflow_inputs.html#panel-loads'&gt;Panel Loads&lt;/a&gt;) is used.</description>
-      <type>Double</type>
-      <units>W</units>
-      <required>false</required>
-      <model_dependent>false</model_dependent>
-    </argument>
-    <argument>
-      <name>electric_panel_load_water_heater_voltage</name>
-      <display_name>Electric Panel: Water Heater Voltage</display_name>
-      <description>Specifies the panel load water heater voltage. Only applies to heat pump water heater (compressor). If not provided, the OS-HPXML default (see &lt;a href='https://openstudio-hpxml.readthedocs.io/en/v1.10.0/workflow_inputs.html#panel-loads'&gt;Panel Loads&lt;/a&gt;) is used.</description>
-      <type>Choice</type>
-      <units>V</units>
-      <required>false</required>
-      <model_dependent>false</model_dependent>
-      <choices>
-        <choice>
-          <value>120</value>
-          <display_name>120</display_name>
-        </choice>
-        <choice>
-          <value>240</value>
-          <display_name>240</display_name>
-        </choice>
-      </choices>
-    </argument>
-    <argument>
-      <name>electric_panel_load_water_heater_addition</name>
-      <display_name>Electric Panel: Water Heater Addition</display_name>
-      <description>Whether the water heater is a new panel load addition to an existing service panel. If not provided, the OS-HPXML default (see &lt;a href='https://openstudio-hpxml.readthedocs.io/en/v1.10.0/workflow_inputs.html#panel-loads'&gt;Panel Loads&lt;/a&gt;) is used.</description>
-      <type>Boolean</type>
-      <required>false</required>
-      <model_dependent>false</model_dependent>
-      <choices>
-        <choice>
-          <value>true</value>
-          <display_name>true</display_name>
-        </choice>
-        <choice>
-          <value>false</value>
-          <display_name>false</display_name>
-        </choice>
-      </choices>
-    </argument>
-    <argument>
-      <name>electric_panel_load_clothes_dryer_power</name>
-      <display_name>Electric Panel: Clothes Dryer Power</display_name>
-      <description>Specifies the panel load power. Only applies to electric clothes dryer. If not provided, the OS-HPXML default (see &lt;a href='https://openstudio-hpxml.readthedocs.io/en/v1.10.0/workflow_inputs.html#panel-loads'&gt;Panel Loads&lt;/a&gt;) is used.</description>
-      <type>Double</type>
-      <units>W</units>
-      <required>false</required>
-      <model_dependent>false</model_dependent>
-    </argument>
-    <argument>
-      <name>electric_panel_load_clothes_dryer_voltage</name>
-      <display_name>Electric Panel: Clothes Dryer Voltage</display_name>
-      <description>Specifies the panel load voltage. If not provided, the OS-HPXML default (see &lt;a href='https://openstudio-hpxml.readthedocs.io/en/v1.10.0/workflow_inputs.html#panel-loads'&gt;Panel Loads&lt;/a&gt;) is used.</description>
-      <type>Choice</type>
-      <units>V</units>
-      <required>false</required>
-      <model_dependent>false</model_dependent>
-      <choices>
-        <choice>
-          <value>120</value>
-          <display_name>120</display_name>
-        </choice>
-        <choice>
-          <value>240</value>
-          <display_name>240</display_name>
-        </choice>
-      </choices>
-    </argument>
-    <argument>
-      <name>electric_panel_load_clothes_dryer_addition</name>
-      <display_name>Electric Panel: Clothes Dryer Addition</display_name>
-      <description>Whether the clothes dryer is a new panel load addition to an existing service panel. If not provided, the OS-HPXML default (see &lt;a href='https://openstudio-hpxml.readthedocs.io/en/v1.10.0/workflow_inputs.html#panel-loads'&gt;Panel Loads&lt;/a&gt;) is used.</description>
-      <type>Boolean</type>
-      <required>false</required>
-      <model_dependent>false</model_dependent>
-      <choices>
-        <choice>
-          <value>true</value>
-          <display_name>true</display_name>
-        </choice>
-        <choice>
-          <value>false</value>
-          <display_name>false</display_name>
-        </choice>
-      </choices>
-    </argument>
-    <argument>
-      <name>electric_panel_load_dishwasher_power</name>
-      <display_name>Electric Panel: Dishwasher Power</display_name>
-      <description>Specifies the panel load dishwasher power. If not provided, the OS-HPXML default (see &lt;a href='https://openstudio-hpxml.readthedocs.io/en/v1.10.0/workflow_inputs.html#panel-loads'&gt;Panel Loads&lt;/a&gt;) is used.</description>
-      <type>Double</type>
-      <units>W</units>
-      <required>false</required>
-      <model_dependent>false</model_dependent>
-    </argument>
-    <argument>
-      <name>electric_panel_load_dishwasher_addition</name>
-      <display_name>Electric Panel: Dishwasher Addition</display_name>
-      <description>Whether the dishwasher is a new panel load addition to an existing service panel. If not provided, the OS-HPXML default (see &lt;a href='https://openstudio-hpxml.readthedocs.io/en/v1.10.0/workflow_inputs.html#panel-loads'&gt;Panel Loads&lt;/a&gt;) is used.</description>
-      <type>Boolean</type>
-      <required>false</required>
-      <model_dependent>false</model_dependent>
-      <choices>
-        <choice>
-          <value>true</value>
-          <display_name>true</display_name>
-        </choice>
-        <choice>
-          <value>false</value>
-          <display_name>false</display_name>
-        </choice>
-      </choices>
-    </argument>
-    <argument>
-      <name>electric_panel_load_cooking_range_power</name>
-      <display_name>Electric Panel: Cooking Range/Oven Power</display_name>
-      <description>Specifies the panel load cooking range/oven power. Only applies to electric cooking range/oven. If not provided, the OS-HPXML default (see &lt;a href='https://openstudio-hpxml.readthedocs.io/en/v1.10.0/workflow_inputs.html#panel-loads'&gt;Panel Loads&lt;/a&gt;) is used.</description>
-      <type>Double</type>
-      <units>W</units>
-      <required>false</required>
-      <model_dependent>false</model_dependent>
-    </argument>
-    <argument>
-      <name>electric_panel_load_cooking_range_voltage</name>
-      <display_name>Electric Panel: Cooking Range/Oven Voltage</display_name>
-      <description>Specifies the panel load cooking range/oven voltage. If not provided, the OS-HPXML default (see &lt;a href='https://openstudio-hpxml.readthedocs.io/en/v1.10.0/workflow_inputs.html#panel-loads'&gt;Panel Loads&lt;/a&gt;) is used.</description>
-      <type>Choice</type>
-      <units>V</units>
-      <required>false</required>
-      <model_dependent>false</model_dependent>
-      <choices>
-        <choice>
-          <value>120</value>
-          <display_name>120</display_name>
-        </choice>
-        <choice>
-          <value>240</value>
-          <display_name>240</display_name>
-        </choice>
-      </choices>
-    </argument>
-    <argument>
-      <name>electric_panel_load_cooking_range_addition</name>
-      <display_name>Electric Panel: Cooking Range/Oven Addition</display_name>
-      <description>Whether the cooking range is a new panel load addition to an existing service panel. If not provided, the OS-HPXML default (see &lt;a href='https://openstudio-hpxml.readthedocs.io/en/v1.10.0/workflow_inputs.html#panel-loads'&gt;Panel Loads&lt;/a&gt;) is used.</description>
-      <type>Boolean</type>
-      <required>false</required>
-      <model_dependent>false</model_dependent>
-      <choices>
-        <choice>
-          <value>true</value>
-          <display_name>true</display_name>
-        </choice>
-        <choice>
-          <value>false</value>
-          <display_name>false</display_name>
-        </choice>
-      </choices>
-    </argument>
-    <argument>
-      <name>electric_panel_load_misc_plug_loads_well_pump_power</name>
-      <display_name>Electric Panel: Misc Plug Loads Well Pump Power</display_name>
-      <description>Specifies the panel load well pump power. If not provided, the OS-HPXML default (see &lt;a href='https://openstudio-hpxml.readthedocs.io/en/v1.10.0/workflow_inputs.html#panel-loads'&gt;Panel Loads&lt;/a&gt;) is used.</description>
-      <type>Double</type>
-      <units>W</units>
-      <required>false</required>
-      <model_dependent>false</model_dependent>
-    </argument>
-    <argument>
-      <name>electric_panel_load_misc_plug_loads_well_pump_addition</name>
-      <display_name>Electric Panel: Misc Plug Loads Well Pump Addition</display_name>
-      <description>Whether the well pump is a new panel load addition to an existing service panel. If not provided, the OS-HPXML default (see &lt;a href='https://openstudio-hpxml.readthedocs.io/en/v1.10.0/workflow_inputs.html#panel-loads'&gt;Panel Loads&lt;/a&gt;) is used.</description>
-      <type>Boolean</type>
-      <required>false</required>
-      <model_dependent>false</model_dependent>
-      <choices>
-        <choice>
-          <value>true</value>
-          <display_name>true</display_name>
-        </choice>
-        <choice>
-          <value>false</value>
-          <display_name>false</display_name>
-        </choice>
-      </choices>
-    </argument>
-    <argument>
-      <name>electric_panel_load_misc_plug_loads_vehicle_power</name>
-      <display_name>Electric Panel: Misc Plug Loads Vehicle Power</display_name>
-      <description>Specifies the panel load electric vehicle power. If not provided, the OS-HPXML default (see &lt;a href='https://openstudio-hpxml.readthedocs.io/en/v1.10.0/workflow_inputs.html#panel-loads'&gt;Panel Loads&lt;/a&gt;) is used.</description>
-      <type>Double</type>
-      <units>W</units>
-      <required>false</required>
-      <model_dependent>false</model_dependent>
-    </argument>
-    <argument>
-      <name>electric_panel_load_misc_plug_loads_vehicle_voltage</name>
-      <display_name>Electric Panel: Misc Plug Loads Vehicle Voltage</display_name>
-      <description>Specifies the panel load electric vehicle voltage. If not provided, the OS-HPXML default (see &lt;a href='https://openstudio-hpxml.readthedocs.io/en/v1.10.0/workflow_inputs.html#panel-loads'&gt;Panel Loads&lt;/a&gt;) is used.</description>
-      <type>Choice</type>
-      <units>V</units>
-      <required>false</required>
-      <model_dependent>false</model_dependent>
-      <choices>
-        <choice>
-          <value>120</value>
-          <display_name>120</display_name>
-        </choice>
-        <choice>
-          <value>240</value>
-          <display_name>240</display_name>
-        </choice>
-      </choices>
-    </argument>
-    <argument>
-      <name>electric_panel_load_misc_plug_loads_vehicle_addition</name>
-      <display_name>Electric Panel: Misc Plug Loads Vehicle Addition</display_name>
-      <description>Whether the electric vehicle is a new panel load addition to an existing service panel. If not provided, the OS-HPXML default (see &lt;a href='https://openstudio-hpxml.readthedocs.io/en/v1.10.0/workflow_inputs.html#panel-loads'&gt;Panel Loads&lt;/a&gt;) is used.</description>
-      <type>Boolean</type>
-      <required>false</required>
-      <model_dependent>false</model_dependent>
-      <choices>
-        <choice>
-          <value>true</value>
-          <display_name>true</display_name>
-        </choice>
-        <choice>
-          <value>false</value>
-          <display_name>false</display_name>
-        </choice>
-      </choices>
-    </argument>
-    <argument>
-      <name>electric_panel_load_pool_pump_power</name>
-      <display_name>Electric Panel: Pool Pump Power</display_name>
-      <description>Specifies the panel load pool pump power. If not provided, the OS-HPXML default (see &lt;a href='https://openstudio-hpxml.readthedocs.io/en/v1.10.0/workflow_inputs.html#panel-loads'&gt;Panel Loads&lt;/a&gt;) is used.</description>
-      <type>Double</type>
-      <units>W</units>
-      <required>false</required>
-      <model_dependent>false</model_dependent>
-    </argument>
-    <argument>
-      <name>electric_panel_load_pool_pump_addition</name>
-      <display_name>Electric Panel: Pool Pump Addition</display_name>
-      <description>Whether the pool pump is a new panel load addition to an existing service panel. If not provided, the OS-HPXML default (see &lt;a href='https://openstudio-hpxml.readthedocs.io/en/v1.10.0/workflow_inputs.html#panel-loads'&gt;Panel Loads&lt;/a&gt;) is used.</description>
-      <type>Boolean</type>
-      <required>false</required>
-      <model_dependent>false</model_dependent>
-      <choices>
-        <choice>
-          <value>true</value>
-          <display_name>true</display_name>
-        </choice>
-        <choice>
-          <value>false</value>
-          <display_name>false</display_name>
-        </choice>
-      </choices>
-    </argument>
-    <argument>
-      <name>electric_panel_load_pool_heater_power</name>
-      <display_name>Electric Panel: Pool Heater Power</display_name>
-      <description>Specifies the panel load pool heater power. Only applies to electric pool heater. If not provided, the OS-HPXML default (see &lt;a href='https://openstudio-hpxml.readthedocs.io/en/v1.10.0/workflow_inputs.html#panel-loads'&gt;Panel Loads&lt;/a&gt;) is used.</description>
-      <type>Double</type>
-      <units>W</units>
-      <required>false</required>
-      <model_dependent>false</model_dependent>
-    </argument>
-    <argument>
-      <name>electric_panel_load_pool_heater_addition</name>
-      <display_name>Electric Panel: Pool Heater Addition</display_name>
-      <description>Whether the pool heater is a new panel load addition to an existing service panel. If not provided, the OS-HPXML default (see &lt;a href='https://openstudio-hpxml.readthedocs.io/en/v1.10.0/workflow_inputs.html#panel-loads'&gt;Panel Loads&lt;/a&gt;) is used.</description>
-      <type>Boolean</type>
-      <required>false</required>
-      <model_dependent>false</model_dependent>
-      <choices>
-        <choice>
-          <value>true</value>
-          <display_name>true</display_name>
-        </choice>
-        <choice>
-          <value>false</value>
-          <display_name>false</display_name>
-        </choice>
-      </choices>
-    </argument>
-    <argument>
-      <name>electric_panel_load_permanent_spa_pump_power</name>
-      <display_name>Electric Panel: Permanent Spa Pump Power</display_name>
-      <description>Specifies the panel load permanent spa pump power. If not provided, the OS-HPXML default (see &lt;a href='https://openstudio-hpxml.readthedocs.io/en/v1.10.0/workflow_inputs.html#panel-loads'&gt;Panel Loads&lt;/a&gt;) is used.</description>
-      <type>Double</type>
-      <units>W</units>
-      <required>false</required>
-      <model_dependent>false</model_dependent>
-    </argument>
-    <argument>
-      <name>electric_panel_load_permanent_spa_pump_addition</name>
-      <display_name>Electric Panel: Permanent Spa Pump Addition</display_name>
-      <description>Whether the spa pump is a new panel load addition to an existing service panel. If not provided, the OS-HPXML default (see &lt;a href='https://openstudio-hpxml.readthedocs.io/en/v1.10.0/workflow_inputs.html#panel-loads'&gt;Panel Loads&lt;/a&gt;) is used.</description>
-      <type>Boolean</type>
-      <required>false</required>
-      <model_dependent>false</model_dependent>
-      <choices>
-        <choice>
-          <value>true</value>
-          <display_name>true</display_name>
-        </choice>
-        <choice>
-          <value>false</value>
-          <display_name>false</display_name>
-        </choice>
-      </choices>
-    </argument>
-    <argument>
-      <name>electric_panel_load_permanent_spa_heater_power</name>
-      <display_name>Electric Panel: Permanent Spa Heater Power</display_name>
-      <description>Specifies the panel load permanent spa heater power. Only applies to electric permanent spa heater. If not provided, the OS-HPXML default (see &lt;a href='https://openstudio-hpxml.readthedocs.io/en/v1.10.0/workflow_inputs.html#panel-loads'&gt;Panel Loads&lt;/a&gt;) is used.</description>
-      <type>Double</type>
-      <units>W</units>
-      <required>false</required>
-      <model_dependent>false</model_dependent>
-    </argument>
-    <argument>
-      <name>electric_panel_load_permanent_spa_heater_addition</name>
-      <display_name>Electric Panel: Permanent Spa Heater Addition</display_name>
-      <description>Whether the spa heater is a new panel load addition to an existing service panel. If not provided, the OS-HPXML default (see &lt;a href='https://openstudio-hpxml.readthedocs.io/en/v1.10.0/workflow_inputs.html#panel-loads'&gt;Panel Loads&lt;/a&gt;) is used.</description>
-      <type>Boolean</type>
-      <required>false</required>
-      <model_dependent>false</model_dependent>
-      <choices>
-        <choice>
-          <value>true</value>
-          <display_name>true</display_name>
-        </choice>
-        <choice>
-          <value>false</value>
-          <display_name>false</display_name>
-        </choice>
-      </choices>
-    </argument>
-    <argument>
-      <name>electric_panel_load_other_power</name>
-      <display_name>Electric Panel: Other Power</display_name>
-      <description>Specifies the panel load other power. This represents the total of all other electric loads that are fastened in place, permanently connected, or located on a specific circuit. For example, garbage disposal, built-in microwave. If not provided, the OS-HPXML default (see &lt;a href='https://openstudio-hpxml.readthedocs.io/en/v1.10.0/workflow_inputs.html#panel-loads'&gt;Panel Loads&lt;/a&gt;) is used.</description>
-      <type>Double</type>
-      <units>W</units>
-      <required>false</required>
-      <model_dependent>false</model_dependent>
-    </argument>
-    <argument>
-      <name>electric_panel_load_other_addition</name>
-      <display_name>Electric Panel: Other Addition</display_name>
-      <description>Whether the other load is a new panel load addition to an existing service panel. If not provided, the OS-HPXML default (see &lt;a href='https://openstudio-hpxml.readthedocs.io/en/v1.10.0/workflow_inputs.html#panel-loads'&gt;Panel Loads&lt;/a&gt;) is used.</description>
-      <type>Boolean</type>
-      <required>false</required>
-      <model_dependent>false</model_dependent>
-      <choices>
-        <choice>
-          <value>true</value>
-          <display_name>true</display_name>
-        </choice>
-        <choice>
-          <value>false</value>
-          <display_name>false</display_name>
-        </choice>
-      </choices>
-    </argument>
-    <argument>
-      <name>battery_present</name>
-      <display_name>Battery: Present</display_name>
-      <description>Whether there is a lithium ion battery present.</description>
-      <type>Boolean</type>
-      <required>true</required>
-=======
->>>>>>> 4f317ce6
       <model_dependent>false</model_dependent>
       <choices>
         <choice>
@@ -9104,11 +8398,7 @@
       <filename>README.md</filename>
       <filetype>md</filetype>
       <usage_type>readme</usage_type>
-<<<<<<< HEAD
-      <checksum>18B316FF</checksum>
-=======
       <checksum>54E117D0</checksum>
->>>>>>> 4f317ce6
     </file>
     <file>
       <filename>README.md.erb</filename>
@@ -9125,11 +8415,7 @@
       <filename>measure.rb</filename>
       <filetype>rb</filetype>
       <usage_type>script</usage_type>
-<<<<<<< HEAD
-      <checksum>6822D363</checksum>
-=======
-      <checksum>AFD74260</checksum>
->>>>>>> 4f317ce6
+      <checksum>46E7ED06</checksum>
     </file>
     <file>
       <filename>constants.rb</filename>
