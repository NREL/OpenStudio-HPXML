--- conflicted
+++ resolved
@@ -3,13 +3,8 @@
   <schema_version>3.0</schema_version>
   <name>build_residential_hpxml</name>
   <uid>a13a8983-2b01-4930-8af2-42030b6e4233</uid>
-<<<<<<< HEAD
-  <version_id>b289c291-579c-49f2-80b1-769fe0ed6f9c</version_id>
-  <version_modified>20220103T164217Z</version_modified>
-=======
-  <version_id>47538292-fc48-4a09-adeb-e69bf928e949</version_id>
-  <version_modified>20220104T164536Z</version_modified>
->>>>>>> bffe7228
+  <version_id>8f79225c-3129-418a-abf8-82f4c127e4ec</version_id>
+  <version_modified>20220104T183957Z</version_modified>
   <xml_checksum>2C38F48B</xml_checksum>
   <class_name>BuildResidentialHPXML</class_name>
   <display_name>HPXML Builder (Beta)</display_name>
@@ -5906,770 +5901,10 @@
       <checksum>BBEE9EDC</checksum>
     </file>
     <file>
-      <filename>extra_files/base-mf.xml</filename>
-      <filetype>xml</filetype>
-      <usage_type>test</usage_type>
-      <checksum>CD3BFD0A</checksum>
-    </file>
-    <file>
-      <filename>extra_files/base-sfa.xml</filename>
-      <filetype>xml</filetype>
-      <usage_type>test</usage_type>
-      <checksum>63398F32</checksum>
-    </file>
-    <file>
-      <filename>extra_files/base-sfd.xml</filename>
-      <filetype>xml</filetype>
-      <usage_type>test</usage_type>
-      <checksum>4939E537</checksum>
-    </file>
-    <file>
-      <filename>extra_files/extra-auto.xml</filename>
-      <filetype>xml</filetype>
-      <usage_type>test</usage_type>
-      <checksum>6EE3B8BD</checksum>
-    </file>
-    <file>
-      <filename>extra_files/extra-dhw-solar-latitude.xml</filename>
-      <filetype>xml</filetype>
-      <usage_type>test</usage_type>
-      <checksum>6D1349D3</checksum>
-    </file>
-    <file>
-      <filename>extra_files/extra-enclosure-atticroof-conditioned-eaves-gable.xml</filename>
-      <filetype>xml</filetype>
-      <usage_type>test</usage_type>
-      <checksum>91F5819B</checksum>
-    </file>
-    <file>
-      <filename>extra_files/extra-enclosure-atticroof-conditioned-eaves-hip.xml</filename>
-      <filetype>xml</filetype>
-      <usage_type>test</usage_type>
-      <checksum>3C62592C</checksum>
-    </file>
-    <file>
-      <filename>extra_files/extra-enclosure-garage-atticroof-conditioned.xml</filename>
-      <filetype>xml</filetype>
-      <usage_type>test</usage_type>
-      <checksum>63235731</checksum>
-    </file>
-    <file>
-      <filename>extra_files/extra-enclosure-garage-partially-protruded.xml</filename>
-      <filetype>xml</filetype>
-      <usage_type>test</usage_type>
-      <checksum>C05673A9</checksum>
-    </file>
-    <file>
-      <filename>extra_files/extra-enclosure-windows-shading.xml</filename>
-      <filetype>xml</filetype>
-      <usage_type>test</usage_type>
-      <checksum>5B1AF19C</checksum>
-    </file>
-    <file>
-      <filename>extra_files/extra-gas-hot-tub-heater-with-zero-kwh.xml</filename>
-      <filetype>xml</filetype>
-      <usage_type>test</usage_type>
-      <checksum>A9D8309F</checksum>
-    </file>
-    <file>
-      <filename>extra_files/extra-gas-pool-heater-with-zero-kwh.xml</filename>
-      <filetype>xml</filetype>
-      <usage_type>test</usage_type>
-      <checksum>BDE6A5A6</checksum>
-    </file>
-    <file>
-      <filename>extra_files/extra-iecc-zone-different-than-epw.xml</filename>
-      <filetype>xml</filetype>
-      <usage_type>test</usage_type>
-      <checksum>59F208C2</checksum>
-    </file>
-    <file>
-      <filename>extra_files/extra-mf-eaves.xml</filename>
-      <filetype>xml</filetype>
-      <usage_type>test</usage_type>
-      <checksum>67FED70C</checksum>
-    </file>
-    <file>
-      <filename>extra_files/extra-mf-exterior-corridor.xml</filename>
-      <filetype>xml</filetype>
-      <usage_type>test</usage_type>
-      <checksum>CD3BFD0A</checksum>
-    </file>
-    <file>
-      <filename>extra_files/extra-mf-rear-units.xml</filename>
-      <filetype>xml</filetype>
-      <usage_type>test</usage_type>
-      <checksum>CD3BFD0A</checksum>
-    </file>
-    <file>
-      <filename>extra_files/extra-mf-slab-left-bottom-rear-units.xml</filename>
-      <filetype>xml</filetype>
-      <usage_type>test</usage_type>
-      <checksum>0F2C972C</checksum>
-    </file>
-    <file>
-      <filename>extra_files/extra-mf-slab-left-bottom.xml</filename>
-      <filetype>xml</filetype>
-      <usage_type>test</usage_type>
-      <checksum>516F45A3</checksum>
-    </file>
-    <file>
-      <filename>extra_files/extra-mf-slab-left-middle-rear-units.xml</filename>
-      <filetype>xml</filetype>
-      <usage_type>test</usage_type>
-      <checksum>3EC67E12</checksum>
-    </file>
-    <file>
-      <filename>extra_files/extra-mf-slab-left-middle.xml</filename>
-      <filetype>xml</filetype>
-      <usage_type>test</usage_type>
-      <checksum>CD3BFD0A</checksum>
-    </file>
-    <file>
-      <filename>extra_files/extra-mf-slab-left-top-rear-units.xml</filename>
-      <filetype>xml</filetype>
-      <usage_type>test</usage_type>
-      <checksum>3EC67E12</checksum>
-    </file>
-    <file>
-      <filename>extra_files/extra-mf-slab-left-top.xml</filename>
-      <filetype>xml</filetype>
-      <usage_type>test</usage_type>
-      <checksum>CD3BFD0A</checksum>
-    </file>
-    <file>
-      <filename>extra_files/extra-mf-slab-middle-bottom-rear-units.xml</filename>
-      <filetype>xml</filetype>
-      <usage_type>test</usage_type>
-      <checksum>35E48AC0</checksum>
-    </file>
-    <file>
-      <filename>extra_files/extra-mf-slab-middle-bottom.xml</filename>
-      <filetype>xml</filetype>
-      <usage_type>test</usage_type>
-      <checksum>AC1907EA</checksum>
-    </file>
-    <file>
-      <filename>extra_files/extra-mf-slab-middle-middle-rear-units.xml</filename>
-      <filetype>xml</filetype>
-      <usage_type>test</usage_type>
-      <checksum>42771E61</checksum>
-    </file>
-    <file>
-      <filename>extra_files/extra-mf-slab-middle-middle.xml</filename>
-      <filetype>xml</filetype>
-      <usage_type>test</usage_type>
-      <checksum>E5790451</checksum>
-    </file>
-    <file>
-      <filename>extra_files/extra-mf-slab-middle-top-rear-units.xml</filename>
-      <filetype>xml</filetype>
-      <usage_type>test</usage_type>
-      <checksum>42771E61</checksum>
-    </file>
-    <file>
-      <filename>extra_files/extra-mf-slab-middle-top.xml</filename>
-      <filetype>xml</filetype>
-      <usage_type>test</usage_type>
-      <checksum>E5790451</checksum>
-    </file>
-    <file>
-      <filename>extra_files/extra-mf-slab-rear-units.xml</filename>
-      <filetype>xml</filetype>
-      <usage_type>test</usage_type>
-      <checksum>0F2C972C</checksum>
-    </file>
-    <file>
-      <filename>extra_files/extra-mf-slab-right-bottom-rear-units.xml</filename>
-      <filetype>xml</filetype>
-      <usage_type>test</usage_type>
-      <checksum>35E48AC0</checksum>
-    </file>
-    <file>
-      <filename>extra_files/extra-mf-slab-right-bottom.xml</filename>
-      <filetype>xml</filetype>
-      <usage_type>test</usage_type>
-      <checksum>AC1907EA</checksum>
-    </file>
-    <file>
-      <filename>extra_files/extra-mf-slab-right-middle-rear-units.xml</filename>
-      <filetype>xml</filetype>
-      <usage_type>test</usage_type>
-      <checksum>42771E61</checksum>
-    </file>
-    <file>
-      <filename>extra_files/extra-mf-slab-right-middle.xml</filename>
-      <filetype>xml</filetype>
-      <usage_type>test</usage_type>
-      <checksum>E5790451</checksum>
-    </file>
-    <file>
-      <filename>extra_files/extra-mf-slab-right-top-rear-units.xml</filename>
-      <filetype>xml</filetype>
-      <usage_type>test</usage_type>
-      <checksum>42771E61</checksum>
-    </file>
-    <file>
-      <filename>extra_files/extra-mf-slab-right-top.xml</filename>
-      <filetype>xml</filetype>
-      <usage_type>test</usage_type>
-      <checksum>E5790451</checksum>
-    </file>
-    <file>
-      <filename>extra_files/extra-mf-slab.xml</filename>
-      <filetype>xml</filetype>
-      <usage_type>test</usage_type>
-      <checksum>516F45A3</checksum>
-    </file>
-    <file>
-      <filename>extra_files/extra-mf-unvented-crawlspace-left-bottom-rear-units.xml</filename>
-      <filetype>xml</filetype>
-      <usage_type>test</usage_type>
-      <checksum>F7DC3479</checksum>
-    </file>
-    <file>
-      <filename>extra_files/extra-mf-unvented-crawlspace-left-bottom.xml</filename>
-      <filetype>xml</filetype>
-      <usage_type>test</usage_type>
-      <checksum>33ADFE20</checksum>
-    </file>
-    <file>
-      <filename>extra_files/extra-mf-unvented-crawlspace-left-middle-rear-units.xml</filename>
-      <filetype>xml</filetype>
-      <usage_type>test</usage_type>
-      <checksum>3EC67E12</checksum>
-    </file>
-    <file>
-      <filename>extra_files/extra-mf-unvented-crawlspace-left-middle.xml</filename>
-      <filetype>xml</filetype>
-      <usage_type>test</usage_type>
-      <checksum>CD3BFD0A</checksum>
-    </file>
-    <file>
-      <filename>extra_files/extra-mf-unvented-crawlspace-left-top-rear-units.xml</filename>
-      <filetype>xml</filetype>
-      <usage_type>test</usage_type>
-      <checksum>3EC67E12</checksum>
-    </file>
-    <file>
-      <filename>extra_files/extra-mf-unvented-crawlspace-left-top.xml</filename>
-      <filetype>xml</filetype>
-      <usage_type>test</usage_type>
-      <checksum>CD3BFD0A</checksum>
-    </file>
-    <file>
-      <filename>extra_files/extra-mf-unvented-crawlspace-middle-bottom-rear-units.xml</filename>
-      <filetype>xml</filetype>
-      <usage_type>test</usage_type>
-      <checksum>CC6B423A</checksum>
-    </file>
-    <file>
-      <filename>extra_files/extra-mf-unvented-crawlspace-middle-bottom.xml</filename>
-      <filetype>xml</filetype>
-      <usage_type>test</usage_type>
-      <checksum>F00608A6</checksum>
-    </file>
-    <file>
-      <filename>extra_files/extra-mf-unvented-crawlspace-middle-middle-rear-units.xml</filename>
-      <filetype>xml</filetype>
-      <usage_type>test</usage_type>
-      <checksum>42771E61</checksum>
-    </file>
-    <file>
-      <filename>extra_files/extra-mf-unvented-crawlspace-middle-middle.xml</filename>
-      <filetype>xml</filetype>
-      <usage_type>test</usage_type>
-      <checksum>E5790451</checksum>
-    </file>
-    <file>
-      <filename>extra_files/extra-mf-unvented-crawlspace-middle-top-rear-units.xml</filename>
-      <filetype>xml</filetype>
-      <usage_type>test</usage_type>
-      <checksum>42771E61</checksum>
-    </file>
-    <file>
-      <filename>extra_files/extra-mf-unvented-crawlspace-middle-top.xml</filename>
-      <filetype>xml</filetype>
-      <usage_type>test</usage_type>
-      <checksum>E5790451</checksum>
-    </file>
-    <file>
-      <filename>extra_files/extra-mf-unvented-crawlspace-rear-units.xml</filename>
-      <filetype>xml</filetype>
-      <usage_type>test</usage_type>
-      <checksum>F7DC3479</checksum>
-    </file>
-    <file>
-      <filename>extra_files/extra-mf-unvented-crawlspace-right-bottom-rear-units.xml</filename>
-      <filetype>xml</filetype>
-      <usage_type>test</usage_type>
-      <checksum>CC6B423A</checksum>
-    </file>
-    <file>
-      <filename>extra_files/extra-mf-unvented-crawlspace-right-bottom.xml</filename>
-      <filetype>xml</filetype>
-      <usage_type>test</usage_type>
-      <checksum>F00608A6</checksum>
-    </file>
-    <file>
-      <filename>extra_files/extra-mf-unvented-crawlspace-right-middle-rear-units.xml</filename>
-      <filetype>xml</filetype>
-      <usage_type>test</usage_type>
-      <checksum>42771E61</checksum>
-    </file>
-    <file>
-      <filename>extra_files/extra-mf-unvented-crawlspace-right-middle.xml</filename>
-      <filetype>xml</filetype>
-      <usage_type>test</usage_type>
-      <checksum>E5790451</checksum>
-    </file>
-    <file>
-      <filename>extra_files/extra-mf-unvented-crawlspace-right-top-rear-units.xml</filename>
-      <filetype>xml</filetype>
-      <usage_type>test</usage_type>
-      <checksum>42771E61</checksum>
-    </file>
-    <file>
-      <filename>extra_files/extra-mf-unvented-crawlspace-right-top.xml</filename>
-      <filetype>xml</filetype>
-      <usage_type>test</usage_type>
-      <checksum>E5790451</checksum>
-    </file>
-    <file>
-      <filename>extra_files/extra-mf-unvented-crawlspace.xml</filename>
-      <filetype>xml</filetype>
-      <usage_type>test</usage_type>
-      <checksum>33ADFE20</checksum>
-    </file>
-    <file>
-      <filename>extra_files/extra-mf-vented-crawlspace-left-bottom-rear-units.xml</filename>
-      <filetype>xml</filetype>
-      <usage_type>test</usage_type>
-      <checksum>25EBEFB3</checksum>
-    </file>
-    <file>
-      <filename>extra_files/extra-mf-vented-crawlspace-left-bottom.xml</filename>
-      <filetype>xml</filetype>
-      <usage_type>test</usage_type>
-      <checksum>C16DAAC3</checksum>
-    </file>
-    <file>
-      <filename>extra_files/extra-mf-vented-crawlspace-left-middle-rear-units.xml</filename>
-      <filetype>xml</filetype>
-      <usage_type>test</usage_type>
-      <checksum>3EC67E12</checksum>
-    </file>
-    <file>
-      <filename>extra_files/extra-mf-vented-crawlspace-left-middle.xml</filename>
-      <filetype>xml</filetype>
-      <usage_type>test</usage_type>
-      <checksum>CD3BFD0A</checksum>
-    </file>
-    <file>
-      <filename>extra_files/extra-mf-vented-crawlspace-left-top-rear-units.xml</filename>
-      <filetype>xml</filetype>
-      <usage_type>test</usage_type>
-      <checksum>3EC67E12</checksum>
-    </file>
-    <file>
-      <filename>extra_files/extra-mf-vented-crawlspace-left-top.xml</filename>
-      <filetype>xml</filetype>
-      <usage_type>test</usage_type>
-      <checksum>CD3BFD0A</checksum>
-    </file>
-    <file>
-      <filename>extra_files/extra-mf-vented-crawlspace-middle-bottom-rear-units.xml</filename>
-      <filetype>xml</filetype>
-      <usage_type>test</usage_type>
-      <checksum>E0215A57</checksum>
-    </file>
-    <file>
-      <filename>extra_files/extra-mf-vented-crawlspace-middle-bottom.xml</filename>
-      <filetype>xml</filetype>
-      <usage_type>test</usage_type>
-      <checksum>A079EC59</checksum>
-    </file>
-    <file>
-      <filename>extra_files/extra-mf-vented-crawlspace-middle-middle-rear-units.xml</filename>
-      <filetype>xml</filetype>
-      <usage_type>test</usage_type>
-      <checksum>42771E61</checksum>
-    </file>
-    <file>
-      <filename>extra_files/extra-mf-vented-crawlspace-middle-middle.xml</filename>
-      <filetype>xml</filetype>
-      <usage_type>test</usage_type>
-      <checksum>E5790451</checksum>
-    </file>
-    <file>
-      <filename>extra_files/extra-mf-vented-crawlspace-middle-top-rear-units.xml</filename>
-      <filetype>xml</filetype>
-      <usage_type>test</usage_type>
-      <checksum>42771E61</checksum>
-    </file>
-    <file>
-      <filename>extra_files/extra-mf-vented-crawlspace-middle-top.xml</filename>
-      <filetype>xml</filetype>
-      <usage_type>test</usage_type>
-      <checksum>E5790451</checksum>
-    </file>
-    <file>
-      <filename>extra_files/extra-mf-vented-crawlspace-rear-units.xml</filename>
-      <filetype>xml</filetype>
-      <usage_type>test</usage_type>
-      <checksum>25EBEFB3</checksum>
-    </file>
-    <file>
-      <filename>extra_files/extra-mf-vented-crawlspace-right-bottom-rear-units.xml</filename>
-      <filetype>xml</filetype>
-      <usage_type>test</usage_type>
-      <checksum>E0215A57</checksum>
-    </file>
-    <file>
-      <filename>extra_files/extra-mf-vented-crawlspace-right-bottom.xml</filename>
-      <filetype>xml</filetype>
-      <usage_type>test</usage_type>
-      <checksum>A079EC59</checksum>
-    </file>
-    <file>
-      <filename>extra_files/extra-mf-vented-crawlspace-right-middle-rear-units.xml</filename>
-      <filetype>xml</filetype>
-      <usage_type>test</usage_type>
-      <checksum>42771E61</checksum>
-    </file>
-    <file>
-      <filename>extra_files/extra-mf-vented-crawlspace-right-middle.xml</filename>
-      <filetype>xml</filetype>
-      <usage_type>test</usage_type>
-      <checksum>E5790451</checksum>
-    </file>
-    <file>
-      <filename>extra_files/extra-mf-vented-crawlspace-right-top-rear-units.xml</filename>
-      <filetype>xml</filetype>
-      <usage_type>test</usage_type>
-      <checksum>42771E61</checksum>
-    </file>
-    <file>
-      <filename>extra_files/extra-mf-vented-crawlspace-right-top.xml</filename>
-      <filetype>xml</filetype>
-      <usage_type>test</usage_type>
-      <checksum>E5790451</checksum>
-    </file>
-    <file>
-      <filename>extra_files/extra-mf-vented-crawlspace.xml</filename>
-      <filetype>xml</filetype>
-      <usage_type>test</usage_type>
-      <checksum>C16DAAC3</checksum>
-    </file>
-    <file>
-      <filename>extra_files/extra-no-rim-joists.xml</filename>
-      <filetype>xml</filetype>
-      <usage_type>test</usage_type>
-      <checksum>FD860385</checksum>
-    </file>
-    <file>
-      <filename>extra_files/extra-pv-roofpitch.xml</filename>
-      <filetype>xml</filetype>
-      <usage_type>test</usage_type>
-      <checksum>50F951E6</checksum>
-    </file>
-    <file>
-      <filename>extra_files/extra-second-heating-system-boiler-to-heat-pump.xml</filename>
-      <filetype>xml</filetype>
-      <usage_type>test</usage_type>
-      <checksum>8C0FF44A</checksum>
-    </file>
-    <file>
-      <filename>extra_files/extra-second-heating-system-boiler-to-heating-system.xml</filename>
-      <filetype>xml</filetype>
-      <usage_type>test</usage_type>
-      <checksum>BA165448</checksum>
-    </file>
-    <file>
-      <filename>extra_files/extra-second-heating-system-fireplace-to-heat-pump.xml</filename>
-      <filetype>xml</filetype>
-      <usage_type>test</usage_type>
-      <checksum>3C5E5E52</checksum>
-    </file>
-    <file>
-      <filename>extra_files/extra-second-heating-system-fireplace-to-heating-system.xml</filename>
-      <filetype>xml</filetype>
-      <usage_type>test</usage_type>
-      <checksum>66C973CF</checksum>
-    </file>
-    <file>
-      <filename>extra_files/extra-second-heating-system-portable-heater-to-heat-pump.xml</filename>
-      <filetype>xml</filetype>
-      <usage_type>test</usage_type>
-      <checksum>B9103E01</checksum>
-    </file>
-    <file>
-      <filename>extra_files/extra-second-heating-system-portable-heater-to-heating-system.xml</filename>
-      <filetype>xml</filetype>
-      <usage_type>test</usage_type>
-      <checksum>937EDD9A</checksum>
-    </file>
-    <file>
-      <filename>extra_files/extra-second-refrigerator.xml</filename>
-      <filetype>xml</filetype>
-      <usage_type>test</usage_type>
-      <checksum>E3B0A161</checksum>
-    </file>
-    <file>
-      <filename>extra_files/extra-sfa-atticroof-conditioned-eaves-gable.xml</filename>
-      <filetype>xml</filetype>
-      <usage_type>test</usage_type>
-      <checksum>A5B1B3E5</checksum>
-    </file>
-    <file>
-      <filename>extra_files/extra-sfa-atticroof-conditioned-eaves-hip.xml</filename>
-      <filetype>xml</filetype>
-      <usage_type>test</usage_type>
-      <checksum>F3CFF439</checksum>
-    </file>
-    <file>
-      <filename>extra_files/extra-sfa-atticroof-flat.xml</filename>
-      <filetype>xml</filetype>
-      <usage_type>test</usage_type>
-      <checksum>17D4B8DF</checksum>
-    </file>
-    <file>
-      <filename>extra_files/extra-sfa-conditioned-crawlspace.xml</filename>
-      <filetype>xml</filetype>
-      <usage_type>test</usage_type>
-      <checksum>CFADD69D</checksum>
-    </file>
-    <file>
-      <filename>extra_files/extra-sfa-exterior-corridor.xml</filename>
-      <filetype>xml</filetype>
-      <usage_type>test</usage_type>
-      <checksum>63398F32</checksum>
-    </file>
-    <file>
-      <filename>extra_files/extra-sfa-rear-units.xml</filename>
-      <filetype>xml</filetype>
-      <usage_type>test</usage_type>
-      <checksum>63398F32</checksum>
-    </file>
-    <file>
-      <filename>extra_files/extra-sfa-slab-middle.xml</filename>
-      <filetype>xml</filetype>
-      <usage_type>test</usage_type>
-      <checksum>F98DC1EE</checksum>
-    </file>
-    <file>
-      <filename>extra_files/extra-sfa-slab-right.xml</filename>
-      <filetype>xml</filetype>
-      <usage_type>test</usage_type>
-      <checksum>F98DC1EE</checksum>
-    </file>
-    <file>
-      <filename>extra_files/extra-sfa-slab.xml</filename>
-      <filetype>xml</filetype>
-      <usage_type>test</usage_type>
-      <checksum>91B5FF7E</checksum>
-    </file>
-    <file>
-      <filename>extra_files/extra-sfa-unconditioned-basement-middle.xml</filename>
-      <filetype>xml</filetype>
-      <usage_type>test</usage_type>
-      <checksum>B7AC511A</checksum>
-    </file>
-    <file>
-      <filename>extra_files/extra-sfa-unconditioned-basement-right.xml</filename>
-      <filetype>xml</filetype>
-      <usage_type>test</usage_type>
-      <checksum>B7AC511A</checksum>
-    </file>
-    <file>
-      <filename>extra_files/extra-sfa-unconditioned-basement.xml</filename>
-      <filetype>xml</filetype>
-      <usage_type>test</usage_type>
-      <checksum>A00DB181</checksum>
-    </file>
-    <file>
-      <filename>extra_files/extra-sfa-unvented-crawlspace-middle.xml</filename>
-      <filetype>xml</filetype>
-      <usage_type>test</usage_type>
-      <checksum>F23D9542</checksum>
-    </file>
-    <file>
-      <filename>extra_files/extra-sfa-unvented-crawlspace-right.xml</filename>
-      <filetype>xml</filetype>
-      <usage_type>test</usage_type>
-      <checksum>F23D9542</checksum>
-    </file>
-    <file>
-      <filename>extra_files/extra-sfa-unvented-crawlspace.xml</filename>
-      <filetype>xml</filetype>
-      <usage_type>test</usage_type>
-      <checksum>DC725A2E</checksum>
-    </file>
-    <file>
-      <filename>extra_files/extra-sfa-vented-crawlspace-middle.xml</filename>
-      <filetype>xml</filetype>
-      <usage_type>test</usage_type>
-      <checksum>30B1D66C</checksum>
-    </file>
-    <file>
-      <filename>extra_files/extra-sfa-vented-crawlspace-right.xml</filename>
-      <filetype>xml</filetype>
-      <usage_type>test</usage_type>
-      <checksum>30B1D66C</checksum>
-    </file>
-    <file>
-      <filename>extra_files/extra-sfa-vented-crawlspace.xml</filename>
-      <filetype>xml</filetype>
-      <usage_type>test</usage_type>
-      <checksum>6A654EEF</checksum>
-    </file>
-    <file>
-      <filename>extra_files/extra-state-code-different-than-epw.xml</filename>
-      <filetype>xml</filetype>
-      <usage_type>test</usage_type>
-      <checksum>9C1DCC8E</checksum>
-    </file>
-    <file>
-      <filename>extra_files/extra-zero-clothes-washer-kwh.xml</filename>
-      <filetype>xml</filetype>
-      <usage_type>test</usage_type>
-      <checksum>22D09107</checksum>
-    </file>
-    <file>
-      <filename>extra_files/extra-zero-dishwasher-kwh.xml</filename>
-      <filetype>xml</filetype>
-      <usage_type>test</usage_type>
-      <checksum>DD9210C7</checksum>
-    </file>
-    <file>
-      <filename>extra_files/extra-zero-extra-refrigerator-kwh.xml</filename>
-      <filetype>xml</filetype>
-      <usage_type>test</usage_type>
-      <checksum>4939E537</checksum>
-    </file>
-    <file>
-      <filename>extra_files/extra-zero-freezer-kwh.xml</filename>
-      <filetype>xml</filetype>
-      <usage_type>test</usage_type>
-      <checksum>4939E537</checksum>
-    </file>
-    <file>
-      <filename>extra_files/extra-zero-refrigerator-kwh.xml</filename>
-      <filetype>xml</filetype>
-      <usage_type>test</usage_type>
-      <checksum>8B50E2A6</checksum>
-    </file>
-    <file>
-      <filename>extra_files/warning-conditioned-attic-with-floor-insulation.xml</filename>
-      <filetype>xml</filetype>
-      <usage_type>test</usage_type>
-      <checksum>2C5DF4BA</checksum>
-    </file>
-    <file>
-      <filename>extra_files/warning-conditioned-basement-with-ceiling-insulation.xml</filename>
-      <filetype>xml</filetype>
-      <usage_type>test</usage_type>
-      <checksum>4939E537</checksum>
-    </file>
-    <file>
-      <filename>extra_files/warning-mf-bottom-slab-non-zero-foundation-height.xml</filename>
-      <filetype>xml</filetype>
-      <usage_type>test</usage_type>
-      <checksum>516F45A3</checksum>
-    </file>
-    <file>
-      <filename>extra_files/warning-multipliers-without-fuel-loads.xml</filename>
-      <filetype>xml</filetype>
-      <usage_type>test</usage_type>
-      <checksum>4939E537</checksum>
-    </file>
-    <file>
-      <filename>extra_files/warning-multipliers-without-other-plug-loads.xml</filename>
-      <filetype>xml</filetype>
-      <usage_type>test</usage_type>
-      <checksum>A4121D0E</checksum>
-    </file>
-    <file>
-      <filename>extra_files/warning-multipliers-without-tv-plug-loads.xml</filename>
-      <filetype>xml</filetype>
-      <usage_type>test</usage_type>
-      <checksum>B05550DA</checksum>
-    </file>
-    <file>
-      <filename>extra_files/warning-multipliers-without-vehicle-plug-loads.xml</filename>
-      <filetype>xml</filetype>
-      <usage_type>test</usage_type>
-      <checksum>4939E537</checksum>
-    </file>
-    <file>
-      <filename>extra_files/warning-multipliers-without-well-pump-plug-loads.xml</filename>
-      <filetype>xml</filetype>
-      <usage_type>test</usage_type>
-      <checksum>4939E537</checksum>
-    </file>
-    <file>
-      <filename>extra_files/warning-non-electric-heat-pump-water-heater.xml</filename>
-      <filetype>xml</filetype>
-      <usage_type>test</usage_type>
-      <checksum>7AAE62B9</checksum>
-    </file>
-    <file>
-      <filename>extra_files/warning-second-heating-system-serves-majority-heat.xml</filename>
-      <filetype>xml</filetype>
-      <usage_type>test</usage_type>
-      <checksum>D6ADB16C</checksum>
-    </file>
-    <file>
-      <filename>extra_files/warning-sfd-slab-non-zero-foundation-height.xml</filename>
-      <filetype>xml</filetype>
-      <usage_type>test</usage_type>
-      <checksum>542D5606</checksum>
-    </file>
-    <file>
-      <filename>extra_files/warning-slab-non-zero-foundation-height-above-grade.xml</filename>
-      <filetype>xml</filetype>
-      <usage_type>test</usage_type>
-      <checksum>542D5606</checksum>
-    </file>
-    <file>
-      <filename>extra_files/warning-unconditioned-basement-with-wall-and-ceiling-insulation.xml</filename>
-      <filetype>xml</filetype>
-      <usage_type>test</usage_type>
-      <checksum>FFFA25D3</checksum>
-    </file>
-    <file>
-      <filename>extra_files/warning-unvented-attic-with-floor-and-roof-insulation.xml</filename>
-      <filetype>xml</filetype>
-      <usage_type>test</usage_type>
-      <checksum>1D7770A9</checksum>
-    </file>
-    <file>
-      <filename>extra_files/warning-unvented-crawlspace-with-wall-and-ceiling-insulation.xml</filename>
-      <filetype>xml</filetype>
-      <usage_type>test</usage_type>
-      <checksum>95B660A8</checksum>
-    </file>
-    <file>
-      <filename>extra_files/warning-vented-attic-with-floor-and-roof-insulation.xml</filename>
-      <filetype>xml</filetype>
-      <usage_type>test</usage_type>
-      <checksum>5B95C683</checksum>
-    </file>
-    <file>
-      <filename>extra_files/warning-vented-crawlspace-with-wall-and-ceiling-insulation.xml</filename>
-      <filetype>xml</filetype>
-      <usage_type>test</usage_type>
-      <checksum>535CD82F</checksum>
-    </file>
-    <file>
       <filename>build_residential_hpxml_test.rb</filename>
       <filetype>rb</filetype>
       <usage_type>test</usage_type>
-<<<<<<< HEAD
-      <checksum>7715F452</checksum>
-=======
-      <checksum>9F46834A</checksum>
->>>>>>> bffe7228
+      <checksum>D3409E06</checksum>
     </file>
     <file>
       <version>
@@ -6680,10 +5915,7 @@
       <filename>measure.rb</filename>
       <filetype>rb</filetype>
       <usage_type>script</usage_type>
-<<<<<<< HEAD
-      <checksum>B4DA093B</checksum>
-=======
-      <checksum>03C8B59A</checksum>
+      <checksum>32A26FB1</checksum>
     </file>
     <file>
       <filename>extra_files/base-mf.xml</filename>
@@ -7440,7 +6672,6 @@
       <filetype>xml</filetype>
       <usage_type>test</usage_type>
       <checksum>627C06E9</checksum>
->>>>>>> bffe7228
     </file>
   </files>
 </measure>