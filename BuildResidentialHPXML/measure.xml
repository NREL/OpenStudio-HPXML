--- conflicted
+++ resolved
@@ -3,13 +3,8 @@
   <schema_version>3.0</schema_version>
   <name>build_residential_hpxml</name>
   <uid>a13a8983-2b01-4930-8af2-42030b6e4233</uid>
-<<<<<<< HEAD
-  <version_id>2e88007d-6470-46d0-9bc4-ee0a4b2d2047</version_id>
-  <version_modified>20211026T222502Z</version_modified>
-=======
   <version_id>a333b508-034e-46e9-a99e-363b91131e93</version_id>
   <version_modified>20211028T174813Z</version_modified>
->>>>>>> a02e6709
   <xml_checksum>2C38F48B</xml_checksum>
   <class_name>BuildResidentialHPXML</class_name>
   <display_name>HPXML Builder (Beta)</display_name>
@@ -404,57 +399,85 @@
       </choices>
     </argument>
     <argument>
-      <name>geometry_unit_level</name>
-      <display_name>Geometry: Unit Level</display_name>
-      <description>The level of the unit. This is required for apartment units.</description>
-      <type>Choice</type>
-      <required>false</required>
-      <model_dependent>false</model_dependent>
-      <choices>
-        <choice>
-          <value>Bottom</value>
-          <display_name>Bottom</display_name>
-        </choice>
-        <choice>
-          <value>Middle</value>
-          <display_name>Middle</display_name>
-        </choice>
-        <choice>
-          <value>Top</value>
-          <display_name>Top</display_name>
-        </choice>
-      </choices>
-    </argument>
-    <argument>
-      <name>geometry_unit_horizontal_location</name>
-      <display_name>Geometry: Unit Horizontal Location</display_name>
-      <description>The horizontal location of the unit when viewing the front of the building. This is required for single-family attached and apartment units.</description>
-      <type>Choice</type>
-      <required>false</required>
-      <model_dependent>false</model_dependent>
-      <choices>
-        <choice>
-          <value>None</value>
-          <display_name>None</display_name>
-        </choice>
-        <choice>
-          <value>Left</value>
-          <display_name>Left</display_name>
-        </choice>
-        <choice>
-          <value>Middle</value>
-          <display_name>Middle</display_name>
-        </choice>
-        <choice>
-          <value>Right</value>
-          <display_name>Right</display_name>
-        </choice>
-      </choices>
-    </argument>
-    <argument>
-      <name>geometry_num_floors_above_grade</name>
-      <display_name>Geometry: Number of Floors Above Grade</display_name>
-      <description>The number of floors above grade (in the unit if single-family detached or single-family attached, and in the building if apartment unit). Conditioned attics are included.</description>
+      <name>geometry_unit_left_wall_is_adiabatic</name>
+      <display_name>Geometry: Unit Left Wall Is Adiabatic</display_name>
+      <description>Presence of an adiabatic left wall.</description>
+      <type>Boolean</type>
+      <required>true</required>
+      <model_dependent>false</model_dependent>
+      <default_value>false</default_value>
+      <choices>
+        <choice>
+          <value>true</value>
+          <display_name>true</display_name>
+        </choice>
+        <choice>
+          <value>false</value>
+          <display_name>false</display_name>
+        </choice>
+      </choices>
+    </argument>
+    <argument>
+      <name>geometry_unit_right_wall_is_adiabatic</name>
+      <display_name>Geometry: Unit Right Wall Is Adiabatic</display_name>
+      <description>Presence of an adiabatic right wall.</description>
+      <type>Boolean</type>
+      <required>true</required>
+      <model_dependent>false</model_dependent>
+      <default_value>false</default_value>
+      <choices>
+        <choice>
+          <value>true</value>
+          <display_name>true</display_name>
+        </choice>
+        <choice>
+          <value>false</value>
+          <display_name>false</display_name>
+        </choice>
+      </choices>
+    </argument>
+    <argument>
+      <name>geometry_unit_front_wall_is_adiabatic</name>
+      <display_name>Geometry: Unit Front Wall Is Adiabatic</display_name>
+      <description>Presence of an adiabatic front wall.</description>
+      <type>Boolean</type>
+      <required>true</required>
+      <model_dependent>false</model_dependent>
+      <default_value>false</default_value>
+      <choices>
+        <choice>
+          <value>true</value>
+          <display_name>true</display_name>
+        </choice>
+        <choice>
+          <value>false</value>
+          <display_name>false</display_name>
+        </choice>
+      </choices>
+    </argument>
+    <argument>
+      <name>geometry_unit_back_wall_is_adiabatic</name>
+      <display_name>Geometry: Unit Back Wall Is Adiabatic</display_name>
+      <description>Presence of an adiabatic back wall.</description>
+      <type>Boolean</type>
+      <required>true</required>
+      <model_dependent>false</model_dependent>
+      <default_value>false</default_value>
+      <choices>
+        <choice>
+          <value>true</value>
+          <display_name>true</display_name>
+        </choice>
+        <choice>
+          <value>false</value>
+          <display_name>false</display_name>
+        </choice>
+      </choices>
+    </argument>
+    <argument>
+      <name>geometry_unit_num_floors_above_grade</name>
+      <display_name>Geometry: Unit Number of Floors Above Grade</display_name>
+      <description>The number of floors above grade in the unit. Conditioned attics are included. Assumed to be 1 if apartment unit.</description>
       <type>Integer</type>
       <units>#</units>
       <required>true</required>
@@ -599,43 +622,6 @@
       </choices>
     </argument>
     <argument>
-      <name>geometry_corridor_position</name>
-      <display_name>Geometry: Corridor Position</display_name>
-      <description>The position of the corridor. Only applies to single-family attached and apartment units. Exterior corridors are shaded, but not enclosed. Interior corridors are enclosed and conditioned.</description>
-      <type>Choice</type>
-      <required>true</required>
-      <model_dependent>false</model_dependent>
-      <default_value>Double-Loaded Interior</default_value>
-      <choices>
-        <choice>
-          <value>Double-Loaded Interior</value>
-          <display_name>Double-Loaded Interior</display_name>
-        </choice>
-        <choice>
-          <value>Single Exterior (Front)</value>
-          <display_name>Single Exterior (Front)</display_name>
-        </choice>
-        <choice>
-          <value>Double Exterior</value>
-          <display_name>Double Exterior</display_name>
-        </choice>
-        <choice>
-          <value>None</value>
-          <display_name>None</display_name>
-        </choice>
-      </choices>
-    </argument>
-    <argument>
-      <name>geometry_corridor_width</name>
-      <display_name>Geometry: Corridor Width</display_name>
-      <description>The width of the corridor. Only applies to apartment units.</description>
-      <type>Double</type>
-      <units>ft</units>
-      <required>true</required>
-      <model_dependent>false</model_dependent>
-      <default_value>10</default_value>
-    </argument>
-    <argument>
       <name>geometry_foundation_type</name>
       <display_name>Geometry: Foundation Type</display_name>
       <description>The foundation type of the building.</description>
@@ -672,6 +658,10 @@
           <value>Ambient</value>
           <display_name>Ambient</display_name>
         </choice>
+        <choice>
+          <value>AboveApartment</value>
+          <display_name>AboveApartment</display_name>
+        </choice>
       </choices>
     </argument>
     <argument>
@@ -704,9 +694,40 @@
       <model_dependent>false</model_dependent>
     </argument>
     <argument>
+      <name>geometry_attic_type</name>
+      <display_name>Geometry: Attic Type</display_name>
+      <description>The attic type of the building.</description>
+      <type>Choice</type>
+      <required>true</required>
+      <model_dependent>false</model_dependent>
+      <default_value>VentedAttic</default_value>
+      <choices>
+        <choice>
+          <value>FlatRoof</value>
+          <display_name>FlatRoof</display_name>
+        </choice>
+        <choice>
+          <value>VentedAttic</value>
+          <display_name>VentedAttic</display_name>
+        </choice>
+        <choice>
+          <value>UnventedAttic</value>
+          <display_name>UnventedAttic</display_name>
+        </choice>
+        <choice>
+          <value>ConditionedAttic</value>
+          <display_name>ConditionedAttic</display_name>
+        </choice>
+        <choice>
+          <value>BelowApartment</value>
+          <display_name>BelowApartment</display_name>
+        </choice>
+      </choices>
+    </argument>
+    <argument>
       <name>geometry_roof_type</name>
       <display_name>Geometry: Roof Type</display_name>
-      <description>The roof type of the building. Assumed flat for apartment units.</description>
+      <description>The roof type of the building. Ignored if the building has a flat roof.</description>
       <type>Choice</type>
       <required>true</required>
       <model_dependent>false</model_dependent>
@@ -719,10 +740,6 @@
         <choice>
           <value>hip</value>
           <display_name>hip</display_name>
-        </choice>
-        <choice>
-          <value>flat</value>
-          <display_name>flat</display_name>
         </choice>
       </choices>
     </argument>
@@ -782,29 +799,6 @@
         <choice>
           <value>12:12</value>
           <display_name>12:12</display_name>
-        </choice>
-      </choices>
-    </argument>
-    <argument>
-      <name>geometry_attic_type</name>
-      <display_name>Geometry: Attic Type</display_name>
-      <description>The attic type of the building. Ignored if the building has a flat roof.</description>
-      <type>Choice</type>
-      <required>true</required>
-      <model_dependent>false</model_dependent>
-      <default_value>VentedAttic</default_value>
-      <choices>
-        <choice>
-          <value>VentedAttic</value>
-          <display_name>VentedAttic</display_name>
-        </choice>
-        <choice>
-          <value>UnventedAttic</value>
-          <display_name>UnventedAttic</display_name>
-        </choice>
-        <choice>
-          <value>ConditionedAttic</value>
-          <display_name>ConditionedAttic</display_name>
         </choice>
       </choices>
     </argument>
@@ -5750,16 +5744,16 @@
   </attributes>
   <files>
     <file>
+      <filename>build_residential_hpxml_test.rb</filename>
+      <filetype>rb</filetype>
+      <usage_type>test</usage_type>
+      <checksum>88707F86</checksum>
+    </file>
+    <file>
       <filename>geometry.rb</filename>
       <filetype>rb</filetype>
       <usage_type>resource</usage_type>
-      <checksum>E12DF4C0</checksum>
-    </file>
-    <file>
-      <filename>build_residential_hpxml_test.rb</filename>
-      <filetype>rb</filetype>
-      <usage_type>test</usage_type>
-      <checksum>C2AB19BE</checksum>
+      <checksum>E73DC04B</checksum>
     </file>
     <file>
       <version>
@@ -5770,11 +5764,7 @@
       <filename>measure.rb</filename>
       <filetype>rb</filetype>
       <usage_type>script</usage_type>
-<<<<<<< HEAD
-      <checksum>7F2F9277</checksum>
-=======
       <checksum>2179F80B</checksum>
->>>>>>> a02e6709
     </file>
   </files>
 </measure>