<?xml version="1.0"?>
<measure>
  <schema_version>3.0</schema_version>
  <name>build_residential_hpxml</name>
  <uid>a13a8983-2b01-4930-8af2-42030b6e4233</uid>
  <version_id>b85ef32b-33d5-498c-a16d-18158e0bcb5a</version_id>
  <version_modified>20210908T223614Z</version_modified>
  <xml_checksum>2C38F48B</xml_checksum>
  <class_name>BuildResidentialHPXML</class_name>
  <display_name>HPXML Builder (Beta)</display_name>
  <description>Builds a residential HPXML file.</description>
  <modeler_description>TODO</modeler_description>
  <arguments>
    <argument>
      <name>hpxml_path</name>
      <display_name>HPXML File Path</display_name>
      <description>Absolute/relative path of the HPXML file.</description>
      <type>String</type>
      <required>true</required>
      <model_dependent>false</model_dependent>
    </argument>
    <argument>
      <name>software_info_program_used</name>
      <display_name>Software Info: Program Used</display_name>
      <description>The name of the software program used.</description>
      <type>String</type>
      <required>false</required>
      <model_dependent>false</model_dependent>
    </argument>
    <argument>
      <name>software_info_program_version</name>
      <display_name>Software Info: Program Version</display_name>
      <description>The version of the software program used.</description>
      <type>String</type>
      <required>false</required>
      <model_dependent>false</model_dependent>
    </argument>
    <argument>
      <name>simulation_control_timestep</name>
      <display_name>Simulation Control: Timestep</display_name>
      <description>Value must be a divisor of 60.</description>
      <type>Integer</type>
      <units>min</units>
      <required>false</required>
      <model_dependent>false</model_dependent>
    </argument>
    <argument>
      <name>simulation_control_run_period</name>
      <display_name>Simulation Control: Run Period</display_name>
      <description>Enter a date like "Jan 1 - Dec 31".</description>
      <type>String</type>
      <required>false</required>
      <model_dependent>false</model_dependent>
    </argument>
    <argument>
      <name>simulation_control_run_period_calendar_year</name>
      <display_name>Simulation Control: Run Period Calendar Year</display_name>
      <description>This numeric field should contain the calendar year that determines the start day of week. If you are running simulations using AMY weather files, the value entered for calendar year will not be used; it will be overridden by the actual year found in the AMY weather file.</description>
      <type>Integer</type>
      <units>year</units>
      <required>false</required>
      <model_dependent>false</model_dependent>
    </argument>
    <argument>
      <name>simulation_control_daylight_saving_enabled</name>
      <display_name>Simulation Control: Daylight Saving Enabled</display_name>
      <description>Whether to use daylight saving.</description>
      <type>Boolean</type>
      <required>false</required>
      <model_dependent>false</model_dependent>
      <choices>
        <choice>
          <value>true</value>
          <display_name>true</display_name>
        </choice>
        <choice>
          <value>false</value>
          <display_name>false</display_name>
        </choice>
      </choices>
    </argument>
    <argument>
      <name>simulation_control_daylight_saving_period</name>
      <display_name>Simulation Control: Daylight Saving Period</display_name>
      <description>Enter a date like "Mar 15 - Dec 15".</description>
      <type>String</type>
      <required>false</required>
      <model_dependent>false</model_dependent>
    </argument>
    <argument>
      <name>site_type</name>
      <display_name>Site: Type</display_name>
      <description>The type of site.</description>
      <type>Choice</type>
      <required>false</required>
      <model_dependent>false</model_dependent>
      <choices>
        <choice>
          <value>suburban</value>
          <display_name>suburban</display_name>
        </choice>
        <choice>
          <value>urban</value>
          <display_name>urban</display_name>
        </choice>
        <choice>
          <value>rural</value>
          <display_name>rural</display_name>
        </choice>
      </choices>
    </argument>
    <argument>
      <name>site_shielding_of_home</name>
      <display_name>Site: Shielding of Home</display_name>
      <description>Presence of nearby buildings, trees, obstructions for infiltration model.  A value of 'auto' will use 'normal'.</description>
      <type>Choice</type>
      <required>true</required>
      <model_dependent>false</model_dependent>
      <default_value>auto</default_value>
      <choices>
        <choice>
          <value>auto</value>
          <display_name>auto</display_name>
        </choice>
        <choice>
          <value>exposed</value>
          <display_name>exposed</display_name>
        </choice>
        <choice>
          <value>normal</value>
          <display_name>normal</display_name>
        </choice>
        <choice>
          <value>well-shielded</value>
          <display_name>well-shielded</display_name>
        </choice>
      </choices>
    </argument>
    <argument>
      <name>zip_code</name>
      <display_name>Zip Code</display_name>
      <description>Zip code - used for informational purposes only</description>
      <type>String</type>
      <required>false</required>
      <model_dependent>false</model_dependent>
    </argument>
    <argument>
      <name>site_state_code</name>
      <display_name>Site: State Code</display_name>
      <description>State code of the home address. If not provided, uses the EPW weather file state code.</description>
      <type>Choice</type>
      <required>false</required>
      <model_dependent>false</model_dependent>
      <choices>
        <choice>
          <value>AK</value>
          <display_name>AK</display_name>
        </choice>
        <choice>
          <value>AL</value>
          <display_name>AL</display_name>
        </choice>
        <choice>
          <value>AR</value>
          <display_name>AR</display_name>
        </choice>
        <choice>
          <value>AZ</value>
          <display_name>AZ</display_name>
        </choice>
        <choice>
          <value>CA</value>
          <display_name>CA</display_name>
        </choice>
        <choice>
          <value>CO</value>
          <display_name>CO</display_name>
        </choice>
        <choice>
          <value>CT</value>
          <display_name>CT</display_name>
        </choice>
        <choice>
          <value>DC</value>
          <display_name>DC</display_name>
        </choice>
        <choice>
          <value>DE</value>
          <display_name>DE</display_name>
        </choice>
        <choice>
          <value>FL</value>
          <display_name>FL</display_name>
        </choice>
        <choice>
          <value>GA</value>
          <display_name>GA</display_name>
        </choice>
        <choice>
          <value>HI</value>
          <display_name>HI</display_name>
        </choice>
        <choice>
          <value>IA</value>
          <display_name>IA</display_name>
        </choice>
        <choice>
          <value>ID</value>
          <display_name>ID</display_name>
        </choice>
        <choice>
          <value>IL</value>
          <display_name>IL</display_name>
        </choice>
        <choice>
          <value>IN</value>
          <display_name>IN</display_name>
        </choice>
        <choice>
          <value>KS</value>
          <display_name>KS</display_name>
        </choice>
        <choice>
          <value>KY</value>
          <display_name>KY</display_name>
        </choice>
        <choice>
          <value>LA</value>
          <display_name>LA</display_name>
        </choice>
        <choice>
          <value>MA</value>
          <display_name>MA</display_name>
        </choice>
        <choice>
          <value>MD</value>
          <display_name>MD</display_name>
        </choice>
        <choice>
          <value>ME</value>
          <display_name>ME</display_name>
        </choice>
        <choice>
          <value>MI</value>
          <display_name>MI</display_name>
        </choice>
        <choice>
          <value>MN</value>
          <display_name>MN</display_name>
        </choice>
        <choice>
          <value>MO</value>
          <display_name>MO</display_name>
        </choice>
        <choice>
          <value>MS</value>
          <display_name>MS</display_name>
        </choice>
        <choice>
          <value>MT</value>
          <display_name>MT</display_name>
        </choice>
        <choice>
          <value>NC</value>
          <display_name>NC</display_name>
        </choice>
        <choice>
          <value>ND</value>
          <display_name>ND</display_name>
        </choice>
        <choice>
          <value>NE</value>
          <display_name>NE</display_name>
        </choice>
        <choice>
          <value>NH</value>
          <display_name>NH</display_name>
        </choice>
        <choice>
          <value>NJ</value>
          <display_name>NJ</display_name>
        </choice>
        <choice>
          <value>NM</value>
          <display_name>NM</display_name>
        </choice>
        <choice>
          <value>NV</value>
          <display_name>NV</display_name>
        </choice>
        <choice>
          <value>NY</value>
          <display_name>NY</display_name>
        </choice>
        <choice>
          <value>OH</value>
          <display_name>OH</display_name>
        </choice>
        <choice>
          <value>OK</value>
          <display_name>OK</display_name>
        </choice>
        <choice>
          <value>OR</value>
          <display_name>OR</display_name>
        </choice>
        <choice>
          <value>PA</value>
          <display_name>PA</display_name>
        </choice>
        <choice>
          <value>RI</value>
          <display_name>RI</display_name>
        </choice>
        <choice>
          <value>SC</value>
          <display_name>SC</display_name>
        </choice>
        <choice>
          <value>SD</value>
          <display_name>SD</display_name>
        </choice>
        <choice>
          <value>TN</value>
          <display_name>TN</display_name>
        </choice>
        <choice>
          <value>TX</value>
          <display_name>TX</display_name>
        </choice>
        <choice>
          <value>UT</value>
          <display_name>UT</display_name>
        </choice>
        <choice>
          <value>VA</value>
          <display_name>VA</display_name>
        </choice>
        <choice>
          <value>VT</value>
          <display_name>VT</display_name>
        </choice>
        <choice>
          <value>WA</value>
          <display_name>WA</display_name>
        </choice>
        <choice>
          <value>WI</value>
          <display_name>WI</display_name>
        </choice>
        <choice>
          <value>WV</value>
          <display_name>WV</display_name>
        </choice>
        <choice>
          <value>WY</value>
          <display_name>WY</display_name>
        </choice>
      </choices>
    </argument>
    <argument>
<<<<<<< HEAD
      <name>zip_code</name>
      <display_name>Zip Code</display_name>
      <description>Zip code - used for informational purposes only</description>
      <type>String</type>
      <required>false</required>
      <model_dependent>false</model_dependent>
    </argument>
    <argument>
      <name>site_type</name>
      <display_name>Site: Type</display_name>
      <description>The type of site.</description>
      <type>Choice</type>
      <required>false</required>
=======
      <name>weather_station_epw_filepath</name>
      <display_name>Weather Station: EnergyPlus Weather (EPW) Filepath</display_name>
      <description>Path of the EPW file.</description>
      <type>String</type>
      <required>true</required>
>>>>>>> 3d2509b9
      <model_dependent>false</model_dependent>
      <default_value>USA_CO_Denver.Intl.AP.725650_TMY3.epw</default_value>
    </argument>
    <argument>
      <name>year_built</name>
      <display_name>Building Construction: Year Built</display_name>
      <description>The year the building was built</description>
      <type>Integer</type>
      <required>false</required>
      <model_dependent>false</model_dependent>
    </argument>
    <argument>
      <name>year_built</name>
      <display_name>Building Construction: Year Built</display_name>
      <description>The year the building was built</description>
      <type>Integer</type>
      <required>false</required>
      <model_dependent>false</model_dependent>
    </argument>
    <argument>
      <name>geometry_unit_type</name>
      <display_name>Geometry: Unit Type</display_name>
      <description>The type of dwelling unit. Use single-family attached for a dwelling unit with 1 or more stories, attached units to one or both sides, and no units above/below. Use apartment unit for a dwelling unit with 1 story, attached units to one, two, or three sides, and units above and/or below.</description>
      <type>Choice</type>
      <required>true</required>
      <model_dependent>false</model_dependent>
      <default_value>single-family detached</default_value>
      <choices>
        <choice>
          <value>single-family detached</value>
          <display_name>single-family detached</display_name>
        </choice>
        <choice>
          <value>single-family attached</value>
          <display_name>single-family attached</display_name>
        </choice>
        <choice>
          <value>apartment unit</value>
          <display_name>apartment unit</display_name>
        </choice>
      </choices>
    </argument>
    <argument>
      <name>geometry_unit_level</name>
      <display_name>Geometry: Unit Level</display_name>
      <description>The level of the unit. This is required for apartment units.</description>
      <type>Choice</type>
      <required>false</required>
      <model_dependent>false</model_dependent>
      <choices>
        <choice>
          <value>Bottom</value>
          <display_name>Bottom</display_name>
        </choice>
        <choice>
          <value>Middle</value>
          <display_name>Middle</display_name>
        </choice>
        <choice>
          <value>Top</value>
          <display_name>Top</display_name>
        </choice>
      </choices>
    </argument>
    <argument>
      <name>geometry_unit_horizontal_location</name>
      <display_name>Geometry: Unit Horizontal Location</display_name>
      <description>The horizontal location of the unit when viewing the front of the building. This is required for single-family attached and apartment units.</description>
      <type>Choice</type>
      <required>false</required>
      <model_dependent>false</model_dependent>
      <choices>
        <choice>
          <value>None</value>
          <display_name>None</display_name>
        </choice>
        <choice>
          <value>Left</value>
          <display_name>Left</display_name>
        </choice>
        <choice>
          <value>Middle</value>
          <display_name>Middle</display_name>
        </choice>
        <choice>
          <value>Right</value>
          <display_name>Right</display_name>
        </choice>
      </choices>
    </argument>
    <argument>
      <name>geometry_num_floors_above_grade</name>
      <display_name>Geometry: Number of Floors Above Grade</display_name>
      <description>The number of floors above grade (in the unit if single-family detached or single-family attached, and in the building if apartment unit). Conditioned attics are included.</description>
      <type>Integer</type>
      <units>#</units>
      <required>true</required>
      <model_dependent>false</model_dependent>
      <default_value>2</default_value>
    </argument>
    <argument>
      <name>geometry_unit_cfa</name>
      <display_name>Geometry: Unit Conditioned Floor Area</display_name>
      <description>The total floor area of the unit's conditioned space (including any conditioned basement floor area).</description>
      <type>Double</type>
      <units>ft^2</units>
      <required>true</required>
      <model_dependent>false</model_dependent>
      <default_value>2000</default_value>
    </argument>
    <argument>
      <name>geometry_unit_aspect_ratio</name>
      <display_name>Geometry: Unit Aspect Ratio</display_name>
      <description>The ratio of front/back wall length to left/right wall length for the unit, excluding any protruding garage wall area.</description>
      <type>Double</type>
      <units>FB/LR</units>
      <required>true</required>
      <model_dependent>false</model_dependent>
      <default_value>2</default_value>
    </argument>
    <argument>
      <name>geometry_unit_orientation</name>
      <display_name>Geometry: Unit Orientation</display_name>
      <description>The unit's orientation is measured clockwise from north (e.g., North=0, East=90, South=180, West=270).</description>
      <type>Double</type>
      <units>degrees</units>
      <required>true</required>
      <model_dependent>false</model_dependent>
      <default_value>180</default_value>
    </argument>
    <argument>
      <name>geometry_unit_num_bedrooms</name>
      <display_name>Geometry: Unit Number of Bedrooms</display_name>
      <description>The number of bedrooms in the unit. Used to determine the energy usage of appliances and plug loads, hot water usage, etc.</description>
      <type>Integer</type>
      <units>#</units>
      <required>true</required>
      <model_dependent>false</model_dependent>
      <default_value>3</default_value>
    </argument>
    <argument>
      <name>geometry_unit_num_bathrooms</name>
      <display_name>Geometry: Unit Number of Bathrooms</display_name>
      <description>The number of bathrooms in the unit.  A value of 'auto' will default the value based on the number of bedrooms.</description>
      <type>String</type>
      <units>#</units>
      <required>true</required>
      <model_dependent>false</model_dependent>
      <default_value>auto</default_value>
    </argument>
    <argument>
      <name>geometry_unit_num_occupants</name>
      <display_name>Geometry: Unit Number of Occupants</display_name>
      <description>The number of occupants in the unit. A value of 'auto' will default the value based on the number of bedrooms. Used to specify the internal gains from people only.</description>
      <type>String</type>
      <units>#</units>
      <required>true</required>
      <model_dependent>false</model_dependent>
      <default_value>auto</default_value>
    </argument>
    <argument>
      <name>geometry_building_num_units</name>
      <display_name>Geometry: Building Number of Units</display_name>
      <description>The number of units in the building. This is required for single-family attached and apartment units.</description>
      <type>Integer</type>
      <units>#</units>
      <required>false</required>
      <model_dependent>false</model_dependent>
    </argument>
    <argument>
      <name>geometry_building_num_bedrooms</name>
      <display_name>Geometry: Building Number of Bedrooms</display_name>
      <description>The number of bedrooms in the building. This is required for single-family attached and apartment units with shared PV systems.</description>
      <type>Integer</type>
      <units>#</units>
      <required>false</required>
      <model_dependent>false</model_dependent>
    </argument>
    <argument>
      <name>geometry_wall_height</name>
      <display_name>Geometry: Average Wall Height</display_name>
      <description>The average height of the walls.</description>
      <type>Double</type>
      <units>ft</units>
      <required>true</required>
      <model_dependent>false</model_dependent>
      <default_value>8</default_value>
    </argument>
    <argument>
      <name>geometry_garage_width</name>
      <display_name>Geometry: Garage Width</display_name>
      <description>The width of the garage. Enter zero for no garage. Only applies to single-family detached units.</description>
      <type>Double</type>
      <units>ft</units>
      <required>true</required>
      <model_dependent>false</model_dependent>
      <default_value>0</default_value>
    </argument>
    <argument>
      <name>geometry_garage_depth</name>
      <display_name>Geometry: Garage Depth</display_name>
      <description>The depth of the garage. Only applies to single-family detached units.</description>
      <type>Double</type>
      <units>ft</units>
      <required>true</required>
      <model_dependent>false</model_dependent>
      <default_value>20</default_value>
    </argument>
    <argument>
      <name>geometry_garage_protrusion</name>
      <display_name>Geometry: Garage Protrusion</display_name>
      <description>The fraction of the garage that is protruding from the living space. Only applies to single-family detached units.</description>
      <type>Double</type>
      <units>frac</units>
      <required>true</required>
      <model_dependent>false</model_dependent>
      <default_value>0</default_value>
    </argument>
    <argument>
      <name>geometry_garage_position</name>
      <display_name>Geometry: Garage Position</display_name>
      <description>The position of the garage. Only applies to single-family detached units.</description>
      <type>Choice</type>
      <required>true</required>
      <model_dependent>false</model_dependent>
      <default_value>Right</default_value>
      <choices>
        <choice>
          <value>Right</value>
          <display_name>Right</display_name>
        </choice>
        <choice>
          <value>Left</value>
          <display_name>Left</display_name>
        </choice>
      </choices>
    </argument>
    <argument>
      <name>geometry_corridor_position</name>
      <display_name>Geometry: Corridor Position</display_name>
      <description>The position of the corridor. Only applies to single-family attached and apartment units. Exterior corridors are shaded, but not enclosed. Interior corridors are enclosed and conditioned.</description>
      <type>Choice</type>
      <required>true</required>
      <model_dependent>false</model_dependent>
      <default_value>Double-Loaded Interior</default_value>
      <choices>
        <choice>
          <value>Double-Loaded Interior</value>
          <display_name>Double-Loaded Interior</display_name>
        </choice>
        <choice>
          <value>Single Exterior (Front)</value>
          <display_name>Single Exterior (Front)</display_name>
        </choice>
        <choice>
          <value>Double Exterior</value>
          <display_name>Double Exterior</display_name>
        </choice>
        <choice>
          <value>None</value>
          <display_name>None</display_name>
        </choice>
      </choices>
    </argument>
    <argument>
      <name>geometry_corridor_width</name>
      <display_name>Geometry: Corridor Width</display_name>
      <description>The width of the corridor. Only applies to apartment units.</description>
      <type>Double</type>
      <units>ft</units>
      <required>true</required>
      <model_dependent>false</model_dependent>
      <default_value>10</default_value>
    </argument>
    <argument>
      <name>geometry_inset_width</name>
      <display_name>Geometry: Inset Width</display_name>
      <description>The width of the inset. Only applies to apartment units.</description>
      <type>Double</type>
      <units>ft</units>
      <required>true</required>
      <model_dependent>false</model_dependent>
      <default_value>0</default_value>
    </argument>
    <argument>
      <name>geometry_inset_depth</name>
      <display_name>Geometry: Inset Depth</display_name>
      <description>The depth of the inset. Only applies to apartment units.</description>
      <type>Double</type>
      <units>ft</units>
      <required>true</required>
      <model_dependent>false</model_dependent>
      <default_value>0</default_value>
    </argument>
    <argument>
      <name>geometry_inset_position</name>
      <display_name>Geometry: Inset Position</display_name>
      <description>The position of the inset. Only applies to apartment units.</description>
      <type>Choice</type>
      <required>true</required>
      <model_dependent>false</model_dependent>
      <default_value>Right</default_value>
      <choices>
        <choice>
          <value>Right</value>
          <display_name>Right</display_name>
        </choice>
        <choice>
          <value>Left</value>
          <display_name>Left</display_name>
        </choice>
      </choices>
    </argument>
    <argument>
      <name>geometry_balcony_depth</name>
      <display_name>Geometry: Balcony Depth</display_name>
      <description>The depth of the balcony. Only applies to apartment units.</description>
      <type>Double</type>
      <units>ft</units>
      <required>true</required>
      <model_dependent>false</model_dependent>
      <default_value>0</default_value>
    </argument>
    <argument>
      <name>geometry_foundation_type</name>
      <display_name>Geometry: Foundation Type</display_name>
      <description>The foundation type of the building.</description>
      <type>Choice</type>
      <required>true</required>
      <model_dependent>false</model_dependent>
      <default_value>SlabOnGrade</default_value>
      <choices>
        <choice>
          <value>SlabOnGrade</value>
          <display_name>SlabOnGrade</display_name>
        </choice>
        <choice>
          <value>VentedCrawlspace</value>
          <display_name>VentedCrawlspace</display_name>
        </choice>
        <choice>
          <value>UnventedCrawlspace</value>
          <display_name>UnventedCrawlspace</display_name>
        </choice>
        <choice>
          <value>UnconditionedBasement</value>
          <display_name>UnconditionedBasement</display_name>
        </choice>
        <choice>
          <value>ConditionedBasement</value>
          <display_name>ConditionedBasement</display_name>
        </choice>
        <choice>
          <value>Ambient</value>
          <display_name>Ambient</display_name>
        </choice>
      </choices>
    </argument>
    <argument>
      <name>geometry_foundation_height</name>
      <display_name>Geometry: Foundation Height</display_name>
      <description>The height of the foundation (e.g., 3ft for crawlspace, 8ft for basement). Only applies to basements/crawlspaces.</description>
      <type>Double</type>
      <units>ft</units>
      <required>true</required>
      <model_dependent>false</model_dependent>
      <default_value>0</default_value>
    </argument>
    <argument>
      <name>geometry_foundation_height_above_grade</name>
      <display_name>Geometry: Foundation Height Above Grade</display_name>
      <description>The depth above grade of the foundation wall. Only applies to basements/crawlspaces.</description>
      <type>Double</type>
      <units>ft</units>
      <required>true</required>
      <model_dependent>false</model_dependent>
      <default_value>0</default_value>
    </argument>
    <argument>
      <name>geometry_rim_joist_height</name>
      <display_name>Geometry: Rim Joist Height</display_name>
      <description>The height of the rim joists. Only applies to basements/crawlspaces.</description>
      <type>Double</type>
      <units>in</units>
      <required>false</required>
      <model_dependent>false</model_dependent>
    </argument>
    <argument>
      <name>geometry_roof_type</name>
      <display_name>Geometry: Roof Type</display_name>
      <description>The roof type of the building. Assumed flat for apartment units.</description>
      <type>Choice</type>
      <required>true</required>
      <model_dependent>false</model_dependent>
      <default_value>gable</default_value>
      <choices>
        <choice>
          <value>gable</value>
          <display_name>gable</display_name>
        </choice>
        <choice>
          <value>hip</value>
          <display_name>hip</display_name>
        </choice>
        <choice>
          <value>flat</value>
          <display_name>flat</display_name>
        </choice>
      </choices>
    </argument>
    <argument>
      <name>geometry_roof_pitch</name>
      <display_name>Geometry: Roof Pitch</display_name>
      <description>The roof pitch of the attic. Ignored if the building has a flat roof.</description>
      <type>Choice</type>
      <required>true</required>
      <model_dependent>false</model_dependent>
      <default_value>6:12</default_value>
      <choices>
        <choice>
          <value>1:12</value>
          <display_name>1:12</display_name>
        </choice>
        <choice>
          <value>2:12</value>
          <display_name>2:12</display_name>
        </choice>
        <choice>
          <value>3:12</value>
          <display_name>3:12</display_name>
        </choice>
        <choice>
          <value>4:12</value>
          <display_name>4:12</display_name>
        </choice>
        <choice>
          <value>5:12</value>
          <display_name>5:12</display_name>
        </choice>
        <choice>
          <value>6:12</value>
          <display_name>6:12</display_name>
        </choice>
        <choice>
          <value>7:12</value>
          <display_name>7:12</display_name>
        </choice>
        <choice>
          <value>8:12</value>
          <display_name>8:12</display_name>
        </choice>
        <choice>
          <value>9:12</value>
          <display_name>9:12</display_name>
        </choice>
        <choice>
          <value>10:12</value>
          <display_name>10:12</display_name>
        </choice>
        <choice>
          <value>11:12</value>
          <display_name>11:12</display_name>
        </choice>
        <choice>
          <value>12:12</value>
          <display_name>12:12</display_name>
        </choice>
      </choices>
    </argument>
    <argument>
      <name>geometry_attic_type</name>
      <display_name>Geometry: Attic Type</display_name>
      <description>The attic type of the building. Ignored if the building has a flat roof.</description>
      <type>Choice</type>
      <required>true</required>
      <model_dependent>false</model_dependent>
      <default_value>VentedAttic</default_value>
      <choices>
        <choice>
          <value>VentedAttic</value>
          <display_name>VentedAttic</display_name>
        </choice>
        <choice>
          <value>UnventedAttic</value>
          <display_name>UnventedAttic</display_name>
        </choice>
        <choice>
          <value>ConditionedAttic</value>
          <display_name>ConditionedAttic</display_name>
        </choice>
      </choices>
    </argument>
    <argument>
      <name>geometry_eaves_depth</name>
      <display_name>Geometry: Eaves Depth</display_name>
      <description>The eaves depth of the roof.</description>
      <type>Double</type>
      <units>ft</units>
      <required>true</required>
      <model_dependent>false</model_dependent>
      <default_value>2</default_value>
    </argument>
    <argument>
      <name>geometry_has_flue_or_chimney</name>
      <display_name>Geometry: Has Flue or Chimney</display_name>
      <description>Presence of flue or chimney for infiltration model.  A value of 'auto' will default based on the fuel type and efficiency of space/water heating equipment in the home.</description>
      <type>String</type>
      <required>true</required>
      <model_dependent>false</model_dependent>
      <default_value>auto</default_value>
    </argument>
    <argument>
      <name>neighbor_front_distance</name>
      <display_name>Neighbor: Front Distance</display_name>
      <description>The distance between the unit and the neighboring building to the front (not including eaves). A value of zero indicates no neighbors. Used for shading.</description>
      <type>Double</type>
      <units>ft</units>
      <required>true</required>
      <model_dependent>false</model_dependent>
      <default_value>0</default_value>
    </argument>
    <argument>
      <name>neighbor_back_distance</name>
      <display_name>Neighbor: Back Distance</display_name>
      <description>The distance between the unit and the neighboring building to the back (not including eaves). A value of zero indicates no neighbors. Used for shading.</description>
      <type>Double</type>
      <units>ft</units>
      <required>true</required>
      <model_dependent>false</model_dependent>
      <default_value>0</default_value>
    </argument>
    <argument>
      <name>neighbor_left_distance</name>
      <display_name>Neighbor: Left Distance</display_name>
      <description>The distance between the unit and the neighboring building to the left (not including eaves). A value of zero indicates no neighbors. Used for shading.</description>
      <type>Double</type>
      <units>ft</units>
      <required>true</required>
      <model_dependent>false</model_dependent>
      <default_value>10</default_value>
    </argument>
    <argument>
      <name>neighbor_right_distance</name>
      <display_name>Neighbor: Right Distance</display_name>
      <description>The distance between the unit and the neighboring building to the right (not including eaves). A value of zero indicates no neighbors. Used for shading.</description>
      <type>Double</type>
      <units>ft</units>
      <required>true</required>
      <model_dependent>false</model_dependent>
      <default_value>10</default_value>
    </argument>
    <argument>
      <name>neighbor_front_height</name>
      <display_name>Neighbor: Front Height</display_name>
      <description>The height of the neighboring building to the front. A value of 'auto' will use the same height as this building.</description>
      <type>String</type>
      <units>ft</units>
      <required>true</required>
      <model_dependent>false</model_dependent>
      <default_value>auto</default_value>
    </argument>
    <argument>
      <name>neighbor_back_height</name>
      <display_name>Neighbor: Back Height</display_name>
      <description>The height of the neighboring building to the back. A value of 'auto' will use the same height as this building.</description>
      <type>String</type>
      <units>ft</units>
      <required>true</required>
      <model_dependent>false</model_dependent>
      <default_value>auto</default_value>
    </argument>
    <argument>
      <name>neighbor_left_height</name>
      <display_name>Neighbor: Left Height</display_name>
      <description>The height of the neighboring building to the left. A value of 'auto' will use the same height as this building.</description>
      <type>String</type>
      <units>ft</units>
      <required>true</required>
      <model_dependent>false</model_dependent>
      <default_value>auto</default_value>
    </argument>
    <argument>
      <name>neighbor_right_height</name>
      <display_name>Neighbor: Right Height</display_name>
      <description>The height of the neighboring building to the right. A value of 'auto' will use the same height as this building.</description>
      <type>String</type>
      <units>ft</units>
      <required>true</required>
      <model_dependent>false</model_dependent>
      <default_value>auto</default_value>
    </argument>
    <argument>
      <name>floor_over_foundation_assembly_r</name>
      <display_name>Floor: Over Foundation Assembly R-value</display_name>
      <description>Assembly R-value for the floor over the foundation. Ignored if the building has a slab-on-grade foundation.</description>
      <type>Double</type>
      <units>h-ft^2-R/Btu</units>
      <required>true</required>
      <model_dependent>false</model_dependent>
      <default_value>28.1</default_value>
    </argument>
    <argument>
      <name>floor_over_garage_assembly_r</name>
      <display_name>Floor: Over Garage Assembly R-value</display_name>
      <description>Assembly R-value for the floor over the garage. Ignored unless the building has a garage under conditioned space.</description>
      <type>Double</type>
      <units>h-ft^2-R/Btu</units>
      <required>true</required>
      <model_dependent>false</model_dependent>
      <default_value>28.1</default_value>
    </argument>
    <argument>
      <name>foundation_wall_insulation_r</name>
      <display_name>Foundation Wall: Insulation Nominal R-value</display_name>
      <description>Nominal R-value for the foundation wall insulation. Only applies to basements/crawlspaces.</description>
      <type>Double</type>
      <units>h-ft^2-R/Btu</units>
      <required>true</required>
      <model_dependent>false</model_dependent>
      <default_value>0</default_value>
    </argument>
    <argument>
      <name>foundation_wall_insulation_distance_to_top</name>
      <display_name>Foundation Wall: Insulation Distance To Top</display_name>
      <description>The distance from the top of the foundation wall to the top of the foundation wall insulation. Only applies to basements/crawlspaces. A value of 'auto' will use zero.</description>
      <type>String</type>
      <units>ft</units>
      <required>true</required>
      <model_dependent>false</model_dependent>
      <default_value>auto</default_value>
    </argument>
    <argument>
      <name>foundation_wall_insulation_distance_to_bottom</name>
      <display_name>Foundation Wall: Insulation Distance To Bottom</display_name>
      <description>The distance from the top of the foundation wall to the bottom of the foundation wall insulation. Only applies to basements/crawlspaces. A value of 'auto' will use the height of the foundation wall.</description>
      <type>String</type>
      <units>ft</units>
      <required>true</required>
      <model_dependent>false</model_dependent>
      <default_value>auto</default_value>
    </argument>
    <argument>
      <name>foundation_wall_assembly_r</name>
      <display_name>Foundation Wall: Assembly R-value</display_name>
      <description>Assembly R-value for the foundation walls. Only applies to basements/crawlspaces. If provided, overrides the previous foundation wall insulation inputs.</description>
      <type>Double</type>
      <units>h-ft^2-R/Btu</units>
      <required>false</required>
      <model_dependent>false</model_dependent>
    </argument>
    <argument>
      <name>foundation_wall_thickness</name>
      <display_name>Foundation Wall: Thickness</display_name>
      <description>The thickness of the foundation wall.</description>
      <type>String</type>
      <required>true</required>
      <model_dependent>false</model_dependent>
      <default_value>auto</default_value>
    </argument>
    <argument>
      <name>rim_joist_assembly_r</name>
      <display_name>Rim Joist: Assembly R-value</display_name>
      <description>Assembly R-value for the rim joists. Only applies to basements/crawlspaces.</description>
      <type>Double</type>
      <units>h-ft^2-R/Btu</units>
      <required>false</required>
      <model_dependent>false</model_dependent>
    </argument>
    <argument>
      <name>slab_perimeter_insulation_r</name>
      <display_name>Slab: Perimeter Insulation Nominal R-value</display_name>
      <description>Nominal R-value of the vertical slab perimeter insulation. Applies to slab-on-grade foundations and basement/crawlspace floors.</description>
      <type>Double</type>
      <units>h-ft^2-R/Btu</units>
      <required>true</required>
      <model_dependent>false</model_dependent>
      <default_value>0</default_value>
    </argument>
    <argument>
      <name>slab_perimeter_depth</name>
      <display_name>Slab: Perimeter Insulation Depth</display_name>
      <description>Depth from grade to bottom of vertical slab perimeter insulation. Applies to slab-on-grade foundations and basement/crawlspace floors.</description>
      <type>Double</type>
      <units>ft</units>
      <required>true</required>
      <model_dependent>false</model_dependent>
      <default_value>0</default_value>
    </argument>
    <argument>
      <name>slab_under_insulation_r</name>
      <display_name>Slab: Under Slab Insulation Nominal R-value</display_name>
      <description>Nominal R-value of the horizontal under slab insulation. Applies to slab-on-grade foundations and basement/crawlspace floors.</description>
      <type>Double</type>
      <units>h-ft^2-R/Btu</units>
      <required>true</required>
      <model_dependent>false</model_dependent>
      <default_value>0</default_value>
    </argument>
    <argument>
      <name>slab_under_width</name>
      <display_name>Slab: Under Slab Insulation Width</display_name>
      <description>Width from slab edge inward of horizontal under-slab insulation. Enter 999 to specify that the under slab insulation spans the entire slab. Applies to slab-on-grade foundations and basement/crawlspace floors.</description>
      <type>Double</type>
      <units>ft</units>
      <required>true</required>
      <model_dependent>false</model_dependent>
      <default_value>0</default_value>
    </argument>
    <argument>
      <name>slab_thickness</name>
      <display_name>Slab: Thickness</display_name>
      <description>The thickness of the slab.</description>
      <type>String</type>
      <required>true</required>
      <model_dependent>false</model_dependent>
      <default_value>auto</default_value>
    </argument>
    <argument>
      <name>slab_carpet_fraction</name>
      <display_name>Slab: Carpet Fraction</display_name>
      <description>Fraction of the slab floor area that is carpeted.</description>
      <type>String</type>
      <units>Frac</units>
      <required>true</required>
      <model_dependent>false</model_dependent>
      <default_value>auto</default_value>
    </argument>
    <argument>
      <name>slab_carpet_r</name>
      <display_name>Slab: Carpet R-value</display_name>
      <description>R-value of the slab carpet.</description>
      <type>String</type>
      <units>h-ft^2-R/Btu</units>
      <required>true</required>
      <model_dependent>false</model_dependent>
      <default_value>auto</default_value>
    </argument>
    <argument>
      <name>ceiling_assembly_r</name>
      <display_name>Ceiling: Assembly R-value</display_name>
      <description>Assembly R-value for the ceiling (attic floor).</description>
      <type>Double</type>
      <units>h-ft^2-R/Btu</units>
      <required>true</required>
      <model_dependent>false</model_dependent>
      <default_value>31.6</default_value>
    </argument>
    <argument>
      <name>roof_material_type</name>
      <display_name>Roof: Material Type</display_name>
      <description>The material type of the roof.</description>
      <type>Choice</type>
      <required>false</required>
      <model_dependent>false</model_dependent>
      <choices>
        <choice>
          <value>asphalt or fiberglass shingles</value>
          <display_name>asphalt or fiberglass shingles</display_name>
        </choice>
        <choice>
          <value>concrete</value>
          <display_name>concrete</display_name>
        </choice>
        <choice>
          <value>cool roof</value>
          <display_name>cool roof</display_name>
        </choice>
        <choice>
          <value>slate or tile shingles</value>
          <display_name>slate or tile shingles</display_name>
        </choice>
        <choice>
          <value>expanded polystyrene sheathing</value>
          <display_name>expanded polystyrene sheathing</display_name>
        </choice>
        <choice>
          <value>metal surfacing</value>
          <display_name>metal surfacing</display_name>
        </choice>
        <choice>
          <value>plastic/rubber/synthetic sheeting</value>
          <display_name>plastic/rubber/synthetic sheeting</display_name>
        </choice>
        <choice>
          <value>shingles</value>
          <display_name>shingles</display_name>
        </choice>
        <choice>
          <value>wood shingles or shakes</value>
          <display_name>wood shingles or shakes</display_name>
        </choice>
      </choices>
    </argument>
    <argument>
      <name>roof_color</name>
      <display_name>Roof: Color</display_name>
      <description>The color of the roof.</description>
      <type>Choice</type>
      <required>true</required>
      <model_dependent>false</model_dependent>
      <default_value>medium</default_value>
      <choices>
        <choice>
          <value>dark</value>
          <display_name>dark</display_name>
        </choice>
        <choice>
          <value>light</value>
          <display_name>light</display_name>
        </choice>
        <choice>
          <value>medium</value>
          <display_name>medium</display_name>
        </choice>
        <choice>
          <value>medium dark</value>
          <display_name>medium dark</display_name>
        </choice>
        <choice>
          <value>reflective</value>
          <display_name>reflective</display_name>
        </choice>
      </choices>
    </argument>
    <argument>
      <name>roof_assembly_r</name>
      <display_name>Roof: Assembly R-value</display_name>
      <description>Assembly R-value of the roof.</description>
      <type>Double</type>
      <units>h-ft^2-R/Btu</units>
      <required>true</required>
      <model_dependent>false</model_dependent>
      <default_value>2.3</default_value>
    </argument>
    <argument>
      <name>roof_radiant_barrier</name>
      <display_name>Roof: Has Radiant Barrier</display_name>
      <description>Presence of a radiant barrier in the attic.</description>
      <type>Boolean</type>
      <required>true</required>
      <model_dependent>false</model_dependent>
      <default_value>false</default_value>
      <choices>
        <choice>
          <value>true</value>
          <display_name>true</display_name>
        </choice>
        <choice>
          <value>false</value>
          <display_name>false</display_name>
        </choice>
      </choices>
    </argument>
    <argument>
      <name>roof_radiant_barrier_grade</name>
      <display_name>Roof: Radiant Barrier Grade</display_name>
      <description>The grade of the radiant barrier, if it exists.</description>
      <type>Choice</type>
      <required>true</required>
      <model_dependent>false</model_dependent>
      <default_value>1</default_value>
      <choices>
        <choice>
          <value>1</value>
          <display_name>1</display_name>
        </choice>
        <choice>
          <value>2</value>
          <display_name>2</display_name>
        </choice>
        <choice>
          <value>3</value>
          <display_name>3</display_name>
        </choice>
      </choices>
    </argument>
    <argument>
      <name>wall_type</name>
      <display_name>Wall: Type</display_name>
      <description>The type of walls.</description>
      <type>Choice</type>
      <required>true</required>
      <model_dependent>false</model_dependent>
      <default_value>WoodStud</default_value>
      <choices>
        <choice>
          <value>WoodStud</value>
          <display_name>WoodStud</display_name>
        </choice>
        <choice>
          <value>ConcreteMasonryUnit</value>
          <display_name>ConcreteMasonryUnit</display_name>
        </choice>
        <choice>
          <value>DoubleWoodStud</value>
          <display_name>DoubleWoodStud</display_name>
        </choice>
        <choice>
          <value>InsulatedConcreteForms</value>
          <display_name>InsulatedConcreteForms</display_name>
        </choice>
        <choice>
          <value>LogWall</value>
          <display_name>LogWall</display_name>
        </choice>
        <choice>
          <value>StructurallyInsulatedPanel</value>
          <display_name>StructurallyInsulatedPanel</display_name>
        </choice>
        <choice>
          <value>SolidConcrete</value>
          <display_name>SolidConcrete</display_name>
        </choice>
        <choice>
          <value>SteelFrame</value>
          <display_name>SteelFrame</display_name>
        </choice>
        <choice>
          <value>Stone</value>
          <display_name>Stone</display_name>
        </choice>
        <choice>
          <value>StrawBale</value>
          <display_name>StrawBale</display_name>
        </choice>
        <choice>
          <value>StructuralBrick</value>
          <display_name>StructuralBrick</display_name>
        </choice>
      </choices>
    </argument>
    <argument>
      <name>wall_siding_type</name>
      <display_name>Wall: Siding Type</display_name>
      <description>The siding type of the walls. Also applies to rim joists.</description>
      <type>Choice</type>
      <required>false</required>
      <model_dependent>false</model_dependent>
      <choices>
        <choice>
          <value>aluminum siding</value>
          <display_name>aluminum siding</display_name>
        </choice>
        <choice>
          <value>asbestos siding</value>
          <display_name>asbestos siding</display_name>
        </choice>
        <choice>
          <value>brick veneer</value>
          <display_name>brick veneer</display_name>
        </choice>
        <choice>
          <value>composite shingle siding</value>
          <display_name>composite shingle siding</display_name>
        </choice>
        <choice>
          <value>fiber cement siding</value>
          <display_name>fiber cement siding</display_name>
        </choice>
        <choice>
          <value>masonite siding</value>
          <display_name>masonite siding</display_name>
        </choice>
        <choice>
          <value>none</value>
          <display_name>none</display_name>
        </choice>
        <choice>
          <value>stucco</value>
          <display_name>stucco</display_name>
        </choice>
        <choice>
          <value>synthetic stucco</value>
          <display_name>synthetic stucco</display_name>
        </choice>
        <choice>
          <value>vinyl siding</value>
          <display_name>vinyl siding</display_name>
        </choice>
        <choice>
          <value>wood siding</value>
          <display_name>wood siding</display_name>
        </choice>
      </choices>
    </argument>
    <argument>
      <name>wall_color</name>
      <display_name>Wall: Color</display_name>
      <description>The color of the walls. Also applies to rim joists.</description>
      <type>Choice</type>
      <required>true</required>
      <model_dependent>false</model_dependent>
      <default_value>medium</default_value>
      <choices>
        <choice>
          <value>dark</value>
          <display_name>dark</display_name>
        </choice>
        <choice>
          <value>light</value>
          <display_name>light</display_name>
        </choice>
        <choice>
          <value>medium</value>
          <display_name>medium</display_name>
        </choice>
        <choice>
          <value>medium dark</value>
          <display_name>medium dark</display_name>
        </choice>
        <choice>
          <value>reflective</value>
          <display_name>reflective</display_name>
        </choice>
      </choices>
    </argument>
    <argument>
      <name>wall_assembly_r</name>
      <display_name>Wall: Assembly R-value</display_name>
      <description>Assembly R-value of the walls.</description>
      <type>Double</type>
      <units>h-ft^2-R/Btu</units>
      <required>true</required>
      <model_dependent>false</model_dependent>
      <default_value>11.9</default_value>
    </argument>
    <argument>
      <name>window_front_wwr</name>
      <display_name>Windows: Front Window-to-Wall Ratio</display_name>
      <description>The ratio of window area to wall area for the unit's front facade. Enter 0 if specifying Front Window Area instead.</description>
      <type>Double</type>
      <required>true</required>
      <model_dependent>false</model_dependent>
      <default_value>0.18</default_value>
    </argument>
    <argument>
      <name>window_back_wwr</name>
      <display_name>Windows: Back Window-to-Wall Ratio</display_name>
      <description>The ratio of window area to wall area for the unit's back facade. Enter 0 if specifying Back Window Area instead.</description>
      <type>Double</type>
      <required>true</required>
      <model_dependent>false</model_dependent>
      <default_value>0.18</default_value>
    </argument>
    <argument>
      <name>window_left_wwr</name>
      <display_name>Windows: Left Window-to-Wall Ratio</display_name>
      <description>The ratio of window area to wall area for the unit's left facade (when viewed from the front). Enter 0 if specifying Left Window Area instead.</description>
      <type>Double</type>
      <required>true</required>
      <model_dependent>false</model_dependent>
      <default_value>0.18</default_value>
    </argument>
    <argument>
      <name>window_right_wwr</name>
      <display_name>Windows: Right Window-to-Wall Ratio</display_name>
      <description>The ratio of window area to wall area for the unit's right facade (when viewed from the front). Enter 0 if specifying Right Window Area instead.</description>
      <type>Double</type>
      <required>true</required>
      <model_dependent>false</model_dependent>
      <default_value>0.18</default_value>
    </argument>
    <argument>
      <name>window_area_front</name>
      <display_name>Windows: Front Window Area</display_name>
      <description>The amount of window area on the unit's front facade. Enter 0 if specifying Front Window-to-Wall Ratio instead.</description>
      <type>Double</type>
      <required>true</required>
      <model_dependent>false</model_dependent>
      <default_value>0</default_value>
    </argument>
    <argument>
      <name>window_area_back</name>
      <display_name>Windows: Back Window Area</display_name>
      <description>The amount of window area on the unit's back facade. Enter 0 if specifying Back Window-to-Wall Ratio instead.</description>
      <type>Double</type>
      <required>true</required>
      <model_dependent>false</model_dependent>
      <default_value>0</default_value>
    </argument>
    <argument>
      <name>window_area_left</name>
      <display_name>Windows: Left Window Area</display_name>
      <description>The amount of window area on the unit's left facade (when viewed from the front). Enter 0 if specifying Left Window-to-Wall Ratio instead.</description>
      <type>Double</type>
      <required>true</required>
      <model_dependent>false</model_dependent>
      <default_value>0</default_value>
    </argument>
    <argument>
      <name>window_area_right</name>
      <display_name>Windows: Right Window Area</display_name>
      <description>The amount of window area on the unit's right facade (when viewed from the front). Enter 0 if specifying Right Window-to-Wall Ratio instead.</description>
      <type>Double</type>
      <required>true</required>
      <model_dependent>false</model_dependent>
      <default_value>0</default_value>
    </argument>
    <argument>
      <name>window_aspect_ratio</name>
      <display_name>Windows: Aspect Ratio</display_name>
      <description>Ratio of window height to width.</description>
      <type>Double</type>
      <required>true</required>
      <model_dependent>false</model_dependent>
      <default_value>1.333</default_value>
    </argument>
    <argument>
      <name>window_fraction_operable</name>
      <display_name>Windows: Fraction Operable</display_name>
      <description>Fraction of windows that are operable.</description>
      <type>Double</type>
      <required>false</required>
      <model_dependent>false</model_dependent>
    </argument>
    <argument>
      <name>window_ufactor</name>
      <display_name>Windows: U-Factor</display_name>
      <description>Full-assembly NFRC U-factor.</description>
      <type>Double</type>
      <units>Btu/hr-ft^2-R</units>
      <required>true</required>
      <model_dependent>false</model_dependent>
      <default_value>0.37</default_value>
    </argument>
    <argument>
      <name>window_shgc</name>
      <display_name>Windows: SHGC</display_name>
      <description>Full-assembly NFRC solar heat gain coefficient.</description>
      <type>Double</type>
      <required>true</required>
      <model_dependent>false</model_dependent>
      <default_value>0.3</default_value>
    </argument>
    <argument>
      <name>window_interior_shading_winter</name>
      <display_name>Windows: Winter Interior Shading</display_name>
      <description>Interior shading multiplier for the heating season. 1.0 indicates no reduction in solar gain, 0.85 indicates 15% reduction, etc.</description>
      <type>Double</type>
      <required>false</required>
      <model_dependent>false</model_dependent>
    </argument>
    <argument>
      <name>window_interior_shading_summer</name>
      <display_name>Windows: Summer Interior Shading</display_name>
      <description>Interior shading multiplier for the cooling season. 1.0 indicates no reduction in solar gain, 0.85 indicates 15% reduction, etc.</description>
      <type>Double</type>
      <required>false</required>
      <model_dependent>false</model_dependent>
    </argument>
    <argument>
      <name>window_exterior_shading_winter</name>
      <display_name>Windows: Winter Exterior Shading</display_name>
      <description>Exterior shading multiplier for the heating season. 1.0 indicates no reduction in solar gain, 0.85 indicates 15% reduction, etc.</description>
      <type>Double</type>
      <required>false</required>
      <model_dependent>false</model_dependent>
    </argument>
    <argument>
      <name>window_exterior_shading_summer</name>
      <display_name>Windows: Summer Exterior Shading</display_name>
      <description>Exterior shading multiplier for the cooling season. 1.0 indicates no reduction in solar gain, 0.85 indicates 15% reduction, etc.</description>
      <type>Double</type>
      <required>false</required>
      <model_dependent>false</model_dependent>
    </argument>
    <argument>
      <name>overhangs_front_depth</name>
      <display_name>Overhangs: Front Depth</display_name>
      <description>The depth of overhangs for windows for the front facade.</description>
      <type>Double</type>
      <required>true</required>
      <model_dependent>false</model_dependent>
      <default_value>0</default_value>
    </argument>
    <argument>
      <name>overhangs_front_distance_to_top_of_window</name>
      <display_name>Overhangs: Front Distance to Top of Window</display_name>
      <description>The overhangs distance to the top of window for the front facade.</description>
      <type>Double</type>
      <required>true</required>
      <model_dependent>false</model_dependent>
      <default_value>0</default_value>
    </argument>
    <argument>
      <name>overhangs_back_depth</name>
      <display_name>Overhangs: Back Depth</display_name>
      <description>The depth of overhangs for windows for the back facade.</description>
      <type>Double</type>
      <required>true</required>
      <model_dependent>false</model_dependent>
      <default_value>0</default_value>
    </argument>
    <argument>
      <name>overhangs_back_distance_to_top_of_window</name>
      <display_name>Overhangs: Back Distance to Top of Window</display_name>
      <description>The overhangs distance to the top of window for the back facade.</description>
      <type>Double</type>
      <required>true</required>
      <model_dependent>false</model_dependent>
      <default_value>0</default_value>
    </argument>
    <argument>
      <name>overhangs_left_depth</name>
      <display_name>Overhangs: Left Depth</display_name>
      <description>The depth of overhangs for windows for the left facade.</description>
      <type>Double</type>
      <required>true</required>
      <model_dependent>false</model_dependent>
      <default_value>0</default_value>
    </argument>
    <argument>
      <name>overhangs_left_distance_to_top_of_window</name>
      <display_name>Overhangs: Left Distance to Top of Window</display_name>
      <description>The overhangs distance to the top of window for the left facade.</description>
      <type>Double</type>
      <required>true</required>
      <model_dependent>false</model_dependent>
      <default_value>0</default_value>
    </argument>
    <argument>
      <name>overhangs_right_depth</name>
      <display_name>Overhangs: Right Depth</display_name>
      <description>The depth of overhangs for windows for the right facade.</description>
      <type>Double</type>
      <required>true</required>
      <model_dependent>false</model_dependent>
      <default_value>0</default_value>
    </argument>
    <argument>
      <name>overhangs_right_distance_to_top_of_window</name>
      <display_name>Overhangs: Right Distance to Top of Window</display_name>
      <description>The overhangs distance to the top of window for the right facade.</description>
      <type>Double</type>
      <required>true</required>
      <model_dependent>false</model_dependent>
      <default_value>0</default_value>
    </argument>
    <argument>
      <name>skylight_area_front</name>
      <display_name>Skylights: Front Roof Area</display_name>
      <description>The amount of skylight area on the unit's front conditioned roof facade.</description>
      <type>Double</type>
      <required>true</required>
      <model_dependent>false</model_dependent>
      <default_value>0</default_value>
    </argument>
    <argument>
      <name>skylight_area_back</name>
      <display_name>Skylights: Back Roof Area</display_name>
      <description>The amount of skylight area on the unit's back conditioned roof facade.</description>
      <type>Double</type>
      <required>true</required>
      <model_dependent>false</model_dependent>
      <default_value>0</default_value>
    </argument>
    <argument>
      <name>skylight_area_left</name>
      <display_name>Skylights: Left Roof Area</display_name>
      <description>The amount of skylight area on the unit's left conditioned roof facade (when viewed from the front).</description>
      <type>Double</type>
      <required>true</required>
      <model_dependent>false</model_dependent>
      <default_value>0</default_value>
    </argument>
    <argument>
      <name>skylight_area_right</name>
      <display_name>Skylights: Right Roof Area</display_name>
      <description>The amount of skylight area on the unit's right conditioned roof facade (when viewed from the front).</description>
      <type>Double</type>
      <required>true</required>
      <model_dependent>false</model_dependent>
      <default_value>0</default_value>
    </argument>
    <argument>
      <name>skylight_ufactor</name>
      <display_name>Skylights: U-Factor</display_name>
      <description>Full-assembly NFRC U-factor.</description>
      <type>Double</type>
      <units>Btu/hr-ft^2-R</units>
      <required>true</required>
      <model_dependent>false</model_dependent>
      <default_value>0.33</default_value>
    </argument>
    <argument>
      <name>skylight_shgc</name>
      <display_name>Skylights: SHGC</display_name>
      <description>Full-assembly NFRC solar heat gain coefficient.</description>
      <type>Double</type>
      <required>true</required>
      <model_dependent>false</model_dependent>
      <default_value>0.45</default_value>
    </argument>
    <argument>
      <name>door_area</name>
      <display_name>Doors: Area</display_name>
      <description>The area of the opaque door(s).</description>
      <type>Double</type>
      <units>ft^2</units>
      <required>true</required>
      <model_dependent>false</model_dependent>
      <default_value>20</default_value>
    </argument>
    <argument>
      <name>door_rvalue</name>
      <display_name>Doors: R-value</display_name>
      <description>R-value of the opaque door(s).</description>
      <type>Double</type>
      <units>h-ft^2-R/Btu</units>
      <required>true</required>
      <model_dependent>false</model_dependent>
      <default_value>4.4</default_value>
    </argument>
    <argument>
      <name>air_leakage_units</name>
      <display_name>Air Leakage: Units</display_name>
      <description>The unit of measure for the air leakage.</description>
      <type>Choice</type>
      <required>true</required>
      <model_dependent>false</model_dependent>
      <default_value>ACH</default_value>
      <choices>
        <choice>
          <value>ACH</value>
          <display_name>ACH</display_name>
        </choice>
        <choice>
          <value>CFM</value>
          <display_name>CFM</display_name>
        </choice>
        <choice>
          <value>ACHnatural</value>
          <display_name>ACHnatural</display_name>
        </choice>
      </choices>
    </argument>
    <argument>
      <name>air_leakage_house_pressure</name>
      <display_name>Air Leakage: House Pressure</display_name>
      <description>The house pressure relative to outside. Required when units are ACH or CFM.</description>
      <type>Double</type>
      <units>Pa</units>
      <required>true</required>
      <model_dependent>false</model_dependent>
      <default_value>50</default_value>
    </argument>
    <argument>
      <name>air_leakage_value</name>
      <display_name>Air Leakage: Value</display_name>
      <description>Air exchange rate value.</description>
      <type>Double</type>
      <required>true</required>
      <model_dependent>false</model_dependent>
      <default_value>3</default_value>
    </argument>
    <argument>
      <name>heating_system_type</name>
      <display_name>Heating System: Type</display_name>
      <description>The type of heating system. Use 'none' if there is no heating system.</description>
      <type>Choice</type>
      <required>true</required>
      <model_dependent>false</model_dependent>
      <default_value>Furnace</default_value>
      <choices>
        <choice>
          <value>none</value>
          <display_name>none</display_name>
        </choice>
        <choice>
          <value>Furnace</value>
          <display_name>Furnace</display_name>
        </choice>
        <choice>
          <value>WallFurnace</value>
          <display_name>WallFurnace</display_name>
        </choice>
        <choice>
          <value>FloorFurnace</value>
          <display_name>FloorFurnace</display_name>
        </choice>
        <choice>
          <value>Boiler</value>
          <display_name>Boiler</display_name>
        </choice>
        <choice>
          <value>ElectricResistance</value>
          <display_name>ElectricResistance</display_name>
        </choice>
        <choice>
          <value>Stove</value>
          <display_name>Stove</display_name>
        </choice>
        <choice>
          <value>PortableHeater</value>
          <display_name>PortableHeater</display_name>
        </choice>
        <choice>
          <value>Fireplace</value>
          <display_name>Fireplace</display_name>
        </choice>
        <choice>
          <value>FixedHeater</value>
          <display_name>FixedHeater</display_name>
        </choice>
        <choice>
          <value>Shared Boiler w/ Baseboard</value>
          <display_name>Shared Boiler w/ Baseboard</display_name>
        </choice>
        <choice>
          <value>Shared Boiler w/ Ductless Fan Coil</value>
          <display_name>Shared Boiler w/ Ductless Fan Coil</display_name>
        </choice>
      </choices>
    </argument>
    <argument>
      <name>heating_system_fuel</name>
      <display_name>Heating System: Fuel Type</display_name>
      <description>The fuel type of the heating system. Ignored for ElectricResistance.</description>
      <type>Choice</type>
      <required>true</required>
      <model_dependent>false</model_dependent>
      <default_value>natural gas</default_value>
      <choices>
        <choice>
          <value>electricity</value>
          <display_name>electricity</display_name>
        </choice>
        <choice>
          <value>natural gas</value>
          <display_name>natural gas</display_name>
        </choice>
        <choice>
          <value>fuel oil</value>
          <display_name>fuel oil</display_name>
        </choice>
        <choice>
          <value>propane</value>
          <display_name>propane</display_name>
        </choice>
        <choice>
          <value>wood</value>
          <display_name>wood</display_name>
        </choice>
        <choice>
          <value>wood pellets</value>
          <display_name>wood pellets</display_name>
        </choice>
        <choice>
          <value>coal</value>
          <display_name>coal</display_name>
        </choice>
      </choices>
    </argument>
    <argument>
      <name>heating_system_heating_efficiency</name>
      <display_name>Heating System: Rated AFUE or Percent</display_name>
      <description>The rated heating efficiency value of the heating system.</description>
      <type>Double</type>
      <units>Frac</units>
      <required>true</required>
      <model_dependent>false</model_dependent>
      <default_value>0.78</default_value>
    </argument>
    <argument>
      <name>heating_system_heating_capacity</name>
      <display_name>Heating System: Heating Capacity</display_name>
      <description>The output heating capacity of the heating system. If using 'auto', the autosizing algorithm will use ACCA Manual J/S to set the capacity to meet its load served.</description>
      <type>String</type>
      <units>Btu/hr</units>
      <required>true</required>
      <model_dependent>false</model_dependent>
      <default_value>auto</default_value>
    </argument>
    <argument>
      <name>heating_system_fraction_heat_load_served</name>
      <display_name>Heating System: Fraction Heat Load Served</display_name>
      <description>The heating load served by the heating system.</description>
      <type>Double</type>
      <units>Frac</units>
      <required>true</required>
      <model_dependent>false</model_dependent>
      <default_value>1</default_value>
    </argument>
    <argument>
      <name>heating_system_airflow_defect_ratio</name>
      <display_name>Heating System: Airflow Defect Ratio</display_name>
      <description>The airflow defect ratio, defined as (InstalledAirflow - DesignAirflow) / DesignAirflow, of the heating system per ANSI/RESNET/ACCA Standard 310. A value of zero means no airflow defect. Applies only to Furnace.</description>
      <type>Double</type>
      <units>Frac</units>
      <required>false</required>
      <model_dependent>false</model_dependent>
    </argument>
    <argument>
      <name>cooling_system_type</name>
      <display_name>Cooling System: Type</display_name>
      <description>The type of cooling system. Use 'none' if there is no cooling system.</description>
      <type>Choice</type>
      <required>true</required>
      <model_dependent>false</model_dependent>
      <default_value>central air conditioner</default_value>
      <choices>
        <choice>
          <value>none</value>
          <display_name>none</display_name>
        </choice>
        <choice>
          <value>central air conditioner</value>
          <display_name>central air conditioner</display_name>
        </choice>
        <choice>
          <value>room air conditioner</value>
          <display_name>room air conditioner</display_name>
        </choice>
        <choice>
          <value>evaporative cooler</value>
          <display_name>evaporative cooler</display_name>
        </choice>
        <choice>
          <value>mini-split</value>
          <display_name>mini-split</display_name>
        </choice>
      </choices>
    </argument>
    <argument>
      <name>cooling_system_cooling_efficiency_type</name>
      <display_name>Cooling System: Efficiency Type</display_name>
      <description>The efficiency type of the cooling system. System types central air conditioner and mini-split use SEER. System type room air conditioner uses EER or CEER. Ignored for system type evaporative cooler.</description>
      <type>Choice</type>
      <required>true</required>
      <model_dependent>false</model_dependent>
      <default_value>SEER</default_value>
      <choices>
        <choice>
          <value>SEER</value>
          <display_name>SEER</display_name>
        </choice>
        <choice>
          <value>EER</value>
          <display_name>EER</display_name>
        </choice>
        <choice>
          <value>CEER</value>
          <display_name>CEER</display_name>
        </choice>
      </choices>
    </argument>
    <argument>
      <name>cooling_system_cooling_efficiency</name>
      <display_name>Cooling System: Efficiency</display_name>
      <description>The rated efficiency value of the cooling system. Ignored for evaporative cooler.</description>
      <type>Double</type>
      <units>SEER or EER or CEER</units>
      <required>true</required>
      <model_dependent>false</model_dependent>
      <default_value>13</default_value>
    </argument>
    <argument>
      <name>cooling_system_cooling_compressor_type</name>
      <display_name>Cooling System: Cooling Compressor Type</display_name>
      <description>The compressor type of the cooling system. Only applies to central air conditioner.</description>
      <type>Choice</type>
      <required>false</required>
      <model_dependent>false</model_dependent>
      <choices>
        <choice>
          <value>single stage</value>
          <display_name>single stage</display_name>
        </choice>
        <choice>
          <value>two stage</value>
          <display_name>two stage</display_name>
        </choice>
        <choice>
          <value>variable speed</value>
          <display_name>variable speed</display_name>
        </choice>
      </choices>
    </argument>
    <argument>
      <name>cooling_system_cooling_sensible_heat_fraction</name>
      <display_name>Cooling System: Cooling Sensible Heat Fraction</display_name>
      <description>The sensible heat fraction of the cooling system. Ignored for evaporative cooler.</description>
      <type>Double</type>
      <units>Frac</units>
      <required>false</required>
      <model_dependent>false</model_dependent>
    </argument>
    <argument>
      <name>cooling_system_cooling_capacity</name>
      <display_name>Cooling System: Cooling Capacity</display_name>
      <description>The output cooling capacity of the cooling system. If using 'auto', the autosizing algorithm will use ACCA Manual J/S to set the capacity to meet its load served.</description>
      <type>String</type>
      <units>tons</units>
      <required>true</required>
      <model_dependent>false</model_dependent>
      <default_value>auto</default_value>
    </argument>
    <argument>
      <name>cooling_system_fraction_cool_load_served</name>
      <display_name>Cooling System: Fraction Cool Load Served</display_name>
      <description>The cooling load served by the cooling system.</description>
      <type>Double</type>
      <units>Frac</units>
      <required>true</required>
      <model_dependent>false</model_dependent>
      <default_value>1</default_value>
    </argument>
    <argument>
      <name>cooling_system_is_ducted</name>
      <display_name>Cooling System: Is Ducted</display_name>
      <description>Whether the cooling system is ducted or not. Only used for mini-split and evaporative cooler. It's assumed that central air conditioner is ducted and room air conditioner is not ducted.</description>
      <type>Boolean</type>
      <required>true</required>
      <model_dependent>false</model_dependent>
      <default_value>false</default_value>
      <choices>
        <choice>
          <value>true</value>
          <display_name>true</display_name>
        </choice>
        <choice>
          <value>false</value>
          <display_name>false</display_name>
        </choice>
      </choices>
    </argument>
    <argument>
      <name>cooling_system_airflow_defect_ratio</name>
      <display_name>Cooling System: Airflow Defect Ratio</display_name>
      <description>The airflow defect ratio, defined as (InstalledAirflow - DesignAirflow) / DesignAirflow, of the cooling system per ANSI/RESNET/ACCA Standard 310. A value of zero means no airflow defect. Applies only to central air conditioner and ducted mini-split.</description>
      <type>Double</type>
      <units>Frac</units>
      <required>false</required>
      <model_dependent>false</model_dependent>
    </argument>
    <argument>
      <name>cooling_system_charge_defect_ratio</name>
      <display_name>Cooling System: Charge Defect Ratio</display_name>
      <description>The refrigerant charge defect ratio, defined as (InstalledCharge - DesignCharge) / DesignCharge, of the cooling system per ANSI/RESNET/ACCA Standard 310. A value of zero means no refrigerant charge defect. Applies only to central air conditioner and mini-split.</description>
      <type>Double</type>
      <units>Frac</units>
      <required>false</required>
      <model_dependent>false</model_dependent>
    </argument>
    <argument>
      <name>heat_pump_type</name>
      <display_name>Heat Pump: Type</display_name>
      <description>The type of heat pump. Use 'none' if there is no heat pump.</description>
      <type>Choice</type>
      <required>true</required>
      <model_dependent>false</model_dependent>
      <default_value>none</default_value>
      <choices>
        <choice>
          <value>none</value>
          <display_name>none</display_name>
        </choice>
        <choice>
          <value>air-to-air</value>
          <display_name>air-to-air</display_name>
        </choice>
        <choice>
          <value>mini-split</value>
          <display_name>mini-split</display_name>
        </choice>
        <choice>
          <value>ground-to-air</value>
          <display_name>ground-to-air</display_name>
        </choice>
      </choices>
    </argument>
    <argument>
      <name>heat_pump_heating_efficiency_type</name>
      <display_name>Heat Pump: Heating Efficiency Type</display_name>
      <description>The heating efficiency type of heat pump. System types air-to-air and mini-split use HSPF. System type ground-to-air uses COP.</description>
      <type>Choice</type>
      <required>true</required>
      <model_dependent>false</model_dependent>
      <default_value>HSPF</default_value>
      <choices>
        <choice>
          <value>HSPF</value>
          <display_name>HSPF</display_name>
        </choice>
        <choice>
          <value>COP</value>
          <display_name>COP</display_name>
        </choice>
      </choices>
    </argument>
    <argument>
      <name>heat_pump_heating_efficiency</name>
      <display_name>Heat Pump: Heating Efficiency</display_name>
      <description>The rated heating efficiency value of the heat pump.</description>
      <type>Double</type>
      <units>HSPF or COP</units>
      <required>true</required>
      <model_dependent>false</model_dependent>
      <default_value>7.7</default_value>
    </argument>
    <argument>
      <name>heat_pump_cooling_efficiency_type</name>
      <display_name>Heat Pump: Cooling Efficiency Type</display_name>
      <description>The cooling efficiency type of heat pump. System types air-to-air and mini-split use SEER. System type ground-to-air uses EER.</description>
      <type>Choice</type>
      <required>true</required>
      <model_dependent>false</model_dependent>
      <default_value>SEER</default_value>
      <choices>
        <choice>
          <value>SEER</value>
          <display_name>SEER</display_name>
        </choice>
        <choice>
          <value>EER</value>
          <display_name>EER</display_name>
        </choice>
        <choice>
          <value>CEER</value>
          <display_name>CEER</display_name>
        </choice>
      </choices>
    </argument>
    <argument>
      <name>heat_pump_cooling_efficiency</name>
      <display_name>Heat Pump: Cooling Efficiency</display_name>
      <description>The rated cooling efficiency value of the heat pump.</description>
      <type>Double</type>
      <units>SEER or EER</units>
      <required>true</required>
      <model_dependent>false</model_dependent>
      <default_value>13</default_value>
    </argument>
    <argument>
      <name>heat_pump_cooling_compressor_type</name>
      <display_name>Heat Pump: Cooling Compressor Type</display_name>
      <description>The compressor type of the heat pump. Only applies to air-to-air and mini-split.</description>
      <type>Choice</type>
      <required>false</required>
      <model_dependent>false</model_dependent>
      <choices>
        <choice>
          <value>single stage</value>
          <display_name>single stage</display_name>
        </choice>
        <choice>
          <value>two stage</value>
          <display_name>two stage</display_name>
        </choice>
        <choice>
          <value>variable speed</value>
          <display_name>variable speed</display_name>
        </choice>
      </choices>
    </argument>
    <argument>
      <name>heat_pump_cooling_sensible_heat_fraction</name>
      <display_name>Heat Pump: Cooling Sensible Heat Fraction</display_name>
      <description>The sensible heat fraction of the heat pump.</description>
      <type>Double</type>
      <units>Frac</units>
      <required>false</required>
      <model_dependent>false</model_dependent>
    </argument>
    <argument>
      <name>heat_pump_heating_capacity</name>
      <display_name>Heat Pump: Heating Capacity</display_name>
      <description>The output heating capacity of the heat pump. If using 'auto', the autosizing algorithm will use ACCA Manual J/S to set the capacity to meet its load served.</description>
      <type>String</type>
      <units>Btu/hr</units>
      <required>true</required>
      <model_dependent>false</model_dependent>
      <default_value>auto</default_value>
    </argument>
    <argument>
      <name>heat_pump_heating_capacity_17_f</name>
      <display_name>Heat Pump: Heating Capacity 17F</display_name>
      <description>The output heating capacity of the heat pump at 17F. Only applies to air-to-air and mini-split.</description>
      <type>String</type>
      <units>Btu/hr</units>
      <required>true</required>
      <model_dependent>false</model_dependent>
      <default_value>auto</default_value>
    </argument>
    <argument>
      <name>heat_pump_cooling_capacity</name>
      <display_name>Heat Pump: Cooling Capacity</display_name>
      <description>The output cooling capacity of the heat pump. If using 'auto', the autosizing algorithm will use ACCA Manual J/S to set the capacity to meet its load served.</description>
      <type>String</type>
      <units>Btu/hr</units>
      <required>true</required>
      <model_dependent>false</model_dependent>
      <default_value>auto</default_value>
    </argument>
    <argument>
      <name>heat_pump_fraction_heat_load_served</name>
      <display_name>Heat Pump: Fraction Heat Load Served</display_name>
      <description>The heating load served by the heat pump.</description>
      <type>Double</type>
      <units>Frac</units>
      <required>true</required>
      <model_dependent>false</model_dependent>
      <default_value>1</default_value>
    </argument>
    <argument>
      <name>heat_pump_fraction_cool_load_served</name>
      <display_name>Heat Pump: Fraction Cool Load Served</display_name>
      <description>The cooling load served by the heat pump.</description>
      <type>Double</type>
      <units>Frac</units>
      <required>true</required>
      <model_dependent>false</model_dependent>
      <default_value>1</default_value>
    </argument>
    <argument>
      <name>heat_pump_backup_fuel</name>
      <display_name>Heat Pump: Backup Fuel Type</display_name>
      <description>The backup fuel type of the heat pump. Use 'none' if there is no backup heating.</description>
      <type>Choice</type>
      <required>true</required>
      <model_dependent>false</model_dependent>
      <default_value>none</default_value>
      <choices>
        <choice>
          <value>none</value>
          <display_name>none</display_name>
        </choice>
        <choice>
          <value>electricity</value>
          <display_name>electricity</display_name>
        </choice>
        <choice>
          <value>natural gas</value>
          <display_name>natural gas</display_name>
        </choice>
        <choice>
          <value>fuel oil</value>
          <display_name>fuel oil</display_name>
        </choice>
        <choice>
          <value>propane</value>
          <display_name>propane</display_name>
        </choice>
      </choices>
    </argument>
    <argument>
      <name>heat_pump_backup_heating_efficiency</name>
      <display_name>Heat Pump: Backup Rated Efficiency</display_name>
      <description>The backup rated efficiency value of the heat pump. Percent for electricity fuel type. AFUE otherwise.</description>
      <type>Double</type>
      <required>true</required>
      <model_dependent>false</model_dependent>
      <default_value>1</default_value>
    </argument>
    <argument>
      <name>heat_pump_backup_heating_capacity</name>
      <display_name>Heat Pump: Backup Heating Capacity</display_name>
      <description>The backup output heating capacity of the heat pump. If using 'auto', the autosizing algorithm will use ACCA Manual J/S to set the capacity to meet its load served.</description>
      <type>String</type>
      <units>Btu/hr</units>
      <required>true</required>
      <model_dependent>false</model_dependent>
      <default_value>auto</default_value>
    </argument>
    <argument>
      <name>heat_pump_backup_heating_switchover_temp</name>
      <display_name>Heat Pump: Backup Heating Switchover Temperature</display_name>
      <description>The temperature at which the heat pump stops operating and the backup heating system starts running. Only applies to air-to-air and mini-split. If not provided, backup heating will operate as needed when heat pump capacity is insufficient.</description>
      <type>Double</type>
      <units>deg-F</units>
      <required>false</required>
      <model_dependent>false</model_dependent>
    </argument>
    <argument>
      <name>heat_pump_is_ducted</name>
      <display_name>Heat Pump: Is Ducted</display_name>
      <description>Whether the heat pump is ducted or not. Only used for mini-split. It's assumed that air-to-air and ground-to-air are ducted.</description>
      <type>Boolean</type>
      <required>false</required>
      <model_dependent>false</model_dependent>
      <choices>
        <choice>
          <value>true</value>
          <display_name>true</display_name>
        </choice>
        <choice>
          <value>false</value>
          <display_name>false</display_name>
        </choice>
      </choices>
    </argument>
    <argument>
      <name>heat_pump_airflow_defect_ratio</name>
      <display_name>Heat Pump: Airflow Defect Ratio</display_name>
      <description>The airflow defect ratio, defined as (InstalledAirflow - DesignAirflow) / DesignAirflow, of the heat pump per ANSI/RESNET/ACCA Standard 310. A value of zero means no airflow defect. Applies only to air-to-air, ducted mini-split, and ground-to-air.</description>
      <type>Double</type>
      <units>Frac</units>
      <required>false</required>
      <model_dependent>false</model_dependent>
    </argument>
    <argument>
      <name>heat_pump_charge_defect_ratio</name>
      <display_name>Heat Pump: Charge Defect Ratio</display_name>
      <description>The refrigerant charge defect ratio, defined as (InstalledCharge - DesignCharge) / DesignCharge, of the heat pump per ANSI/RESNET/ACCA Standard 310. A value of zero means no refrigerant charge defect. Applies to all heat pump types.</description>
      <type>Double</type>
      <units>Frac</units>
      <required>false</required>
      <model_dependent>false</model_dependent>
    </argument>
    <argument>
      <name>heating_system_2_type</name>
      <display_name>Heating System 2: Type</display_name>
      <description>The type of the second heating system.</description>
      <type>Choice</type>
      <required>true</required>
      <model_dependent>false</model_dependent>
      <default_value>none</default_value>
      <choices>
        <choice>
          <value>none</value>
          <display_name>none</display_name>
        </choice>
        <choice>
          <value>WallFurnace</value>
          <display_name>WallFurnace</display_name>
        </choice>
        <choice>
          <value>FloorFurnace</value>
          <display_name>FloorFurnace</display_name>
        </choice>
        <choice>
          <value>Boiler</value>
          <display_name>Boiler</display_name>
        </choice>
        <choice>
          <value>ElectricResistance</value>
          <display_name>ElectricResistance</display_name>
        </choice>
        <choice>
          <value>Stove</value>
          <display_name>Stove</display_name>
        </choice>
        <choice>
          <value>PortableHeater</value>
          <display_name>PortableHeater</display_name>
        </choice>
        <choice>
          <value>Fireplace</value>
          <display_name>Fireplace</display_name>
        </choice>
      </choices>
    </argument>
    <argument>
      <name>heating_system_2_fuel</name>
      <display_name>Heating System 2: Fuel Type</display_name>
      <description>The fuel type of the second heating system. Ignored for ElectricResistance.</description>
      <type>Choice</type>
      <required>true</required>
      <model_dependent>false</model_dependent>
      <default_value>electricity</default_value>
      <choices>
        <choice>
          <value>electricity</value>
          <display_name>electricity</display_name>
        </choice>
        <choice>
          <value>natural gas</value>
          <display_name>natural gas</display_name>
        </choice>
        <choice>
          <value>fuel oil</value>
          <display_name>fuel oil</display_name>
        </choice>
        <choice>
          <value>propane</value>
          <display_name>propane</display_name>
        </choice>
        <choice>
          <value>wood</value>
          <display_name>wood</display_name>
        </choice>
        <choice>
          <value>wood pellets</value>
          <display_name>wood pellets</display_name>
        </choice>
        <choice>
          <value>coal</value>
          <display_name>coal</display_name>
        </choice>
      </choices>
    </argument>
    <argument>
      <name>heating_system_2_heating_efficiency</name>
      <display_name>Heating System 2: Rated AFUE or Percent</display_name>
      <description>The rated heating efficiency value of the second heating system.</description>
      <type>Double</type>
      <units>Frac</units>
      <required>true</required>
      <model_dependent>false</model_dependent>
      <default_value>1</default_value>
    </argument>
    <argument>
      <name>heating_system_2_heating_capacity</name>
      <display_name>Heating System 2: Heating Capacity</display_name>
      <description>The output heating capacity of the second heating system. If using 'auto', the autosizing algorithm will use ACCA Manual J/S to set the capacity to meet its load served.</description>
      <type>String</type>
      <units>Btu/hr</units>
      <required>true</required>
      <model_dependent>false</model_dependent>
      <default_value>auto</default_value>
    </argument>
    <argument>
      <name>heating_system_2_fraction_heat_load_served</name>
      <display_name>Heating System 2: Fraction Heat Load Served</display_name>
      <description>The heat load served fraction of the second heating system.</description>
      <type>Double</type>
      <units>Frac</units>
      <required>true</required>
      <model_dependent>false</model_dependent>
      <default_value>0.25</default_value>
    </argument>
    <argument>
      <name>hvac_control_heating_weekday_setpoint</name>
      <display_name>HVAC Control: Heating Weekday Setpoint Schedule</display_name>
      <description>Specify the constant or 24-hour comma-separated weekday heating setpoint schedule.</description>
      <type>String</type>
      <units>deg-F</units>
      <required>true</required>
      <model_dependent>false</model_dependent>
      <default_value>71</default_value>
    </argument>
    <argument>
      <name>hvac_control_heating_weekend_setpoint</name>
      <display_name>HVAC Control: Heating Weekend Setpoint Schedule</display_name>
      <description>Specify the constant or 24-hour comma-separated weekend heating setpoint schedule.</description>
      <type>String</type>
      <units>deg-F</units>
      <required>true</required>
      <model_dependent>false</model_dependent>
      <default_value>71</default_value>
    </argument>
    <argument>
      <name>hvac_control_cooling_weekday_setpoint</name>
      <display_name>HVAC Control: Cooling Weekday Setpoint Schedule</display_name>
      <description>Specify the constant or 24-hour comma-separated weekday cooling setpoint schedule.</description>
      <type>String</type>
      <units>deg-F</units>
      <required>true</required>
      <model_dependent>false</model_dependent>
      <default_value>76</default_value>
    </argument>
    <argument>
      <name>hvac_control_cooling_weekend_setpoint</name>
      <display_name>HVAC Control: Cooling Weekend Setpoint Schedule</display_name>
      <description>Specify the constant or 24-hour comma-separated weekend cooling setpoint schedule.</description>
      <type>String</type>
      <units>deg-F</units>
      <required>true</required>
      <model_dependent>false</model_dependent>
      <default_value>76</default_value>
    </argument>
    <argument>
      <name>hvac_control_heating_season_period</name>
      <display_name>HVAC Control: Heating Season Period</display_name>
      <description>Enter a date like "Nov 1 - Jun 30".</description>
      <type>String</type>
      <required>false</required>
      <model_dependent>false</model_dependent>
    </argument>
    <argument>
      <name>hvac_control_cooling_season_period</name>
      <display_name>HVAC Control: Cooling Season Period</display_name>
      <description>Enter a date like "Jun 1 - Oct 31".</description>
      <type>String</type>
      <required>false</required>
      <model_dependent>false</model_dependent>
    </argument>
    <argument>
      <name>ducts_leakage_units</name>
      <display_name>Ducts: Leakage Units</display_name>
      <description>The leakage units of the ducts.</description>
      <type>Choice</type>
      <required>true</required>
      <model_dependent>false</model_dependent>
      <default_value>CFM25</default_value>
      <choices>
        <choice>
          <value>CFM25</value>
          <display_name>CFM25</display_name>
        </choice>
        <choice>
          <value>Percent</value>
          <display_name>Percent</display_name>
        </choice>
      </choices>
    </argument>
    <argument>
      <name>ducts_supply_leakage_to_outside_value</name>
      <display_name>Ducts: Supply Leakage to Outside Value</display_name>
      <description>The leakage value to outside for the supply ducts.</description>
      <type>Double</type>
      <required>true</required>
      <model_dependent>false</model_dependent>
      <default_value>75</default_value>
    </argument>
    <argument>
      <name>ducts_return_leakage_to_outside_value</name>
      <display_name>Ducts: Return Leakage to Outside Value</display_name>
      <description>The leakage value to outside for the return ducts.</description>
      <type>Double</type>
      <required>true</required>
      <model_dependent>false</model_dependent>
      <default_value>25</default_value>
    </argument>
    <argument>
      <name>ducts_supply_insulation_r</name>
      <display_name>Ducts: Supply Insulation R-Value</display_name>
      <description>The insulation r-value of the supply ducts excluding air films.</description>
      <type>Double</type>
      <units>h-ft^2-R/Btu</units>
      <required>true</required>
      <model_dependent>false</model_dependent>
      <default_value>0</default_value>
    </argument>
    <argument>
      <name>ducts_return_insulation_r</name>
      <display_name>Ducts: Return Insulation R-Value</display_name>
      <description>The insulation r-value of the return ducts excluding air films.</description>
      <type>Double</type>
      <units>h-ft^2-R/Btu</units>
      <required>true</required>
      <model_dependent>false</model_dependent>
      <default_value>0</default_value>
    </argument>
    <argument>
      <name>ducts_supply_location</name>
      <display_name>Ducts: Supply Location</display_name>
      <description>The location of the supply ducts.</description>
      <type>Choice</type>
      <required>true</required>
      <model_dependent>false</model_dependent>
      <default_value>auto</default_value>
      <choices>
        <choice>
          <value>auto</value>
          <display_name>auto</display_name>
        </choice>
        <choice>
          <value>living space</value>
          <display_name>living space</display_name>
        </choice>
        <choice>
          <value>basement - conditioned</value>
          <display_name>basement - conditioned</display_name>
        </choice>
        <choice>
          <value>basement - unconditioned</value>
          <display_name>basement - unconditioned</display_name>
        </choice>
        <choice>
          <value>crawlspace - vented</value>
          <display_name>crawlspace - vented</display_name>
        </choice>
        <choice>
          <value>crawlspace - unvented</value>
          <display_name>crawlspace - unvented</display_name>
        </choice>
        <choice>
          <value>attic - vented</value>
          <display_name>attic - vented</display_name>
        </choice>
        <choice>
          <value>attic - unvented</value>
          <display_name>attic - unvented</display_name>
        </choice>
        <choice>
          <value>garage</value>
          <display_name>garage</display_name>
        </choice>
        <choice>
          <value>exterior wall</value>
          <display_name>exterior wall</display_name>
        </choice>
        <choice>
          <value>under slab</value>
          <display_name>under slab</display_name>
        </choice>
        <choice>
          <value>roof deck</value>
          <display_name>roof deck</display_name>
        </choice>
        <choice>
          <value>outside</value>
          <display_name>outside</display_name>
        </choice>
        <choice>
          <value>other housing unit</value>
          <display_name>other housing unit</display_name>
        </choice>
        <choice>
          <value>other heated space</value>
          <display_name>other heated space</display_name>
        </choice>
        <choice>
          <value>other multifamily buffer space</value>
          <display_name>other multifamily buffer space</display_name>
        </choice>
        <choice>
          <value>other non-freezing space</value>
          <display_name>other non-freezing space</display_name>
        </choice>
      </choices>
    </argument>
    <argument>
      <name>ducts_return_location</name>
      <display_name>Ducts: Return Location</display_name>
      <description>The location of the return ducts.</description>
      <type>Choice</type>
      <required>true</required>
      <model_dependent>false</model_dependent>
      <default_value>auto</default_value>
      <choices>
        <choice>
          <value>auto</value>
          <display_name>auto</display_name>
        </choice>
        <choice>
          <value>living space</value>
          <display_name>living space</display_name>
        </choice>
        <choice>
          <value>basement - conditioned</value>
          <display_name>basement - conditioned</display_name>
        </choice>
        <choice>
          <value>basement - unconditioned</value>
          <display_name>basement - unconditioned</display_name>
        </choice>
        <choice>
          <value>crawlspace - vented</value>
          <display_name>crawlspace - vented</display_name>
        </choice>
        <choice>
          <value>crawlspace - unvented</value>
          <display_name>crawlspace - unvented</display_name>
        </choice>
        <choice>
          <value>attic - vented</value>
          <display_name>attic - vented</display_name>
        </choice>
        <choice>
          <value>attic - unvented</value>
          <display_name>attic - unvented</display_name>
        </choice>
        <choice>
          <value>garage</value>
          <display_name>garage</display_name>
        </choice>
        <choice>
          <value>exterior wall</value>
          <display_name>exterior wall</display_name>
        </choice>
        <choice>
          <value>under slab</value>
          <display_name>under slab</display_name>
        </choice>
        <choice>
          <value>roof deck</value>
          <display_name>roof deck</display_name>
        </choice>
        <choice>
          <value>outside</value>
          <display_name>outside</display_name>
        </choice>
        <choice>
          <value>other housing unit</value>
          <display_name>other housing unit</display_name>
        </choice>
        <choice>
          <value>other heated space</value>
          <display_name>other heated space</display_name>
        </choice>
        <choice>
          <value>other multifamily buffer space</value>
          <display_name>other multifamily buffer space</display_name>
        </choice>
        <choice>
          <value>other non-freezing space</value>
          <display_name>other non-freezing space</display_name>
        </choice>
      </choices>
    </argument>
    <argument>
      <name>ducts_supply_surface_area</name>
      <display_name>Ducts: Supply Surface Area</display_name>
      <description>The surface area of the supply ducts.</description>
      <type>String</type>
      <units>ft^2</units>
      <required>true</required>
      <model_dependent>false</model_dependent>
      <default_value>auto</default_value>
    </argument>
    <argument>
      <name>ducts_return_surface_area</name>
      <display_name>Ducts: Return Surface Area</display_name>
      <description>The surface area of the return ducts.</description>
      <type>String</type>
      <units>ft^2</units>
      <required>true</required>
      <model_dependent>false</model_dependent>
      <default_value>auto</default_value>
    </argument>
    <argument>
      <name>ducts_number_of_return_registers</name>
      <display_name>Ducts: Number of Return Registers</display_name>
      <description>The number of return registers of the ducts. Ignored for ducted evaporative cooler.</description>
      <type>String</type>
      <units>#</units>
      <required>true</required>
      <model_dependent>false</model_dependent>
      <default_value>auto</default_value>
    </argument>
    <argument>
      <name>mech_vent_fan_type</name>
      <display_name>Mechanical Ventilation: Fan Type</display_name>
      <description>The type of the mechanical ventilation. Use 'none' if there is no mechanical ventilation system.</description>
      <type>Choice</type>
      <required>true</required>
      <model_dependent>false</model_dependent>
      <default_value>none</default_value>
      <choices>
        <choice>
          <value>none</value>
          <display_name>none</display_name>
        </choice>
        <choice>
          <value>exhaust only</value>
          <display_name>exhaust only</display_name>
        </choice>
        <choice>
          <value>supply only</value>
          <display_name>supply only</display_name>
        </choice>
        <choice>
          <value>energy recovery ventilator</value>
          <display_name>energy recovery ventilator</display_name>
        </choice>
        <choice>
          <value>heat recovery ventilator</value>
          <display_name>heat recovery ventilator</display_name>
        </choice>
        <choice>
          <value>balanced</value>
          <display_name>balanced</display_name>
        </choice>
        <choice>
          <value>central fan integrated supply</value>
          <display_name>central fan integrated supply</display_name>
        </choice>
      </choices>
    </argument>
    <argument>
      <name>mech_vent_flow_rate</name>
      <display_name>Mechanical Ventilation: Flow Rate</display_name>
      <description>The flow rate of the mechanical ventilation.</description>
      <type>String</type>
      <units>CFM</units>
      <required>true</required>
      <model_dependent>false</model_dependent>
      <default_value>auto</default_value>
    </argument>
    <argument>
      <name>mech_vent_hours_in_operation</name>
      <display_name>Mechanical Ventilation: Hours In Operation</display_name>
      <description>The hours in operation of the mechanical ventilation.</description>
      <type>String</type>
      <units>hrs/day</units>
      <required>true</required>
      <model_dependent>false</model_dependent>
      <default_value>auto</default_value>
    </argument>
    <argument>
      <name>mech_vent_recovery_efficiency_type</name>
      <display_name>Mechanical Ventilation: Total Recovery Efficiency Type</display_name>
      <description>The total recovery efficiency type of the mechanical ventilation.</description>
      <type>Choice</type>
      <required>true</required>
      <model_dependent>false</model_dependent>
      <default_value>Unadjusted</default_value>
      <choices>
        <choice>
          <value>Unadjusted</value>
          <display_name>Unadjusted</display_name>
        </choice>
        <choice>
          <value>Adjusted</value>
          <display_name>Adjusted</display_name>
        </choice>
      </choices>
    </argument>
    <argument>
      <name>mech_vent_total_recovery_efficiency</name>
      <display_name>Mechanical Ventilation: Total Recovery Efficiency</display_name>
      <description>The Unadjusted or Adjusted total recovery efficiency of the mechanical ventilation. Applies to energy recovery ventilator.</description>
      <type>Double</type>
      <units>Frac</units>
      <required>true</required>
      <model_dependent>false</model_dependent>
      <default_value>0.48</default_value>
    </argument>
    <argument>
      <name>mech_vent_sensible_recovery_efficiency</name>
      <display_name>Mechanical Ventilation: Sensible Recovery Efficiency</display_name>
      <description>The Unadjusted or Adjusted sensible recovery efficiency of the mechanical ventilation. Applies to energy recovery ventilator and heat recovery ventilator.</description>
      <type>Double</type>
      <units>Frac</units>
      <required>true</required>
      <model_dependent>false</model_dependent>
      <default_value>0.72</default_value>
    </argument>
    <argument>
      <name>mech_vent_fan_power</name>
      <display_name>Mechanical Ventilation: Fan Power</display_name>
      <description>The fan power of the mechanical ventilation.</description>
      <type>String</type>
      <units>W</units>
      <required>true</required>
      <model_dependent>false</model_dependent>
      <default_value>auto</default_value>
    </argument>
    <argument>
      <name>mech_vent_num_units_served</name>
      <display_name>Mechanical Ventilation: Number of Units Served</display_name>
      <description>Number of dwelling units served by the mechanical ventilation system. Must be 1 if single-family detached. Used to apportion flow rate and fan power to the unit.</description>
      <type>Integer</type>
      <units>#</units>
      <required>true</required>
      <model_dependent>false</model_dependent>
      <default_value>1</default_value>
    </argument>
    <argument>
      <name>mech_vent_shared_frac_recirculation</name>
      <display_name>Shared Mechanical Ventilation: Fraction Recirculation</display_name>
      <description>Fraction of the total supply air that is recirculated, with the remainder assumed to be outdoor air. The value must be 0 for exhaust only systems. This is required for a shared mechanical ventilation system.</description>
      <type>Double</type>
      <units>Frac</units>
      <required>false</required>
      <model_dependent>false</model_dependent>
    </argument>
    <argument>
      <name>mech_vent_shared_preheating_fuel</name>
      <display_name>Shared Mechanical Ventilation: Preheating Fuel</display_name>
      <description>Fuel type of the preconditioning heating equipment. Only used for a shared mechanical ventilation system.</description>
      <type>Choice</type>
      <required>false</required>
      <model_dependent>false</model_dependent>
      <choices>
        <choice>
          <value>electricity</value>
          <display_name>electricity</display_name>
        </choice>
        <choice>
          <value>natural gas</value>
          <display_name>natural gas</display_name>
        </choice>
        <choice>
          <value>fuel oil</value>
          <display_name>fuel oil</display_name>
        </choice>
        <choice>
          <value>propane</value>
          <display_name>propane</display_name>
        </choice>
        <choice>
          <value>wood</value>
          <display_name>wood</display_name>
        </choice>
        <choice>
          <value>wood pellets</value>
          <display_name>wood pellets</display_name>
        </choice>
        <choice>
          <value>coal</value>
          <display_name>coal</display_name>
        </choice>
      </choices>
    </argument>
    <argument>
      <name>mech_vent_shared_preheating_efficiency</name>
      <display_name>Shared Mechanical Ventilation: Preheating Efficiency</display_name>
      <description>Efficiency of the preconditioning heating equipment. Only used for a shared mechanical ventilation system.</description>
      <type>Double</type>
      <units>COP</units>
      <required>false</required>
      <model_dependent>false</model_dependent>
    </argument>
    <argument>
      <name>mech_vent_shared_preheating_fraction_heat_load_served</name>
      <display_name>Shared Mechanical Ventilation: Preheating Fraction Ventilation Heat Load Served</display_name>
      <description>Fraction of heating load introduced by the shared ventilation system that is met by the preconditioning heating equipment.</description>
      <type>Double</type>
      <units>Frac</units>
      <required>false</required>
      <model_dependent>false</model_dependent>
    </argument>
    <argument>
      <name>mech_vent_shared_precooling_fuel</name>
      <display_name>Shared Mechanical Ventilation: Precooling Fuel</display_name>
      <description>Fuel type of the preconditioning cooling equipment. Only used for a shared mechanical ventilation system.</description>
      <type>Choice</type>
      <required>false</required>
      <model_dependent>false</model_dependent>
      <choices>
        <choice>
          <value>electricity</value>
          <display_name>electricity</display_name>
        </choice>
      </choices>
    </argument>
    <argument>
      <name>mech_vent_shared_precooling_efficiency</name>
      <display_name>Shared Mechanical Ventilation: Precooling Efficiency</display_name>
      <description>Efficiency of the preconditioning cooling equipment. Only used for a shared mechanical ventilation system.</description>
      <type>Double</type>
      <units>COP</units>
      <required>false</required>
      <model_dependent>false</model_dependent>
    </argument>
    <argument>
      <name>mech_vent_shared_precooling_fraction_cool_load_served</name>
      <display_name>Shared Mechanical Ventilation: Precooling Fraction Ventilation Cool Load Served</display_name>
      <description>Fraction of cooling load introduced by the shared ventilation system that is met by the preconditioning cooling equipment.</description>
      <type>Double</type>
      <units>Frac</units>
      <required>false</required>
      <model_dependent>false</model_dependent>
    </argument>
    <argument>
      <name>mech_vent_2_fan_type</name>
      <display_name>Mechanical Ventilation 2: Fan Type</display_name>
      <description>The type of the second mechanical ventilation. Use 'none' if there is no second mechanical ventilation system.</description>
      <type>Choice</type>
      <required>true</required>
      <model_dependent>false</model_dependent>
      <default_value>none</default_value>
      <choices>
        <choice>
          <value>none</value>
          <display_name>none</display_name>
        </choice>
        <choice>
          <value>exhaust only</value>
          <display_name>exhaust only</display_name>
        </choice>
        <choice>
          <value>supply only</value>
          <display_name>supply only</display_name>
        </choice>
        <choice>
          <value>energy recovery ventilator</value>
          <display_name>energy recovery ventilator</display_name>
        </choice>
        <choice>
          <value>heat recovery ventilator</value>
          <display_name>heat recovery ventilator</display_name>
        </choice>
        <choice>
          <value>balanced</value>
          <display_name>balanced</display_name>
        </choice>
      </choices>
    </argument>
    <argument>
      <name>mech_vent_2_flow_rate</name>
      <display_name>Mechanical Ventilation 2: Flow Rate</display_name>
      <description>The flow rate of the second mechanical ventilation.</description>
      <type>Double</type>
      <units>CFM</units>
      <required>true</required>
      <model_dependent>false</model_dependent>
      <default_value>110</default_value>
    </argument>
    <argument>
      <name>mech_vent_2_hours_in_operation</name>
      <display_name>Mechanical Ventilation 2: Hours In Operation</display_name>
      <description>The hours in operation of the second mechanical ventilation.</description>
      <type>Double</type>
      <units>hrs/day</units>
      <required>true</required>
      <model_dependent>false</model_dependent>
      <default_value>24</default_value>
    </argument>
    <argument>
      <name>mech_vent_2_recovery_efficiency_type</name>
      <display_name>Mechanical Ventilation 2: Total Recovery Efficiency Type</display_name>
      <description>The total recovery efficiency type of the second mechanical ventilation.</description>
      <type>Choice</type>
      <required>true</required>
      <model_dependent>false</model_dependent>
      <default_value>Unadjusted</default_value>
      <choices>
        <choice>
          <value>Unadjusted</value>
          <display_name>Unadjusted</display_name>
        </choice>
        <choice>
          <value>Adjusted</value>
          <display_name>Adjusted</display_name>
        </choice>
      </choices>
    </argument>
    <argument>
      <name>mech_vent_2_total_recovery_efficiency</name>
      <display_name>Mechanical Ventilation 2: Total Recovery Efficiency</display_name>
      <description>The Unadjusted or Adjusted total recovery efficiency of the second mechanical ventilation. Applies to energy recovery ventilator.</description>
      <type>Double</type>
      <units>Frac</units>
      <required>true</required>
      <model_dependent>false</model_dependent>
      <default_value>0.48</default_value>
    </argument>
    <argument>
      <name>mech_vent_2_sensible_recovery_efficiency</name>
      <display_name>Mechanical Ventilation 2: Sensible Recovery Efficiency</display_name>
      <description>The Unadjusted or Adjusted sensible recovery efficiency of the second mechanical ventilation. Applies to energy recovery ventilator and heat recovery ventilator.</description>
      <type>Double</type>
      <units>Frac</units>
      <required>true</required>
      <model_dependent>false</model_dependent>
      <default_value>0.72</default_value>
    </argument>
    <argument>
      <name>mech_vent_2_fan_power</name>
      <display_name>Mechanical Ventilation 2: Fan Power</display_name>
      <description>The fan power of the second mechanical ventilation.</description>
      <type>Double</type>
      <units>W</units>
      <required>true</required>
      <model_dependent>false</model_dependent>
      <default_value>30</default_value>
    </argument>
    <argument>
      <name>kitchen_fans_quantity</name>
      <display_name>Kitchen Fans: Quantity</display_name>
      <description>The quantity of the kitchen fans.</description>
      <type>String</type>
      <units>#</units>
      <required>true</required>
      <model_dependent>false</model_dependent>
      <default_value>auto</default_value>
    </argument>
    <argument>
      <name>kitchen_fans_flow_rate</name>
      <display_name>Kitchen Fans: Flow Rate</display_name>
      <description>The flow rate of the kitchen fan.</description>
      <type>String</type>
      <units>CFM</units>
      <required>false</required>
      <model_dependent>false</model_dependent>
      <default_value>auto</default_value>
    </argument>
    <argument>
      <name>kitchen_fans_hours_in_operation</name>
      <display_name>Kitchen Fans: Hours In Operation</display_name>
      <description>The hours in operation of the kitchen fan.</description>
      <type>String</type>
      <units>hrs/day</units>
      <required>false</required>
      <model_dependent>false</model_dependent>
      <default_value>auto</default_value>
    </argument>
    <argument>
      <name>kitchen_fans_power</name>
      <display_name>Kitchen Fans: Fan Power</display_name>
      <description>The fan power of the kitchen fan.</description>
      <type>String</type>
      <units>W</units>
      <required>false</required>
      <model_dependent>false</model_dependent>
      <default_value>auto</default_value>
    </argument>
    <argument>
      <name>kitchen_fans_start_hour</name>
      <display_name>Kitchen Fans: Start Hour</display_name>
      <description>The start hour of the kitchen fan.</description>
      <type>String</type>
      <units>hr</units>
      <required>false</required>
      <model_dependent>false</model_dependent>
      <default_value>auto</default_value>
    </argument>
    <argument>
      <name>bathroom_fans_quantity</name>
      <display_name>Bathroom Fans: Quantity</display_name>
      <description>The quantity of the bathroom fans.</description>
      <type>String</type>
      <units>#</units>
      <required>true</required>
      <model_dependent>false</model_dependent>
      <default_value>auto</default_value>
    </argument>
    <argument>
      <name>bathroom_fans_flow_rate</name>
      <display_name>Bathroom Fans: Flow Rate</display_name>
      <description>The flow rate of the bathroom fans.</description>
      <type>String</type>
      <units>CFM</units>
      <required>false</required>
      <model_dependent>false</model_dependent>
      <default_value>auto</default_value>
    </argument>
    <argument>
      <name>bathroom_fans_hours_in_operation</name>
      <display_name>Bathroom Fans: Hours In Operation</display_name>
      <description>The hours in operation of the bathroom fans.</description>
      <type>String</type>
      <units>hrs/day</units>
      <required>false</required>
      <model_dependent>false</model_dependent>
      <default_value>auto</default_value>
    </argument>
    <argument>
      <name>bathroom_fans_power</name>
      <display_name>Bathroom Fans: Fan Power</display_name>
      <description>The fan power of the bathroom fans.</description>
      <type>String</type>
      <units>W</units>
      <required>false</required>
      <model_dependent>false</model_dependent>
      <default_value>auto</default_value>
    </argument>
    <argument>
      <name>bathroom_fans_start_hour</name>
      <display_name>Bathroom Fans: Start Hour</display_name>
      <description>The start hour of the bathroom fans.</description>
      <type>String</type>
      <units>hr</units>
      <required>false</required>
      <model_dependent>false</model_dependent>
      <default_value>auto</default_value>
    </argument>
    <argument>
      <name>whole_house_fan_present</name>
      <display_name>Whole House Fan: Present</display_name>
      <description>Whether there is a whole house fan.</description>
      <type>Boolean</type>
      <required>true</required>
      <model_dependent>false</model_dependent>
      <default_value>false</default_value>
      <choices>
        <choice>
          <value>true</value>
          <display_name>true</display_name>
        </choice>
        <choice>
          <value>false</value>
          <display_name>false</display_name>
        </choice>
      </choices>
    </argument>
    <argument>
      <name>whole_house_fan_flow_rate</name>
      <display_name>Whole House Fan: Flow Rate</display_name>
      <description>The flow rate of the whole house fan.</description>
      <type>String</type>
      <units>CFM</units>
      <required>false</required>
      <model_dependent>false</model_dependent>
      <default_value>auto</default_value>
    </argument>
    <argument>
      <name>whole_house_fan_power</name>
      <display_name>Whole House Fan: Fan Power</display_name>
      <description>The fan power of the whole house fan.</description>
      <type>String</type>
      <units>W</units>
      <required>false</required>
      <model_dependent>false</model_dependent>
      <default_value>auto</default_value>
    </argument>
    <argument>
      <name>water_heater_type</name>
      <display_name>Water Heater: Type</display_name>
      <description>The type of water heater. Use 'none' if there is no water heater.</description>
      <type>Choice</type>
      <required>true</required>
      <model_dependent>false</model_dependent>
      <default_value>storage water heater</default_value>
      <choices>
        <choice>
          <value>none</value>
          <display_name>none</display_name>
        </choice>
        <choice>
          <value>storage water heater</value>
          <display_name>storage water heater</display_name>
        </choice>
        <choice>
          <value>instantaneous water heater</value>
          <display_name>instantaneous water heater</display_name>
        </choice>
        <choice>
          <value>heat pump water heater</value>
          <display_name>heat pump water heater</display_name>
        </choice>
        <choice>
          <value>space-heating boiler with storage tank</value>
          <display_name>space-heating boiler with storage tank</display_name>
        </choice>
        <choice>
          <value>space-heating boiler with tankless coil</value>
          <display_name>space-heating boiler with tankless coil</display_name>
        </choice>
      </choices>
    </argument>
    <argument>
      <name>water_heater_fuel_type</name>
      <display_name>Water Heater: Fuel Type</display_name>
      <description>The fuel type of water heater. Ignored for heat pump water heater.</description>
      <type>Choice</type>
      <required>true</required>
      <model_dependent>false</model_dependent>
      <default_value>natural gas</default_value>
      <choices>
        <choice>
          <value>electricity</value>
          <display_name>electricity</display_name>
        </choice>
        <choice>
          <value>natural gas</value>
          <display_name>natural gas</display_name>
        </choice>
        <choice>
          <value>fuel oil</value>
          <display_name>fuel oil</display_name>
        </choice>
        <choice>
          <value>propane</value>
          <display_name>propane</display_name>
        </choice>
        <choice>
          <value>wood</value>
          <display_name>wood</display_name>
        </choice>
        <choice>
          <value>coal</value>
          <display_name>coal</display_name>
        </choice>
      </choices>
    </argument>
    <argument>
      <name>water_heater_location</name>
      <display_name>Water Heater: Location</display_name>
      <description>The location of water heater.</description>
      <type>Choice</type>
      <required>true</required>
      <model_dependent>false</model_dependent>
      <default_value>auto</default_value>
      <choices>
        <choice>
          <value>auto</value>
          <display_name>auto</display_name>
        </choice>
        <choice>
          <value>living space</value>
          <display_name>living space</display_name>
        </choice>
        <choice>
          <value>basement - conditioned</value>
          <display_name>basement - conditioned</display_name>
        </choice>
        <choice>
          <value>basement - unconditioned</value>
          <display_name>basement - unconditioned</display_name>
        </choice>
        <choice>
          <value>garage</value>
          <display_name>garage</display_name>
        </choice>
        <choice>
          <value>attic - vented</value>
          <display_name>attic - vented</display_name>
        </choice>
        <choice>
          <value>attic - unvented</value>
          <display_name>attic - unvented</display_name>
        </choice>
        <choice>
          <value>crawlspace - vented</value>
          <display_name>crawlspace - vented</display_name>
        </choice>
        <choice>
          <value>crawlspace - unvented</value>
          <display_name>crawlspace - unvented</display_name>
        </choice>
        <choice>
          <value>other exterior</value>
          <display_name>other exterior</display_name>
        </choice>
        <choice>
          <value>other housing unit</value>
          <display_name>other housing unit</display_name>
        </choice>
        <choice>
          <value>other heated space</value>
          <display_name>other heated space</display_name>
        </choice>
        <choice>
          <value>other multifamily buffer space</value>
          <display_name>other multifamily buffer space</display_name>
        </choice>
        <choice>
          <value>other non-freezing space</value>
          <display_name>other non-freezing space</display_name>
        </choice>
      </choices>
    </argument>
    <argument>
      <name>water_heater_tank_volume</name>
      <display_name>Water Heater: Tank Volume</display_name>
      <description>Nominal volume of water heater tank. Set to 'auto' to have volume autosized. Only applies to storage water heater, heat pump water heater, and space-heating boiler with storage tank.</description>
      <type>String</type>
      <units>gal</units>
      <required>true</required>
      <model_dependent>false</model_dependent>
      <default_value>auto</default_value>
    </argument>
    <argument>
      <name>water_heater_efficiency_type</name>
      <display_name>Water Heater: Efficiency Type</display_name>
      <description>The efficiency type of water heater. Does not apply to space-heating boilers.</description>
      <type>Choice</type>
      <required>true</required>
      <model_dependent>false</model_dependent>
      <default_value>EnergyFactor</default_value>
      <choices>
        <choice>
          <value>EnergyFactor</value>
          <display_name>EnergyFactor</display_name>
        </choice>
        <choice>
          <value>UniformEnergyFactor</value>
          <display_name>UniformEnergyFactor</display_name>
        </choice>
      </choices>
    </argument>
    <argument>
      <name>water_heater_efficiency</name>
      <display_name>Water Heater: Efficiency</display_name>
      <description>Rated Energy Factor or Uniform Energy Factor. Does not apply to space-heating boilers.</description>
      <type>Double</type>
      <required>true</required>
      <model_dependent>false</model_dependent>
      <default_value>0.67</default_value>
    </argument>
    <argument>
      <name>water_heater_usage_bin</name>
      <display_name>Water Heater: Usage Bin</display_name>
      <description>The usage of the water heater. Required if Efficiency Type is UniformEnergyFactor and Type is not instantaneous water heater. Does not apply to space-heating boilers.</description>
      <type>Choice</type>
      <required>false</required>
      <model_dependent>false</model_dependent>
      <choices>
        <choice>
          <value>very small</value>
          <display_name>very small</display_name>
        </choice>
        <choice>
          <value>low</value>
          <display_name>low</display_name>
        </choice>
        <choice>
          <value>medium</value>
          <display_name>medium</display_name>
        </choice>
        <choice>
          <value>high</value>
          <display_name>high</display_name>
        </choice>
      </choices>
    </argument>
    <argument>
      <name>water_heater_recovery_efficiency</name>
      <display_name>Water Heater: Recovery Efficiency</display_name>
      <description>Ratio of energy delivered to water heater to the energy content of the fuel consumed by the water heater. Only used for non-electric storage water heaters.</description>
      <type>String</type>
      <units>Frac</units>
      <required>true</required>
      <model_dependent>false</model_dependent>
      <default_value>auto</default_value>
    </argument>
    <argument>
      <name>water_heater_standby_loss</name>
      <display_name>Water Heater: Standby Loss</display_name>
      <description>The standby loss of water heater. Only applies to space-heating boilers.</description>
      <type>Double</type>
      <units>deg-F/hr</units>
      <required>false</required>
      <model_dependent>false</model_dependent>
    </argument>
    <argument>
      <name>water_heater_jacket_rvalue</name>
      <display_name>Water Heater: Jacket R-value</display_name>
      <description>The jacket R-value of water heater. Doesn't apply to instantaneous water heater or space-heating boiler with tankless coil.</description>
      <type>Double</type>
      <units>h-ft^2-R/Btu</units>
      <required>false</required>
      <model_dependent>false</model_dependent>
    </argument>
    <argument>
      <name>water_heater_setpoint_temperature</name>
      <display_name>Water Heater: Setpoint Temperature</display_name>
      <description>The setpoint temperature of water heater.</description>
      <type>String</type>
      <units>deg-F</units>
      <required>true</required>
      <model_dependent>false</model_dependent>
      <default_value>auto</default_value>
    </argument>
    <argument>
      <name>water_heater_num_units_served</name>
      <display_name>Water Heater: Number of Units Served</display_name>
      <description>Number of dwelling units served (directly or indirectly) by the water heater. Must be 1 if single-family detached. Used to apportion water heater tank losses to the unit.</description>
      <type>Integer</type>
      <units>#</units>
      <required>true</required>
      <model_dependent>false</model_dependent>
      <default_value>1</default_value>
    </argument>
    <argument>
      <name>hot_water_distribution_system_type</name>
      <display_name>Hot Water Distribution: System Type</display_name>
      <description>The type of the hot water distribution system.</description>
      <type>Choice</type>
      <required>true</required>
      <model_dependent>false</model_dependent>
      <default_value>Standard</default_value>
      <choices>
        <choice>
          <value>Standard</value>
          <display_name>Standard</display_name>
        </choice>
        <choice>
          <value>Recirculation</value>
          <display_name>Recirculation</display_name>
        </choice>
      </choices>
    </argument>
    <argument>
      <name>hot_water_distribution_standard_piping_length</name>
      <display_name>Hot Water Distribution: Standard Piping Length</display_name>
      <description>If the distribution system is Standard, the length of the piping. A value of 'auto' will use a default.</description>
      <type>String</type>
      <units>ft</units>
      <required>true</required>
      <model_dependent>false</model_dependent>
      <default_value>auto</default_value>
    </argument>
    <argument>
      <name>hot_water_distribution_recirc_control_type</name>
      <display_name>Hot Water Distribution: Recirculation Control Type</display_name>
      <description>If the distribution system is Recirculation, the type of hot water recirculation control, if any.</description>
      <type>Choice</type>
      <required>true</required>
      <model_dependent>false</model_dependent>
      <default_value>no control</default_value>
      <choices>
        <choice>
          <value>no control</value>
          <display_name>no control</display_name>
        </choice>
        <choice>
          <value>timer</value>
          <display_name>timer</display_name>
        </choice>
        <choice>
          <value>temperature</value>
          <display_name>temperature</display_name>
        </choice>
        <choice>
          <value>presence sensor demand control</value>
          <display_name>presence sensor demand control</display_name>
        </choice>
        <choice>
          <value>manual demand control</value>
          <display_name>manual demand control</display_name>
        </choice>
      </choices>
    </argument>
    <argument>
      <name>hot_water_distribution_recirc_piping_length</name>
      <display_name>Hot Water Distribution: Recirculation Piping Length</display_name>
      <description>If the distribution system is Recirculation, the length of the recirculation piping.</description>
      <type>String</type>
      <units>ft</units>
      <required>true</required>
      <model_dependent>false</model_dependent>
      <default_value>auto</default_value>
    </argument>
    <argument>
      <name>hot_water_distribution_recirc_branch_piping_length</name>
      <display_name>Hot Water Distribution: Recirculation Branch Piping Length</display_name>
      <description>If the distribution system is Recirculation, the length of the recirculation branch piping.</description>
      <type>String</type>
      <units>ft</units>
      <required>true</required>
      <model_dependent>false</model_dependent>
      <default_value>auto</default_value>
    </argument>
    <argument>
      <name>hot_water_distribution_recirc_pump_power</name>
      <display_name>Hot Water Distribution: Recirculation Pump Power</display_name>
      <description>If the distribution system is Recirculation, the recirculation pump power.</description>
      <type>String</type>
      <units>W</units>
      <required>true</required>
      <model_dependent>false</model_dependent>
      <default_value>auto</default_value>
    </argument>
    <argument>
      <name>hot_water_distribution_pipe_r</name>
      <display_name>Hot Water Distribution: Pipe Insulation Nominal R-Value</display_name>
      <description>Nominal R-value of the pipe insulation.</description>
      <type>String</type>
      <units>h-ft^2-R/Btu</units>
      <required>true</required>
      <model_dependent>false</model_dependent>
      <default_value>auto</default_value>
    </argument>
    <argument>
      <name>dwhr_facilities_connected</name>
      <display_name>Drain Water Heat Recovery: Facilities Connected</display_name>
      <description>Which facilities are connected for the drain water heat recovery. Use 'none' if there is no drain water heat recovery system.</description>
      <type>Choice</type>
      <required>true</required>
      <model_dependent>false</model_dependent>
      <default_value>none</default_value>
      <choices>
        <choice>
          <value>none</value>
          <display_name>none</display_name>
        </choice>
        <choice>
          <value>one</value>
          <display_name>one</display_name>
        </choice>
        <choice>
          <value>all</value>
          <display_name>all</display_name>
        </choice>
      </choices>
    </argument>
    <argument>
      <name>dwhr_equal_flow</name>
      <display_name>Drain Water Heat Recovery: Equal Flow</display_name>
      <description>Whether the drain water heat recovery has equal flow.</description>
      <type>Boolean</type>
      <required>true</required>
      <model_dependent>false</model_dependent>
      <default_value>true</default_value>
      <choices>
        <choice>
          <value>true</value>
          <display_name>true</display_name>
        </choice>
        <choice>
          <value>false</value>
          <display_name>false</display_name>
        </choice>
      </choices>
    </argument>
    <argument>
      <name>dwhr_efficiency</name>
      <display_name>Drain Water Heat Recovery: Efficiency</display_name>
      <description>The efficiency of the drain water heat recovery.</description>
      <type>Double</type>
      <units>Frac</units>
      <required>true</required>
      <model_dependent>false</model_dependent>
      <default_value>0.55</default_value>
    </argument>
    <argument>
      <name>water_fixtures_shower_low_flow</name>
      <display_name>Hot Water Fixtures: Is Shower Low Flow</display_name>
      <description>Whether the shower fixture is low flow.</description>
      <type>Boolean</type>
      <required>true</required>
      <model_dependent>false</model_dependent>
      <default_value>false</default_value>
      <choices>
        <choice>
          <value>true</value>
          <display_name>true</display_name>
        </choice>
        <choice>
          <value>false</value>
          <display_name>false</display_name>
        </choice>
      </choices>
    </argument>
    <argument>
      <name>water_fixtures_sink_low_flow</name>
      <display_name>Hot Water Fixtures: Is Sink Low Flow</display_name>
      <description>Whether the sink fixture is low flow.</description>
      <type>Boolean</type>
      <required>true</required>
      <model_dependent>false</model_dependent>
      <default_value>false</default_value>
      <choices>
        <choice>
          <value>true</value>
          <display_name>true</display_name>
        </choice>
        <choice>
          <value>false</value>
          <display_name>false</display_name>
        </choice>
      </choices>
    </argument>
    <argument>
      <name>water_fixtures_usage_multiplier</name>
      <display_name>Hot Water Fixtures: Usage Multiplier</display_name>
      <description>Multiplier on the hot water usage that can reflect, e.g., high/low usage occupants.</description>
      <type>Double</type>
      <required>true</required>
      <model_dependent>false</model_dependent>
      <default_value>1</default_value>
    </argument>
    <argument>
      <name>solar_thermal_system_type</name>
      <display_name>Solar Thermal: System Type</display_name>
      <description>The type of solar thermal system. Use 'none' if there is no solar thermal system.</description>
      <type>Choice</type>
      <required>true</required>
      <model_dependent>false</model_dependent>
      <default_value>none</default_value>
      <choices>
        <choice>
          <value>none</value>
          <display_name>none</display_name>
        </choice>
        <choice>
          <value>hot water</value>
          <display_name>hot water</display_name>
        </choice>
      </choices>
    </argument>
    <argument>
      <name>solar_thermal_collector_area</name>
      <display_name>Solar Thermal: Collector Area</display_name>
      <description>The collector area of the solar thermal system.</description>
      <type>Double</type>
      <units>ft^2</units>
      <required>true</required>
      <model_dependent>false</model_dependent>
      <default_value>40</default_value>
    </argument>
    <argument>
      <name>solar_thermal_collector_loop_type</name>
      <display_name>Solar Thermal: Collector Loop Type</display_name>
      <description>The collector loop type of the solar thermal system.</description>
      <type>Choice</type>
      <required>true</required>
      <model_dependent>false</model_dependent>
      <default_value>liquid direct</default_value>
      <choices>
        <choice>
          <value>liquid direct</value>
          <display_name>liquid direct</display_name>
        </choice>
        <choice>
          <value>liquid indirect</value>
          <display_name>liquid indirect</display_name>
        </choice>
        <choice>
          <value>passive thermosyphon</value>
          <display_name>passive thermosyphon</display_name>
        </choice>
      </choices>
    </argument>
    <argument>
      <name>solar_thermal_collector_type</name>
      <display_name>Solar Thermal: Collector Type</display_name>
      <description>The collector type of the solar thermal system.</description>
      <type>Choice</type>
      <required>true</required>
      <model_dependent>false</model_dependent>
      <default_value>evacuated tube</default_value>
      <choices>
        <choice>
          <value>evacuated tube</value>
          <display_name>evacuated tube</display_name>
        </choice>
        <choice>
          <value>single glazing black</value>
          <display_name>single glazing black</display_name>
        </choice>
        <choice>
          <value>double glazing black</value>
          <display_name>double glazing black</display_name>
        </choice>
        <choice>
          <value>integrated collector storage</value>
          <display_name>integrated collector storage</display_name>
        </choice>
      </choices>
    </argument>
    <argument>
      <name>solar_thermal_collector_azimuth</name>
      <display_name>Solar Thermal: Collector Azimuth</display_name>
      <description>The collector azimuth of the solar thermal system. Azimuth is measured clockwise from north (e.g., North=0, East=90, South=180, West=270).</description>
      <type>Double</type>
      <units>degrees</units>
      <required>true</required>
      <model_dependent>false</model_dependent>
      <default_value>180</default_value>
    </argument>
    <argument>
      <name>solar_thermal_collector_tilt</name>
      <display_name>Solar Thermal: Collector Tilt</display_name>
      <description>The collector tilt of the solar thermal system. Can also enter, e.g., RoofPitch, RoofPitch+20, Latitude, Latitude-15, etc.</description>
      <type>String</type>
      <units>degrees</units>
      <required>true</required>
      <model_dependent>false</model_dependent>
      <default_value>RoofPitch</default_value>
    </argument>
    <argument>
      <name>solar_thermal_collector_rated_optical_efficiency</name>
      <display_name>Solar Thermal: Collector Rated Optical Efficiency</display_name>
      <description>The collector rated optical efficiency of the solar thermal system.</description>
      <type>Double</type>
      <units>Frac</units>
      <required>true</required>
      <model_dependent>false</model_dependent>
      <default_value>0.5</default_value>
    </argument>
    <argument>
      <name>solar_thermal_collector_rated_thermal_losses</name>
      <display_name>Solar Thermal: Collector Rated Thermal Losses</display_name>
      <description>The collector rated thermal losses of the solar thermal system.</description>
      <type>Double</type>
      <units>Frac</units>
      <required>true</required>
      <model_dependent>false</model_dependent>
      <default_value>0.2799</default_value>
    </argument>
    <argument>
      <name>solar_thermal_storage_volume</name>
      <display_name>Solar Thermal: Storage Volume</display_name>
      <description>The storage volume of the solar thermal system.</description>
      <type>String</type>
      <units>Frac</units>
      <required>true</required>
      <model_dependent>false</model_dependent>
      <default_value>auto</default_value>
    </argument>
    <argument>
      <name>solar_thermal_solar_fraction</name>
      <display_name>Solar Thermal: Solar Fraction</display_name>
      <description>The solar fraction of the solar thermal system. If provided, overrides all other solar thermal inputs.</description>
      <type>Double</type>
      <units>Frac</units>
      <required>true</required>
      <model_dependent>false</model_dependent>
      <default_value>0</default_value>
    </argument>
    <argument>
      <name>pv_system_module_type</name>
      <display_name>PV System: Module Type</display_name>
      <description>Module type of the PV system. Use 'none' if there is no PV system 1.</description>
      <type>Choice</type>
      <required>true</required>
      <model_dependent>false</model_dependent>
      <default_value>none</default_value>
      <choices>
        <choice>
          <value>none</value>
          <display_name>none</display_name>
        </choice>
        <choice>
          <value>auto</value>
          <display_name>auto</display_name>
        </choice>
        <choice>
          <value>standard</value>
          <display_name>standard</display_name>
        </choice>
        <choice>
          <value>premium</value>
          <display_name>premium</display_name>
        </choice>
        <choice>
          <value>thin film</value>
          <display_name>thin film</display_name>
        </choice>
      </choices>
    </argument>
    <argument>
      <name>pv_system_location</name>
      <display_name>PV System: Location</display_name>
      <description>Location of the PV system.</description>
      <type>Choice</type>
      <required>true</required>
      <model_dependent>false</model_dependent>
      <default_value>auto</default_value>
      <choices>
        <choice>
          <value>auto</value>
          <display_name>auto</display_name>
        </choice>
        <choice>
          <value>roof</value>
          <display_name>roof</display_name>
        </choice>
        <choice>
          <value>ground</value>
          <display_name>ground</display_name>
        </choice>
      </choices>
    </argument>
    <argument>
      <name>pv_system_tracking</name>
      <display_name>PV System: Tracking</display_name>
      <description>Tracking of the PV system.</description>
      <type>Choice</type>
      <required>true</required>
      <model_dependent>false</model_dependent>
      <default_value>auto</default_value>
      <choices>
        <choice>
          <value>auto</value>
          <display_name>auto</display_name>
        </choice>
        <choice>
          <value>fixed</value>
          <display_name>fixed</display_name>
        </choice>
        <choice>
          <value>1-axis</value>
          <display_name>1-axis</display_name>
        </choice>
        <choice>
          <value>1-axis backtracked</value>
          <display_name>1-axis backtracked</display_name>
        </choice>
        <choice>
          <value>2-axis</value>
          <display_name>2-axis</display_name>
        </choice>
      </choices>
    </argument>
    <argument>
      <name>pv_system_array_azimuth</name>
      <display_name>PV System: Array Azimuth</display_name>
      <description>Array azimuth of the PV system. Azimuth is measured clockwise from north (e.g., North=0, East=90, South=180, West=270).</description>
      <type>Double</type>
      <units>degrees</units>
      <required>true</required>
      <model_dependent>false</model_dependent>
      <default_value>180</default_value>
    </argument>
    <argument>
      <name>pv_system_array_tilt</name>
      <display_name>PV System: Array Tilt</display_name>
      <description>Array tilt of the PV system. Can also enter, e.g., RoofPitch, RoofPitch+20, Latitude, Latitude-15, etc.</description>
      <type>String</type>
      <units>degrees</units>
      <required>true</required>
      <model_dependent>false</model_dependent>
      <default_value>RoofPitch</default_value>
    </argument>
    <argument>
      <name>pv_system_max_power_output</name>
      <display_name>PV System: Maximum Power Output</display_name>
      <description>Maximum power output of the PV system. For a shared system, this is the total building maximum power output.</description>
      <type>Double</type>
      <units>W</units>
      <required>true</required>
      <model_dependent>false</model_dependent>
      <default_value>4000</default_value>
    </argument>
    <argument>
      <name>pv_system_inverter_efficiency</name>
      <display_name>PV System: Inverter Efficiency</display_name>
      <description>Inverter efficiency of the PV system.</description>
      <type>Double</type>
      <units>Frac</units>
      <required>false</required>
      <model_dependent>false</model_dependent>
    </argument>
    <argument>
      <name>pv_system_system_losses_fraction</name>
      <display_name>PV System: System Losses Fraction</display_name>
      <description>System losses fraction of the PV system.</description>
      <type>Double</type>
      <units>Frac</units>
      <required>false</required>
      <model_dependent>false</model_dependent>
    </argument>
    <argument>
      <name>pv_system_num_units_served</name>
      <display_name>PV System: Number of Units Served</display_name>
      <description>Number of dwelling units served by PV system. Must be 1 if single-family detached. Used to apportion PV generation to the unit.</description>
      <type>Integer</type>
      <units>#</units>
      <required>true</required>
      <model_dependent>false</model_dependent>
      <default_value>1</default_value>
    </argument>
    <argument>
      <name>pv_system_2_module_type</name>
      <display_name>PV System 2: Module Type</display_name>
      <description>Module type of the second PV system. Use 'none' if there is no PV system 2.</description>
      <type>Choice</type>
      <required>true</required>
      <model_dependent>false</model_dependent>
      <default_value>none</default_value>
      <choices>
        <choice>
          <value>none</value>
          <display_name>none</display_name>
        </choice>
        <choice>
          <value>auto</value>
          <display_name>auto</display_name>
        </choice>
        <choice>
          <value>standard</value>
          <display_name>standard</display_name>
        </choice>
        <choice>
          <value>premium</value>
          <display_name>premium</display_name>
        </choice>
        <choice>
          <value>thin film</value>
          <display_name>thin film</display_name>
        </choice>
      </choices>
    </argument>
    <argument>
      <name>pv_system_2_location</name>
      <display_name>PV System 2: Location</display_name>
      <description>Location of the second PV system.</description>
      <type>Choice</type>
      <required>true</required>
      <model_dependent>false</model_dependent>
      <default_value>auto</default_value>
      <choices>
        <choice>
          <value>auto</value>
          <display_name>auto</display_name>
        </choice>
        <choice>
          <value>roof</value>
          <display_name>roof</display_name>
        </choice>
        <choice>
          <value>ground</value>
          <display_name>ground</display_name>
        </choice>
      </choices>
    </argument>
    <argument>
      <name>pv_system_2_tracking</name>
      <display_name>PV System 2: Tracking</display_name>
      <description>Tracking of the second PV system.</description>
      <type>Choice</type>
      <required>true</required>
      <model_dependent>false</model_dependent>
      <default_value>auto</default_value>
      <choices>
        <choice>
          <value>auto</value>
          <display_name>auto</display_name>
        </choice>
        <choice>
          <value>fixed</value>
          <display_name>fixed</display_name>
        </choice>
        <choice>
          <value>1-axis</value>
          <display_name>1-axis</display_name>
        </choice>
        <choice>
          <value>1-axis backtracked</value>
          <display_name>1-axis backtracked</display_name>
        </choice>
        <choice>
          <value>2-axis</value>
          <display_name>2-axis</display_name>
        </choice>
      </choices>
    </argument>
    <argument>
      <name>pv_system_2_array_azimuth</name>
      <display_name>PV System 2: Array Azimuth</display_name>
      <description>Array azimuth of the second PV system. Azimuth is measured clockwise from north (e.g., North=0, East=90, South=180, West=270).</description>
      <type>Double</type>
      <units>degrees</units>
      <required>true</required>
      <model_dependent>false</model_dependent>
      <default_value>180</default_value>
    </argument>
    <argument>
      <name>pv_system_2_array_tilt</name>
      <display_name>PV System 2: Array Tilt</display_name>
      <description>Array tilt of the second PV system. Can also enter, e.g., RoofPitch, RoofPitch+20, Latitude, Latitude-15, etc.</description>
      <type>String</type>
      <units>degrees</units>
      <required>true</required>
      <model_dependent>false</model_dependent>
      <default_value>RoofPitch</default_value>
    </argument>
    <argument>
      <name>pv_system_2_max_power_output</name>
      <display_name>PV System 2: Maximum Power Output</display_name>
      <description>Maximum power output of the second PV system. For a shared system, this is the total building maximum power output.</description>
      <type>Double</type>
      <units>W</units>
      <required>true</required>
      <model_dependent>false</model_dependent>
      <default_value>4000</default_value>
    </argument>
    <argument>
      <name>pv_system_2_inverter_efficiency</name>
      <display_name>PV System 2: Inverter Efficiency</display_name>
      <description>Inverter efficiency of the second PV system.</description>
      <type>Double</type>
      <units>Frac</units>
      <required>false</required>
      <model_dependent>false</model_dependent>
    </argument>
    <argument>
      <name>pv_system_2_system_losses_fraction</name>
      <display_name>PV System 2: System Losses Fraction</display_name>
      <description>System losses fraction of the second PV system.</description>
      <type>Double</type>
      <units>Frac</units>
      <required>false</required>
      <model_dependent>false</model_dependent>
    </argument>
    <argument>
      <name>pv_system_2_num_units_served</name>
      <display_name>PV System 2: Number of Units Served</display_name>
      <description>Number of dwelling units served by second PV system. Must be 1 if single-family detached. Used to apportion PV generation to the unit.</description>
      <type>Integer</type>
      <units>#</units>
      <required>true</required>
      <model_dependent>false</model_dependent>
      <default_value>1</default_value>
    </argument>
    <argument>
      <name>lighting_interior_fraction_cfl</name>
      <display_name>Lighting: Interior Fraction CFL</display_name>
      <description>Fraction of all lamps (interior) that are compact fluorescent. Lighting not specified as CFL, LFL, or LED is assumed to be incandescent.</description>
      <type>Double</type>
      <required>true</required>
      <model_dependent>false</model_dependent>
      <default_value>0.4</default_value>
    </argument>
    <argument>
      <name>lighting_interior_fraction_lfl</name>
      <display_name>Lighting: Interior Fraction LFL</display_name>
      <description>Fraction of all lamps (interior) that are linear fluorescent. Lighting not specified as CFL, LFL, or LED is assumed to be incandescent.</description>
      <type>Double</type>
      <required>true</required>
      <model_dependent>false</model_dependent>
      <default_value>0.1</default_value>
    </argument>
    <argument>
      <name>lighting_interior_fraction_led</name>
      <display_name>Lighting: Interior Fraction LED</display_name>
      <description>Fraction of all lamps (interior) that are light emitting diodes. Lighting not specified as CFL, LFL, or LED is assumed to be incandescent.</description>
      <type>Double</type>
      <required>true</required>
      <model_dependent>false</model_dependent>
      <default_value>0.25</default_value>
    </argument>
    <argument>
      <name>lighting_interior_usage_multiplier</name>
      <display_name>Lighting: Interior Usage Multiplier</display_name>
      <description>Multiplier on the lighting energy usage (interior) that can reflect, e.g., high/low usage occupants.</description>
      <type>Double</type>
      <required>true</required>
      <model_dependent>false</model_dependent>
      <default_value>1</default_value>
    </argument>
    <argument>
      <name>lighting_exterior_fraction_cfl</name>
      <display_name>Lighting: Exterior Fraction CFL</display_name>
      <description>Fraction of all lamps (exterior) that are compact fluorescent. Lighting not specified as CFL, LFL, or LED is assumed to be incandescent.</description>
      <type>Double</type>
      <required>true</required>
      <model_dependent>false</model_dependent>
      <default_value>0.4</default_value>
    </argument>
    <argument>
      <name>lighting_exterior_fraction_lfl</name>
      <display_name>Lighting: Exterior Fraction LFL</display_name>
      <description>Fraction of all lamps (exterior) that are linear fluorescent. Lighting not specified as CFL, LFL, or LED is assumed to be incandescent.</description>
      <type>Double</type>
      <required>true</required>
      <model_dependent>false</model_dependent>
      <default_value>0.1</default_value>
    </argument>
    <argument>
      <name>lighting_exterior_fraction_led</name>
      <display_name>Lighting: Exterior Fraction LED</display_name>
      <description>Fraction of all lamps (exterior) that are light emitting diodes. Lighting not specified as CFL, LFL, or LED is assumed to be incandescent.</description>
      <type>Double</type>
      <required>true</required>
      <model_dependent>false</model_dependent>
      <default_value>0.25</default_value>
    </argument>
    <argument>
      <name>lighting_exterior_usage_multiplier</name>
      <display_name>Lighting: Exterior Usage Multiplier</display_name>
      <description>Multiplier on the lighting energy usage (exterior) that can reflect, e.g., high/low usage occupants.</description>
      <type>Double</type>
      <required>true</required>
      <model_dependent>false</model_dependent>
      <default_value>1</default_value>
    </argument>
    <argument>
      <name>lighting_garage_fraction_cfl</name>
      <display_name>Lighting: Garage Fraction CFL</display_name>
      <description>Fraction of all lamps (garage) that are compact fluorescent. Lighting not specified as CFL, LFL, or LED is assumed to be incandescent.</description>
      <type>Double</type>
      <required>true</required>
      <model_dependent>false</model_dependent>
      <default_value>0.4</default_value>
    </argument>
    <argument>
      <name>lighting_garage_fraction_lfl</name>
      <display_name>Lighting: Garage Fraction LFL</display_name>
      <description>Fraction of all lamps (garage) that are linear fluorescent. Lighting not specified as CFL, LFL, or LED is assumed to be incandescent.</description>
      <type>Double</type>
      <required>true</required>
      <model_dependent>false</model_dependent>
      <default_value>0.1</default_value>
    </argument>
    <argument>
      <name>lighting_garage_fraction_led</name>
      <display_name>Lighting: Garage Fraction LED</display_name>
      <description>Fraction of all lamps (garage) that are light emitting diodes. Lighting not specified as CFL, LFL, or LED is assumed to be incandescent.</description>
      <type>Double</type>
      <required>true</required>
      <model_dependent>false</model_dependent>
      <default_value>0.25</default_value>
    </argument>
    <argument>
      <name>lighting_garage_usage_multiplier</name>
      <display_name>Lighting: Garage Usage Multiplier</display_name>
      <description>Multiplier on the lighting energy usage (garage) that can reflect, e.g., high/low usage occupants.</description>
      <type>Double</type>
      <required>true</required>
      <model_dependent>false</model_dependent>
      <default_value>1</default_value>
    </argument>
    <argument>
      <name>holiday_lighting_present</name>
      <display_name>Holiday Lighting: Present</display_name>
      <description>Whether there is holiday lighting.</description>
      <type>Boolean</type>
      <required>true</required>
      <model_dependent>false</model_dependent>
      <default_value>false</default_value>
      <choices>
        <choice>
          <value>true</value>
          <display_name>true</display_name>
        </choice>
        <choice>
          <value>false</value>
          <display_name>false</display_name>
        </choice>
      </choices>
    </argument>
    <argument>
      <name>holiday_lighting_daily_kwh</name>
      <display_name>Holiday Lighting: Daily Consumption</display_name>
      <description>The daily energy consumption for holiday lighting (exterior).</description>
      <type>String</type>
      <units>kWh/day</units>
      <required>true</required>
      <model_dependent>false</model_dependent>
      <default_value>auto</default_value>
    </argument>
    <argument>
      <name>holiday_lighting_period</name>
      <display_name>Holiday Lighting: Period</display_name>
      <description>Enter a date like "Nov 25 - Jan 5".</description>
      <type>String</type>
      <required>false</required>
      <model_dependent>false</model_dependent>
    </argument>
    <argument>
      <name>dehumidifier_type</name>
      <display_name>Dehumidifier: Type</display_name>
      <description>The type of dehumidifier.</description>
      <type>Choice</type>
      <required>true</required>
      <model_dependent>false</model_dependent>
      <default_value>none</default_value>
      <choices>
        <choice>
          <value>none</value>
          <display_name>none</display_name>
        </choice>
        <choice>
          <value>portable</value>
          <display_name>portable</display_name>
        </choice>
        <choice>
          <value>whole-home</value>
          <display_name>whole-home</display_name>
        </choice>
      </choices>
    </argument>
    <argument>
      <name>dehumidifier_efficiency_type</name>
      <display_name>Dehumidifier: Efficiency Type</display_name>
      <description>The efficiency type of dehumidifier.</description>
      <type>Choice</type>
      <required>true</required>
      <model_dependent>false</model_dependent>
      <default_value>IntegratedEnergyFactor</default_value>
      <choices>
        <choice>
          <value>EnergyFactor</value>
          <display_name>EnergyFactor</display_name>
        </choice>
        <choice>
          <value>IntegratedEnergyFactor</value>
          <display_name>IntegratedEnergyFactor</display_name>
        </choice>
      </choices>
    </argument>
    <argument>
      <name>dehumidifier_efficiency</name>
      <display_name>Dehumidifier: Efficiency</display_name>
      <description>The efficiency of the dehumidifier.</description>
      <type>Double</type>
      <units>liters/kWh</units>
      <required>true</required>
      <model_dependent>false</model_dependent>
      <default_value>1.5</default_value>
    </argument>
    <argument>
      <name>dehumidifier_capacity</name>
      <display_name>Dehumidifier: Capacity</display_name>
      <description>The capacity (water removal rate) of the dehumidifier.</description>
      <type>Double</type>
      <units>pint/day</units>
      <required>true</required>
      <model_dependent>false</model_dependent>
      <default_value>40</default_value>
    </argument>
    <argument>
      <name>dehumidifier_rh_setpoint</name>
      <display_name>Dehumidifier: Relative Humidity Setpoint</display_name>
      <description>The relative humidity setpoint of the dehumidifier.</description>
      <type>Double</type>
      <units>Frac</units>
      <required>true</required>
      <model_dependent>false</model_dependent>
      <default_value>0.5</default_value>
    </argument>
    <argument>
      <name>dehumidifier_fraction_dehumidification_load_served</name>
      <display_name>Dehumidifier: Fraction Dehumidification Load Served</display_name>
      <description>The dehumidification load served fraction of the dehumidifier.</description>
      <type>Double</type>
      <units>Frac</units>
      <required>true</required>
      <model_dependent>false</model_dependent>
      <default_value>1</default_value>
    </argument>
    <argument>
      <name>clothes_washer_location</name>
      <display_name>Clothes Washer: Location</display_name>
      <description>The space type for the clothes washer location.</description>
      <type>Choice</type>
      <required>true</required>
      <model_dependent>false</model_dependent>
      <default_value>auto</default_value>
      <choices>
        <choice>
          <value>auto</value>
          <display_name>auto</display_name>
        </choice>
        <choice>
          <value>none</value>
          <display_name>none</display_name>
        </choice>
        <choice>
          <value>living space</value>
          <display_name>living space</display_name>
        </choice>
        <choice>
          <value>basement - conditioned</value>
          <display_name>basement - conditioned</display_name>
        </choice>
        <choice>
          <value>basement - unconditioned</value>
          <display_name>basement - unconditioned</display_name>
        </choice>
        <choice>
          <value>garage</value>
          <display_name>garage</display_name>
        </choice>
        <choice>
          <value>other housing unit</value>
          <display_name>other housing unit</display_name>
        </choice>
        <choice>
          <value>other heated space</value>
          <display_name>other heated space</display_name>
        </choice>
        <choice>
          <value>other multifamily buffer space</value>
          <display_name>other multifamily buffer space</display_name>
        </choice>
        <choice>
          <value>other non-freezing space</value>
          <display_name>other non-freezing space</display_name>
        </choice>
      </choices>
    </argument>
    <argument>
      <name>clothes_washer_efficiency_type</name>
      <display_name>Clothes Washer: Efficiency Type</display_name>
      <description>The efficiency type of the clothes washer.</description>
      <type>Choice</type>
      <required>true</required>
      <model_dependent>false</model_dependent>
      <default_value>IntegratedModifiedEnergyFactor</default_value>
      <choices>
        <choice>
          <value>ModifiedEnergyFactor</value>
          <display_name>ModifiedEnergyFactor</display_name>
        </choice>
        <choice>
          <value>IntegratedModifiedEnergyFactor</value>
          <display_name>IntegratedModifiedEnergyFactor</display_name>
        </choice>
      </choices>
    </argument>
    <argument>
      <name>clothes_washer_efficiency</name>
      <display_name>Clothes Washer: Efficiency</display_name>
      <description>The efficiency of the clothes washer.</description>
      <type>String</type>
      <units>ft^3/kWh-cyc</units>
      <required>true</required>
      <model_dependent>false</model_dependent>
      <default_value>auto</default_value>
    </argument>
    <argument>
      <name>clothes_washer_rated_annual_kwh</name>
      <display_name>Clothes Washer: Rated Annual Consumption</display_name>
      <description>The annual energy consumed by the clothes washer, as rated, obtained from the EnergyGuide label. This includes both the appliance electricity consumption and the energy required for water heating.</description>
      <type>String</type>
      <units>kWh/yr</units>
      <required>true</required>
      <model_dependent>false</model_dependent>
      <default_value>auto</default_value>
    </argument>
    <argument>
      <name>clothes_washer_label_electric_rate</name>
      <display_name>Clothes Washer: Label Electric Rate</display_name>
      <description>The annual energy consumed by the clothes washer, as rated, obtained from the EnergyGuide label. This includes both the appliance electricity consumption and the energy required for water heating.</description>
      <type>String</type>
      <units>$/kWh</units>
      <required>true</required>
      <model_dependent>false</model_dependent>
      <default_value>auto</default_value>
    </argument>
    <argument>
      <name>clothes_washer_label_gas_rate</name>
      <display_name>Clothes Washer: Label Gas Rate</display_name>
      <description>The annual energy consumed by the clothes washer, as rated, obtained from the EnergyGuide label. This includes both the appliance electricity consumption and the energy required for water heating.</description>
      <type>String</type>
      <units>$/therm</units>
      <required>true</required>
      <model_dependent>false</model_dependent>
      <default_value>auto</default_value>
    </argument>
    <argument>
      <name>clothes_washer_label_annual_gas_cost</name>
      <display_name>Clothes Washer: Label Annual Cost with Gas DHW</display_name>
      <description>The annual cost of using the system under test conditions. Input is obtained from the EnergyGuide label.</description>
      <type>String</type>
      <units>$</units>
      <required>true</required>
      <model_dependent>false</model_dependent>
      <default_value>auto</default_value>
    </argument>
    <argument>
      <name>clothes_washer_label_usage</name>
      <display_name>Clothes Washer: Label Usage</display_name>
      <description>The clothes washer loads per week.</description>
      <type>String</type>
      <units>cyc/wk</units>
      <required>true</required>
      <model_dependent>false</model_dependent>
      <default_value>auto</default_value>
    </argument>
    <argument>
      <name>clothes_washer_capacity</name>
      <display_name>Clothes Washer: Drum Volume</display_name>
      <description>Volume of the washer drum. Obtained from the EnergyStar website or the manufacturer's literature.</description>
      <type>String</type>
      <units>ft^3</units>
      <required>true</required>
      <model_dependent>false</model_dependent>
      <default_value>auto</default_value>
    </argument>
    <argument>
      <name>clothes_washer_usage_multiplier</name>
      <display_name>Clothes Washer: Usage Multiplier</display_name>
      <description>Multiplier on the clothes washer energy and hot water usage that can reflect, e.g., high/low usage occupants.</description>
      <type>Double</type>
      <required>true</required>
      <model_dependent>false</model_dependent>
      <default_value>1</default_value>
    </argument>
    <argument>
      <name>clothes_dryer_location</name>
      <display_name>Clothes Dryer: Location</display_name>
      <description>The space type for the clothes dryer location.</description>
      <type>Choice</type>
      <required>true</required>
      <model_dependent>false</model_dependent>
      <default_value>auto</default_value>
      <choices>
        <choice>
          <value>auto</value>
          <display_name>auto</display_name>
        </choice>
        <choice>
          <value>none</value>
          <display_name>none</display_name>
        </choice>
        <choice>
          <value>living space</value>
          <display_name>living space</display_name>
        </choice>
        <choice>
          <value>basement - conditioned</value>
          <display_name>basement - conditioned</display_name>
        </choice>
        <choice>
          <value>basement - unconditioned</value>
          <display_name>basement - unconditioned</display_name>
        </choice>
        <choice>
          <value>garage</value>
          <display_name>garage</display_name>
        </choice>
        <choice>
          <value>other housing unit</value>
          <display_name>other housing unit</display_name>
        </choice>
        <choice>
          <value>other heated space</value>
          <display_name>other heated space</display_name>
        </choice>
        <choice>
          <value>other multifamily buffer space</value>
          <display_name>other multifamily buffer space</display_name>
        </choice>
        <choice>
          <value>other non-freezing space</value>
          <display_name>other non-freezing space</display_name>
        </choice>
      </choices>
    </argument>
    <argument>
      <name>clothes_dryer_fuel_type</name>
      <display_name>Clothes Dryer: Fuel Type</display_name>
      <description>Type of fuel used by the clothes dryer.</description>
      <type>Choice</type>
      <required>true</required>
      <model_dependent>false</model_dependent>
      <default_value>natural gas</default_value>
      <choices>
        <choice>
          <value>electricity</value>
          <display_name>electricity</display_name>
        </choice>
        <choice>
          <value>natural gas</value>
          <display_name>natural gas</display_name>
        </choice>
        <choice>
          <value>fuel oil</value>
          <display_name>fuel oil</display_name>
        </choice>
        <choice>
          <value>propane</value>
          <display_name>propane</display_name>
        </choice>
        <choice>
          <value>wood</value>
          <display_name>wood</display_name>
        </choice>
        <choice>
          <value>coal</value>
          <display_name>coal</display_name>
        </choice>
      </choices>
    </argument>
    <argument>
      <name>clothes_dryer_efficiency_type</name>
      <display_name>Clothes Dryer: Efficiency Type</display_name>
      <description>The efficiency type of the clothes dryer.</description>
      <type>Choice</type>
      <required>true</required>
      <model_dependent>false</model_dependent>
      <default_value>CombinedEnergyFactor</default_value>
      <choices>
        <choice>
          <value>EnergyFactor</value>
          <display_name>EnergyFactor</display_name>
        </choice>
        <choice>
          <value>CombinedEnergyFactor</value>
          <display_name>CombinedEnergyFactor</display_name>
        </choice>
      </choices>
    </argument>
    <argument>
      <name>clothes_dryer_efficiency</name>
      <display_name>Clothes Dryer: Efficiency</display_name>
      <description>The efficiency of the clothes dryer.</description>
      <type>String</type>
      <units>lb/kWh</units>
      <required>true</required>
      <model_dependent>false</model_dependent>
      <default_value>auto</default_value>
    </argument>
    <argument>
      <name>clothes_dryer_vented_flow_rate</name>
      <display_name>Clothes Dryer: Vented Flow Rate</display_name>
      <description>The exhaust flow rate of the vented clothes dryer.</description>
      <type>String</type>
      <units>CFM</units>
      <required>true</required>
      <model_dependent>false</model_dependent>
      <default_value>auto</default_value>
    </argument>
    <argument>
      <name>clothes_dryer_usage_multiplier</name>
      <display_name>Clothes Dryer: Usage Multiplier</display_name>
      <description>Multiplier on the clothes dryer energy usage that can reflect, e.g., high/low usage occupants.</description>
      <type>Double</type>
      <required>true</required>
      <model_dependent>false</model_dependent>
      <default_value>1</default_value>
    </argument>
    <argument>
      <name>dishwasher_location</name>
      <display_name>Dishwasher: Location</display_name>
      <description>The space type for the dishwasher location.</description>
      <type>Choice</type>
      <required>true</required>
      <model_dependent>false</model_dependent>
      <default_value>auto</default_value>
      <choices>
        <choice>
          <value>auto</value>
          <display_name>auto</display_name>
        </choice>
        <choice>
          <value>none</value>
          <display_name>none</display_name>
        </choice>
        <choice>
          <value>living space</value>
          <display_name>living space</display_name>
        </choice>
        <choice>
          <value>basement - conditioned</value>
          <display_name>basement - conditioned</display_name>
        </choice>
        <choice>
          <value>basement - unconditioned</value>
          <display_name>basement - unconditioned</display_name>
        </choice>
        <choice>
          <value>garage</value>
          <display_name>garage</display_name>
        </choice>
        <choice>
          <value>other housing unit</value>
          <display_name>other housing unit</display_name>
        </choice>
        <choice>
          <value>other heated space</value>
          <display_name>other heated space</display_name>
        </choice>
        <choice>
          <value>other multifamily buffer space</value>
          <display_name>other multifamily buffer space</display_name>
        </choice>
        <choice>
          <value>other non-freezing space</value>
          <display_name>other non-freezing space</display_name>
        </choice>
      </choices>
    </argument>
    <argument>
      <name>dishwasher_efficiency_type</name>
      <display_name>Dishwasher: Efficiency Type</display_name>
      <description>The efficiency type of dishwasher.</description>
      <type>Choice</type>
      <required>true</required>
      <model_dependent>false</model_dependent>
      <default_value>RatedAnnualkWh</default_value>
      <choices>
        <choice>
          <value>RatedAnnualkWh</value>
          <display_name>RatedAnnualkWh</display_name>
        </choice>
        <choice>
          <value>EnergyFactor</value>
          <display_name>EnergyFactor</display_name>
        </choice>
      </choices>
    </argument>
    <argument>
      <name>dishwasher_efficiency</name>
      <display_name>Dishwasher: Efficiency</display_name>
      <description>The efficiency of the dishwasher.</description>
      <type>String</type>
      <units>RatedAnnualkWh or EnergyFactor</units>
      <required>true</required>
      <model_dependent>false</model_dependent>
      <default_value>auto</default_value>
    </argument>
    <argument>
      <name>dishwasher_label_electric_rate</name>
      <display_name>Dishwasher: Label Electric Rate</display_name>
      <description>The label electric rate of the dishwasher.</description>
      <type>String</type>
      <units>$/kWh</units>
      <required>true</required>
      <model_dependent>false</model_dependent>
      <default_value>auto</default_value>
    </argument>
    <argument>
      <name>dishwasher_label_gas_rate</name>
      <display_name>Dishwasher: Label Gas Rate</display_name>
      <description>The label gas rate of the dishwasher.</description>
      <type>String</type>
      <units>$/therm</units>
      <required>true</required>
      <model_dependent>false</model_dependent>
      <default_value>auto</default_value>
    </argument>
    <argument>
      <name>dishwasher_label_annual_gas_cost</name>
      <display_name>Dishwasher: Label Annual Gas Cost</display_name>
      <description>The label annual gas cost of the dishwasher.</description>
      <type>String</type>
      <units>$</units>
      <required>true</required>
      <model_dependent>false</model_dependent>
      <default_value>auto</default_value>
    </argument>
    <argument>
      <name>dishwasher_label_usage</name>
      <display_name>Dishwasher: Label Usage</display_name>
      <description>The dishwasher loads per week.</description>
      <type>String</type>
      <units>cyc/wk</units>
      <required>true</required>
      <model_dependent>false</model_dependent>
      <default_value>auto</default_value>
    </argument>
    <argument>
      <name>dishwasher_place_setting_capacity</name>
      <display_name>Dishwasher: Number of Place Settings</display_name>
      <description>The number of place settings for the unit. Data obtained from manufacturer's literature.</description>
      <type>String</type>
      <units>#</units>
      <required>true</required>
      <model_dependent>false</model_dependent>
      <default_value>auto</default_value>
    </argument>
    <argument>
      <name>dishwasher_usage_multiplier</name>
      <display_name>Dishwasher: Usage Multiplier</display_name>
      <description>Multiplier on the dishwasher energy usage that can reflect, e.g., high/low usage occupants.</description>
      <type>Double</type>
      <required>true</required>
      <model_dependent>false</model_dependent>
      <default_value>1</default_value>
    </argument>
    <argument>
      <name>refrigerator_location</name>
      <display_name>Refrigerator: Location</display_name>
      <description>The space type for the refrigerator location.</description>
      <type>Choice</type>
      <required>true</required>
      <model_dependent>false</model_dependent>
      <default_value>auto</default_value>
      <choices>
        <choice>
          <value>auto</value>
          <display_name>auto</display_name>
        </choice>
        <choice>
          <value>none</value>
          <display_name>none</display_name>
        </choice>
        <choice>
          <value>living space</value>
          <display_name>living space</display_name>
        </choice>
        <choice>
          <value>basement - conditioned</value>
          <display_name>basement - conditioned</display_name>
        </choice>
        <choice>
          <value>basement - unconditioned</value>
          <display_name>basement - unconditioned</display_name>
        </choice>
        <choice>
          <value>garage</value>
          <display_name>garage</display_name>
        </choice>
        <choice>
          <value>other housing unit</value>
          <display_name>other housing unit</display_name>
        </choice>
        <choice>
          <value>other heated space</value>
          <display_name>other heated space</display_name>
        </choice>
        <choice>
          <value>other multifamily buffer space</value>
          <display_name>other multifamily buffer space</display_name>
        </choice>
        <choice>
          <value>other non-freezing space</value>
          <display_name>other non-freezing space</display_name>
        </choice>
      </choices>
    </argument>
    <argument>
      <name>refrigerator_rated_annual_kwh</name>
      <display_name>Refrigerator: Rated Annual Consumption</display_name>
      <description>The EnergyGuide rated annual energy consumption for a refrigerator.</description>
      <type>String</type>
      <units>kWh/yr</units>
      <required>true</required>
      <model_dependent>false</model_dependent>
      <default_value>auto</default_value>
    </argument>
    <argument>
      <name>refrigerator_usage_multiplier</name>
      <display_name>Refrigerator: Usage Multiplier</display_name>
      <description>Multiplier on the refrigerator energy usage that can reflect, e.g., high/low usage occupants.</description>
      <type>Double</type>
      <required>true</required>
      <model_dependent>false</model_dependent>
      <default_value>1</default_value>
    </argument>
    <argument>
      <name>extra_refrigerator_location</name>
      <display_name>Extra Refrigerator: Location</display_name>
      <description>The space type for the extra refrigerator location.</description>
      <type>Choice</type>
      <required>true</required>
      <model_dependent>false</model_dependent>
      <default_value>auto</default_value>
      <choices>
        <choice>
          <value>auto</value>
          <display_name>auto</display_name>
        </choice>
        <choice>
          <value>none</value>
          <display_name>none</display_name>
        </choice>
        <choice>
          <value>living space</value>
          <display_name>living space</display_name>
        </choice>
        <choice>
          <value>basement - conditioned</value>
          <display_name>basement - conditioned</display_name>
        </choice>
        <choice>
          <value>basement - unconditioned</value>
          <display_name>basement - unconditioned</display_name>
        </choice>
        <choice>
          <value>garage</value>
          <display_name>garage</display_name>
        </choice>
        <choice>
          <value>other housing unit</value>
          <display_name>other housing unit</display_name>
        </choice>
        <choice>
          <value>other heated space</value>
          <display_name>other heated space</display_name>
        </choice>
        <choice>
          <value>other multifamily buffer space</value>
          <display_name>other multifamily buffer space</display_name>
        </choice>
        <choice>
          <value>other non-freezing space</value>
          <display_name>other non-freezing space</display_name>
        </choice>
      </choices>
    </argument>
    <argument>
      <name>extra_refrigerator_rated_annual_kwh</name>
      <display_name>Extra Refrigerator: Rated Annual Consumption</display_name>
      <description>The EnergyGuide rated annual energy consumption for an extra rrefrigerator.</description>
      <type>String</type>
      <units>kWh/yr</units>
      <required>true</required>
      <model_dependent>false</model_dependent>
      <default_value>auto</default_value>
    </argument>
    <argument>
      <name>extra_refrigerator_usage_multiplier</name>
      <display_name>Extra Refrigerator: Usage Multiplier</display_name>
      <description>Multiplier on the extra refrigerator energy usage that can reflect, e.g., high/low usage occupants.</description>
      <type>Double</type>
      <required>true</required>
      <model_dependent>false</model_dependent>
      <default_value>1</default_value>
    </argument>
    <argument>
      <name>freezer_location</name>
      <display_name>Freezer: Location</display_name>
      <description>The space type for the freezer location.</description>
      <type>Choice</type>
      <required>true</required>
      <model_dependent>false</model_dependent>
      <default_value>auto</default_value>
      <choices>
        <choice>
          <value>auto</value>
          <display_name>auto</display_name>
        </choice>
        <choice>
          <value>none</value>
          <display_name>none</display_name>
        </choice>
        <choice>
          <value>living space</value>
          <display_name>living space</display_name>
        </choice>
        <choice>
          <value>basement - conditioned</value>
          <display_name>basement - conditioned</display_name>
        </choice>
        <choice>
          <value>basement - unconditioned</value>
          <display_name>basement - unconditioned</display_name>
        </choice>
        <choice>
          <value>garage</value>
          <display_name>garage</display_name>
        </choice>
        <choice>
          <value>other housing unit</value>
          <display_name>other housing unit</display_name>
        </choice>
        <choice>
          <value>other heated space</value>
          <display_name>other heated space</display_name>
        </choice>
        <choice>
          <value>other multifamily buffer space</value>
          <display_name>other multifamily buffer space</display_name>
        </choice>
        <choice>
          <value>other non-freezing space</value>
          <display_name>other non-freezing space</display_name>
        </choice>
      </choices>
    </argument>
    <argument>
      <name>freezer_rated_annual_kwh</name>
      <display_name>Freezer: Rated Annual Consumption</display_name>
      <description>The EnergyGuide rated annual energy consumption for a freezer.</description>
      <type>String</type>
      <units>kWh/yr</units>
      <required>true</required>
      <model_dependent>false</model_dependent>
      <default_value>auto</default_value>
    </argument>
    <argument>
      <name>freezer_usage_multiplier</name>
      <display_name>Freezer: Usage Multiplier</display_name>
      <description>Multiplier on the freezer energy usage that can reflect, e.g., high/low usage occupants.</description>
      <type>Double</type>
      <required>true</required>
      <model_dependent>false</model_dependent>
      <default_value>1</default_value>
    </argument>
    <argument>
      <name>cooking_range_oven_location</name>
      <display_name>Cooking Range/Oven: Location</display_name>
      <description>The space type for the cooking range/oven location.</description>
      <type>Choice</type>
      <required>true</required>
      <model_dependent>false</model_dependent>
      <default_value>auto</default_value>
      <choices>
        <choice>
          <value>auto</value>
          <display_name>auto</display_name>
        </choice>
        <choice>
          <value>none</value>
          <display_name>none</display_name>
        </choice>
        <choice>
          <value>living space</value>
          <display_name>living space</display_name>
        </choice>
        <choice>
          <value>basement - conditioned</value>
          <display_name>basement - conditioned</display_name>
        </choice>
        <choice>
          <value>basement - unconditioned</value>
          <display_name>basement - unconditioned</display_name>
        </choice>
        <choice>
          <value>garage</value>
          <display_name>garage</display_name>
        </choice>
        <choice>
          <value>other housing unit</value>
          <display_name>other housing unit</display_name>
        </choice>
        <choice>
          <value>other heated space</value>
          <display_name>other heated space</display_name>
        </choice>
        <choice>
          <value>other multifamily buffer space</value>
          <display_name>other multifamily buffer space</display_name>
        </choice>
        <choice>
          <value>other non-freezing space</value>
          <display_name>other non-freezing space</display_name>
        </choice>
      </choices>
    </argument>
    <argument>
      <name>cooking_range_oven_fuel_type</name>
      <display_name>Cooking Range/Oven: Fuel Type</display_name>
      <description>Type of fuel used by the cooking range/oven.</description>
      <type>Choice</type>
      <required>true</required>
      <model_dependent>false</model_dependent>
      <default_value>natural gas</default_value>
      <choices>
        <choice>
          <value>electricity</value>
          <display_name>electricity</display_name>
        </choice>
        <choice>
          <value>natural gas</value>
          <display_name>natural gas</display_name>
        </choice>
        <choice>
          <value>fuel oil</value>
          <display_name>fuel oil</display_name>
        </choice>
        <choice>
          <value>propane</value>
          <display_name>propane</display_name>
        </choice>
        <choice>
          <value>wood</value>
          <display_name>wood</display_name>
        </choice>
        <choice>
          <value>coal</value>
          <display_name>coal</display_name>
        </choice>
      </choices>
    </argument>
    <argument>
      <name>cooking_range_oven_is_induction</name>
      <display_name>Cooking Range/Oven: Is Induction</display_name>
      <description>Whether the cooking range is induction.</description>
      <type>Boolean</type>
      <required>false</required>
      <model_dependent>false</model_dependent>
      <choices>
        <choice>
          <value>true</value>
          <display_name>true</display_name>
        </choice>
        <choice>
          <value>false</value>
          <display_name>false</display_name>
        </choice>
      </choices>
    </argument>
    <argument>
      <name>cooking_range_oven_is_convection</name>
      <display_name>Cooking Range/Oven: Is Convection</display_name>
      <description>Whether the oven is convection.</description>
      <type>Boolean</type>
      <required>false</required>
      <model_dependent>false</model_dependent>
      <choices>
        <choice>
          <value>true</value>
          <display_name>true</display_name>
        </choice>
        <choice>
          <value>false</value>
          <display_name>false</display_name>
        </choice>
      </choices>
    </argument>
    <argument>
      <name>cooking_range_oven_usage_multiplier</name>
      <display_name>Cooking Range/Oven: Usage Multiplier</display_name>
      <description>Multiplier on the cooking range/oven energy usage that can reflect, e.g., high/low usage occupants.</description>
      <type>Double</type>
      <required>true</required>
      <model_dependent>false</model_dependent>
      <default_value>1</default_value>
    </argument>
    <argument>
      <name>ceiling_fan_present</name>
      <display_name>Ceiling Fan: Present</display_name>
      <description>Whether there is are any ceiling fans.</description>
      <type>Boolean</type>
      <required>true</required>
      <model_dependent>false</model_dependent>
      <default_value>true</default_value>
      <choices>
        <choice>
          <value>true</value>
          <display_name>true</display_name>
        </choice>
        <choice>
          <value>false</value>
          <display_name>false</display_name>
        </choice>
      </choices>
    </argument>
    <argument>
      <name>ceiling_fan_efficiency</name>
      <display_name>Ceiling Fan: Efficiency</display_name>
      <description>The efficiency rating of the ceiling fan(s) at medium speed.</description>
      <type>String</type>
      <units>CFM/W</units>
      <required>true</required>
      <model_dependent>false</model_dependent>
      <default_value>auto</default_value>
    </argument>
    <argument>
      <name>ceiling_fan_quantity</name>
      <display_name>Ceiling Fan: Quantity</display_name>
      <description>Total number of ceiling fans.</description>
      <type>String</type>
      <units>#</units>
      <required>true</required>
      <model_dependent>false</model_dependent>
      <default_value>auto</default_value>
    </argument>
    <argument>
      <name>ceiling_fan_cooling_setpoint_temp_offset</name>
      <display_name>Ceiling Fan: Cooling Setpoint Temperature Offset</display_name>
      <description>The setpoint temperature offset during cooling season for the ceiling fan(s). Only applies if ceiling fan quantity is greater than zero.</description>
      <type>Double</type>
      <units>deg-F</units>
      <required>true</required>
      <model_dependent>false</model_dependent>
      <default_value>0.5</default_value>
    </argument>
    <argument>
      <name>misc_plug_loads_television_annual_kwh</name>
      <display_name>Misc Plug Loads: Television Annual kWh</display_name>
      <description>The annual energy consumption of the television plug loads.</description>
      <type>String</type>
      <units>kWh/yr</units>
      <required>true</required>
      <model_dependent>false</model_dependent>
      <default_value>auto</default_value>
    </argument>
    <argument>
      <name>misc_plug_loads_television_usage_multiplier</name>
      <display_name>Misc Plug Loads: Television Usage Multiplier</display_name>
      <description>Multiplier on the television energy usage that can reflect, e.g., high/low usage occupants.</description>
      <type>Double</type>
      <required>true</required>
      <model_dependent>false</model_dependent>
      <default_value>1</default_value>
    </argument>
    <argument>
      <name>misc_plug_loads_other_annual_kwh</name>
      <display_name>Misc Plug Loads: Other Annual kWh</display_name>
      <description>The annual energy consumption of the other residual plug loads.</description>
      <type>String</type>
      <units>kWh/yr</units>
      <required>true</required>
      <model_dependent>false</model_dependent>
      <default_value>auto</default_value>
    </argument>
    <argument>
      <name>misc_plug_loads_other_frac_sensible</name>
      <display_name>Misc Plug Loads: Other Sensible Fraction</display_name>
      <description>Fraction of other residual plug loads' internal gains that are sensible.</description>
      <type>String</type>
      <units>Frac</units>
      <required>true</required>
      <model_dependent>false</model_dependent>
      <default_value>auto</default_value>
    </argument>
    <argument>
      <name>misc_plug_loads_other_frac_latent</name>
      <display_name>Misc Plug Loads: Other Latent Fraction</display_name>
      <description>Fraction of other residual plug loads' internal gains that are latent.</description>
      <type>String</type>
      <units>Frac</units>
      <required>true</required>
      <model_dependent>false</model_dependent>
      <default_value>auto</default_value>
    </argument>
    <argument>
      <name>misc_plug_loads_other_usage_multiplier</name>
      <display_name>Misc Plug Loads: Other Usage Multiplier</display_name>
      <description>Multiplier on the other energy usage that can reflect, e.g., high/low usage occupants.</description>
      <type>Double</type>
      <required>true</required>
      <model_dependent>false</model_dependent>
      <default_value>1</default_value>
    </argument>
    <argument>
      <name>misc_plug_loads_well_pump_present</name>
      <display_name>Misc Plug Loads: Well Pump Present</display_name>
      <description>Whether there is a well pump.</description>
      <type>Boolean</type>
      <required>true</required>
      <model_dependent>false</model_dependent>
      <default_value>false</default_value>
      <choices>
        <choice>
          <value>true</value>
          <display_name>true</display_name>
        </choice>
        <choice>
          <value>false</value>
          <display_name>false</display_name>
        </choice>
      </choices>
    </argument>
    <argument>
      <name>misc_plug_loads_well_pump_annual_kwh</name>
      <display_name>Misc Plug Loads: Well Pump Annual kWh</display_name>
      <description>The annual energy consumption of the well pump plug loads.</description>
      <type>String</type>
      <units>kWh/yr</units>
      <required>true</required>
      <model_dependent>false</model_dependent>
      <default_value>auto</default_value>
    </argument>
    <argument>
      <name>misc_plug_loads_well_pump_usage_multiplier</name>
      <display_name>Misc Plug Loads: Well Pump Usage Multiplier</display_name>
      <description>Multiplier on the well pump energy usage that can reflect, e.g., high/low usage occupants.</description>
      <type>Double</type>
      <required>true</required>
      <model_dependent>false</model_dependent>
      <default_value>1</default_value>
    </argument>
    <argument>
      <name>misc_plug_loads_vehicle_present</name>
      <display_name>Misc Plug Loads: Vehicle Present</display_name>
      <description>Whether there is an electric vehicle.</description>
      <type>Boolean</type>
      <required>true</required>
      <model_dependent>false</model_dependent>
      <default_value>false</default_value>
      <choices>
        <choice>
          <value>true</value>
          <display_name>true</display_name>
        </choice>
        <choice>
          <value>false</value>
          <display_name>false</display_name>
        </choice>
      </choices>
    </argument>
    <argument>
      <name>misc_plug_loads_vehicle_annual_kwh</name>
      <display_name>Misc Plug Loads: Vehicle Annual kWh</display_name>
      <description>The annual energy consumption of the electric vehicle plug loads.</description>
      <type>String</type>
      <units>kWh/yr</units>
      <required>true</required>
      <model_dependent>false</model_dependent>
      <default_value>auto</default_value>
    </argument>
    <argument>
      <name>misc_plug_loads_vehicle_usage_multiplier</name>
      <display_name>Misc Plug Loads: Vehicle Usage Multiplier</display_name>
      <description>Multiplier on the electric vehicle energy usage that can reflect, e.g., high/low usage occupants.</description>
      <type>Double</type>
      <required>true</required>
      <model_dependent>false</model_dependent>
      <default_value>1</default_value>
    </argument>
    <argument>
      <name>misc_fuel_loads_grill_present</name>
      <display_name>Misc Fuel Loads: Grill Present</display_name>
      <description>Whether there is a fuel loads grill.</description>
      <type>Boolean</type>
      <required>true</required>
      <model_dependent>false</model_dependent>
      <default_value>false</default_value>
      <choices>
        <choice>
          <value>true</value>
          <display_name>true</display_name>
        </choice>
        <choice>
          <value>false</value>
          <display_name>false</display_name>
        </choice>
      </choices>
    </argument>
    <argument>
      <name>misc_fuel_loads_grill_fuel_type</name>
      <display_name>Misc Fuel Loads: Grill Fuel Type</display_name>
      <description>The fuel type of the fuel loads grill.</description>
      <type>Choice</type>
      <required>true</required>
      <model_dependent>false</model_dependent>
      <default_value>natural gas</default_value>
      <choices>
        <choice>
          <value>natural gas</value>
          <display_name>natural gas</display_name>
        </choice>
        <choice>
          <value>fuel oil</value>
          <display_name>fuel oil</display_name>
        </choice>
        <choice>
          <value>propane</value>
          <display_name>propane</display_name>
        </choice>
        <choice>
          <value>wood</value>
          <display_name>wood</display_name>
        </choice>
        <choice>
          <value>wood pellets</value>
          <display_name>wood pellets</display_name>
        </choice>
      </choices>
    </argument>
    <argument>
      <name>misc_fuel_loads_grill_annual_therm</name>
      <display_name>Misc Fuel Loads: Grill Annual therm</display_name>
      <description>The annual energy consumption of the fuel loads grill.</description>
      <type>String</type>
      <units>therm/yr</units>
      <required>true</required>
      <model_dependent>false</model_dependent>
      <default_value>auto</default_value>
    </argument>
    <argument>
      <name>misc_fuel_loads_grill_usage_multiplier</name>
      <display_name>Misc Fuel Loads: Grill Usage Multiplier</display_name>
      <description>Multiplier on the fuel loads grill energy usage that can reflect, e.g., high/low usage occupants.</description>
      <type>Double</type>
      <required>true</required>
      <model_dependent>false</model_dependent>
      <default_value>0</default_value>
    </argument>
    <argument>
      <name>misc_fuel_loads_lighting_present</name>
      <display_name>Misc Fuel Loads: Lighting Present</display_name>
      <description>Whether there is fuel loads lighting.</description>
      <type>Boolean</type>
      <required>true</required>
      <model_dependent>false</model_dependent>
      <default_value>false</default_value>
      <choices>
        <choice>
          <value>true</value>
          <display_name>true</display_name>
        </choice>
        <choice>
          <value>false</value>
          <display_name>false</display_name>
        </choice>
      </choices>
    </argument>
    <argument>
      <name>misc_fuel_loads_lighting_fuel_type</name>
      <display_name>Misc Fuel Loads: Lighting Fuel Type</display_name>
      <description>The fuel type of the fuel loads lighting.</description>
      <type>Choice</type>
      <required>true</required>
      <model_dependent>false</model_dependent>
      <default_value>natural gas</default_value>
      <choices>
        <choice>
          <value>natural gas</value>
          <display_name>natural gas</display_name>
        </choice>
        <choice>
          <value>fuel oil</value>
          <display_name>fuel oil</display_name>
        </choice>
        <choice>
          <value>propane</value>
          <display_name>propane</display_name>
        </choice>
        <choice>
          <value>wood</value>
          <display_name>wood</display_name>
        </choice>
        <choice>
          <value>wood pellets</value>
          <display_name>wood pellets</display_name>
        </choice>
      </choices>
    </argument>
    <argument>
      <name>misc_fuel_loads_lighting_annual_therm</name>
      <display_name>Misc Fuel Loads: Lighting Annual therm</display_name>
      <description>The annual energy consumption of the fuel loads lighting.</description>
      <type>String</type>
      <units>therm/yr</units>
      <required>true</required>
      <model_dependent>false</model_dependent>
      <default_value>auto</default_value>
    </argument>
    <argument>
      <name>misc_fuel_loads_lighting_usage_multiplier</name>
      <display_name>Misc Fuel Loads: Lighting Usage Multiplier</display_name>
      <description>Multiplier on the fuel loads lighting energy usage that can reflect, e.g., high/low usage occupants.</description>
      <type>Double</type>
      <required>true</required>
      <model_dependent>false</model_dependent>
      <default_value>0</default_value>
    </argument>
    <argument>
      <name>misc_fuel_loads_fireplace_present</name>
      <display_name>Misc Fuel Loads: Fireplace Present</display_name>
      <description>Whether there is fuel loads fireplace.</description>
      <type>Boolean</type>
      <required>true</required>
      <model_dependent>false</model_dependent>
      <default_value>false</default_value>
      <choices>
        <choice>
          <value>true</value>
          <display_name>true</display_name>
        </choice>
        <choice>
          <value>false</value>
          <display_name>false</display_name>
        </choice>
      </choices>
    </argument>
    <argument>
      <name>misc_fuel_loads_fireplace_fuel_type</name>
      <display_name>Misc Fuel Loads: Fireplace Fuel Type</display_name>
      <description>The fuel type of the fuel loads fireplace.</description>
      <type>Choice</type>
      <required>true</required>
      <model_dependent>false</model_dependent>
      <default_value>natural gas</default_value>
      <choices>
        <choice>
          <value>natural gas</value>
          <display_name>natural gas</display_name>
        </choice>
        <choice>
          <value>fuel oil</value>
          <display_name>fuel oil</display_name>
        </choice>
        <choice>
          <value>propane</value>
          <display_name>propane</display_name>
        </choice>
        <choice>
          <value>wood</value>
          <display_name>wood</display_name>
        </choice>
        <choice>
          <value>wood pellets</value>
          <display_name>wood pellets</display_name>
        </choice>
      </choices>
    </argument>
    <argument>
      <name>misc_fuel_loads_fireplace_annual_therm</name>
      <display_name>Misc Fuel Loads: Fireplace Annual therm</display_name>
      <description>The annual energy consumption of the fuel loads fireplace.</description>
      <type>String</type>
      <units>therm/yr</units>
      <required>true</required>
      <model_dependent>false</model_dependent>
      <default_value>auto</default_value>
    </argument>
    <argument>
      <name>misc_fuel_loads_fireplace_frac_sensible</name>
      <display_name>Misc Fuel Loads: Fireplace Sensible Fraction</display_name>
      <description>Fraction of fireplace residual fuel loads' internal gains that are sensible.</description>
      <type>String</type>
      <units>Frac</units>
      <required>true</required>
      <model_dependent>false</model_dependent>
      <default_value>auto</default_value>
    </argument>
    <argument>
      <name>misc_fuel_loads_fireplace_frac_latent</name>
      <display_name>Misc Fuel Loads: Fireplace Latent Fraction</display_name>
      <description>Fraction of fireplace residual fuel loads' internal gains that are latent.</description>
      <type>String</type>
      <units>Frac</units>
      <required>true</required>
      <model_dependent>false</model_dependent>
      <default_value>auto</default_value>
    </argument>
    <argument>
      <name>misc_fuel_loads_fireplace_usage_multiplier</name>
      <display_name>Misc Fuel Loads: Fireplace Usage Multiplier</display_name>
      <description>Multiplier on the fuel loads fireplace energy usage that can reflect, e.g., high/low usage occupants.</description>
      <type>Double</type>
      <required>true</required>
      <model_dependent>false</model_dependent>
      <default_value>0</default_value>
    </argument>
    <argument>
      <name>pool_present</name>
      <display_name>Pool: Present</display_name>
      <description>Whether there is a pool.</description>
      <type>Boolean</type>
      <required>true</required>
      <model_dependent>false</model_dependent>
      <default_value>false</default_value>
      <choices>
        <choice>
          <value>true</value>
          <display_name>true</display_name>
        </choice>
        <choice>
          <value>false</value>
          <display_name>false</display_name>
        </choice>
      </choices>
    </argument>
    <argument>
      <name>pool_pump_annual_kwh</name>
      <display_name>Pool: Pump Annual kWh</display_name>
      <description>The annual energy consumption of the pool pump.</description>
      <type>String</type>
      <units>kWh/yr</units>
      <required>true</required>
      <model_dependent>false</model_dependent>
      <default_value>auto</default_value>
    </argument>
    <argument>
      <name>pool_pump_usage_multiplier</name>
      <display_name>Pool: Pump Usage Multiplier</display_name>
      <description>Multiplier on the pool pump energy usage that can reflect, e.g., high/low usage occupants.</description>
      <type>Double</type>
      <required>true</required>
      <model_dependent>false</model_dependent>
      <default_value>1</default_value>
    </argument>
    <argument>
      <name>pool_heater_type</name>
      <display_name>Pool: Heater Type</display_name>
      <description>The type of pool heater. Use 'none' if there is no pool heater.</description>
      <type>Choice</type>
      <required>true</required>
      <model_dependent>false</model_dependent>
      <default_value>none</default_value>
      <choices>
        <choice>
          <value>none</value>
          <display_name>none</display_name>
        </choice>
        <choice>
          <value>electric resistance</value>
          <display_name>electric resistance</display_name>
        </choice>
        <choice>
          <value>gas fired</value>
          <display_name>gas fired</display_name>
        </choice>
        <choice>
          <value>heat pump</value>
          <display_name>heat pump</display_name>
        </choice>
      </choices>
    </argument>
    <argument>
      <name>pool_heater_annual_kwh</name>
      <display_name>Pool: Heater Annual kWh</display_name>
      <description>The annual energy consumption of the electric resistance pool heater.</description>
      <type>String</type>
      <units>kWh/yr</units>
      <required>true</required>
      <model_dependent>false</model_dependent>
      <default_value>auto</default_value>
    </argument>
    <argument>
      <name>pool_heater_annual_therm</name>
      <display_name>Pool: Heater Annual therm</display_name>
      <description>The annual energy consumption of the gas fired pool heater.</description>
      <type>String</type>
      <units>therm/yr</units>
      <required>true</required>
      <model_dependent>false</model_dependent>
      <default_value>auto</default_value>
    </argument>
    <argument>
      <name>pool_heater_usage_multiplier</name>
      <display_name>Pool: Heater Usage Multiplier</display_name>
      <description>Multiplier on the pool heater energy usage that can reflect, e.g., high/low usage occupants.</description>
      <type>Double</type>
      <required>true</required>
      <model_dependent>false</model_dependent>
      <default_value>1</default_value>
    </argument>
    <argument>
      <name>hot_tub_present</name>
      <display_name>Hot Tub: Present</display_name>
      <description>Whether there is a hot tub.</description>
      <type>Boolean</type>
      <required>true</required>
      <model_dependent>false</model_dependent>
      <default_value>false</default_value>
      <choices>
        <choice>
          <value>true</value>
          <display_name>true</display_name>
        </choice>
        <choice>
          <value>false</value>
          <display_name>false</display_name>
        </choice>
      </choices>
    </argument>
    <argument>
      <name>hot_tub_pump_annual_kwh</name>
      <display_name>Hot Tub: Pump Annual kWh</display_name>
      <description>The annual energy consumption of the hot tub pump.</description>
      <type>String</type>
      <units>kWh/yr</units>
      <required>true</required>
      <model_dependent>false</model_dependent>
      <default_value>auto</default_value>
    </argument>
    <argument>
      <name>hot_tub_pump_usage_multiplier</name>
      <display_name>Hot Tub: Pump Usage Multiplier</display_name>
      <description>Multiplier on the hot tub pump energy usage that can reflect, e.g., high/low usage occupants.</description>
      <type>Double</type>
      <required>true</required>
      <model_dependent>false</model_dependent>
      <default_value>1</default_value>
    </argument>
    <argument>
      <name>hot_tub_heater_type</name>
      <display_name>Hot Tub: Heater Type</display_name>
      <description>The type of hot tub heater. Use 'none' if there is no hot tub heater.</description>
      <type>Choice</type>
      <required>true</required>
      <model_dependent>false</model_dependent>
      <default_value>none</default_value>
      <choices>
        <choice>
          <value>none</value>
          <display_name>none</display_name>
        </choice>
        <choice>
          <value>electric resistance</value>
          <display_name>electric resistance</display_name>
        </choice>
        <choice>
          <value>gas fired</value>
          <display_name>gas fired</display_name>
        </choice>
        <choice>
          <value>heat pump</value>
          <display_name>heat pump</display_name>
        </choice>
      </choices>
    </argument>
    <argument>
      <name>hot_tub_heater_annual_kwh</name>
      <display_name>Hot Tub: Heater Annual kWh</display_name>
      <description>The annual energy consumption of the electric resistance hot tub heater.</description>
      <type>String</type>
      <units>kWh/yr</units>
      <required>true</required>
      <model_dependent>false</model_dependent>
      <default_value>auto</default_value>
    </argument>
    <argument>
      <name>hot_tub_heater_annual_therm</name>
      <display_name>Hot Tub: Heater Annual therm</display_name>
      <description>The annual energy consumption of the gas fired hot tub heater.</description>
      <type>String</type>
      <units>therm/yr</units>
      <required>true</required>
      <model_dependent>false</model_dependent>
      <default_value>auto</default_value>
    </argument>
    <argument>
      <name>hot_tub_heater_usage_multiplier</name>
      <display_name>Hot Tub: Heater Usage Multiplier</display_name>
      <description>Multiplier on the hot tub heater energy usage that can reflect, e.g., high/low usage occupants.</description>
      <type>Double</type>
      <required>true</required>
      <model_dependent>false</model_dependent>
      <default_value>1</default_value>
    </argument>
  </arguments>
  <outputs />
  <provenances />
  <tags>
    <tag>Whole Building.Space Types</tag>
  </tags>
  <attributes>
    <attribute>
      <name>Measure Type</name>
      <value>ModelMeasure</value>
      <datatype>string</datatype>
    </attribute>
  </attributes>
  <files>
    <file>
      <filename>schedules_README.md</filename>
      <filetype>md</filetype>
      <usage_type>resource</usage_type>
      <checksum>FA773BE2</checksum>
    </file>
    <file>
      <filename>schedules_shower_cluster_size_probability.csv</filename>
      <filetype>csv</filetype>
      <usage_type>resource</usage_type>
      <checksum>DBE185CA</checksum>
    </file>
    <file>
      <filename>schedules_shower_event_duration_probability.csv</filename>
      <filetype>csv</filetype>
      <usage_type>resource</usage_type>
      <checksum>F8A366F2</checksum>
    </file>
    <file>
      <filename>schedules_weekday_duration_probability_cluster_0_cooking_evening_duration_probability.csv</filename>
      <filetype>csv</filetype>
      <usage_type>resource</usage_type>
      <checksum>4986DD68</checksum>
    </file>
    <file>
      <filename>schedules_weekday_duration_probability_cluster_0_cooking_midday_duration_probability.csv</filename>
      <filetype>csv</filetype>
      <usage_type>resource</usage_type>
      <checksum>FBF76CFC</checksum>
    </file>
    <file>
      <filename>schedules_weekday_duration_probability_cluster_0_cooking_morning_duration_probability.csv</filename>
      <filetype>csv</filetype>
      <usage_type>resource</usage_type>
      <checksum>C54497C3</checksum>
    </file>
    <file>
      <filename>schedules_weekday_duration_probability_cluster_0_dishwashing_evening_duration_probability.csv</filename>
      <filetype>csv</filetype>
      <usage_type>resource</usage_type>
      <checksum>7C95D22E</checksum>
    </file>
    <file>
      <filename>schedules_weekday_duration_probability_cluster_0_dishwashing_midday_duration_probability.csv</filename>
      <filetype>csv</filetype>
      <usage_type>resource</usage_type>
      <checksum>05C8905F</checksum>
    </file>
    <file>
      <filename>schedules_weekday_duration_probability_cluster_0_dishwashing_morning_duration_probability.csv</filename>
      <filetype>csv</filetype>
      <usage_type>resource</usage_type>
      <checksum>DDD537E9</checksum>
    </file>
    <file>
      <filename>schedules_weekday_duration_probability_cluster_0_laundry_evening_duration_probability.csv</filename>
      <filetype>csv</filetype>
      <usage_type>resource</usage_type>
      <checksum>C3A5357C</checksum>
    </file>
    <file>
      <filename>schedules_weekday_duration_probability_cluster_0_laundry_midday_duration_probability.csv</filename>
      <filetype>csv</filetype>
      <usage_type>resource</usage_type>
      <checksum>CA0C9069</checksum>
    </file>
    <file>
      <filename>schedules_weekday_duration_probability_cluster_0_laundry_morning_duration_probability.csv</filename>
      <filetype>csv</filetype>
      <usage_type>resource</usage_type>
      <checksum>8CDCA30E</checksum>
    </file>
    <file>
      <filename>schedules_weekday_duration_probability_cluster_0_shower_evening_duration_probability.csv</filename>
      <filetype>csv</filetype>
      <usage_type>resource</usage_type>
      <checksum>54EB60DE</checksum>
    </file>
    <file>
      <filename>schedules_weekday_duration_probability_cluster_0_shower_midday_duration_probability.csv</filename>
      <filetype>csv</filetype>
      <usage_type>resource</usage_type>
      <checksum>1AD7139F</checksum>
    </file>
    <file>
      <filename>schedules_weekday_duration_probability_cluster_0_shower_morning_duration_probability.csv</filename>
      <filetype>csv</filetype>
      <usage_type>resource</usage_type>
      <checksum>8300EB00</checksum>
    </file>
    <file>
      <filename>schedules_weekday_duration_probability_cluster_1_cooking_evening_duration_probability.csv</filename>
      <filetype>csv</filetype>
      <usage_type>resource</usage_type>
      <checksum>B817132C</checksum>
    </file>
    <file>
      <filename>schedules_weekday_duration_probability_cluster_1_cooking_midday_duration_probability.csv</filename>
      <filetype>csv</filetype>
      <usage_type>resource</usage_type>
      <checksum>D45A9584</checksum>
    </file>
    <file>
      <filename>schedules_weekday_duration_probability_cluster_1_cooking_morning_duration_probability.csv</filename>
      <filetype>csv</filetype>
      <usage_type>resource</usage_type>
      <checksum>407A312C</checksum>
    </file>
    <file>
      <filename>schedules_weekday_duration_probability_cluster_1_dishwashing_evening_duration_probability.csv</filename>
      <filetype>csv</filetype>
      <usage_type>resource</usage_type>
      <checksum>652AD618</checksum>
    </file>
    <file>
      <filename>schedules_weekday_duration_probability_cluster_1_dishwashing_midday_duration_probability.csv</filename>
      <filetype>csv</filetype>
      <usage_type>resource</usage_type>
      <checksum>018B32BA</checksum>
    </file>
    <file>
      <filename>schedules_weekday_duration_probability_cluster_1_dishwashing_morning_duration_probability.csv</filename>
      <filetype>csv</filetype>
      <usage_type>resource</usage_type>
      <checksum>F3A0A48E</checksum>
    </file>
    <file>
      <filename>schedules_weekday_duration_probability_cluster_1_laundry_evening_duration_probability.csv</filename>
      <filetype>csv</filetype>
      <usage_type>resource</usage_type>
      <checksum>56010915</checksum>
    </file>
    <file>
      <filename>schedules_weekday_duration_probability_cluster_1_laundry_midday_duration_probability.csv</filename>
      <filetype>csv</filetype>
      <usage_type>resource</usage_type>
      <checksum>9843CD4C</checksum>
    </file>
    <file>
      <filename>schedules_weekday_duration_probability_cluster_1_laundry_morning_duration_probability.csv</filename>
      <filetype>csv</filetype>
      <usage_type>resource</usage_type>
      <checksum>746D40E8</checksum>
    </file>
    <file>
      <filename>schedules_weekday_duration_probability_cluster_1_shower_evening_duration_probability.csv</filename>
      <filetype>csv</filetype>
      <usage_type>resource</usage_type>
      <checksum>AE9ED85B</checksum>
    </file>
    <file>
      <filename>schedules_weekday_duration_probability_cluster_1_shower_midday_duration_probability.csv</filename>
      <filetype>csv</filetype>
      <usage_type>resource</usage_type>
      <checksum>D4FBDE56</checksum>
    </file>
    <file>
      <filename>schedules_weekday_duration_probability_cluster_1_shower_morning_duration_probability.csv</filename>
      <filetype>csv</filetype>
      <usage_type>resource</usage_type>
      <checksum>D897D4A1</checksum>
    </file>
    <file>
      <filename>schedules_weekday_duration_probability_cluster_2_cooking_evening_duration_probability.csv</filename>
      <filetype>csv</filetype>
      <usage_type>resource</usage_type>
      <checksum>8E88C92D</checksum>
    </file>
    <file>
      <filename>schedules_weekday_duration_probability_cluster_2_cooking_midday_duration_probability.csv</filename>
      <filetype>csv</filetype>
      <usage_type>resource</usage_type>
      <checksum>2244D290</checksum>
    </file>
    <file>
      <filename>schedules_weekday_duration_probability_cluster_2_cooking_morning_duration_probability.csv</filename>
      <filetype>csv</filetype>
      <usage_type>resource</usage_type>
      <checksum>0E99EBF7</checksum>
    </file>
    <file>
      <filename>schedules_weekday_duration_probability_cluster_2_dishwashing_evening_duration_probability.csv</filename>
      <filetype>csv</filetype>
      <usage_type>resource</usage_type>
      <checksum>379A086A</checksum>
    </file>
    <file>
      <filename>schedules_weekday_duration_probability_cluster_2_dishwashing_midday_duration_probability.csv</filename>
      <filetype>csv</filetype>
      <usage_type>resource</usage_type>
      <checksum>F9891815</checksum>
    </file>
    <file>
      <filename>schedules_weekday_duration_probability_cluster_2_dishwashing_morning_duration_probability.csv</filename>
      <filetype>csv</filetype>
      <usage_type>resource</usage_type>
      <checksum>23E18003</checksum>
    </file>
    <file>
      <filename>schedules_weekday_duration_probability_cluster_2_laundry_evening_duration_probability.csv</filename>
      <filetype>csv</filetype>
      <usage_type>resource</usage_type>
      <checksum>B250D83A</checksum>
    </file>
    <file>
      <filename>schedules_weekday_duration_probability_cluster_2_laundry_midday_duration_probability.csv</filename>
      <filetype>csv</filetype>
      <usage_type>resource</usage_type>
      <checksum>ACB5BCD2</checksum>
    </file>
    <file>
      <filename>schedules_weekday_duration_probability_cluster_2_laundry_morning_duration_probability.csv</filename>
      <filetype>csv</filetype>
      <usage_type>resource</usage_type>
      <checksum>26CFB684</checksum>
    </file>
    <file>
      <filename>schedules_weekday_duration_probability_cluster_2_shower_evening_duration_probability.csv</filename>
      <filetype>csv</filetype>
      <usage_type>resource</usage_type>
      <checksum>1CCBCB69</checksum>
    </file>
    <file>
      <filename>schedules_weekday_duration_probability_cluster_2_shower_midday_duration_probability.csv</filename>
      <filetype>csv</filetype>
      <usage_type>resource</usage_type>
<<<<<<< HEAD
      <checksum>41C774DB</checksum>
    </file>
    <file>
      <filename>schedules_weekday_duration_probability_cluster_2_shower_morning_duration_probability.csv</filename>
      <filetype>csv</filetype>
      <usage_type>resource</usage_type>
      <checksum>84737EBC</checksum>
    </file>
    <file>
      <filename>schedules_weekday_duration_probability_cluster_3_cooking_evening_duration_probability.csv</filename>
      <filetype>csv</filetype>
      <usage_type>resource</usage_type>
      <checksum>6F2B7686</checksum>
    </file>
    <file>
      <filename>schedules_weekday_duration_probability_cluster_3_cooking_midday_duration_probability.csv</filename>
      <filetype>csv</filetype>
      <usage_type>resource</usage_type>
      <checksum>34A7D406</checksum>
    </file>
    <file>
      <filename>schedules_weekday_duration_probability_cluster_3_cooking_morning_duration_probability.csv</filename>
      <filetype>csv</filetype>
      <usage_type>resource</usage_type>
      <checksum>615CD1D7</checksum>
    </file>
    <file>
      <filename>schedules_weekday_duration_probability_cluster_3_dishwashing_evening_duration_probability.csv</filename>
      <filetype>csv</filetype>
      <usage_type>resource</usage_type>
      <checksum>DACA45E5</checksum>
    </file>
    <file>
      <filename>schedules_weekday_duration_probability_cluster_3_dishwashing_midday_duration_probability.csv</filename>
      <filetype>csv</filetype>
      <usage_type>resource</usage_type>
      <checksum>D119B4D0</checksum>
    </file>
    <file>
      <filename>schedules_weekday_duration_probability_cluster_3_dishwashing_morning_duration_probability.csv</filename>
      <filetype>csv</filetype>
      <usage_type>resource</usage_type>
      <checksum>120B9428</checksum>
    </file>
    <file>
      <filename>schedules_weekday_duration_probability_cluster_3_laundry_evening_duration_probability.csv</filename>
      <filetype>csv</filetype>
      <usage_type>resource</usage_type>
      <checksum>267E8883</checksum>
    </file>
    <file>
      <filename>schedules_weekday_duration_probability_cluster_3_laundry_midday_duration_probability.csv</filename>
      <filetype>csv</filetype>
      <usage_type>resource</usage_type>
      <checksum>C3A5DA8B</checksum>
    </file>
    <file>
      <filename>schedules_weekday_duration_probability_cluster_3_laundry_morning_duration_probability.csv</filename>
      <filetype>csv</filetype>
      <usage_type>resource</usage_type>
      <checksum>D614AB97</checksum>
    </file>
    <file>
      <filename>schedules_weekday_duration_probability_cluster_3_shower_evening_duration_probability.csv</filename>
      <filetype>csv</filetype>
      <usage_type>resource</usage_type>
      <checksum>7FFBFD68</checksum>
    </file>
    <file>
      <filename>schedules_weekday_duration_probability_cluster_3_shower_midday_duration_probability.csv</filename>
      <filetype>csv</filetype>
      <usage_type>resource</usage_type>
      <checksum>8C62CEDB</checksum>
    </file>
    <file>
      <filename>schedules_weekday_duration_probability_cluster_3_shower_morning_duration_probability.csv</filename>
      <filetype>csv</filetype>
      <usage_type>resource</usage_type>
      <checksum>E3A10BE2</checksum>
    </file>
    <file>
      <filename>schedules_weekday_mkv_chain_initial_prob_cluster_0.csv</filename>
      <filetype>csv</filetype>
      <usage_type>resource</usage_type>
      <checksum>0AC88E84</checksum>
    </file>
    <file>
      <filename>schedules_weekday_mkv_chain_initial_prob_cluster_1.csv</filename>
      <filetype>csv</filetype>
      <usage_type>resource</usage_type>
      <checksum>AE298C53</checksum>
    </file>
    <file>
      <filename>schedules_weekday_mkv_chain_initial_prob_cluster_2.csv</filename>
      <filetype>csv</filetype>
      <usage_type>resource</usage_type>
      <checksum>42FB1588</checksum>
    </file>
    <file>
      <filename>schedules_weekday_mkv_chain_initial_prob_cluster_3.csv</filename>
      <filetype>csv</filetype>
      <usage_type>resource</usage_type>
      <checksum>5AAC2E9E</checksum>
    </file>
    <file>
      <filename>schedules_weekday_mkv_chain_transition_prob_cluster_0.csv</filename>
      <filetype>csv</filetype>
      <usage_type>resource</usage_type>
      <checksum>1BCCAC5C</checksum>
    </file>
    <file>
      <filename>schedules_weekday_mkv_chain_transition_prob_cluster_1.csv</filename>
      <filetype>csv</filetype>
      <usage_type>resource</usage_type>
      <checksum>BBB50EE1</checksum>
    </file>
    <file>
      <filename>schedules_weekday_mkv_chain_transition_prob_cluster_2.csv</filename>
      <filetype>csv</filetype>
      <usage_type>resource</usage_type>
      <checksum>7DBA15B4</checksum>
    </file>
    <file>
      <filename>schedules_weekday_mkv_chain_transition_prob_cluster_3.csv</filename>
      <filetype>csv</filetype>
      <usage_type>resource</usage_type>
      <checksum>CAC5CB5F</checksum>
    </file>
    <file>
      <filename>schedules_weekend_duration_probability_cluster_0_cooking_evening_duration_probability.csv</filename>
      <filetype>csv</filetype>
      <usage_type>resource</usage_type>
      <checksum>F6CB80B1</checksum>
    </file>
    <file>
      <filename>schedules_weekend_duration_probability_cluster_0_cooking_midday_duration_probability.csv</filename>
      <filetype>csv</filetype>
      <usage_type>resource</usage_type>
      <checksum>3CFFA67D</checksum>
    </file>
    <file>
      <filename>schedules_weekend_duration_probability_cluster_0_cooking_morning_duration_probability.csv</filename>
      <filetype>csv</filetype>
      <usage_type>resource</usage_type>
      <checksum>44F4FB7B</checksum>
    </file>
    <file>
      <filename>schedules_weekend_duration_probability_cluster_0_dishwashing_evening_duration_probability.csv</filename>
      <filetype>csv</filetype>
      <usage_type>resource</usage_type>
      <checksum>AB0BE66C</checksum>
    </file>
    <file>
      <filename>schedules_weekend_duration_probability_cluster_0_dishwashing_midday_duration_probability.csv</filename>
      <filetype>csv</filetype>
      <usage_type>resource</usage_type>
      <checksum>9120E2FD</checksum>
    </file>
    <file>
      <filename>schedules_weekend_duration_probability_cluster_0_dishwashing_morning_duration_probability.csv</filename>
      <filetype>csv</filetype>
      <usage_type>resource</usage_type>
      <checksum>A4EB422A</checksum>
    </file>
    <file>
      <filename>schedules_weekend_duration_probability_cluster_0_laundry_evening_duration_probability.csv</filename>
      <filetype>csv</filetype>
      <usage_type>resource</usage_type>
      <checksum>8ABEC58D</checksum>
    </file>
    <file>
      <filename>schedules_weekend_duration_probability_cluster_0_laundry_midday_duration_probability.csv</filename>
      <filetype>csv</filetype>
      <usage_type>resource</usage_type>
      <checksum>80C3640C</checksum>
    </file>
    <file>
      <filename>schedules_weekend_duration_probability_cluster_0_laundry_morning_duration_probability.csv</filename>
      <filetype>csv</filetype>
      <usage_type>resource</usage_type>
      <checksum>6DA7C30F</checksum>
    </file>
    <file>
      <filename>schedules_weekend_duration_probability_cluster_0_shower_evening_duration_probability.csv</filename>
      <filetype>csv</filetype>
      <usage_type>resource</usage_type>
      <checksum>ED525953</checksum>
    </file>
    <file>
      <filename>schedules_weekend_duration_probability_cluster_0_shower_midday_duration_probability.csv</filename>
      <filetype>csv</filetype>
      <usage_type>resource</usage_type>
      <checksum>332088E2</checksum>
    </file>
    <file>
      <filename>schedules_weekend_duration_probability_cluster_0_shower_morning_duration_probability.csv</filename>
      <filetype>csv</filetype>
      <usage_type>resource</usage_type>
      <checksum>86F7DFDE</checksum>
    </file>
    <file>
      <filename>schedules_weekend_duration_probability_cluster_1_cooking_evening_duration_probability.csv</filename>
      <filetype>csv</filetype>
      <usage_type>resource</usage_type>
      <checksum>2209A5BF</checksum>
    </file>
    <file>
      <filename>schedules_weekend_duration_probability_cluster_1_cooking_midday_duration_probability.csv</filename>
      <filetype>csv</filetype>
      <usage_type>resource</usage_type>
      <checksum>768859FF</checksum>
    </file>
    <file>
      <filename>schedules_weekend_duration_probability_cluster_1_cooking_morning_duration_probability.csv</filename>
      <filetype>csv</filetype>
      <usage_type>resource</usage_type>
      <checksum>2927CF95</checksum>
    </file>
    <file>
      <filename>schedules_weekend_duration_probability_cluster_1_dishwashing_evening_duration_probability.csv</filename>
      <filetype>csv</filetype>
      <usage_type>resource</usage_type>
      <checksum>B304EB88</checksum>
    </file>
    <file>
      <filename>schedules_weekend_duration_probability_cluster_1_dishwashing_midday_duration_probability.csv</filename>
      <filetype>csv</filetype>
      <usage_type>resource</usage_type>
      <checksum>5E7982A4</checksum>
    </file>
    <file>
      <filename>schedules_weekend_duration_probability_cluster_1_dishwashing_morning_duration_probability.csv</filename>
      <filetype>csv</filetype>
      <usage_type>resource</usage_type>
      <checksum>58BCE2B4</checksum>
    </file>
    <file>
      <filename>schedules_weekend_duration_probability_cluster_1_laundry_evening_duration_probability.csv</filename>
      <filetype>csv</filetype>
      <usage_type>resource</usage_type>
      <checksum>9FEF76FF</checksum>
    </file>
    <file>
      <filename>schedules_weekend_duration_probability_cluster_1_laundry_midday_duration_probability.csv</filename>
      <filetype>csv</filetype>
      <usage_type>resource</usage_type>
      <checksum>63F777DC</checksum>
    </file>
    <file>
      <filename>schedules_weekend_duration_probability_cluster_1_laundry_morning_duration_probability.csv</filename>
      <filetype>csv</filetype>
      <usage_type>resource</usage_type>
      <checksum>E731D060</checksum>
    </file>
    <file>
      <filename>schedules_weekend_duration_probability_cluster_1_shower_evening_duration_probability.csv</filename>
      <filetype>csv</filetype>
      <usage_type>resource</usage_type>
      <checksum>3E947E31</checksum>
    </file>
    <file>
      <filename>schedules_weekend_duration_probability_cluster_1_shower_midday_duration_probability.csv</filename>
      <filetype>csv</filetype>
      <usage_type>resource</usage_type>
      <checksum>FE78DD0B</checksum>
    </file>
    <file>
      <filename>schedules_weekend_duration_probability_cluster_1_shower_morning_duration_probability.csv</filename>
      <filetype>csv</filetype>
      <usage_type>resource</usage_type>
      <checksum>C6D1F192</checksum>
    </file>
    <file>
      <filename>schedules_weekend_duration_probability_cluster_2_cooking_evening_duration_probability.csv</filename>
      <filetype>csv</filetype>
      <usage_type>resource</usage_type>
      <checksum>26C904EC</checksum>
    </file>
    <file>
      <filename>schedules_weekend_duration_probability_cluster_2_cooking_midday_duration_probability.csv</filename>
      <filetype>csv</filetype>
      <usage_type>resource</usage_type>
      <checksum>51CF51D3</checksum>
    </file>
    <file>
      <filename>schedules_weekend_duration_probability_cluster_2_cooking_morning_duration_probability.csv</filename>
      <filetype>csv</filetype>
      <usage_type>resource</usage_type>
      <checksum>34855051</checksum>
    </file>
    <file>
      <filename>schedules_weekend_duration_probability_cluster_2_dishwashing_evening_duration_probability.csv</filename>
      <filetype>csv</filetype>
      <usage_type>resource</usage_type>
      <checksum>479CD610</checksum>
    </file>
    <file>
      <filename>schedules_weekend_duration_probability_cluster_2_dishwashing_midday_duration_probability.csv</filename>
      <filetype>csv</filetype>
      <usage_type>resource</usage_type>
      <checksum>29AAEE1E</checksum>
    </file>
    <file>
      <filename>schedules_weekend_duration_probability_cluster_2_dishwashing_morning_duration_probability.csv</filename>
      <filetype>csv</filetype>
      <usage_type>resource</usage_type>
      <checksum>F3A11DE1</checksum>
    </file>
    <file>
      <filename>schedules_weekend_duration_probability_cluster_2_laundry_evening_duration_probability.csv</filename>
      <filetype>csv</filetype>
      <usage_type>resource</usage_type>
      <checksum>EA68360B</checksum>
    </file>
    <file>
      <filename>schedules_weekend_duration_probability_cluster_2_laundry_midday_duration_probability.csv</filename>
      <filetype>csv</filetype>
      <usage_type>resource</usage_type>
      <checksum>78DC5051</checksum>
    </file>
    <file>
      <filename>schedules_weekend_duration_probability_cluster_2_laundry_morning_duration_probability.csv</filename>
      <filetype>csv</filetype>
      <usage_type>resource</usage_type>
      <checksum>1D1FB07E</checksum>
    </file>
    <file>
      <filename>schedules_weekend_duration_probability_cluster_2_shower_evening_duration_probability.csv</filename>
      <filetype>csv</filetype>
      <usage_type>resource</usage_type>
      <checksum>829DBC41</checksum>
    </file>
    <file>
      <filename>schedules_weekend_duration_probability_cluster_2_shower_midday_duration_probability.csv</filename>
      <filetype>csv</filetype>
      <usage_type>resource</usage_type>
      <checksum>E97FEBA7</checksum>
    </file>
    <file>
      <filename>schedules_weekend_duration_probability_cluster_2_shower_morning_duration_probability.csv</filename>
      <filetype>csv</filetype>
      <usage_type>resource</usage_type>
      <checksum>2DDD3D0B</checksum>
    </file>
    <file>
      <filename>schedules_weekend_duration_probability_cluster_3_cooking_evening_duration_probability.csv</filename>
      <filetype>csv</filetype>
      <usage_type>resource</usage_type>
      <checksum>EC70F74E</checksum>
    </file>
    <file>
      <filename>schedules_weekend_duration_probability_cluster_3_cooking_midday_duration_probability.csv</filename>
      <filetype>csv</filetype>
      <usage_type>resource</usage_type>
      <checksum>7C8976F3</checksum>
    </file>
    <file>
      <filename>schedules_weekend_duration_probability_cluster_3_cooking_morning_duration_probability.csv</filename>
      <filetype>csv</filetype>
      <usage_type>resource</usage_type>
      <checksum>5825338A</checksum>
    </file>
    <file>
      <filename>schedules_weekend_duration_probability_cluster_3_dishwashing_evening_duration_probability.csv</filename>
      <filetype>csv</filetype>
      <usage_type>resource</usage_type>
      <checksum>37B5AF9C</checksum>
    </file>
    <file>
      <filename>schedules_weekend_duration_probability_cluster_3_dishwashing_midday_duration_probability.csv</filename>
      <filetype>csv</filetype>
      <usage_type>resource</usage_type>
      <checksum>EDD63C21</checksum>
    </file>
    <file>
      <filename>schedules_weekend_duration_probability_cluster_3_dishwashing_morning_duration_probability.csv</filename>
      <filetype>csv</filetype>
      <usage_type>resource</usage_type>
      <checksum>99F23B28</checksum>
    </file>
    <file>
      <filename>schedules_weekend_duration_probability_cluster_3_laundry_evening_duration_probability.csv</filename>
      <filetype>csv</filetype>
      <usage_type>resource</usage_type>
      <checksum>C3963FF9</checksum>
    </file>
    <file>
      <filename>schedules_weekend_duration_probability_cluster_3_laundry_midday_duration_probability.csv</filename>
      <filetype>csv</filetype>
      <usage_type>resource</usage_type>
      <checksum>0B329C66</checksum>
    </file>
    <file>
      <filename>schedules_weekend_duration_probability_cluster_3_laundry_morning_duration_probability.csv</filename>
      <filetype>csv</filetype>
      <usage_type>resource</usage_type>
      <checksum>1761FEF6</checksum>
    </file>
    <file>
      <filename>schedules_weekend_duration_probability_cluster_3_shower_evening_duration_probability.csv</filename>
      <filetype>csv</filetype>
      <usage_type>resource</usage_type>
      <checksum>35AD8E7F</checksum>
    </file>
    <file>
      <filename>schedules_weekend_duration_probability_cluster_3_shower_midday_duration_probability.csv</filename>
      <filetype>csv</filetype>
      <usage_type>resource</usage_type>
      <checksum>DAF2049F</checksum>
    </file>
    <file>
      <filename>schedules_weekend_duration_probability_cluster_3_shower_morning_duration_probability.csv</filename>
      <filetype>csv</filetype>
      <usage_type>resource</usage_type>
      <checksum>C2CA1416</checksum>
    </file>
    <file>
      <filename>schedules_weekend_mkv_chain_initial_prob_cluster_0.csv</filename>
      <filetype>csv</filetype>
      <usage_type>resource</usage_type>
      <checksum>3F16AE89</checksum>
    </file>
    <file>
      <filename>schedules_weekend_mkv_chain_initial_prob_cluster_1.csv</filename>
      <filetype>csv</filetype>
      <usage_type>resource</usage_type>
      <checksum>49FEAE44</checksum>
    </file>
    <file>
      <filename>schedules_weekend_mkv_chain_initial_prob_cluster_2.csv</filename>
      <filetype>csv</filetype>
      <usage_type>resource</usage_type>
      <checksum>B48A47D6</checksum>
    </file>
    <file>
      <filename>schedules_weekend_mkv_chain_initial_prob_cluster_3.csv</filename>
      <filetype>csv</filetype>
      <usage_type>resource</usage_type>
      <checksum>B47E790B</checksum>
    </file>
    <file>
      <filename>schedules_weekend_mkv_chain_transition_prob_cluster_0.csv</filename>
      <filetype>csv</filetype>
      <usage_type>resource</usage_type>
      <checksum>E4089705</checksum>
    </file>
    <file>
      <filename>schedules_weekend_mkv_chain_transition_prob_cluster_1.csv</filename>
      <filetype>csv</filetype>
      <usage_type>resource</usage_type>
      <checksum>25700CD2</checksum>
    </file>
    <file>
      <filename>schedules_weekend_mkv_chain_transition_prob_cluster_2.csv</filename>
      <filetype>csv</filetype>
      <usage_type>resource</usage_type>
      <checksum>032B846A</checksum>
    </file>
    <file>
      <filename>schedules_weekend_mkv_chain_transition_prob_cluster_3.csv</filename>
      <filetype>csv</filetype>
      <usage_type>resource</usage_type>
      <checksum>F0F0F886</checksum>
    </file>
    <file>
      <filename>schedules_weekday_state_and_monthly_schedule_shift.csv</filename>
      <filetype>csv</filetype>
      <usage_type>resource</usage_type>
      <checksum>FFDA057E</checksum>
    </file>
    <file>
      <filename>schedules_weekend_state_and_monthly_schedule_shift.csv</filename>
      <filetype>csv</filetype>
      <usage_type>resource</usage_type>
      <checksum>5FC694CF</checksum>
    </file>
    <file>
      <filename>schedules_config.md</filename>
      <filetype>md</filetype>
      <usage_type>resource</usage_type>
      <checksum>EC6567F6</checksum>
=======
      <checksum>F47ACFE1</checksum>
>>>>>>> 3d2509b9
    </file>
    <file>
      <filename>base-hvac-air-to-air-heat-pump-1-speed-heating-only.osw</filename>
      <filetype>osw</filetype>
      <usage_type>test</usage_type>
<<<<<<< HEAD
      <checksum>F4E4917D</checksum>
=======
      <checksum>47783E9C</checksum>
>>>>>>> 3d2509b9
    </file>
    <file>
      <filename>extra-second-heating-system-portable-heater-to-heat-pump.osw</filename>
      <filetype>osw</filetype>
      <usage_type>test</usage_type>
<<<<<<< HEAD
      <checksum>4A9B9F6D</checksum>
=======
      <checksum>6A29BADA</checksum>
>>>>>>> 3d2509b9
    </file>
    <file>
      <filename>base-hvac-air-to-air-heat-pump-1-speed-cooling-only.osw</filename>
      <filetype>osw</filetype>
      <usage_type>test</usage_type>
<<<<<<< HEAD
      <checksum>01D19E3D</checksum>
=======
      <checksum>C00EE3B3</checksum>
>>>>>>> 3d2509b9
    </file>
    <file>
      <filename>base-hvac-air-to-air-heat-pump-1-speed.osw</filename>
      <filetype>osw</filetype>
      <usage_type>test</usage_type>
<<<<<<< HEAD
      <checksum>666F7934</checksum>
=======
      <checksum>65861431</checksum>
>>>>>>> 3d2509b9
    </file>
    <file>
      <filename>base-hvac-air-to-air-heat-pump-2-speed.osw</filename>
      <filetype>osw</filetype>
      <usage_type>test</usage_type>
<<<<<<< HEAD
      <checksum>6CABF180</checksum>
=======
      <checksum>50F8DD6B</checksum>
>>>>>>> 3d2509b9
    </file>
    <file>
      <filename>base-hvac-dual-fuel-air-to-air-heat-pump-2-speed.osw</filename>
      <filetype>osw</filetype>
      <usage_type>test</usage_type>
<<<<<<< HEAD
      <checksum>9B8B2789</checksum>
=======
      <checksum>8AFC7254</checksum>
>>>>>>> 3d2509b9
    </file>
    <file>
      <filename>base-atticroof-unvented-insulated-roof.osw</filename>
      <filetype>osw</filetype>
      <usage_type>test</usage_type>
<<<<<<< HEAD
      <checksum>E6187A65</checksum>
=======
      <checksum>5D6A3DB7</checksum>
>>>>>>> 3d2509b9
    </file>
    <file>
      <filename>base-atticroof-flat.osw</filename>
      <filetype>osw</filetype>
      <usage_type>test</usage_type>
<<<<<<< HEAD
      <checksum>A4B698D7</checksum>
=======
      <checksum>42A591D3</checksum>
>>>>>>> 3d2509b9
    </file>
    <file>
      <filename>base.osw</filename>
      <filetype>osw</filetype>
      <usage_type>test</usage_type>
<<<<<<< HEAD
      <checksum>91EAF752</checksum>
=======
      <checksum>A4B32B84</checksum>
>>>>>>> 3d2509b9
    </file>
    <file>
      <filename>base-appliances-none.osw</filename>
      <filetype>osw</filetype>
      <usage_type>test</usage_type>
<<<<<<< HEAD
      <checksum>D79F7010</checksum>
=======
      <checksum>63B49EDD</checksum>
>>>>>>> 3d2509b9
    </file>
    <file>
      <filename>base-mechvent-cfis.osw</filename>
      <filetype>osw</filetype>
      <usage_type>test</usage_type>
<<<<<<< HEAD
      <checksum>847B55A3</checksum>
=======
      <checksum>27BBCBC0</checksum>
>>>>>>> 3d2509b9
    </file>
    <file>
      <filename>base-dhw-jacket-electric.osw</filename>
      <filetype>osw</filetype>
      <usage_type>test</usage_type>
<<<<<<< HEAD
      <checksum>CB94C3DD</checksum>
=======
      <checksum>195D77DE</checksum>
>>>>>>> 3d2509b9
    </file>
    <file>
      <filename>base-dhw-low-flow-fixtures.osw</filename>
      <filetype>osw</filetype>
      <usage_type>test</usage_type>
<<<<<<< HEAD
      <checksum>8D000390</checksum>
=======
      <checksum>A0AD4EB2</checksum>
>>>>>>> 3d2509b9
    </file>
    <file>
      <filename>base-dhw-recirc-demand.osw</filename>
      <filetype>osw</filetype>
      <usage_type>test</usage_type>
<<<<<<< HEAD
      <checksum>289A5E93</checksum>
=======
      <checksum>D80D4417</checksum>
>>>>>>> 3d2509b9
    </file>
    <file>
      <filename>base-dhw-recirc-manual.osw</filename>
      <filetype>osw</filetype>
      <usage_type>test</usage_type>
<<<<<<< HEAD
      <checksum>A6E20C38</checksum>
=======
      <checksum>901BAACB</checksum>
>>>>>>> 3d2509b9
    </file>
    <file>
      <filename>base-dhw-recirc-nocontrol.osw</filename>
      <filetype>osw</filetype>
      <usage_type>test</usage_type>
<<<<<<< HEAD
      <checksum>6A60DC2E</checksum>
=======
      <checksum>35AF87C5</checksum>
>>>>>>> 3d2509b9
    </file>
    <file>
      <filename>base-dhw-recirc-temperature.osw</filename>
      <filetype>osw</filetype>
      <usage_type>test</usage_type>
<<<<<<< HEAD
      <checksum>CBEBB42B</checksum>
=======
      <checksum>ADFB231E</checksum>
>>>>>>> 3d2509b9
    </file>
    <file>
      <filename>base-dhw-recirc-timer.osw</filename>
      <filetype>osw</filetype>
      <usage_type>test</usage_type>
<<<<<<< HEAD
      <checksum>5BF1027C</checksum>
=======
      <checksum>ED8D36B9</checksum>
>>>>>>> 3d2509b9
    </file>
    <file>
      <filename>base-dhw-solar-fraction.osw</filename>
      <filetype>osw</filetype>
      <usage_type>test</usage_type>
<<<<<<< HEAD
      <checksum>E8A75C53</checksum>
=======
      <checksum>5674C359</checksum>
>>>>>>> 3d2509b9
    </file>
    <file>
      <filename>base-enclosure-infil-cfm50.osw</filename>
      <filetype>osw</filetype>
      <usage_type>test</usage_type>
<<<<<<< HEAD
      <checksum>026A9E5E</checksum>
=======
      <checksum>15E9ADCC</checksum>
>>>>>>> 3d2509b9
    </file>
    <file>
      <filename>base-foundation-conditioned-basement-slab-insulation.osw</filename>
      <filetype>osw</filetype>
      <usage_type>test</usage_type>
<<<<<<< HEAD
      <checksum>EA4738D8</checksum>
=======
      <checksum>7BB192E6</checksum>
>>>>>>> 3d2509b9
    </file>
    <file>
      <filename>base-hvac-boiler-oil-only.osw</filename>
      <filetype>osw</filetype>
      <usage_type>test</usage_type>
<<<<<<< HEAD
      <checksum>58941CB0</checksum>
=======
      <checksum>89C954E1</checksum>
>>>>>>> 3d2509b9
    </file>
    <file>
      <filename>base-hvac-boiler-propane-only.osw</filename>
      <filetype>osw</filetype>
      <usage_type>test</usage_type>
<<<<<<< HEAD
      <checksum>0D84850F</checksum>
=======
      <checksum>1DC85B38</checksum>
>>>>>>> 3d2509b9
    </file>
    <file>
      <filename>base-hvac-boiler-wood-only.osw</filename>
      <filetype>osw</filetype>
      <usage_type>test</usage_type>
<<<<<<< HEAD
      <checksum>67A5E994</checksum>
=======
      <checksum>C51D862C</checksum>
>>>>>>> 3d2509b9
    </file>
    <file>
      <filename>base-hvac-ducts-leakage-percent.osw</filename>
      <filetype>osw</filetype>
      <usage_type>test</usage_type>
<<<<<<< HEAD
      <checksum>12BF0584</checksum>
=======
      <checksum>FD60B216</checksum>
>>>>>>> 3d2509b9
    </file>
    <file>
      <filename>base-hvac-furnace-oil-only.osw</filename>
      <filetype>osw</filetype>
      <usage_type>test</usage_type>
<<<<<<< HEAD
      <checksum>BAAA8AEA</checksum>
=======
      <checksum>5359D9DD</checksum>
>>>>>>> 3d2509b9
    </file>
    <file>
      <filename>base-hvac-furnace-propane-only.osw</filename>
      <filetype>osw</filetype>
      <usage_type>test</usage_type>
<<<<<<< HEAD
      <checksum>86BFC6BA</checksum>
=======
      <checksum>5778F321</checksum>
>>>>>>> 3d2509b9
    </file>
    <file>
      <filename>base-hvac-furnace-wood-only.osw</filename>
      <filetype>osw</filetype>
      <usage_type>test</usage_type>
<<<<<<< HEAD
      <checksum>07D6ED9D</checksum>
=======
      <checksum>D4902BEB</checksum>
>>>>>>> 3d2509b9
    </file>
    <file>
      <filename>base-hvac-none.osw</filename>
      <filetype>osw</filetype>
      <usage_type>test</usage_type>
<<<<<<< HEAD
      <checksum>B5E060DD</checksum>
=======
      <checksum>283B250A</checksum>
>>>>>>> 3d2509b9
    </file>
    <file>
      <filename>base-hvac-setpoints.osw</filename>
      <filetype>osw</filetype>
      <usage_type>test</usage_type>
<<<<<<< HEAD
      <checksum>5C30BB55</checksum>
=======
      <checksum>F6E10BCF</checksum>
>>>>>>> 3d2509b9
    </file>
    <file>
      <filename>base-mechvent-balanced.osw</filename>
      <filetype>osw</filetype>
      <usage_type>test</usage_type>
<<<<<<< HEAD
      <checksum>18C808CF</checksum>
=======
      <checksum>04E71FD2</checksum>
>>>>>>> 3d2509b9
    </file>
    <file>
      <filename>base-mechvent-erv.osw</filename>
      <filetype>osw</filetype>
      <usage_type>test</usage_type>
<<<<<<< HEAD
      <checksum>A160796C</checksum>
=======
      <checksum>3A7C04B0</checksum>
>>>>>>> 3d2509b9
    </file>
    <file>
      <filename>base-mechvent-exhaust.osw</filename>
      <filetype>osw</filetype>
      <usage_type>test</usage_type>
<<<<<<< HEAD
      <checksum>2A40B140</checksum>
=======
      <checksum>6804E26C</checksum>
>>>>>>> 3d2509b9
    </file>
    <file>
      <filename>base-mechvent-hrv.osw</filename>
      <filetype>osw</filetype>
      <usage_type>test</usage_type>
<<<<<<< HEAD
      <checksum>CF736DE7</checksum>
=======
      <checksum>3187689D</checksum>
>>>>>>> 3d2509b9
    </file>
    <file>
      <filename>base-mechvent-supply.osw</filename>
      <filetype>osw</filetype>
      <usage_type>test</usage_type>
<<<<<<< HEAD
      <checksum>F077AF5E</checksum>
=======
      <checksum>C31ADD4F</checksum>
>>>>>>> 3d2509b9
    </file>
    <file>
      <filename>base-mechvent-erv-atre-asre.osw</filename>
      <filetype>osw</filetype>
      <usage_type>test</usage_type>
<<<<<<< HEAD
      <checksum>6FC3FB31</checksum>
=======
      <checksum>B5695BB3</checksum>
>>>>>>> 3d2509b9
    </file>
    <file>
      <filename>base-enclosure-windows-none.osw</filename>
      <filetype>osw</filetype>
      <usage_type>test</usage_type>
<<<<<<< HEAD
      <checksum>2CD36120</checksum>
=======
      <checksum>9ACB822E</checksum>
>>>>>>> 3d2509b9
    </file>
    <file>
      <filename>base-mechvent-hrv-asre.osw</filename>
      <filetype>osw</filetype>
      <usage_type>test</usage_type>
<<<<<<< HEAD
      <checksum>5BCFB315</checksum>
=======
      <checksum>F51D9062</checksum>
>>>>>>> 3d2509b9
    </file>
    <file>
      <filename>base-atticroof-vented.osw</filename>
      <filetype>osw</filetype>
      <usage_type>test</usage_type>
<<<<<<< HEAD
      <checksum>D17609E2</checksum>
=======
      <checksum>673BB404</checksum>
>>>>>>> 3d2509b9
    </file>
    <file>
      <filename>base-dhw-dwhr.osw</filename>
      <filetype>osw</filetype>
      <usage_type>test</usage_type>
<<<<<<< HEAD
      <checksum>BF63124F</checksum>
=======
      <checksum>7F90EFDC</checksum>
>>>>>>> 3d2509b9
    </file>
    <file>
      <filename>base-enclosure-beds-4.osw</filename>
      <filetype>osw</filetype>
      <usage_type>test</usage_type>
<<<<<<< HEAD
      <checksum>20DB6D18</checksum>
=======
      <checksum>D8DE9A8F</checksum>
>>>>>>> 3d2509b9
    </file>
    <file>
      <filename>base-hvac-central-ac-only-2-speed.osw</filename>
      <filetype>osw</filetype>
      <usage_type>test</usage_type>
<<<<<<< HEAD
      <checksum>28F82B34</checksum>
=======
      <checksum>257BB67A</checksum>
>>>>>>> 3d2509b9
    </file>
    <file>
      <filename>base-hvac-air-to-air-heat-pump-var-speed.osw</filename>
      <filetype>osw</filetype>
      <usage_type>test</usage_type>
<<<<<<< HEAD
      <checksum>59EFA445</checksum>
=======
      <checksum>F3DED4C7</checksum>
>>>>>>> 3d2509b9
    </file>
    <file>
      <filename>base-hvac-furnace-gas-central-ac-2-speed.osw</filename>
      <filetype>osw</filetype>
      <usage_type>test</usage_type>
<<<<<<< HEAD
      <checksum>2AE055EB</checksum>
=======
      <checksum>DB4E4F8B</checksum>
>>>>>>> 3d2509b9
    </file>
    <file>
      <filename>base-hvac-central-ac-only-var-speed.osw</filename>
      <filetype>osw</filetype>
      <usage_type>test</usage_type>
<<<<<<< HEAD
      <checksum>8B2A03D2</checksum>
=======
      <checksum>DC21F2B3</checksum>
>>>>>>> 3d2509b9
    </file>
    <file>
      <filename>base-hvac-evap-cooler-furnace-gas.osw</filename>
      <filetype>osw</filetype>
      <usage_type>test</usage_type>
<<<<<<< HEAD
      <checksum>08F71F5A</checksum>
=======
      <checksum>79CB1F64</checksum>
>>>>>>> 3d2509b9
    </file>
    <file>
      <filename>base-hvac-furnace-gas-central-ac-var-speed.osw</filename>
      <filetype>osw</filetype>
      <usage_type>test</usage_type>
<<<<<<< HEAD
      <checksum>F37A1EF8</checksum>
=======
      <checksum>7FA48F55</checksum>
>>>>>>> 3d2509b9
    </file>
    <file>
      <filename>base-hvac-furnace-gas-room-ac.osw</filename>
      <filetype>osw</filetype>
      <usage_type>test</usage_type>
<<<<<<< HEAD
      <checksum>7CC0E2B4</checksum>
=======
      <checksum>56AD0240</checksum>
>>>>>>> 3d2509b9
    </file>
    <file>
      <filename>base-hvac-room-ac-only.osw</filename>
      <filetype>osw</filetype>
      <usage_type>test</usage_type>
<<<<<<< HEAD
      <checksum>04E307E7</checksum>
=======
      <checksum>77CF7FBA</checksum>
>>>>>>> 3d2509b9
    </file>
    <file>
      <filename>extra-dhw-solar-latitude.osw</filename>
      <filetype>osw</filetype>
      <usage_type>test</usage_type>
<<<<<<< HEAD
      <checksum>504A8BFE</checksum>
=======
      <checksum>63C14B49</checksum>
>>>>>>> 3d2509b9
    </file>
    <file>
      <filename>extra-pv-roofpitch.osw</filename>
      <filetype>osw</filetype>
      <usage_type>test</usage_type>
<<<<<<< HEAD
      <checksum>DB1DCC7B</checksum>
=======
      <checksum>E1C8ED7C</checksum>
>>>>>>> 3d2509b9
    </file>
    <file>
      <filename>extra-auto.osw</filename>
      <filetype>osw</filetype>
      <usage_type>test</usage_type>
<<<<<<< HEAD
      <checksum>4F5909B3</checksum>
=======
      <checksum>4305B08B</checksum>
>>>>>>> 3d2509b9
    </file>
    <file>
      <filename>base-mechvent-bath-kitchen-fans.osw</filename>
      <filetype>osw</filetype>
      <usage_type>test</usage_type>
<<<<<<< HEAD
      <checksum>679F981A</checksum>
=======
      <checksum>41E6271D</checksum>
>>>>>>> 3d2509b9
    </file>
    <file>
      <filename>base-misc-neighbor-shading.osw</filename>
      <filetype>osw</filetype>
      <usage_type>test</usage_type>
<<<<<<< HEAD
      <checksum>18EA4003</checksum>
=======
      <checksum>1ED070D2</checksum>
>>>>>>> 3d2509b9
    </file>
    <file>
      <filename>base-dhw-tank-heat-pump-outside.osw</filename>
      <filetype>osw</filetype>
      <usage_type>test</usage_type>
<<<<<<< HEAD
      <checksum>197F012C</checksum>
=======
      <checksum>03F1488B</checksum>
>>>>>>> 3d2509b9
    </file>
    <file>
      <filename>base-dhw-tank-heat-pump-with-solar-fraction.osw</filename>
      <filetype>osw</filetype>
      <usage_type>test</usage_type>
<<<<<<< HEAD
      <checksum>BF8C5A4E</checksum>
=======
      <checksum>F79E916B</checksum>
>>>>>>> 3d2509b9
    </file>
    <file>
      <filename>base-dhw-tank-heat-pump.osw</filename>
      <filetype>osw</filetype>
      <usage_type>test</usage_type>
<<<<<<< HEAD
      <checksum>75F71DBA</checksum>
=======
      <checksum>8FBC2690</checksum>
>>>>>>> 3d2509b9
    </file>
    <file>
      <filename>base-dhw-jacket-hpwh.osw</filename>
      <filetype>osw</filetype>
      <usage_type>test</usage_type>
<<<<<<< HEAD
      <checksum>BF73E2EE</checksum>
=======
      <checksum>A11E5B42</checksum>
>>>>>>> 3d2509b9
    </file>
    <file>
      <filename>base-dhw-jacket-gas.osw</filename>
      <filetype>osw</filetype>
      <usage_type>test</usage_type>
<<<<<<< HEAD
      <checksum>07684DD2</checksum>
=======
      <checksum>73C1A15F</checksum>
>>>>>>> 3d2509b9
    </file>
    <file>
      <filename>base-dhw-solar-direct-evacuated-tube.osw</filename>
      <filetype>osw</filetype>
      <usage_type>test</usage_type>
<<<<<<< HEAD
      <checksum>99E2983B</checksum>
=======
      <checksum>19A0A80B</checksum>
>>>>>>> 3d2509b9
    </file>
    <file>
      <filename>base-dhw-solar-direct-flat-plate.osw</filename>
      <filetype>osw</filetype>
      <usage_type>test</usage_type>
<<<<<<< HEAD
      <checksum>345F3C58</checksum>
=======
      <checksum>52076CBB</checksum>
>>>>>>> 3d2509b9
    </file>
    <file>
      <filename>base-dhw-solar-direct-ics.osw</filename>
      <filetype>osw</filetype>
      <usage_type>test</usage_type>
<<<<<<< HEAD
      <checksum>54C26DD4</checksum>
=======
      <checksum>34F22A4F</checksum>
>>>>>>> 3d2509b9
    </file>
    <file>
      <filename>base-dhw-solar-indirect-flat-plate.osw</filename>
      <filetype>osw</filetype>
      <usage_type>test</usage_type>
<<<<<<< HEAD
      <checksum>10BBE7B0</checksum>
=======
      <checksum>BEC1BA44</checksum>
>>>>>>> 3d2509b9
    </file>
    <file>
      <filename>base-dhw-solar-thermosyphon-flat-plate.osw</filename>
      <filetype>osw</filetype>
      <usage_type>test</usage_type>
<<<<<<< HEAD
      <checksum>1D17AF2C</checksum>
=======
      <checksum>8CC120D8</checksum>
>>>>>>> 3d2509b9
    </file>
    <file>
      <filename>base-dhw-tank-heat-pump-with-solar.osw</filename>
      <filetype>osw</filetype>
      <usage_type>test</usage_type>
<<<<<<< HEAD
      <checksum>2242842E</checksum>
=======
      <checksum>8D21E996</checksum>
>>>>>>> 3d2509b9
    </file>
    <file>
      <filename>base-dhw-tank-gas-outside.osw</filename>
      <filetype>osw</filetype>
      <usage_type>test</usage_type>
<<<<<<< HEAD
      <checksum>A7F4D099</checksum>
=======
      <checksum>91064606</checksum>
>>>>>>> 3d2509b9
    </file>
    <file>
      <filename>base-dhw-tank-gas.osw</filename>
      <filetype>osw</filetype>
      <usage_type>test</usage_type>
<<<<<<< HEAD
      <checksum>85CCACD1</checksum>
=======
      <checksum>D82C2D55</checksum>
>>>>>>> 3d2509b9
    </file>
    <file>
      <filename>base-dhw-tank-oil.osw</filename>
      <filetype>osw</filetype>
      <usage_type>test</usage_type>
<<<<<<< HEAD
      <checksum>77A04E16</checksum>
=======
      <checksum>0482F3E7</checksum>
>>>>>>> 3d2509b9
    </file>
    <file>
      <filename>base-dhw-tank-wood.osw</filename>
      <filetype>osw</filetype>
      <usage_type>test</usage_type>
<<<<<<< HEAD
      <checksum>82900D11</checksum>
=======
      <checksum>E103CD14</checksum>
>>>>>>> 3d2509b9
    </file>
    <file>
      <filename>base-dhw-tankless-gas-with-solar.osw</filename>
      <filetype>osw</filetype>
      <usage_type>test</usage_type>
<<<<<<< HEAD
      <checksum>F98AAF09</checksum>
=======
      <checksum>C9C021EE</checksum>
>>>>>>> 3d2509b9
    </file>
    <file>
      <filename>base-dhw-tankless-electric.osw</filename>
      <filetype>osw</filetype>
      <usage_type>test</usage_type>
<<<<<<< HEAD
      <checksum>2BC91807</checksum>
=======
      <checksum>518AAC6C</checksum>
>>>>>>> 3d2509b9
    </file>
    <file>
      <filename>base-dhw-tankless-gas-with-solar-fraction.osw</filename>
      <filetype>osw</filetype>
      <usage_type>test</usage_type>
<<<<<<< HEAD
      <checksum>2CFC8ADE</checksum>
=======
      <checksum>810B6974</checksum>
>>>>>>> 3d2509b9
    </file>
    <file>
      <filename>base-dhw-tankless-propane.osw</filename>
      <filetype>osw</filetype>
      <usage_type>test</usage_type>
<<<<<<< HEAD
      <checksum>1DA9C202</checksum>
=======
      <checksum>EAE2372B</checksum>
>>>>>>> 3d2509b9
    </file>
    <file>
      <filename>base-dhw-tankless-gas.osw</filename>
      <filetype>osw</filetype>
      <usage_type>test</usage_type>
<<<<<<< HEAD
      <checksum>F010A7E5</checksum>
=======
      <checksum>0938C5EA</checksum>
>>>>>>> 3d2509b9
    </file>
    <file>
      <filename>base-hvac-furnace-elec-central-ac-1-speed.osw</filename>
      <filetype>osw</filetype>
      <usage_type>test</usage_type>
<<<<<<< HEAD
      <checksum>218408FC</checksum>
=======
      <checksum>639A15CD</checksum>
>>>>>>> 3d2509b9
    </file>
    <file>
      <filename>extra-second-refrigerator.osw</filename>
      <filetype>osw</filetype>
      <usage_type>test</usage_type>
<<<<<<< HEAD
      <checksum>BC61EBCA</checksum>
=======
      <checksum>D89531A1</checksum>
>>>>>>> 3d2509b9
    </file>
    <file>
      <filename>base-enclosure-garage.osw</filename>
      <filetype>osw</filetype>
      <usage_type>test</usage_type>
<<<<<<< HEAD
      <checksum>80E213DF</checksum>
=======
      <checksum>2A144AFF</checksum>
>>>>>>> 3d2509b9
    </file>
    <file>
      <filename>base-dhw-tank-coal.osw</filename>
      <filetype>osw</filetype>
      <usage_type>test</usage_type>
<<<<<<< HEAD
      <checksum>A689E942</checksum>
=======
      <checksum>08D0316B</checksum>
>>>>>>> 3d2509b9
    </file>
    <file>
      <filename>base-hvac-boiler-coal-only.osw</filename>
      <filetype>osw</filetype>
      <usage_type>test</usage_type>
<<<<<<< HEAD
      <checksum>7257695A</checksum>
=======
      <checksum>6BA9306D</checksum>
>>>>>>> 3d2509b9
    </file>
    <file>
      <filename>base-hvac-elec-resistance-only.osw</filename>
      <filetype>osw</filetype>
      <usage_type>test</usage_type>
<<<<<<< HEAD
      <checksum>4466E2FA</checksum>
=======
      <checksum>434F0F8E</checksum>
>>>>>>> 3d2509b9
    </file>
    <file>
      <filename>base-simcontrol-timestep-10-mins.osw</filename>
      <filetype>osw</filetype>
      <usage_type>test</usage_type>
<<<<<<< HEAD
      <checksum>1E76C1DF</checksum>
=======
      <checksum>7AC6EBAD</checksum>
>>>>>>> 3d2509b9
    </file>
    <file>
      <filename>base-simcontrol-daylight-saving-disabled.osw</filename>
      <filetype>osw</filetype>
      <usage_type>test</usage_type>
<<<<<<< HEAD
      <checksum>C03CCCEA</checksum>
=======
      <checksum>1B034B57</checksum>
>>>>>>> 3d2509b9
    </file>
    <file>
      <filename>base-mechvent-whole-house-fan.osw</filename>
      <filetype>osw</filetype>
      <usage_type>test</usage_type>
<<<<<<< HEAD
      <checksum>B53108EB</checksum>
=======
      <checksum>57744449</checksum>
>>>>>>> 3d2509b9
    </file>
    <file>
      <filename>base-dhw-none.osw</filename>
      <filetype>osw</filetype>
      <usage_type>test</usage_type>
<<<<<<< HEAD
      <checksum>F76642F5</checksum>
=======
      <checksum>1D057871</checksum>
>>>>>>> 3d2509b9
    </file>
    <file>
      <filename>base-enclosure-infil-ach-house-pressure.osw</filename>
      <filetype>osw</filetype>
      <usage_type>test</usage_type>
<<<<<<< HEAD
      <checksum>5DF49BE5</checksum>
=======
      <checksum>FB531E17</checksum>
>>>>>>> 3d2509b9
    </file>
    <file>
      <filename>base-enclosure-infil-cfm-house-pressure.osw</filename>
      <filetype>osw</filetype>
      <usage_type>test</usage_type>
<<<<<<< HEAD
      <checksum>65F231FF</checksum>
=======
      <checksum>8CA4FA5C</checksum>
>>>>>>> 3d2509b9
    </file>
    <file>
      <filename>base-dhw-tankless-electric-outside.osw</filename>
      <filetype>osw</filetype>
      <usage_type>test</usage_type>
<<<<<<< HEAD
      <checksum>D73698D1</checksum>
=======
      <checksum>87F26BA2</checksum>
>>>>>>> 3d2509b9
    </file>
    <file>
      <filename>base-enclosure-beds-5.osw</filename>
      <filetype>osw</filetype>
      <usage_type>test</usage_type>
<<<<<<< HEAD
      <checksum>9CCB45F5</checksum>
=======
      <checksum>79E31B3F</checksum>
>>>>>>> 3d2509b9
    </file>
    <file>
      <filename>base-enclosure-beds-1.osw</filename>
      <filetype>osw</filetype>
      <usage_type>test</usage_type>
<<<<<<< HEAD
      <checksum>24E80D9C</checksum>
=======
      <checksum>1985CD70</checksum>
>>>>>>> 3d2509b9
    </file>
    <file>
      <filename>base-enclosure-beds-2.osw</filename>
      <filetype>osw</filetype>
      <usage_type>test</usage_type>
<<<<<<< HEAD
      <checksum>CFE5F648</checksum>
=======
      <checksum>AAE74EBD</checksum>
>>>>>>> 3d2509b9
    </file>
    <file>
      <filename>extra-enclosure-garage-partially-protruded.osw</filename>
      <filetype>osw</filetype>
      <usage_type>test</usage_type>
<<<<<<< HEAD
      <checksum>A02F7186</checksum>
=======
      <checksum>54406B06</checksum>
>>>>>>> 3d2509b9
    </file>
    <file>
      <filename>base-hvac-dual-fuel-air-to-air-heat-pump-var-speed.osw</filename>
      <filetype>osw</filetype>
      <usage_type>test</usage_type>
<<<<<<< HEAD
      <checksum>E9181273</checksum>
=======
      <checksum>D00239FA</checksum>
>>>>>>> 3d2509b9
    </file>
    <file>
      <filename>base-appliances-coal.osw</filename>
      <filetype>osw</filetype>
      <usage_type>test</usage_type>
<<<<<<< HEAD
      <checksum>97819119</checksum>
=======
      <checksum>BDB480E4</checksum>
>>>>>>> 3d2509b9
    </file>
    <file>
      <filename>base-appliances-gas.osw</filename>
      <filetype>osw</filetype>
      <usage_type>test</usage_type>
<<<<<<< HEAD
      <checksum>778C4B44</checksum>
=======
      <checksum>3A07B4E1</checksum>
>>>>>>> 3d2509b9
    </file>
    <file>
      <filename>base-appliances-modified.osw</filename>
      <filetype>osw</filetype>
      <usage_type>test</usage_type>
<<<<<<< HEAD
      <checksum>682DAC58</checksum>
=======
      <checksum>92AD797D</checksum>
>>>>>>> 3d2509b9
    </file>
    <file>
      <filename>base-appliances-oil.osw</filename>
      <filetype>osw</filetype>
      <usage_type>test</usage_type>
<<<<<<< HEAD
      <checksum>5C9F9921</checksum>
=======
      <checksum>AC830F39</checksum>
>>>>>>> 3d2509b9
    </file>
    <file>
      <filename>base-appliances-propane.osw</filename>
      <filetype>osw</filetype>
      <usage_type>test</usage_type>
<<<<<<< HEAD
      <checksum>DD4E2C0F</checksum>
=======
      <checksum>9B3EF1E9</checksum>
>>>>>>> 3d2509b9
    </file>
    <file>
      <filename>base-appliances-wood.osw</filename>
      <filetype>osw</filetype>
      <usage_type>test</usage_type>
<<<<<<< HEAD
      <checksum>C5376208</checksum>
=======
      <checksum>2BF703DE</checksum>
>>>>>>> 3d2509b9
    </file>
    <file>
      <filename>base-simcontrol-calendar-year-custom.osw</filename>
      <filetype>osw</filetype>
      <usage_type>test</usage_type>
<<<<<<< HEAD
      <checksum>7A81F159</checksum>
=======
      <checksum>64050D16</checksum>
>>>>>>> 3d2509b9
    </file>
    <file>
      <filename>base-location-AMY-2012.osw</filename>
      <filetype>osw</filetype>
      <usage_type>test</usage_type>
<<<<<<< HEAD
      <checksum>11C201AC</checksum>
=======
      <checksum>ED4A990E</checksum>
>>>>>>> 3d2509b9
    </file>
    <file>
      <filename>base-lighting-ceiling-fans.osw</filename>
      <filetype>osw</filetype>
      <usage_type>test</usage_type>
<<<<<<< HEAD
      <checksum>314F5D71</checksum>
    </file>
    <file>
      <filename>extra-schedules-random-seed.osw</filename>
      <filetype>osw</filetype>
      <usage_type>test</usage_type>
      <checksum>8EA84C63</checksum>
=======
      <checksum>C4D02AC2</checksum>
>>>>>>> 3d2509b9
    </file>
    <file>
      <filename>base-misc-usage-multiplier.osw</filename>
      <filetype>osw</filetype>
      <usage_type>test</usage_type>
<<<<<<< HEAD
      <checksum>6C337720</checksum>
=======
      <checksum>BF310CF5</checksum>
>>>>>>> 3d2509b9
    </file>
    <file>
      <filename>base-pv.osw</filename>
      <filetype>osw</filetype>
      <usage_type>test</usage_type>
<<<<<<< HEAD
      <checksum>7C77C131</checksum>
=======
      <checksum>4BB368AF</checksum>
>>>>>>> 3d2509b9
    </file>
    <file>
      <filename>base-dhw-tankless-electric-uef.osw</filename>
      <filetype>osw</filetype>
      <usage_type>test</usage_type>
<<<<<<< HEAD
      <checksum>40657D4D</checksum>
=======
      <checksum>F00B07BE</checksum>
>>>>>>> 3d2509b9
    </file>
    <file>
      <filename>base-dhw-tankless-gas-uef.osw</filename>
      <filetype>osw</filetype>
      <usage_type>test</usage_type>
<<<<<<< HEAD
      <checksum>5886E094</checksum>
=======
      <checksum>59681D93</checksum>
>>>>>>> 3d2509b9
    </file>
    <file>
      <filename>base-misc-loads-large-uncommon.osw</filename>
      <filetype>osw</filetype>
      <usage_type>test</usage_type>
<<<<<<< HEAD
      <checksum>1F18D26A</checksum>
=======
      <checksum>3B2B7EC4</checksum>
>>>>>>> 3d2509b9
    </file>
    <file>
      <filename>base-misc-loads-large-uncommon2.osw</filename>
      <filetype>osw</filetype>
      <usage_type>test</usage_type>
<<<<<<< HEAD
      <checksum>7232B321</checksum>
=======
      <checksum>7BA300C0</checksum>
>>>>>>> 3d2509b9
    </file>
    <file>
      <filename>base-dhw-indirect-outside.osw</filename>
      <filetype>osw</filetype>
      <usage_type>test</usage_type>
<<<<<<< HEAD
      <checksum>2A53766E</checksum>
=======
      <checksum>3262099E</checksum>
>>>>>>> 3d2509b9
    </file>
    <file>
      <filename>base-hvac-boiler-gas-only.osw</filename>
      <filetype>osw</filetype>
      <usage_type>test</usage_type>
<<<<<<< HEAD
      <checksum>C056F3FC</checksum>
=======
      <checksum>E037AE5B</checksum>
>>>>>>> 3d2509b9
    </file>
    <file>
      <filename>base-dhw-indirect-standbyloss.osw</filename>
      <filetype>osw</filetype>
      <usage_type>test</usage_type>
<<<<<<< HEAD
      <checksum>7AE17BE4</checksum>
=======
      <checksum>510E7A35</checksum>
>>>>>>> 3d2509b9
    </file>
    <file>
      <filename>base-dhw-indirect.osw</filename>
      <filetype>osw</filetype>
      <usage_type>test</usage_type>
<<<<<<< HEAD
      <checksum>E4D747AF</checksum>
=======
      <checksum>BA942D4F</checksum>
>>>>>>> 3d2509b9
    </file>
    <file>
      <filename>base-dhw-jacket-indirect.osw</filename>
      <filetype>osw</filetype>
      <usage_type>test</usage_type>
<<<<<<< HEAD
      <checksum>21A6D5C1</checksum>
=======
      <checksum>A474D8C7</checksum>
>>>>>>> 3d2509b9
    </file>
    <file>
      <filename>base-dhw-indirect-with-solar-fraction.osw</filename>
      <filetype>osw</filetype>
      <usage_type>test</usage_type>
<<<<<<< HEAD
      <checksum>1679CAAD</checksum>
=======
      <checksum>CCEC28D7</checksum>
>>>>>>> 3d2509b9
    </file>
    <file>
      <filename>base-dhw-combi-tankless-outside.osw</filename>
      <filetype>osw</filetype>
      <usage_type>test</usage_type>
<<<<<<< HEAD
      <checksum>305E9D34</checksum>
=======
      <checksum>7C748245</checksum>
>>>>>>> 3d2509b9
    </file>
    <file>
      <filename>base-dhw-combi-tankless.osw</filename>
      <filetype>osw</filetype>
      <usage_type>test</usage_type>
<<<<<<< HEAD
      <checksum>BE0A5ED5</checksum>
=======
      <checksum>8EFECD73</checksum>
>>>>>>> 3d2509b9
    </file>
    <file>
      <filename>base-hvac-fireplace-wood-only.osw</filename>
      <filetype>osw</filetype>
      <usage_type>test</usage_type>
<<<<<<< HEAD
      <checksum>8F104648</checksum>
=======
      <checksum>353D4AE7</checksum>
>>>>>>> 3d2509b9
    </file>
    <file>
      <filename>base-hvac-furnace-gas-only.osw</filename>
      <filetype>osw</filetype>
      <usage_type>test</usage_type>
<<<<<<< HEAD
      <checksum>C0349C8B</checksum>
=======
      <checksum>AF8DDABF</checksum>
>>>>>>> 3d2509b9
    </file>
    <file>
      <filename>base-hvac-evap-cooler-only.osw</filename>
      <filetype>osw</filetype>
      <usage_type>test</usage_type>
<<<<<<< HEAD
      <checksum>4C42EBBB</checksum>
=======
      <checksum>2CD313E3</checksum>
>>>>>>> 3d2509b9
    </file>
    <file>
      <filename>base-hvac-mini-split-air-conditioner-only-ducted.osw</filename>
      <filetype>osw</filetype>
      <usage_type>test</usage_type>
<<<<<<< HEAD
      <checksum>F1FD6390</checksum>
=======
      <checksum>E7B80A0E</checksum>
>>>>>>> 3d2509b9
    </file>
    <file>
      <filename>base-hvac-mini-split-air-conditioner-only-ductless.osw</filename>
      <filetype>osw</filetype>
      <usage_type>test</usage_type>
<<<<<<< HEAD
      <checksum>8AA2F078</checksum>
=======
      <checksum>3F06B4A2</checksum>
>>>>>>> 3d2509b9
    </file>
    <file>
      <filename>base-hvac-central-ac-only-1-speed.osw</filename>
      <filetype>osw</filetype>
      <usage_type>test</usage_type>
<<<<<<< HEAD
      <checksum>71C67A33</checksum>
=======
      <checksum>7B9E0557</checksum>
>>>>>>> 3d2509b9
    </file>
    <file>
      <filename>base-hvac-stove-oil-only.osw</filename>
      <filetype>osw</filetype>
      <usage_type>test</usage_type>
<<<<<<< HEAD
      <checksum>39672E20</checksum>
=======
      <checksum>C981B37B</checksum>
>>>>>>> 3d2509b9
    </file>
    <file>
      <filename>base-hvac-stove-wood-pellets-only.osw</filename>
      <filetype>osw</filetype>
      <usage_type>test</usage_type>
<<<<<<< HEAD
      <checksum>CD80DC9B</checksum>
=======
      <checksum>D41289B5</checksum>
>>>>>>> 3d2509b9
    </file>
    <file>
      <filename>base-hvac-floor-furnace-propane-only.osw</filename>
      <filetype>osw</filetype>
      <usage_type>test</usage_type>
<<<<<<< HEAD
      <checksum>83A621B8</checksum>
=======
      <checksum>DBE36C32</checksum>
>>>>>>> 3d2509b9
    </file>
    <file>
      <filename>base-hvac-mini-split-heat-pump-ducted-cooling-only.osw</filename>
      <filetype>osw</filetype>
      <usage_type>test</usage_type>
<<<<<<< HEAD
      <checksum>A7ED6346</checksum>
=======
      <checksum>19AE55C2</checksum>
>>>>>>> 3d2509b9
    </file>
    <file>
      <filename>base-enclosure-infil-flue.osw</filename>
      <filetype>osw</filetype>
      <usage_type>test</usage_type>
<<<<<<< HEAD
      <checksum>7C12747A</checksum>
=======
      <checksum>2E59F03E</checksum>
>>>>>>> 3d2509b9
    </file>
    <file>
      <filename>extra-enclosure-windows-shading.osw</filename>
      <filetype>osw</filetype>
      <usage_type>test</usage_type>
<<<<<<< HEAD
      <checksum>406B52B2</checksum>
=======
      <checksum>121EB8FD</checksum>
>>>>>>> 3d2509b9
    </file>
    <file>
      <filename>base-enclosure-overhangs.osw</filename>
      <filetype>osw</filetype>
      <usage_type>test</usage_type>
<<<<<<< HEAD
      <checksum>0303DB79</checksum>
=======
      <checksum>6A433662</checksum>
>>>>>>> 3d2509b9
    </file>
    <file>
      <filename>base-hvac-evap-cooler-only-ducted.osw</filename>
      <filetype>osw</filetype>
      <usage_type>test</usage_type>
<<<<<<< HEAD
      <checksum>FD516121</checksum>
=======
      <checksum>8CA39B80</checksum>
>>>>>>> 3d2509b9
    </file>
    <file>
      <filename>base-mechvent-cfis-evap-cooler-only-ducted.osw</filename>
      <filetype>osw</filetype>
      <usage_type>test</usage_type>
<<<<<<< HEAD
      <checksum>E01AEB53</checksum>
=======
      <checksum>C60AE0E8</checksum>
>>>>>>> 3d2509b9
    </file>
    <file>
      <filename>extra-second-heating-system-portable-heater-to-heating-system.osw</filename>
      <filetype>osw</filetype>
      <usage_type>test</usage_type>
<<<<<<< HEAD
      <checksum>E9FD0325</checksum>
=======
      <checksum>05AE8ECB</checksum>
>>>>>>> 3d2509b9
    </file>
    <file>
      <filename>extra-second-heating-system-fireplace-to-heating-system.osw</filename>
      <filetype>osw</filetype>
      <usage_type>test</usage_type>
<<<<<<< HEAD
      <checksum>DA92FAFF</checksum>
=======
      <checksum>B0530D82</checksum>
>>>>>>> 3d2509b9
    </file>
    <file>
      <filename>base-hvac-furnace-coal-only.osw</filename>
      <filetype>osw</filetype>
      <usage_type>test</usage_type>
<<<<<<< HEAD
      <checksum>3634850F</checksum>
=======
      <checksum>60F3EDE6</checksum>
>>>>>>> 3d2509b9
    </file>
    <file>
      <filename>base-mechvent-exhaust-rated-flow-rate.osw</filename>
      <filetype>osw</filetype>
      <usage_type>test</usage_type>
<<<<<<< HEAD
      <checksum>0E71F94E</checksum>
=======
      <checksum>69C7C587</checksum>
>>>>>>> 3d2509b9
    </file>
    <file>
      <filename>base-hvac-ground-to-air-heat-pump-cooling-only.osw</filename>
      <filetype>osw</filetype>
      <usage_type>test</usage_type>
<<<<<<< HEAD
      <checksum>814053BF</checksum>
=======
      <checksum>E7C2D4D0</checksum>
>>>>>>> 3d2509b9
    </file>
    <file>
      <filename>base-hvac-boiler-gas-central-ac-1-speed.osw</filename>
      <filetype>osw</filetype>
      <usage_type>test</usage_type>
<<<<<<< HEAD
      <checksum>6093DBF2</checksum>
=======
      <checksum>0FD66BFB</checksum>
>>>>>>> 3d2509b9
    </file>
    <file>
      <filename>extra-second-heating-system-boiler-to-heating-system.osw</filename>
      <filetype>osw</filetype>
      <usage_type>test</usage_type>
<<<<<<< HEAD
      <checksum>A8A9306C</checksum>
=======
      <checksum>1D710602</checksum>
>>>>>>> 3d2509b9
    </file>
    <file>
      <filename>extra-zero-extra-refrigerator-kwh.osw</filename>
      <filetype>osw</filetype>
      <usage_type>test</usage_type>
<<<<<<< HEAD
      <checksum>5EB457C1</checksum>
=======
      <checksum>EBB6D61E</checksum>
>>>>>>> 3d2509b9
    </file>
    <file>
      <filename>extra-zero-freezer-kwh.osw</filename>
      <filetype>osw</filetype>
      <usage_type>test</usage_type>
<<<<<<< HEAD
      <checksum>D27F5934</checksum>
=======
      <checksum>BC0B43E2</checksum>
>>>>>>> 3d2509b9
    </file>
    <file>
      <filename>extra-zero-refrigerator-kwh.osw</filename>
      <filetype>osw</filetype>
      <usage_type>test</usage_type>
<<<<<<< HEAD
      <checksum>DB0B57F4</checksum>
=======
      <checksum>A9601054</checksum>
>>>>>>> 3d2509b9
    </file>
    <file>
      <filename>extra-zero-clothes-washer-kwh.osw</filename>
      <filetype>osw</filetype>
      <usage_type>test</usage_type>
<<<<<<< HEAD
      <checksum>D4223815</checksum>
=======
      <checksum>8587AEBF</checksum>
>>>>>>> 3d2509b9
    </file>
    <file>
      <filename>extra-zero-dishwasher-kwh.osw</filename>
      <filetype>osw</filetype>
      <usage_type>test</usage_type>
<<<<<<< HEAD
      <checksum>6C2FA0E7</checksum>
=======
      <checksum>0160E7CB</checksum>
>>>>>>> 3d2509b9
    </file>
    <file>
      <filename>base-misc-shielding-of-home.osw</filename>
      <filetype>osw</filetype>
      <usage_type>test</usage_type>
<<<<<<< HEAD
      <checksum>09CE72D4</checksum>
=======
      <checksum>80E75AD1</checksum>
>>>>>>> 3d2509b9
    </file>
    <file>
      <filename>extra-gas-hot-tub-heater-with-zero-kwh.osw</filename>
      <filetype>osw</filetype>
      <usage_type>test</usage_type>
<<<<<<< HEAD
      <checksum>D045A047</checksum>
=======
      <checksum>BD313200</checksum>
>>>>>>> 3d2509b9
    </file>
    <file>
      <filename>extra-gas-pool-heater-with-zero-kwh.osw</filename>
      <filetype>osw</filetype>
      <usage_type>test</usage_type>
<<<<<<< HEAD
      <checksum>131E38EE</checksum>
=======
      <checksum>8F683635</checksum>
>>>>>>> 3d2509b9
    </file>
    <file>
      <filename>base-bldgtype-single-family-attached.osw</filename>
      <filetype>osw</filetype>
      <usage_type>test</usage_type>
<<<<<<< HEAD
      <checksum>C7CA9697</checksum>
=======
      <checksum>14D16677</checksum>
>>>>>>> 3d2509b9
    </file>
    <file>
      <filename>extra-bldgtype-single-family-attached-double-exterior.osw</filename>
      <filetype>osw</filetype>
      <usage_type>test</usage_type>
<<<<<<< HEAD
      <checksum>09FCF133</checksum>
=======
      <checksum>3CD4E645</checksum>
>>>>>>> 3d2509b9
    </file>
    <file>
      <filename>extra-bldgtype-single-family-attached-single-exterior-front.osw</filename>
      <filetype>osw</filetype>
      <usage_type>test</usage_type>
<<<<<<< HEAD
      <checksum>DB7AA419</checksum>
=======
      <checksum>EC33F347</checksum>
>>>>>>> 3d2509b9
    </file>
    <file>
      <filename>extra-bldgtype-single-family-attached-atticroof-flat.osw</filename>
      <filetype>osw</filetype>
      <usage_type>test</usage_type>
<<<<<<< HEAD
      <checksum>1E0AABE1</checksum>
=======
      <checksum>2515EAB9</checksum>
>>>>>>> 3d2509b9
    </file>
    <file>
      <filename>base-enclosure-infil-natural-ach.osw</filename>
      <filetype>osw</filetype>
      <usage_type>test</usage_type>
<<<<<<< HEAD
      <checksum>164E4A06</checksum>
=======
      <checksum>E01C2402</checksum>
>>>>>>> 3d2509b9
    </file>
    <file>
      <filename>base-hvac-central-ac-plus-air-to-air-heat-pump-heating.osw</filename>
      <filetype>osw</filetype>
      <usage_type>test</usage_type>
<<<<<<< HEAD
      <checksum>AE7E667E</checksum>
=======
      <checksum>1DC91F0B</checksum>
>>>>>>> 3d2509b9
    </file>
    <file>
      <filename>base-hvac-dual-fuel-air-to-air-heat-pump-1-speed.osw</filename>
      <filetype>osw</filetype>
      <usage_type>test</usage_type>
<<<<<<< HEAD
      <checksum>9AC49972</checksum>
=======
      <checksum>73DEBA18</checksum>
>>>>>>> 3d2509b9
    </file>
    <file>
      <filename>base-hvac-dual-fuel-air-to-air-heat-pump-1-speed-electric.osw</filename>
      <filetype>osw</filetype>
      <usage_type>test</usage_type>
<<<<<<< HEAD
      <checksum>1C96FE54</checksum>
=======
      <checksum>DA60DC46</checksum>
>>>>>>> 3d2509b9
    </file>
    <file>
      <filename>base-hvac-dual-fuel-mini-split-heat-pump-ducted.osw</filename>
      <filetype>osw</filetype>
      <usage_type>test</usage_type>
<<<<<<< HEAD
      <checksum>9DB9BE81</checksum>
=======
      <checksum>99A38B96</checksum>
>>>>>>> 3d2509b9
    </file>
    <file>
      <filename>base-hvac-ground-to-air-heat-pump-heating-only.osw</filename>
      <filetype>osw</filetype>
      <usage_type>test</usage_type>
<<<<<<< HEAD
      <checksum>10D53B9A</checksum>
=======
      <checksum>E7399D4D</checksum>
>>>>>>> 3d2509b9
    </file>
    <file>
      <filename>base-hvac-ground-to-air-heat-pump.osw</filename>
      <filetype>osw</filetype>
      <usage_type>test</usage_type>
<<<<<<< HEAD
      <checksum>614B0C03</checksum>
=======
      <checksum>EF2115AE</checksum>
>>>>>>> 3d2509b9
    </file>
    <file>
      <filename>extra-second-heating-system-boiler-to-heat-pump.osw</filename>
      <filetype>osw</filetype>
      <usage_type>test</usage_type>
<<<<<<< HEAD
      <checksum>420E344C</checksum>
=======
      <checksum>DAD4947E</checksum>
>>>>>>> 3d2509b9
    </file>
    <file>
      <filename>base-hvac-mini-split-heat-pump-ducted-heating-only.osw</filename>
      <filetype>osw</filetype>
      <usage_type>test</usage_type>
<<<<<<< HEAD
      <checksum>F1E4EB5B</checksum>
=======
      <checksum>DD7E1B3B</checksum>
>>>>>>> 3d2509b9
    </file>
    <file>
      <filename>base-hvac-mini-split-heat-pump-ducted.osw</filename>
      <filetype>osw</filetype>
      <usage_type>test</usage_type>
<<<<<<< HEAD
      <checksum>6FC73332</checksum>
=======
      <checksum>A3E243CF</checksum>
>>>>>>> 3d2509b9
    </file>
    <file>
      <filename>base-hvac-mini-split-heat-pump-ductless.osw</filename>
      <filetype>osw</filetype>
      <usage_type>test</usage_type>
<<<<<<< HEAD
      <checksum>6EA9DC64</checksum>
=======
      <checksum>5574AF09</checksum>
>>>>>>> 3d2509b9
    </file>
    <file>
      <filename>extra-second-heating-system-fireplace-to-heat-pump.osw</filename>
      <filetype>osw</filetype>
      <usage_type>test</usage_type>
<<<<<<< HEAD
      <checksum>6A109CA7</checksum>
=======
      <checksum>68ECFAC1</checksum>
>>>>>>> 3d2509b9
    </file>
    <file>
      <filename>base-hvac-undersized.osw</filename>
      <filetype>osw</filetype>
      <usage_type>test</usage_type>
<<<<<<< HEAD
      <checksum>282331C8</checksum>
=======
      <checksum>CB006F08</checksum>
>>>>>>> 3d2509b9
    </file>
    <file>
      <filename>base-hvac-room-ac-only-33percent.osw</filename>
      <filetype>osw</filetype>
      <usage_type>test</usage_type>
<<<<<<< HEAD
      <checksum>177F94A3</checksum>
=======
      <checksum>5CE6D273</checksum>
>>>>>>> 3d2509b9
    </file>
    <file>
      <filename>base-location-helena-mt.osw</filename>
      <filetype>osw</filetype>
      <usage_type>test</usage_type>
<<<<<<< HEAD
      <checksum>87E5C277</checksum>
=======
      <checksum>D1EDDD68</checksum>
>>>>>>> 3d2509b9
    </file>
    <file>
      <filename>base-hvac-programmable-thermostat-detailed.osw</filename>
      <filetype>osw</filetype>
      <usage_type>test</usage_type>
<<<<<<< HEAD
      <checksum>C1FCB7C5</checksum>
=======
      <checksum>AEA91C08</checksum>
>>>>>>> 3d2509b9
    </file>
    <file>
      <filename>base-hvac-fixed-heater-gas-only.osw</filename>
      <filetype>osw</filetype>
      <usage_type>test</usage_type>
<<<<<<< HEAD
      <checksum>187F9E03</checksum>
=======
      <checksum>A41EB405</checksum>
>>>>>>> 3d2509b9
    </file>
    <file>
      <filename>base-hvac-portable-heater-gas-only.osw</filename>
      <filetype>osw</filetype>
      <usage_type>test</usage_type>
<<<<<<< HEAD
      <checksum>0C6F136F</checksum>
=======
      <checksum>D0A214D6</checksum>
>>>>>>> 3d2509b9
    </file>
    <file>
      <filename>base-hvac-boiler-elec-only.osw</filename>
      <filetype>osw</filetype>
      <usage_type>test</usage_type>
<<<<<<< HEAD
      <checksum>264F3A14</checksum>
=======
      <checksum>A59C63AD</checksum>
>>>>>>> 3d2509b9
    </file>
    <file>
      <filename>base-hvac-furnace-elec-only.osw</filename>
      <filetype>osw</filetype>
      <usage_type>test</usage_type>
<<<<<<< HEAD
      <checksum>50A4B7CD</checksum>
=======
      <checksum>381ACE52</checksum>
>>>>>>> 3d2509b9
    </file>
    <file>
      <filename>base-hvac-wall-furnace-elec-only.osw</filename>
      <filetype>osw</filetype>
      <usage_type>test</usage_type>
<<<<<<< HEAD
      <checksum>BAA1D934</checksum>
=======
      <checksum>F0E41B23</checksum>
>>>>>>> 3d2509b9
    </file>
    <file>
      <filename>base-hvac-install-quality-air-to-air-heat-pump-1-speed.osw</filename>
      <filetype>osw</filetype>
      <usage_type>test</usage_type>
<<<<<<< HEAD
      <checksum>2A71BF5E</checksum>
=======
      <checksum>D1608F12</checksum>
>>>>>>> 3d2509b9
    </file>
    <file>
      <filename>base-hvac-install-quality-air-to-air-heat-pump-2-speed.osw</filename>
      <filetype>osw</filetype>
      <usage_type>test</usage_type>
<<<<<<< HEAD
      <checksum>E76305E8</checksum>
=======
      <checksum>BA424915</checksum>
>>>>>>> 3d2509b9
    </file>
    <file>
      <filename>base-hvac-install-quality-air-to-air-heat-pump-var-speed.osw</filename>
      <filetype>osw</filetype>
      <usage_type>test</usage_type>
<<<<<<< HEAD
      <checksum>8F72808C</checksum>
=======
      <checksum>1003CEBF</checksum>
>>>>>>> 3d2509b9
    </file>
    <file>
      <filename>base-hvac-install-quality-furnace-gas-central-ac-1-speed.osw</filename>
      <filetype>osw</filetype>
      <usage_type>test</usage_type>
<<<<<<< HEAD
      <checksum>A12079B1</checksum>
=======
      <checksum>15B6402A</checksum>
>>>>>>> 3d2509b9
    </file>
    <file>
      <filename>base-hvac-install-quality-furnace-gas-central-ac-2-speed.osw</filename>
      <filetype>osw</filetype>
      <usage_type>test</usage_type>
<<<<<<< HEAD
      <checksum>76D0A064</checksum>
=======
      <checksum>87436F14</checksum>
>>>>>>> 3d2509b9
    </file>
    <file>
      <filename>base-hvac-install-quality-furnace-gas-central-ac-var-speed.osw</filename>
      <filetype>osw</filetype>
      <usage_type>test</usage_type>
<<<<<<< HEAD
      <checksum>641604C1</checksum>
=======
      <checksum>97D737FA</checksum>
>>>>>>> 3d2509b9
    </file>
    <file>
      <filename>base-hvac-install-quality-furnace-gas-only.osw</filename>
      <filetype>osw</filetype>
      <usage_type>test</usage_type>
<<<<<<< HEAD
      <checksum>94B49DCB</checksum>
=======
      <checksum>A008EBAD</checksum>
>>>>>>> 3d2509b9
    </file>
    <file>
      <filename>base-hvac-install-quality-mini-split-air-conditioner-only-ducted.osw</filename>
      <filetype>osw</filetype>
      <usage_type>test</usage_type>
<<<<<<< HEAD
      <checksum>B67D08A3</checksum>
=======
      <checksum>5493CE31</checksum>
>>>>>>> 3d2509b9
    </file>
    <file>
      <filename>base-hvac-install-quality-mini-split-heat-pump-ducted.osw</filename>
      <filetype>osw</filetype>
      <usage_type>test</usage_type>
<<<<<<< HEAD
      <checksum>18D3BE5B</checksum>
=======
      <checksum>49CDC5A7</checksum>
>>>>>>> 3d2509b9
    </file>
    <file>
      <filename>base-hvac-install-quality-ground-to-air-heat-pump.osw</filename>
      <filetype>osw</filetype>
      <usage_type>test</usage_type>
<<<<<<< HEAD
      <checksum>0A2CBE3D</checksum>
=======
      <checksum>D93D14B7</checksum>
>>>>>>> 3d2509b9
    </file>
    <file>
      <filename>base-dhw-tank-heat-pump-uef.osw</filename>
      <filetype>osw</filetype>
      <usage_type>test</usage_type>
<<<<<<< HEAD
      <checksum>E06D5885</checksum>
=======
      <checksum>DEC7B0C1</checksum>
>>>>>>> 3d2509b9
    </file>
    <file>
      <filename>base-dhw-tank-elec-uef.osw</filename>
      <filetype>osw</filetype>
      <usage_type>test</usage_type>
<<<<<<< HEAD
      <checksum>3641CC7D</checksum>
=======
      <checksum>C9CC63F4</checksum>
>>>>>>> 3d2509b9
    </file>
    <file>
      <filename>base-dhw-tank-gas-uef.osw</filename>
      <filetype>osw</filetype>
      <usage_type>test</usage_type>
<<<<<<< HEAD
      <checksum>E259E839</checksum>
=======
      <checksum>12D749DC</checksum>
>>>>>>> 3d2509b9
    </file>
    <file>
      <filename>base-enclosure-2stories.osw</filename>
      <filetype>osw</filetype>
      <usage_type>test</usage_type>
<<<<<<< HEAD
      <checksum>480C5FB2</checksum>
=======
      <checksum>05E082A2</checksum>
>>>>>>> 3d2509b9
    </file>
    <file>
      <filename>base-hvac-autosize-boiler-elec-only.osw</filename>
      <filetype>osw</filetype>
      <usage_type>test</usage_type>
<<<<<<< HEAD
      <checksum>EAD26771</checksum>
=======
      <checksum>B5D9F74A</checksum>
>>>>>>> 3d2509b9
    </file>
    <file>
      <filename>base-hvac-autosize-boiler-gas-central-ac-1-speed.osw</filename>
      <filetype>osw</filetype>
      <usage_type>test</usage_type>
<<<<<<< HEAD
      <checksum>0486C5A9</checksum>
=======
      <checksum>BDA388A9</checksum>
>>>>>>> 3d2509b9
    </file>
    <file>
      <filename>base-hvac-autosize-boiler-gas-only.osw</filename>
      <filetype>osw</filetype>
      <usage_type>test</usage_type>
<<<<<<< HEAD
      <checksum>3DC19B63</checksum>
=======
      <checksum>C902D1F5</checksum>
>>>>>>> 3d2509b9
    </file>
    <file>
      <filename>base-hvac-autosize-central-ac-only-1-speed.osw</filename>
      <filetype>osw</filetype>
      <usage_type>test</usage_type>
<<<<<<< HEAD
      <checksum>124F3E60</checksum>
=======
      <checksum>4E8A5D54</checksum>
>>>>>>> 3d2509b9
    </file>
    <file>
      <filename>base-hvac-autosize-central-ac-only-2-speed.osw</filename>
      <filetype>osw</filetype>
      <usage_type>test</usage_type>
<<<<<<< HEAD
      <checksum>C2A5EE62</checksum>
=======
      <checksum>F02E0517</checksum>
>>>>>>> 3d2509b9
    </file>
    <file>
      <filename>base-hvac-autosize-central-ac-only-var-speed.osw</filename>
      <filetype>osw</filetype>
      <usage_type>test</usage_type>
<<<<<<< HEAD
      <checksum>5A906565</checksum>
=======
      <checksum>C5BDCE26</checksum>
>>>>>>> 3d2509b9
    </file>
    <file>
      <filename>base-hvac-autosize-elec-resistance-only.osw</filename>
      <filetype>osw</filetype>
      <usage_type>test</usage_type>
<<<<<<< HEAD
      <checksum>CA6841A1</checksum>
=======
      <checksum>5A324F76</checksum>
>>>>>>> 3d2509b9
    </file>
    <file>
      <filename>base-hvac-autosize-evap-cooler-furnace-gas.osw</filename>
      <filetype>osw</filetype>
      <usage_type>test</usage_type>
<<<<<<< HEAD
      <checksum>55BC99FF</checksum>
=======
      <checksum>B43F092B</checksum>
>>>>>>> 3d2509b9
    </file>
    <file>
      <filename>base-hvac-autosize-floor-furnace-propane-only.osw</filename>
      <filetype>osw</filetype>
      <usage_type>test</usage_type>
<<<<<<< HEAD
      <checksum>A7B503D5</checksum>
=======
      <checksum>77014F67</checksum>
>>>>>>> 3d2509b9
    </file>
    <file>
      <filename>base-hvac-autosize-furnace-elec-only.osw</filename>
      <filetype>osw</filetype>
      <usage_type>test</usage_type>
<<<<<<< HEAD
      <checksum>4B36CAC7</checksum>
=======
      <checksum>62417D2E</checksum>
>>>>>>> 3d2509b9
    </file>
    <file>
      <filename>base-hvac-autosize-furnace-gas-central-ac-2-speed.osw</filename>
      <filetype>osw</filetype>
      <usage_type>test</usage_type>
<<<<<<< HEAD
      <checksum>B85662B7</checksum>
=======
      <checksum>EAE21562</checksum>
>>>>>>> 3d2509b9
    </file>
    <file>
      <filename>base-hvac-autosize-furnace-gas-central-ac-var-speed.osw</filename>
      <filetype>osw</filetype>
      <usage_type>test</usage_type>
<<<<<<< HEAD
      <checksum>B452E8BA</checksum>
=======
      <checksum>6F717A60</checksum>
>>>>>>> 3d2509b9
    </file>
    <file>
      <filename>base-hvac-autosize-furnace-gas-only.osw</filename>
      <filetype>osw</filetype>
      <usage_type>test</usage_type>
<<<<<<< HEAD
      <checksum>DB48677C</checksum>
=======
      <checksum>3FA15BF1</checksum>
>>>>>>> 3d2509b9
    </file>
    <file>
      <filename>base-hvac-autosize-furnace-gas-room-ac.osw</filename>
      <filetype>osw</filetype>
      <usage_type>test</usage_type>
<<<<<<< HEAD
      <checksum>4CEB22AD</checksum>
=======
      <checksum>2D8453D9</checksum>
>>>>>>> 3d2509b9
    </file>
    <file>
      <filename>base-hvac-autosize-room-ac-only.osw</filename>
      <filetype>osw</filetype>
      <usage_type>test</usage_type>
<<<<<<< HEAD
      <checksum>1998DD10</checksum>
=======
      <checksum>99A9371A</checksum>
>>>>>>> 3d2509b9
    </file>
    <file>
      <filename>base-hvac-autosize-stove-oil-only.osw</filename>
      <filetype>osw</filetype>
      <usage_type>test</usage_type>
<<<<<<< HEAD
      <checksum>7FC77DC3</checksum>
=======
      <checksum>420DD40D</checksum>
>>>>>>> 3d2509b9
    </file>
    <file>
      <filename>base-hvac-autosize-wall-furnace-elec-only.osw</filename>
      <filetype>osw</filetype>
      <usage_type>test</usage_type>
<<<<<<< HEAD
      <checksum>DB8B165F</checksum>
=======
      <checksum>A19F18A9</checksum>
>>>>>>> 3d2509b9
    </file>
    <file>
      <filename>base-hvac-autosize.osw</filename>
      <filetype>osw</filetype>
      <usage_type>test</usage_type>
<<<<<<< HEAD
      <checksum>47F32224</checksum>
    </file>
    <file>
      <filename>base-hvac-autosize-ground-to-air-heat-pump-cooling-only.osw</filename>
      <filetype>osw</filetype>
      <usage_type>test</usage_type>
      <checksum>68E71EC0</checksum>
    </file>
    <file>
      <filename>base-hvac-autosize-ground-to-air-heat-pump-heating-only.osw</filename>
      <filetype>osw</filetype>
      <usage_type>test</usage_type>
      <checksum>865162B4</checksum>
    </file>
    <file>
      <filename>base-hvac-autosize-ground-to-air-heat-pump.osw</filename>
      <filetype>osw</filetype>
      <usage_type>test</usage_type>
      <checksum>11892919</checksum>
    </file>
    <file>
      <filename>base-hvac-autosize-air-to-air-heat-pump-1-speed-cooling-only.osw</filename>
      <filetype>osw</filetype>
      <usage_type>test</usage_type>
      <checksum>60D75DE5</checksum>
    </file>
    <file>
      <filename>base-hvac-autosize-air-to-air-heat-pump-1-speed-heating-only.osw</filename>
      <filetype>osw</filetype>
      <usage_type>test</usage_type>
      <checksum>42FBA837</checksum>
    </file>
    <file>
      <filename>base-hvac-autosize-air-to-air-heat-pump-2-speed.osw</filename>
      <filetype>osw</filetype>
      <usage_type>test</usage_type>
      <checksum>CF478AD2</checksum>
    </file>
    <file>
      <filename>base-hvac-autosize-air-to-air-heat-pump-var-speed.osw</filename>
      <filetype>osw</filetype>
      <usage_type>test</usage_type>
      <checksum>E71ADD57</checksum>
    </file>
    <file>
      <filename>base-hvac-autosize-central-ac-plus-air-to-air-heat-pump-heating.osw</filename>
      <filetype>osw</filetype>
      <usage_type>test</usage_type>
      <checksum>2EC932A2</checksum>
    </file>
    <file>
      <filename>base-hvac-autosize-dual-fuel-air-to-air-heat-pump-1-speed.osw</filename>
      <filetype>osw</filetype>
      <usage_type>test</usage_type>
      <checksum>966D2B77</checksum>
    </file>
    <file>
      <filename>base-hvac-autosize-dual-fuel-mini-split-heat-pump-ducted.osw</filename>
      <filetype>osw</filetype>
      <usage_type>test</usage_type>
      <checksum>2C1B8C7C</checksum>
    </file>
    <file>
      <filename>base-hvac-autosize-mini-split-heat-pump-ducted-cooling-only.osw</filename>
      <filetype>osw</filetype>
      <usage_type>test</usage_type>
      <checksum>3325F29E</checksum>
    </file>
    <file>
      <filename>base-hvac-autosize-mini-split-heat-pump-ducted-heating-only.osw</filename>
      <filetype>osw</filetype>
      <usage_type>test</usage_type>
      <checksum>572886CB</checksum>
    </file>
    <file>
      <filename>base-hvac-autosize-mini-split-heat-pump-ducted.osw</filename>
      <filetype>osw</filetype>
      <usage_type>test</usage_type>
      <checksum>B4EE7D0F</checksum>
    </file>
    <file>
      <filename>base-hvac-autosize-air-to-air-heat-pump-1-speed.osw</filename>
      <filetype>osw</filetype>
      <usage_type>test</usage_type>
      <checksum>7199A4C3</checksum>
=======
      <checksum>0990CD76</checksum>
>>>>>>> 3d2509b9
    </file>
    <file>
      <filename>base-hvac-autosize-mini-split-air-conditioner-only-ducted.osw</filename>
      <filetype>osw</filetype>
      <usage_type>test</usage_type>
<<<<<<< HEAD
      <checksum>AD6A3B8E</checksum>
=======
      <checksum>76D8B48F</checksum>
>>>>>>> 3d2509b9
    </file>
    <file>
      <filename>base-foundation-vented-crawlspace.osw</filename>
      <filetype>osw</filetype>
      <usage_type>test</usage_type>
<<<<<<< HEAD
      <checksum>6FC4A9E0</checksum>
=======
      <checksum>3BF01E31</checksum>
>>>>>>> 3d2509b9
    </file>
    <file>
      <filename>base-foundation-unvented-crawlspace.osw</filename>
      <filetype>osw</filetype>
      <usage_type>test</usage_type>
<<<<<<< HEAD
      <checksum>5A527E61</checksum>
=======
      <checksum>BB3AC6FD</checksum>
>>>>>>> 3d2509b9
    </file>
    <file>
      <filename>base-foundation-unconditioned-basement-assembly-r.osw</filename>
      <filetype>osw</filetype>
      <usage_type>test</usage_type>
<<<<<<< HEAD
      <checksum>B1CE1815</checksum>
=======
      <checksum>00B43F8D</checksum>
>>>>>>> 3d2509b9
    </file>
    <file>
      <filename>base-foundation-unconditioned-basement.osw</filename>
      <filetype>osw</filetype>
      <usage_type>test</usage_type>
<<<<<<< HEAD
      <checksum>31FB62FC</checksum>
=======
      <checksum>BC4560E7</checksum>
>>>>>>> 3d2509b9
    </file>
    <file>
      <filename>base-location-duluth-mn.osw</filename>
      <filetype>osw</filetype>
      <usage_type>test</usage_type>
<<<<<<< HEAD
      <checksum>9E7A5A5B</checksum>
=======
      <checksum>532AD0BB</checksum>
>>>>>>> 3d2509b9
    </file>
    <file>
      <filename>base-foundation-unconditioned-basement-wall-insulation.osw</filename>
      <filetype>osw</filetype>
      <usage_type>test</usage_type>
<<<<<<< HEAD
      <checksum>E92ACCD2</checksum>
=======
      <checksum>5361B68D</checksum>
>>>>>>> 3d2509b9
    </file>
    <file>
      <filename>extra-bldgtype-single-family-attached-unconditioned-basement-middle.osw</filename>
      <filetype>osw</filetype>
      <usage_type>test</usage_type>
<<<<<<< HEAD
      <checksum>D18326CA</checksum>
=======
      <checksum>813AE13A</checksum>
>>>>>>> 3d2509b9
    </file>
    <file>
      <filename>extra-bldgtype-single-family-attached-unconditioned-basement-right.osw</filename>
      <filetype>osw</filetype>
      <usage_type>test</usage_type>
<<<<<<< HEAD
      <checksum>419BFDFE</checksum>
=======
      <checksum>71B7E742</checksum>
>>>>>>> 3d2509b9
    </file>
    <file>
      <filename>extra-bldgtype-single-family-attached-unconditioned-basement.osw</filename>
      <filetype>osw</filetype>
      <usage_type>test</usage_type>
<<<<<<< HEAD
      <checksum>0B5ECA6E</checksum>
=======
      <checksum>44B64639</checksum>
>>>>>>> 3d2509b9
    </file>
    <file>
      <filename>extra-bldgtype-single-family-attached-unvented-crawlspace-middle.osw</filename>
      <filetype>osw</filetype>
      <usage_type>test</usage_type>
<<<<<<< HEAD
      <checksum>D0A48825</checksum>
=======
      <checksum>A5302CF2</checksum>
>>>>>>> 3d2509b9
    </file>
    <file>
      <filename>extra-bldgtype-single-family-attached-unvented-crawlspace-right.osw</filename>
      <filetype>osw</filetype>
      <usage_type>test</usage_type>
<<<<<<< HEAD
      <checksum>2B27F10E</checksum>
=======
      <checksum>7E54DA30</checksum>
>>>>>>> 3d2509b9
    </file>
    <file>
      <filename>extra-bldgtype-single-family-attached-unvented-crawlspace.osw</filename>
      <filetype>osw</filetype>
      <usage_type>test</usage_type>
<<<<<<< HEAD
      <checksum>67205D97</checksum>
=======
      <checksum>74871544</checksum>
>>>>>>> 3d2509b9
    </file>
    <file>
      <filename>extra-bldgtype-single-family-attached-vented-crawlspace-middle.osw</filename>
      <filetype>osw</filetype>
      <usage_type>test</usage_type>
<<<<<<< HEAD
      <checksum>929960D3</checksum>
=======
      <checksum>E7C8081B</checksum>
>>>>>>> 3d2509b9
    </file>
    <file>
      <filename>extra-bldgtype-single-family-attached-vented-crawlspace-right.osw</filename>
      <filetype>osw</filetype>
      <usage_type>test</usage_type>
<<<<<<< HEAD
      <checksum>237CA49F</checksum>
=======
      <checksum>102D78D7</checksum>
>>>>>>> 3d2509b9
    </file>
    <file>
      <filename>extra-bldgtype-single-family-attached-vented-crawlspace.osw</filename>
      <filetype>osw</filetype>
      <usage_type>test</usage_type>
<<<<<<< HEAD
      <checksum>4285198C</checksum>
=======
      <checksum>132F008D</checksum>
>>>>>>> 3d2509b9
    </file>
    <file>
      <filename>base-location-baltimore-md.osw</filename>
      <filetype>osw</filetype>
      <usage_type>test</usage_type>
<<<<<<< HEAD
      <checksum>30E2143E</checksum>
=======
      <checksum>3F8359FA</checksum>
>>>>>>> 3d2509b9
    </file>
    <file>
      <filename>base-location-portland-or.osw</filename>
      <filetype>osw</filetype>
      <usage_type>test</usage_type>
<<<<<<< HEAD
      <checksum>57B82EF9</checksum>
=======
      <checksum>4C2AD71B</checksum>
>>>>>>> 3d2509b9
    </file>
    <file>
      <filename>base-misc-defaults.osw</filename>
      <filetype>osw</filetype>
      <usage_type>test</usage_type>
<<<<<<< HEAD
      <checksum>863F2341</checksum>
=======
      <checksum>7572D8A6</checksum>
>>>>>>> 3d2509b9
    </file>
    <file>
      <filename>base-foundation-slab.osw</filename>
      <filetype>osw</filetype>
      <usage_type>test</usage_type>
<<<<<<< HEAD
      <checksum>5737E1CD</checksum>
=======
      <checksum>63B580B2</checksum>
>>>>>>> 3d2509b9
    </file>
    <file>
      <filename>extra-enclosure-atticroof-conditioned-eaves-gable.osw</filename>
      <filetype>osw</filetype>
      <usage_type>test</usage_type>
<<<<<<< HEAD
      <checksum>2AEBECF2</checksum>
=======
      <checksum>74BEE1F2</checksum>
>>>>>>> 3d2509b9
    </file>
    <file>
      <filename>extra-enclosure-atticroof-conditioned-eaves-hip.osw</filename>
      <filetype>osw</filetype>
      <usage_type>test</usage_type>
<<<<<<< HEAD
      <checksum>EB7F2E39</checksum>
=======
      <checksum>16BF65A0</checksum>
>>>>>>> 3d2509b9
    </file>
    <file>
      <filename>base-appliances-dehumidifier.osw</filename>
      <filetype>osw</filetype>
      <usage_type>test</usage_type>
<<<<<<< HEAD
      <checksum>7EC7A9AE</checksum>
=======
      <checksum>93266272</checksum>
>>>>>>> 3d2509b9
    </file>
    <file>
      <filename>base-appliances-dehumidifier-ief-portable.osw</filename>
      <filetype>osw</filetype>
      <usage_type>test</usage_type>
<<<<<<< HEAD
      <checksum>3C4EEBE5</checksum>
=======
      <checksum>C4FC98D8</checksum>
>>>>>>> 3d2509b9
    </file>
    <file>
      <filename>base-appliances-dehumidifier-ief-whole-home.osw</filename>
      <filetype>osw</filetype>
      <usage_type>test</usage_type>
<<<<<<< HEAD
      <checksum>CAA68BCD</checksum>
=======
      <checksum>49D9CFE9</checksum>
>>>>>>> 3d2509b9
    </file>
    <file>
      <filename>base-atticroof-radiant-barrier.osw</filename>
      <filetype>osw</filetype>
      <usage_type>test</usage_type>
<<<<<<< HEAD
      <checksum>87907ED7</checksum>
=======
      <checksum>C945E50B</checksum>
>>>>>>> 3d2509b9
    </file>
    <file>
      <filename>base-location-dallas-tx.osw</filename>
      <filetype>osw</filetype>
      <usage_type>test</usage_type>
<<<<<<< HEAD
      <checksum>FF4ACC81</checksum>
=======
      <checksum>24C3DFD4</checksum>
>>>>>>> 3d2509b9
    </file>
    <file>
      <filename>base-location-miami-fl.osw</filename>
      <filetype>osw</filetype>
      <usage_type>test</usage_type>
<<<<<<< HEAD
      <checksum>C0426DEB</checksum>
=======
      <checksum>D4DA0A02</checksum>
>>>>>>> 3d2509b9
    </file>
    <file>
      <filename>base-location-honolulu-hi.osw</filename>
      <filetype>osw</filetype>
      <usage_type>test</usage_type>
<<<<<<< HEAD
      <checksum>5FA6A9E5</checksum>
=======
      <checksum>C553FD67</checksum>
>>>>>>> 3d2509b9
    </file>
    <file>
      <filename>base-location-phoenix-az.osw</filename>
      <filetype>osw</filetype>
      <usage_type>test</usage_type>
<<<<<<< HEAD
      <checksum>7B8824EA</checksum>
=======
      <checksum>91AE305F</checksum>
>>>>>>> 3d2509b9
    </file>
    <file>
      <filename>extra-bldgtype-single-family-attached-slab-middle.osw</filename>
      <filetype>osw</filetype>
      <usage_type>test</usage_type>
<<<<<<< HEAD
      <checksum>0D9C1B78</checksum>
=======
      <checksum>E43E1D5F</checksum>
>>>>>>> 3d2509b9
    </file>
    <file>
      <filename>extra-bldgtype-single-family-attached-slab-right.osw</filename>
      <filetype>osw</filetype>
      <usage_type>test</usage_type>
<<<<<<< HEAD
      <checksum>E8D13771</checksum>
=======
      <checksum>190E81FD</checksum>
>>>>>>> 3d2509b9
    </file>
    <file>
      <filename>extra-bldgtype-single-family-attached-slab.osw</filename>
      <filetype>osw</filetype>
      <usage_type>test</usage_type>
<<<<<<< HEAD
      <checksum>F9252BBF</checksum>
=======
      <checksum>85B97054</checksum>
>>>>>>> 3d2509b9
    </file>
    <file>
      <filename>extra-bldgtype-single-family-attached-atticroof-conditioned-eaves-gable.osw</filename>
      <filetype>osw</filetype>
      <usage_type>test</usage_type>
<<<<<<< HEAD
      <checksum>15287568</checksum>
=======
      <checksum>AE70B25E</checksum>
>>>>>>> 3d2509b9
    </file>
    <file>
      <filename>extra-bldgtype-single-family-attached-atticroof-conditioned-eaves-hip.osw</filename>
      <filetype>osw</filetype>
      <usage_type>test</usage_type>
<<<<<<< HEAD
      <checksum>857A6883</checksum>
=======
      <checksum>99ECE8D2</checksum>
>>>>>>> 3d2509b9
    </file>
    <file>
      <filename>base-bldgtype-multifamily-shared-mechvent-preconditioning.osw</filename>
      <filetype>osw</filetype>
      <usage_type>test</usage_type>
<<<<<<< HEAD
      <checksum>057C04F1</checksum>
=======
      <checksum>3369C100</checksum>
>>>>>>> 3d2509b9
    </file>
    <file>
      <filename>base-bldgtype-multifamily-shared-mechvent.osw</filename>
      <filetype>osw</filetype>
      <usage_type>test</usage_type>
<<<<<<< HEAD
      <checksum>C167DC7B</checksum>
=======
      <checksum>757A5050</checksum>
>>>>>>> 3d2509b9
    </file>
    <file>
      <filename>base-bldgtype-multifamily-shared-pv.osw</filename>
      <filetype>osw</filetype>
      <usage_type>test</usage_type>
<<<<<<< HEAD
      <checksum>37BE40A3</checksum>
=======
      <checksum>6CA5C5BE</checksum>
>>>>>>> 3d2509b9
    </file>
    <file>
      <filename>base-bldgtype-multifamily-shared-water-heater.osw</filename>
      <filetype>osw</filetype>
      <usage_type>test</usage_type>
<<<<<<< HEAD
      <checksum>6F1A22B6</checksum>
=======
      <checksum>837B97D6</checksum>
>>>>>>> 3d2509b9
    </file>
    <file>
      <filename>base-bldgtype-multifamily.osw</filename>
      <filetype>osw</filetype>
      <usage_type>test</usage_type>
<<<<<<< HEAD
      <checksum>1458A2D7</checksum>
=======
      <checksum>36AEC654</checksum>
>>>>>>> 3d2509b9
    </file>
    <file>
      <filename>base-bldgtype-multifamily-shared-boiler-only-baseboard.osw</filename>
      <filetype>osw</filetype>
      <usage_type>test</usage_type>
<<<<<<< HEAD
      <checksum>F1D56546</checksum>
=======
      <checksum>CF8690DF</checksum>
>>>>>>> 3d2509b9
    </file>
    <file>
      <filename>base-bldgtype-multifamily-shared-boiler-only-fan-coil.osw</filename>
      <filetype>osw</filetype>
      <usage_type>test</usage_type>
<<<<<<< HEAD
      <checksum>4704E3D2</checksum>
=======
      <checksum>4C52C8D5</checksum>
>>>>>>> 3d2509b9
    </file>
    <file>
      <filename>base-hvac-room-ac-only-ceer.osw</filename>
      <filetype>osw</filetype>
      <usage_type>test</usage_type>
<<<<<<< HEAD
      <checksum>C2AB8980</checksum>
=======
      <checksum>3F17AE43</checksum>
>>>>>>> 3d2509b9
    </file>
    <file>
      <filename>extra-bldgtype-single-family-attached-double-loaded-interior.osw</filename>
      <filetype>osw</filetype>
      <usage_type>test</usage_type>
<<<<<<< HEAD
      <checksum>DF8AF6CE</checksum>
=======
      <checksum>AC7EE366</checksum>
>>>>>>> 3d2509b9
    </file>
    <file>
      <filename>extra-bldgtype-multifamily-unvented-crawlspace-left-bottom.osw</filename>
      <filetype>osw</filetype>
      <usage_type>test</usage_type>
<<<<<<< HEAD
      <checksum>A89519DF</checksum>
=======
      <checksum>DFF12967</checksum>
>>>>>>> 3d2509b9
    </file>
    <file>
      <filename>extra-bldgtype-multifamily-unvented-crawlspace-left-middle.osw</filename>
      <filetype>osw</filetype>
      <usage_type>test</usage_type>
<<<<<<< HEAD
      <checksum>85C1E77F</checksum>
=======
      <checksum>0462BBE7</checksum>
>>>>>>> 3d2509b9
    </file>
    <file>
      <filename>extra-bldgtype-multifamily-unvented-crawlspace-left-top.osw</filename>
      <filetype>osw</filetype>
      <usage_type>test</usage_type>
<<<<<<< HEAD
      <checksum>2EA013AC</checksum>
=======
      <checksum>EAB75B67</checksum>
>>>>>>> 3d2509b9
    </file>
    <file>
      <filename>extra-bldgtype-multifamily-unvented-crawlspace-middle-bottom.osw</filename>
      <filetype>osw</filetype>
      <usage_type>test</usage_type>
<<<<<<< HEAD
      <checksum>8A9DE535</checksum>
=======
      <checksum>D7DD7D66</checksum>
>>>>>>> 3d2509b9
    </file>
    <file>
      <filename>extra-bldgtype-multifamily-unvented-crawlspace-middle-middle.osw</filename>
      <filetype>osw</filetype>
      <usage_type>test</usage_type>
<<<<<<< HEAD
      <checksum>FF13B44B</checksum>
=======
      <checksum>75797A9C</checksum>
>>>>>>> 3d2509b9
    </file>
    <file>
      <filename>extra-bldgtype-multifamily-unvented-crawlspace-middle-top.osw</filename>
      <filetype>osw</filetype>
      <usage_type>test</usage_type>
<<<<<<< HEAD
      <checksum>57E09BF4</checksum>
=======
      <checksum>D69994C8</checksum>
>>>>>>> 3d2509b9
    </file>
    <file>
      <filename>extra-bldgtype-multifamily-unvented-crawlspace-right-bottom.osw</filename>
      <filetype>osw</filetype>
      <usage_type>test</usage_type>
<<<<<<< HEAD
      <checksum>7DE55B9D</checksum>
=======
      <checksum>D3B28958</checksum>
>>>>>>> 3d2509b9
    </file>
    <file>
      <filename>extra-bldgtype-multifamily-unvented-crawlspace-right-middle.osw</filename>
      <filetype>osw</filetype>
      <usage_type>test</usage_type>
<<<<<<< HEAD
      <checksum>9EACBF77</checksum>
=======
      <checksum>EB4A5659</checksum>
>>>>>>> 3d2509b9
    </file>
    <file>
      <filename>extra-bldgtype-multifamily-unvented-crawlspace-right-top.osw</filename>
      <filetype>osw</filetype>
      <usage_type>test</usage_type>
<<<<<<< HEAD
      <checksum>F2F4230D</checksum>
=======
      <checksum>5D134466</checksum>
>>>>>>> 3d2509b9
    </file>
    <file>
      <filename>extra-bldgtype-multifamily-unvented-crawlspace.osw</filename>
      <filetype>osw</filetype>
      <usage_type>test</usage_type>
<<<<<<< HEAD
      <checksum>0E133BB3</checksum>
=======
      <checksum>00F19D29</checksum>
>>>>>>> 3d2509b9
    </file>
    <file>
      <filename>extra-bldgtype-multifamily-vented-crawlspace-left-bottom.osw</filename>
      <filetype>osw</filetype>
      <usage_type>test</usage_type>
<<<<<<< HEAD
      <checksum>F707F52E</checksum>
=======
      <checksum>5B6B05FE</checksum>
>>>>>>> 3d2509b9
    </file>
    <file>
      <filename>extra-bldgtype-multifamily-vented-crawlspace-left-middle.osw</filename>
      <filetype>osw</filetype>
      <usage_type>test</usage_type>
<<<<<<< HEAD
      <checksum>84971E37</checksum>
=======
      <checksum>A310A1BB</checksum>
>>>>>>> 3d2509b9
    </file>
    <file>
      <filename>extra-bldgtype-multifamily-vented-crawlspace-left-top.osw</filename>
      <filetype>osw</filetype>
      <usage_type>test</usage_type>
<<<<<<< HEAD
      <checksum>A4A6EF91</checksum>
=======
      <checksum>A7C53161</checksum>
>>>>>>> 3d2509b9
    </file>
    <file>
      <filename>extra-bldgtype-multifamily-vented-crawlspace-middle-bottom.osw</filename>
      <filetype>osw</filetype>
      <usage_type>test</usage_type>
<<<<<<< HEAD
      <checksum>30FA45A2</checksum>
=======
      <checksum>44A1819D</checksum>
>>>>>>> 3d2509b9
    </file>
    <file>
      <filename>extra-bldgtype-multifamily-vented-crawlspace-middle-middle.osw</filename>
      <filetype>osw</filetype>
      <usage_type>test</usage_type>
<<<<<<< HEAD
      <checksum>1DAEBB02</checksum>
=======
      <checksum>9F32131D</checksum>
>>>>>>> 3d2509b9
    </file>
    <file>
      <filename>extra-bldgtype-multifamily-vented-crawlspace-middle-top.osw</filename>
      <filetype>osw</filetype>
      <usage_type>test</usage_type>
<<<<<<< HEAD
      <checksum>62A471A2</checksum>
=======
      <checksum>CA5CAD70</checksum>
>>>>>>> 3d2509b9
    </file>
    <file>
      <filename>extra-bldgtype-multifamily-vented-crawlspace-right-bottom.osw</filename>
      <filetype>osw</filetype>
      <usage_type>test</usage_type>
<<<<<<< HEAD
      <checksum>E8C75552</checksum>
=======
      <checksum>DC6E8861</checksum>
>>>>>>> 3d2509b9
    </file>
    <file>
      <filename>extra-bldgtype-multifamily-vented-crawlspace-right-middle.osw</filename>
      <filetype>osw</filetype>
      <usage_type>test</usage_type>
<<<<<<< HEAD
      <checksum>B96D7E85</checksum>
=======
      <checksum>0FBB8969</checksum>
>>>>>>> 3d2509b9
    </file>
    <file>
      <filename>extra-bldgtype-multifamily-vented-crawlspace-right-top.osw</filename>
      <filetype>osw</filetype>
      <usage_type>test</usage_type>
<<<<<<< HEAD
      <checksum>2FB858A3</checksum>
=======
      <checksum>B3E94051</checksum>
>>>>>>> 3d2509b9
    </file>
    <file>
      <filename>extra-bldgtype-multifamily-vented-crawlspace.osw</filename>
      <filetype>osw</filetype>
      <usage_type>test</usage_type>
<<<<<<< HEAD
      <checksum>7EDEB8AE</checksum>
=======
      <checksum>79C1725D</checksum>
>>>>>>> 3d2509b9
    </file>
    <file>
      <filename>extra-bldgtype-multifamily-eaves.osw</filename>
      <filetype>osw</filetype>
      <usage_type>test</usage_type>
<<<<<<< HEAD
      <checksum>4951995E</checksum>
=======
      <checksum>B16FA91D</checksum>
>>>>>>> 3d2509b9
    </file>
    <file>
      <filename>extra-bldgtype-multifamily-slab-left-bottom.osw</filename>
      <filetype>osw</filetype>
      <usage_type>test</usage_type>
<<<<<<< HEAD
      <checksum>55EA1927</checksum>
=======
      <checksum>E90F7524</checksum>
>>>>>>> 3d2509b9
    </file>
    <file>
      <filename>extra-bldgtype-multifamily-slab-left-middle.osw</filename>
      <filetype>osw</filetype>
      <usage_type>test</usage_type>
<<<<<<< HEAD
      <checksum>91DC7128</checksum>
=======
      <checksum>A996A59A</checksum>
>>>>>>> 3d2509b9
    </file>
    <file>
      <filename>extra-bldgtype-multifamily-slab-left-top.osw</filename>
      <filetype>osw</filetype>
      <usage_type>test</usage_type>
<<<<<<< HEAD
      <checksum>D5A65606</checksum>
=======
      <checksum>FF5F9898</checksum>
>>>>>>> 3d2509b9
    </file>
    <file>
      <filename>extra-bldgtype-multifamily-slab-middle-bottom.osw</filename>
      <filetype>osw</filetype>
      <usage_type>test</usage_type>
<<<<<<< HEAD
      <checksum>4F70517B</checksum>
=======
      <checksum>E08C0E1C</checksum>
>>>>>>> 3d2509b9
    </file>
    <file>
      <filename>extra-bldgtype-multifamily-slab-middle-middle.osw</filename>
      <filetype>osw</filetype>
      <usage_type>test</usage_type>
<<<<<<< HEAD
      <checksum>0A0D7F30</checksum>
=======
      <checksum>9B3FA92D</checksum>
>>>>>>> 3d2509b9
    </file>
    <file>
      <filename>extra-bldgtype-multifamily-slab-middle-top.osw</filename>
      <filetype>osw</filetype>
      <usage_type>test</usage_type>
<<<<<<< HEAD
      <checksum>08161955</checksum>
=======
      <checksum>2E760E35</checksum>
>>>>>>> 3d2509b9
    </file>
    <file>
      <filename>extra-bldgtype-multifamily-slab-right-bottom.osw</filename>
      <filetype>osw</filetype>
      <usage_type>test</usage_type>
<<<<<<< HEAD
      <checksum>9D2BB31D</checksum>
=======
      <checksum>863D9FD7</checksum>
>>>>>>> 3d2509b9
    </file>
    <file>
      <filename>extra-bldgtype-multifamily-slab-right-middle.osw</filename>
      <filetype>osw</filetype>
      <usage_type>test</usage_type>
<<<<<<< HEAD
      <checksum>38E28B18</checksum>
=======
      <checksum>7F3F573F</checksum>
>>>>>>> 3d2509b9
    </file>
    <file>
      <filename>extra-bldgtype-multifamily-slab-right-top.osw</filename>
      <filetype>osw</filetype>
      <usage_type>test</usage_type>
<<<<<<< HEAD
      <checksum>BD80EB01</checksum>
=======
      <checksum>12F31C2D</checksum>
>>>>>>> 3d2509b9
    </file>
    <file>
      <filename>extra-bldgtype-multifamily-slab.osw</filename>
      <filetype>osw</filetype>
      <usage_type>test</usage_type>
<<<<<<< HEAD
      <checksum>2E5B92AA</checksum>
=======
      <checksum>DA7280D9</checksum>
>>>>>>> 3d2509b9
    </file>
    <file>
      <filename>extra-bldgtype-multifamily-double-loaded-interior.osw</filename>
      <filetype>osw</filetype>
      <usage_type>test</usage_type>
<<<<<<< HEAD
      <checksum>B3CBDB3E</checksum>
=======
      <checksum>A3DB52A8</checksum>
>>>>>>> 3d2509b9
    </file>
    <file>
      <filename>extra-bldgtype-multifamily-double-exterior.osw</filename>
      <filetype>osw</filetype>
      <usage_type>test</usage_type>
<<<<<<< HEAD
      <checksum>51215E7E</checksum>
=======
      <checksum>FDD2FA59</checksum>
>>>>>>> 3d2509b9
    </file>
    <file>
      <filename>extra-bldgtype-multifamily-single-exterior-front.osw</filename>
      <filetype>osw</filetype>
      <usage_type>test</usage_type>
<<<<<<< HEAD
      <checksum>0B2F66BE</checksum>
=======
      <checksum>171427CA</checksum>
>>>>>>> 3d2509b9
    </file>
    <file>
      <filename>extra-bldgtype-multifamily-unvented-crawlspace-double-loaded-interior.osw</filename>
      <filetype>osw</filetype>
      <usage_type>test</usage_type>
<<<<<<< HEAD
      <checksum>84BB7D3A</checksum>
=======
      <checksum>73E4BA0C</checksum>
>>>>>>> 3d2509b9
    </file>
    <file>
      <filename>extra-bldgtype-multifamily-unvented-crawlspace-left-bottom-double-loaded-interior.osw</filename>
      <filetype>osw</filetype>
      <usage_type>test</usage_type>
<<<<<<< HEAD
      <checksum>E3BC083B</checksum>
=======
      <checksum>D868ED22</checksum>
>>>>>>> 3d2509b9
    </file>
    <file>
      <filename>extra-bldgtype-multifamily-unvented-crawlspace-left-middle-double-loaded-interior.osw</filename>
      <filetype>osw</filetype>
      <usage_type>test</usage_type>
<<<<<<< HEAD
      <checksum>84E5FDC9</checksum>
=======
      <checksum>9542C087</checksum>
>>>>>>> 3d2509b9
    </file>
    <file>
      <filename>extra-bldgtype-multifamily-unvented-crawlspace-left-top-double-loaded-interior.osw</filename>
      <filetype>osw</filetype>
      <usage_type>test</usage_type>
<<<<<<< HEAD
      <checksum>A9ACE570</checksum>
=======
      <checksum>2DD7EAD3</checksum>
>>>>>>> 3d2509b9
    </file>
    <file>
      <filename>extra-bldgtype-multifamily-unvented-crawlspace-middle-bottom-double-loaded-interior.osw</filename>
      <filetype>osw</filetype>
      <usage_type>test</usage_type>
<<<<<<< HEAD
      <checksum>94863CB0</checksum>
=======
      <checksum>CA83CC38</checksum>
>>>>>>> 3d2509b9
    </file>
    <file>
      <filename>extra-bldgtype-multifamily-unvented-crawlspace-middle-middle-double-loaded-interior.osw</filename>
      <filetype>osw</filetype>
      <usage_type>test</usage_type>
<<<<<<< HEAD
      <checksum>0E0D897A</checksum>
=======
      <checksum>43FD1958</checksum>
>>>>>>> 3d2509b9
    </file>
    <file>
      <filename>extra-bldgtype-multifamily-unvented-crawlspace-middle-top-double-loaded-interior.osw</filename>
      <filetype>osw</filetype>
      <usage_type>test</usage_type>
<<<<<<< HEAD
      <checksum>601BEC42</checksum>
=======
      <checksum>D6C99ADD</checksum>
>>>>>>> 3d2509b9
    </file>
    <file>
      <filename>extra-bldgtype-multifamily-unvented-crawlspace-right-bottom-double-loaded-interior.osw</filename>
      <filetype>osw</filetype>
      <usage_type>test</usage_type>
<<<<<<< HEAD
      <checksum>D385862D</checksum>
=======
      <checksum>CB893D12</checksum>
>>>>>>> 3d2509b9
    </file>
    <file>
      <filename>extra-bldgtype-multifamily-unvented-crawlspace-right-middle-double-loaded-interior.osw</filename>
      <filetype>osw</filetype>
      <usage_type>test</usage_type>
<<<<<<< HEAD
      <checksum>C6196803</checksum>
=======
      <checksum>F8592443</checksum>
>>>>>>> 3d2509b9
    </file>
    <file>
      <filename>extra-bldgtype-multifamily-unvented-crawlspace-right-top-double-loaded-interior.osw</filename>
      <filetype>osw</filetype>
      <usage_type>test</usage_type>
<<<<<<< HEAD
      <checksum>4D0B6255</checksum>
=======
      <checksum>75D446E9</checksum>
>>>>>>> 3d2509b9
    </file>
    <file>
      <filename>extra-bldgtype-multifamily-vented-crawlspace-double-loaded-interior.osw</filename>
      <filetype>osw</filetype>
      <usage_type>test</usage_type>
<<<<<<< HEAD
      <checksum>C52CD92A</checksum>
=======
      <checksum>1E79E44F</checksum>
>>>>>>> 3d2509b9
    </file>
    <file>
      <filename>extra-bldgtype-multifamily-vented-crawlspace-left-bottom-double-loaded-interior.osw</filename>
      <filetype>osw</filetype>
      <usage_type>test</usage_type>
<<<<<<< HEAD
      <checksum>2D4490A3</checksum>
=======
      <checksum>2BF11882</checksum>
>>>>>>> 3d2509b9
    </file>
    <file>
      <filename>extra-bldgtype-multifamily-vented-crawlspace-left-middle-double-loaded-interior.osw</filename>
      <filetype>osw</filetype>
      <usage_type>test</usage_type>
<<<<<<< HEAD
      <checksum>23C75D2B</checksum>
=======
      <checksum>610E360F</checksum>
>>>>>>> 3d2509b9
    </file>
    <file>
      <filename>extra-bldgtype-multifamily-vented-crawlspace-left-top-double-loaded-interior.osw</filename>
      <filetype>osw</filetype>
      <usage_type>test</usage_type>
<<<<<<< HEAD
      <checksum>B9392353</checksum>
=======
      <checksum>132E35E1</checksum>
>>>>>>> 3d2509b9
    </file>
    <file>
      <filename>extra-bldgtype-multifamily-vented-crawlspace-middle-bottom-double-loaded-interior.osw</filename>
      <filetype>osw</filetype>
      <usage_type>test</usage_type>
<<<<<<< HEAD
      <checksum>C1FC9584</checksum>
=======
      <checksum>40FF0609</checksum>
>>>>>>> 3d2509b9
    </file>
    <file>
      <filename>extra-bldgtype-multifamily-vented-crawlspace-middle-middle-double-loaded-interior.osw</filename>
      <filetype>osw</filetype>
      <usage_type>test</usage_type>
<<<<<<< HEAD
      <checksum>A6A56076</checksum>
=======
      <checksum>0DD52BAC</checksum>
>>>>>>> 3d2509b9
    </file>
    <file>
      <filename>extra-bldgtype-multifamily-vented-crawlspace-middle-top-double-loaded-interior.osw</filename>
      <filetype>osw</filetype>
      <usage_type>test</usage_type>
<<<<<<< HEAD
      <checksum>DC6935EE</checksum>
=======
      <checksum>99AC3A2F</checksum>
>>>>>>> 3d2509b9
    </file>
    <file>
      <filename>extra-bldgtype-multifamily-vented-crawlspace-right-bottom-double-loaded-interior.osw</filename>
      <filetype>osw</filetype>
      <usage_type>test</usage_type>
<<<<<<< HEAD
      <checksum>D9CAD6EB</checksum>
=======
      <checksum>2CEB3396</checksum>
>>>>>>> 3d2509b9
    </file>
    <file>
      <filename>extra-bldgtype-multifamily-vented-crawlspace-right-middle-double-loaded-interior.osw</filename>
      <filetype>osw</filetype>
      <usage_type>test</usage_type>
<<<<<<< HEAD
      <checksum>7CEF7ADF</checksum>
=======
      <checksum>2A89573E</checksum>
>>>>>>> 3d2509b9
    </file>
    <file>
      <filename>extra-bldgtype-multifamily-vented-crawlspace-right-top-double-loaded-interior.osw</filename>
      <filetype>osw</filetype>
      <usage_type>test</usage_type>
<<<<<<< HEAD
      <checksum>3B2DC0B7</checksum>
=======
      <checksum>4AAA5CB7</checksum>
>>>>>>> 3d2509b9
    </file>
    <file>
      <filename>extra-bldgtype-multifamily-slab-double-loaded-interior.osw</filename>
      <filetype>osw</filetype>
      <usage_type>test</usage_type>
<<<<<<< HEAD
      <checksum>D2D876D0</checksum>
=======
      <checksum>FDA40846</checksum>
>>>>>>> 3d2509b9
    </file>
    <file>
      <filename>extra-bldgtype-multifamily-slab-left-bottom-double-loaded-interior.osw</filename>
      <filetype>osw</filetype>
      <usage_type>test</usage_type>
<<<<<<< HEAD
      <checksum>89996396</checksum>
=======
      <checksum>477F8039</checksum>
>>>>>>> 3d2509b9
    </file>
    <file>
      <filename>extra-bldgtype-multifamily-slab-left-middle-double-loaded-interior.osw</filename>
      <filetype>osw</filetype>
      <usage_type>test</usage_type>
<<<<<<< HEAD
      <checksum>3EFE168B</checksum>
=======
      <checksum>78DC8429</checksum>
>>>>>>> 3d2509b9
    </file>
    <file>
      <filename>extra-bldgtype-multifamily-slab-left-top-double-loaded-interior.osw</filename>
      <filetype>osw</filetype>
      <usage_type>test</usage_type>
<<<<<<< HEAD
      <checksum>69587D88</checksum>
=======
      <checksum>6A7FC9D9</checksum>
>>>>>>> 3d2509b9
    </file>
    <file>
      <filename>extra-bldgtype-multifamily-slab-middle-bottom-double-loaded-interior.osw</filename>
      <filetype>osw</filetype>
      <usage_type>test</usage_type>
<<<<<<< HEAD
      <checksum>01F7ECD4</checksum>
=======
      <checksum>E2467497</checksum>
>>>>>>> 3d2509b9
    </file>
    <file>
      <filename>extra-bldgtype-multifamily-slab-middle-middle-double-loaded-interior.osw</filename>
      <filetype>osw</filetype>
      <usage_type>test</usage_type>
<<<<<<< HEAD
      <checksum>AF22E523</checksum>
=======
      <checksum>B03811EF</checksum>
>>>>>>> 3d2509b9
    </file>
    <file>
      <filename>extra-bldgtype-multifamily-slab-middle-top-double-loaded-interior.osw</filename>
      <filetype>osw</filetype>
      <usage_type>test</usage_type>
<<<<<<< HEAD
      <checksum>B226DE91</checksum>
=======
      <checksum>7955BD0E</checksum>
>>>>>>> 3d2509b9
    </file>
    <file>
      <filename>extra-bldgtype-multifamily-slab-right-bottom-double-loaded-interior.osw</filename>
      <filetype>osw</filetype>
      <usage_type>test</usage_type>
<<<<<<< HEAD
      <checksum>08A66D6D</checksum>
=======
      <checksum>A8635CEB</checksum>
>>>>>>> 3d2509b9
    </file>
    <file>
      <filename>extra-bldgtype-multifamily-slab-right-middle-double-loaded-interior.osw</filename>
      <filetype>osw</filetype>
      <usage_type>test</usage_type>
<<<<<<< HEAD
      <checksum>2D5F422A</checksum>
=======
      <checksum>20CA8B90</checksum>
>>>>>>> 3d2509b9
    </file>
    <file>
      <filename>extra-bldgtype-multifamily-slab-right-top-double-loaded-interior.osw</filename>
      <filetype>osw</filetype>
      <usage_type>test</usage_type>
<<<<<<< HEAD
      <checksum>8640526E</checksum>
=======
      <checksum>5DAF42D6</checksum>
>>>>>>> 3d2509b9
    </file>
    <file>
      <filename>base-simcontrol-daylight-saving-custom.osw</filename>
      <filetype>osw</filetype>
      <usage_type>test</usage_type>
<<<<<<< HEAD
      <checksum>FC918CD0</checksum>
=======
      <checksum>1DD0BEB3</checksum>
>>>>>>> 3d2509b9
    </file>
    <file>
      <filename>base-hvac-seasons.osw</filename>
      <filetype>osw</filetype>
      <usage_type>test</usage_type>
<<<<<<< HEAD
      <checksum>3B98374B</checksum>
=======
      <checksum>4E4687E6</checksum>
>>>>>>> 3d2509b9
    </file>
    <file>
      <filename>base-hvac-seasons.osw</filename>
      <filetype>osw</filetype>
      <usage_type>test</usage_type>
<<<<<<< HEAD
      <checksum>46DB2EF8</checksum>
=======
      <checksum>2EA19838</checksum>
>>>>>>> 3d2509b9
    </file>
    <file>
      <filename>base-bldgtype-single-family-attached-2stories.osw</filename>
      <filetype>osw</filetype>
      <usage_type>test</usage_type>
<<<<<<< HEAD
      <checksum>CDECF654</checksum>
=======
      <checksum>27DB0C14</checksum>
>>>>>>> 3d2509b9
    </file>
    <file>
      <filename>base-enclosure-2stories-garage.osw</filename>
      <filetype>osw</filetype>
      <usage_type>test</usage_type>
<<<<<<< HEAD
      <checksum>7BA5558E</checksum>
=======
      <checksum>0EFD8D82</checksum>
>>>>>>> 3d2509b9
    </file>
    <file>
      <filename>extra-enclosure-garage-atticroof-conditioned.osw</filename>
      <filetype>osw</filetype>
      <usage_type>test</usage_type>
<<<<<<< HEAD
      <checksum>1F2A01C9</checksum>
=======
      <checksum>E2F712A0</checksum>
>>>>>>> 3d2509b9
    </file>
    <file>
      <filename>base-schedules-detailed-smooth.osw</filename>
      <filetype>osw</filetype>
      <usage_type>test</usage_type>
<<<<<<< HEAD
      <checksum>59B0724A</checksum>
=======
      <checksum>16593BE3</checksum>
>>>>>>> 3d2509b9
    </file>
    <file>
      <filename>base-schedules-detailed-stochastic-vacancy.osw</filename>
      <filetype>osw</filetype>
      <usage_type>test</usage_type>
<<<<<<< HEAD
      <checksum>A0F6758E</checksum>
=======
      <checksum>7D191836</checksum>
>>>>>>> 3d2509b9
    </file>
    <file>
      <filename>base-schedules-detailed-stochastic.osw</filename>
      <filetype>osw</filetype>
      <usage_type>test</usage_type>
<<<<<<< HEAD
      <checksum>549668FF</checksum>
    </file>
    <file>
      <filename>base-schedules-simple.osw</filename>
      <filetype>osw</filetype>
      <usage_type>test</usage_type>
      <checksum>A53A3D7B</checksum>
=======
      <checksum>93F6AD52</checksum>
    </file>
    <file>
      <filename>base-foundation-ambient.osw</filename>
      <filetype>osw</filetype>
      <usage_type>test</usage_type>
      <checksum>38FC9775</checksum>
    </file>
    <file>
      <filename>extra-state-code-different-than-epw.osw</filename>
      <filetype>osw</filetype>
      <usage_type>test</usage_type>
      <checksum>AEA4F076</checksum>
>>>>>>> 3d2509b9
    </file>
    <file>
      <filename>base-lighting-holiday.osw</filename>
      <filetype>osw</filetype>
      <usage_type>test</usage_type>
<<<<<<< HEAD
      <checksum>DCFD1BCA</checksum>
    </file>
    <file>
      <filename>schedules_config.json</filename>
      <filetype>json</filetype>
      <usage_type>resource</usage_type>
      <checksum>0CB5683C</checksum>
    </file>
    <file>
      <filename>schedules_clothes_dryer_consumption_dist.csv</filename>
      <filetype>csv</filetype>
      <usage_type>resource</usage_type>
      <checksum>C11EB889</checksum>
    </file>
    <file>
      <filename>schedules_clothes_dryer_duration_dist.csv</filename>
      <filetype>csv</filetype>
      <usage_type>resource</usage_type>
      <checksum>E26C2515</checksum>
    </file>
    <file>
      <filename>schedules_clothes_washer_consumption_dist.csv</filename>
      <filetype>csv</filetype>
      <usage_type>resource</usage_type>
      <checksum>B82EBBFB</checksum>
    </file>
    <file>
      <filename>schedules_clothes_washer_duration_dist.csv</filename>
      <filetype>csv</filetype>
      <usage_type>resource</usage_type>
      <checksum>7F0BFEDA</checksum>
    </file>
    <file>
      <filename>schedules_cooking_consumption_dist.csv</filename>
      <filetype>csv</filetype>
      <usage_type>resource</usage_type>
      <checksum>1C8AAA92</checksum>
    </file>
    <file>
      <filename>schedules_cooking_duration_dist.csv</filename>
      <filetype>csv</filetype>
      <usage_type>resource</usage_type>
      <checksum>66C47C80</checksum>
    </file>
    <file>
      <filename>schedules_dishwasher_consumption_dist.csv</filename>
      <filetype>csv</filetype>
      <usage_type>resource</usage_type>
      <checksum>50A1CFBC</checksum>
    </file>
    <file>
      <filename>schedules_dishwasher_duration_dist.csv</filename>
      <filetype>csv</filetype>
      <usage_type>resource</usage_type>
      <checksum>A7E76021</checksum>
    </file>
    <file>
      <filename>schedules_hot_water_clothes_washer_cluster_size_probability.csv</filename>
      <filetype>csv</filetype>
      <usage_type>resource</usage_type>
      <checksum>2401A66F</checksum>
    </file>
    <file>
      <filename>schedules_hot_water_clothes_washer_event_duration_probability.csv</filename>
      <filetype>csv</filetype>
      <usage_type>resource</usage_type>
      <checksum>9D369386</checksum>
    </file>
    <file>
      <filename>schedules_hot_water_dishwasher_cluster_size_probability.csv</filename>
      <filetype>csv</filetype>
      <usage_type>resource</usage_type>
      <checksum>93DCD6FD</checksum>
    </file>
    <file>
      <filename>schedules_hot_water_dishwasher_event_duration_probability.csv</filename>
      <filetype>csv</filetype>
      <usage_type>resource</usage_type>
      <checksum>419E598E</checksum>
=======
      <checksum>79D68834</checksum>
    </file>
    <file>
      <filename>base-hvac-autosize-ground-to-air-heat-pump-heating-only.osw</filename>
      <filetype>osw</filetype>
      <usage_type>test</usage_type>
      <checksum>38CFA3FE</checksum>
    </file>
    <file>
      <filename>base-hvac-autosize-ground-to-air-heat-pump.osw</filename>
      <filetype>osw</filetype>
      <usage_type>test</usage_type>
      <checksum>7E54490D</checksum>
    </file>
    <file>
      <filename>base-hvac-autosize-air-to-air-heat-pump-1-speed-cooling-only.osw</filename>
      <filetype>osw</filetype>
      <usage_type>test</usage_type>
      <checksum>91D1A96B</checksum>
    </file>
    <file>
      <filename>base-hvac-autosize-air-to-air-heat-pump-1-speed-heating-only.osw</filename>
      <filetype>osw</filetype>
      <usage_type>test</usage_type>
      <checksum>BF25CF68</checksum>
    </file>
    <file>
      <filename>base-hvac-autosize-air-to-air-heat-pump-2-speed.osw</filename>
      <filetype>osw</filetype>
      <usage_type>test</usage_type>
      <checksum>359B566E</checksum>
    </file>
    <file>
      <filename>base-hvac-autosize-air-to-air-heat-pump-var-speed.osw</filename>
      <filetype>osw</filetype>
      <usage_type>test</usage_type>
      <checksum>EC2F0449</checksum>
    </file>
    <file>
      <filename>base-hvac-autosize-central-ac-plus-air-to-air-heat-pump-heating.osw</filename>
      <filetype>osw</filetype>
      <usage_type>test</usage_type>
      <checksum>E66E7EF9</checksum>
    </file>
    <file>
      <filename>base-hvac-autosize-dual-fuel-air-to-air-heat-pump-1-speed.osw</filename>
      <filetype>osw</filetype>
      <usage_type>test</usage_type>
      <checksum>B08540F4</checksum>
    </file>
    <file>
      <filename>base-hvac-autosize-dual-fuel-mini-split-heat-pump-ducted.osw</filename>
      <filetype>osw</filetype>
      <usage_type>test</usage_type>
      <checksum>BD908ABE</checksum>
    </file>
    <file>
      <filename>base-hvac-autosize-mini-split-heat-pump-ducted-cooling-only.osw</filename>
      <filetype>osw</filetype>
      <usage_type>test</usage_type>
      <checksum>8795FC24</checksum>
    </file>
    <file>
      <filename>base-hvac-autosize-mini-split-heat-pump-ducted-heating-only.osw</filename>
      <filetype>osw</filetype>
      <usage_type>test</usage_type>
      <checksum>BBB180F1</checksum>
    </file>
    <file>
      <filename>base-hvac-autosize-mini-split-heat-pump-ducted.osw</filename>
      <filetype>osw</filetype>
      <usage_type>test</usage_type>
      <checksum>CF77E34A</checksum>
    </file>
    <file>
      <filename>base-hvac-autosize-air-to-air-heat-pump-1-speed.osw</filename>
      <filetype>osw</filetype>
      <usage_type>test</usage_type>
      <checksum>F10213D3</checksum>
>>>>>>> 3d2509b9
    </file>
    <file>
      <filename>base-hvac-autosize-air-to-air-heat-pump-1-speed-manual-s-oversize-allowances.osw</filename>
      <filetype>osw</filetype>
      <usage_type>test</usage_type>
<<<<<<< HEAD
      <checksum>5ABC5E2B</checksum>
=======
      <checksum>B1312F41</checksum>
>>>>>>> 3d2509b9
    </file>
    <file>
      <filename>base-foundation-ambient.osw</filename>
      <filetype>osw</filetype>
      <usage_type>test</usage_type>
<<<<<<< HEAD
      <checksum>A213B98B</checksum>
=======
      <checksum>BAC76D4F</checksum>
>>>>>>> 3d2509b9
    </file>
    <file>
      <filename>build_residential_hpxml_test.rb</filename>
      <filetype>rb</filetype>
      <usage_type>test</usage_type>
<<<<<<< HEAD
      <checksum>12DB504E</checksum>
=======
      <checksum>E8B72AC1</checksum>
>>>>>>> 3d2509b9
    </file>
    <file>
      <filename>base-hvac-autosize-ground-to-air-heat-pump-manual-s-oversize-allowances.osw</filename>
      <filetype>osw</filetype>
      <usage_type>test</usage_type>
      <checksum>6E21D0B6</checksum>
    </file>
    <file>
      <filename>base-hvac-autosize-mini-split-heat-pump-ducted-manual-s-oversize-allowances.osw</filename>
      <filetype>osw</filetype>
      <usage_type>test</usage_type>
      <checksum>752D0D64</checksum>
    </file>
    <file>
      <filename>build_residential_hpxml_test.rb</filename>
      <filetype>rb</filetype>
      <usage_type>test</usage_type>
      <checksum>22ADE9E4</checksum>
    </file>
    <file>
      <version>
        <software_program>OpenStudio</software_program>
        <identifier>2.9.0</identifier>
        <min_compatible>2.9.0</min_compatible>
      </version>
      <filename>measure.rb</filename>
      <filetype>rb</filetype>
      <usage_type>script</usage_type>
      <checksum>C09F5DA3</checksum>
    </file>
    <file>
      <filename>test_measure.xml</filename>
      <filetype>xml</filetype>
      <usage_type>test</usage_type>
      <checksum>E0771035</checksum>
    </file>
    <file>
      <filename>test_rakefile.xml</filename>
      <filetype>xml</filetype>
      <usage_type>test</usage_type>
      <checksum>9375B2EC</checksum>
    </file>
  </files>
</measure><|MERGE_RESOLUTION|>--- conflicted
+++ resolved
@@ -359,37 +359,13 @@
       </choices>
     </argument>
     <argument>
-<<<<<<< HEAD
-      <name>zip_code</name>
-      <display_name>Zip Code</display_name>
-      <description>Zip code - used for informational purposes only</description>
-      <type>String</type>
-      <required>false</required>
-      <model_dependent>false</model_dependent>
-    </argument>
-    <argument>
-      <name>site_type</name>
-      <display_name>Site: Type</display_name>
-      <description>The type of site.</description>
-      <type>Choice</type>
-      <required>false</required>
-=======
       <name>weather_station_epw_filepath</name>
       <display_name>Weather Station: EnergyPlus Weather (EPW) Filepath</display_name>
       <description>Path of the EPW file.</description>
       <type>String</type>
       <required>true</required>
->>>>>>> 3d2509b9
       <model_dependent>false</model_dependent>
       <default_value>USA_CO_Denver.Intl.AP.725650_TMY3.epw</default_value>
-    </argument>
-    <argument>
-      <name>year_built</name>
-      <display_name>Building Construction: Year Built</display_name>
-      <description>The year the building was built</description>
-      <type>Integer</type>
-      <required>false</required>
-      <model_dependent>false</model_dependent>
     </argument>
     <argument>
       <name>year_built</name>
@@ -1846,7 +1822,7 @@
     <argument>
       <name>heating_system_heating_capacity</name>
       <display_name>Heating System: Heating Capacity</display_name>
-      <description>The output heating capacity of the heating system. If using 'auto', the autosizing algorithm will use ACCA Manual J/S to set the capacity to meet its load served.</description>
+      <description>The output heating capacity of the heating system. Enter 'auto' to size the capacity based on ACCA Manual J/S.</description>
       <type>String</type>
       <units>Btu/hr</units>
       <required>true</required>
@@ -1970,7 +1946,7 @@
     <argument>
       <name>cooling_system_cooling_capacity</name>
       <display_name>Cooling System: Cooling Capacity</display_name>
-      <description>The output cooling capacity of the cooling system. If using 'auto', the autosizing algorithm will use ACCA Manual J/S to set the capacity to meet its load served.</description>
+      <description>The output cooling capacity of the cooling system. Enter 'auto' to size the capacity based on ACCA Manual J/S.</description>
       <type>String</type>
       <units>tons</units>
       <required>true</required>
@@ -2147,7 +2123,7 @@
     <argument>
       <name>heat_pump_heating_capacity</name>
       <display_name>Heat Pump: Heating Capacity</display_name>
-      <description>The output heating capacity of the heat pump. If using 'auto', the autosizing algorithm will use ACCA Manual J/S to set the capacity to meet its load served.</description>
+      <description>The output heating capacity of the heat pump. Enter 'auto' to size the capacity based on ACCA Manual J/S (i.e., based on cooling design loads with some oversizing allowances for heating design loads). Enter 'auto using max load' to size the capacity based on the maximum of heating/cooling design loads.</description>
       <type>String</type>
       <units>Btu/hr</units>
       <required>true</required>
@@ -2167,7 +2143,7 @@
     <argument>
       <name>heat_pump_cooling_capacity</name>
       <display_name>Heat Pump: Cooling Capacity</display_name>
-      <description>The output cooling capacity of the heat pump. If using 'auto', the autosizing algorithm will use ACCA Manual J/S to set the capacity to meet its load served.</description>
+      <description>The output cooling capacity of the heat pump. Enter 'auto' to size the capacity based on ACCA Manual J/S.</description>
       <type>String</type>
       <units>Btu/hr</units>
       <required>true</required>
@@ -2237,7 +2213,7 @@
     <argument>
       <name>heat_pump_backup_heating_capacity</name>
       <display_name>Heat Pump: Backup Heating Capacity</display_name>
-      <description>The backup output heating capacity of the heat pump. If using 'auto', the autosizing algorithm will use ACCA Manual J/S to set the capacity to meet its load served.</description>
+      <description>The backup output heating capacity of the heat pump. Enter 'auto' to size the capacity based on ACCA Manual J/S.</description>
       <type>String</type>
       <units>Btu/hr</units>
       <required>true</required>
@@ -2384,7 +2360,7 @@
     <argument>
       <name>heating_system_2_heating_capacity</name>
       <display_name>Heating System 2: Heating Capacity</display_name>
-      <description>The output heating capacity of the second heating system. If using 'auto', the autosizing algorithm will use ACCA Manual J/S to set the capacity to meet its load served.</description>
+      <description>The output heating capacity of the second heating system. Enter 'auto' to size the capacity based on ACCA Manual J/S.</description>
       <type>String</type>
       <units>Btu/hr</units>
       <required>true</required>
@@ -5636,4210 +5612,2038 @@
   </attributes>
   <files>
     <file>
-      <filename>schedules_README.md</filename>
-      <filetype>md</filetype>
+      <filename>geometry.rb</filename>
+      <filetype>rb</filetype>
       <usage_type>resource</usage_type>
-      <checksum>FA773BE2</checksum>
-    </file>
-    <file>
-      <filename>schedules_shower_cluster_size_probability.csv</filename>
-      <filetype>csv</filetype>
-      <usage_type>resource</usage_type>
-      <checksum>DBE185CA</checksum>
-    </file>
-    <file>
-      <filename>schedules_shower_event_duration_probability.csv</filename>
-      <filetype>csv</filetype>
-      <usage_type>resource</usage_type>
-      <checksum>F8A366F2</checksum>
-    </file>
-    <file>
-      <filename>schedules_weekday_duration_probability_cluster_0_cooking_evening_duration_probability.csv</filename>
-      <filetype>csv</filetype>
-      <usage_type>resource</usage_type>
-      <checksum>4986DD68</checksum>
-    </file>
-    <file>
-      <filename>schedules_weekday_duration_probability_cluster_0_cooking_midday_duration_probability.csv</filename>
-      <filetype>csv</filetype>
-      <usage_type>resource</usage_type>
-      <checksum>FBF76CFC</checksum>
-    </file>
-    <file>
-      <filename>schedules_weekday_duration_probability_cluster_0_cooking_morning_duration_probability.csv</filename>
-      <filetype>csv</filetype>
-      <usage_type>resource</usage_type>
-      <checksum>C54497C3</checksum>
-    </file>
-    <file>
-      <filename>schedules_weekday_duration_probability_cluster_0_dishwashing_evening_duration_probability.csv</filename>
-      <filetype>csv</filetype>
-      <usage_type>resource</usage_type>
-      <checksum>7C95D22E</checksum>
-    </file>
-    <file>
-      <filename>schedules_weekday_duration_probability_cluster_0_dishwashing_midday_duration_probability.csv</filename>
-      <filetype>csv</filetype>
-      <usage_type>resource</usage_type>
-      <checksum>05C8905F</checksum>
-    </file>
-    <file>
-      <filename>schedules_weekday_duration_probability_cluster_0_dishwashing_morning_duration_probability.csv</filename>
-      <filetype>csv</filetype>
-      <usage_type>resource</usage_type>
-      <checksum>DDD537E9</checksum>
-    </file>
-    <file>
-      <filename>schedules_weekday_duration_probability_cluster_0_laundry_evening_duration_probability.csv</filename>
-      <filetype>csv</filetype>
-      <usage_type>resource</usage_type>
-      <checksum>C3A5357C</checksum>
-    </file>
-    <file>
-      <filename>schedules_weekday_duration_probability_cluster_0_laundry_midday_duration_probability.csv</filename>
-      <filetype>csv</filetype>
-      <usage_type>resource</usage_type>
-      <checksum>CA0C9069</checksum>
-    </file>
-    <file>
-      <filename>schedules_weekday_duration_probability_cluster_0_laundry_morning_duration_probability.csv</filename>
-      <filetype>csv</filetype>
-      <usage_type>resource</usage_type>
-      <checksum>8CDCA30E</checksum>
-    </file>
-    <file>
-      <filename>schedules_weekday_duration_probability_cluster_0_shower_evening_duration_probability.csv</filename>
-      <filetype>csv</filetype>
-      <usage_type>resource</usage_type>
-      <checksum>54EB60DE</checksum>
-    </file>
-    <file>
-      <filename>schedules_weekday_duration_probability_cluster_0_shower_midday_duration_probability.csv</filename>
-      <filetype>csv</filetype>
-      <usage_type>resource</usage_type>
-      <checksum>1AD7139F</checksum>
-    </file>
-    <file>
-      <filename>schedules_weekday_duration_probability_cluster_0_shower_morning_duration_probability.csv</filename>
-      <filetype>csv</filetype>
-      <usage_type>resource</usage_type>
-      <checksum>8300EB00</checksum>
-    </file>
-    <file>
-      <filename>schedules_weekday_duration_probability_cluster_1_cooking_evening_duration_probability.csv</filename>
-      <filetype>csv</filetype>
-      <usage_type>resource</usage_type>
-      <checksum>B817132C</checksum>
-    </file>
-    <file>
-      <filename>schedules_weekday_duration_probability_cluster_1_cooking_midday_duration_probability.csv</filename>
-      <filetype>csv</filetype>
-      <usage_type>resource</usage_type>
-      <checksum>D45A9584</checksum>
-    </file>
-    <file>
-      <filename>schedules_weekday_duration_probability_cluster_1_cooking_morning_duration_probability.csv</filename>
-      <filetype>csv</filetype>
-      <usage_type>resource</usage_type>
-      <checksum>407A312C</checksum>
-    </file>
-    <file>
-      <filename>schedules_weekday_duration_probability_cluster_1_dishwashing_evening_duration_probability.csv</filename>
-      <filetype>csv</filetype>
-      <usage_type>resource</usage_type>
-      <checksum>652AD618</checksum>
-    </file>
-    <file>
-      <filename>schedules_weekday_duration_probability_cluster_1_dishwashing_midday_duration_probability.csv</filename>
-      <filetype>csv</filetype>
-      <usage_type>resource</usage_type>
-      <checksum>018B32BA</checksum>
-    </file>
-    <file>
-      <filename>schedules_weekday_duration_probability_cluster_1_dishwashing_morning_duration_probability.csv</filename>
-      <filetype>csv</filetype>
-      <usage_type>resource</usage_type>
-      <checksum>F3A0A48E</checksum>
-    </file>
-    <file>
-      <filename>schedules_weekday_duration_probability_cluster_1_laundry_evening_duration_probability.csv</filename>
-      <filetype>csv</filetype>
-      <usage_type>resource</usage_type>
-      <checksum>56010915</checksum>
-    </file>
-    <file>
-      <filename>schedules_weekday_duration_probability_cluster_1_laundry_midday_duration_probability.csv</filename>
-      <filetype>csv</filetype>
-      <usage_type>resource</usage_type>
-      <checksum>9843CD4C</checksum>
-    </file>
-    <file>
-      <filename>schedules_weekday_duration_probability_cluster_1_laundry_morning_duration_probability.csv</filename>
-      <filetype>csv</filetype>
-      <usage_type>resource</usage_type>
-      <checksum>746D40E8</checksum>
-    </file>
-    <file>
-      <filename>schedules_weekday_duration_probability_cluster_1_shower_evening_duration_probability.csv</filename>
-      <filetype>csv</filetype>
-      <usage_type>resource</usage_type>
-      <checksum>AE9ED85B</checksum>
-    </file>
-    <file>
-      <filename>schedules_weekday_duration_probability_cluster_1_shower_midday_duration_probability.csv</filename>
-      <filetype>csv</filetype>
-      <usage_type>resource</usage_type>
-      <checksum>D4FBDE56</checksum>
-    </file>
-    <file>
-      <filename>schedules_weekday_duration_probability_cluster_1_shower_morning_duration_probability.csv</filename>
-      <filetype>csv</filetype>
-      <usage_type>resource</usage_type>
-      <checksum>D897D4A1</checksum>
-    </file>
-    <file>
-      <filename>schedules_weekday_duration_probability_cluster_2_cooking_evening_duration_probability.csv</filename>
-      <filetype>csv</filetype>
-      <usage_type>resource</usage_type>
-      <checksum>8E88C92D</checksum>
-    </file>
-    <file>
-      <filename>schedules_weekday_duration_probability_cluster_2_cooking_midday_duration_probability.csv</filename>
-      <filetype>csv</filetype>
-      <usage_type>resource</usage_type>
-      <checksum>2244D290</checksum>
-    </file>
-    <file>
-      <filename>schedules_weekday_duration_probability_cluster_2_cooking_morning_duration_probability.csv</filename>
-      <filetype>csv</filetype>
-      <usage_type>resource</usage_type>
-      <checksum>0E99EBF7</checksum>
-    </file>
-    <file>
-      <filename>schedules_weekday_duration_probability_cluster_2_dishwashing_evening_duration_probability.csv</filename>
-      <filetype>csv</filetype>
-      <usage_type>resource</usage_type>
-      <checksum>379A086A</checksum>
-    </file>
-    <file>
-      <filename>schedules_weekday_duration_probability_cluster_2_dishwashing_midday_duration_probability.csv</filename>
-      <filetype>csv</filetype>
-      <usage_type>resource</usage_type>
-      <checksum>F9891815</checksum>
-    </file>
-    <file>
-      <filename>schedules_weekday_duration_probability_cluster_2_dishwashing_morning_duration_probability.csv</filename>
-      <filetype>csv</filetype>
-      <usage_type>resource</usage_type>
-      <checksum>23E18003</checksum>
-    </file>
-    <file>
-      <filename>schedules_weekday_duration_probability_cluster_2_laundry_evening_duration_probability.csv</filename>
-      <filetype>csv</filetype>
-      <usage_type>resource</usage_type>
-      <checksum>B250D83A</checksum>
-    </file>
-    <file>
-      <filename>schedules_weekday_duration_probability_cluster_2_laundry_midday_duration_probability.csv</filename>
-      <filetype>csv</filetype>
-      <usage_type>resource</usage_type>
-      <checksum>ACB5BCD2</checksum>
-    </file>
-    <file>
-      <filename>schedules_weekday_duration_probability_cluster_2_laundry_morning_duration_probability.csv</filename>
-      <filetype>csv</filetype>
-      <usage_type>resource</usage_type>
-      <checksum>26CFB684</checksum>
-    </file>
-    <file>
-      <filename>schedules_weekday_duration_probability_cluster_2_shower_evening_duration_probability.csv</filename>
-      <filetype>csv</filetype>
-      <usage_type>resource</usage_type>
-      <checksum>1CCBCB69</checksum>
-    </file>
-    <file>
-      <filename>schedules_weekday_duration_probability_cluster_2_shower_midday_duration_probability.csv</filename>
-      <filetype>csv</filetype>
-      <usage_type>resource</usage_type>
-<<<<<<< HEAD
-      <checksum>41C774DB</checksum>
-    </file>
-    <file>
-      <filename>schedules_weekday_duration_probability_cluster_2_shower_morning_duration_probability.csv</filename>
-      <filetype>csv</filetype>
-      <usage_type>resource</usage_type>
-      <checksum>84737EBC</checksum>
-    </file>
-    <file>
-      <filename>schedules_weekday_duration_probability_cluster_3_cooking_evening_duration_probability.csv</filename>
-      <filetype>csv</filetype>
-      <usage_type>resource</usage_type>
-      <checksum>6F2B7686</checksum>
-    </file>
-    <file>
-      <filename>schedules_weekday_duration_probability_cluster_3_cooking_midday_duration_probability.csv</filename>
-      <filetype>csv</filetype>
-      <usage_type>resource</usage_type>
-      <checksum>34A7D406</checksum>
-    </file>
-    <file>
-      <filename>schedules_weekday_duration_probability_cluster_3_cooking_morning_duration_probability.csv</filename>
-      <filetype>csv</filetype>
-      <usage_type>resource</usage_type>
-      <checksum>615CD1D7</checksum>
-    </file>
-    <file>
-      <filename>schedules_weekday_duration_probability_cluster_3_dishwashing_evening_duration_probability.csv</filename>
-      <filetype>csv</filetype>
-      <usage_type>resource</usage_type>
-      <checksum>DACA45E5</checksum>
-    </file>
-    <file>
-      <filename>schedules_weekday_duration_probability_cluster_3_dishwashing_midday_duration_probability.csv</filename>
-      <filetype>csv</filetype>
-      <usage_type>resource</usage_type>
-      <checksum>D119B4D0</checksum>
-    </file>
-    <file>
-      <filename>schedules_weekday_duration_probability_cluster_3_dishwashing_morning_duration_probability.csv</filename>
-      <filetype>csv</filetype>
-      <usage_type>resource</usage_type>
-      <checksum>120B9428</checksum>
-    </file>
-    <file>
-      <filename>schedules_weekday_duration_probability_cluster_3_laundry_evening_duration_probability.csv</filename>
-      <filetype>csv</filetype>
-      <usage_type>resource</usage_type>
-      <checksum>267E8883</checksum>
-    </file>
-    <file>
-      <filename>schedules_weekday_duration_probability_cluster_3_laundry_midday_duration_probability.csv</filename>
-      <filetype>csv</filetype>
-      <usage_type>resource</usage_type>
-      <checksum>C3A5DA8B</checksum>
-    </file>
-    <file>
-      <filename>schedules_weekday_duration_probability_cluster_3_laundry_morning_duration_probability.csv</filename>
-      <filetype>csv</filetype>
-      <usage_type>resource</usage_type>
-      <checksum>D614AB97</checksum>
-    </file>
-    <file>
-      <filename>schedules_weekday_duration_probability_cluster_3_shower_evening_duration_probability.csv</filename>
-      <filetype>csv</filetype>
-      <usage_type>resource</usage_type>
-      <checksum>7FFBFD68</checksum>
-    </file>
-    <file>
-      <filename>schedules_weekday_duration_probability_cluster_3_shower_midday_duration_probability.csv</filename>
-      <filetype>csv</filetype>
-      <usage_type>resource</usage_type>
-      <checksum>8C62CEDB</checksum>
-    </file>
-    <file>
-      <filename>schedules_weekday_duration_probability_cluster_3_shower_morning_duration_probability.csv</filename>
-      <filetype>csv</filetype>
-      <usage_type>resource</usage_type>
-      <checksum>E3A10BE2</checksum>
-    </file>
-    <file>
-      <filename>schedules_weekday_mkv_chain_initial_prob_cluster_0.csv</filename>
-      <filetype>csv</filetype>
-      <usage_type>resource</usage_type>
-      <checksum>0AC88E84</checksum>
-    </file>
-    <file>
-      <filename>schedules_weekday_mkv_chain_initial_prob_cluster_1.csv</filename>
-      <filetype>csv</filetype>
-      <usage_type>resource</usage_type>
-      <checksum>AE298C53</checksum>
-    </file>
-    <file>
-      <filename>schedules_weekday_mkv_chain_initial_prob_cluster_2.csv</filename>
-      <filetype>csv</filetype>
-      <usage_type>resource</usage_type>
-      <checksum>42FB1588</checksum>
-    </file>
-    <file>
-      <filename>schedules_weekday_mkv_chain_initial_prob_cluster_3.csv</filename>
-      <filetype>csv</filetype>
-      <usage_type>resource</usage_type>
-      <checksum>5AAC2E9E</checksum>
-    </file>
-    <file>
-      <filename>schedules_weekday_mkv_chain_transition_prob_cluster_0.csv</filename>
-      <filetype>csv</filetype>
-      <usage_type>resource</usage_type>
-      <checksum>1BCCAC5C</checksum>
-    </file>
-    <file>
-      <filename>schedules_weekday_mkv_chain_transition_prob_cluster_1.csv</filename>
-      <filetype>csv</filetype>
-      <usage_type>resource</usage_type>
-      <checksum>BBB50EE1</checksum>
-    </file>
-    <file>
-      <filename>schedules_weekday_mkv_chain_transition_prob_cluster_2.csv</filename>
-      <filetype>csv</filetype>
-      <usage_type>resource</usage_type>
-      <checksum>7DBA15B4</checksum>
-    </file>
-    <file>
-      <filename>schedules_weekday_mkv_chain_transition_prob_cluster_3.csv</filename>
-      <filetype>csv</filetype>
-      <usage_type>resource</usage_type>
-      <checksum>CAC5CB5F</checksum>
-    </file>
-    <file>
-      <filename>schedules_weekend_duration_probability_cluster_0_cooking_evening_duration_probability.csv</filename>
-      <filetype>csv</filetype>
-      <usage_type>resource</usage_type>
-      <checksum>F6CB80B1</checksum>
-    </file>
-    <file>
-      <filename>schedules_weekend_duration_probability_cluster_0_cooking_midday_duration_probability.csv</filename>
-      <filetype>csv</filetype>
-      <usage_type>resource</usage_type>
-      <checksum>3CFFA67D</checksum>
-    </file>
-    <file>
-      <filename>schedules_weekend_duration_probability_cluster_0_cooking_morning_duration_probability.csv</filename>
-      <filetype>csv</filetype>
-      <usage_type>resource</usage_type>
-      <checksum>44F4FB7B</checksum>
-    </file>
-    <file>
-      <filename>schedules_weekend_duration_probability_cluster_0_dishwashing_evening_duration_probability.csv</filename>
-      <filetype>csv</filetype>
-      <usage_type>resource</usage_type>
-      <checksum>AB0BE66C</checksum>
-    </file>
-    <file>
-      <filename>schedules_weekend_duration_probability_cluster_0_dishwashing_midday_duration_probability.csv</filename>
-      <filetype>csv</filetype>
-      <usage_type>resource</usage_type>
-      <checksum>9120E2FD</checksum>
-    </file>
-    <file>
-      <filename>schedules_weekend_duration_probability_cluster_0_dishwashing_morning_duration_probability.csv</filename>
-      <filetype>csv</filetype>
-      <usage_type>resource</usage_type>
-      <checksum>A4EB422A</checksum>
-    </file>
-    <file>
-      <filename>schedules_weekend_duration_probability_cluster_0_laundry_evening_duration_probability.csv</filename>
-      <filetype>csv</filetype>
-      <usage_type>resource</usage_type>
-      <checksum>8ABEC58D</checksum>
-    </file>
-    <file>
-      <filename>schedules_weekend_duration_probability_cluster_0_laundry_midday_duration_probability.csv</filename>
-      <filetype>csv</filetype>
-      <usage_type>resource</usage_type>
-      <checksum>80C3640C</checksum>
-    </file>
-    <file>
-      <filename>schedules_weekend_duration_probability_cluster_0_laundry_morning_duration_probability.csv</filename>
-      <filetype>csv</filetype>
-      <usage_type>resource</usage_type>
-      <checksum>6DA7C30F</checksum>
-    </file>
-    <file>
-      <filename>schedules_weekend_duration_probability_cluster_0_shower_evening_duration_probability.csv</filename>
-      <filetype>csv</filetype>
-      <usage_type>resource</usage_type>
-      <checksum>ED525953</checksum>
-    </file>
-    <file>
-      <filename>schedules_weekend_duration_probability_cluster_0_shower_midday_duration_probability.csv</filename>
-      <filetype>csv</filetype>
-      <usage_type>resource</usage_type>
-      <checksum>332088E2</checksum>
-    </file>
-    <file>
-      <filename>schedules_weekend_duration_probability_cluster_0_shower_morning_duration_probability.csv</filename>
-      <filetype>csv</filetype>
-      <usage_type>resource</usage_type>
-      <checksum>86F7DFDE</checksum>
-    </file>
-    <file>
-      <filename>schedules_weekend_duration_probability_cluster_1_cooking_evening_duration_probability.csv</filename>
-      <filetype>csv</filetype>
-      <usage_type>resource</usage_type>
-      <checksum>2209A5BF</checksum>
-    </file>
-    <file>
-      <filename>schedules_weekend_duration_probability_cluster_1_cooking_midday_duration_probability.csv</filename>
-      <filetype>csv</filetype>
-      <usage_type>resource</usage_type>
-      <checksum>768859FF</checksum>
-    </file>
-    <file>
-      <filename>schedules_weekend_duration_probability_cluster_1_cooking_morning_duration_probability.csv</filename>
-      <filetype>csv</filetype>
-      <usage_type>resource</usage_type>
-      <checksum>2927CF95</checksum>
-    </file>
-    <file>
-      <filename>schedules_weekend_duration_probability_cluster_1_dishwashing_evening_duration_probability.csv</filename>
-      <filetype>csv</filetype>
-      <usage_type>resource</usage_type>
-      <checksum>B304EB88</checksum>
-    </file>
-    <file>
-      <filename>schedules_weekend_duration_probability_cluster_1_dishwashing_midday_duration_probability.csv</filename>
-      <filetype>csv</filetype>
-      <usage_type>resource</usage_type>
-      <checksum>5E7982A4</checksum>
-    </file>
-    <file>
-      <filename>schedules_weekend_duration_probability_cluster_1_dishwashing_morning_duration_probability.csv</filename>
-      <filetype>csv</filetype>
-      <usage_type>resource</usage_type>
-      <checksum>58BCE2B4</checksum>
-    </file>
-    <file>
-      <filename>schedules_weekend_duration_probability_cluster_1_laundry_evening_duration_probability.csv</filename>
-      <filetype>csv</filetype>
-      <usage_type>resource</usage_type>
-      <checksum>9FEF76FF</checksum>
-    </file>
-    <file>
-      <filename>schedules_weekend_duration_probability_cluster_1_laundry_midday_duration_probability.csv</filename>
-      <filetype>csv</filetype>
-      <usage_type>resource</usage_type>
-      <checksum>63F777DC</checksum>
-    </file>
-    <file>
-      <filename>schedules_weekend_duration_probability_cluster_1_laundry_morning_duration_probability.csv</filename>
-      <filetype>csv</filetype>
-      <usage_type>resource</usage_type>
-      <checksum>E731D060</checksum>
-    </file>
-    <file>
-      <filename>schedules_weekend_duration_probability_cluster_1_shower_evening_duration_probability.csv</filename>
-      <filetype>csv</filetype>
-      <usage_type>resource</usage_type>
-      <checksum>3E947E31</checksum>
-    </file>
-    <file>
-      <filename>schedules_weekend_duration_probability_cluster_1_shower_midday_duration_probability.csv</filename>
-      <filetype>csv</filetype>
-      <usage_type>resource</usage_type>
-      <checksum>FE78DD0B</checksum>
-    </file>
-    <file>
-      <filename>schedules_weekend_duration_probability_cluster_1_shower_morning_duration_probability.csv</filename>
-      <filetype>csv</filetype>
-      <usage_type>resource</usage_type>
-      <checksum>C6D1F192</checksum>
-    </file>
-    <file>
-      <filename>schedules_weekend_duration_probability_cluster_2_cooking_evening_duration_probability.csv</filename>
-      <filetype>csv</filetype>
-      <usage_type>resource</usage_type>
-      <checksum>26C904EC</checksum>
-    </file>
-    <file>
-      <filename>schedules_weekend_duration_probability_cluster_2_cooking_midday_duration_probability.csv</filename>
-      <filetype>csv</filetype>
-      <usage_type>resource</usage_type>
-      <checksum>51CF51D3</checksum>
-    </file>
-    <file>
-      <filename>schedules_weekend_duration_probability_cluster_2_cooking_morning_duration_probability.csv</filename>
-      <filetype>csv</filetype>
-      <usage_type>resource</usage_type>
-      <checksum>34855051</checksum>
-    </file>
-    <file>
-      <filename>schedules_weekend_duration_probability_cluster_2_dishwashing_evening_duration_probability.csv</filename>
-      <filetype>csv</filetype>
-      <usage_type>resource</usage_type>
-      <checksum>479CD610</checksum>
-    </file>
-    <file>
-      <filename>schedules_weekend_duration_probability_cluster_2_dishwashing_midday_duration_probability.csv</filename>
-      <filetype>csv</filetype>
-      <usage_type>resource</usage_type>
-      <checksum>29AAEE1E</checksum>
-    </file>
-    <file>
-      <filename>schedules_weekend_duration_probability_cluster_2_dishwashing_morning_duration_probability.csv</filename>
-      <filetype>csv</filetype>
-      <usage_type>resource</usage_type>
-      <checksum>F3A11DE1</checksum>
-    </file>
-    <file>
-      <filename>schedules_weekend_duration_probability_cluster_2_laundry_evening_duration_probability.csv</filename>
-      <filetype>csv</filetype>
-      <usage_type>resource</usage_type>
-      <checksum>EA68360B</checksum>
-    </file>
-    <file>
-      <filename>schedules_weekend_duration_probability_cluster_2_laundry_midday_duration_probability.csv</filename>
-      <filetype>csv</filetype>
-      <usage_type>resource</usage_type>
-      <checksum>78DC5051</checksum>
-    </file>
-    <file>
-      <filename>schedules_weekend_duration_probability_cluster_2_laundry_morning_duration_probability.csv</filename>
-      <filetype>csv</filetype>
-      <usage_type>resource</usage_type>
-      <checksum>1D1FB07E</checksum>
-    </file>
-    <file>
-      <filename>schedules_weekend_duration_probability_cluster_2_shower_evening_duration_probability.csv</filename>
-      <filetype>csv</filetype>
-      <usage_type>resource</usage_type>
-      <checksum>829DBC41</checksum>
-    </file>
-    <file>
-      <filename>schedules_weekend_duration_probability_cluster_2_shower_midday_duration_probability.csv</filename>
-      <filetype>csv</filetype>
-      <usage_type>resource</usage_type>
-      <checksum>E97FEBA7</checksum>
-    </file>
-    <file>
-      <filename>schedules_weekend_duration_probability_cluster_2_shower_morning_duration_probability.csv</filename>
-      <filetype>csv</filetype>
-      <usage_type>resource</usage_type>
-      <checksum>2DDD3D0B</checksum>
-    </file>
-    <file>
-      <filename>schedules_weekend_duration_probability_cluster_3_cooking_evening_duration_probability.csv</filename>
-      <filetype>csv</filetype>
-      <usage_type>resource</usage_type>
-      <checksum>EC70F74E</checksum>
-    </file>
-    <file>
-      <filename>schedules_weekend_duration_probability_cluster_3_cooking_midday_duration_probability.csv</filename>
-      <filetype>csv</filetype>
-      <usage_type>resource</usage_type>
-      <checksum>7C8976F3</checksum>
-    </file>
-    <file>
-      <filename>schedules_weekend_duration_probability_cluster_3_cooking_morning_duration_probability.csv</filename>
-      <filetype>csv</filetype>
-      <usage_type>resource</usage_type>
-      <checksum>5825338A</checksum>
-    </file>
-    <file>
-      <filename>schedules_weekend_duration_probability_cluster_3_dishwashing_evening_duration_probability.csv</filename>
-      <filetype>csv</filetype>
-      <usage_type>resource</usage_type>
-      <checksum>37B5AF9C</checksum>
-    </file>
-    <file>
-      <filename>schedules_weekend_duration_probability_cluster_3_dishwashing_midday_duration_probability.csv</filename>
-      <filetype>csv</filetype>
-      <usage_type>resource</usage_type>
-      <checksum>EDD63C21</checksum>
-    </file>
-    <file>
-      <filename>schedules_weekend_duration_probability_cluster_3_dishwashing_morning_duration_probability.csv</filename>
-      <filetype>csv</filetype>
-      <usage_type>resource</usage_type>
-      <checksum>99F23B28</checksum>
-    </file>
-    <file>
-      <filename>schedules_weekend_duration_probability_cluster_3_laundry_evening_duration_probability.csv</filename>
-      <filetype>csv</filetype>
-      <usage_type>resource</usage_type>
-      <checksum>C3963FF9</checksum>
-    </file>
-    <file>
-      <filename>schedules_weekend_duration_probability_cluster_3_laundry_midday_duration_probability.csv</filename>
-      <filetype>csv</filetype>
-      <usage_type>resource</usage_type>
-      <checksum>0B329C66</checksum>
-    </file>
-    <file>
-      <filename>schedules_weekend_duration_probability_cluster_3_laundry_morning_duration_probability.csv</filename>
-      <filetype>csv</filetype>
-      <usage_type>resource</usage_type>
-      <checksum>1761FEF6</checksum>
-    </file>
-    <file>
-      <filename>schedules_weekend_duration_probability_cluster_3_shower_evening_duration_probability.csv</filename>
-      <filetype>csv</filetype>
-      <usage_type>resource</usage_type>
-      <checksum>35AD8E7F</checksum>
-    </file>
-    <file>
-      <filename>schedules_weekend_duration_probability_cluster_3_shower_midday_duration_probability.csv</filename>
-      <filetype>csv</filetype>
-      <usage_type>resource</usage_type>
-      <checksum>DAF2049F</checksum>
-    </file>
-    <file>
-      <filename>schedules_weekend_duration_probability_cluster_3_shower_morning_duration_probability.csv</filename>
-      <filetype>csv</filetype>
-      <usage_type>resource</usage_type>
-      <checksum>C2CA1416</checksum>
-    </file>
-    <file>
-      <filename>schedules_weekend_mkv_chain_initial_prob_cluster_0.csv</filename>
-      <filetype>csv</filetype>
-      <usage_type>resource</usage_type>
-      <checksum>3F16AE89</checksum>
-    </file>
-    <file>
-      <filename>schedules_weekend_mkv_chain_initial_prob_cluster_1.csv</filename>
-      <filetype>csv</filetype>
-      <usage_type>resource</usage_type>
-      <checksum>49FEAE44</checksum>
-    </file>
-    <file>
-      <filename>schedules_weekend_mkv_chain_initial_prob_cluster_2.csv</filename>
-      <filetype>csv</filetype>
-      <usage_type>resource</usage_type>
-      <checksum>B48A47D6</checksum>
-    </file>
-    <file>
-      <filename>schedules_weekend_mkv_chain_initial_prob_cluster_3.csv</filename>
-      <filetype>csv</filetype>
-      <usage_type>resource</usage_type>
-      <checksum>B47E790B</checksum>
-    </file>
-    <file>
-      <filename>schedules_weekend_mkv_chain_transition_prob_cluster_0.csv</filename>
-      <filetype>csv</filetype>
-      <usage_type>resource</usage_type>
-      <checksum>E4089705</checksum>
-    </file>
-    <file>
-      <filename>schedules_weekend_mkv_chain_transition_prob_cluster_1.csv</filename>
-      <filetype>csv</filetype>
-      <usage_type>resource</usage_type>
-      <checksum>25700CD2</checksum>
-    </file>
-    <file>
-      <filename>schedules_weekend_mkv_chain_transition_prob_cluster_2.csv</filename>
-      <filetype>csv</filetype>
-      <usage_type>resource</usage_type>
-      <checksum>032B846A</checksum>
-    </file>
-    <file>
-      <filename>schedules_weekend_mkv_chain_transition_prob_cluster_3.csv</filename>
-      <filetype>csv</filetype>
-      <usage_type>resource</usage_type>
-      <checksum>F0F0F886</checksum>
-    </file>
-    <file>
-      <filename>schedules_weekday_state_and_monthly_schedule_shift.csv</filename>
-      <filetype>csv</filetype>
-      <usage_type>resource</usage_type>
-      <checksum>FFDA057E</checksum>
-    </file>
-    <file>
-      <filename>schedules_weekend_state_and_monthly_schedule_shift.csv</filename>
-      <filetype>csv</filetype>
-      <usage_type>resource</usage_type>
-      <checksum>5FC694CF</checksum>
-    </file>
-    <file>
-      <filename>schedules_config.md</filename>
-      <filetype>md</filetype>
-      <usage_type>resource</usage_type>
-      <checksum>EC6567F6</checksum>
-=======
       <checksum>F47ACFE1</checksum>
->>>>>>> 3d2509b9
     </file>
     <file>
       <filename>base-hvac-air-to-air-heat-pump-1-speed-heating-only.osw</filename>
       <filetype>osw</filetype>
       <usage_type>test</usage_type>
-<<<<<<< HEAD
-      <checksum>F4E4917D</checksum>
-=======
       <checksum>47783E9C</checksum>
->>>>>>> 3d2509b9
     </file>
     <file>
       <filename>extra-second-heating-system-portable-heater-to-heat-pump.osw</filename>
       <filetype>osw</filetype>
       <usage_type>test</usage_type>
-<<<<<<< HEAD
-      <checksum>4A9B9F6D</checksum>
-=======
       <checksum>6A29BADA</checksum>
->>>>>>> 3d2509b9
     </file>
     <file>
       <filename>base-hvac-air-to-air-heat-pump-1-speed-cooling-only.osw</filename>
       <filetype>osw</filetype>
       <usage_type>test</usage_type>
-<<<<<<< HEAD
-      <checksum>01D19E3D</checksum>
-=======
       <checksum>C00EE3B3</checksum>
->>>>>>> 3d2509b9
     </file>
     <file>
       <filename>base-hvac-air-to-air-heat-pump-1-speed.osw</filename>
       <filetype>osw</filetype>
       <usage_type>test</usage_type>
-<<<<<<< HEAD
-      <checksum>666F7934</checksum>
-=======
       <checksum>65861431</checksum>
->>>>>>> 3d2509b9
     </file>
     <file>
       <filename>base-hvac-air-to-air-heat-pump-2-speed.osw</filename>
       <filetype>osw</filetype>
       <usage_type>test</usage_type>
-<<<<<<< HEAD
-      <checksum>6CABF180</checksum>
-=======
       <checksum>50F8DD6B</checksum>
->>>>>>> 3d2509b9
     </file>
     <file>
       <filename>base-hvac-dual-fuel-air-to-air-heat-pump-2-speed.osw</filename>
       <filetype>osw</filetype>
       <usage_type>test</usage_type>
-<<<<<<< HEAD
-      <checksum>9B8B2789</checksum>
-=======
       <checksum>8AFC7254</checksum>
->>>>>>> 3d2509b9
     </file>
     <file>
       <filename>base-atticroof-unvented-insulated-roof.osw</filename>
       <filetype>osw</filetype>
       <usage_type>test</usage_type>
-<<<<<<< HEAD
-      <checksum>E6187A65</checksum>
-=======
       <checksum>5D6A3DB7</checksum>
->>>>>>> 3d2509b9
     </file>
     <file>
       <filename>base-atticroof-flat.osw</filename>
       <filetype>osw</filetype>
       <usage_type>test</usage_type>
-<<<<<<< HEAD
-      <checksum>A4B698D7</checksum>
-=======
       <checksum>42A591D3</checksum>
->>>>>>> 3d2509b9
     </file>
     <file>
       <filename>base.osw</filename>
       <filetype>osw</filetype>
       <usage_type>test</usage_type>
-<<<<<<< HEAD
-      <checksum>91EAF752</checksum>
-=======
       <checksum>A4B32B84</checksum>
->>>>>>> 3d2509b9
     </file>
     <file>
       <filename>base-appliances-none.osw</filename>
       <filetype>osw</filetype>
       <usage_type>test</usage_type>
-<<<<<<< HEAD
-      <checksum>D79F7010</checksum>
-=======
       <checksum>63B49EDD</checksum>
->>>>>>> 3d2509b9
     </file>
     <file>
       <filename>base-mechvent-cfis.osw</filename>
       <filetype>osw</filetype>
       <usage_type>test</usage_type>
-<<<<<<< HEAD
-      <checksum>847B55A3</checksum>
-=======
       <checksum>27BBCBC0</checksum>
->>>>>>> 3d2509b9
     </file>
     <file>
       <filename>base-dhw-jacket-electric.osw</filename>
       <filetype>osw</filetype>
       <usage_type>test</usage_type>
-<<<<<<< HEAD
-      <checksum>CB94C3DD</checksum>
-=======
       <checksum>195D77DE</checksum>
->>>>>>> 3d2509b9
     </file>
     <file>
       <filename>base-dhw-low-flow-fixtures.osw</filename>
       <filetype>osw</filetype>
       <usage_type>test</usage_type>
-<<<<<<< HEAD
-      <checksum>8D000390</checksum>
-=======
       <checksum>A0AD4EB2</checksum>
->>>>>>> 3d2509b9
     </file>
     <file>
       <filename>base-dhw-recirc-demand.osw</filename>
       <filetype>osw</filetype>
       <usage_type>test</usage_type>
-<<<<<<< HEAD
-      <checksum>289A5E93</checksum>
-=======
       <checksum>D80D4417</checksum>
->>>>>>> 3d2509b9
     </file>
     <file>
       <filename>base-dhw-recirc-manual.osw</filename>
       <filetype>osw</filetype>
       <usage_type>test</usage_type>
-<<<<<<< HEAD
-      <checksum>A6E20C38</checksum>
-=======
       <checksum>901BAACB</checksum>
->>>>>>> 3d2509b9
     </file>
     <file>
       <filename>base-dhw-recirc-nocontrol.osw</filename>
       <filetype>osw</filetype>
       <usage_type>test</usage_type>
-<<<<<<< HEAD
-      <checksum>6A60DC2E</checksum>
-=======
       <checksum>35AF87C5</checksum>
->>>>>>> 3d2509b9
     </file>
     <file>
       <filename>base-dhw-recirc-temperature.osw</filename>
       <filetype>osw</filetype>
       <usage_type>test</usage_type>
-<<<<<<< HEAD
-      <checksum>CBEBB42B</checksum>
-=======
       <checksum>ADFB231E</checksum>
->>>>>>> 3d2509b9
     </file>
     <file>
       <filename>base-dhw-recirc-timer.osw</filename>
       <filetype>osw</filetype>
       <usage_type>test</usage_type>
-<<<<<<< HEAD
-      <checksum>5BF1027C</checksum>
-=======
       <checksum>ED8D36B9</checksum>
->>>>>>> 3d2509b9
     </file>
     <file>
       <filename>base-dhw-solar-fraction.osw</filename>
       <filetype>osw</filetype>
       <usage_type>test</usage_type>
-<<<<<<< HEAD
-      <checksum>E8A75C53</checksum>
-=======
       <checksum>5674C359</checksum>
->>>>>>> 3d2509b9
     </file>
     <file>
       <filename>base-enclosure-infil-cfm50.osw</filename>
       <filetype>osw</filetype>
       <usage_type>test</usage_type>
-<<<<<<< HEAD
-      <checksum>026A9E5E</checksum>
-=======
       <checksum>15E9ADCC</checksum>
->>>>>>> 3d2509b9
     </file>
     <file>
       <filename>base-foundation-conditioned-basement-slab-insulation.osw</filename>
       <filetype>osw</filetype>
       <usage_type>test</usage_type>
-<<<<<<< HEAD
-      <checksum>EA4738D8</checksum>
-=======
       <checksum>7BB192E6</checksum>
->>>>>>> 3d2509b9
     </file>
     <file>
       <filename>base-hvac-boiler-oil-only.osw</filename>
       <filetype>osw</filetype>
       <usage_type>test</usage_type>
-<<<<<<< HEAD
-      <checksum>58941CB0</checksum>
-=======
       <checksum>89C954E1</checksum>
->>>>>>> 3d2509b9
     </file>
     <file>
       <filename>base-hvac-boiler-propane-only.osw</filename>
       <filetype>osw</filetype>
       <usage_type>test</usage_type>
-<<<<<<< HEAD
-      <checksum>0D84850F</checksum>
-=======
       <checksum>1DC85B38</checksum>
->>>>>>> 3d2509b9
     </file>
     <file>
       <filename>base-hvac-boiler-wood-only.osw</filename>
       <filetype>osw</filetype>
       <usage_type>test</usage_type>
-<<<<<<< HEAD
-      <checksum>67A5E994</checksum>
-=======
       <checksum>C51D862C</checksum>
->>>>>>> 3d2509b9
     </file>
     <file>
       <filename>base-hvac-ducts-leakage-percent.osw</filename>
       <filetype>osw</filetype>
       <usage_type>test</usage_type>
-<<<<<<< HEAD
-      <checksum>12BF0584</checksum>
-=======
       <checksum>FD60B216</checksum>
->>>>>>> 3d2509b9
     </file>
     <file>
       <filename>base-hvac-furnace-oil-only.osw</filename>
       <filetype>osw</filetype>
       <usage_type>test</usage_type>
-<<<<<<< HEAD
-      <checksum>BAAA8AEA</checksum>
-=======
       <checksum>5359D9DD</checksum>
->>>>>>> 3d2509b9
     </file>
     <file>
       <filename>base-hvac-furnace-propane-only.osw</filename>
       <filetype>osw</filetype>
       <usage_type>test</usage_type>
-<<<<<<< HEAD
-      <checksum>86BFC6BA</checksum>
-=======
       <checksum>5778F321</checksum>
->>>>>>> 3d2509b9
     </file>
     <file>
       <filename>base-hvac-furnace-wood-only.osw</filename>
       <filetype>osw</filetype>
       <usage_type>test</usage_type>
-<<<<<<< HEAD
-      <checksum>07D6ED9D</checksum>
-=======
       <checksum>D4902BEB</checksum>
->>>>>>> 3d2509b9
     </file>
     <file>
       <filename>base-hvac-none.osw</filename>
       <filetype>osw</filetype>
       <usage_type>test</usage_type>
-<<<<<<< HEAD
-      <checksum>B5E060DD</checksum>
-=======
       <checksum>283B250A</checksum>
->>>>>>> 3d2509b9
     </file>
     <file>
       <filename>base-hvac-setpoints.osw</filename>
       <filetype>osw</filetype>
       <usage_type>test</usage_type>
-<<<<<<< HEAD
-      <checksum>5C30BB55</checksum>
-=======
       <checksum>F6E10BCF</checksum>
->>>>>>> 3d2509b9
     </file>
     <file>
       <filename>base-mechvent-balanced.osw</filename>
       <filetype>osw</filetype>
       <usage_type>test</usage_type>
-<<<<<<< HEAD
-      <checksum>18C808CF</checksum>
-=======
       <checksum>04E71FD2</checksum>
->>>>>>> 3d2509b9
     </file>
     <file>
       <filename>base-mechvent-erv.osw</filename>
       <filetype>osw</filetype>
       <usage_type>test</usage_type>
-<<<<<<< HEAD
-      <checksum>A160796C</checksum>
-=======
       <checksum>3A7C04B0</checksum>
->>>>>>> 3d2509b9
     </file>
     <file>
       <filename>base-mechvent-exhaust.osw</filename>
       <filetype>osw</filetype>
       <usage_type>test</usage_type>
-<<<<<<< HEAD
-      <checksum>2A40B140</checksum>
-=======
       <checksum>6804E26C</checksum>
->>>>>>> 3d2509b9
     </file>
     <file>
       <filename>base-mechvent-hrv.osw</filename>
       <filetype>osw</filetype>
       <usage_type>test</usage_type>
-<<<<<<< HEAD
-      <checksum>CF736DE7</checksum>
-=======
       <checksum>3187689D</checksum>
->>>>>>> 3d2509b9
     </file>
     <file>
       <filename>base-mechvent-supply.osw</filename>
       <filetype>osw</filetype>
       <usage_type>test</usage_type>
-<<<<<<< HEAD
-      <checksum>F077AF5E</checksum>
-=======
       <checksum>C31ADD4F</checksum>
->>>>>>> 3d2509b9
     </file>
     <file>
       <filename>base-mechvent-erv-atre-asre.osw</filename>
       <filetype>osw</filetype>
       <usage_type>test</usage_type>
-<<<<<<< HEAD
-      <checksum>6FC3FB31</checksum>
-=======
       <checksum>B5695BB3</checksum>
->>>>>>> 3d2509b9
     </file>
     <file>
       <filename>base-enclosure-windows-none.osw</filename>
       <filetype>osw</filetype>
       <usage_type>test</usage_type>
-<<<<<<< HEAD
-      <checksum>2CD36120</checksum>
-=======
       <checksum>9ACB822E</checksum>
->>>>>>> 3d2509b9
     </file>
     <file>
       <filename>base-mechvent-hrv-asre.osw</filename>
       <filetype>osw</filetype>
       <usage_type>test</usage_type>
-<<<<<<< HEAD
-      <checksum>5BCFB315</checksum>
-=======
       <checksum>F51D9062</checksum>
->>>>>>> 3d2509b9
     </file>
     <file>
       <filename>base-atticroof-vented.osw</filename>
       <filetype>osw</filetype>
       <usage_type>test</usage_type>
-<<<<<<< HEAD
-      <checksum>D17609E2</checksum>
-=======
       <checksum>673BB404</checksum>
->>>>>>> 3d2509b9
     </file>
     <file>
       <filename>base-dhw-dwhr.osw</filename>
       <filetype>osw</filetype>
       <usage_type>test</usage_type>
-<<<<<<< HEAD
-      <checksum>BF63124F</checksum>
-=======
       <checksum>7F90EFDC</checksum>
->>>>>>> 3d2509b9
     </file>
     <file>
       <filename>base-enclosure-beds-4.osw</filename>
       <filetype>osw</filetype>
       <usage_type>test</usage_type>
-<<<<<<< HEAD
-      <checksum>20DB6D18</checksum>
-=======
       <checksum>D8DE9A8F</checksum>
->>>>>>> 3d2509b9
     </file>
     <file>
       <filename>base-hvac-central-ac-only-2-speed.osw</filename>
       <filetype>osw</filetype>
       <usage_type>test</usage_type>
-<<<<<<< HEAD
-      <checksum>28F82B34</checksum>
-=======
       <checksum>257BB67A</checksum>
->>>>>>> 3d2509b9
     </file>
     <file>
       <filename>base-hvac-air-to-air-heat-pump-var-speed.osw</filename>
       <filetype>osw</filetype>
       <usage_type>test</usage_type>
-<<<<<<< HEAD
-      <checksum>59EFA445</checksum>
-=======
       <checksum>F3DED4C7</checksum>
->>>>>>> 3d2509b9
     </file>
     <file>
       <filename>base-hvac-furnace-gas-central-ac-2-speed.osw</filename>
       <filetype>osw</filetype>
       <usage_type>test</usage_type>
-<<<<<<< HEAD
-      <checksum>2AE055EB</checksum>
-=======
       <checksum>DB4E4F8B</checksum>
->>>>>>> 3d2509b9
     </file>
     <file>
       <filename>base-hvac-central-ac-only-var-speed.osw</filename>
       <filetype>osw</filetype>
       <usage_type>test</usage_type>
-<<<<<<< HEAD
-      <checksum>8B2A03D2</checksum>
-=======
       <checksum>DC21F2B3</checksum>
->>>>>>> 3d2509b9
     </file>
     <file>
       <filename>base-hvac-evap-cooler-furnace-gas.osw</filename>
       <filetype>osw</filetype>
       <usage_type>test</usage_type>
-<<<<<<< HEAD
-      <checksum>08F71F5A</checksum>
-=======
       <checksum>79CB1F64</checksum>
->>>>>>> 3d2509b9
     </file>
     <file>
       <filename>base-hvac-furnace-gas-central-ac-var-speed.osw</filename>
       <filetype>osw</filetype>
       <usage_type>test</usage_type>
-<<<<<<< HEAD
-      <checksum>F37A1EF8</checksum>
-=======
       <checksum>7FA48F55</checksum>
->>>>>>> 3d2509b9
     </file>
     <file>
       <filename>base-hvac-furnace-gas-room-ac.osw</filename>
       <filetype>osw</filetype>
       <usage_type>test</usage_type>
-<<<<<<< HEAD
-      <checksum>7CC0E2B4</checksum>
-=======
       <checksum>56AD0240</checksum>
->>>>>>> 3d2509b9
     </file>
     <file>
       <filename>base-hvac-room-ac-only.osw</filename>
       <filetype>osw</filetype>
       <usage_type>test</usage_type>
-<<<<<<< HEAD
-      <checksum>04E307E7</checksum>
-=======
       <checksum>77CF7FBA</checksum>
->>>>>>> 3d2509b9
     </file>
     <file>
       <filename>extra-dhw-solar-latitude.osw</filename>
       <filetype>osw</filetype>
       <usage_type>test</usage_type>
-<<<<<<< HEAD
-      <checksum>504A8BFE</checksum>
-=======
       <checksum>63C14B49</checksum>
->>>>>>> 3d2509b9
     </file>
     <file>
       <filename>extra-pv-roofpitch.osw</filename>
       <filetype>osw</filetype>
       <usage_type>test</usage_type>
-<<<<<<< HEAD
-      <checksum>DB1DCC7B</checksum>
-=======
       <checksum>E1C8ED7C</checksum>
->>>>>>> 3d2509b9
     </file>
     <file>
       <filename>extra-auto.osw</filename>
       <filetype>osw</filetype>
       <usage_type>test</usage_type>
-<<<<<<< HEAD
-      <checksum>4F5909B3</checksum>
-=======
       <checksum>4305B08B</checksum>
->>>>>>> 3d2509b9
     </file>
     <file>
       <filename>base-mechvent-bath-kitchen-fans.osw</filename>
       <filetype>osw</filetype>
       <usage_type>test</usage_type>
-<<<<<<< HEAD
-      <checksum>679F981A</checksum>
-=======
       <checksum>41E6271D</checksum>
->>>>>>> 3d2509b9
     </file>
     <file>
       <filename>base-misc-neighbor-shading.osw</filename>
       <filetype>osw</filetype>
       <usage_type>test</usage_type>
-<<<<<<< HEAD
-      <checksum>18EA4003</checksum>
-=======
       <checksum>1ED070D2</checksum>
->>>>>>> 3d2509b9
     </file>
     <file>
       <filename>base-dhw-tank-heat-pump-outside.osw</filename>
       <filetype>osw</filetype>
       <usage_type>test</usage_type>
-<<<<<<< HEAD
-      <checksum>197F012C</checksum>
-=======
       <checksum>03F1488B</checksum>
->>>>>>> 3d2509b9
     </file>
     <file>
       <filename>base-dhw-tank-heat-pump-with-solar-fraction.osw</filename>
       <filetype>osw</filetype>
       <usage_type>test</usage_type>
-<<<<<<< HEAD
-      <checksum>BF8C5A4E</checksum>
-=======
       <checksum>F79E916B</checksum>
->>>>>>> 3d2509b9
     </file>
     <file>
       <filename>base-dhw-tank-heat-pump.osw</filename>
       <filetype>osw</filetype>
       <usage_type>test</usage_type>
-<<<<<<< HEAD
-      <checksum>75F71DBA</checksum>
-=======
       <checksum>8FBC2690</checksum>
->>>>>>> 3d2509b9
     </file>
     <file>
       <filename>base-dhw-jacket-hpwh.osw</filename>
       <filetype>osw</filetype>
       <usage_type>test</usage_type>
-<<<<<<< HEAD
-      <checksum>BF73E2EE</checksum>
-=======
       <checksum>A11E5B42</checksum>
->>>>>>> 3d2509b9
     </file>
     <file>
       <filename>base-dhw-jacket-gas.osw</filename>
       <filetype>osw</filetype>
       <usage_type>test</usage_type>
-<<<<<<< HEAD
-      <checksum>07684DD2</checksum>
-=======
       <checksum>73C1A15F</checksum>
->>>>>>> 3d2509b9
     </file>
     <file>
       <filename>base-dhw-solar-direct-evacuated-tube.osw</filename>
       <filetype>osw</filetype>
       <usage_type>test</usage_type>
-<<<<<<< HEAD
-      <checksum>99E2983B</checksum>
-=======
       <checksum>19A0A80B</checksum>
->>>>>>> 3d2509b9
     </file>
     <file>
       <filename>base-dhw-solar-direct-flat-plate.osw</filename>
       <filetype>osw</filetype>
       <usage_type>test</usage_type>
-<<<<<<< HEAD
-      <checksum>345F3C58</checksum>
-=======
       <checksum>52076CBB</checksum>
->>>>>>> 3d2509b9
     </file>
     <file>
       <filename>base-dhw-solar-direct-ics.osw</filename>
       <filetype>osw</filetype>
       <usage_type>test</usage_type>
-<<<<<<< HEAD
-      <checksum>54C26DD4</checksum>
-=======
       <checksum>34F22A4F</checksum>
->>>>>>> 3d2509b9
     </file>
     <file>
       <filename>base-dhw-solar-indirect-flat-plate.osw</filename>
       <filetype>osw</filetype>
       <usage_type>test</usage_type>
-<<<<<<< HEAD
-      <checksum>10BBE7B0</checksum>
-=======
       <checksum>BEC1BA44</checksum>
->>>>>>> 3d2509b9
     </file>
     <file>
       <filename>base-dhw-solar-thermosyphon-flat-plate.osw</filename>
       <filetype>osw</filetype>
       <usage_type>test</usage_type>
-<<<<<<< HEAD
-      <checksum>1D17AF2C</checksum>
-=======
       <checksum>8CC120D8</checksum>
->>>>>>> 3d2509b9
     </file>
     <file>
       <filename>base-dhw-tank-heat-pump-with-solar.osw</filename>
       <filetype>osw</filetype>
       <usage_type>test</usage_type>
-<<<<<<< HEAD
-      <checksum>2242842E</checksum>
-=======
       <checksum>8D21E996</checksum>
->>>>>>> 3d2509b9
     </file>
     <file>
       <filename>base-dhw-tank-gas-outside.osw</filename>
       <filetype>osw</filetype>
       <usage_type>test</usage_type>
-<<<<<<< HEAD
-      <checksum>A7F4D099</checksum>
-=======
       <checksum>91064606</checksum>
->>>>>>> 3d2509b9
     </file>
     <file>
       <filename>base-dhw-tank-gas.osw</filename>
       <filetype>osw</filetype>
       <usage_type>test</usage_type>
-<<<<<<< HEAD
-      <checksum>85CCACD1</checksum>
-=======
       <checksum>D82C2D55</checksum>
->>>>>>> 3d2509b9
     </file>
     <file>
       <filename>base-dhw-tank-oil.osw</filename>
       <filetype>osw</filetype>
       <usage_type>test</usage_type>
-<<<<<<< HEAD
-      <checksum>77A04E16</checksum>
-=======
       <checksum>0482F3E7</checksum>
->>>>>>> 3d2509b9
     </file>
     <file>
       <filename>base-dhw-tank-wood.osw</filename>
       <filetype>osw</filetype>
       <usage_type>test</usage_type>
-<<<<<<< HEAD
-      <checksum>82900D11</checksum>
-=======
       <checksum>E103CD14</checksum>
->>>>>>> 3d2509b9
     </file>
     <file>
       <filename>base-dhw-tankless-gas-with-solar.osw</filename>
       <filetype>osw</filetype>
       <usage_type>test</usage_type>
-<<<<<<< HEAD
-      <checksum>F98AAF09</checksum>
-=======
       <checksum>C9C021EE</checksum>
->>>>>>> 3d2509b9
     </file>
     <file>
       <filename>base-dhw-tankless-electric.osw</filename>
       <filetype>osw</filetype>
       <usage_type>test</usage_type>
-<<<<<<< HEAD
-      <checksum>2BC91807</checksum>
-=======
       <checksum>518AAC6C</checksum>
->>>>>>> 3d2509b9
     </file>
     <file>
       <filename>base-dhw-tankless-gas-with-solar-fraction.osw</filename>
       <filetype>osw</filetype>
       <usage_type>test</usage_type>
-<<<<<<< HEAD
-      <checksum>2CFC8ADE</checksum>
-=======
       <checksum>810B6974</checksum>
->>>>>>> 3d2509b9
     </file>
     <file>
       <filename>base-dhw-tankless-propane.osw</filename>
       <filetype>osw</filetype>
       <usage_type>test</usage_type>
-<<<<<<< HEAD
-      <checksum>1DA9C202</checksum>
-=======
       <checksum>EAE2372B</checksum>
->>>>>>> 3d2509b9
     </file>
     <file>
       <filename>base-dhw-tankless-gas.osw</filename>
       <filetype>osw</filetype>
       <usage_type>test</usage_type>
-<<<<<<< HEAD
-      <checksum>F010A7E5</checksum>
-=======
       <checksum>0938C5EA</checksum>
->>>>>>> 3d2509b9
     </file>
     <file>
       <filename>base-hvac-furnace-elec-central-ac-1-speed.osw</filename>
       <filetype>osw</filetype>
       <usage_type>test</usage_type>
-<<<<<<< HEAD
-      <checksum>218408FC</checksum>
-=======
       <checksum>639A15CD</checksum>
->>>>>>> 3d2509b9
     </file>
     <file>
       <filename>extra-second-refrigerator.osw</filename>
       <filetype>osw</filetype>
       <usage_type>test</usage_type>
-<<<<<<< HEAD
-      <checksum>BC61EBCA</checksum>
-=======
       <checksum>D89531A1</checksum>
->>>>>>> 3d2509b9
     </file>
     <file>
       <filename>base-enclosure-garage.osw</filename>
       <filetype>osw</filetype>
       <usage_type>test</usage_type>
-<<<<<<< HEAD
-      <checksum>80E213DF</checksum>
-=======
       <checksum>2A144AFF</checksum>
->>>>>>> 3d2509b9
     </file>
     <file>
       <filename>base-dhw-tank-coal.osw</filename>
       <filetype>osw</filetype>
       <usage_type>test</usage_type>
-<<<<<<< HEAD
-      <checksum>A689E942</checksum>
-=======
       <checksum>08D0316B</checksum>
->>>>>>> 3d2509b9
     </file>
     <file>
       <filename>base-hvac-boiler-coal-only.osw</filename>
       <filetype>osw</filetype>
       <usage_type>test</usage_type>
-<<<<<<< HEAD
-      <checksum>7257695A</checksum>
-=======
       <checksum>6BA9306D</checksum>
->>>>>>> 3d2509b9
     </file>
     <file>
       <filename>base-hvac-elec-resistance-only.osw</filename>
       <filetype>osw</filetype>
       <usage_type>test</usage_type>
-<<<<<<< HEAD
-      <checksum>4466E2FA</checksum>
-=======
       <checksum>434F0F8E</checksum>
->>>>>>> 3d2509b9
     </file>
     <file>
       <filename>base-simcontrol-timestep-10-mins.osw</filename>
       <filetype>osw</filetype>
       <usage_type>test</usage_type>
-<<<<<<< HEAD
-      <checksum>1E76C1DF</checksum>
-=======
       <checksum>7AC6EBAD</checksum>
->>>>>>> 3d2509b9
     </file>
     <file>
       <filename>base-simcontrol-daylight-saving-disabled.osw</filename>
       <filetype>osw</filetype>
       <usage_type>test</usage_type>
-<<<<<<< HEAD
-      <checksum>C03CCCEA</checksum>
-=======
       <checksum>1B034B57</checksum>
->>>>>>> 3d2509b9
     </file>
     <file>
       <filename>base-mechvent-whole-house-fan.osw</filename>
       <filetype>osw</filetype>
       <usage_type>test</usage_type>
-<<<<<<< HEAD
-      <checksum>B53108EB</checksum>
-=======
       <checksum>57744449</checksum>
->>>>>>> 3d2509b9
     </file>
     <file>
       <filename>base-dhw-none.osw</filename>
       <filetype>osw</filetype>
       <usage_type>test</usage_type>
-<<<<<<< HEAD
-      <checksum>F76642F5</checksum>
-=======
       <checksum>1D057871</checksum>
->>>>>>> 3d2509b9
     </file>
     <file>
       <filename>base-enclosure-infil-ach-house-pressure.osw</filename>
       <filetype>osw</filetype>
       <usage_type>test</usage_type>
-<<<<<<< HEAD
-      <checksum>5DF49BE5</checksum>
-=======
       <checksum>FB531E17</checksum>
->>>>>>> 3d2509b9
     </file>
     <file>
       <filename>base-enclosure-infil-cfm-house-pressure.osw</filename>
       <filetype>osw</filetype>
       <usage_type>test</usage_type>
-<<<<<<< HEAD
-      <checksum>65F231FF</checksum>
-=======
       <checksum>8CA4FA5C</checksum>
->>>>>>> 3d2509b9
     </file>
     <file>
       <filename>base-dhw-tankless-electric-outside.osw</filename>
       <filetype>osw</filetype>
       <usage_type>test</usage_type>
-<<<<<<< HEAD
-      <checksum>D73698D1</checksum>
-=======
       <checksum>87F26BA2</checksum>
->>>>>>> 3d2509b9
     </file>
     <file>
       <filename>base-enclosure-beds-5.osw</filename>
       <filetype>osw</filetype>
       <usage_type>test</usage_type>
-<<<<<<< HEAD
-      <checksum>9CCB45F5</checksum>
-=======
       <checksum>79E31B3F</checksum>
->>>>>>> 3d2509b9
     </file>
     <file>
       <filename>base-enclosure-beds-1.osw</filename>
       <filetype>osw</filetype>
       <usage_type>test</usage_type>
-<<<<<<< HEAD
-      <checksum>24E80D9C</checksum>
-=======
       <checksum>1985CD70</checksum>
->>>>>>> 3d2509b9
     </file>
     <file>
       <filename>base-enclosure-beds-2.osw</filename>
       <filetype>osw</filetype>
       <usage_type>test</usage_type>
-<<<<<<< HEAD
-      <checksum>CFE5F648</checksum>
-=======
       <checksum>AAE74EBD</checksum>
->>>>>>> 3d2509b9
     </file>
     <file>
       <filename>extra-enclosure-garage-partially-protruded.osw</filename>
       <filetype>osw</filetype>
       <usage_type>test</usage_type>
-<<<<<<< HEAD
-      <checksum>A02F7186</checksum>
-=======
       <checksum>54406B06</checksum>
->>>>>>> 3d2509b9
     </file>
     <file>
       <filename>base-hvac-dual-fuel-air-to-air-heat-pump-var-speed.osw</filename>
       <filetype>osw</filetype>
       <usage_type>test</usage_type>
-<<<<<<< HEAD
-      <checksum>E9181273</checksum>
-=======
       <checksum>D00239FA</checksum>
->>>>>>> 3d2509b9
     </file>
     <file>
       <filename>base-appliances-coal.osw</filename>
       <filetype>osw</filetype>
       <usage_type>test</usage_type>
-<<<<<<< HEAD
-      <checksum>97819119</checksum>
-=======
       <checksum>BDB480E4</checksum>
->>>>>>> 3d2509b9
     </file>
     <file>
       <filename>base-appliances-gas.osw</filename>
       <filetype>osw</filetype>
       <usage_type>test</usage_type>
-<<<<<<< HEAD
-      <checksum>778C4B44</checksum>
-=======
       <checksum>3A07B4E1</checksum>
->>>>>>> 3d2509b9
     </file>
     <file>
       <filename>base-appliances-modified.osw</filename>
       <filetype>osw</filetype>
       <usage_type>test</usage_type>
-<<<<<<< HEAD
-      <checksum>682DAC58</checksum>
-=======
       <checksum>92AD797D</checksum>
->>>>>>> 3d2509b9
     </file>
     <file>
       <filename>base-appliances-oil.osw</filename>
       <filetype>osw</filetype>
       <usage_type>test</usage_type>
-<<<<<<< HEAD
-      <checksum>5C9F9921</checksum>
-=======
       <checksum>AC830F39</checksum>
->>>>>>> 3d2509b9
     </file>
     <file>
       <filename>base-appliances-propane.osw</filename>
       <filetype>osw</filetype>
       <usage_type>test</usage_type>
-<<<<<<< HEAD
-      <checksum>DD4E2C0F</checksum>
-=======
       <checksum>9B3EF1E9</checksum>
->>>>>>> 3d2509b9
     </file>
     <file>
       <filename>base-appliances-wood.osw</filename>
       <filetype>osw</filetype>
       <usage_type>test</usage_type>
-<<<<<<< HEAD
-      <checksum>C5376208</checksum>
-=======
       <checksum>2BF703DE</checksum>
->>>>>>> 3d2509b9
     </file>
     <file>
       <filename>base-simcontrol-calendar-year-custom.osw</filename>
       <filetype>osw</filetype>
       <usage_type>test</usage_type>
-<<<<<<< HEAD
-      <checksum>7A81F159</checksum>
-=======
       <checksum>64050D16</checksum>
->>>>>>> 3d2509b9
     </file>
     <file>
       <filename>base-location-AMY-2012.osw</filename>
       <filetype>osw</filetype>
       <usage_type>test</usage_type>
-<<<<<<< HEAD
-      <checksum>11C201AC</checksum>
-=======
       <checksum>ED4A990E</checksum>
->>>>>>> 3d2509b9
     </file>
     <file>
       <filename>base-lighting-ceiling-fans.osw</filename>
       <filetype>osw</filetype>
       <usage_type>test</usage_type>
-<<<<<<< HEAD
-      <checksum>314F5D71</checksum>
-    </file>
-    <file>
-      <filename>extra-schedules-random-seed.osw</filename>
-      <filetype>osw</filetype>
-      <usage_type>test</usage_type>
-      <checksum>8EA84C63</checksum>
-=======
       <checksum>C4D02AC2</checksum>
->>>>>>> 3d2509b9
     </file>
     <file>
       <filename>base-misc-usage-multiplier.osw</filename>
       <filetype>osw</filetype>
       <usage_type>test</usage_type>
-<<<<<<< HEAD
-      <checksum>6C337720</checksum>
-=======
       <checksum>BF310CF5</checksum>
->>>>>>> 3d2509b9
     </file>
     <file>
       <filename>base-pv.osw</filename>
       <filetype>osw</filetype>
       <usage_type>test</usage_type>
-<<<<<<< HEAD
-      <checksum>7C77C131</checksum>
-=======
       <checksum>4BB368AF</checksum>
->>>>>>> 3d2509b9
     </file>
     <file>
       <filename>base-dhw-tankless-electric-uef.osw</filename>
       <filetype>osw</filetype>
       <usage_type>test</usage_type>
-<<<<<<< HEAD
-      <checksum>40657D4D</checksum>
-=======
       <checksum>F00B07BE</checksum>
->>>>>>> 3d2509b9
     </file>
     <file>
       <filename>base-dhw-tankless-gas-uef.osw</filename>
       <filetype>osw</filetype>
       <usage_type>test</usage_type>
-<<<<<<< HEAD
-      <checksum>5886E094</checksum>
-=======
       <checksum>59681D93</checksum>
->>>>>>> 3d2509b9
     </file>
     <file>
       <filename>base-misc-loads-large-uncommon.osw</filename>
       <filetype>osw</filetype>
       <usage_type>test</usage_type>
-<<<<<<< HEAD
-      <checksum>1F18D26A</checksum>
-=======
       <checksum>3B2B7EC4</checksum>
->>>>>>> 3d2509b9
     </file>
     <file>
       <filename>base-misc-loads-large-uncommon2.osw</filename>
       <filetype>osw</filetype>
       <usage_type>test</usage_type>
-<<<<<<< HEAD
-      <checksum>7232B321</checksum>
-=======
       <checksum>7BA300C0</checksum>
->>>>>>> 3d2509b9
     </file>
     <file>
       <filename>base-dhw-indirect-outside.osw</filename>
       <filetype>osw</filetype>
       <usage_type>test</usage_type>
-<<<<<<< HEAD
-      <checksum>2A53766E</checksum>
-=======
       <checksum>3262099E</checksum>
->>>>>>> 3d2509b9
     </file>
     <file>
       <filename>base-hvac-boiler-gas-only.osw</filename>
       <filetype>osw</filetype>
       <usage_type>test</usage_type>
-<<<<<<< HEAD
-      <checksum>C056F3FC</checksum>
-=======
       <checksum>E037AE5B</checksum>
->>>>>>> 3d2509b9
     </file>
     <file>
       <filename>base-dhw-indirect-standbyloss.osw</filename>
       <filetype>osw</filetype>
       <usage_type>test</usage_type>
-<<<<<<< HEAD
-      <checksum>7AE17BE4</checksum>
-=======
       <checksum>510E7A35</checksum>
->>>>>>> 3d2509b9
     </file>
     <file>
       <filename>base-dhw-indirect.osw</filename>
       <filetype>osw</filetype>
       <usage_type>test</usage_type>
-<<<<<<< HEAD
-      <checksum>E4D747AF</checksum>
-=======
       <checksum>BA942D4F</checksum>
->>>>>>> 3d2509b9
     </file>
     <file>
       <filename>base-dhw-jacket-indirect.osw</filename>
       <filetype>osw</filetype>
       <usage_type>test</usage_type>
-<<<<<<< HEAD
-      <checksum>21A6D5C1</checksum>
-=======
       <checksum>A474D8C7</checksum>
->>>>>>> 3d2509b9
     </file>
     <file>
       <filename>base-dhw-indirect-with-solar-fraction.osw</filename>
       <filetype>osw</filetype>
       <usage_type>test</usage_type>
-<<<<<<< HEAD
-      <checksum>1679CAAD</checksum>
-=======
       <checksum>CCEC28D7</checksum>
->>>>>>> 3d2509b9
     </file>
     <file>
       <filename>base-dhw-combi-tankless-outside.osw</filename>
       <filetype>osw</filetype>
       <usage_type>test</usage_type>
-<<<<<<< HEAD
-      <checksum>305E9D34</checksum>
-=======
       <checksum>7C748245</checksum>
->>>>>>> 3d2509b9
     </file>
     <file>
       <filename>base-dhw-combi-tankless.osw</filename>
       <filetype>osw</filetype>
       <usage_type>test</usage_type>
-<<<<<<< HEAD
-      <checksum>BE0A5ED5</checksum>
-=======
       <checksum>8EFECD73</checksum>
->>>>>>> 3d2509b9
     </file>
     <file>
       <filename>base-hvac-fireplace-wood-only.osw</filename>
       <filetype>osw</filetype>
       <usage_type>test</usage_type>
-<<<<<<< HEAD
-      <checksum>8F104648</checksum>
-=======
       <checksum>353D4AE7</checksum>
->>>>>>> 3d2509b9
     </file>
     <file>
       <filename>base-hvac-furnace-gas-only.osw</filename>
       <filetype>osw</filetype>
       <usage_type>test</usage_type>
-<<<<<<< HEAD
-      <checksum>C0349C8B</checksum>
-=======
       <checksum>AF8DDABF</checksum>
->>>>>>> 3d2509b9
     </file>
     <file>
       <filename>base-hvac-evap-cooler-only.osw</filename>
       <filetype>osw</filetype>
       <usage_type>test</usage_type>
-<<<<<<< HEAD
-      <checksum>4C42EBBB</checksum>
-=======
       <checksum>2CD313E3</checksum>
->>>>>>> 3d2509b9
     </file>
     <file>
       <filename>base-hvac-mini-split-air-conditioner-only-ducted.osw</filename>
       <filetype>osw</filetype>
       <usage_type>test</usage_type>
-<<<<<<< HEAD
-      <checksum>F1FD6390</checksum>
-=======
       <checksum>E7B80A0E</checksum>
->>>>>>> 3d2509b9
     </file>
     <file>
       <filename>base-hvac-mini-split-air-conditioner-only-ductless.osw</filename>
       <filetype>osw</filetype>
       <usage_type>test</usage_type>
-<<<<<<< HEAD
-      <checksum>8AA2F078</checksum>
-=======
       <checksum>3F06B4A2</checksum>
->>>>>>> 3d2509b9
     </file>
     <file>
       <filename>base-hvac-central-ac-only-1-speed.osw</filename>
       <filetype>osw</filetype>
       <usage_type>test</usage_type>
-<<<<<<< HEAD
-      <checksum>71C67A33</checksum>
-=======
       <checksum>7B9E0557</checksum>
->>>>>>> 3d2509b9
     </file>
     <file>
       <filename>base-hvac-stove-oil-only.osw</filename>
       <filetype>osw</filetype>
       <usage_type>test</usage_type>
-<<<<<<< HEAD
-      <checksum>39672E20</checksum>
-=======
       <checksum>C981B37B</checksum>
->>>>>>> 3d2509b9
     </file>
     <file>
       <filename>base-hvac-stove-wood-pellets-only.osw</filename>
       <filetype>osw</filetype>
       <usage_type>test</usage_type>
-<<<<<<< HEAD
-      <checksum>CD80DC9B</checksum>
-=======
       <checksum>D41289B5</checksum>
->>>>>>> 3d2509b9
     </file>
     <file>
       <filename>base-hvac-floor-furnace-propane-only.osw</filename>
       <filetype>osw</filetype>
       <usage_type>test</usage_type>
-<<<<<<< HEAD
-      <checksum>83A621B8</checksum>
-=======
       <checksum>DBE36C32</checksum>
->>>>>>> 3d2509b9
     </file>
     <file>
       <filename>base-hvac-mini-split-heat-pump-ducted-cooling-only.osw</filename>
       <filetype>osw</filetype>
       <usage_type>test</usage_type>
-<<<<<<< HEAD
-      <checksum>A7ED6346</checksum>
-=======
       <checksum>19AE55C2</checksum>
->>>>>>> 3d2509b9
     </file>
     <file>
       <filename>base-enclosure-infil-flue.osw</filename>
       <filetype>osw</filetype>
       <usage_type>test</usage_type>
-<<<<<<< HEAD
-      <checksum>7C12747A</checksum>
-=======
       <checksum>2E59F03E</checksum>
->>>>>>> 3d2509b9
     </file>
     <file>
       <filename>extra-enclosure-windows-shading.osw</filename>
       <filetype>osw</filetype>
       <usage_type>test</usage_type>
-<<<<<<< HEAD
-      <checksum>406B52B2</checksum>
-=======
       <checksum>121EB8FD</checksum>
->>>>>>> 3d2509b9
     </file>
     <file>
       <filename>base-enclosure-overhangs.osw</filename>
       <filetype>osw</filetype>
       <usage_type>test</usage_type>
-<<<<<<< HEAD
-      <checksum>0303DB79</checksum>
-=======
       <checksum>6A433662</checksum>
->>>>>>> 3d2509b9
     </file>
     <file>
       <filename>base-hvac-evap-cooler-only-ducted.osw</filename>
       <filetype>osw</filetype>
       <usage_type>test</usage_type>
-<<<<<<< HEAD
-      <checksum>FD516121</checksum>
-=======
       <checksum>8CA39B80</checksum>
->>>>>>> 3d2509b9
     </file>
     <file>
       <filename>base-mechvent-cfis-evap-cooler-only-ducted.osw</filename>
       <filetype>osw</filetype>
       <usage_type>test</usage_type>
-<<<<<<< HEAD
-      <checksum>E01AEB53</checksum>
-=======
       <checksum>C60AE0E8</checksum>
->>>>>>> 3d2509b9
     </file>
     <file>
       <filename>extra-second-heating-system-portable-heater-to-heating-system.osw</filename>
       <filetype>osw</filetype>
       <usage_type>test</usage_type>
-<<<<<<< HEAD
-      <checksum>E9FD0325</checksum>
-=======
       <checksum>05AE8ECB</checksum>
->>>>>>> 3d2509b9
     </file>
     <file>
       <filename>extra-second-heating-system-fireplace-to-heating-system.osw</filename>
       <filetype>osw</filetype>
       <usage_type>test</usage_type>
-<<<<<<< HEAD
-      <checksum>DA92FAFF</checksum>
-=======
       <checksum>B0530D82</checksum>
->>>>>>> 3d2509b9
     </file>
     <file>
       <filename>base-hvac-furnace-coal-only.osw</filename>
       <filetype>osw</filetype>
       <usage_type>test</usage_type>
-<<<<<<< HEAD
-      <checksum>3634850F</checksum>
-=======
       <checksum>60F3EDE6</checksum>
->>>>>>> 3d2509b9
     </file>
     <file>
       <filename>base-mechvent-exhaust-rated-flow-rate.osw</filename>
       <filetype>osw</filetype>
       <usage_type>test</usage_type>
-<<<<<<< HEAD
-      <checksum>0E71F94E</checksum>
-=======
       <checksum>69C7C587</checksum>
->>>>>>> 3d2509b9
     </file>
     <file>
       <filename>base-hvac-ground-to-air-heat-pump-cooling-only.osw</filename>
       <filetype>osw</filetype>
       <usage_type>test</usage_type>
-<<<<<<< HEAD
-      <checksum>814053BF</checksum>
-=======
       <checksum>E7C2D4D0</checksum>
->>>>>>> 3d2509b9
     </file>
     <file>
       <filename>base-hvac-boiler-gas-central-ac-1-speed.osw</filename>
       <filetype>osw</filetype>
       <usage_type>test</usage_type>
-<<<<<<< HEAD
-      <checksum>6093DBF2</checksum>
-=======
       <checksum>0FD66BFB</checksum>
->>>>>>> 3d2509b9
     </file>
     <file>
       <filename>extra-second-heating-system-boiler-to-heating-system.osw</filename>
       <filetype>osw</filetype>
       <usage_type>test</usage_type>
-<<<<<<< HEAD
-      <checksum>A8A9306C</checksum>
-=======
       <checksum>1D710602</checksum>
->>>>>>> 3d2509b9
     </file>
     <file>
       <filename>extra-zero-extra-refrigerator-kwh.osw</filename>
       <filetype>osw</filetype>
       <usage_type>test</usage_type>
-<<<<<<< HEAD
-      <checksum>5EB457C1</checksum>
-=======
       <checksum>EBB6D61E</checksum>
->>>>>>> 3d2509b9
     </file>
     <file>
       <filename>extra-zero-freezer-kwh.osw</filename>
       <filetype>osw</filetype>
       <usage_type>test</usage_type>
-<<<<<<< HEAD
-      <checksum>D27F5934</checksum>
-=======
       <checksum>BC0B43E2</checksum>
->>>>>>> 3d2509b9
     </file>
     <file>
       <filename>extra-zero-refrigerator-kwh.osw</filename>
       <filetype>osw</filetype>
       <usage_type>test</usage_type>
-<<<<<<< HEAD
-      <checksum>DB0B57F4</checksum>
-=======
       <checksum>A9601054</checksum>
->>>>>>> 3d2509b9
     </file>
     <file>
       <filename>extra-zero-clothes-washer-kwh.osw</filename>
       <filetype>osw</filetype>
       <usage_type>test</usage_type>
-<<<<<<< HEAD
-      <checksum>D4223815</checksum>
-=======
       <checksum>8587AEBF</checksum>
->>>>>>> 3d2509b9
     </file>
     <file>
       <filename>extra-zero-dishwasher-kwh.osw</filename>
       <filetype>osw</filetype>
       <usage_type>test</usage_type>
-<<<<<<< HEAD
-      <checksum>6C2FA0E7</checksum>
-=======
       <checksum>0160E7CB</checksum>
->>>>>>> 3d2509b9
     </file>
     <file>
       <filename>base-misc-shielding-of-home.osw</filename>
       <filetype>osw</filetype>
       <usage_type>test</usage_type>
-<<<<<<< HEAD
-      <checksum>09CE72D4</checksum>
-=======
       <checksum>80E75AD1</checksum>
->>>>>>> 3d2509b9
     </file>
     <file>
       <filename>extra-gas-hot-tub-heater-with-zero-kwh.osw</filename>
       <filetype>osw</filetype>
       <usage_type>test</usage_type>
-<<<<<<< HEAD
-      <checksum>D045A047</checksum>
-=======
       <checksum>BD313200</checksum>
->>>>>>> 3d2509b9
     </file>
     <file>
       <filename>extra-gas-pool-heater-with-zero-kwh.osw</filename>
       <filetype>osw</filetype>
       <usage_type>test</usage_type>
-<<<<<<< HEAD
-      <checksum>131E38EE</checksum>
-=======
       <checksum>8F683635</checksum>
->>>>>>> 3d2509b9
     </file>
     <file>
       <filename>base-bldgtype-single-family-attached.osw</filename>
       <filetype>osw</filetype>
       <usage_type>test</usage_type>
-<<<<<<< HEAD
-      <checksum>C7CA9697</checksum>
-=======
       <checksum>14D16677</checksum>
->>>>>>> 3d2509b9
     </file>
     <file>
       <filename>extra-bldgtype-single-family-attached-double-exterior.osw</filename>
       <filetype>osw</filetype>
       <usage_type>test</usage_type>
-<<<<<<< HEAD
-      <checksum>09FCF133</checksum>
-=======
       <checksum>3CD4E645</checksum>
->>>>>>> 3d2509b9
     </file>
     <file>
       <filename>extra-bldgtype-single-family-attached-single-exterior-front.osw</filename>
       <filetype>osw</filetype>
       <usage_type>test</usage_type>
-<<<<<<< HEAD
-      <checksum>DB7AA419</checksum>
-=======
       <checksum>EC33F347</checksum>
->>>>>>> 3d2509b9
     </file>
     <file>
       <filename>extra-bldgtype-single-family-attached-atticroof-flat.osw</filename>
       <filetype>osw</filetype>
       <usage_type>test</usage_type>
-<<<<<<< HEAD
-      <checksum>1E0AABE1</checksum>
-=======
       <checksum>2515EAB9</checksum>
->>>>>>> 3d2509b9
     </file>
     <file>
       <filename>base-enclosure-infil-natural-ach.osw</filename>
       <filetype>osw</filetype>
       <usage_type>test</usage_type>
-<<<<<<< HEAD
-      <checksum>164E4A06</checksum>
-=======
       <checksum>E01C2402</checksum>
->>>>>>> 3d2509b9
     </file>
     <file>
       <filename>base-hvac-central-ac-plus-air-to-air-heat-pump-heating.osw</filename>
       <filetype>osw</filetype>
       <usage_type>test</usage_type>
-<<<<<<< HEAD
-      <checksum>AE7E667E</checksum>
-=======
       <checksum>1DC91F0B</checksum>
->>>>>>> 3d2509b9
     </file>
     <file>
       <filename>base-hvac-dual-fuel-air-to-air-heat-pump-1-speed.osw</filename>
       <filetype>osw</filetype>
       <usage_type>test</usage_type>
-<<<<<<< HEAD
-      <checksum>9AC49972</checksum>
-=======
       <checksum>73DEBA18</checksum>
->>>>>>> 3d2509b9
     </file>
     <file>
       <filename>base-hvac-dual-fuel-air-to-air-heat-pump-1-speed-electric.osw</filename>
       <filetype>osw</filetype>
       <usage_type>test</usage_type>
-<<<<<<< HEAD
-      <checksum>1C96FE54</checksum>
-=======
       <checksum>DA60DC46</checksum>
->>>>>>> 3d2509b9
     </file>
     <file>
       <filename>base-hvac-dual-fuel-mini-split-heat-pump-ducted.osw</filename>
       <filetype>osw</filetype>
       <usage_type>test</usage_type>
-<<<<<<< HEAD
-      <checksum>9DB9BE81</checksum>
-=======
       <checksum>99A38B96</checksum>
->>>>>>> 3d2509b9
     </file>
     <file>
       <filename>base-hvac-ground-to-air-heat-pump-heating-only.osw</filename>
       <filetype>osw</filetype>
       <usage_type>test</usage_type>
-<<<<<<< HEAD
-      <checksum>10D53B9A</checksum>
-=======
       <checksum>E7399D4D</checksum>
->>>>>>> 3d2509b9
     </file>
     <file>
       <filename>base-hvac-ground-to-air-heat-pump.osw</filename>
       <filetype>osw</filetype>
       <usage_type>test</usage_type>
-<<<<<<< HEAD
-      <checksum>614B0C03</checksum>
-=======
       <checksum>EF2115AE</checksum>
->>>>>>> 3d2509b9
     </file>
     <file>
       <filename>extra-second-heating-system-boiler-to-heat-pump.osw</filename>
       <filetype>osw</filetype>
       <usage_type>test</usage_type>
-<<<<<<< HEAD
-      <checksum>420E344C</checksum>
-=======
       <checksum>DAD4947E</checksum>
->>>>>>> 3d2509b9
     </file>
     <file>
       <filename>base-hvac-mini-split-heat-pump-ducted-heating-only.osw</filename>
       <filetype>osw</filetype>
       <usage_type>test</usage_type>
-<<<<<<< HEAD
-      <checksum>F1E4EB5B</checksum>
-=======
       <checksum>DD7E1B3B</checksum>
->>>>>>> 3d2509b9
     </file>
     <file>
       <filename>base-hvac-mini-split-heat-pump-ducted.osw</filename>
       <filetype>osw</filetype>
       <usage_type>test</usage_type>
-<<<<<<< HEAD
-      <checksum>6FC73332</checksum>
-=======
       <checksum>A3E243CF</checksum>
->>>>>>> 3d2509b9
     </file>
     <file>
       <filename>base-hvac-mini-split-heat-pump-ductless.osw</filename>
       <filetype>osw</filetype>
       <usage_type>test</usage_type>
-<<<<<<< HEAD
-      <checksum>6EA9DC64</checksum>
-=======
       <checksum>5574AF09</checksum>
->>>>>>> 3d2509b9
     </file>
     <file>
       <filename>extra-second-heating-system-fireplace-to-heat-pump.osw</filename>
       <filetype>osw</filetype>
       <usage_type>test</usage_type>
-<<<<<<< HEAD
-      <checksum>6A109CA7</checksum>
-=======
       <checksum>68ECFAC1</checksum>
->>>>>>> 3d2509b9
     </file>
     <file>
       <filename>base-hvac-undersized.osw</filename>
       <filetype>osw</filetype>
       <usage_type>test</usage_type>
-<<<<<<< HEAD
-      <checksum>282331C8</checksum>
-=======
       <checksum>CB006F08</checksum>
->>>>>>> 3d2509b9
     </file>
     <file>
       <filename>base-hvac-room-ac-only-33percent.osw</filename>
       <filetype>osw</filetype>
       <usage_type>test</usage_type>
-<<<<<<< HEAD
-      <checksum>177F94A3</checksum>
-=======
       <checksum>5CE6D273</checksum>
->>>>>>> 3d2509b9
     </file>
     <file>
       <filename>base-location-helena-mt.osw</filename>
       <filetype>osw</filetype>
       <usage_type>test</usage_type>
-<<<<<<< HEAD
-      <checksum>87E5C277</checksum>
-=======
       <checksum>D1EDDD68</checksum>
->>>>>>> 3d2509b9
     </file>
     <file>
       <filename>base-hvac-programmable-thermostat-detailed.osw</filename>
       <filetype>osw</filetype>
       <usage_type>test</usage_type>
-<<<<<<< HEAD
-      <checksum>C1FCB7C5</checksum>
-=======
       <checksum>AEA91C08</checksum>
->>>>>>> 3d2509b9
     </file>
     <file>
       <filename>base-hvac-fixed-heater-gas-only.osw</filename>
       <filetype>osw</filetype>
       <usage_type>test</usage_type>
-<<<<<<< HEAD
-      <checksum>187F9E03</checksum>
-=======
       <checksum>A41EB405</checksum>
->>>>>>> 3d2509b9
     </file>
     <file>
       <filename>base-hvac-portable-heater-gas-only.osw</filename>
       <filetype>osw</filetype>
       <usage_type>test</usage_type>
-<<<<<<< HEAD
-      <checksum>0C6F136F</checksum>
-=======
       <checksum>D0A214D6</checksum>
->>>>>>> 3d2509b9
     </file>
     <file>
       <filename>base-hvac-boiler-elec-only.osw</filename>
       <filetype>osw</filetype>
       <usage_type>test</usage_type>
-<<<<<<< HEAD
-      <checksum>264F3A14</checksum>
-=======
       <checksum>A59C63AD</checksum>
->>>>>>> 3d2509b9
     </file>
     <file>
       <filename>base-hvac-furnace-elec-only.osw</filename>
       <filetype>osw</filetype>
       <usage_type>test</usage_type>
-<<<<<<< HEAD
-      <checksum>50A4B7CD</checksum>
-=======
       <checksum>381ACE52</checksum>
->>>>>>> 3d2509b9
     </file>
     <file>
       <filename>base-hvac-wall-furnace-elec-only.osw</filename>
       <filetype>osw</filetype>
       <usage_type>test</usage_type>
-<<<<<<< HEAD
-      <checksum>BAA1D934</checksum>
-=======
       <checksum>F0E41B23</checksum>
->>>>>>> 3d2509b9
     </file>
     <file>
       <filename>base-hvac-install-quality-air-to-air-heat-pump-1-speed.osw</filename>
       <filetype>osw</filetype>
       <usage_type>test</usage_type>
-<<<<<<< HEAD
-      <checksum>2A71BF5E</checksum>
-=======
       <checksum>D1608F12</checksum>
->>>>>>> 3d2509b9
     </file>
     <file>
       <filename>base-hvac-install-quality-air-to-air-heat-pump-2-speed.osw</filename>
       <filetype>osw</filetype>
       <usage_type>test</usage_type>
-<<<<<<< HEAD
-      <checksum>E76305E8</checksum>
-=======
       <checksum>BA424915</checksum>
->>>>>>> 3d2509b9
     </file>
     <file>
       <filename>base-hvac-install-quality-air-to-air-heat-pump-var-speed.osw</filename>
       <filetype>osw</filetype>
       <usage_type>test</usage_type>
-<<<<<<< HEAD
-      <checksum>8F72808C</checksum>
-=======
       <checksum>1003CEBF</checksum>
->>>>>>> 3d2509b9
     </file>
     <file>
       <filename>base-hvac-install-quality-furnace-gas-central-ac-1-speed.osw</filename>
       <filetype>osw</filetype>
       <usage_type>test</usage_type>
-<<<<<<< HEAD
-      <checksum>A12079B1</checksum>
-=======
       <checksum>15B6402A</checksum>
->>>>>>> 3d2509b9
     </file>
     <file>
       <filename>base-hvac-install-quality-furnace-gas-central-ac-2-speed.osw</filename>
       <filetype>osw</filetype>
       <usage_type>test</usage_type>
-<<<<<<< HEAD
-      <checksum>76D0A064</checksum>
-=======
       <checksum>87436F14</checksum>
->>>>>>> 3d2509b9
     </file>
     <file>
       <filename>base-hvac-install-quality-furnace-gas-central-ac-var-speed.osw</filename>
       <filetype>osw</filetype>
       <usage_type>test</usage_type>
-<<<<<<< HEAD
-      <checksum>641604C1</checksum>
-=======
       <checksum>97D737FA</checksum>
->>>>>>> 3d2509b9
     </file>
     <file>
       <filename>base-hvac-install-quality-furnace-gas-only.osw</filename>
       <filetype>osw</filetype>
       <usage_type>test</usage_type>
-<<<<<<< HEAD
-      <checksum>94B49DCB</checksum>
-=======
       <checksum>A008EBAD</checksum>
->>>>>>> 3d2509b9
     </file>
     <file>
       <filename>base-hvac-install-quality-mini-split-air-conditioner-only-ducted.osw</filename>
       <filetype>osw</filetype>
       <usage_type>test</usage_type>
-<<<<<<< HEAD
-      <checksum>B67D08A3</checksum>
-=======
       <checksum>5493CE31</checksum>
->>>>>>> 3d2509b9
     </file>
     <file>
       <filename>base-hvac-install-quality-mini-split-heat-pump-ducted.osw</filename>
       <filetype>osw</filetype>
       <usage_type>test</usage_type>
-<<<<<<< HEAD
-      <checksum>18D3BE5B</checksum>
-=======
       <checksum>49CDC5A7</checksum>
->>>>>>> 3d2509b9
     </file>
     <file>
       <filename>base-hvac-install-quality-ground-to-air-heat-pump.osw</filename>
       <filetype>osw</filetype>
       <usage_type>test</usage_type>
-<<<<<<< HEAD
-      <checksum>0A2CBE3D</checksum>
-=======
       <checksum>D93D14B7</checksum>
->>>>>>> 3d2509b9
     </file>
     <file>
       <filename>base-dhw-tank-heat-pump-uef.osw</filename>
       <filetype>osw</filetype>
       <usage_type>test</usage_type>
-<<<<<<< HEAD
-      <checksum>E06D5885</checksum>
-=======
       <checksum>DEC7B0C1</checksum>
->>>>>>> 3d2509b9
     </file>
     <file>
       <filename>base-dhw-tank-elec-uef.osw</filename>
       <filetype>osw</filetype>
       <usage_type>test</usage_type>
-<<<<<<< HEAD
-      <checksum>3641CC7D</checksum>
-=======
       <checksum>C9CC63F4</checksum>
->>>>>>> 3d2509b9
     </file>
     <file>
       <filename>base-dhw-tank-gas-uef.osw</filename>
       <filetype>osw</filetype>
       <usage_type>test</usage_type>
-<<<<<<< HEAD
-      <checksum>E259E839</checksum>
-=======
       <checksum>12D749DC</checksum>
->>>>>>> 3d2509b9
     </file>
     <file>
       <filename>base-enclosure-2stories.osw</filename>
       <filetype>osw</filetype>
       <usage_type>test</usage_type>
-<<<<<<< HEAD
-      <checksum>480C5FB2</checksum>
-=======
       <checksum>05E082A2</checksum>
->>>>>>> 3d2509b9
     </file>
     <file>
       <filename>base-hvac-autosize-boiler-elec-only.osw</filename>
       <filetype>osw</filetype>
       <usage_type>test</usage_type>
-<<<<<<< HEAD
-      <checksum>EAD26771</checksum>
-=======
       <checksum>B5D9F74A</checksum>
->>>>>>> 3d2509b9
     </file>
     <file>
       <filename>base-hvac-autosize-boiler-gas-central-ac-1-speed.osw</filename>
       <filetype>osw</filetype>
       <usage_type>test</usage_type>
-<<<<<<< HEAD
-      <checksum>0486C5A9</checksum>
-=======
       <checksum>BDA388A9</checksum>
->>>>>>> 3d2509b9
     </file>
     <file>
       <filename>base-hvac-autosize-boiler-gas-only.osw</filename>
       <filetype>osw</filetype>
       <usage_type>test</usage_type>
-<<<<<<< HEAD
-      <checksum>3DC19B63</checksum>
-=======
       <checksum>C902D1F5</checksum>
->>>>>>> 3d2509b9
     </file>
     <file>
       <filename>base-hvac-autosize-central-ac-only-1-speed.osw</filename>
       <filetype>osw</filetype>
       <usage_type>test</usage_type>
-<<<<<<< HEAD
-      <checksum>124F3E60</checksum>
-=======
       <checksum>4E8A5D54</checksum>
->>>>>>> 3d2509b9
     </file>
     <file>
       <filename>base-hvac-autosize-central-ac-only-2-speed.osw</filename>
       <filetype>osw</filetype>
       <usage_type>test</usage_type>
-<<<<<<< HEAD
-      <checksum>C2A5EE62</checksum>
-=======
       <checksum>F02E0517</checksum>
->>>>>>> 3d2509b9
     </file>
     <file>
       <filename>base-hvac-autosize-central-ac-only-var-speed.osw</filename>
       <filetype>osw</filetype>
       <usage_type>test</usage_type>
-<<<<<<< HEAD
-      <checksum>5A906565</checksum>
-=======
       <checksum>C5BDCE26</checksum>
->>>>>>> 3d2509b9
     </file>
     <file>
       <filename>base-hvac-autosize-elec-resistance-only.osw</filename>
       <filetype>osw</filetype>
       <usage_type>test</usage_type>
-<<<<<<< HEAD
-      <checksum>CA6841A1</checksum>
-=======
       <checksum>5A324F76</checksum>
->>>>>>> 3d2509b9
     </file>
     <file>
       <filename>base-hvac-autosize-evap-cooler-furnace-gas.osw</filename>
       <filetype>osw</filetype>
       <usage_type>test</usage_type>
-<<<<<<< HEAD
-      <checksum>55BC99FF</checksum>
-=======
       <checksum>B43F092B</checksum>
->>>>>>> 3d2509b9
     </file>
     <file>
       <filename>base-hvac-autosize-floor-furnace-propane-only.osw</filename>
       <filetype>osw</filetype>
       <usage_type>test</usage_type>
-<<<<<<< HEAD
-      <checksum>A7B503D5</checksum>
-=======
       <checksum>77014F67</checksum>
->>>>>>> 3d2509b9
     </file>
     <file>
       <filename>base-hvac-autosize-furnace-elec-only.osw</filename>
       <filetype>osw</filetype>
       <usage_type>test</usage_type>
-<<<<<<< HEAD
-      <checksum>4B36CAC7</checksum>
-=======
       <checksum>62417D2E</checksum>
->>>>>>> 3d2509b9
     </file>
     <file>
       <filename>base-hvac-autosize-furnace-gas-central-ac-2-speed.osw</filename>
       <filetype>osw</filetype>
       <usage_type>test</usage_type>
-<<<<<<< HEAD
-      <checksum>B85662B7</checksum>
-=======
       <checksum>EAE21562</checksum>
->>>>>>> 3d2509b9
     </file>
     <file>
       <filename>base-hvac-autosize-furnace-gas-central-ac-var-speed.osw</filename>
       <filetype>osw</filetype>
       <usage_type>test</usage_type>
-<<<<<<< HEAD
-      <checksum>B452E8BA</checksum>
-=======
       <checksum>6F717A60</checksum>
->>>>>>> 3d2509b9
     </file>
     <file>
       <filename>base-hvac-autosize-furnace-gas-only.osw</filename>
       <filetype>osw</filetype>
       <usage_type>test</usage_type>
-<<<<<<< HEAD
-      <checksum>DB48677C</checksum>
-=======
       <checksum>3FA15BF1</checksum>
->>>>>>> 3d2509b9
     </file>
     <file>
       <filename>base-hvac-autosize-furnace-gas-room-ac.osw</filename>
       <filetype>osw</filetype>
       <usage_type>test</usage_type>
-<<<<<<< HEAD
-      <checksum>4CEB22AD</checksum>
-=======
       <checksum>2D8453D9</checksum>
->>>>>>> 3d2509b9
     </file>
     <file>
       <filename>base-hvac-autosize-room-ac-only.osw</filename>
       <filetype>osw</filetype>
       <usage_type>test</usage_type>
-<<<<<<< HEAD
-      <checksum>1998DD10</checksum>
-=======
       <checksum>99A9371A</checksum>
->>>>>>> 3d2509b9
     </file>
     <file>
       <filename>base-hvac-autosize-stove-oil-only.osw</filename>
       <filetype>osw</filetype>
       <usage_type>test</usage_type>
-<<<<<<< HEAD
-      <checksum>7FC77DC3</checksum>
-=======
       <checksum>420DD40D</checksum>
->>>>>>> 3d2509b9
     </file>
     <file>
       <filename>base-hvac-autosize-wall-furnace-elec-only.osw</filename>
       <filetype>osw</filetype>
       <usage_type>test</usage_type>
-<<<<<<< HEAD
-      <checksum>DB8B165F</checksum>
-=======
       <checksum>A19F18A9</checksum>
->>>>>>> 3d2509b9
     </file>
     <file>
       <filename>base-hvac-autosize.osw</filename>
       <filetype>osw</filetype>
       <usage_type>test</usage_type>
-<<<<<<< HEAD
-      <checksum>47F32224</checksum>
+      <checksum>0990CD76</checksum>
+    </file>
+    <file>
+      <filename>base-hvac-autosize-mini-split-air-conditioner-only-ducted.osw</filename>
+      <filetype>osw</filetype>
+      <usage_type>test</usage_type>
+      <checksum>76D8B48F</checksum>
+    </file>
+    <file>
+      <filename>base-foundation-vented-crawlspace.osw</filename>
+      <filetype>osw</filetype>
+      <usage_type>test</usage_type>
+      <checksum>3BF01E31</checksum>
+    </file>
+    <file>
+      <filename>base-foundation-unvented-crawlspace.osw</filename>
+      <filetype>osw</filetype>
+      <usage_type>test</usage_type>
+      <checksum>BB3AC6FD</checksum>
+    </file>
+    <file>
+      <filename>base-foundation-unconditioned-basement-assembly-r.osw</filename>
+      <filetype>osw</filetype>
+      <usage_type>test</usage_type>
+      <checksum>00B43F8D</checksum>
+    </file>
+    <file>
+      <filename>base-foundation-unconditioned-basement.osw</filename>
+      <filetype>osw</filetype>
+      <usage_type>test</usage_type>
+      <checksum>BC4560E7</checksum>
+    </file>
+    <file>
+      <filename>base-location-duluth-mn.osw</filename>
+      <filetype>osw</filetype>
+      <usage_type>test</usage_type>
+      <checksum>532AD0BB</checksum>
+    </file>
+    <file>
+      <filename>base-foundation-unconditioned-basement-wall-insulation.osw</filename>
+      <filetype>osw</filetype>
+      <usage_type>test</usage_type>
+      <checksum>5361B68D</checksum>
+    </file>
+    <file>
+      <filename>extra-bldgtype-single-family-attached-unconditioned-basement-middle.osw</filename>
+      <filetype>osw</filetype>
+      <usage_type>test</usage_type>
+      <checksum>813AE13A</checksum>
+    </file>
+    <file>
+      <filename>extra-bldgtype-single-family-attached-unconditioned-basement-right.osw</filename>
+      <filetype>osw</filetype>
+      <usage_type>test</usage_type>
+      <checksum>71B7E742</checksum>
+    </file>
+    <file>
+      <filename>extra-bldgtype-single-family-attached-unconditioned-basement.osw</filename>
+      <filetype>osw</filetype>
+      <usage_type>test</usage_type>
+      <checksum>44B64639</checksum>
+    </file>
+    <file>
+      <filename>extra-bldgtype-single-family-attached-unvented-crawlspace-middle.osw</filename>
+      <filetype>osw</filetype>
+      <usage_type>test</usage_type>
+      <checksum>A5302CF2</checksum>
+    </file>
+    <file>
+      <filename>extra-bldgtype-single-family-attached-unvented-crawlspace-right.osw</filename>
+      <filetype>osw</filetype>
+      <usage_type>test</usage_type>
+      <checksum>7E54DA30</checksum>
+    </file>
+    <file>
+      <filename>extra-bldgtype-single-family-attached-unvented-crawlspace.osw</filename>
+      <filetype>osw</filetype>
+      <usage_type>test</usage_type>
+      <checksum>74871544</checksum>
+    </file>
+    <file>
+      <filename>extra-bldgtype-single-family-attached-vented-crawlspace-middle.osw</filename>
+      <filetype>osw</filetype>
+      <usage_type>test</usage_type>
+      <checksum>E7C8081B</checksum>
+    </file>
+    <file>
+      <filename>extra-bldgtype-single-family-attached-vented-crawlspace-right.osw</filename>
+      <filetype>osw</filetype>
+      <usage_type>test</usage_type>
+      <checksum>102D78D7</checksum>
+    </file>
+    <file>
+      <filename>extra-bldgtype-single-family-attached-vented-crawlspace.osw</filename>
+      <filetype>osw</filetype>
+      <usage_type>test</usage_type>
+      <checksum>132F008D</checksum>
+    </file>
+    <file>
+      <filename>base-location-baltimore-md.osw</filename>
+      <filetype>osw</filetype>
+      <usage_type>test</usage_type>
+      <checksum>3F8359FA</checksum>
+    </file>
+    <file>
+      <filename>base-location-portland-or.osw</filename>
+      <filetype>osw</filetype>
+      <usage_type>test</usage_type>
+      <checksum>4C2AD71B</checksum>
+    </file>
+    <file>
+      <filename>base-misc-defaults.osw</filename>
+      <filetype>osw</filetype>
+      <usage_type>test</usage_type>
+      <checksum>7572D8A6</checksum>
+    </file>
+    <file>
+      <filename>base-foundation-slab.osw</filename>
+      <filetype>osw</filetype>
+      <usage_type>test</usage_type>
+      <checksum>63B580B2</checksum>
+    </file>
+    <file>
+      <filename>extra-enclosure-atticroof-conditioned-eaves-gable.osw</filename>
+      <filetype>osw</filetype>
+      <usage_type>test</usage_type>
+      <checksum>74BEE1F2</checksum>
+    </file>
+    <file>
+      <filename>extra-enclosure-atticroof-conditioned-eaves-hip.osw</filename>
+      <filetype>osw</filetype>
+      <usage_type>test</usage_type>
+      <checksum>16BF65A0</checksum>
+    </file>
+    <file>
+      <filename>base-appliances-dehumidifier.osw</filename>
+      <filetype>osw</filetype>
+      <usage_type>test</usage_type>
+      <checksum>93266272</checksum>
+    </file>
+    <file>
+      <filename>base-appliances-dehumidifier-ief-portable.osw</filename>
+      <filetype>osw</filetype>
+      <usage_type>test</usage_type>
+      <checksum>C4FC98D8</checksum>
+    </file>
+    <file>
+      <filename>base-appliances-dehumidifier-ief-whole-home.osw</filename>
+      <filetype>osw</filetype>
+      <usage_type>test</usage_type>
+      <checksum>49D9CFE9</checksum>
+    </file>
+    <file>
+      <filename>base-atticroof-radiant-barrier.osw</filename>
+      <filetype>osw</filetype>
+      <usage_type>test</usage_type>
+      <checksum>C945E50B</checksum>
+    </file>
+    <file>
+      <filename>base-location-dallas-tx.osw</filename>
+      <filetype>osw</filetype>
+      <usage_type>test</usage_type>
+      <checksum>24C3DFD4</checksum>
+    </file>
+    <file>
+      <filename>base-location-miami-fl.osw</filename>
+      <filetype>osw</filetype>
+      <usage_type>test</usage_type>
+      <checksum>D4DA0A02</checksum>
+    </file>
+    <file>
+      <filename>base-location-honolulu-hi.osw</filename>
+      <filetype>osw</filetype>
+      <usage_type>test</usage_type>
+      <checksum>C553FD67</checksum>
+    </file>
+    <file>
+      <filename>base-location-phoenix-az.osw</filename>
+      <filetype>osw</filetype>
+      <usage_type>test</usage_type>
+      <checksum>91AE305F</checksum>
+    </file>
+    <file>
+      <filename>extra-bldgtype-single-family-attached-slab-middle.osw</filename>
+      <filetype>osw</filetype>
+      <usage_type>test</usage_type>
+      <checksum>E43E1D5F</checksum>
+    </file>
+    <file>
+      <filename>extra-bldgtype-single-family-attached-slab-right.osw</filename>
+      <filetype>osw</filetype>
+      <usage_type>test</usage_type>
+      <checksum>190E81FD</checksum>
+    </file>
+    <file>
+      <filename>extra-bldgtype-single-family-attached-slab.osw</filename>
+      <filetype>osw</filetype>
+      <usage_type>test</usage_type>
+      <checksum>85B97054</checksum>
+    </file>
+    <file>
+      <filename>extra-bldgtype-single-family-attached-atticroof-conditioned-eaves-gable.osw</filename>
+      <filetype>osw</filetype>
+      <usage_type>test</usage_type>
+      <checksum>AE70B25E</checksum>
+    </file>
+    <file>
+      <filename>extra-bldgtype-single-family-attached-atticroof-conditioned-eaves-hip.osw</filename>
+      <filetype>osw</filetype>
+      <usage_type>test</usage_type>
+      <checksum>99ECE8D2</checksum>
+    </file>
+    <file>
+      <filename>base-bldgtype-multifamily-shared-mechvent-preconditioning.osw</filename>
+      <filetype>osw</filetype>
+      <usage_type>test</usage_type>
+      <checksum>3369C100</checksum>
+    </file>
+    <file>
+      <filename>base-bldgtype-multifamily-shared-mechvent.osw</filename>
+      <filetype>osw</filetype>
+      <usage_type>test</usage_type>
+      <checksum>757A5050</checksum>
+    </file>
+    <file>
+      <filename>base-bldgtype-multifamily-shared-pv.osw</filename>
+      <filetype>osw</filetype>
+      <usage_type>test</usage_type>
+      <checksum>6CA5C5BE</checksum>
+    </file>
+    <file>
+      <filename>base-bldgtype-multifamily-shared-water-heater.osw</filename>
+      <filetype>osw</filetype>
+      <usage_type>test</usage_type>
+      <checksum>837B97D6</checksum>
+    </file>
+    <file>
+      <filename>base-bldgtype-multifamily.osw</filename>
+      <filetype>osw</filetype>
+      <usage_type>test</usage_type>
+      <checksum>36AEC654</checksum>
+    </file>
+    <file>
+      <filename>base-bldgtype-multifamily-shared-boiler-only-baseboard.osw</filename>
+      <filetype>osw</filetype>
+      <usage_type>test</usage_type>
+      <checksum>CF8690DF</checksum>
+    </file>
+    <file>
+      <filename>base-bldgtype-multifamily-shared-boiler-only-fan-coil.osw</filename>
+      <filetype>osw</filetype>
+      <usage_type>test</usage_type>
+      <checksum>4C52C8D5</checksum>
+    </file>
+    <file>
+      <filename>base-hvac-room-ac-only-ceer.osw</filename>
+      <filetype>osw</filetype>
+      <usage_type>test</usage_type>
+      <checksum>3F17AE43</checksum>
+    </file>
+    <file>
+      <filename>extra-bldgtype-single-family-attached-double-loaded-interior.osw</filename>
+      <filetype>osw</filetype>
+      <usage_type>test</usage_type>
+      <checksum>AC7EE366</checksum>
+    </file>
+    <file>
+      <filename>extra-bldgtype-multifamily-unvented-crawlspace-left-bottom.osw</filename>
+      <filetype>osw</filetype>
+      <usage_type>test</usage_type>
+      <checksum>DFF12967</checksum>
+    </file>
+    <file>
+      <filename>extra-bldgtype-multifamily-unvented-crawlspace-left-middle.osw</filename>
+      <filetype>osw</filetype>
+      <usage_type>test</usage_type>
+      <checksum>0462BBE7</checksum>
+    </file>
+    <file>
+      <filename>extra-bldgtype-multifamily-unvented-crawlspace-left-top.osw</filename>
+      <filetype>osw</filetype>
+      <usage_type>test</usage_type>
+      <checksum>EAB75B67</checksum>
+    </file>
+    <file>
+      <filename>extra-bldgtype-multifamily-unvented-crawlspace-middle-bottom.osw</filename>
+      <filetype>osw</filetype>
+      <usage_type>test</usage_type>
+      <checksum>D7DD7D66</checksum>
+    </file>
+    <file>
+      <filename>extra-bldgtype-multifamily-unvented-crawlspace-middle-middle.osw</filename>
+      <filetype>osw</filetype>
+      <usage_type>test</usage_type>
+      <checksum>75797A9C</checksum>
+    </file>
+    <file>
+      <filename>extra-bldgtype-multifamily-unvented-crawlspace-middle-top.osw</filename>
+      <filetype>osw</filetype>
+      <usage_type>test</usage_type>
+      <checksum>D69994C8</checksum>
+    </file>
+    <file>
+      <filename>extra-bldgtype-multifamily-unvented-crawlspace-right-bottom.osw</filename>
+      <filetype>osw</filetype>
+      <usage_type>test</usage_type>
+      <checksum>D3B28958</checksum>
+    </file>
+    <file>
+      <filename>extra-bldgtype-multifamily-unvented-crawlspace-right-middle.osw</filename>
+      <filetype>osw</filetype>
+      <usage_type>test</usage_type>
+      <checksum>EB4A5659</checksum>
+    </file>
+    <file>
+      <filename>extra-bldgtype-multifamily-unvented-crawlspace-right-top.osw</filename>
+      <filetype>osw</filetype>
+      <usage_type>test</usage_type>
+      <checksum>5D134466</checksum>
+    </file>
+    <file>
+      <filename>extra-bldgtype-multifamily-unvented-crawlspace.osw</filename>
+      <filetype>osw</filetype>
+      <usage_type>test</usage_type>
+      <checksum>00F19D29</checksum>
+    </file>
+    <file>
+      <filename>extra-bldgtype-multifamily-vented-crawlspace-left-bottom.osw</filename>
+      <filetype>osw</filetype>
+      <usage_type>test</usage_type>
+      <checksum>5B6B05FE</checksum>
+    </file>
+    <file>
+      <filename>extra-bldgtype-multifamily-vented-crawlspace-left-middle.osw</filename>
+      <filetype>osw</filetype>
+      <usage_type>test</usage_type>
+      <checksum>A310A1BB</checksum>
+    </file>
+    <file>
+      <filename>extra-bldgtype-multifamily-vented-crawlspace-left-top.osw</filename>
+      <filetype>osw</filetype>
+      <usage_type>test</usage_type>
+      <checksum>A7C53161</checksum>
+    </file>
+    <file>
+      <filename>extra-bldgtype-multifamily-vented-crawlspace-middle-bottom.osw</filename>
+      <filetype>osw</filetype>
+      <usage_type>test</usage_type>
+      <checksum>44A1819D</checksum>
+    </file>
+    <file>
+      <filename>extra-bldgtype-multifamily-vented-crawlspace-middle-middle.osw</filename>
+      <filetype>osw</filetype>
+      <usage_type>test</usage_type>
+      <checksum>9F32131D</checksum>
+    </file>
+    <file>
+      <filename>extra-bldgtype-multifamily-vented-crawlspace-middle-top.osw</filename>
+      <filetype>osw</filetype>
+      <usage_type>test</usage_type>
+      <checksum>CA5CAD70</checksum>
+    </file>
+    <file>
+      <filename>extra-bldgtype-multifamily-vented-crawlspace-right-bottom.osw</filename>
+      <filetype>osw</filetype>
+      <usage_type>test</usage_type>
+      <checksum>DC6E8861</checksum>
+    </file>
+    <file>
+      <filename>extra-bldgtype-multifamily-vented-crawlspace-right-middle.osw</filename>
+      <filetype>osw</filetype>
+      <usage_type>test</usage_type>
+      <checksum>0FBB8969</checksum>
+    </file>
+    <file>
+      <filename>extra-bldgtype-multifamily-vented-crawlspace-right-top.osw</filename>
+      <filetype>osw</filetype>
+      <usage_type>test</usage_type>
+      <checksum>B3E94051</checksum>
+    </file>
+    <file>
+      <filename>extra-bldgtype-multifamily-vented-crawlspace.osw</filename>
+      <filetype>osw</filetype>
+      <usage_type>test</usage_type>
+      <checksum>79C1725D</checksum>
+    </file>
+    <file>
+      <filename>extra-bldgtype-multifamily-eaves.osw</filename>
+      <filetype>osw</filetype>
+      <usage_type>test</usage_type>
+      <checksum>B16FA91D</checksum>
+    </file>
+    <file>
+      <filename>extra-bldgtype-multifamily-slab-left-bottom.osw</filename>
+      <filetype>osw</filetype>
+      <usage_type>test</usage_type>
+      <checksum>E90F7524</checksum>
+    </file>
+    <file>
+      <filename>extra-bldgtype-multifamily-slab-left-middle.osw</filename>
+      <filetype>osw</filetype>
+      <usage_type>test</usage_type>
+      <checksum>A996A59A</checksum>
+    </file>
+    <file>
+      <filename>extra-bldgtype-multifamily-slab-left-top.osw</filename>
+      <filetype>osw</filetype>
+      <usage_type>test</usage_type>
+      <checksum>FF5F9898</checksum>
+    </file>
+    <file>
+      <filename>extra-bldgtype-multifamily-slab-middle-bottom.osw</filename>
+      <filetype>osw</filetype>
+      <usage_type>test</usage_type>
+      <checksum>E08C0E1C</checksum>
+    </file>
+    <file>
+      <filename>extra-bldgtype-multifamily-slab-middle-middle.osw</filename>
+      <filetype>osw</filetype>
+      <usage_type>test</usage_type>
+      <checksum>9B3FA92D</checksum>
+    </file>
+    <file>
+      <filename>extra-bldgtype-multifamily-slab-middle-top.osw</filename>
+      <filetype>osw</filetype>
+      <usage_type>test</usage_type>
+      <checksum>2E760E35</checksum>
+    </file>
+    <file>
+      <filename>extra-bldgtype-multifamily-slab-right-bottom.osw</filename>
+      <filetype>osw</filetype>
+      <usage_type>test</usage_type>
+      <checksum>863D9FD7</checksum>
+    </file>
+    <file>
+      <filename>extra-bldgtype-multifamily-slab-right-middle.osw</filename>
+      <filetype>osw</filetype>
+      <usage_type>test</usage_type>
+      <checksum>7F3F573F</checksum>
+    </file>
+    <file>
+      <filename>extra-bldgtype-multifamily-slab-right-top.osw</filename>
+      <filetype>osw</filetype>
+      <usage_type>test</usage_type>
+      <checksum>12F31C2D</checksum>
+    </file>
+    <file>
+      <filename>extra-bldgtype-multifamily-slab.osw</filename>
+      <filetype>osw</filetype>
+      <usage_type>test</usage_type>
+      <checksum>DA7280D9</checksum>
+    </file>
+    <file>
+      <filename>extra-bldgtype-multifamily-double-loaded-interior.osw</filename>
+      <filetype>osw</filetype>
+      <usage_type>test</usage_type>
+      <checksum>A3DB52A8</checksum>
+    </file>
+    <file>
+      <filename>extra-bldgtype-multifamily-double-exterior.osw</filename>
+      <filetype>osw</filetype>
+      <usage_type>test</usage_type>
+      <checksum>FDD2FA59</checksum>
+    </file>
+    <file>
+      <filename>extra-bldgtype-multifamily-single-exterior-front.osw</filename>
+      <filetype>osw</filetype>
+      <usage_type>test</usage_type>
+      <checksum>171427CA</checksum>
+    </file>
+    <file>
+      <filename>extra-bldgtype-multifamily-unvented-crawlspace-double-loaded-interior.osw</filename>
+      <filetype>osw</filetype>
+      <usage_type>test</usage_type>
+      <checksum>73E4BA0C</checksum>
+    </file>
+    <file>
+      <filename>extra-bldgtype-multifamily-unvented-crawlspace-left-bottom-double-loaded-interior.osw</filename>
+      <filetype>osw</filetype>
+      <usage_type>test</usage_type>
+      <checksum>D868ED22</checksum>
+    </file>
+    <file>
+      <filename>extra-bldgtype-multifamily-unvented-crawlspace-left-middle-double-loaded-interior.osw</filename>
+      <filetype>osw</filetype>
+      <usage_type>test</usage_type>
+      <checksum>9542C087</checksum>
+    </file>
+    <file>
+      <filename>extra-bldgtype-multifamily-unvented-crawlspace-left-top-double-loaded-interior.osw</filename>
+      <filetype>osw</filetype>
+      <usage_type>test</usage_type>
+      <checksum>2DD7EAD3</checksum>
+    </file>
+    <file>
+      <filename>extra-bldgtype-multifamily-unvented-crawlspace-middle-bottom-double-loaded-interior.osw</filename>
+      <filetype>osw</filetype>
+      <usage_type>test</usage_type>
+      <checksum>CA83CC38</checksum>
+    </file>
+    <file>
+      <filename>extra-bldgtype-multifamily-unvented-crawlspace-middle-middle-double-loaded-interior.osw</filename>
+      <filetype>osw</filetype>
+      <usage_type>test</usage_type>
+      <checksum>43FD1958</checksum>
+    </file>
+    <file>
+      <filename>extra-bldgtype-multifamily-unvented-crawlspace-middle-top-double-loaded-interior.osw</filename>
+      <filetype>osw</filetype>
+      <usage_type>test</usage_type>
+      <checksum>D6C99ADD</checksum>
+    </file>
+    <file>
+      <filename>extra-bldgtype-multifamily-unvented-crawlspace-right-bottom-double-loaded-interior.osw</filename>
+      <filetype>osw</filetype>
+      <usage_type>test</usage_type>
+      <checksum>CB893D12</checksum>
+    </file>
+    <file>
+      <filename>extra-bldgtype-multifamily-unvented-crawlspace-right-middle-double-loaded-interior.osw</filename>
+      <filetype>osw</filetype>
+      <usage_type>test</usage_type>
+      <checksum>F8592443</checksum>
+    </file>
+    <file>
+      <filename>extra-bldgtype-multifamily-unvented-crawlspace-right-top-double-loaded-interior.osw</filename>
+      <filetype>osw</filetype>
+      <usage_type>test</usage_type>
+      <checksum>75D446E9</checksum>
+    </file>
+    <file>
+      <filename>extra-bldgtype-multifamily-vented-crawlspace-double-loaded-interior.osw</filename>
+      <filetype>osw</filetype>
+      <usage_type>test</usage_type>
+      <checksum>1E79E44F</checksum>
+    </file>
+    <file>
+      <filename>extra-bldgtype-multifamily-vented-crawlspace-left-bottom-double-loaded-interior.osw</filename>
+      <filetype>osw</filetype>
+      <usage_type>test</usage_type>
+      <checksum>2BF11882</checksum>
+    </file>
+    <file>
+      <filename>extra-bldgtype-multifamily-vented-crawlspace-left-middle-double-loaded-interior.osw</filename>
+      <filetype>osw</filetype>
+      <usage_type>test</usage_type>
+      <checksum>610E360F</checksum>
+    </file>
+    <file>
+      <filename>extra-bldgtype-multifamily-vented-crawlspace-left-top-double-loaded-interior.osw</filename>
+      <filetype>osw</filetype>
+      <usage_type>test</usage_type>
+      <checksum>132E35E1</checksum>
+    </file>
+    <file>
+      <filename>extra-bldgtype-multifamily-vented-crawlspace-middle-bottom-double-loaded-interior.osw</filename>
+      <filetype>osw</filetype>
+      <usage_type>test</usage_type>
+      <checksum>40FF0609</checksum>
+    </file>
+    <file>
+      <filename>extra-bldgtype-multifamily-vented-crawlspace-middle-middle-double-loaded-interior.osw</filename>
+      <filetype>osw</filetype>
+      <usage_type>test</usage_type>
+      <checksum>0DD52BAC</checksum>
+    </file>
+    <file>
+      <filename>extra-bldgtype-multifamily-vented-crawlspace-middle-top-double-loaded-interior.osw</filename>
+      <filetype>osw</filetype>
+      <usage_type>test</usage_type>
+      <checksum>99AC3A2F</checksum>
+    </file>
+    <file>
+      <filename>extra-bldgtype-multifamily-vented-crawlspace-right-bottom-double-loaded-interior.osw</filename>
+      <filetype>osw</filetype>
+      <usage_type>test</usage_type>
+      <checksum>2CEB3396</checksum>
+    </file>
+    <file>
+      <filename>extra-bldgtype-multifamily-vented-crawlspace-right-middle-double-loaded-interior.osw</filename>
+      <filetype>osw</filetype>
+      <usage_type>test</usage_type>
+      <checksum>2A89573E</checksum>
+    </file>
+    <file>
+      <filename>extra-bldgtype-multifamily-vented-crawlspace-right-top-double-loaded-interior.osw</filename>
+      <filetype>osw</filetype>
+      <usage_type>test</usage_type>
+      <checksum>4AAA5CB7</checksum>
+    </file>
+    <file>
+      <filename>extra-bldgtype-multifamily-slab-double-loaded-interior.osw</filename>
+      <filetype>osw</filetype>
+      <usage_type>test</usage_type>
+      <checksum>FDA40846</checksum>
+    </file>
+    <file>
+      <filename>extra-bldgtype-multifamily-slab-left-bottom-double-loaded-interior.osw</filename>
+      <filetype>osw</filetype>
+      <usage_type>test</usage_type>
+      <checksum>477F8039</checksum>
+    </file>
+    <file>
+      <filename>extra-bldgtype-multifamily-slab-left-middle-double-loaded-interior.osw</filename>
+      <filetype>osw</filetype>
+      <usage_type>test</usage_type>
+      <checksum>78DC8429</checksum>
+    </file>
+    <file>
+      <filename>extra-bldgtype-multifamily-slab-left-top-double-loaded-interior.osw</filename>
+      <filetype>osw</filetype>
+      <usage_type>test</usage_type>
+      <checksum>6A7FC9D9</checksum>
+    </file>
+    <file>
+      <filename>extra-bldgtype-multifamily-slab-middle-bottom-double-loaded-interior.osw</filename>
+      <filetype>osw</filetype>
+      <usage_type>test</usage_type>
+      <checksum>E2467497</checksum>
+    </file>
+    <file>
+      <filename>extra-bldgtype-multifamily-slab-middle-middle-double-loaded-interior.osw</filename>
+      <filetype>osw</filetype>
+      <usage_type>test</usage_type>
+      <checksum>B03811EF</checksum>
+    </file>
+    <file>
+      <filename>extra-bldgtype-multifamily-slab-middle-top-double-loaded-interior.osw</filename>
+      <filetype>osw</filetype>
+      <usage_type>test</usage_type>
+      <checksum>7955BD0E</checksum>
+    </file>
+    <file>
+      <filename>extra-bldgtype-multifamily-slab-right-bottom-double-loaded-interior.osw</filename>
+      <filetype>osw</filetype>
+      <usage_type>test</usage_type>
+      <checksum>A8635CEB</checksum>
+    </file>
+    <file>
+      <filename>extra-bldgtype-multifamily-slab-right-middle-double-loaded-interior.osw</filename>
+      <filetype>osw</filetype>
+      <usage_type>test</usage_type>
+      <checksum>20CA8B90</checksum>
+    </file>
+    <file>
+      <filename>extra-bldgtype-multifamily-slab-right-top-double-loaded-interior.osw</filename>
+      <filetype>osw</filetype>
+      <usage_type>test</usage_type>
+      <checksum>5DAF42D6</checksum>
+    </file>
+    <file>
+      <filename>base-simcontrol-daylight-saving-custom.osw</filename>
+      <filetype>osw</filetype>
+      <usage_type>test</usage_type>
+      <checksum>1DD0BEB3</checksum>
+    </file>
+    <file>
+      <filename>base-simcontrol-runperiod-1-month.osw</filename>
+      <filetype>osw</filetype>
+      <usage_type>test</usage_type>
+      <checksum>4E4687E6</checksum>
+    </file>
+    <file>
+      <filename>base-hvac-seasons.osw</filename>
+      <filetype>osw</filetype>
+      <usage_type>test</usage_type>
+      <checksum>2EA19838</checksum>
+    </file>
+    <file>
+      <filename>base-bldgtype-single-family-attached-2stories.osw</filename>
+      <filetype>osw</filetype>
+      <usage_type>test</usage_type>
+      <checksum>27DB0C14</checksum>
+    </file>
+    <file>
+      <filename>base-enclosure-2stories-garage.osw</filename>
+      <filetype>osw</filetype>
+      <usage_type>test</usage_type>
+      <checksum>0EFD8D82</checksum>
+    </file>
+    <file>
+      <filename>extra-enclosure-garage-atticroof-conditioned.osw</filename>
+      <filetype>osw</filetype>
+      <usage_type>test</usage_type>
+      <checksum>E2F712A0</checksum>
+    </file>
+    <file>
+      <filename>base-schedules-simple.osw</filename>
+      <filetype>osw</filetype>
+      <usage_type>test</usage_type>
+      <checksum>16593BE3</checksum>
+    </file>
+    <file>
+      <filename>base-lighting-holiday.osw</filename>
+      <filetype>osw</filetype>
+      <usage_type>test</usage_type>
+      <checksum>7D191836</checksum>
+    </file>
+    <file>
+      <filename>extra-no-rim-joists.osw</filename>
+      <filetype>osw</filetype>
+      <usage_type>test</usage_type>
+      <checksum>93F6AD52</checksum>
+    </file>
+    <file>
+      <filename>base-foundation-ambient.osw</filename>
+      <filetype>osw</filetype>
+      <usage_type>test</usage_type>
+      <checksum>38FC9775</checksum>
+    </file>
+    <file>
+      <filename>extra-state-code-different-than-epw.osw</filename>
+      <filetype>osw</filetype>
+      <usage_type>test</usage_type>
+      <checksum>AEA4F076</checksum>
     </file>
     <file>
       <filename>base-hvac-autosize-ground-to-air-heat-pump-cooling-only.osw</filename>
       <filetype>osw</filetype>
       <usage_type>test</usage_type>
-      <checksum>68E71EC0</checksum>
+      <checksum>79D68834</checksum>
     </file>
     <file>
       <filename>base-hvac-autosize-ground-to-air-heat-pump-heating-only.osw</filename>
       <filetype>osw</filetype>
       <usage_type>test</usage_type>
-      <checksum>865162B4</checksum>
+      <checksum>38CFA3FE</checksum>
     </file>
     <file>
       <filename>base-hvac-autosize-ground-to-air-heat-pump.osw</filename>
       <filetype>osw</filetype>
       <usage_type>test</usage_type>
-      <checksum>11892919</checksum>
+      <checksum>7E54490D</checksum>
     </file>
     <file>
       <filename>base-hvac-autosize-air-to-air-heat-pump-1-speed-cooling-only.osw</filename>
       <filetype>osw</filetype>
       <usage_type>test</usage_type>
-      <checksum>60D75DE5</checksum>
+      <checksum>91D1A96B</checksum>
     </file>
     <file>
       <filename>base-hvac-autosize-air-to-air-heat-pump-1-speed-heating-only.osw</filename>
       <filetype>osw</filetype>
       <usage_type>test</usage_type>
-      <checksum>42FBA837</checksum>
+      <checksum>BF25CF68</checksum>
     </file>
     <file>
       <filename>base-hvac-autosize-air-to-air-heat-pump-2-speed.osw</filename>
       <filetype>osw</filetype>
       <usage_type>test</usage_type>
-      <checksum>CF478AD2</checksum>
+      <checksum>359B566E</checksum>
     </file>
     <file>
       <filename>base-hvac-autosize-air-to-air-heat-pump-var-speed.osw</filename>
       <filetype>osw</filetype>
       <usage_type>test</usage_type>
-      <checksum>E71ADD57</checksum>
+      <checksum>EC2F0449</checksum>
     </file>
     <file>
       <filename>base-hvac-autosize-central-ac-plus-air-to-air-heat-pump-heating.osw</filename>
       <filetype>osw</filetype>
       <usage_type>test</usage_type>
-      <checksum>2EC932A2</checksum>
+      <checksum>E66E7EF9</checksum>
     </file>
     <file>
       <filename>base-hvac-autosize-dual-fuel-air-to-air-heat-pump-1-speed.osw</filename>
       <filetype>osw</filetype>
       <usage_type>test</usage_type>
-      <checksum>966D2B77</checksum>
+      <checksum>B08540F4</checksum>
     </file>
     <file>
       <filename>base-hvac-autosize-dual-fuel-mini-split-heat-pump-ducted.osw</filename>
       <filetype>osw</filetype>
       <usage_type>test</usage_type>
-      <checksum>2C1B8C7C</checksum>
+      <checksum>BD908ABE</checksum>
     </file>
     <file>
       <filename>base-hvac-autosize-mini-split-heat-pump-ducted-cooling-only.osw</filename>
       <filetype>osw</filetype>
       <usage_type>test</usage_type>
-      <checksum>3325F29E</checksum>
+      <checksum>8795FC24</checksum>
     </file>
     <file>
       <filename>base-hvac-autosize-mini-split-heat-pump-ducted-heating-only.osw</filename>
       <filetype>osw</filetype>
       <usage_type>test</usage_type>
-      <checksum>572886CB</checksum>
+      <checksum>BBB180F1</checksum>
     </file>
     <file>
       <filename>base-hvac-autosize-mini-split-heat-pump-ducted.osw</filename>
       <filetype>osw</filetype>
       <usage_type>test</usage_type>
-      <checksum>B4EE7D0F</checksum>
+      <checksum>CF77E34A</checksum>
     </file>
     <file>
       <filename>base-hvac-autosize-air-to-air-heat-pump-1-speed.osw</filename>
       <filetype>osw</filetype>
       <usage_type>test</usage_type>
-      <checksum>7199A4C3</checksum>
-=======
-      <checksum>0990CD76</checksum>
->>>>>>> 3d2509b9
-    </file>
-    <file>
-      <filename>base-hvac-autosize-mini-split-air-conditioner-only-ducted.osw</filename>
-      <filetype>osw</filetype>
-      <usage_type>test</usage_type>
-<<<<<<< HEAD
-      <checksum>AD6A3B8E</checksum>
-=======
-      <checksum>76D8B48F</checksum>
->>>>>>> 3d2509b9
-    </file>
-    <file>
-      <filename>base-foundation-vented-crawlspace.osw</filename>
-      <filetype>osw</filetype>
-      <usage_type>test</usage_type>
-<<<<<<< HEAD
-      <checksum>6FC4A9E0</checksum>
-=======
-      <checksum>3BF01E31</checksum>
->>>>>>> 3d2509b9
-    </file>
-    <file>
-      <filename>base-foundation-unvented-crawlspace.osw</filename>
-      <filetype>osw</filetype>
-      <usage_type>test</usage_type>
-<<<<<<< HEAD
-      <checksum>5A527E61</checksum>
-=======
-      <checksum>BB3AC6FD</checksum>
->>>>>>> 3d2509b9
-    </file>
-    <file>
-      <filename>base-foundation-unconditioned-basement-assembly-r.osw</filename>
-      <filetype>osw</filetype>
-      <usage_type>test</usage_type>
-<<<<<<< HEAD
-      <checksum>B1CE1815</checksum>
-=======
-      <checksum>00B43F8D</checksum>
->>>>>>> 3d2509b9
-    </file>
-    <file>
-      <filename>base-foundation-unconditioned-basement.osw</filename>
-      <filetype>osw</filetype>
-      <usage_type>test</usage_type>
-<<<<<<< HEAD
-      <checksum>31FB62FC</checksum>
-=======
-      <checksum>BC4560E7</checksum>
->>>>>>> 3d2509b9
-    </file>
-    <file>
-      <filename>base-location-duluth-mn.osw</filename>
-      <filetype>osw</filetype>
-      <usage_type>test</usage_type>
-<<<<<<< HEAD
-      <checksum>9E7A5A5B</checksum>
-=======
-      <checksum>532AD0BB</checksum>
->>>>>>> 3d2509b9
-    </file>
-    <file>
-      <filename>base-foundation-unconditioned-basement-wall-insulation.osw</filename>
-      <filetype>osw</filetype>
-      <usage_type>test</usage_type>
-<<<<<<< HEAD
-      <checksum>E92ACCD2</checksum>
-=======
-      <checksum>5361B68D</checksum>
->>>>>>> 3d2509b9
-    </file>
-    <file>
-      <filename>extra-bldgtype-single-family-attached-unconditioned-basement-middle.osw</filename>
-      <filetype>osw</filetype>
-      <usage_type>test</usage_type>
-<<<<<<< HEAD
-      <checksum>D18326CA</checksum>
-=======
-      <checksum>813AE13A</checksum>
->>>>>>> 3d2509b9
-    </file>
-    <file>
-      <filename>extra-bldgtype-single-family-attached-unconditioned-basement-right.osw</filename>
-      <filetype>osw</filetype>
-      <usage_type>test</usage_type>
-<<<<<<< HEAD
-      <checksum>419BFDFE</checksum>
-=======
-      <checksum>71B7E742</checksum>
->>>>>>> 3d2509b9
-    </file>
-    <file>
-      <filename>extra-bldgtype-single-family-attached-unconditioned-basement.osw</filename>
-      <filetype>osw</filetype>
-      <usage_type>test</usage_type>
-<<<<<<< HEAD
-      <checksum>0B5ECA6E</checksum>
-=======
-      <checksum>44B64639</checksum>
->>>>>>> 3d2509b9
-    </file>
-    <file>
-      <filename>extra-bldgtype-single-family-attached-unvented-crawlspace-middle.osw</filename>
-      <filetype>osw</filetype>
-      <usage_type>test</usage_type>
-<<<<<<< HEAD
-      <checksum>D0A48825</checksum>
-=======
-      <checksum>A5302CF2</checksum>
->>>>>>> 3d2509b9
-    </file>
-    <file>
-      <filename>extra-bldgtype-single-family-attached-unvented-crawlspace-right.osw</filename>
-      <filetype>osw</filetype>
-      <usage_type>test</usage_type>
-<<<<<<< HEAD
-      <checksum>2B27F10E</checksum>
-=======
-      <checksum>7E54DA30</checksum>
->>>>>>> 3d2509b9
-    </file>
-    <file>
-      <filename>extra-bldgtype-single-family-attached-unvented-crawlspace.osw</filename>
-      <filetype>osw</filetype>
-      <usage_type>test</usage_type>
-<<<<<<< HEAD
-      <checksum>67205D97</checksum>
-=======
-      <checksum>74871544</checksum>
->>>>>>> 3d2509b9
-    </file>
-    <file>
-      <filename>extra-bldgtype-single-family-attached-vented-crawlspace-middle.osw</filename>
-      <filetype>osw</filetype>
-      <usage_type>test</usage_type>
-<<<<<<< HEAD
-      <checksum>929960D3</checksum>
-=======
-      <checksum>E7C8081B</checksum>
->>>>>>> 3d2509b9
-    </file>
-    <file>
-      <filename>extra-bldgtype-single-family-attached-vented-crawlspace-right.osw</filename>
-      <filetype>osw</filetype>
-      <usage_type>test</usage_type>
-<<<<<<< HEAD
-      <checksum>237CA49F</checksum>
-=======
-      <checksum>102D78D7</checksum>
->>>>>>> 3d2509b9
-    </file>
-    <file>
-      <filename>extra-bldgtype-single-family-attached-vented-crawlspace.osw</filename>
-      <filetype>osw</filetype>
-      <usage_type>test</usage_type>
-<<<<<<< HEAD
-      <checksum>4285198C</checksum>
-=======
-      <checksum>132F008D</checksum>
->>>>>>> 3d2509b9
-    </file>
-    <file>
-      <filename>base-location-baltimore-md.osw</filename>
-      <filetype>osw</filetype>
-      <usage_type>test</usage_type>
-<<<<<<< HEAD
-      <checksum>30E2143E</checksum>
-=======
-      <checksum>3F8359FA</checksum>
->>>>>>> 3d2509b9
-    </file>
-    <file>
-      <filename>base-location-portland-or.osw</filename>
-      <filetype>osw</filetype>
-      <usage_type>test</usage_type>
-<<<<<<< HEAD
-      <checksum>57B82EF9</checksum>
-=======
-      <checksum>4C2AD71B</checksum>
->>>>>>> 3d2509b9
-    </file>
-    <file>
-      <filename>base-misc-defaults.osw</filename>
-      <filetype>osw</filetype>
-      <usage_type>test</usage_type>
-<<<<<<< HEAD
-      <checksum>863F2341</checksum>
-=======
-      <checksum>7572D8A6</checksum>
->>>>>>> 3d2509b9
-    </file>
-    <file>
-      <filename>base-foundation-slab.osw</filename>
-      <filetype>osw</filetype>
-      <usage_type>test</usage_type>
-<<<<<<< HEAD
-      <checksum>5737E1CD</checksum>
-=======
-      <checksum>63B580B2</checksum>
->>>>>>> 3d2509b9
-    </file>
-    <file>
-      <filename>extra-enclosure-atticroof-conditioned-eaves-gable.osw</filename>
-      <filetype>osw</filetype>
-      <usage_type>test</usage_type>
-<<<<<<< HEAD
-      <checksum>2AEBECF2</checksum>
-=======
-      <checksum>74BEE1F2</checksum>
->>>>>>> 3d2509b9
-    </file>
-    <file>
-      <filename>extra-enclosure-atticroof-conditioned-eaves-hip.osw</filename>
-      <filetype>osw</filetype>
-      <usage_type>test</usage_type>
-<<<<<<< HEAD
-      <checksum>EB7F2E39</checksum>
-=======
-      <checksum>16BF65A0</checksum>
->>>>>>> 3d2509b9
-    </file>
-    <file>
-      <filename>base-appliances-dehumidifier.osw</filename>
-      <filetype>osw</filetype>
-      <usage_type>test</usage_type>
-<<<<<<< HEAD
-      <checksum>7EC7A9AE</checksum>
-=======
-      <checksum>93266272</checksum>
->>>>>>> 3d2509b9
-    </file>
-    <file>
-      <filename>base-appliances-dehumidifier-ief-portable.osw</filename>
-      <filetype>osw</filetype>
-      <usage_type>test</usage_type>
-<<<<<<< HEAD
-      <checksum>3C4EEBE5</checksum>
-=======
-      <checksum>C4FC98D8</checksum>
->>>>>>> 3d2509b9
-    </file>
-    <file>
-      <filename>base-appliances-dehumidifier-ief-whole-home.osw</filename>
-      <filetype>osw</filetype>
-      <usage_type>test</usage_type>
-<<<<<<< HEAD
-      <checksum>CAA68BCD</checksum>
-=======
-      <checksum>49D9CFE9</checksum>
->>>>>>> 3d2509b9
-    </file>
-    <file>
-      <filename>base-atticroof-radiant-barrier.osw</filename>
-      <filetype>osw</filetype>
-      <usage_type>test</usage_type>
-<<<<<<< HEAD
-      <checksum>87907ED7</checksum>
-=======
-      <checksum>C945E50B</checksum>
->>>>>>> 3d2509b9
-    </file>
-    <file>
-      <filename>base-location-dallas-tx.osw</filename>
-      <filetype>osw</filetype>
-      <usage_type>test</usage_type>
-<<<<<<< HEAD
-      <checksum>FF4ACC81</checksum>
-=======
-      <checksum>24C3DFD4</checksum>
->>>>>>> 3d2509b9
-    </file>
-    <file>
-      <filename>base-location-miami-fl.osw</filename>
-      <filetype>osw</filetype>
-      <usage_type>test</usage_type>
-<<<<<<< HEAD
-      <checksum>C0426DEB</checksum>
-=======
-      <checksum>D4DA0A02</checksum>
->>>>>>> 3d2509b9
-    </file>
-    <file>
-      <filename>base-location-honolulu-hi.osw</filename>
-      <filetype>osw</filetype>
-      <usage_type>test</usage_type>
-<<<<<<< HEAD
-      <checksum>5FA6A9E5</checksum>
-=======
-      <checksum>C553FD67</checksum>
->>>>>>> 3d2509b9
-    </file>
-    <file>
-      <filename>base-location-phoenix-az.osw</filename>
-      <filetype>osw</filetype>
-      <usage_type>test</usage_type>
-<<<<<<< HEAD
-      <checksum>7B8824EA</checksum>
-=======
-      <checksum>91AE305F</checksum>
->>>>>>> 3d2509b9
-    </file>
-    <file>
-      <filename>extra-bldgtype-single-family-attached-slab-middle.osw</filename>
-      <filetype>osw</filetype>
-      <usage_type>test</usage_type>
-<<<<<<< HEAD
-      <checksum>0D9C1B78</checksum>
-=======
-      <checksum>E43E1D5F</checksum>
->>>>>>> 3d2509b9
-    </file>
-    <file>
-      <filename>extra-bldgtype-single-family-attached-slab-right.osw</filename>
-      <filetype>osw</filetype>
-      <usage_type>test</usage_type>
-<<<<<<< HEAD
-      <checksum>E8D13771</checksum>
-=======
-      <checksum>190E81FD</checksum>
->>>>>>> 3d2509b9
-    </file>
-    <file>
-      <filename>extra-bldgtype-single-family-attached-slab.osw</filename>
-      <filetype>osw</filetype>
-      <usage_type>test</usage_type>
-<<<<<<< HEAD
-      <checksum>F9252BBF</checksum>
-=======
-      <checksum>85B97054</checksum>
->>>>>>> 3d2509b9
-    </file>
-    <file>
-      <filename>extra-bldgtype-single-family-attached-atticroof-conditioned-eaves-gable.osw</filename>
-      <filetype>osw</filetype>
-      <usage_type>test</usage_type>
-<<<<<<< HEAD
-      <checksum>15287568</checksum>
-=======
-      <checksum>AE70B25E</checksum>
->>>>>>> 3d2509b9
-    </file>
-    <file>
-      <filename>extra-bldgtype-single-family-attached-atticroof-conditioned-eaves-hip.osw</filename>
-      <filetype>osw</filetype>
-      <usage_type>test</usage_type>
-<<<<<<< HEAD
-      <checksum>857A6883</checksum>
-=======
-      <checksum>99ECE8D2</checksum>
->>>>>>> 3d2509b9
-    </file>
-    <file>
-      <filename>base-bldgtype-multifamily-shared-mechvent-preconditioning.osw</filename>
-      <filetype>osw</filetype>
-      <usage_type>test</usage_type>
-<<<<<<< HEAD
-      <checksum>057C04F1</checksum>
-=======
-      <checksum>3369C100</checksum>
->>>>>>> 3d2509b9
-    </file>
-    <file>
-      <filename>base-bldgtype-multifamily-shared-mechvent.osw</filename>
-      <filetype>osw</filetype>
-      <usage_type>test</usage_type>
-<<<<<<< HEAD
-      <checksum>C167DC7B</checksum>
-=======
-      <checksum>757A5050</checksum>
->>>>>>> 3d2509b9
-    </file>
-    <file>
-      <filename>base-bldgtype-multifamily-shared-pv.osw</filename>
-      <filetype>osw</filetype>
-      <usage_type>test</usage_type>
-<<<<<<< HEAD
-      <checksum>37BE40A3</checksum>
-=======
-      <checksum>6CA5C5BE</checksum>
->>>>>>> 3d2509b9
-    </file>
-    <file>
-      <filename>base-bldgtype-multifamily-shared-water-heater.osw</filename>
-      <filetype>osw</filetype>
-      <usage_type>test</usage_type>
-<<<<<<< HEAD
-      <checksum>6F1A22B6</checksum>
-=======
-      <checksum>837B97D6</checksum>
->>>>>>> 3d2509b9
-    </file>
-    <file>
-      <filename>base-bldgtype-multifamily.osw</filename>
-      <filetype>osw</filetype>
-      <usage_type>test</usage_type>
-<<<<<<< HEAD
-      <checksum>1458A2D7</checksum>
-=======
-      <checksum>36AEC654</checksum>
->>>>>>> 3d2509b9
-    </file>
-    <file>
-      <filename>base-bldgtype-multifamily-shared-boiler-only-baseboard.osw</filename>
-      <filetype>osw</filetype>
-      <usage_type>test</usage_type>
-<<<<<<< HEAD
-      <checksum>F1D56546</checksum>
-=======
-      <checksum>CF8690DF</checksum>
->>>>>>> 3d2509b9
-    </file>
-    <file>
-      <filename>base-bldgtype-multifamily-shared-boiler-only-fan-coil.osw</filename>
-      <filetype>osw</filetype>
-      <usage_type>test</usage_type>
-<<<<<<< HEAD
-      <checksum>4704E3D2</checksum>
-=======
-      <checksum>4C52C8D5</checksum>
->>>>>>> 3d2509b9
-    </file>
-    <file>
-      <filename>base-hvac-room-ac-only-ceer.osw</filename>
-      <filetype>osw</filetype>
-      <usage_type>test</usage_type>
-<<<<<<< HEAD
-      <checksum>C2AB8980</checksum>
-=======
-      <checksum>3F17AE43</checksum>
->>>>>>> 3d2509b9
-    </file>
-    <file>
-      <filename>extra-bldgtype-single-family-attached-double-loaded-interior.osw</filename>
-      <filetype>osw</filetype>
-      <usage_type>test</usage_type>
-<<<<<<< HEAD
-      <checksum>DF8AF6CE</checksum>
-=======
-      <checksum>AC7EE366</checksum>
->>>>>>> 3d2509b9
-    </file>
-    <file>
-      <filename>extra-bldgtype-multifamily-unvented-crawlspace-left-bottom.osw</filename>
-      <filetype>osw</filetype>
-      <usage_type>test</usage_type>
-<<<<<<< HEAD
-      <checksum>A89519DF</checksum>
-=======
-      <checksum>DFF12967</checksum>
->>>>>>> 3d2509b9
-    </file>
-    <file>
-      <filename>extra-bldgtype-multifamily-unvented-crawlspace-left-middle.osw</filename>
-      <filetype>osw</filetype>
-      <usage_type>test</usage_type>
-<<<<<<< HEAD
-      <checksum>85C1E77F</checksum>
-=======
-      <checksum>0462BBE7</checksum>
->>>>>>> 3d2509b9
-    </file>
-    <file>
-      <filename>extra-bldgtype-multifamily-unvented-crawlspace-left-top.osw</filename>
-      <filetype>osw</filetype>
-      <usage_type>test</usage_type>
-<<<<<<< HEAD
-      <checksum>2EA013AC</checksum>
-=======
-      <checksum>EAB75B67</checksum>
->>>>>>> 3d2509b9
-    </file>
-    <file>
-      <filename>extra-bldgtype-multifamily-unvented-crawlspace-middle-bottom.osw</filename>
-      <filetype>osw</filetype>
-      <usage_type>test</usage_type>
-<<<<<<< HEAD
-      <checksum>8A9DE535</checksum>
-=======
-      <checksum>D7DD7D66</checksum>
->>>>>>> 3d2509b9
-    </file>
-    <file>
-      <filename>extra-bldgtype-multifamily-unvented-crawlspace-middle-middle.osw</filename>
-      <filetype>osw</filetype>
-      <usage_type>test</usage_type>
-<<<<<<< HEAD
-      <checksum>FF13B44B</checksum>
-=======
-      <checksum>75797A9C</checksum>
->>>>>>> 3d2509b9
-    </file>
-    <file>
-      <filename>extra-bldgtype-multifamily-unvented-crawlspace-middle-top.osw</filename>
-      <filetype>osw</filetype>
-      <usage_type>test</usage_type>
-<<<<<<< HEAD
-      <checksum>57E09BF4</checksum>
-=======
-      <checksum>D69994C8</checksum>
->>>>>>> 3d2509b9
-    </file>
-    <file>
-      <filename>extra-bldgtype-multifamily-unvented-crawlspace-right-bottom.osw</filename>
-      <filetype>osw</filetype>
-      <usage_type>test</usage_type>
-<<<<<<< HEAD
-      <checksum>7DE55B9D</checksum>
-=======
-      <checksum>D3B28958</checksum>
->>>>>>> 3d2509b9
-    </file>
-    <file>
-      <filename>extra-bldgtype-multifamily-unvented-crawlspace-right-middle.osw</filename>
-      <filetype>osw</filetype>
-      <usage_type>test</usage_type>
-<<<<<<< HEAD
-      <checksum>9EACBF77</checksum>
-=======
-      <checksum>EB4A5659</checksum>
->>>>>>> 3d2509b9
-    </file>
-    <file>
-      <filename>extra-bldgtype-multifamily-unvented-crawlspace-right-top.osw</filename>
-      <filetype>osw</filetype>
-      <usage_type>test</usage_type>
-<<<<<<< HEAD
-      <checksum>F2F4230D</checksum>
-=======
-      <checksum>5D134466</checksum>
->>>>>>> 3d2509b9
-    </file>
-    <file>
-      <filename>extra-bldgtype-multifamily-unvented-crawlspace.osw</filename>
-      <filetype>osw</filetype>
-      <usage_type>test</usage_type>
-<<<<<<< HEAD
-      <checksum>0E133BB3</checksum>
-=======
-      <checksum>00F19D29</checksum>
->>>>>>> 3d2509b9
-    </file>
-    <file>
-      <filename>extra-bldgtype-multifamily-vented-crawlspace-left-bottom.osw</filename>
-      <filetype>osw</filetype>
-      <usage_type>test</usage_type>
-<<<<<<< HEAD
-      <checksum>F707F52E</checksum>
-=======
-      <checksum>5B6B05FE</checksum>
->>>>>>> 3d2509b9
-    </file>
-    <file>
-      <filename>extra-bldgtype-multifamily-vented-crawlspace-left-middle.osw</filename>
-      <filetype>osw</filetype>
-      <usage_type>test</usage_type>
-<<<<<<< HEAD
-      <checksum>84971E37</checksum>
-=======
-      <checksum>A310A1BB</checksum>
->>>>>>> 3d2509b9
-    </file>
-    <file>
-      <filename>extra-bldgtype-multifamily-vented-crawlspace-left-top.osw</filename>
-      <filetype>osw</filetype>
-      <usage_type>test</usage_type>
-<<<<<<< HEAD
-      <checksum>A4A6EF91</checksum>
-=======
-      <checksum>A7C53161</checksum>
->>>>>>> 3d2509b9
-    </file>
-    <file>
-      <filename>extra-bldgtype-multifamily-vented-crawlspace-middle-bottom.osw</filename>
-      <filetype>osw</filetype>
-      <usage_type>test</usage_type>
-<<<<<<< HEAD
-      <checksum>30FA45A2</checksum>
-=======
-      <checksum>44A1819D</checksum>
->>>>>>> 3d2509b9
-    </file>
-    <file>
-      <filename>extra-bldgtype-multifamily-vented-crawlspace-middle-middle.osw</filename>
-      <filetype>osw</filetype>
-      <usage_type>test</usage_type>
-<<<<<<< HEAD
-      <checksum>1DAEBB02</checksum>
-=======
-      <checksum>9F32131D</checksum>
->>>>>>> 3d2509b9
-    </file>
-    <file>
-      <filename>extra-bldgtype-multifamily-vented-crawlspace-middle-top.osw</filename>
-      <filetype>osw</filetype>
-      <usage_type>test</usage_type>
-<<<<<<< HEAD
-      <checksum>62A471A2</checksum>
-=======
-      <checksum>CA5CAD70</checksum>
->>>>>>> 3d2509b9
-    </file>
-    <file>
-      <filename>extra-bldgtype-multifamily-vented-crawlspace-right-bottom.osw</filename>
-      <filetype>osw</filetype>
-      <usage_type>test</usage_type>
-<<<<<<< HEAD
-      <checksum>E8C75552</checksum>
-=======
-      <checksum>DC6E8861</checksum>
->>>>>>> 3d2509b9
-    </file>
-    <file>
-      <filename>extra-bldgtype-multifamily-vented-crawlspace-right-middle.osw</filename>
-      <filetype>osw</filetype>
-      <usage_type>test</usage_type>
-<<<<<<< HEAD
-      <checksum>B96D7E85</checksum>
-=======
-      <checksum>0FBB8969</checksum>
->>>>>>> 3d2509b9
-    </file>
-    <file>
-      <filename>extra-bldgtype-multifamily-vented-crawlspace-right-top.osw</filename>
-      <filetype>osw</filetype>
-      <usage_type>test</usage_type>
-<<<<<<< HEAD
-      <checksum>2FB858A3</checksum>
-=======
-      <checksum>B3E94051</checksum>
->>>>>>> 3d2509b9
-    </file>
-    <file>
-      <filename>extra-bldgtype-multifamily-vented-crawlspace.osw</filename>
-      <filetype>osw</filetype>
-      <usage_type>test</usage_type>
-<<<<<<< HEAD
-      <checksum>7EDEB8AE</checksum>
-=======
-      <checksum>79C1725D</checksum>
->>>>>>> 3d2509b9
-    </file>
-    <file>
-      <filename>extra-bldgtype-multifamily-eaves.osw</filename>
-      <filetype>osw</filetype>
-      <usage_type>test</usage_type>
-<<<<<<< HEAD
-      <checksum>4951995E</checksum>
-=======
-      <checksum>B16FA91D</checksum>
->>>>>>> 3d2509b9
-    </file>
-    <file>
-      <filename>extra-bldgtype-multifamily-slab-left-bottom.osw</filename>
-      <filetype>osw</filetype>
-      <usage_type>test</usage_type>
-<<<<<<< HEAD
-      <checksum>55EA1927</checksum>
-=======
-      <checksum>E90F7524</checksum>
->>>>>>> 3d2509b9
-    </file>
-    <file>
-      <filename>extra-bldgtype-multifamily-slab-left-middle.osw</filename>
-      <filetype>osw</filetype>
-      <usage_type>test</usage_type>
-<<<<<<< HEAD
-      <checksum>91DC7128</checksum>
-=======
-      <checksum>A996A59A</checksum>
->>>>>>> 3d2509b9
-    </file>
-    <file>
-      <filename>extra-bldgtype-multifamily-slab-left-top.osw</filename>
-      <filetype>osw</filetype>
-      <usage_type>test</usage_type>
-<<<<<<< HEAD
-      <checksum>D5A65606</checksum>
-=======
-      <checksum>FF5F9898</checksum>
->>>>>>> 3d2509b9
-    </file>
-    <file>
-      <filename>extra-bldgtype-multifamily-slab-middle-bottom.osw</filename>
-      <filetype>osw</filetype>
-      <usage_type>test</usage_type>
-<<<<<<< HEAD
-      <checksum>4F70517B</checksum>
-=======
-      <checksum>E08C0E1C</checksum>
->>>>>>> 3d2509b9
-    </file>
-    <file>
-      <filename>extra-bldgtype-multifamily-slab-middle-middle.osw</filename>
-      <filetype>osw</filetype>
-      <usage_type>test</usage_type>
-<<<<<<< HEAD
-      <checksum>0A0D7F30</checksum>
-=======
-      <checksum>9B3FA92D</checksum>
->>>>>>> 3d2509b9
-    </file>
-    <file>
-      <filename>extra-bldgtype-multifamily-slab-middle-top.osw</filename>
-      <filetype>osw</filetype>
-      <usage_type>test</usage_type>
-<<<<<<< HEAD
-      <checksum>08161955</checksum>
-=======
-      <checksum>2E760E35</checksum>
->>>>>>> 3d2509b9
-    </file>
-    <file>
-      <filename>extra-bldgtype-multifamily-slab-right-bottom.osw</filename>
-      <filetype>osw</filetype>
-      <usage_type>test</usage_type>
-<<<<<<< HEAD
-      <checksum>9D2BB31D</checksum>
-=======
-      <checksum>863D9FD7</checksum>
->>>>>>> 3d2509b9
-    </file>
-    <file>
-      <filename>extra-bldgtype-multifamily-slab-right-middle.osw</filename>
-      <filetype>osw</filetype>
-      <usage_type>test</usage_type>
-<<<<<<< HEAD
-      <checksum>38E28B18</checksum>
-=======
-      <checksum>7F3F573F</checksum>
->>>>>>> 3d2509b9
-    </file>
-    <file>
-      <filename>extra-bldgtype-multifamily-slab-right-top.osw</filename>
-      <filetype>osw</filetype>
-      <usage_type>test</usage_type>
-<<<<<<< HEAD
-      <checksum>BD80EB01</checksum>
-=======
-      <checksum>12F31C2D</checksum>
->>>>>>> 3d2509b9
-    </file>
-    <file>
-      <filename>extra-bldgtype-multifamily-slab.osw</filename>
-      <filetype>osw</filetype>
-      <usage_type>test</usage_type>
-<<<<<<< HEAD
-      <checksum>2E5B92AA</checksum>
-=======
-      <checksum>DA7280D9</checksum>
->>>>>>> 3d2509b9
-    </file>
-    <file>
-      <filename>extra-bldgtype-multifamily-double-loaded-interior.osw</filename>
-      <filetype>osw</filetype>
-      <usage_type>test</usage_type>
-<<<<<<< HEAD
-      <checksum>B3CBDB3E</checksum>
-=======
-      <checksum>A3DB52A8</checksum>
->>>>>>> 3d2509b9
-    </file>
-    <file>
-      <filename>extra-bldgtype-multifamily-double-exterior.osw</filename>
-      <filetype>osw</filetype>
-      <usage_type>test</usage_type>
-<<<<<<< HEAD
-      <checksum>51215E7E</checksum>
-=======
-      <checksum>FDD2FA59</checksum>
->>>>>>> 3d2509b9
-    </file>
-    <file>
-      <filename>extra-bldgtype-multifamily-single-exterior-front.osw</filename>
-      <filetype>osw</filetype>
-      <usage_type>test</usage_type>
-<<<<<<< HEAD
-      <checksum>0B2F66BE</checksum>
-=======
-      <checksum>171427CA</checksum>
->>>>>>> 3d2509b9
-    </file>
-    <file>
-      <filename>extra-bldgtype-multifamily-unvented-crawlspace-double-loaded-interior.osw</filename>
-      <filetype>osw</filetype>
-      <usage_type>test</usage_type>
-<<<<<<< HEAD
-      <checksum>84BB7D3A</checksum>
-=======
-      <checksum>73E4BA0C</checksum>
->>>>>>> 3d2509b9
-    </file>
-    <file>
-      <filename>extra-bldgtype-multifamily-unvented-crawlspace-left-bottom-double-loaded-interior.osw</filename>
-      <filetype>osw</filetype>
-      <usage_type>test</usage_type>
-<<<<<<< HEAD
-      <checksum>E3BC083B</checksum>
-=======
-      <checksum>D868ED22</checksum>
->>>>>>> 3d2509b9
-    </file>
-    <file>
-      <filename>extra-bldgtype-multifamily-unvented-crawlspace-left-middle-double-loaded-interior.osw</filename>
-      <filetype>osw</filetype>
-      <usage_type>test</usage_type>
-<<<<<<< HEAD
-      <checksum>84E5FDC9</checksum>
-=======
-      <checksum>9542C087</checksum>
->>>>>>> 3d2509b9
-    </file>
-    <file>
-      <filename>extra-bldgtype-multifamily-unvented-crawlspace-left-top-double-loaded-interior.osw</filename>
-      <filetype>osw</filetype>
-      <usage_type>test</usage_type>
-<<<<<<< HEAD
-      <checksum>A9ACE570</checksum>
-=======
-      <checksum>2DD7EAD3</checksum>
->>>>>>> 3d2509b9
-    </file>
-    <file>
-      <filename>extra-bldgtype-multifamily-unvented-crawlspace-middle-bottom-double-loaded-interior.osw</filename>
-      <filetype>osw</filetype>
-      <usage_type>test</usage_type>
-<<<<<<< HEAD
-      <checksum>94863CB0</checksum>
-=======
-      <checksum>CA83CC38</checksum>
->>>>>>> 3d2509b9
-    </file>
-    <file>
-      <filename>extra-bldgtype-multifamily-unvented-crawlspace-middle-middle-double-loaded-interior.osw</filename>
-      <filetype>osw</filetype>
-      <usage_type>test</usage_type>
-<<<<<<< HEAD
-      <checksum>0E0D897A</checksum>
-=======
-      <checksum>43FD1958</checksum>
->>>>>>> 3d2509b9
-    </file>
-    <file>
-      <filename>extra-bldgtype-multifamily-unvented-crawlspace-middle-top-double-loaded-interior.osw</filename>
-      <filetype>osw</filetype>
-      <usage_type>test</usage_type>
-<<<<<<< HEAD
-      <checksum>601BEC42</checksum>
-=======
-      <checksum>D6C99ADD</checksum>
->>>>>>> 3d2509b9
-    </file>
-    <file>
-      <filename>extra-bldgtype-multifamily-unvented-crawlspace-right-bottom-double-loaded-interior.osw</filename>
-      <filetype>osw</filetype>
-      <usage_type>test</usage_type>
-<<<<<<< HEAD
-      <checksum>D385862D</checksum>
-=======
-      <checksum>CB893D12</checksum>
->>>>>>> 3d2509b9
-    </file>
-    <file>
-      <filename>extra-bldgtype-multifamily-unvented-crawlspace-right-middle-double-loaded-interior.osw</filename>
-      <filetype>osw</filetype>
-      <usage_type>test</usage_type>
-<<<<<<< HEAD
-      <checksum>C6196803</checksum>
-=======
-      <checksum>F8592443</checksum>
->>>>>>> 3d2509b9
-    </file>
-    <file>
-      <filename>extra-bldgtype-multifamily-unvented-crawlspace-right-top-double-loaded-interior.osw</filename>
-      <filetype>osw</filetype>
-      <usage_type>test</usage_type>
-<<<<<<< HEAD
-      <checksum>4D0B6255</checksum>
-=======
-      <checksum>75D446E9</checksum>
->>>>>>> 3d2509b9
-    </file>
-    <file>
-      <filename>extra-bldgtype-multifamily-vented-crawlspace-double-loaded-interior.osw</filename>
-      <filetype>osw</filetype>
-      <usage_type>test</usage_type>
-<<<<<<< HEAD
-      <checksum>C52CD92A</checksum>
-=======
-      <checksum>1E79E44F</checksum>
->>>>>>> 3d2509b9
-    </file>
-    <file>
-      <filename>extra-bldgtype-multifamily-vented-crawlspace-left-bottom-double-loaded-interior.osw</filename>
-      <filetype>osw</filetype>
-      <usage_type>test</usage_type>
-<<<<<<< HEAD
-      <checksum>2D4490A3</checksum>
-=======
-      <checksum>2BF11882</checksum>
->>>>>>> 3d2509b9
-    </file>
-    <file>
-      <filename>extra-bldgtype-multifamily-vented-crawlspace-left-middle-double-loaded-interior.osw</filename>
-      <filetype>osw</filetype>
-      <usage_type>test</usage_type>
-<<<<<<< HEAD
-      <checksum>23C75D2B</checksum>
-=======
-      <checksum>610E360F</checksum>
->>>>>>> 3d2509b9
-    </file>
-    <file>
-      <filename>extra-bldgtype-multifamily-vented-crawlspace-left-top-double-loaded-interior.osw</filename>
-      <filetype>osw</filetype>
-      <usage_type>test</usage_type>
-<<<<<<< HEAD
-      <checksum>B9392353</checksum>
-=======
-      <checksum>132E35E1</checksum>
->>>>>>> 3d2509b9
-    </file>
-    <file>
-      <filename>extra-bldgtype-multifamily-vented-crawlspace-middle-bottom-double-loaded-interior.osw</filename>
-      <filetype>osw</filetype>
-      <usage_type>test</usage_type>
-<<<<<<< HEAD
-      <checksum>C1FC9584</checksum>
-=======
-      <checksum>40FF0609</checksum>
->>>>>>> 3d2509b9
-    </file>
-    <file>
-      <filename>extra-bldgtype-multifamily-vented-crawlspace-middle-middle-double-loaded-interior.osw</filename>
-      <filetype>osw</filetype>
-      <usage_type>test</usage_type>
-<<<<<<< HEAD
-      <checksum>A6A56076</checksum>
-=======
-      <checksum>0DD52BAC</checksum>
->>>>>>> 3d2509b9
-    </file>
-    <file>
-      <filename>extra-bldgtype-multifamily-vented-crawlspace-middle-top-double-loaded-interior.osw</filename>
-      <filetype>osw</filetype>
-      <usage_type>test</usage_type>
-<<<<<<< HEAD
-      <checksum>DC6935EE</checksum>
-=======
-      <checksum>99AC3A2F</checksum>
->>>>>>> 3d2509b9
-    </file>
-    <file>
-      <filename>extra-bldgtype-multifamily-vented-crawlspace-right-bottom-double-loaded-interior.osw</filename>
-      <filetype>osw</filetype>
-      <usage_type>test</usage_type>
-<<<<<<< HEAD
-      <checksum>D9CAD6EB</checksum>
-=======
-      <checksum>2CEB3396</checksum>
->>>>>>> 3d2509b9
-    </file>
-    <file>
-      <filename>extra-bldgtype-multifamily-vented-crawlspace-right-middle-double-loaded-interior.osw</filename>
-      <filetype>osw</filetype>
-      <usage_type>test</usage_type>
-<<<<<<< HEAD
-      <checksum>7CEF7ADF</checksum>
-=======
-      <checksum>2A89573E</checksum>
->>>>>>> 3d2509b9
-    </file>
-    <file>
-      <filename>extra-bldgtype-multifamily-vented-crawlspace-right-top-double-loaded-interior.osw</filename>
-      <filetype>osw</filetype>
-      <usage_type>test</usage_type>
-<<<<<<< HEAD
-      <checksum>3B2DC0B7</checksum>
-=======
-      <checksum>4AAA5CB7</checksum>
->>>>>>> 3d2509b9
-    </file>
-    <file>
-      <filename>extra-bldgtype-multifamily-slab-double-loaded-interior.osw</filename>
-      <filetype>osw</filetype>
-      <usage_type>test</usage_type>
-<<<<<<< HEAD
-      <checksum>D2D876D0</checksum>
-=======
-      <checksum>FDA40846</checksum>
->>>>>>> 3d2509b9
-    </file>
-    <file>
-      <filename>extra-bldgtype-multifamily-slab-left-bottom-double-loaded-interior.osw</filename>
-      <filetype>osw</filetype>
-      <usage_type>test</usage_type>
-<<<<<<< HEAD
-      <checksum>89996396</checksum>
-=======
-      <checksum>477F8039</checksum>
->>>>>>> 3d2509b9
-    </file>
-    <file>
-      <filename>extra-bldgtype-multifamily-slab-left-middle-double-loaded-interior.osw</filename>
-      <filetype>osw</filetype>
-      <usage_type>test</usage_type>
-<<<<<<< HEAD
-      <checksum>3EFE168B</checksum>
-=======
-      <checksum>78DC8429</checksum>
->>>>>>> 3d2509b9
-    </file>
-    <file>
-      <filename>extra-bldgtype-multifamily-slab-left-top-double-loaded-interior.osw</filename>
-      <filetype>osw</filetype>
-      <usage_type>test</usage_type>
-<<<<<<< HEAD
-      <checksum>69587D88</checksum>
-=======
-      <checksum>6A7FC9D9</checksum>
->>>>>>> 3d2509b9
-    </file>
-    <file>
-      <filename>extra-bldgtype-multifamily-slab-middle-bottom-double-loaded-interior.osw</filename>
-      <filetype>osw</filetype>
-      <usage_type>test</usage_type>
-<<<<<<< HEAD
-      <checksum>01F7ECD4</checksum>
-=======
-      <checksum>E2467497</checksum>
->>>>>>> 3d2509b9
-    </file>
-    <file>
-      <filename>extra-bldgtype-multifamily-slab-middle-middle-double-loaded-interior.osw</filename>
-      <filetype>osw</filetype>
-      <usage_type>test</usage_type>
-<<<<<<< HEAD
-      <checksum>AF22E523</checksum>
-=======
-      <checksum>B03811EF</checksum>
->>>>>>> 3d2509b9
-    </file>
-    <file>
-      <filename>extra-bldgtype-multifamily-slab-middle-top-double-loaded-interior.osw</filename>
-      <filetype>osw</filetype>
-      <usage_type>test</usage_type>
-<<<<<<< HEAD
-      <checksum>B226DE91</checksum>
-=======
-      <checksum>7955BD0E</checksum>
->>>>>>> 3d2509b9
-    </file>
-    <file>
-      <filename>extra-bldgtype-multifamily-slab-right-bottom-double-loaded-interior.osw</filename>
-      <filetype>osw</filetype>
-      <usage_type>test</usage_type>
-<<<<<<< HEAD
-      <checksum>08A66D6D</checksum>
-=======
-      <checksum>A8635CEB</checksum>
->>>>>>> 3d2509b9
-    </file>
-    <file>
-      <filename>extra-bldgtype-multifamily-slab-right-middle-double-loaded-interior.osw</filename>
-      <filetype>osw</filetype>
-      <usage_type>test</usage_type>
-<<<<<<< HEAD
-      <checksum>2D5F422A</checksum>
-=======
-      <checksum>20CA8B90</checksum>
->>>>>>> 3d2509b9
-    </file>
-    <file>
-      <filename>extra-bldgtype-multifamily-slab-right-top-double-loaded-interior.osw</filename>
-      <filetype>osw</filetype>
-      <usage_type>test</usage_type>
-<<<<<<< HEAD
-      <checksum>8640526E</checksum>
-=======
-      <checksum>5DAF42D6</checksum>
->>>>>>> 3d2509b9
-    </file>
-    <file>
-      <filename>base-simcontrol-daylight-saving-custom.osw</filename>
-      <filetype>osw</filetype>
-      <usage_type>test</usage_type>
-<<<<<<< HEAD
-      <checksum>FC918CD0</checksum>
-=======
-      <checksum>1DD0BEB3</checksum>
->>>>>>> 3d2509b9
-    </file>
-    <file>
-      <filename>base-hvac-seasons.osw</filename>
-      <filetype>osw</filetype>
-      <usage_type>test</usage_type>
-<<<<<<< HEAD
-      <checksum>3B98374B</checksum>
-=======
-      <checksum>4E4687E6</checksum>
->>>>>>> 3d2509b9
-    </file>
-    <file>
-      <filename>base-hvac-seasons.osw</filename>
-      <filetype>osw</filetype>
-      <usage_type>test</usage_type>
-<<<<<<< HEAD
-      <checksum>46DB2EF8</checksum>
-=======
-      <checksum>2EA19838</checksum>
->>>>>>> 3d2509b9
-    </file>
-    <file>
-      <filename>base-bldgtype-single-family-attached-2stories.osw</filename>
-      <filetype>osw</filetype>
-      <usage_type>test</usage_type>
-<<<<<<< HEAD
-      <checksum>CDECF654</checksum>
-=======
-      <checksum>27DB0C14</checksum>
->>>>>>> 3d2509b9
-    </file>
-    <file>
-      <filename>base-enclosure-2stories-garage.osw</filename>
-      <filetype>osw</filetype>
-      <usage_type>test</usage_type>
-<<<<<<< HEAD
-      <checksum>7BA5558E</checksum>
-=======
-      <checksum>0EFD8D82</checksum>
->>>>>>> 3d2509b9
-    </file>
-    <file>
-      <filename>extra-enclosure-garage-atticroof-conditioned.osw</filename>
-      <filetype>osw</filetype>
-      <usage_type>test</usage_type>
-<<<<<<< HEAD
-      <checksum>1F2A01C9</checksum>
-=======
-      <checksum>E2F712A0</checksum>
->>>>>>> 3d2509b9
-    </file>
-    <file>
-      <filename>base-schedules-detailed-smooth.osw</filename>
-      <filetype>osw</filetype>
-      <usage_type>test</usage_type>
-<<<<<<< HEAD
-      <checksum>59B0724A</checksum>
-=======
-      <checksum>16593BE3</checksum>
->>>>>>> 3d2509b9
-    </file>
-    <file>
-      <filename>base-schedules-detailed-stochastic-vacancy.osw</filename>
-      <filetype>osw</filetype>
-      <usage_type>test</usage_type>
-<<<<<<< HEAD
-      <checksum>A0F6758E</checksum>
-=======
-      <checksum>7D191836</checksum>
->>>>>>> 3d2509b9
-    </file>
-    <file>
-      <filename>base-schedules-detailed-stochastic.osw</filename>
-      <filetype>osw</filetype>
-      <usage_type>test</usage_type>
-<<<<<<< HEAD
-      <checksum>549668FF</checksum>
-    </file>
-    <file>
-      <filename>base-schedules-simple.osw</filename>
-      <filetype>osw</filetype>
-      <usage_type>test</usage_type>
-      <checksum>A53A3D7B</checksum>
-=======
-      <checksum>93F6AD52</checksum>
-    </file>
-    <file>
-      <filename>base-foundation-ambient.osw</filename>
-      <filetype>osw</filetype>
-      <usage_type>test</usage_type>
-      <checksum>38FC9775</checksum>
-    </file>
-    <file>
-      <filename>extra-state-code-different-than-epw.osw</filename>
-      <filetype>osw</filetype>
-      <usage_type>test</usage_type>
-      <checksum>AEA4F076</checksum>
->>>>>>> 3d2509b9
-    </file>
-    <file>
-      <filename>base-lighting-holiday.osw</filename>
-      <filetype>osw</filetype>
-      <usage_type>test</usage_type>
-<<<<<<< HEAD
-      <checksum>DCFD1BCA</checksum>
-    </file>
-    <file>
-      <filename>schedules_config.json</filename>
-      <filetype>json</filetype>
-      <usage_type>resource</usage_type>
-      <checksum>0CB5683C</checksum>
-    </file>
-    <file>
-      <filename>schedules_clothes_dryer_consumption_dist.csv</filename>
-      <filetype>csv</filetype>
-      <usage_type>resource</usage_type>
-      <checksum>C11EB889</checksum>
-    </file>
-    <file>
-      <filename>schedules_clothes_dryer_duration_dist.csv</filename>
-      <filetype>csv</filetype>
-      <usage_type>resource</usage_type>
-      <checksum>E26C2515</checksum>
-    </file>
-    <file>
-      <filename>schedules_clothes_washer_consumption_dist.csv</filename>
-      <filetype>csv</filetype>
-      <usage_type>resource</usage_type>
-      <checksum>B82EBBFB</checksum>
-    </file>
-    <file>
-      <filename>schedules_clothes_washer_duration_dist.csv</filename>
-      <filetype>csv</filetype>
-      <usage_type>resource</usage_type>
-      <checksum>7F0BFEDA</checksum>
-    </file>
-    <file>
-      <filename>schedules_cooking_consumption_dist.csv</filename>
-      <filetype>csv</filetype>
-      <usage_type>resource</usage_type>
-      <checksum>1C8AAA92</checksum>
-    </file>
-    <file>
-      <filename>schedules_cooking_duration_dist.csv</filename>
-      <filetype>csv</filetype>
-      <usage_type>resource</usage_type>
-      <checksum>66C47C80</checksum>
-    </file>
-    <file>
-      <filename>schedules_dishwasher_consumption_dist.csv</filename>
-      <filetype>csv</filetype>
-      <usage_type>resource</usage_type>
-      <checksum>50A1CFBC</checksum>
-    </file>
-    <file>
-      <filename>schedules_dishwasher_duration_dist.csv</filename>
-      <filetype>csv</filetype>
-      <usage_type>resource</usage_type>
-      <checksum>A7E76021</checksum>
-    </file>
-    <file>
-      <filename>schedules_hot_water_clothes_washer_cluster_size_probability.csv</filename>
-      <filetype>csv</filetype>
-      <usage_type>resource</usage_type>
-      <checksum>2401A66F</checksum>
-    </file>
-    <file>
-      <filename>schedules_hot_water_clothes_washer_event_duration_probability.csv</filename>
-      <filetype>csv</filetype>
-      <usage_type>resource</usage_type>
-      <checksum>9D369386</checksum>
-    </file>
-    <file>
-      <filename>schedules_hot_water_dishwasher_cluster_size_probability.csv</filename>
-      <filetype>csv</filetype>
-      <usage_type>resource</usage_type>
-      <checksum>93DCD6FD</checksum>
-    </file>
-    <file>
-      <filename>schedules_hot_water_dishwasher_event_duration_probability.csv</filename>
-      <filetype>csv</filetype>
-      <usage_type>resource</usage_type>
-      <checksum>419E598E</checksum>
-=======
-      <checksum>79D68834</checksum>
-    </file>
-    <file>
-      <filename>base-hvac-autosize-ground-to-air-heat-pump-heating-only.osw</filename>
-      <filetype>osw</filetype>
-      <usage_type>test</usage_type>
-      <checksum>38CFA3FE</checksum>
-    </file>
-    <file>
-      <filename>base-hvac-autosize-ground-to-air-heat-pump.osw</filename>
-      <filetype>osw</filetype>
-      <usage_type>test</usage_type>
-      <checksum>7E54490D</checksum>
-    </file>
-    <file>
-      <filename>base-hvac-autosize-air-to-air-heat-pump-1-speed-cooling-only.osw</filename>
-      <filetype>osw</filetype>
-      <usage_type>test</usage_type>
-      <checksum>91D1A96B</checksum>
-    </file>
-    <file>
-      <filename>base-hvac-autosize-air-to-air-heat-pump-1-speed-heating-only.osw</filename>
-      <filetype>osw</filetype>
-      <usage_type>test</usage_type>
-      <checksum>BF25CF68</checksum>
-    </file>
-    <file>
-      <filename>base-hvac-autosize-air-to-air-heat-pump-2-speed.osw</filename>
-      <filetype>osw</filetype>
-      <usage_type>test</usage_type>
-      <checksum>359B566E</checksum>
-    </file>
-    <file>
-      <filename>base-hvac-autosize-air-to-air-heat-pump-var-speed.osw</filename>
-      <filetype>osw</filetype>
-      <usage_type>test</usage_type>
-      <checksum>EC2F0449</checksum>
-    </file>
-    <file>
-      <filename>base-hvac-autosize-central-ac-plus-air-to-air-heat-pump-heating.osw</filename>
-      <filetype>osw</filetype>
-      <usage_type>test</usage_type>
-      <checksum>E66E7EF9</checksum>
-    </file>
-    <file>
-      <filename>base-hvac-autosize-dual-fuel-air-to-air-heat-pump-1-speed.osw</filename>
-      <filetype>osw</filetype>
-      <usage_type>test</usage_type>
-      <checksum>B08540F4</checksum>
-    </file>
-    <file>
-      <filename>base-hvac-autosize-dual-fuel-mini-split-heat-pump-ducted.osw</filename>
-      <filetype>osw</filetype>
-      <usage_type>test</usage_type>
-      <checksum>BD908ABE</checksum>
-    </file>
-    <file>
-      <filename>base-hvac-autosize-mini-split-heat-pump-ducted-cooling-only.osw</filename>
-      <filetype>osw</filetype>
-      <usage_type>test</usage_type>
-      <checksum>8795FC24</checksum>
-    </file>
-    <file>
-      <filename>base-hvac-autosize-mini-split-heat-pump-ducted-heating-only.osw</filename>
-      <filetype>osw</filetype>
-      <usage_type>test</usage_type>
-      <checksum>BBB180F1</checksum>
-    </file>
-    <file>
-      <filename>base-hvac-autosize-mini-split-heat-pump-ducted.osw</filename>
-      <filetype>osw</filetype>
-      <usage_type>test</usage_type>
-      <checksum>CF77E34A</checksum>
-    </file>
-    <file>
-      <filename>base-hvac-autosize-air-to-air-heat-pump-1-speed.osw</filename>
-      <filetype>osw</filetype>
-      <usage_type>test</usage_type>
       <checksum>F10213D3</checksum>
->>>>>>> 3d2509b9
     </file>
     <file>
       <filename>base-hvac-autosize-air-to-air-heat-pump-1-speed-manual-s-oversize-allowances.osw</filename>
       <filetype>osw</filetype>
       <usage_type>test</usage_type>
-<<<<<<< HEAD
-      <checksum>5ABC5E2B</checksum>
-=======
       <checksum>B1312F41</checksum>
->>>>>>> 3d2509b9
-    </file>
-    <file>
-      <filename>base-foundation-ambient.osw</filename>
-      <filetype>osw</filetype>
-      <usage_type>test</usage_type>
-<<<<<<< HEAD
-      <checksum>A213B98B</checksum>
-=======
+    </file>
+    <file>
+      <filename>base-hvac-autosize-air-to-air-heat-pump-2-speed-manual-s-oversize-allowances.osw</filename>
+      <filetype>osw</filetype>
+      <usage_type>test</usage_type>
       <checksum>BAC76D4F</checksum>
->>>>>>> 3d2509b9
-    </file>
-    <file>
-      <filename>build_residential_hpxml_test.rb</filename>
-      <filetype>rb</filetype>
-      <usage_type>test</usage_type>
-<<<<<<< HEAD
-      <checksum>12DB504E</checksum>
-=======
+    </file>
+    <file>
+      <filename>base-hvac-autosize-air-to-air-heat-pump-var-speed-manual-s-oversize-allowances.osw</filename>
+      <filetype>osw</filetype>
+      <usage_type>test</usage_type>
       <checksum>E8B72AC1</checksum>
->>>>>>> 3d2509b9
     </file>
     <file>
       <filename>base-hvac-autosize-ground-to-air-heat-pump-manual-s-oversize-allowances.osw</filename>
