<?xml version="1.0"?>
<measure>
  <schema_version>3.1</schema_version>
  <name>build_residential_hpxml</name>
  <uid>a13a8983-2b01-4930-8af2-42030b6e4233</uid>
<<<<<<< HEAD
  <version_id>6157fa1c-827a-4201-a8ed-4940784211f6</version_id>
  <version_modified>2024-02-07T17:51:08Z</version_modified>
=======
  <version_id>c8848d28-0d8b-41e8-91f1-abec125fca07</version_id>
  <version_modified>2024-02-19T20:13:13Z</version_modified>
>>>>>>> ff99d251
  <xml_checksum>2C38F48B</xml_checksum>
  <class_name>BuildResidentialHPXML</class_name>
  <display_name>HPXML Builder</display_name>
  <description>Builds a residential HPXML file.</description>
  <modeler_description>Note: OS-HPXML default values can be found in the OS-HPXML documentation or can be seen by using the 'apply_defaults' argument.</modeler_description>
  <arguments>
    <argument>
      <name>hpxml_path</name>
      <display_name>HPXML File Path</display_name>
      <description>Absolute/relative path of the HPXML file.</description>
      <type>String</type>
      <required>true</required>
      <model_dependent>false</model_dependent>
    </argument>
    <argument>
      <name>existing_hpxml_path</name>
      <display_name>Existing HPXML File Path</display_name>
      <description>Absolute/relative path of the existing HPXML file. If not provided, a new HPXML file with one Building element is created. If provided, a new Building element will be appended to this HPXML file (e.g., to create a multifamily HPXML file describing multiple dwelling units).</description>
      <type>String</type>
      <required>false</required>
      <model_dependent>false</model_dependent>
    </argument>
    <argument>
      <name>whole_sfa_or_mf_building_sim</name>
      <display_name>Whole SFA/MF Building Simulation?</display_name>
      <description>If the HPXML file represents a single family-attached/multifamily building with multiple dwelling units defined, specifies whether to run the HPXML file as a single whole building model.</description>
      <type>Boolean</type>
      <required>false</required>
      <model_dependent>false</model_dependent>
      <choices>
        <choice>
          <value>true</value>
          <display_name>true</display_name>
        </choice>
        <choice>
          <value>false</value>
          <display_name>false</display_name>
        </choice>
      </choices>
    </argument>
    <argument>
      <name>software_info_program_used</name>
      <display_name>Software Info: Program Used</display_name>
      <description>The name of the software program used.</description>
      <type>String</type>
      <required>false</required>
      <model_dependent>false</model_dependent>
    </argument>
    <argument>
      <name>software_info_program_version</name>
      <display_name>Software Info: Program Version</display_name>
      <description>The version of the software program used.</description>
      <type>String</type>
      <required>false</required>
      <model_dependent>false</model_dependent>
    </argument>
    <argument>
      <name>schedules_filepaths</name>
      <display_name>Schedules: CSV File Paths</display_name>
      <description>Absolute/relative paths of csv files containing user-specified detailed schedules. If multiple files, use a comma-separated list.</description>
      <type>String</type>
      <required>false</required>
      <model_dependent>false</model_dependent>
    </argument>
    <argument>
      <name>schedules_vacancy_period</name>
      <display_name>Schedules: Vacancy Period</display_name>
      <description>Specifies the vacancy period. Enter a date like "Dec 15 - Jan 15". Optionally, can enter hour of the day like "Dec 15 2 - Jan 15 20" (start hour can be 0 through 23 and end hour can be 1 through 24).</description>
      <type>String</type>
      <required>false</required>
      <model_dependent>false</model_dependent>
    </argument>
    <argument>
      <name>schedules_power_outage_period</name>
      <display_name>Schedules: Power Outage Period</display_name>
      <description>Specifies the power outage period. Enter a date like "Dec 15 - Jan 15". Optionally, can enter hour of the day like "Dec 15 2 - Jan 15 20" (start hour can be 0 through 23 and end hour can be 1 through 24).</description>
      <type>String</type>
      <required>false</required>
      <model_dependent>false</model_dependent>
    </argument>
    <argument>
      <name>schedules_power_outage_window_natvent_availability</name>
      <display_name>Schedules: Power Outage Period Window Natural Ventilation Availability</display_name>
      <description>The availability of the natural ventilation schedule during the outage period.</description>
      <type>Choice</type>
      <required>false</required>
      <model_dependent>false</model_dependent>
      <choices>
        <choice>
          <value>regular schedule</value>
          <display_name>regular schedule</display_name>
        </choice>
        <choice>
          <value>always available</value>
          <display_name>always available</display_name>
        </choice>
        <choice>
          <value>always unavailable</value>
          <display_name>always unavailable</display_name>
        </choice>
      </choices>
    </argument>
    <argument>
      <name>simulation_control_timestep</name>
      <display_name>Simulation Control: Timestep</display_name>
      <description>Value must be a divisor of 60. If not provided, the OS-HPXML default (see &lt;a href='https://openstudio-hpxml.readthedocs.io/en/v1.7.0/workflow_inputs.html#hpxml-simulation-control'&gt;HPXML Simulation Control&lt;/a&gt;) is used.</description>
      <type>Integer</type>
      <units>min</units>
      <required>false</required>
      <model_dependent>false</model_dependent>
    </argument>
    <argument>
      <name>simulation_control_run_period</name>
      <display_name>Simulation Control: Run Period</display_name>
      <description>Enter a date like 'Jan 1 - Dec 31'. If not provided, the OS-HPXML default (see &lt;a href='https://openstudio-hpxml.readthedocs.io/en/v1.7.0/workflow_inputs.html#hpxml-simulation-control'&gt;HPXML Simulation Control&lt;/a&gt;) is used.</description>
      <type>String</type>
      <required>false</required>
      <model_dependent>false</model_dependent>
    </argument>
    <argument>
      <name>simulation_control_run_period_calendar_year</name>
      <display_name>Simulation Control: Run Period Calendar Year</display_name>
      <description>This numeric field should contain the calendar year that determines the start day of week. If you are running simulations using AMY weather files, the value entered for calendar year will not be used; it will be overridden by the actual year found in the AMY weather file. If not provided, the OS-HPXML default (see &lt;a href='https://openstudio-hpxml.readthedocs.io/en/v1.7.0/workflow_inputs.html#hpxml-simulation-control'&gt;HPXML Simulation Control&lt;/a&gt;) is used.</description>
      <type>Integer</type>
      <units>year</units>
      <required>false</required>
      <model_dependent>false</model_dependent>
    </argument>
    <argument>
      <name>simulation_control_daylight_saving_enabled</name>
      <display_name>Simulation Control: Daylight Saving Enabled</display_name>
      <description>Whether to use daylight saving. If not provided, the OS-HPXML default (see &lt;a href='https://openstudio-hpxml.readthedocs.io/en/v1.7.0/workflow_inputs.html#hpxml-building-site'&gt;HPXML Building Site&lt;/a&gt;) is used.</description>
      <type>Boolean</type>
      <required>false</required>
      <model_dependent>false</model_dependent>
      <choices>
        <choice>
          <value>true</value>
          <display_name>true</display_name>
        </choice>
        <choice>
          <value>false</value>
          <display_name>false</display_name>
        </choice>
      </choices>
    </argument>
    <argument>
      <name>simulation_control_daylight_saving_period</name>
      <display_name>Simulation Control: Daylight Saving Period</display_name>
      <description>Enter a date like 'Mar 15 - Dec 15'. If not provided, the OS-HPXML default (see &lt;a href='https://openstudio-hpxml.readthedocs.io/en/v1.7.0/workflow_inputs.html#hpxml-building-site'&gt;HPXML Building Site&lt;/a&gt;) is used.</description>
      <type>String</type>
      <required>false</required>
      <model_dependent>false</model_dependent>
    </argument>
    <argument>
      <name>simulation_control_temperature_capacitance_multiplier</name>
      <display_name>Simulation Control: Temperature Capacitance Multiplier</display_name>
      <description>Affects the transient calculation of indoor air temperatures. If not provided, the OS-HPXML default (see &lt;a href='https://openstudio-hpxml.readthedocs.io/en/v1.7.0/workflow_inputs.html#hpxml-simulation-control'&gt;HPXML Simulation Control&lt;/a&gt;) is used.</description>
      <type>String</type>
      <required>false</required>
      <model_dependent>false</model_dependent>
    </argument>
    <argument>
      <name>site_type</name>
      <display_name>Site: Type</display_name>
      <description>The type of site. If not provided, the OS-HPXML default (see &lt;a href='https://openstudio-hpxml.readthedocs.io/en/v1.7.0/workflow_inputs.html#hpxml-site'&gt;HPXML Site&lt;/a&gt;) is used.</description>
      <type>Choice</type>
      <required>false</required>
      <model_dependent>false</model_dependent>
      <choices>
        <choice>
          <value>suburban</value>
          <display_name>suburban</display_name>
        </choice>
        <choice>
          <value>urban</value>
          <display_name>urban</display_name>
        </choice>
        <choice>
          <value>rural</value>
          <display_name>rural</display_name>
        </choice>
      </choices>
    </argument>
    <argument>
      <name>site_shielding_of_home</name>
      <display_name>Site: Shielding of Home</display_name>
      <description>Presence of nearby buildings, trees, obstructions for infiltration model. If not provided, the OS-HPXML default (see &lt;a href='https://openstudio-hpxml.readthedocs.io/en/v1.7.0/workflow_inputs.html#hpxml-site'&gt;HPXML Site&lt;/a&gt;) is used.</description>
      <type>Choice</type>
      <required>false</required>
      <model_dependent>false</model_dependent>
      <choices>
        <choice>
          <value>exposed</value>
          <display_name>exposed</display_name>
        </choice>
        <choice>
          <value>normal</value>
          <display_name>normal</display_name>
        </choice>
        <choice>
          <value>well-shielded</value>
          <display_name>well-shielded</display_name>
        </choice>
      </choices>
    </argument>
    <argument>
      <name>site_soil_and_moisture_type</name>
      <display_name>Site: Soil and Moisture Type</display_name>
      <description>Type of soil and moisture. This is used to inform ground conductivity and diffusivity. If not provided, the OS-HPXML default (see &lt;a href='https://openstudio-hpxml.readthedocs.io/en/v1.7.0/workflow_inputs.html#hpxml-site'&gt;HPXML Site&lt;/a&gt;) is used.</description>
      <type>Choice</type>
      <required>false</required>
      <model_dependent>false</model_dependent>
      <choices>
        <choice>
          <value>clay, dry</value>
          <display_name>clay, dry</display_name>
        </choice>
        <choice>
          <value>clay, mixed</value>
          <display_name>clay, mixed</display_name>
        </choice>
        <choice>
          <value>clay, wet</value>
          <display_name>clay, wet</display_name>
        </choice>
        <choice>
          <value>gravel, dry</value>
          <display_name>gravel, dry</display_name>
        </choice>
        <choice>
          <value>gravel, mixed</value>
          <display_name>gravel, mixed</display_name>
        </choice>
        <choice>
          <value>gravel, wet</value>
          <display_name>gravel, wet</display_name>
        </choice>
        <choice>
          <value>loam, dry</value>
          <display_name>loam, dry</display_name>
        </choice>
        <choice>
          <value>loam, mixed</value>
          <display_name>loam, mixed</display_name>
        </choice>
        <choice>
          <value>loam, wet</value>
          <display_name>loam, wet</display_name>
        </choice>
        <choice>
          <value>sand, dry</value>
          <display_name>sand, dry</display_name>
        </choice>
        <choice>
          <value>sand, mixed</value>
          <display_name>sand, mixed</display_name>
        </choice>
        <choice>
          <value>sand, wet</value>
          <display_name>sand, wet</display_name>
        </choice>
        <choice>
          <value>silt, dry</value>
          <display_name>silt, dry</display_name>
        </choice>
        <choice>
          <value>silt, mixed</value>
          <display_name>silt, mixed</display_name>
        </choice>
        <choice>
          <value>silt, wet</value>
          <display_name>silt, wet</display_name>
        </choice>
        <choice>
          <value>unknown, dry</value>
          <display_name>unknown, dry</display_name>
        </choice>
        <choice>
          <value>unknown, mixed</value>
          <display_name>unknown, mixed</display_name>
        </choice>
        <choice>
          <value>unknown, wet</value>
          <display_name>unknown, wet</display_name>
        </choice>
      </choices>
    </argument>
    <argument>
      <name>site_ground_conductivity</name>
      <display_name>Site: Ground Conductivity</display_name>
      <description>Conductivity of the ground soil. If provided, overrides the previous site and moisture type input.</description>
      <type>Double</type>
      <units>Btu/hr-ft-F</units>
      <required>false</required>
      <model_dependent>false</model_dependent>
    </argument>
    <argument>
      <name>site_ground_diffusivity</name>
      <display_name>Site: Ground Diffusivity</display_name>
      <description>Diffusivity of the ground soil. If provided, overrides the previous site and moisture type input.</description>
      <type>Double</type>
      <units>ft^2/hr</units>
      <required>false</required>
      <model_dependent>false</model_dependent>
    </argument>
    <argument>
      <name>site_zip_code</name>
      <display_name>Site: Zip Code</display_name>
      <description>Zip code of the home address.</description>
      <type>String</type>
      <required>false</required>
      <model_dependent>false</model_dependent>
    </argument>
    <argument>
      <name>site_iecc_zone</name>
      <display_name>Site: IECC Zone</display_name>
      <description>IECC zone of the home address.</description>
      <type>Choice</type>
      <required>false</required>
      <model_dependent>false</model_dependent>
      <choices>
        <choice>
          <value>1A</value>
          <display_name>1A</display_name>
        </choice>
        <choice>
          <value>1B</value>
          <display_name>1B</display_name>
        </choice>
        <choice>
          <value>1C</value>
          <display_name>1C</display_name>
        </choice>
        <choice>
          <value>2A</value>
          <display_name>2A</display_name>
        </choice>
        <choice>
          <value>2B</value>
          <display_name>2B</display_name>
        </choice>
        <choice>
          <value>2C</value>
          <display_name>2C</display_name>
        </choice>
        <choice>
          <value>3A</value>
          <display_name>3A</display_name>
        </choice>
        <choice>
          <value>3B</value>
          <display_name>3B</display_name>
        </choice>
        <choice>
          <value>3C</value>
          <display_name>3C</display_name>
        </choice>
        <choice>
          <value>4A</value>
          <display_name>4A</display_name>
        </choice>
        <choice>
          <value>4B</value>
          <display_name>4B</display_name>
        </choice>
        <choice>
          <value>4C</value>
          <display_name>4C</display_name>
        </choice>
        <choice>
          <value>5A</value>
          <display_name>5A</display_name>
        </choice>
        <choice>
          <value>5B</value>
          <display_name>5B</display_name>
        </choice>
        <choice>
          <value>5C</value>
          <display_name>5C</display_name>
        </choice>
        <choice>
          <value>6A</value>
          <display_name>6A</display_name>
        </choice>
        <choice>
          <value>6B</value>
          <display_name>6B</display_name>
        </choice>
        <choice>
          <value>6C</value>
          <display_name>6C</display_name>
        </choice>
        <choice>
          <value>7</value>
          <display_name>7</display_name>
        </choice>
        <choice>
          <value>8</value>
          <display_name>8</display_name>
        </choice>
      </choices>
    </argument>
    <argument>
      <name>site_state_code</name>
      <display_name>Site: State Code</display_name>
      <description>State code of the home address.</description>
      <type>Choice</type>
      <required>false</required>
      <model_dependent>false</model_dependent>
      <choices>
        <choice>
          <value>AK</value>
          <display_name>AK</display_name>
        </choice>
        <choice>
          <value>AL</value>
          <display_name>AL</display_name>
        </choice>
        <choice>
          <value>AR</value>
          <display_name>AR</display_name>
        </choice>
        <choice>
          <value>AZ</value>
          <display_name>AZ</display_name>
        </choice>
        <choice>
          <value>CA</value>
          <display_name>CA</display_name>
        </choice>
        <choice>
          <value>CO</value>
          <display_name>CO</display_name>
        </choice>
        <choice>
          <value>CT</value>
          <display_name>CT</display_name>
        </choice>
        <choice>
          <value>DC</value>
          <display_name>DC</display_name>
        </choice>
        <choice>
          <value>DE</value>
          <display_name>DE</display_name>
        </choice>
        <choice>
          <value>FL</value>
          <display_name>FL</display_name>
        </choice>
        <choice>
          <value>GA</value>
          <display_name>GA</display_name>
        </choice>
        <choice>
          <value>HI</value>
          <display_name>HI</display_name>
        </choice>
        <choice>
          <value>IA</value>
          <display_name>IA</display_name>
        </choice>
        <choice>
          <value>ID</value>
          <display_name>ID</display_name>
        </choice>
        <choice>
          <value>IL</value>
          <display_name>IL</display_name>
        </choice>
        <choice>
          <value>IN</value>
          <display_name>IN</display_name>
        </choice>
        <choice>
          <value>KS</value>
          <display_name>KS</display_name>
        </choice>
        <choice>
          <value>KY</value>
          <display_name>KY</display_name>
        </choice>
        <choice>
          <value>LA</value>
          <display_name>LA</display_name>
        </choice>
        <choice>
          <value>MA</value>
          <display_name>MA</display_name>
        </choice>
        <choice>
          <value>MD</value>
          <display_name>MD</display_name>
        </choice>
        <choice>
          <value>ME</value>
          <display_name>ME</display_name>
        </choice>
        <choice>
          <value>MI</value>
          <display_name>MI</display_name>
        </choice>
        <choice>
          <value>MN</value>
          <display_name>MN</display_name>
        </choice>
        <choice>
          <value>MO</value>
          <display_name>MO</display_name>
        </choice>
        <choice>
          <value>MS</value>
          <display_name>MS</display_name>
        </choice>
        <choice>
          <value>MT</value>
          <display_name>MT</display_name>
        </choice>
        <choice>
          <value>NC</value>
          <display_name>NC</display_name>
        </choice>
        <choice>
          <value>ND</value>
          <display_name>ND</display_name>
        </choice>
        <choice>
          <value>NE</value>
          <display_name>NE</display_name>
        </choice>
        <choice>
          <value>NH</value>
          <display_name>NH</display_name>
        </choice>
        <choice>
          <value>NJ</value>
          <display_name>NJ</display_name>
        </choice>
        <choice>
          <value>NM</value>
          <display_name>NM</display_name>
        </choice>
        <choice>
          <value>NV</value>
          <display_name>NV</display_name>
        </choice>
        <choice>
          <value>NY</value>
          <display_name>NY</display_name>
        </choice>
        <choice>
          <value>OH</value>
          <display_name>OH</display_name>
        </choice>
        <choice>
          <value>OK</value>
          <display_name>OK</display_name>
        </choice>
        <choice>
          <value>OR</value>
          <display_name>OR</display_name>
        </choice>
        <choice>
          <value>PA</value>
          <display_name>PA</display_name>
        </choice>
        <choice>
          <value>RI</value>
          <display_name>RI</display_name>
        </choice>
        <choice>
          <value>SC</value>
          <display_name>SC</display_name>
        </choice>
        <choice>
          <value>SD</value>
          <display_name>SD</display_name>
        </choice>
        <choice>
          <value>TN</value>
          <display_name>TN</display_name>
        </choice>
        <choice>
          <value>TX</value>
          <display_name>TX</display_name>
        </choice>
        <choice>
          <value>UT</value>
          <display_name>UT</display_name>
        </choice>
        <choice>
          <value>VA</value>
          <display_name>VA</display_name>
        </choice>
        <choice>
          <value>VT</value>
          <display_name>VT</display_name>
        </choice>
        <choice>
          <value>WA</value>
          <display_name>WA</display_name>
        </choice>
        <choice>
          <value>WI</value>
          <display_name>WI</display_name>
        </choice>
        <choice>
          <value>WV</value>
          <display_name>WV</display_name>
        </choice>
        <choice>
          <value>WY</value>
          <display_name>WY</display_name>
        </choice>
      </choices>
    </argument>
    <argument>
      <name>site_time_zone_utc_offset</name>
      <display_name>Site: Time Zone UTC Offset</display_name>
      <description>Time zone UTC offset of the home address. Must be between -12 and 14.</description>
      <type>Double</type>
      <units>hr</units>
      <required>false</required>
      <model_dependent>false</model_dependent>
    </argument>
    <argument>
      <name>weather_station_epw_filepath</name>
      <display_name>Weather Station: EnergyPlus Weather (EPW) Filepath</display_name>
      <description>Path of the EPW file.</description>
      <type>String</type>
      <required>true</required>
      <model_dependent>false</model_dependent>
      <default_value>USA_CO_Denver.Intl.AP.725650_TMY3.epw</default_value>
    </argument>
    <argument>
      <name>year_built</name>
      <display_name>Building Construction: Year Built</display_name>
      <description>The year the building was built.</description>
      <type>Integer</type>
      <required>false</required>
      <model_dependent>false</model_dependent>
    </argument>
    <argument>
      <name>unit_multiplier</name>
      <display_name>Building Construction: Unit Multiplier</display_name>
      <description>The number of similar dwelling units. EnergyPlus simulation results will be multiplied this value. If not provided, defaults to 1.</description>
      <type>Integer</type>
      <required>false</required>
      <model_dependent>false</model_dependent>
    </argument>
    <argument>
      <name>geometry_unit_type</name>
      <display_name>Geometry: Unit Type</display_name>
      <description>The type of dwelling unit. Use single-family attached for a dwelling unit with 1 or more stories, attached units to one or both sides, and no units above/below. Use apartment unit for a dwelling unit with 1 story, attached units to one, two, or three sides, and units above and/or below.</description>
      <type>Choice</type>
      <required>true</required>
      <model_dependent>false</model_dependent>
      <default_value>single-family detached</default_value>
      <choices>
        <choice>
          <value>single-family detached</value>
          <display_name>single-family detached</display_name>
        </choice>
        <choice>
          <value>single-family attached</value>
          <display_name>single-family attached</display_name>
        </choice>
        <choice>
          <value>apartment unit</value>
          <display_name>apartment unit</display_name>
        </choice>
        <choice>
          <value>manufactured home</value>
          <display_name>manufactured home</display_name>
        </choice>
      </choices>
    </argument>
    <argument>
      <name>geometry_unit_left_wall_is_adiabatic</name>
      <display_name>Geometry: Unit Left Wall Is Adiabatic</display_name>
      <description>Presence of an adiabatic left wall.</description>
      <type>Boolean</type>
      <required>false</required>
      <model_dependent>false</model_dependent>
      <default_value>false</default_value>
      <choices>
        <choice>
          <value>true</value>
          <display_name>true</display_name>
        </choice>
        <choice>
          <value>false</value>
          <display_name>false</display_name>
        </choice>
      </choices>
    </argument>
    <argument>
      <name>geometry_unit_right_wall_is_adiabatic</name>
      <display_name>Geometry: Unit Right Wall Is Adiabatic</display_name>
      <description>Presence of an adiabatic right wall.</description>
      <type>Boolean</type>
      <required>false</required>
      <model_dependent>false</model_dependent>
      <default_value>false</default_value>
      <choices>
        <choice>
          <value>true</value>
          <display_name>true</display_name>
        </choice>
        <choice>
          <value>false</value>
          <display_name>false</display_name>
        </choice>
      </choices>
    </argument>
    <argument>
      <name>geometry_unit_front_wall_is_adiabatic</name>
      <display_name>Geometry: Unit Front Wall Is Adiabatic</display_name>
      <description>Presence of an adiabatic front wall, for example, the unit is adjacent to a conditioned corridor.</description>
      <type>Boolean</type>
      <required>false</required>
      <model_dependent>false</model_dependent>
      <default_value>false</default_value>
      <choices>
        <choice>
          <value>true</value>
          <display_name>true</display_name>
        </choice>
        <choice>
          <value>false</value>
          <display_name>false</display_name>
        </choice>
      </choices>
    </argument>
    <argument>
      <name>geometry_unit_back_wall_is_adiabatic</name>
      <display_name>Geometry: Unit Back Wall Is Adiabatic</display_name>
      <description>Presence of an adiabatic back wall.</description>
      <type>Boolean</type>
      <required>false</required>
      <model_dependent>false</model_dependent>
      <default_value>false</default_value>
      <choices>
        <choice>
          <value>true</value>
          <display_name>true</display_name>
        </choice>
        <choice>
          <value>false</value>
          <display_name>false</display_name>
        </choice>
      </choices>
    </argument>
    <argument>
      <name>geometry_unit_num_floors_above_grade</name>
      <display_name>Geometry: Unit Number of Floors Above Grade</display_name>
      <description>The number of floors above grade in the unit. Attic type ConditionedAttic is included. Assumed to be 1 for apartment units.</description>
      <type>Integer</type>
      <units>#</units>
      <required>true</required>
      <model_dependent>false</model_dependent>
      <default_value>2</default_value>
    </argument>
    <argument>
      <name>geometry_unit_cfa</name>
      <display_name>Geometry: Unit Conditioned Floor Area</display_name>
      <description>The total floor area of the unit's conditioned space (including any conditioned basement floor area).</description>
      <type>Double</type>
      <units>ft^2</units>
      <required>true</required>
      <model_dependent>false</model_dependent>
      <default_value>2000</default_value>
    </argument>
    <argument>
      <name>geometry_unit_aspect_ratio</name>
      <display_name>Geometry: Unit Aspect Ratio</display_name>
      <description>The ratio of front/back wall length to left/right wall length for the unit, excluding any protruding garage wall area.</description>
      <type>Double</type>
      <units>Frac</units>
      <required>true</required>
      <model_dependent>false</model_dependent>
      <default_value>2</default_value>
    </argument>
    <argument>
      <name>geometry_unit_orientation</name>
      <display_name>Geometry: Unit Orientation</display_name>
      <description>The unit's orientation is measured clockwise from north (e.g., North=0, East=90, South=180, West=270).</description>
      <type>Double</type>
      <units>degrees</units>
      <required>true</required>
      <model_dependent>false</model_dependent>
      <default_value>180</default_value>
    </argument>
    <argument>
      <name>geometry_unit_num_bedrooms</name>
      <display_name>Geometry: Unit Number of Bedrooms</display_name>
      <description>The number of bedrooms in the unit.</description>
      <type>Integer</type>
      <units>#</units>
      <required>true</required>
      <model_dependent>false</model_dependent>
      <default_value>3</default_value>
    </argument>
    <argument>
      <name>geometry_unit_num_bathrooms</name>
      <display_name>Geometry: Unit Number of Bathrooms</display_name>
      <description>The number of bathrooms in the unit. If not provided, the OS-HPXML default (see &lt;a href='https://openstudio-hpxml.readthedocs.io/en/v1.7.0/workflow_inputs.html#hpxml-building-construction'&gt;HPXML Building Construction&lt;/a&gt;) is used.</description>
      <type>Integer</type>
      <units>#</units>
      <required>false</required>
      <model_dependent>false</model_dependent>
    </argument>
    <argument>
      <name>geometry_unit_num_occupants</name>
      <display_name>Geometry: Unit Number of Occupants</display_name>
      <description>The number of occupants in the unit. If not provided, an *asset* calculation is performed assuming standard occupancy, in which various end use defaults (e.g., plug loads, appliances, and hot water usage) are calculated based on Number of Bedrooms and Conditioned Floor Area per ANSI/RESNET/ICC 301-2019. If provided, an *operational* calculation is instead performed in which the end use defaults are adjusted using the relationship between Number of Bedrooms and Number of Occupants from RECS 2015.</description>
      <type>Double</type>
      <units>#</units>
      <required>false</required>
      <model_dependent>false</model_dependent>
    </argument>
    <argument>
      <name>geometry_building_num_units</name>
      <display_name>Geometry: Building Number of Units</display_name>
      <description>The number of units in the building. Required for single-family attached and apartment units.</description>
      <type>Integer</type>
      <units>#</units>
      <required>false</required>
      <model_dependent>false</model_dependent>
    </argument>
    <argument>
      <name>geometry_average_ceiling_height</name>
      <display_name>Geometry: Average Ceiling Height</display_name>
      <description>Average distance from the floor to the ceiling.</description>
      <type>Double</type>
      <units>ft</units>
      <required>true</required>
      <model_dependent>false</model_dependent>
      <default_value>8</default_value>
    </argument>
    <argument>
      <name>geometry_garage_width</name>
      <display_name>Geometry: Garage Width</display_name>
      <description>The width of the garage. Enter zero for no garage. Only applies to single-family detached units.</description>
      <type>Double</type>
      <units>ft</units>
      <required>true</required>
      <model_dependent>false</model_dependent>
      <default_value>0</default_value>
    </argument>
    <argument>
      <name>geometry_garage_depth</name>
      <display_name>Geometry: Garage Depth</display_name>
      <description>The depth of the garage. Only applies to single-family detached units.</description>
      <type>Double</type>
      <units>ft</units>
      <required>true</required>
      <model_dependent>false</model_dependent>
      <default_value>20</default_value>
    </argument>
    <argument>
      <name>geometry_garage_protrusion</name>
      <display_name>Geometry: Garage Protrusion</display_name>
      <description>The fraction of the garage that is protruding from the conditioned space. Only applies to single-family detached units.</description>
      <type>Double</type>
      <units>Frac</units>
      <required>true</required>
      <model_dependent>false</model_dependent>
      <default_value>0</default_value>
    </argument>
    <argument>
      <name>geometry_garage_position</name>
      <display_name>Geometry: Garage Position</display_name>
      <description>The position of the garage. Only applies to single-family detached units.</description>
      <type>Choice</type>
      <required>true</required>
      <model_dependent>false</model_dependent>
      <default_value>Right</default_value>
      <choices>
        <choice>
          <value>Right</value>
          <display_name>Right</display_name>
        </choice>
        <choice>
          <value>Left</value>
          <display_name>Left</display_name>
        </choice>
      </choices>
    </argument>
    <argument>
      <name>geometry_foundation_type</name>
      <display_name>Geometry: Foundation Type</display_name>
      <description>The foundation type of the building. Foundation types ConditionedBasement and ConditionedCrawlspace are not allowed for apartment units.</description>
      <type>Choice</type>
      <required>true</required>
      <model_dependent>false</model_dependent>
      <default_value>SlabOnGrade</default_value>
      <choices>
        <choice>
          <value>SlabOnGrade</value>
          <display_name>SlabOnGrade</display_name>
        </choice>
        <choice>
          <value>VentedCrawlspace</value>
          <display_name>VentedCrawlspace</display_name>
        </choice>
        <choice>
          <value>UnventedCrawlspace</value>
          <display_name>UnventedCrawlspace</display_name>
        </choice>
        <choice>
          <value>ConditionedCrawlspace</value>
          <display_name>ConditionedCrawlspace</display_name>
        </choice>
        <choice>
          <value>UnconditionedBasement</value>
          <display_name>UnconditionedBasement</display_name>
        </choice>
        <choice>
          <value>ConditionedBasement</value>
          <display_name>ConditionedBasement</display_name>
        </choice>
        <choice>
          <value>Ambient</value>
          <display_name>Ambient</display_name>
        </choice>
        <choice>
          <value>AboveApartment</value>
          <display_name>AboveApartment</display_name>
        </choice>
        <choice>
          <value>BellyAndWingWithSkirt</value>
          <display_name>BellyAndWingWithSkirt</display_name>
        </choice>
        <choice>
          <value>BellyAndWingNoSkirt</value>
          <display_name>BellyAndWingNoSkirt</display_name>
        </choice>
      </choices>
    </argument>
    <argument>
      <name>geometry_foundation_height</name>
      <display_name>Geometry: Foundation Height</display_name>
      <description>The height of the foundation (e.g., 3ft for crawlspace, 8ft for basement). Only applies to basements/crawlspaces.</description>
      <type>Double</type>
      <units>ft</units>
      <required>true</required>
      <model_dependent>false</model_dependent>
      <default_value>0</default_value>
    </argument>
    <argument>
      <name>geometry_foundation_height_above_grade</name>
      <display_name>Geometry: Foundation Height Above Grade</display_name>
      <description>The depth above grade of the foundation wall. Only applies to basements/crawlspaces.</description>
      <type>Double</type>
      <units>ft</units>
      <required>true</required>
      <model_dependent>false</model_dependent>
      <default_value>0</default_value>
    </argument>
    <argument>
      <name>geometry_rim_joist_height</name>
      <display_name>Geometry: Rim Joist Height</display_name>
      <description>The height of the rim joists. Only applies to basements/crawlspaces.</description>
      <type>Double</type>
      <units>in</units>
      <required>false</required>
      <model_dependent>false</model_dependent>
    </argument>
    <argument>
      <name>geometry_attic_type</name>
      <display_name>Geometry: Attic Type</display_name>
      <description>The attic type of the building. Attic type ConditionedAttic is not allowed for apartment units.</description>
      <type>Choice</type>
      <required>true</required>
      <model_dependent>false</model_dependent>
      <default_value>VentedAttic</default_value>
      <choices>
        <choice>
          <value>FlatRoof</value>
          <display_name>FlatRoof</display_name>
        </choice>
        <choice>
          <value>VentedAttic</value>
          <display_name>VentedAttic</display_name>
        </choice>
        <choice>
          <value>UnventedAttic</value>
          <display_name>UnventedAttic</display_name>
        </choice>
        <choice>
          <value>ConditionedAttic</value>
          <display_name>ConditionedAttic</display_name>
        </choice>
        <choice>
          <value>BelowApartment</value>
          <display_name>BelowApartment</display_name>
        </choice>
      </choices>
    </argument>
    <argument>
      <name>geometry_roof_type</name>
      <display_name>Geometry: Roof Type</display_name>
      <description>The roof type of the building. Ignored if the building has a flat roof.</description>
      <type>Choice</type>
      <required>true</required>
      <model_dependent>false</model_dependent>
      <default_value>gable</default_value>
      <choices>
        <choice>
          <value>gable</value>
          <display_name>gable</display_name>
        </choice>
        <choice>
          <value>hip</value>
          <display_name>hip</display_name>
        </choice>
      </choices>
    </argument>
    <argument>
      <name>geometry_roof_pitch</name>
      <display_name>Geometry: Roof Pitch</display_name>
      <description>The roof pitch of the attic. Ignored if the building has a flat roof.</description>
      <type>Choice</type>
      <required>true</required>
      <model_dependent>false</model_dependent>
      <default_value>6:12</default_value>
      <choices>
        <choice>
          <value>1:12</value>
          <display_name>1:12</display_name>
        </choice>
        <choice>
          <value>2:12</value>
          <display_name>2:12</display_name>
        </choice>
        <choice>
          <value>3:12</value>
          <display_name>3:12</display_name>
        </choice>
        <choice>
          <value>4:12</value>
          <display_name>4:12</display_name>
        </choice>
        <choice>
          <value>5:12</value>
          <display_name>5:12</display_name>
        </choice>
        <choice>
          <value>6:12</value>
          <display_name>6:12</display_name>
        </choice>
        <choice>
          <value>7:12</value>
          <display_name>7:12</display_name>
        </choice>
        <choice>
          <value>8:12</value>
          <display_name>8:12</display_name>
        </choice>
        <choice>
          <value>9:12</value>
          <display_name>9:12</display_name>
        </choice>
        <choice>
          <value>10:12</value>
          <display_name>10:12</display_name>
        </choice>
        <choice>
          <value>11:12</value>
          <display_name>11:12</display_name>
        </choice>
        <choice>
          <value>12:12</value>
          <display_name>12:12</display_name>
        </choice>
      </choices>
    </argument>
    <argument>
      <name>geometry_eaves_depth</name>
      <display_name>Geometry: Eaves Depth</display_name>
      <description>The eaves depth of the roof.</description>
      <type>Double</type>
      <units>ft</units>
      <required>true</required>
      <model_dependent>false</model_dependent>
      <default_value>2</default_value>
    </argument>
    <argument>
      <name>neighbor_front_distance</name>
      <display_name>Neighbor: Front Distance</display_name>
      <description>The distance between the unit and the neighboring building to the front (not including eaves). A value of zero indicates no neighbors. Used for shading.</description>
      <type>Double</type>
      <units>ft</units>
      <required>true</required>
      <model_dependent>false</model_dependent>
      <default_value>0</default_value>
    </argument>
    <argument>
      <name>neighbor_back_distance</name>
      <display_name>Neighbor: Back Distance</display_name>
      <description>The distance between the unit and the neighboring building to the back (not including eaves). A value of zero indicates no neighbors. Used for shading.</description>
      <type>Double</type>
      <units>ft</units>
      <required>true</required>
      <model_dependent>false</model_dependent>
      <default_value>0</default_value>
    </argument>
    <argument>
      <name>neighbor_left_distance</name>
      <display_name>Neighbor: Left Distance</display_name>
      <description>The distance between the unit and the neighboring building to the left (not including eaves). A value of zero indicates no neighbors. Used for shading.</description>
      <type>Double</type>
      <units>ft</units>
      <required>true</required>
      <model_dependent>false</model_dependent>
      <default_value>10</default_value>
    </argument>
    <argument>
      <name>neighbor_right_distance</name>
      <display_name>Neighbor: Right Distance</display_name>
      <description>The distance between the unit and the neighboring building to the right (not including eaves). A value of zero indicates no neighbors. Used for shading.</description>
      <type>Double</type>
      <units>ft</units>
      <required>true</required>
      <model_dependent>false</model_dependent>
      <default_value>10</default_value>
    </argument>
    <argument>
      <name>neighbor_front_height</name>
      <display_name>Neighbor: Front Height</display_name>
      <description>The height of the neighboring building to the front. If not provided, the OS-HPXML default (see &lt;a href='https://openstudio-hpxml.readthedocs.io/en/v1.7.0/workflow_inputs.html#hpxml-site'&gt;HPXML Site&lt;/a&gt;) is used.</description>
      <type>Double</type>
      <units>ft</units>
      <required>false</required>
      <model_dependent>false</model_dependent>
    </argument>
    <argument>
      <name>neighbor_back_height</name>
      <display_name>Neighbor: Back Height</display_name>
      <description>The height of the neighboring building to the back. If not provided, the OS-HPXML default (see &lt;a href='https://openstudio-hpxml.readthedocs.io/en/v1.7.0/workflow_inputs.html#hpxml-site'&gt;HPXML Site&lt;/a&gt;) is used.</description>
      <type>Double</type>
      <units>ft</units>
      <required>false</required>
      <model_dependent>false</model_dependent>
    </argument>
    <argument>
      <name>neighbor_left_height</name>
      <display_name>Neighbor: Left Height</display_name>
      <description>The height of the neighboring building to the left. If not provided, the OS-HPXML default (see &lt;a href='https://openstudio-hpxml.readthedocs.io/en/v1.7.0/workflow_inputs.html#hpxml-site'&gt;HPXML Site&lt;/a&gt;) is used.</description>
      <type>Double</type>
      <units>ft</units>
      <required>false</required>
      <model_dependent>false</model_dependent>
    </argument>
    <argument>
      <name>neighbor_right_height</name>
      <display_name>Neighbor: Right Height</display_name>
      <description>The height of the neighboring building to the right. If not provided, the OS-HPXML default (see &lt;a href='https://openstudio-hpxml.readthedocs.io/en/v1.7.0/workflow_inputs.html#hpxml-site'&gt;HPXML Site&lt;/a&gt;) is used.</description>
      <type>Double</type>
      <units>ft</units>
      <required>false</required>
      <model_dependent>false</model_dependent>
    </argument>
    <argument>
      <name>floor_over_foundation_assembly_r</name>
      <display_name>Floor: Over Foundation Assembly R-value</display_name>
      <description>Assembly R-value for the floor over the foundation. Ignored if the building has a slab-on-grade foundation.</description>
      <type>Double</type>
      <units>h-ft^2-R/Btu</units>
      <required>true</required>
      <model_dependent>false</model_dependent>
      <default_value>28.1</default_value>
    </argument>
    <argument>
      <name>floor_over_garage_assembly_r</name>
      <display_name>Floor: Over Garage Assembly R-value</display_name>
      <description>Assembly R-value for the floor over the garage. Ignored unless the building has a garage under conditioned space.</description>
      <type>Double</type>
      <units>h-ft^2-R/Btu</units>
      <required>true</required>
      <model_dependent>false</model_dependent>
      <default_value>28.1</default_value>
    </argument>
    <argument>
      <name>floor_type</name>
      <display_name>Floor: Type</display_name>
      <description>The type of floors.</description>
      <type>Choice</type>
      <required>true</required>
      <model_dependent>false</model_dependent>
      <default_value>WoodFrame</default_value>
      <choices>
        <choice>
          <value>WoodFrame</value>
          <display_name>WoodFrame</display_name>
        </choice>
        <choice>
          <value>StructuralInsulatedPanel</value>
          <display_name>StructuralInsulatedPanel</display_name>
        </choice>
        <choice>
          <value>SolidConcrete</value>
          <display_name>SolidConcrete</display_name>
        </choice>
        <choice>
          <value>SteelFrame</value>
          <display_name>SteelFrame</display_name>
        </choice>
      </choices>
    </argument>
    <argument>
      <name>foundation_wall_type</name>
      <display_name>Foundation Wall: Type</display_name>
      <description>The material type of the foundation wall. If not provided, the OS-HPXML default (see &lt;a href='https://openstudio-hpxml.readthedocs.io/en/v1.7.0/workflow_inputs.html#hpxml-foundation-walls'&gt;HPXML Foundation Walls&lt;/a&gt;) is used.</description>
      <type>Choice</type>
      <required>false</required>
      <model_dependent>false</model_dependent>
      <choices>
        <choice>
          <value>solid concrete</value>
          <display_name>solid concrete</display_name>
        </choice>
        <choice>
          <value>concrete block</value>
          <display_name>concrete block</display_name>
        </choice>
        <choice>
          <value>concrete block foam core</value>
          <display_name>concrete block foam core</display_name>
        </choice>
        <choice>
          <value>concrete block perlite core</value>
          <display_name>concrete block perlite core</display_name>
        </choice>
        <choice>
          <value>concrete block vermiculite core</value>
          <display_name>concrete block vermiculite core</display_name>
        </choice>
        <choice>
          <value>concrete block solid core</value>
          <display_name>concrete block solid core</display_name>
        </choice>
        <choice>
          <value>double brick</value>
          <display_name>double brick</display_name>
        </choice>
        <choice>
          <value>wood</value>
          <display_name>wood</display_name>
        </choice>
      </choices>
    </argument>
    <argument>
      <name>foundation_wall_thickness</name>
      <display_name>Foundation Wall: Thickness</display_name>
      <description>The thickness of the foundation wall. If not provided, the OS-HPXML default (see &lt;a href='https://openstudio-hpxml.readthedocs.io/en/v1.7.0/workflow_inputs.html#hpxml-foundation-walls'&gt;HPXML Foundation Walls&lt;/a&gt;) is used.</description>
      <type>Double</type>
      <units>in</units>
      <required>false</required>
      <model_dependent>false</model_dependent>
    </argument>
    <argument>
      <name>foundation_wall_insulation_r</name>
      <display_name>Foundation Wall: Insulation Nominal R-value</display_name>
      <description>Nominal R-value for the foundation wall insulation. Only applies to basements/crawlspaces.</description>
      <type>Double</type>
      <units>h-ft^2-R/Btu</units>
      <required>true</required>
      <model_dependent>false</model_dependent>
      <default_value>0</default_value>
    </argument>
    <argument>
      <name>foundation_wall_insulation_location</name>
      <display_name>Foundation Wall: Insulation Location</display_name>
      <description>Whether the insulation is on the interior or exterior of the foundation wall. Only applies to basements/crawlspaces.</description>
      <type>Choice</type>
      <units>ft</units>
      <required>false</required>
      <model_dependent>false</model_dependent>
      <default_value>exterior</default_value>
      <choices>
        <choice>
          <value>interior</value>
          <display_name>interior</display_name>
        </choice>
        <choice>
          <value>exterior</value>
          <display_name>exterior</display_name>
        </choice>
      </choices>
    </argument>
    <argument>
      <name>foundation_wall_insulation_distance_to_top</name>
      <display_name>Foundation Wall: Insulation Distance To Top</display_name>
      <description>The distance from the top of the foundation wall to the top of the foundation wall insulation. Only applies to basements/crawlspaces. If not provided, the OS-HPXML default (see &lt;a href='https://openstudio-hpxml.readthedocs.io/en/v1.7.0/workflow_inputs.html#hpxml-foundation-walls'&gt;HPXML Foundation Walls&lt;/a&gt;) is used.</description>
      <type>Double</type>
      <units>ft</units>
      <required>false</required>
      <model_dependent>false</model_dependent>
    </argument>
    <argument>
      <name>foundation_wall_insulation_distance_to_bottom</name>
      <display_name>Foundation Wall: Insulation Distance To Bottom</display_name>
      <description>The distance from the top of the foundation wall to the bottom of the foundation wall insulation. Only applies to basements/crawlspaces. If not provided, the OS-HPXML default (see &lt;a href='https://openstudio-hpxml.readthedocs.io/en/v1.7.0/workflow_inputs.html#hpxml-foundation-walls'&gt;HPXML Foundation Walls&lt;/a&gt;) is used.</description>
      <type>Double</type>
      <units>ft</units>
      <required>false</required>
      <model_dependent>false</model_dependent>
    </argument>
    <argument>
      <name>foundation_wall_assembly_r</name>
      <display_name>Foundation Wall: Assembly R-value</display_name>
      <description>Assembly R-value for the foundation walls. Only applies to basements/crawlspaces. If provided, overrides the previous foundation wall insulation inputs. If not provided, it is ignored.</description>
      <type>Double</type>
      <units>h-ft^2-R/Btu</units>
      <required>false</required>
      <model_dependent>false</model_dependent>
    </argument>
    <argument>
      <name>rim_joist_assembly_r</name>
      <display_name>Rim Joist: Assembly R-value</display_name>
      <description>Assembly R-value for the rim joists. Only applies to basements/crawlspaces. Required if a rim joist height is provided.</description>
      <type>Double</type>
      <units>h-ft^2-R/Btu</units>
      <required>false</required>
      <model_dependent>false</model_dependent>
    </argument>
    <argument>
      <name>slab_perimeter_insulation_r</name>
      <display_name>Slab: Perimeter Insulation Nominal R-value</display_name>
      <description>Nominal R-value of the vertical slab perimeter insulation. Applies to slab-on-grade foundations and basement/crawlspace floors.</description>
      <type>Double</type>
      <units>h-ft^2-R/Btu</units>
      <required>true</required>
      <model_dependent>false</model_dependent>
      <default_value>0</default_value>
    </argument>
    <argument>
      <name>slab_perimeter_depth</name>
      <display_name>Slab: Perimeter Insulation Depth</display_name>
      <description>Depth from grade to bottom of vertical slab perimeter insulation. Applies to slab-on-grade foundations and basement/crawlspace floors.</description>
      <type>Double</type>
      <units>ft</units>
      <required>true</required>
      <model_dependent>false</model_dependent>
      <default_value>0</default_value>
    </argument>
    <argument>
      <name>slab_under_insulation_r</name>
      <display_name>Slab: Under Slab Insulation Nominal R-value</display_name>
      <description>Nominal R-value of the horizontal under slab insulation. Applies to slab-on-grade foundations and basement/crawlspace floors.</description>
      <type>Double</type>
      <units>h-ft^2-R/Btu</units>
      <required>true</required>
      <model_dependent>false</model_dependent>
      <default_value>0</default_value>
    </argument>
    <argument>
      <name>slab_under_width</name>
      <display_name>Slab: Under Slab Insulation Width</display_name>
      <description>Width from slab edge inward of horizontal under-slab insulation. Enter 999 to specify that the under slab insulation spans the entire slab. Applies to slab-on-grade foundations and basement/crawlspace floors.</description>
      <type>Double</type>
      <units>ft</units>
      <required>true</required>
      <model_dependent>false</model_dependent>
      <default_value>0</default_value>
    </argument>
    <argument>
      <name>slab_thickness</name>
      <display_name>Slab: Thickness</display_name>
      <description>The thickness of the slab. Zero can be entered if there is a dirt floor instead of a slab. If not provided, the OS-HPXML default (see &lt;a href='https://openstudio-hpxml.readthedocs.io/en/v1.7.0/workflow_inputs.html#hpxml-slabs'&gt;HPXML Slabs&lt;/a&gt;) is used.</description>
      <type>Double</type>
      <units>in</units>
      <required>false</required>
      <model_dependent>false</model_dependent>
    </argument>
    <argument>
      <name>slab_carpet_fraction</name>
      <display_name>Slab: Carpet Fraction</display_name>
      <description>Fraction of the slab floor area that is carpeted. If not provided, the OS-HPXML default (see &lt;a href='https://openstudio-hpxml.readthedocs.io/en/v1.7.0/workflow_inputs.html#hpxml-slabs'&gt;HPXML Slabs&lt;/a&gt;) is used.</description>
      <type>Double</type>
      <units>Frac</units>
      <required>false</required>
      <model_dependent>false</model_dependent>
    </argument>
    <argument>
      <name>slab_carpet_r</name>
      <display_name>Slab: Carpet R-value</display_name>
      <description>R-value of the slab carpet. If not provided, the OS-HPXML default (see &lt;a href='https://openstudio-hpxml.readthedocs.io/en/v1.7.0/workflow_inputs.html#hpxml-slabs'&gt;HPXML Slabs&lt;/a&gt;) is used.</description>
      <type>Double</type>
      <units>h-ft^2-R/Btu</units>
      <required>false</required>
      <model_dependent>false</model_dependent>
    </argument>
    <argument>
      <name>ceiling_assembly_r</name>
      <display_name>Ceiling: Assembly R-value</display_name>
      <description>Assembly R-value for the ceiling (attic floor).</description>
      <type>Double</type>
      <units>h-ft^2-R/Btu</units>
      <required>true</required>
      <model_dependent>false</model_dependent>
      <default_value>31.6</default_value>
    </argument>
    <argument>
      <name>roof_material_type</name>
      <display_name>Roof: Material Type</display_name>
      <description>The material type of the roof. If not provided, the OS-HPXML default (see &lt;a href='https://openstudio-hpxml.readthedocs.io/en/v1.7.0/workflow_inputs.html#hpxml-roofs'&gt;HPXML Roofs&lt;/a&gt;) is used.</description>
      <type>Choice</type>
      <required>false</required>
      <model_dependent>false</model_dependent>
      <choices>
        <choice>
          <value>asphalt or fiberglass shingles</value>
          <display_name>asphalt or fiberglass shingles</display_name>
        </choice>
        <choice>
          <value>concrete</value>
          <display_name>concrete</display_name>
        </choice>
        <choice>
          <value>cool roof</value>
          <display_name>cool roof</display_name>
        </choice>
        <choice>
          <value>slate or tile shingles</value>
          <display_name>slate or tile shingles</display_name>
        </choice>
        <choice>
          <value>expanded polystyrene sheathing</value>
          <display_name>expanded polystyrene sheathing</display_name>
        </choice>
        <choice>
          <value>metal surfacing</value>
          <display_name>metal surfacing</display_name>
        </choice>
        <choice>
          <value>plastic/rubber/synthetic sheeting</value>
          <display_name>plastic/rubber/synthetic sheeting</display_name>
        </choice>
        <choice>
          <value>shingles</value>
          <display_name>shingles</display_name>
        </choice>
        <choice>
          <value>wood shingles or shakes</value>
          <display_name>wood shingles or shakes</display_name>
        </choice>
      </choices>
    </argument>
    <argument>
      <name>roof_color</name>
      <display_name>Roof: Color</display_name>
      <description>The color of the roof. If not provided, the OS-HPXML default (see &lt;a href='https://openstudio-hpxml.readthedocs.io/en/v1.7.0/workflow_inputs.html#hpxml-roofs'&gt;HPXML Roofs&lt;/a&gt;) is used.</description>
      <type>Choice</type>
      <required>false</required>
      <model_dependent>false</model_dependent>
      <choices>
        <choice>
          <value>dark</value>
          <display_name>dark</display_name>
        </choice>
        <choice>
          <value>light</value>
          <display_name>light</display_name>
        </choice>
        <choice>
          <value>medium</value>
          <display_name>medium</display_name>
        </choice>
        <choice>
          <value>medium dark</value>
          <display_name>medium dark</display_name>
        </choice>
        <choice>
          <value>reflective</value>
          <display_name>reflective</display_name>
        </choice>
      </choices>
    </argument>
    <argument>
      <name>roof_assembly_r</name>
      <display_name>Roof: Assembly R-value</display_name>
      <description>Assembly R-value of the roof.</description>
      <type>Double</type>
      <units>h-ft^2-R/Btu</units>
      <required>true</required>
      <model_dependent>false</model_dependent>
      <default_value>2.3</default_value>
    </argument>
    <argument>
      <name>radiant_barrier_attic_location</name>
      <display_name>Attic: Radiant Barrier Location</display_name>
      <description>The location of the radiant barrier in the attic.</description>
      <type>Choice</type>
      <required>false</required>
      <model_dependent>false</model_dependent>
      <choices>
        <choice>
          <value>none</value>
          <display_name>none</display_name>
        </choice>
        <choice>
          <value>Attic roof only</value>
          <display_name>Attic roof only</display_name>
        </choice>
        <choice>
          <value>Attic roof and gable walls</value>
          <display_name>Attic roof and gable walls</display_name>
        </choice>
        <choice>
          <value>Attic floor</value>
          <display_name>Attic floor</display_name>
        </choice>
      </choices>
    </argument>
    <argument>
      <name>radiant_barrier_grade</name>
      <display_name>Attic: Radiant Barrier Grade</display_name>
      <description>The grade of the radiant barrier in the attic. If not provided, the OS-HPXML default (see &lt;a href='https://openstudio-hpxml.readthedocs.io/en/v1.7.0/workflow_inputs.html#hpxml-roofs'&gt;HPXML Roofs&lt;/a&gt;) is used.</description>
      <type>Choice</type>
      <required>false</required>
      <model_dependent>false</model_dependent>
      <choices>
        <choice>
          <value>1</value>
          <display_name>1</display_name>
        </choice>
        <choice>
          <value>2</value>
          <display_name>2</display_name>
        </choice>
        <choice>
          <value>3</value>
          <display_name>3</display_name>
        </choice>
      </choices>
    </argument>
    <argument>
      <name>wall_type</name>
      <display_name>Wall: Type</display_name>
      <description>The type of walls.</description>
      <type>Choice</type>
      <required>true</required>
      <model_dependent>false</model_dependent>
      <default_value>WoodStud</default_value>
      <choices>
        <choice>
          <value>WoodStud</value>
          <display_name>WoodStud</display_name>
        </choice>
        <choice>
          <value>ConcreteMasonryUnit</value>
          <display_name>ConcreteMasonryUnit</display_name>
        </choice>
        <choice>
          <value>DoubleWoodStud</value>
          <display_name>DoubleWoodStud</display_name>
        </choice>
        <choice>
          <value>InsulatedConcreteForms</value>
          <display_name>InsulatedConcreteForms</display_name>
        </choice>
        <choice>
          <value>LogWall</value>
          <display_name>LogWall</display_name>
        </choice>
        <choice>
          <value>StructuralInsulatedPanel</value>
          <display_name>StructuralInsulatedPanel</display_name>
        </choice>
        <choice>
          <value>SolidConcrete</value>
          <display_name>SolidConcrete</display_name>
        </choice>
        <choice>
          <value>SteelFrame</value>
          <display_name>SteelFrame</display_name>
        </choice>
        <choice>
          <value>Stone</value>
          <display_name>Stone</display_name>
        </choice>
        <choice>
          <value>StrawBale</value>
          <display_name>StrawBale</display_name>
        </choice>
        <choice>
          <value>StructuralBrick</value>
          <display_name>StructuralBrick</display_name>
        </choice>
      </choices>
    </argument>
    <argument>
      <name>wall_siding_type</name>
      <display_name>Wall: Siding Type</display_name>
      <description>The siding type of the walls. Also applies to rim joists. If not provided, the OS-HPXML default (see &lt;a href='https://openstudio-hpxml.readthedocs.io/en/v1.7.0/workflow_inputs.html#hpxml-walls'&gt;HPXML Walls&lt;/a&gt;) is used.</description>
      <type>Choice</type>
      <required>false</required>
      <model_dependent>false</model_dependent>
      <choices>
        <choice>
          <value>aluminum siding</value>
          <display_name>aluminum siding</display_name>
        </choice>
        <choice>
          <value>asbestos siding</value>
          <display_name>asbestos siding</display_name>
        </choice>
        <choice>
          <value>brick veneer</value>
          <display_name>brick veneer</display_name>
        </choice>
        <choice>
          <value>composite shingle siding</value>
          <display_name>composite shingle siding</display_name>
        </choice>
        <choice>
          <value>fiber cement siding</value>
          <display_name>fiber cement siding</display_name>
        </choice>
        <choice>
          <value>masonite siding</value>
          <display_name>masonite siding</display_name>
        </choice>
        <choice>
          <value>none</value>
          <display_name>none</display_name>
        </choice>
        <choice>
          <value>stucco</value>
          <display_name>stucco</display_name>
        </choice>
        <choice>
          <value>synthetic stucco</value>
          <display_name>synthetic stucco</display_name>
        </choice>
        <choice>
          <value>vinyl siding</value>
          <display_name>vinyl siding</display_name>
        </choice>
        <choice>
          <value>wood siding</value>
          <display_name>wood siding</display_name>
        </choice>
      </choices>
    </argument>
    <argument>
      <name>wall_color</name>
      <display_name>Wall: Color</display_name>
      <description>The color of the walls. Also applies to rim joists. If not provided, the OS-HPXML default (see &lt;a href='https://openstudio-hpxml.readthedocs.io/en/v1.7.0/workflow_inputs.html#hpxml-walls'&gt;HPXML Walls&lt;/a&gt;) is used.</description>
      <type>Choice</type>
      <required>false</required>
      <model_dependent>false</model_dependent>
      <choices>
        <choice>
          <value>dark</value>
          <display_name>dark</display_name>
        </choice>
        <choice>
          <value>light</value>
          <display_name>light</display_name>
        </choice>
        <choice>
          <value>medium</value>
          <display_name>medium</display_name>
        </choice>
        <choice>
          <value>medium dark</value>
          <display_name>medium dark</display_name>
        </choice>
        <choice>
          <value>reflective</value>
          <display_name>reflective</display_name>
        </choice>
      </choices>
    </argument>
    <argument>
      <name>wall_assembly_r</name>
      <display_name>Wall: Assembly R-value</display_name>
      <description>Assembly R-value of the walls.</description>
      <type>Double</type>
      <units>h-ft^2-R/Btu</units>
      <required>true</required>
      <model_dependent>false</model_dependent>
      <default_value>11.9</default_value>
    </argument>
    <argument>
      <name>window_front_wwr</name>
      <display_name>Windows: Front Window-to-Wall Ratio</display_name>
      <description>The ratio of window area to wall area for the unit's front facade. Enter 0 if specifying Front Window Area instead.</description>
      <type>Double</type>
      <units>Frac</units>
      <required>true</required>
      <model_dependent>false</model_dependent>
      <default_value>0.18</default_value>
    </argument>
    <argument>
      <name>window_back_wwr</name>
      <display_name>Windows: Back Window-to-Wall Ratio</display_name>
      <description>The ratio of window area to wall area for the unit's back facade. Enter 0 if specifying Back Window Area instead.</description>
      <type>Double</type>
      <units>Frac</units>
      <required>true</required>
      <model_dependent>false</model_dependent>
      <default_value>0.18</default_value>
    </argument>
    <argument>
      <name>window_left_wwr</name>
      <display_name>Windows: Left Window-to-Wall Ratio</display_name>
      <description>The ratio of window area to wall area for the unit's left facade (when viewed from the front). Enter 0 if specifying Left Window Area instead.</description>
      <type>Double</type>
      <units>Frac</units>
      <required>true</required>
      <model_dependent>false</model_dependent>
      <default_value>0.18</default_value>
    </argument>
    <argument>
      <name>window_right_wwr</name>
      <display_name>Windows: Right Window-to-Wall Ratio</display_name>
      <description>The ratio of window area to wall area for the unit's right facade (when viewed from the front). Enter 0 if specifying Right Window Area instead.</description>
      <type>Double</type>
      <units>Frac</units>
      <required>true</required>
      <model_dependent>false</model_dependent>
      <default_value>0.18</default_value>
    </argument>
    <argument>
      <name>window_area_front</name>
      <display_name>Windows: Front Window Area</display_name>
      <description>The amount of window area on the unit's front facade. Enter 0 if specifying Front Window-to-Wall Ratio instead.</description>
      <type>Double</type>
      <units>ft^2</units>
      <required>true</required>
      <model_dependent>false</model_dependent>
      <default_value>0</default_value>
    </argument>
    <argument>
      <name>window_area_back</name>
      <display_name>Windows: Back Window Area</display_name>
      <description>The amount of window area on the unit's back facade. Enter 0 if specifying Back Window-to-Wall Ratio instead.</description>
      <type>Double</type>
      <units>ft^2</units>
      <required>true</required>
      <model_dependent>false</model_dependent>
      <default_value>0</default_value>
    </argument>
    <argument>
      <name>window_area_left</name>
      <display_name>Windows: Left Window Area</display_name>
      <description>The amount of window area on the unit's left facade (when viewed from the front). Enter 0 if specifying Left Window-to-Wall Ratio instead.</description>
      <type>Double</type>
      <units>ft^2</units>
      <required>true</required>
      <model_dependent>false</model_dependent>
      <default_value>0</default_value>
    </argument>
    <argument>
      <name>window_area_right</name>
      <display_name>Windows: Right Window Area</display_name>
      <description>The amount of window area on the unit's right facade (when viewed from the front). Enter 0 if specifying Right Window-to-Wall Ratio instead.</description>
      <type>Double</type>
      <units>ft^2</units>
      <required>true</required>
      <model_dependent>false</model_dependent>
      <default_value>0</default_value>
    </argument>
    <argument>
      <name>window_aspect_ratio</name>
      <display_name>Windows: Aspect Ratio</display_name>
      <description>Ratio of window height to width.</description>
      <type>Double</type>
      <units>Frac</units>
      <required>true</required>
      <model_dependent>false</model_dependent>
      <default_value>1.333</default_value>
    </argument>
    <argument>
      <name>window_fraction_operable</name>
      <display_name>Windows: Fraction Operable</display_name>
      <description>Fraction of windows that are operable. If not provided, the OS-HPXML default (see &lt;a href='https://openstudio-hpxml.readthedocs.io/en/v1.7.0/workflow_inputs.html#hpxml-windows'&gt;HPXML Windows&lt;/a&gt;) is used.</description>
      <type>Double</type>
      <units>Frac</units>
      <required>false</required>
      <model_dependent>false</model_dependent>
    </argument>
    <argument>
      <name>window_natvent_availability</name>
      <display_name>Windows: Natural Ventilation Availability</display_name>
      <description>For operable windows, the number of days/week that windows can be opened by occupants for natural ventilation. If not provided, the OS-HPXML default (see &lt;a href='https://openstudio-hpxml.readthedocs.io/en/v1.7.0/workflow_inputs.html#hpxml-windows'&gt;HPXML Windows&lt;/a&gt;) is used.</description>
      <type>Integer</type>
      <units>Days/week</units>
      <required>false</required>
      <model_dependent>false</model_dependent>
    </argument>
    <argument>
      <name>window_ufactor</name>
      <display_name>Windows: U-Factor</display_name>
      <description>Full-assembly NFRC U-factor.</description>
      <type>Double</type>
      <units>Btu/hr-ft^2-R</units>
      <required>true</required>
      <model_dependent>false</model_dependent>
      <default_value>0.37</default_value>
    </argument>
    <argument>
      <name>window_shgc</name>
      <display_name>Windows: SHGC</display_name>
      <description>Full-assembly NFRC solar heat gain coefficient.</description>
      <type>Double</type>
      <required>true</required>
      <model_dependent>false</model_dependent>
      <default_value>0.3</default_value>
    </argument>
    <argument>
      <name>window_interior_shading_winter</name>
      <display_name>Windows: Winter Interior Shading</display_name>
      <description>Interior shading coefficient for the winter season. 1.0 indicates no reduction in solar gain, 0.85 indicates 15% reduction, etc. If not provided, the OS-HPXML default (see &lt;a href='https://openstudio-hpxml.readthedocs.io/en/v1.7.0/workflow_inputs.html#hpxml-windows'&gt;HPXML Windows&lt;/a&gt;) is used.</description>
      <type>Double</type>
      <units>Frac</units>
      <required>false</required>
      <model_dependent>false</model_dependent>
    </argument>
    <argument>
      <name>window_interior_shading_summer</name>
      <display_name>Windows: Summer Interior Shading</display_name>
      <description>Interior shading coefficient for the summer season. 1.0 indicates no reduction in solar gain, 0.85 indicates 15% reduction, etc. If not provided, the OS-HPXML default (see &lt;a href='https://openstudio-hpxml.readthedocs.io/en/v1.7.0/workflow_inputs.html#hpxml-windows'&gt;HPXML Windows&lt;/a&gt;) is used.</description>
      <type>Double</type>
      <units>Frac</units>
      <required>false</required>
      <model_dependent>false</model_dependent>
    </argument>
    <argument>
      <name>window_exterior_shading_winter</name>
      <display_name>Windows: Winter Exterior Shading</display_name>
      <description>Exterior shading coefficient for the winter season. 1.0 indicates no reduction in solar gain, 0.85 indicates 15% reduction, etc. If not provided, the OS-HPXML default (see &lt;a href='https://openstudio-hpxml.readthedocs.io/en/v1.7.0/workflow_inputs.html#hpxml-windows'&gt;HPXML Windows&lt;/a&gt;) is used.</description>
      <type>Double</type>
      <units>Frac</units>
      <required>false</required>
      <model_dependent>false</model_dependent>
    </argument>
    <argument>
      <name>window_exterior_shading_summer</name>
      <display_name>Windows: Summer Exterior Shading</display_name>
      <description>Exterior shading coefficient for the summer season. 1.0 indicates no reduction in solar gain, 0.85 indicates 15% reduction, etc. If not provided, the OS-HPXML default (see &lt;a href='https://openstudio-hpxml.readthedocs.io/en/v1.7.0/workflow_inputs.html#hpxml-windows'&gt;HPXML Windows&lt;/a&gt;) is used.</description>
      <type>Double</type>
      <units>Frac</units>
      <required>false</required>
      <model_dependent>false</model_dependent>
    </argument>
    <argument>
      <name>window_shading_summer_season</name>
      <display_name>Windows: Shading Summer Season</display_name>
      <description>Enter a date like 'May 1 - Sep 30'. Defines the summer season for purposes of shading coefficients; the rest of the year is assumed to be winter. If not provided, the OS-HPXML default (see &lt;a href='https://openstudio-hpxml.readthedocs.io/en/v1.7.0/workflow_inputs.html#hpxml-windows'&gt;HPXML Windows&lt;/a&gt;) is used.</description>
      <type>String</type>
      <required>false</required>
      <model_dependent>false</model_dependent>
    </argument>
    <argument>
      <name>window_storm_type</name>
      <display_name>Windows: Storm Type</display_name>
      <description>The type of storm, if present. If not provided, assumes there is no storm.</description>
      <type>Choice</type>
      <required>false</required>
      <model_dependent>false</model_dependent>
      <choices>
        <choice>
          <value>clear</value>
          <display_name>clear</display_name>
        </choice>
        <choice>
          <value>low-e</value>
          <display_name>low-e</display_name>
        </choice>
      </choices>
    </argument>
    <argument>
      <name>overhangs_front_depth</name>
      <display_name>Overhangs: Front Depth</display_name>
      <description>The depth of overhangs for windows for the front facade.</description>
      <type>Double</type>
      <units>ft</units>
      <required>true</required>
      <model_dependent>false</model_dependent>
      <default_value>0</default_value>
    </argument>
    <argument>
      <name>overhangs_front_distance_to_top_of_window</name>
      <display_name>Overhangs: Front Distance to Top of Window</display_name>
      <description>The overhangs distance to the top of window for the front facade.</description>
      <type>Double</type>
      <units>ft</units>
      <required>true</required>
      <model_dependent>false</model_dependent>
      <default_value>0</default_value>
    </argument>
    <argument>
      <name>overhangs_front_distance_to_bottom_of_window</name>
      <display_name>Overhangs: Front Distance to Bottom of Window</display_name>
      <description>The overhangs distance to the bottom of window for the front facade.</description>
      <type>Double</type>
      <units>ft</units>
      <required>true</required>
      <model_dependent>false</model_dependent>
      <default_value>4</default_value>
    </argument>
    <argument>
      <name>overhangs_back_depth</name>
      <display_name>Overhangs: Back Depth</display_name>
      <description>The depth of overhangs for windows for the back facade.</description>
      <type>Double</type>
      <units>ft</units>
      <required>true</required>
      <model_dependent>false</model_dependent>
      <default_value>0</default_value>
    </argument>
    <argument>
      <name>overhangs_back_distance_to_top_of_window</name>
      <display_name>Overhangs: Back Distance to Top of Window</display_name>
      <description>The overhangs distance to the top of window for the back facade.</description>
      <type>Double</type>
      <units>ft</units>
      <required>true</required>
      <model_dependent>false</model_dependent>
      <default_value>0</default_value>
    </argument>
    <argument>
      <name>overhangs_back_distance_to_bottom_of_window</name>
      <display_name>Overhangs: Back Distance to Bottom of Window</display_name>
      <description>The overhangs distance to the bottom of window for the back facade.</description>
      <type>Double</type>
      <units>ft</units>
      <required>true</required>
      <model_dependent>false</model_dependent>
      <default_value>4</default_value>
    </argument>
    <argument>
      <name>overhangs_left_depth</name>
      <display_name>Overhangs: Left Depth</display_name>
      <description>The depth of overhangs for windows for the left facade.</description>
      <type>Double</type>
      <units>ft</units>
      <required>true</required>
      <model_dependent>false</model_dependent>
      <default_value>0</default_value>
    </argument>
    <argument>
      <name>overhangs_left_distance_to_top_of_window</name>
      <display_name>Overhangs: Left Distance to Top of Window</display_name>
      <description>The overhangs distance to the top of window for the left facade.</description>
      <type>Double</type>
      <units>ft</units>
      <required>true</required>
      <model_dependent>false</model_dependent>
      <default_value>0</default_value>
    </argument>
    <argument>
      <name>overhangs_left_distance_to_bottom_of_window</name>
      <display_name>Overhangs: Left Distance to Bottom of Window</display_name>
      <description>The overhangs distance to the bottom of window for the left facade.</description>
      <type>Double</type>
      <units>ft</units>
      <required>true</required>
      <model_dependent>false</model_dependent>
      <default_value>4</default_value>
    </argument>
    <argument>
      <name>overhangs_right_depth</name>
      <display_name>Overhangs: Right Depth</display_name>
      <description>The depth of overhangs for windows for the right facade.</description>
      <type>Double</type>
      <units>ft</units>
      <required>true</required>
      <model_dependent>false</model_dependent>
      <default_value>0</default_value>
    </argument>
    <argument>
      <name>overhangs_right_distance_to_top_of_window</name>
      <display_name>Overhangs: Right Distance to Top of Window</display_name>
      <description>The overhangs distance to the top of window for the right facade.</description>
      <type>Double</type>
      <units>ft</units>
      <required>true</required>
      <model_dependent>false</model_dependent>
      <default_value>0</default_value>
    </argument>
    <argument>
      <name>overhangs_right_distance_to_bottom_of_window</name>
      <display_name>Overhangs: Right Distance to Bottom of Window</display_name>
      <description>The overhangs distance to the bottom of window for the right facade.</description>
      <type>Double</type>
      <units>ft</units>
      <required>true</required>
      <model_dependent>false</model_dependent>
      <default_value>4</default_value>
    </argument>
    <argument>
      <name>skylight_area_front</name>
      <display_name>Skylights: Front Roof Area</display_name>
      <description>The amount of skylight area on the unit's front conditioned roof facade.</description>
      <type>Double</type>
      <units>ft^2</units>
      <required>true</required>
      <model_dependent>false</model_dependent>
      <default_value>0</default_value>
    </argument>
    <argument>
      <name>skylight_area_back</name>
      <display_name>Skylights: Back Roof Area</display_name>
      <description>The amount of skylight area on the unit's back conditioned roof facade.</description>
      <type>Double</type>
      <units>ft^2</units>
      <required>true</required>
      <model_dependent>false</model_dependent>
      <default_value>0</default_value>
    </argument>
    <argument>
      <name>skylight_area_left</name>
      <display_name>Skylights: Left Roof Area</display_name>
      <description>The amount of skylight area on the unit's left conditioned roof facade (when viewed from the front).</description>
      <type>Double</type>
      <units>ft^2</units>
      <required>true</required>
      <model_dependent>false</model_dependent>
      <default_value>0</default_value>
    </argument>
    <argument>
      <name>skylight_area_right</name>
      <display_name>Skylights: Right Roof Area</display_name>
      <description>The amount of skylight area on the unit's right conditioned roof facade (when viewed from the front).</description>
      <type>Double</type>
      <units>ft^2</units>
      <required>true</required>
      <model_dependent>false</model_dependent>
      <default_value>0</default_value>
    </argument>
    <argument>
      <name>skylight_ufactor</name>
      <display_name>Skylights: U-Factor</display_name>
      <description>Full-assembly NFRC U-factor.</description>
      <type>Double</type>
      <units>Btu/hr-ft^2-R</units>
      <required>true</required>
      <model_dependent>false</model_dependent>
      <default_value>0.33</default_value>
    </argument>
    <argument>
      <name>skylight_shgc</name>
      <display_name>Skylights: SHGC</display_name>
      <description>Full-assembly NFRC solar heat gain coefficient.</description>
      <type>Double</type>
      <required>true</required>
      <model_dependent>false</model_dependent>
      <default_value>0.45</default_value>
    </argument>
    <argument>
      <name>skylight_storm_type</name>
      <display_name>Skylights: Storm Type</display_name>
      <description>The type of storm, if present. If not provided, assumes there is no storm.</description>
      <type>Choice</type>
      <required>false</required>
      <model_dependent>false</model_dependent>
      <choices>
        <choice>
          <value>clear</value>
          <display_name>clear</display_name>
        </choice>
        <choice>
          <value>low-e</value>
          <display_name>low-e</display_name>
        </choice>
      </choices>
    </argument>
    <argument>
      <name>door_area</name>
      <display_name>Doors: Area</display_name>
      <description>The area of the opaque door(s).</description>
      <type>Double</type>
      <units>ft^2</units>
      <required>true</required>
      <model_dependent>false</model_dependent>
      <default_value>20</default_value>
    </argument>
    <argument>
      <name>door_rvalue</name>
      <display_name>Doors: R-value</display_name>
      <description>R-value of the opaque door(s).</description>
      <type>Double</type>
      <units>h-ft^2-R/Btu</units>
      <required>true</required>
      <model_dependent>false</model_dependent>
      <default_value>4.4</default_value>
    </argument>
    <argument>
      <name>air_leakage_units</name>
      <display_name>Air Leakage: Units</display_name>
      <description>The unit of measure for the air leakage.</description>
      <type>Choice</type>
      <required>true</required>
      <model_dependent>false</model_dependent>
      <default_value>ACH</default_value>
      <choices>
        <choice>
          <value>ACH</value>
          <display_name>ACH</display_name>
        </choice>
        <choice>
          <value>CFM</value>
          <display_name>CFM</display_name>
        </choice>
        <choice>
          <value>ACHnatural</value>
          <display_name>ACHnatural</display_name>
        </choice>
        <choice>
          <value>CFMnatural</value>
          <display_name>CFMnatural</display_name>
        </choice>
        <choice>
          <value>EffectiveLeakageArea</value>
          <display_name>EffectiveLeakageArea</display_name>
        </choice>
      </choices>
    </argument>
    <argument>
      <name>air_leakage_house_pressure</name>
      <display_name>Air Leakage: House Pressure</display_name>
      <description>The house pressure relative to outside. Required when units are ACH or CFM.</description>
      <type>Double</type>
      <units>Pa</units>
      <required>true</required>
      <model_dependent>false</model_dependent>
      <default_value>50</default_value>
    </argument>
    <argument>
      <name>air_leakage_value</name>
      <display_name>Air Leakage: Value</display_name>
      <description>Air exchange rate value. For 'EffectiveLeakageArea', provide value in sq. in.</description>
      <type>Double</type>
      <required>true</required>
      <model_dependent>false</model_dependent>
      <default_value>3</default_value>
    </argument>
    <argument>
      <name>air_leakage_type</name>
      <display_name>Air Leakage: Type</display_name>
      <description>Type of air leakage. If 'unit total', represents the total infiltration to the unit as measured by a compartmentalization test, in which case the air leakage value will be adjusted by the ratio of exterior envelope surface area to total envelope surface area. Otherwise, if 'unit exterior only', represents the infiltration to the unit from outside only as measured by a guarded test. Required when unit type is single-family attached or apartment unit.</description>
      <type>Choice</type>
      <required>false</required>
      <model_dependent>false</model_dependent>
      <choices>
        <choice>
          <value>unit total</value>
          <display_name>unit total</display_name>
        </choice>
        <choice>
          <value>unit exterior only</value>
          <display_name>unit exterior only</display_name>
        </choice>
      </choices>
    </argument>
    <argument>
      <name>air_leakage_has_flue_or_chimney_in_conditioned_space</name>
      <display_name>Air Leakage: Has Flue or Chimney in Conditioned Space</display_name>
      <description>Presence of flue or chimney with combustion air from conditioned space; used for infiltration model. If not provided, the OS-HPXML default (see &lt;a href='https://openstudio-hpxml.readthedocs.io/en/v1.7.0/workflow_inputs.html#flue-or-chimney'&gt;Flue or Chimney&lt;/a&gt;) is used.</description>
      <type>Boolean</type>
      <required>false</required>
      <model_dependent>false</model_dependent>
      <choices>
        <choice>
          <value>true</value>
          <display_name>true</display_name>
        </choice>
        <choice>
          <value>false</value>
          <display_name>false</display_name>
        </choice>
      </choices>
    </argument>
    <argument>
      <name>heating_system_type</name>
      <display_name>Heating System: Type</display_name>
      <description>The type of heating system. Use 'none' if there is no heating system or if there is a heat pump serving a heating load.</description>
      <type>Choice</type>
      <required>true</required>
      <model_dependent>false</model_dependent>
      <default_value>Furnace</default_value>
      <choices>
        <choice>
          <value>none</value>
          <display_name>none</display_name>
        </choice>
        <choice>
          <value>Furnace</value>
          <display_name>Furnace</display_name>
        </choice>
        <choice>
          <value>WallFurnace</value>
          <display_name>WallFurnace</display_name>
        </choice>
        <choice>
          <value>FloorFurnace</value>
          <display_name>FloorFurnace</display_name>
        </choice>
        <choice>
          <value>Boiler</value>
          <display_name>Boiler</display_name>
        </choice>
        <choice>
          <value>ElectricResistance</value>
          <display_name>ElectricResistance</display_name>
        </choice>
        <choice>
          <value>Stove</value>
          <display_name>Stove</display_name>
        </choice>
        <choice>
          <value>SpaceHeater</value>
          <display_name>SpaceHeater</display_name>
        </choice>
        <choice>
          <value>Fireplace</value>
          <display_name>Fireplace</display_name>
        </choice>
        <choice>
          <value>Shared Boiler w/ Baseboard</value>
          <display_name>Shared Boiler w/ Baseboard</display_name>
        </choice>
        <choice>
          <value>Shared Boiler w/ Ductless Fan Coil</value>
          <display_name>Shared Boiler w/ Ductless Fan Coil</display_name>
        </choice>
      </choices>
    </argument>
    <argument>
      <name>heating_system_fuel</name>
      <display_name>Heating System: Fuel Type</display_name>
      <description>The fuel type of the heating system. Ignored for ElectricResistance.</description>
      <type>Choice</type>
      <required>true</required>
      <model_dependent>false</model_dependent>
      <default_value>natural gas</default_value>
      <choices>
        <choice>
          <value>electricity</value>
          <display_name>electricity</display_name>
        </choice>
        <choice>
          <value>natural gas</value>
          <display_name>natural gas</display_name>
        </choice>
        <choice>
          <value>fuel oil</value>
          <display_name>fuel oil</display_name>
        </choice>
        <choice>
          <value>propane</value>
          <display_name>propane</display_name>
        </choice>
        <choice>
          <value>wood</value>
          <display_name>wood</display_name>
        </choice>
        <choice>
          <value>wood pellets</value>
          <display_name>wood pellets</display_name>
        </choice>
        <choice>
          <value>coal</value>
          <display_name>coal</display_name>
        </choice>
      </choices>
    </argument>
    <argument>
      <name>heating_system_heating_efficiency</name>
      <display_name>Heating System: Rated AFUE or Percent</display_name>
      <description>The rated heating efficiency value of the heating system.</description>
      <type>Double</type>
      <units>Frac</units>
      <required>true</required>
      <model_dependent>false</model_dependent>
      <default_value>0.78</default_value>
    </argument>
    <argument>
      <name>heating_system_heating_capacity</name>
      <display_name>Heating System: Heating Capacity</display_name>
      <description>The output heating capacity of the heating system. If not provided, the OS-HPXML autosized default (see &lt;a href='https://openstudio-hpxml.readthedocs.io/en/v1.7.0/workflow_inputs.html#hpxml-heating-systems'&gt;HPXML Heating Systems&lt;/a&gt;) is used.</description>
      <type>Double</type>
      <units>Btu/hr</units>
      <required>false</required>
      <model_dependent>false</model_dependent>
    </argument>
    <argument>
      <name>heating_system_fraction_heat_load_served</name>
      <display_name>Heating System: Fraction Heat Load Served</display_name>
      <description>The heating load served by the heating system.</description>
      <type>Double</type>
      <units>Frac</units>
      <required>true</required>
      <model_dependent>false</model_dependent>
      <default_value>1</default_value>
    </argument>
    <argument>
      <name>heating_system_pilot_light</name>
      <display_name>Heating System: Pilot Light</display_name>
      <description>The fuel usage of the pilot light. Applies only to Furnace, WallFurnace, FloorFurnace, Stove, Boiler, and Fireplace with non-electric fuel type. If not provided, assumes no pilot light.</description>
      <type>Double</type>
      <units>Btuh</units>
      <required>false</required>
      <model_dependent>false</model_dependent>
    </argument>
    <argument>
      <name>heating_system_airflow_defect_ratio</name>
      <display_name>Heating System: Airflow Defect Ratio</display_name>
      <description>The airflow defect ratio, defined as (InstalledAirflow - DesignAirflow) / DesignAirflow, of the heating system per ANSI/RESNET/ACCA Standard 310. A value of zero means no airflow defect. Applies only to Furnace. If not provided, assumes no defect.</description>
      <type>Double</type>
      <units>Frac</units>
      <required>false</required>
      <model_dependent>false</model_dependent>
    </argument>
    <argument>
      <name>cooling_system_type</name>
      <display_name>Cooling System: Type</display_name>
      <description>The type of cooling system. Use 'none' if there is no cooling system or if there is a heat pump serving a cooling load.</description>
      <type>Choice</type>
      <required>true</required>
      <model_dependent>false</model_dependent>
      <default_value>central air conditioner</default_value>
      <choices>
        <choice>
          <value>none</value>
          <display_name>none</display_name>
        </choice>
        <choice>
          <value>central air conditioner</value>
          <display_name>central air conditioner</display_name>
        </choice>
        <choice>
          <value>room air conditioner</value>
          <display_name>room air conditioner</display_name>
        </choice>
        <choice>
          <value>evaporative cooler</value>
          <display_name>evaporative cooler</display_name>
        </choice>
        <choice>
          <value>mini-split</value>
          <display_name>mini-split</display_name>
        </choice>
        <choice>
          <value>packaged terminal air conditioner</value>
          <display_name>packaged terminal air conditioner</display_name>
        </choice>
      </choices>
    </argument>
    <argument>
      <name>cooling_system_cooling_efficiency_type</name>
      <display_name>Cooling System: Efficiency Type</display_name>
      <description>The efficiency type of the cooling system. System types central air conditioner and mini-split use SEER or SEER2. System types room air conditioner and packaged terminal air conditioner use EER or CEER. Ignored for system type evaporative cooler.</description>
      <type>Choice</type>
      <required>true</required>
      <model_dependent>false</model_dependent>
      <default_value>SEER</default_value>
      <choices>
        <choice>
          <value>SEER</value>
          <display_name>SEER</display_name>
        </choice>
        <choice>
          <value>SEER2</value>
          <display_name>SEER2</display_name>
        </choice>
        <choice>
          <value>EER</value>
          <display_name>EER</display_name>
        </choice>
        <choice>
          <value>CEER</value>
          <display_name>CEER</display_name>
        </choice>
      </choices>
    </argument>
    <argument>
      <name>cooling_system_cooling_efficiency</name>
      <display_name>Cooling System: Efficiency</display_name>
      <description>The rated efficiency value of the cooling system. Ignored for evaporative cooler.</description>
      <type>Double</type>
      <required>true</required>
      <model_dependent>false</model_dependent>
      <default_value>13</default_value>
    </argument>
    <argument>
      <name>cooling_system_cooling_compressor_type</name>
      <display_name>Cooling System: Cooling Compressor Type</display_name>
      <description>The compressor type of the cooling system. Only applies to central air conditioner and mini-split. If not provided, the OS-HPXML default (see &lt;a href='https://openstudio-hpxml.readthedocs.io/en/v1.7.0/workflow_inputs.html#central-air-conditioner'&gt;Central Air Conditioner&lt;/a&gt;, &lt;a href='https://openstudio-hpxml.readthedocs.io/en/v1.7.0/workflow_inputs.html#mini-split-air-conditioner'&gt;Mini-Split Air Conditioner&lt;/a&gt;) is used.</description>
      <type>Choice</type>
      <required>false</required>
      <model_dependent>false</model_dependent>
      <choices>
        <choice>
          <value>single stage</value>
          <display_name>single stage</display_name>
        </choice>
        <choice>
          <value>two stage</value>
          <display_name>two stage</display_name>
        </choice>
        <choice>
          <value>variable speed</value>
          <display_name>variable speed</display_name>
        </choice>
      </choices>
    </argument>
    <argument>
      <name>cooling_system_cooling_sensible_heat_fraction</name>
      <display_name>Cooling System: Cooling Sensible Heat Fraction</display_name>
      <description>The sensible heat fraction of the cooling system. Ignored for evaporative cooler. If not provided, the OS-HPXML default (see &lt;a href='https://openstudio-hpxml.readthedocs.io/en/v1.7.0/workflow_inputs.html#central-air-conditioner'&gt;Central Air Conditioner&lt;/a&gt;, &lt;a href='https://openstudio-hpxml.readthedocs.io/en/v1.7.0/workflow_inputs.html#room-air-conditioner'&gt;Room Air Conditioner&lt;/a&gt;, &lt;a href='https://openstudio-hpxml.readthedocs.io/en/v1.7.0/workflow_inputs.html#packaged-terminal-air-conditioner'&gt;Packaged Terminal Air Conditioner&lt;/a&gt;, &lt;a href='https://openstudio-hpxml.readthedocs.io/en/v1.7.0/workflow_inputs.html#mini-split-air-conditioner'&gt;Mini-Split Air Conditioner&lt;/a&gt;) is used.</description>
      <type>Double</type>
      <units>Frac</units>
      <required>false</required>
      <model_dependent>false</model_dependent>
    </argument>
    <argument>
      <name>cooling_system_cooling_capacity</name>
      <display_name>Cooling System: Cooling Capacity</display_name>
      <description>The output cooling capacity of the cooling system. If not provided, the OS-HPXML autosized default (see &lt;a href='https://openstudio-hpxml.readthedocs.io/en/v1.7.0/workflow_inputs.html#central-air-conditioner'&gt;Central Air Conditioner&lt;/a&gt;, &lt;a href='https://openstudio-hpxml.readthedocs.io/en/v1.7.0/workflow_inputs.html#room-air-conditioner'&gt;Room Air Conditioner&lt;/a&gt;, &lt;a href='https://openstudio-hpxml.readthedocs.io/en/v1.7.0/workflow_inputs.html#packaged-terminal-air-conditioner'&gt;Packaged Terminal Air Conditioner&lt;/a&gt;, &lt;a href='https://openstudio-hpxml.readthedocs.io/en/v1.7.0/workflow_inputs.html#evaporative-cooler'&gt;Evaporative Cooler&lt;/a&gt;, &lt;a href='https://openstudio-hpxml.readthedocs.io/en/v1.7.0/workflow_inputs.html#mini-split-air-conditioner'&gt;Mini-Split Air Conditioner&lt;/a&gt;) is used.</description>
      <type>Double</type>
      <units>Btu/hr</units>
      <required>false</required>
      <model_dependent>false</model_dependent>
    </argument>
    <argument>
      <name>cooling_system_fraction_cool_load_served</name>
      <display_name>Cooling System: Fraction Cool Load Served</display_name>
      <description>The cooling load served by the cooling system.</description>
      <type>Double</type>
      <units>Frac</units>
      <required>true</required>
      <model_dependent>false</model_dependent>
      <default_value>1</default_value>
    </argument>
    <argument>
      <name>cooling_system_is_ducted</name>
      <display_name>Cooling System: Is Ducted</display_name>
      <description>Whether the cooling system is ducted or not. Only used for mini-split and evaporative cooler. It's assumed that central air conditioner is ducted, and room air conditioner and packaged terminal air conditioner are not ducted.</description>
      <type>Boolean</type>
      <required>false</required>
      <model_dependent>false</model_dependent>
      <default_value>false</default_value>
      <choices>
        <choice>
          <value>true</value>
          <display_name>true</display_name>
        </choice>
        <choice>
          <value>false</value>
          <display_name>false</display_name>
        </choice>
      </choices>
    </argument>
    <argument>
      <name>cooling_system_airflow_defect_ratio</name>
      <display_name>Cooling System: Airflow Defect Ratio</display_name>
      <description>The airflow defect ratio, defined as (InstalledAirflow - DesignAirflow) / DesignAirflow, of the cooling system per ANSI/RESNET/ACCA Standard 310. A value of zero means no airflow defect. Applies only to central air conditioner and ducted mini-split. If not provided, assumes no defect.</description>
      <type>Double</type>
      <units>Frac</units>
      <required>false</required>
      <model_dependent>false</model_dependent>
    </argument>
    <argument>
      <name>cooling_system_charge_defect_ratio</name>
      <display_name>Cooling System: Charge Defect Ratio</display_name>
      <description>The refrigerant charge defect ratio, defined as (InstalledCharge - DesignCharge) / DesignCharge, of the cooling system per ANSI/RESNET/ACCA Standard 310. A value of zero means no refrigerant charge defect. Applies only to central air conditioner and mini-split. If not provided, assumes no defect.</description>
      <type>Double</type>
      <units>Frac</units>
      <required>false</required>
      <model_dependent>false</model_dependent>
    </argument>
    <argument>
      <name>cooling_system_crankcase_heater_watts</name>
      <display_name>Cooling System: Crankcase Heater Power Watts</display_name>
      <description>Cooling system crankcase heater power consumption in Watts. Applies only to central air conditioner, room air conditioner, packaged terminal air conditioner and mini-split. If not provided, the OS-HPXML default (see &lt;a href='https://openstudio-hpxml.readthedocs.io/en/v1.7.0/workflow_inputs.html#central-air-conditioner'&gt;Central Air Conditioner&lt;/a&gt;, &lt;a href='https://openstudio-hpxml.readthedocs.io/en/v1.7.0/workflow_inputs.html#room-air-conditioner'&gt;Room Air Conditioner&lt;/a&gt;, &lt;a href='https://openstudio-hpxml.readthedocs.io/en/v1.7.0/workflow_inputs.html#packaged-terminal-air-conditioner'&gt;Packaged Terminal Air Conditioner&lt;/a&gt;, &lt;a href='https://openstudio-hpxml.readthedocs.io/en/v1.7.0/workflow_inputs.html#mini-split-air-conditioner'&gt;Mini-Split Air Conditioner&lt;/a&gt;) is used.</description>
      <type>Double</type>
      <units>W</units>
      <required>false</required>
      <model_dependent>false</model_dependent>
    </argument>
    <argument>
      <name>cooling_system_integrated_heating_system_fuel</name>
      <display_name>Cooling System: Integrated Heating System Fuel Type</display_name>
      <description>The fuel type of the heating system integrated into cooling system. Only used for packaged terminal air conditioner and room air conditioner.</description>
      <type>Choice</type>
      <required>false</required>
      <model_dependent>false</model_dependent>
      <choices>
        <choice>
          <value>electricity</value>
          <display_name>electricity</display_name>
        </choice>
        <choice>
          <value>natural gas</value>
          <display_name>natural gas</display_name>
        </choice>
        <choice>
          <value>fuel oil</value>
          <display_name>fuel oil</display_name>
        </choice>
        <choice>
          <value>propane</value>
          <display_name>propane</display_name>
        </choice>
        <choice>
          <value>wood</value>
          <display_name>wood</display_name>
        </choice>
        <choice>
          <value>wood pellets</value>
          <display_name>wood pellets</display_name>
        </choice>
        <choice>
          <value>coal</value>
          <display_name>coal</display_name>
        </choice>
      </choices>
    </argument>
    <argument>
      <name>cooling_system_integrated_heating_system_efficiency_percent</name>
      <display_name>Cooling System: Integrated Heating System Efficiency</display_name>
      <description>The rated heating efficiency value of the heating system integrated into cooling system. Only used for packaged terminal air conditioner and room air conditioner.</description>
      <type>Double</type>
      <units>Frac</units>
      <required>false</required>
      <model_dependent>false</model_dependent>
    </argument>
    <argument>
      <name>cooling_system_integrated_heating_system_capacity</name>
      <display_name>Cooling System: Integrated Heating System Heating Capacity</display_name>
      <description>The output heating capacity of the heating system integrated into cooling system. If not provided, the OS-HPXML autosized default (see &lt;a href='https://openstudio-hpxml.readthedocs.io/en/v1.7.0/workflow_inputs.html#room-air-conditioner'&gt;Room Air Conditioner&lt;/a&gt;, &lt;a href='https://openstudio-hpxml.readthedocs.io/en/v1.7.0/workflow_inputs.html#packaged-terminal-air-conditioner'&gt;Packaged Terminal Air Conditioner&lt;/a&gt;) is used. Only used for room air conditioner and packaged terminal air conditioner.</description>
      <type>Double</type>
      <units>Btu/hr</units>
      <required>false</required>
      <model_dependent>false</model_dependent>
    </argument>
    <argument>
      <name>cooling_system_integrated_heating_system_fraction_heat_load_served</name>
      <display_name>Cooling System: Integrated Heating System Fraction Heat Load Served</display_name>
      <description>The heating load served by the heating system integrated into cooling system. Only used for packaged terminal air conditioner and room air conditioner.</description>
      <type>Double</type>
      <units>Frac</units>
      <required>false</required>
      <model_dependent>false</model_dependent>
    </argument>
    <argument>
      <name>heat_pump_type</name>
      <display_name>Heat Pump: Type</display_name>
      <description>The type of heat pump. Use 'none' if there is no heat pump.</description>
      <type>Choice</type>
      <required>true</required>
      <model_dependent>false</model_dependent>
      <default_value>none</default_value>
      <choices>
        <choice>
          <value>none</value>
          <display_name>none</display_name>
        </choice>
        <choice>
          <value>air-to-air</value>
          <display_name>air-to-air</display_name>
        </choice>
        <choice>
          <value>mini-split</value>
          <display_name>mini-split</display_name>
        </choice>
        <choice>
          <value>ground-to-air</value>
          <display_name>ground-to-air</display_name>
        </choice>
        <choice>
          <value>packaged terminal heat pump</value>
          <display_name>packaged terminal heat pump</display_name>
        </choice>
        <choice>
          <value>room air conditioner with reverse cycle</value>
          <display_name>room air conditioner with reverse cycle</display_name>
        </choice>
      </choices>
    </argument>
    <argument>
      <name>heat_pump_heating_efficiency_type</name>
      <display_name>Heat Pump: Heating Efficiency Type</display_name>
      <description>The heating efficiency type of heat pump. System types air-to-air and mini-split use HSPF or HSPF2. System types ground-to-air, packaged terminal heat pump and room air conditioner with reverse cycle use COP.</description>
      <type>Choice</type>
      <required>true</required>
      <model_dependent>false</model_dependent>
      <default_value>HSPF</default_value>
      <choices>
        <choice>
          <value>HSPF</value>
          <display_name>HSPF</display_name>
        </choice>
        <choice>
          <value>HSPF2</value>
          <display_name>HSPF2</display_name>
        </choice>
        <choice>
          <value>COP</value>
          <display_name>COP</display_name>
        </choice>
      </choices>
    </argument>
    <argument>
      <name>heat_pump_heating_efficiency</name>
      <display_name>Heat Pump: Heating Efficiency</display_name>
      <description>The rated heating efficiency value of the heat pump.</description>
      <type>Double</type>
      <required>true</required>
      <model_dependent>false</model_dependent>
      <default_value>7.7</default_value>
    </argument>
    <argument>
      <name>heat_pump_cooling_efficiency_type</name>
      <display_name>Heat Pump: Cooling Efficiency Type</display_name>
      <description>The cooling efficiency type of heat pump. System types air-to-air and mini-split use SEER or SEER2. System types ground-to-air, packaged terminal heat pump and room air conditioner with reverse cycle use EER.</description>
      <type>Choice</type>
      <required>true</required>
      <model_dependent>false</model_dependent>
      <default_value>SEER</default_value>
      <choices>
        <choice>
          <value>SEER</value>
          <display_name>SEER</display_name>
        </choice>
        <choice>
          <value>SEER2</value>
          <display_name>SEER2</display_name>
        </choice>
        <choice>
          <value>EER</value>
          <display_name>EER</display_name>
        </choice>
        <choice>
          <value>CEER</value>
          <display_name>CEER</display_name>
        </choice>
      </choices>
    </argument>
    <argument>
      <name>heat_pump_cooling_efficiency</name>
      <display_name>Heat Pump: Cooling Efficiency</display_name>
      <description>The rated cooling efficiency value of the heat pump.</description>
      <type>Double</type>
      <required>true</required>
      <model_dependent>false</model_dependent>
      <default_value>13</default_value>
    </argument>
    <argument>
      <name>heat_pump_cooling_compressor_type</name>
      <display_name>Heat Pump: Cooling Compressor Type</display_name>
      <description>The compressor type of the heat pump. Only applies to air-to-air and mini-split. If not provided, the OS-HPXML default (see &lt;a href='https://openstudio-hpxml.readthedocs.io/en/v1.7.0/workflow_inputs.html#air-to-air-heat-pump'&gt;Air-to-Air Heat Pump&lt;/a&gt;, &lt;a href='https://openstudio-hpxml.readthedocs.io/en/v1.7.0/workflow_inputs.html#mini-split-heat-pump'&gt;Mini-Split Heat Pump&lt;/a&gt;) is used.</description>
      <type>Choice</type>
      <required>false</required>
      <model_dependent>false</model_dependent>
      <choices>
        <choice>
          <value>single stage</value>
          <display_name>single stage</display_name>
        </choice>
        <choice>
          <value>two stage</value>
          <display_name>two stage</display_name>
        </choice>
        <choice>
          <value>variable speed</value>
          <display_name>variable speed</display_name>
        </choice>
      </choices>
    </argument>
    <argument>
      <name>heat_pump_cooling_sensible_heat_fraction</name>
      <display_name>Heat Pump: Cooling Sensible Heat Fraction</display_name>
      <description>The sensible heat fraction of the heat pump. If not provided, the OS-HPXML default (see &lt;a href='https://openstudio-hpxml.readthedocs.io/en/v1.7.0/workflow_inputs.html#air-to-air-heat-pump'&gt;Air-to-Air Heat Pump&lt;/a&gt;, &lt;a href='https://openstudio-hpxml.readthedocs.io/en/v1.7.0/workflow_inputs.html#mini-split-heat-pump'&gt;Mini-Split Heat Pump&lt;/a&gt;, &lt;a href='https://openstudio-hpxml.readthedocs.io/en/v1.7.0/workflow_inputs.html#packaged-terminal-heat-pump'&gt;Packaged Terminal Heat Pump&lt;/a&gt;, &lt;a href='https://openstudio-hpxml.readthedocs.io/en/v1.7.0/workflow_inputs.html#room-air-conditioner-w-reverse-cycle'&gt;Room Air Conditioner w/ Reverse Cycle&lt;/a&gt;, &lt;a href='https://openstudio-hpxml.readthedocs.io/en/v1.7.0/workflow_inputs.html#ground-to-air-heat-pump'&gt;Ground-to-Air Heat Pump&lt;/a&gt;) is used.</description>
      <type>Double</type>
      <units>Frac</units>
      <required>false</required>
      <model_dependent>false</model_dependent>
    </argument>
    <argument>
      <name>heat_pump_heating_capacity</name>
      <display_name>Heat Pump: Heating Capacity</display_name>
      <description>The output heating capacity of the heat pump. If not provided, the OS-HPXML autosized default (see &lt;a href='https://openstudio-hpxml.readthedocs.io/en/v1.7.0/workflow_inputs.html#air-to-air-heat-pump'&gt;Air-to-Air Heat Pump&lt;/a&gt;, &lt;a href='https://openstudio-hpxml.readthedocs.io/en/v1.7.0/workflow_inputs.html#mini-split-heat-pump'&gt;Mini-Split Heat Pump&lt;/a&gt;, &lt;a href='https://openstudio-hpxml.readthedocs.io/en/v1.7.0/workflow_inputs.html#packaged-terminal-heat-pump'&gt;Packaged Terminal Heat Pump&lt;/a&gt;, &lt;a href='https://openstudio-hpxml.readthedocs.io/en/v1.7.0/workflow_inputs.html#room-air-conditioner-w-reverse-cycle'&gt;Room Air Conditioner w/ Reverse Cycle&lt;/a&gt;, &lt;a href='https://openstudio-hpxml.readthedocs.io/en/v1.7.0/workflow_inputs.html#ground-to-air-heat-pump'&gt;Ground-to-Air Heat Pump&lt;/a&gt;) is used.</description>
      <type>Double</type>
      <units>Btu/hr</units>
      <required>false</required>
      <model_dependent>false</model_dependent>
    </argument>
    <argument>
      <name>heat_pump_heating_capacity_retention_fraction</name>
      <display_name>Heat Pump: Heating Capacity Retention Fraction</display_name>
      <description>The output heating capacity of the heat pump at a user-specified temperature (e.g., 17F or 5F) divided by the above nominal heating capacity. Applies to all heat pump types except ground-to-air. If not provided, the OS-HPXML default (see &lt;a href='https://openstudio-hpxml.readthedocs.io/en/v1.7.0/workflow_inputs.html#air-to-air-heat-pump'&gt;Air-to-Air Heat Pump&lt;/a&gt;, &lt;a href='https://openstudio-hpxml.readthedocs.io/en/v1.7.0/workflow_inputs.html#mini-split-heat-pump'&gt;Mini-Split Heat Pump&lt;/a&gt;, &lt;a href='https://openstudio-hpxml.readthedocs.io/en/v1.7.0/workflow_inputs.html#packaged-terminal-heat-pump'&gt;Packaged Terminal Heat Pump&lt;/a&gt;, &lt;a href='https://openstudio-hpxml.readthedocs.io/en/v1.7.0/workflow_inputs.html#room-air-conditioner-w-reverse-cycle'&gt;Room Air Conditioner w/ Reverse Cycle&lt;/a&gt;) is used.</description>
      <type>Double</type>
      <units>Frac</units>
      <required>false</required>
      <model_dependent>false</model_dependent>
    </argument>
    <argument>
      <name>heat_pump_heating_capacity_retention_temp</name>
      <display_name>Heat Pump: Heating Capacity Retention Temperature</display_name>
      <description>The user-specified temperature (e.g., 17F or 5F) for the above heating capacity retention fraction. Applies to all heat pump types except ground-to-air. Required if the Heating Capacity Retention Fraction is provided.</description>
      <type>Double</type>
      <units>deg-F</units>
      <required>false</required>
      <model_dependent>false</model_dependent>
    </argument>
    <argument>
      <name>heat_pump_cooling_capacity</name>
      <display_name>Heat Pump: Cooling Capacity</display_name>
      <description>The output cooling capacity of the heat pump. If not provided, the OS-HPXML autosized default (see &lt;a href='https://openstudio-hpxml.readthedocs.io/en/v1.7.0/workflow_inputs.html#air-to-air-heat-pump'&gt;Air-to-Air Heat Pump&lt;/a&gt;, &lt;a href='https://openstudio-hpxml.readthedocs.io/en/v1.7.0/workflow_inputs.html#mini-split-heat-pump'&gt;Mini-Split Heat Pump&lt;/a&gt;, &lt;a href='https://openstudio-hpxml.readthedocs.io/en/v1.7.0/workflow_inputs.html#packaged-terminal-heat-pump'&gt;Packaged Terminal Heat Pump&lt;/a&gt;, &lt;a href='https://openstudio-hpxml.readthedocs.io/en/v1.7.0/workflow_inputs.html#room-air-conditioner-w-reverse-cycle'&gt;Room Air Conditioner w/ Reverse Cycle&lt;/a&gt;, &lt;a href='https://openstudio-hpxml.readthedocs.io/en/v1.7.0/workflow_inputs.html#ground-to-air-heat-pump'&gt;Ground-to-Air Heat Pump&lt;/a&gt;) is used.</description>
      <type>Double</type>
      <units>Btu/hr</units>
      <required>false</required>
      <model_dependent>false</model_dependent>
    </argument>
    <argument>
      <name>heat_pump_fraction_heat_load_served</name>
      <display_name>Heat Pump: Fraction Heat Load Served</display_name>
      <description>The heating load served by the heat pump.</description>
      <type>Double</type>
      <units>Frac</units>
      <required>true</required>
      <model_dependent>false</model_dependent>
      <default_value>1</default_value>
    </argument>
    <argument>
      <name>heat_pump_fraction_cool_load_served</name>
      <display_name>Heat Pump: Fraction Cool Load Served</display_name>
      <description>The cooling load served by the heat pump.</description>
      <type>Double</type>
      <units>Frac</units>
      <required>true</required>
      <model_dependent>false</model_dependent>
      <default_value>1</default_value>
    </argument>
    <argument>
      <name>heat_pump_compressor_lockout_temp</name>
      <display_name>Heat Pump: Compressor Lockout Temperature</display_name>
      <description>The temperature below which the heat pump compressor is disabled. If both this and Backup Heating Lockout Temperature are provided and use the same value, it essentially defines a switchover temperature (for, e.g., a dual-fuel heat pump). Applies to all heat pump types other than ground-to-air. If not provided, the OS-HPXML default (see &lt;a href='https://openstudio-hpxml.readthedocs.io/en/v1.7.0/workflow_inputs.html#air-to-air-heat-pump'&gt;Air-to-Air Heat Pump&lt;/a&gt;, &lt;a href='https://openstudio-hpxml.readthedocs.io/en/v1.7.0/workflow_inputs.html#mini-split-heat-pump'&gt;Mini-Split Heat Pump&lt;/a&gt;, &lt;a href='https://openstudio-hpxml.readthedocs.io/en/v1.7.0/workflow_inputs.html#packaged-terminal-heat-pump'&gt;Packaged Terminal Heat Pump&lt;/a&gt;, &lt;a href='https://openstudio-hpxml.readthedocs.io/en/v1.7.0/workflow_inputs.html#room-air-conditioner-w-reverse-cycle'&gt;Room Air Conditioner w/ Reverse Cycle&lt;/a&gt;) is used.</description>
      <type>Double</type>
      <units>deg-F</units>
      <required>false</required>
      <model_dependent>false</model_dependent>
    </argument>
    <argument>
      <name>heat_pump_backup_type</name>
      <display_name>Heat Pump: Backup Type</display_name>
      <description>The backup type of the heat pump. If 'integrated', represents e.g. built-in electric strip heat or dual-fuel integrated furnace. If 'separate', represents e.g. electric baseboard or boiler based on the Heating System 2 specified below. Use 'none' if there is no backup heating.</description>
      <type>Choice</type>
      <required>true</required>
      <model_dependent>false</model_dependent>
      <default_value>integrated</default_value>
      <choices>
        <choice>
          <value>none</value>
          <display_name>none</display_name>
        </choice>
        <choice>
          <value>integrated</value>
          <display_name>integrated</display_name>
        </choice>
        <choice>
          <value>separate</value>
          <display_name>separate</display_name>
        </choice>
      </choices>
    </argument>
    <argument>
      <name>heat_pump_backup_fuel</name>
      <display_name>Heat Pump: Backup Fuel Type</display_name>
      <description>The backup fuel type of the heat pump. Only applies if Backup Type is 'integrated'.</description>
      <type>Choice</type>
      <required>true</required>
      <model_dependent>false</model_dependent>
      <default_value>electricity</default_value>
      <choices>
        <choice>
          <value>electricity</value>
          <display_name>electricity</display_name>
        </choice>
        <choice>
          <value>natural gas</value>
          <display_name>natural gas</display_name>
        </choice>
        <choice>
          <value>fuel oil</value>
          <display_name>fuel oil</display_name>
        </choice>
        <choice>
          <value>propane</value>
          <display_name>propane</display_name>
        </choice>
      </choices>
    </argument>
    <argument>
      <name>heat_pump_backup_heating_efficiency</name>
      <display_name>Heat Pump: Backup Rated Efficiency</display_name>
      <description>The backup rated efficiency value of the heat pump. Percent for electricity fuel type. AFUE otherwise. Only applies if Backup Type is 'integrated'.</description>
      <type>Double</type>
      <required>true</required>
      <model_dependent>false</model_dependent>
      <default_value>1</default_value>
    </argument>
    <argument>
      <name>heat_pump_backup_heating_capacity</name>
      <display_name>Heat Pump: Backup Heating Capacity</display_name>
      <description>The backup output heating capacity of the heat pump. If not provided, the OS-HPXML autosized default (see &lt;a href='https://openstudio-hpxml.readthedocs.io/en/v1.7.0/workflow_inputs.html#backup'&gt;Backup&lt;/a&gt;) is used. Only applies if Backup Type is 'integrated'.</description>
      <type>Double</type>
      <units>Btu/hr</units>
      <required>false</required>
      <model_dependent>false</model_dependent>
    </argument>
    <argument>
      <name>heat_pump_backup_heating_lockout_temp</name>
      <display_name>Heat Pump: Backup Heating Lockout Temperature</display_name>
      <description>The temperature above which the heat pump backup system is disabled. If both this and Compressor Lockout Temperature are provided and use the same value, it essentially defines a switchover temperature (for, e.g., a dual-fuel heat pump). Applies for both Backup Type of 'integrated' and 'separate'. If not provided, the OS-HPXML default (see &lt;a href='https://openstudio-hpxml.readthedocs.io/en/v1.7.0/workflow_inputs.html#backup'&gt;Backup&lt;/a&gt;) is used.</description>
      <type>Double</type>
      <units>deg-F</units>
      <required>false</required>
      <model_dependent>false</model_dependent>
    </argument>
    <argument>
      <name>heat_pump_sizing_methodology</name>
      <display_name>Heat Pump: Sizing Methodology</display_name>
      <description>The auto-sizing methodology to use when the heat pump capacity is not provided. If not provided, the OS-HPXML default (see &lt;a href='https://openstudio-hpxml.readthedocs.io/en/v1.7.0/workflow_inputs.html#hpxml-hvac-sizing-control'&gt;HPXML HVAC Sizing Control&lt;/a&gt;) is used.</description>
      <type>Choice</type>
      <required>false</required>
      <model_dependent>false</model_dependent>
      <choices>
        <choice>
          <value>ACCA</value>
          <display_name>ACCA</display_name>
        </choice>
        <choice>
          <value>HERS</value>
          <display_name>HERS</display_name>
        </choice>
        <choice>
          <value>MaxLoad</value>
          <display_name>MaxLoad</display_name>
        </choice>
      </choices>
    </argument>
    <argument>
      <name>heat_pump_backup_sizing_methodology</name>
      <display_name>Heat Pump: Backup Sizing Methodology</display_name>
      <description>The auto-sizing methodology to use when the heat pump backup capacity is not provided. If not provided, the OS-HPXML default (see &lt;a href='https://openstudio-hpxml.readthedocs.io/en/v1.7.0/workflow_inputs.html#hpxml-hvac-sizing-control'&gt;HPXML HVAC Sizing Control&lt;/a&gt;) is used.</description>
      <type>Choice</type>
      <required>false</required>
      <model_dependent>false</model_dependent>
      <choices>
        <choice>
          <value>emergency</value>
          <display_name>emergency</display_name>
        </choice>
        <choice>
          <value>supplemental</value>
          <display_name>supplemental</display_name>
        </choice>
      </choices>
    </argument>
    <argument>
      <name>heat_pump_is_ducted</name>
      <display_name>Heat Pump: Is Ducted</display_name>
      <description>Whether the heat pump is ducted or not. Only used for mini-split. It's assumed that air-to-air and ground-to-air are ducted, and packaged terminal heat pump and room air conditioner with reverse cycle are not ducted. If not provided, assumes not ducted.</description>
      <type>Boolean</type>
      <required>false</required>
      <model_dependent>false</model_dependent>
      <choices>
        <choice>
          <value>true</value>
          <display_name>true</display_name>
        </choice>
        <choice>
          <value>false</value>
          <display_name>false</display_name>
        </choice>
      </choices>
    </argument>
    <argument>
      <name>heat_pump_airflow_defect_ratio</name>
      <display_name>Heat Pump: Airflow Defect Ratio</display_name>
      <description>The airflow defect ratio, defined as (InstalledAirflow - DesignAirflow) / DesignAirflow, of the heat pump per ANSI/RESNET/ACCA Standard 310. A value of zero means no airflow defect. Applies only to air-to-air, ducted mini-split, and ground-to-air. If not provided, assumes no defect.</description>
      <type>Double</type>
      <units>Frac</units>
      <required>false</required>
      <model_dependent>false</model_dependent>
    </argument>
    <argument>
      <name>heat_pump_charge_defect_ratio</name>
      <display_name>Heat Pump: Charge Defect Ratio</display_name>
      <description>The refrigerant charge defect ratio, defined as (InstalledCharge - DesignCharge) / DesignCharge, of the heat pump per ANSI/RESNET/ACCA Standard 310. A value of zero means no refrigerant charge defect. Applies to all heat pump types. If not provided, assumes no defect.</description>
      <type>Double</type>
      <units>Frac</units>
      <required>false</required>
      <model_dependent>false</model_dependent>
    </argument>
    <argument>
      <name>heat_pump_crankcase_heater_watts</name>
      <display_name>Heat Pump: Crankcase Heater Power Watts</display_name>
      <description>Heat Pump crankcase heater power consumption in Watts. Applies only to air-to-air, mini-split, packaged terminal heat pump and room air conditioner with reverse cycle. If not provided, the OS-HPXML default (see &lt;a href='https://openstudio-hpxml.readthedocs.io/en/v1.7.0/workflow_inputs.html#air-to-air-heat-pump'&gt;Air-to-Air Heat Pump&lt;/a&gt;, &lt;a href='https://openstudio-hpxml.readthedocs.io/en/v1.7.0/workflow_inputs.html#mini-split-heat-pump'&gt;Mini-Split Heat Pump&lt;/a&gt;, &lt;a href='https://openstudio-hpxml.readthedocs.io/en/v1.7.0/workflow_inputs.html#packaged-terminal-heat-pump'&gt;Packaged Terminal Heat Pump&lt;/a&gt;, &lt;a href='https://openstudio-hpxml.readthedocs.io/en/v1.7.0/workflow_inputs.html#room-air-conditioner-w-reverse-cycle'&gt;Room Air Conditioner w/ Reverse Cycle&lt;/a&gt;) is used.</description>
      <type>Double</type>
      <units>W</units>
      <required>false</required>
      <model_dependent>false</model_dependent>
    </argument>
    <argument>
      <name>hvac_perf_data_capacity_type</name>
      <display_name>HVAC Detailed Performance Data: Capacity Type</display_name>
      <description>Type of capacity values for detailed performance data if available. Applies only to variable-speed air-source HVAC systems (central air conditioners, mini-split air conditioners, air-to-air heat pumps, and mini-split heat pumps).</description>
      <type>Choice</type>
      <units>Absolute capacities</units>
      <required>false</required>
      <model_dependent>false</model_dependent>
      <choices>
        <choice>
          <value>Absolute capacities</value>
          <display_name>Absolute capacities</display_name>
        </choice>
        <choice>
          <value>Normalized capacity fractions</value>
          <display_name>Normalized capacity fractions</display_name>
        </choice>
      </choices>
    </argument>
    <argument>
      <name>hvac_perf_data_heating_outdoor_temperatures</name>
      <display_name>HVAC Detailed Performance Data: Heating Outdoor Temperatures</display_name>
      <description>Outdoor temperatures of heating detailed performance data if available. Applies only to variable-speed air-source HVAC systems (central air conditioners, mini-split air conditioners, air-to-air heat pumps, and mini-split heat pumps). One of the outdoor temperatures must be 47 deg-F. At least two performance data points are required using a comma-separated list.</description>
      <type>String</type>
      <units>deg-F</units>
      <required>false</required>
      <model_dependent>false</model_dependent>
    </argument>
    <argument>
      <name>hvac_perf_data_heating_min_speed_capacities</name>
      <display_name>HVAC Detailed Performance Data: Heating Minimum Speed Capacities</display_name>
      <description>Minimum speed capacities of heating detailed performance data if available. Applies only to variable-speed air-source HVAC systems (central air conditioners, mini-split air conditioners, air-to-air heat pumps, and mini-split heat pumps). At least two performance data points are required using a comma-separated list.</description>
      <type>String</type>
      <units>Btu/hr or Frac</units>
      <required>false</required>
      <model_dependent>false</model_dependent>
    </argument>
    <argument>
      <name>hvac_perf_data_heating_max_speed_capacities</name>
      <display_name>HVAC Detailed Performance Data: Heating Maximum Speed Capacities</display_name>
      <description>Maximum speed capacities of heating detailed performance data if available. Applies only to variable-speed air-source HVAC systems (central air conditioners, mini-split air conditioners, air-to-air heat pumps, and mini-split heat pumps). At least two performance data points are required using a comma-separated list.</description>
      <type>String</type>
      <units>Btu/hr or Frac</units>
      <required>false</required>
      <model_dependent>false</model_dependent>
    </argument>
    <argument>
      <name>hvac_perf_data_heating_min_speed_cops</name>
      <display_name>HVAC Detailed Performance Data: Heating Minimum Speed COPs</display_name>
      <description>Minimum speed efficiency COP values of heating detailed performance data if available. Applies only to variable-speed air-source HVAC systems (central air conditioners, mini-split air conditioners, air-to-air heat pumps, and mini-split heat pumps). At least two performance data points are required using a comma-separated list.</description>
      <type>String</type>
      <units>W/W</units>
      <required>false</required>
      <model_dependent>false</model_dependent>
    </argument>
    <argument>
      <name>hvac_perf_data_heating_max_speed_cops</name>
      <display_name>HVAC Detailed Performance Data: Heating Maximum Speed COPs</display_name>
      <description>Maximum speed efficiency COP values of heating detailed performance data if available. Applies only to variable-speed air-source HVAC systems (central air conditioners, mini-split air conditioners, air-to-air heat pumps, and mini-split heat pumps). At least two performance data points are required using a comma-separated list.</description>
      <type>String</type>
      <units>W/W</units>
      <required>false</required>
      <model_dependent>false</model_dependent>
    </argument>
    <argument>
      <name>hvac_perf_data_cooling_outdoor_temperatures</name>
      <display_name>HVAC Detailed Performance Data: Cooling Outdoor Temperatures</display_name>
      <description>Outdoor temperatures of cooling detailed performance data if available. Applies only to variable-speed air-source HVAC systems (central air conditioners, mini-split air conditioners, air-to-air heat pumps, and mini-split heat pumps). One of the outdoor temperatures must be 95 deg-F. At least two performance data points are required using a comma-separated list.</description>
      <type>String</type>
      <units>deg-F</units>
      <required>false</required>
      <model_dependent>false</model_dependent>
    </argument>
    <argument>
      <name>hvac_perf_data_cooling_min_speed_capacities</name>
      <display_name>HVAC Detailed Performance Data: Cooling Minimum Speed Capacities</display_name>
      <description>Minimum speed capacities of cooling detailed performance data if available. Applies only to variable-speed air-source HVAC systems (central air conditioners, mini-split air conditioners, air-to-air heat pumps, and mini-split heat pumps). At least two performance data points are required using a comma-separated list.</description>
      <type>String</type>
      <units>Btu/hr or Frac</units>
      <required>false</required>
      <model_dependent>false</model_dependent>
    </argument>
    <argument>
      <name>hvac_perf_data_cooling_max_speed_capacities</name>
      <display_name>HVAC Detailed Performance Data: Cooling Maximum Speed Capacities</display_name>
      <description>Maximum speed capacities of cooling detailed performance data if available. Applies only to variable-speed air-source HVAC systems (central air conditioners, mini-split air conditioners, air-to-air heat pumps, and mini-split heat pumps). At least two performance data points are required using a comma-separated list.</description>
      <type>String</type>
      <units>Btu/hr or Frac</units>
      <required>false</required>
      <model_dependent>false</model_dependent>
    </argument>
    <argument>
      <name>hvac_perf_data_cooling_min_speed_cops</name>
      <display_name>HVAC Detailed Performance Data: Cooling Minimum Speed COPs</display_name>
      <description>Minimum speed efficiency COP values of cooling detailed performance data if available. Applies only to variable-speed air-source HVAC systems (central air conditioners, mini-split air conditioners, air-to-air heat pumps, and mini-split heat pumps). At least two performance data points are required using a comma-separated list.</description>
      <type>String</type>
      <units>W/W</units>
      <required>false</required>
      <model_dependent>false</model_dependent>
    </argument>
    <argument>
      <name>hvac_perf_data_cooling_max_speed_cops</name>
      <display_name>HVAC Detailed Performance Data: Cooling Maximum Speed COPs</display_name>
      <description>Maximum speed efficiency COP values of cooling detailed performance data if available. Applies only to variable-speed air-source HVAC systems (central air conditioners, mini-split air conditioners, air-to-air heat pumps, and mini-split heat pumps). At least two performance data points are required using a comma-separated list.</description>
      <type>String</type>
      <units>W/W</units>
      <required>false</required>
      <model_dependent>false</model_dependent>
    </argument>
    <argument>
      <name>geothermal_loop_configuration</name>
      <display_name>Geothermal Loop: Configuration</display_name>
      <description>Configuration of the geothermal loop. Only applies to ground-to-air heat pump type. If not provided, the OS-HPXML default (see &lt;a href='https://openstudio-hpxml.readthedocs.io/en/v1.7.0/workflow_inputs.html#ground-to-air-heat-pump'&gt;Ground-to-Air Heat Pump&lt;/a&gt;) is used.</description>
      <type>Choice</type>
      <required>false</required>
      <model_dependent>false</model_dependent>
      <choices>
        <choice>
          <value>none</value>
          <display_name>none</display_name>
        </choice>
        <choice>
          <value>vertical</value>
          <display_name>vertical</display_name>
        </choice>
      </choices>
    </argument>
    <argument>
      <name>geothermal_loop_borefield_configuration</name>
      <display_name>Geothermal Loop: Borefield Configuration</display_name>
      <description>Borefield configuration of the geothermal loop. Only applies to ground-to-air heat pump type. If not provided, the OS-HPXML default (see &lt;a href='https://openstudio-hpxml.readthedocs.io/en/v1.7.0/workflow_inputs.html#hpxml-geothermal-loops'&gt;HPXML Geothermal Loops&lt;/a&gt;) is used.</description>
      <type>Choice</type>
      <required>false</required>
      <model_dependent>false</model_dependent>
      <choices>
        <choice>
          <value>Rectangle</value>
          <display_name>Rectangle</display_name>
        </choice>
        <choice>
          <value>Open Rectangle</value>
          <display_name>Open Rectangle</display_name>
        </choice>
        <choice>
          <value>C</value>
          <display_name>C</display_name>
        </choice>
        <choice>
          <value>L</value>
          <display_name>L</display_name>
        </choice>
        <choice>
          <value>U</value>
          <display_name>U</display_name>
        </choice>
        <choice>
          <value>Lopsided U</value>
          <display_name>Lopsided U</display_name>
        </choice>
      </choices>
    </argument>
    <argument>
      <name>geothermal_loop_loop_flow</name>
      <display_name>Geothermal Loop: Loop Flow</display_name>
      <description>Water flow rate through the geothermal loop. Only applies to ground-to-air heat pump type. If not provided, the OS-HPXML autosized default (see &lt;a href='https://openstudio-hpxml.readthedocs.io/en/v1.7.0/workflow_inputs.html#hpxml-geothermal-loops'&gt;HPXML Geothermal Loops&lt;/a&gt;) is used.</description>
      <type>Double</type>
      <units>gpm</units>
      <required>false</required>
      <model_dependent>false</model_dependent>
    </argument>
    <argument>
      <name>geothermal_loop_boreholes_count</name>
      <display_name>Geothermal Loop: Boreholes Count</display_name>
      <description>Number of boreholes. Only applies to ground-to-air heat pump type. If not provided, the OS-HPXML autosized default (see &lt;a href='https://openstudio-hpxml.readthedocs.io/en/v1.7.0/workflow_inputs.html#hpxml-geothermal-loops'&gt;HPXML Geothermal Loops&lt;/a&gt;) is used.</description>
      <type>Integer</type>
      <units>#</units>
      <required>false</required>
      <model_dependent>false</model_dependent>
    </argument>
    <argument>
      <name>geothermal_loop_boreholes_length</name>
      <display_name>Geothermal Loop: Boreholes Length</display_name>
      <description>Average length of each borehole (vertical). Only applies to ground-to-air heat pump type. If not provided, the OS-HPXML autosized default (see &lt;a href='https://openstudio-hpxml.readthedocs.io/en/v1.7.0/workflow_inputs.html#hpxml-geothermal-loops'&gt;HPXML Geothermal Loops&lt;/a&gt;) is used.</description>
      <type>Double</type>
      <units>ft</units>
      <required>false</required>
      <model_dependent>false</model_dependent>
    </argument>
    <argument>
      <name>geothermal_loop_boreholes_spacing</name>
      <display_name>Geothermal Loop: Boreholes Spacing</display_name>
      <description>Distance between bores. Only applies to ground-to-air heat pump type. If not provided, the OS-HPXML default (see &lt;a href='https://openstudio-hpxml.readthedocs.io/en/v1.7.0/workflow_inputs.html#hpxml-geothermal-loops'&gt;HPXML Geothermal Loops&lt;/a&gt;) is used.</description>
      <type>Double</type>
      <units>ft</units>
      <required>false</required>
      <model_dependent>false</model_dependent>
    </argument>
    <argument>
      <name>geothermal_loop_boreholes_diameter</name>
      <display_name>Geothermal Loop: Boreholes Diameter</display_name>
      <description>Diameter of bores. Only applies to ground-to-air heat pump type. If not provided, the OS-HPXML default (see &lt;a href='https://openstudio-hpxml.readthedocs.io/en/v1.7.0/workflow_inputs.html#hpxml-geothermal-loops'&gt;HPXML Geothermal Loops&lt;/a&gt;) is used.</description>
      <type>Double</type>
      <units>in</units>
      <required>false</required>
      <model_dependent>false</model_dependent>
    </argument>
    <argument>
      <name>geothermal_loop_grout_type</name>
      <display_name>Geothermal Loop: Grout Type</display_name>
      <description>Grout type of the geothermal loop. Only applies to ground-to-air heat pump type. If not provided, the OS-HPXML default (see &lt;a href='https://openstudio-hpxml.readthedocs.io/en/v1.7.0/workflow_inputs.html#hpxml-geothermal-loops'&gt;HPXML Geothermal Loops&lt;/a&gt;) is used.</description>
      <type>Choice</type>
      <required>false</required>
      <model_dependent>false</model_dependent>
      <choices>
        <choice>
          <value>standard</value>
          <display_name>standard</display_name>
        </choice>
        <choice>
          <value>thermally enhanced</value>
          <display_name>thermally enhanced</display_name>
        </choice>
      </choices>
    </argument>
    <argument>
      <name>geothermal_loop_pipe_type</name>
      <display_name>Geothermal Loop: Pipe Type</display_name>
      <description>Pipe type of the geothermal loop. Only applies to ground-to-air heat pump type. If not provided, the OS-HPXML default (see &lt;a href='https://openstudio-hpxml.readthedocs.io/en/v1.7.0/workflow_inputs.html#hpxml-geothermal-loops'&gt;HPXML Geothermal Loops&lt;/a&gt;) is used.</description>
      <type>Choice</type>
      <required>false</required>
      <model_dependent>false</model_dependent>
      <choices>
        <choice>
          <value>standard</value>
          <display_name>standard</display_name>
        </choice>
        <choice>
          <value>thermally enhanced</value>
          <display_name>thermally enhanced</display_name>
        </choice>
      </choices>
    </argument>
    <argument>
      <name>geothermal_loop_pipe_diameter</name>
      <display_name>Geothermal Loop: Pipe Diameter</display_name>
      <description>Pipe diameter of the geothermal loop. Only applies to ground-to-air heat pump type. If not provided, the OS-HPXML default (see &lt;a href='https://openstudio-hpxml.readthedocs.io/en/v1.7.0/workflow_inputs.html#hpxml-geothermal-loops'&gt;HPXML Geothermal Loops&lt;/a&gt;) is used.</description>
      <type>Choice</type>
      <units>in</units>
      <required>false</required>
      <model_dependent>false</model_dependent>
      <choices>
        <choice>
          <value>3/4" pipe</value>
          <display_name>3/4" pipe</display_name>
        </choice>
        <choice>
          <value>1" pipe</value>
          <display_name>1" pipe</display_name>
        </choice>
        <choice>
          <value>1-1/4" pipe</value>
          <display_name>1-1/4" pipe</display_name>
        </choice>
      </choices>
    </argument>
    <argument>
      <name>heating_system_2_type</name>
      <display_name>Heating System 2: Type</display_name>
      <description>The type of the second heating system.</description>
      <type>Choice</type>
      <required>true</required>
      <model_dependent>false</model_dependent>
      <default_value>none</default_value>
      <choices>
        <choice>
          <value>none</value>
          <display_name>none</display_name>
        </choice>
        <choice>
          <value>Furnace</value>
          <display_name>Furnace</display_name>
        </choice>
        <choice>
          <value>WallFurnace</value>
          <display_name>WallFurnace</display_name>
        </choice>
        <choice>
          <value>FloorFurnace</value>
          <display_name>FloorFurnace</display_name>
        </choice>
        <choice>
          <value>Boiler</value>
          <display_name>Boiler</display_name>
        </choice>
        <choice>
          <value>ElectricResistance</value>
          <display_name>ElectricResistance</display_name>
        </choice>
        <choice>
          <value>Stove</value>
          <display_name>Stove</display_name>
        </choice>
        <choice>
          <value>SpaceHeater</value>
          <display_name>SpaceHeater</display_name>
        </choice>
        <choice>
          <value>Fireplace</value>
          <display_name>Fireplace</display_name>
        </choice>
      </choices>
    </argument>
    <argument>
      <name>heating_system_2_fuel</name>
      <display_name>Heating System 2: Fuel Type</display_name>
      <description>The fuel type of the second heating system. Ignored for ElectricResistance.</description>
      <type>Choice</type>
      <required>true</required>
      <model_dependent>false</model_dependent>
      <default_value>electricity</default_value>
      <choices>
        <choice>
          <value>electricity</value>
          <display_name>electricity</display_name>
        </choice>
        <choice>
          <value>natural gas</value>
          <display_name>natural gas</display_name>
        </choice>
        <choice>
          <value>fuel oil</value>
          <display_name>fuel oil</display_name>
        </choice>
        <choice>
          <value>propane</value>
          <display_name>propane</display_name>
        </choice>
        <choice>
          <value>wood</value>
          <display_name>wood</display_name>
        </choice>
        <choice>
          <value>wood pellets</value>
          <display_name>wood pellets</display_name>
        </choice>
        <choice>
          <value>coal</value>
          <display_name>coal</display_name>
        </choice>
      </choices>
    </argument>
    <argument>
      <name>heating_system_2_heating_efficiency</name>
      <display_name>Heating System 2: Rated AFUE or Percent</display_name>
      <description>The rated heating efficiency value of the second heating system.</description>
      <type>Double</type>
      <units>Frac</units>
      <required>true</required>
      <model_dependent>false</model_dependent>
      <default_value>1</default_value>
    </argument>
    <argument>
      <name>heating_system_2_heating_capacity</name>
      <display_name>Heating System 2: Heating Capacity</display_name>
      <description>The output heating capacity of the second heating system. If not provided, the OS-HPXML autosized default (see &lt;a href='https://openstudio-hpxml.readthedocs.io/en/v1.7.0/workflow_inputs.html#hpxml-heating-systems'&gt;HPXML Heating Systems&lt;/a&gt;) is used.</description>
      <type>Double</type>
      <units>Btu/hr</units>
      <required>false</required>
      <model_dependent>false</model_dependent>
    </argument>
    <argument>
      <name>heating_system_2_fraction_heat_load_served</name>
      <display_name>Heating System 2: Fraction Heat Load Served</display_name>
      <description>The heat load served fraction of the second heating system. Ignored if this heating system serves as a backup system for a heat pump.</description>
      <type>Double</type>
      <units>Frac</units>
      <required>true</required>
      <model_dependent>false</model_dependent>
      <default_value>0.25</default_value>
    </argument>
    <argument>
      <name>hvac_distribution_fan_watts_per_cfm</name>
      <display_name>HVAC Distribution: Blower Fan Efficiency</display_name>
      <description>The blower fan efficiency at maximum fan speed. Applies only to Furnace heating system, central air conditioner and mini-split cooling systems, and air-to-air, mini-split, and ground-to-air heat pumps. If not provided, the OS-HPXML default (see &lt;a href='https://openstudio-hpxml.readthedocs.io/en/v1.7.0/workflow_inputs.html#hpxml-heating-systems'&gt;HPXML Heating Systems&lt;/a&gt;, &lt;a href='https://openstudio-hpxml.readthedocs.io/en/v1.7.0/workflow_inputs.html#hpxml-cooling-systems'&gt;HPXML Cooling Systems&lt;/a&gt;, &lt;a href='https://openstudio-hpxml.readthedocs.io/en/v1.7.0/workflow_inputs.html#hpxml-heat-pumps'&gt;HPXML Heat Pumps&lt;/a&gt;) is used.</description>
      <type>Double</type>
      <units>W/CFM</units>
      <required>false</required>
      <model_dependent>false</model_dependent>
    </argument>
    <argument>
      <name>hvac_distribution_heating_airflow_cfm</name>
      <display_name>HVAC Distribution: Heating Airflow Rate</display_name>
      <description>The heating airflow rate. If not provided, the OS-HPXML autosized default (see &lt;a href='https://openstudio-hpxml.readthedocs.io/en/v1.7.0/workflow_inputs.html#hpxml-heating-systems'&gt;HPXML Heating Systems&lt;/a&gt;, &lt;a href='https://openstudio-hpxml.readthedocs.io/en/v1.7.0/workflow_inputs.html#hpxml-cooling-systems'&gt;HPXML Cooling Systems&lt;/a&gt;, &lt;a href='https://openstudio-hpxml.readthedocs.io/en/v1.7.0/workflow_inputs.html#hpxml-heat-pumps'&gt;HPXML Heat Pumps&lt;/a&gt;) is used.</description>
      <type>Double</type>
      <units>CFM</units>
      <required>false</required>
      <model_dependent>false</model_dependent>
    </argument>
    <argument>
      <name>hvac_distribution_cooling_airflow_cfm</name>
      <display_name>HVAC Distribution: Cooling Airflow Rate</display_name>
      <description>The cooling airflow rate. If not provided, the OS-HPXML autosized default (see &lt;a href='https://openstudio-hpxml.readthedocs.io/en/v1.7.0/workflow_inputs.html#hpxml-heating-systems'&gt;HPXML Heating Systems&lt;/a&gt;, &lt;a href='https://openstudio-hpxml.readthedocs.io/en/v1.7.0/workflow_inputs.html#hpxml-cooling-systems'&gt;HPXML Cooling Systems&lt;/a&gt;, &lt;a href='https://openstudio-hpxml.readthedocs.io/en/v1.7.0/workflow_inputs.html#hpxml-heat-pumps'&gt;HPXML Heat Pumps&lt;/a&gt;) is used.</description>
      <type>Double</type>
      <units>CFM</units>
      <required>false</required>
      <model_dependent>false</model_dependent>
    </argument>
    <argument>
      <name>hvac_distribution_max_heating_airflow_cfm</name>
      <display_name>HVAC Distribution: Maximum Heating Airflow Rate</display_name>
      <description>The heating airflow rate used to (a) set the maximum allowed heating airflow rate and (b) adjust blower fan efficiency.</description>
      <type>Double</type>
      <units>CFM</units>
      <required>false</required>
      <model_dependent>false</model_dependent>
    </argument>
    <argument>
      <name>hvac_distribution_max_cooling_airflow_cfm</name>
      <display_name>HVAC Distribution: Maximum Cooling Airflow Rate</display_name>
      <description>The cooling airflow rate used to (a) set the maximum allowed cooling airflow rate and (b) adjust blower fan efficiency.</description>
      <type>Double</type>
      <units>CFM</units>
      <required>false</required>
      <model_dependent>false</model_dependent>
    </argument>
    <argument>
      <name>hvac_control_heating_weekday_setpoint</name>
      <display_name>HVAC Control: Heating Weekday Setpoint Schedule</display_name>
      <description>Specify the constant or 24-hour comma-separated weekday heating setpoint schedule. Required unless a detailed CSV schedule is provided.</description>
      <type>String</type>
      <units>deg-F</units>
      <required>false</required>
      <model_dependent>false</model_dependent>
    </argument>
    <argument>
      <name>hvac_control_heating_weekend_setpoint</name>
      <display_name>HVAC Control: Heating Weekend Setpoint Schedule</display_name>
      <description>Specify the constant or 24-hour comma-separated weekend heating setpoint schedule. Required unless a detailed CSV schedule is provided.</description>
      <type>String</type>
      <units>deg-F</units>
      <required>false</required>
      <model_dependent>false</model_dependent>
    </argument>
    <argument>
      <name>hvac_control_cooling_weekday_setpoint</name>
      <display_name>HVAC Control: Cooling Weekday Setpoint Schedule</display_name>
      <description>Specify the constant or 24-hour comma-separated weekday cooling setpoint schedule. Required unless a detailed CSV schedule is provided.</description>
      <type>String</type>
      <units>deg-F</units>
      <required>false</required>
      <model_dependent>false</model_dependent>
    </argument>
    <argument>
      <name>hvac_control_cooling_weekend_setpoint</name>
      <display_name>HVAC Control: Cooling Weekend Setpoint Schedule</display_name>
      <description>Specify the constant or 24-hour comma-separated weekend cooling setpoint schedule. Required unless a detailed CSV schedule is provided.</description>
      <type>String</type>
      <units>deg-F</units>
      <required>false</required>
      <model_dependent>false</model_dependent>
    </argument>
    <argument>
      <name>hvac_control_heating_season_period</name>
      <display_name>HVAC Control: Heating Season Period</display_name>
      <description>Enter a date like 'Nov 1 - Jun 30'. If not provided, the OS-HPXML default (see &lt;a href='https://openstudio-hpxml.readthedocs.io/en/v1.7.0/workflow_inputs.html#hpxml-hvac-control'&gt;HPXML HVAC Control&lt;/a&gt;) is used. Can also provide 'BuildingAmerica' to use automatic seasons from the Building America House Simulation Protocols.</description>
      <type>String</type>
      <required>false</required>
      <model_dependent>false</model_dependent>
    </argument>
    <argument>
      <name>hvac_control_cooling_season_period</name>
      <display_name>HVAC Control: Cooling Season Period</display_name>
      <description>Enter a date like 'Jun 1 - Oct 31'. If not provided, the OS-HPXML default (see &lt;a href='https://openstudio-hpxml.readthedocs.io/en/v1.7.0/workflow_inputs.html#hpxml-hvac-control'&gt;HPXML HVAC Control&lt;/a&gt;) is used. Can also provide 'BuildingAmerica' to use automatic seasons from the Building America House Simulation Protocols.</description>
      <type>String</type>
      <required>false</required>
      <model_dependent>false</model_dependent>
    </argument>
    <argument>
      <name>ducts_leakage_units</name>
      <display_name>Ducts: Leakage Units</display_name>
      <description>The leakage units of the ducts.</description>
      <type>Choice</type>
      <required>true</required>
      <model_dependent>false</model_dependent>
      <default_value>Percent</default_value>
      <choices>
        <choice>
          <value>CFM25</value>
          <display_name>CFM25</display_name>
        </choice>
        <choice>
          <value>CFM50</value>
          <display_name>CFM50</display_name>
        </choice>
        <choice>
          <value>Percent</value>
          <display_name>Percent</display_name>
        </choice>
      </choices>
    </argument>
    <argument>
      <name>ducts_supply_leakage_to_outside_value</name>
      <display_name>Ducts: Supply Leakage to Outside Value</display_name>
      <description>The leakage value to outside for the supply ducts.</description>
      <type>Double</type>
      <required>true</required>
      <model_dependent>false</model_dependent>
      <default_value>0.1</default_value>
    </argument>
    <argument>
      <name>ducts_return_leakage_to_outside_value</name>
      <display_name>Ducts: Return Leakage to Outside Value</display_name>
      <description>The leakage value to outside for the return ducts.</description>
      <type>Double</type>
      <required>true</required>
      <model_dependent>false</model_dependent>
      <default_value>0.1</default_value>
    </argument>
    <argument>
      <name>ducts_supply_location</name>
      <display_name>Ducts: Supply Location</display_name>
      <description>The location of the supply ducts. If not provided, the OS-HPXML default (see &lt;a href='https://openstudio-hpxml.readthedocs.io/en/v1.7.0/workflow_inputs.html#air-distribution'&gt;Air Distribution&lt;/a&gt;) is used.</description>
      <type>Choice</type>
      <required>false</required>
      <model_dependent>false</model_dependent>
      <choices>
        <choice>
          <value>conditioned space</value>
          <display_name>conditioned space</display_name>
        </choice>
        <choice>
          <value>basement - conditioned</value>
          <display_name>basement - conditioned</display_name>
        </choice>
        <choice>
          <value>basement - unconditioned</value>
          <display_name>basement - unconditioned</display_name>
        </choice>
        <choice>
          <value>crawlspace</value>
          <display_name>crawlspace</display_name>
        </choice>
        <choice>
          <value>crawlspace - vented</value>
          <display_name>crawlspace - vented</display_name>
        </choice>
        <choice>
          <value>crawlspace - unvented</value>
          <display_name>crawlspace - unvented</display_name>
        </choice>
        <choice>
          <value>crawlspace - conditioned</value>
          <display_name>crawlspace - conditioned</display_name>
        </choice>
        <choice>
          <value>attic</value>
          <display_name>attic</display_name>
        </choice>
        <choice>
          <value>attic - vented</value>
          <display_name>attic - vented</display_name>
        </choice>
        <choice>
          <value>attic - unvented</value>
          <display_name>attic - unvented</display_name>
        </choice>
        <choice>
          <value>garage</value>
          <display_name>garage</display_name>
        </choice>
        <choice>
          <value>exterior wall</value>
          <display_name>exterior wall</display_name>
        </choice>
        <choice>
          <value>under slab</value>
          <display_name>under slab</display_name>
        </choice>
        <choice>
          <value>roof deck</value>
          <display_name>roof deck</display_name>
        </choice>
        <choice>
          <value>outside</value>
          <display_name>outside</display_name>
        </choice>
        <choice>
          <value>other housing unit</value>
          <display_name>other housing unit</display_name>
        </choice>
        <choice>
          <value>other heated space</value>
          <display_name>other heated space</display_name>
        </choice>
        <choice>
          <value>other multifamily buffer space</value>
          <display_name>other multifamily buffer space</display_name>
        </choice>
        <choice>
          <value>other non-freezing space</value>
          <display_name>other non-freezing space</display_name>
        </choice>
        <choice>
          <value>manufactured home belly</value>
          <display_name>manufactured home belly</display_name>
        </choice>
      </choices>
    </argument>
    <argument>
      <name>ducts_supply_insulation_r</name>
      <display_name>Ducts: Supply Insulation R-Value</display_name>
      <description>The insulation r-value of the supply ducts excluding air films.</description>
      <type>Double</type>
      <units>h-ft^2-R/Btu</units>
      <required>true</required>
      <model_dependent>false</model_dependent>
      <default_value>0</default_value>
    </argument>
    <argument>
      <name>ducts_supply_buried_insulation_level</name>
      <display_name>Ducts: Supply Buried Insulation Level</display_name>
      <description>Whether the supply ducts are buried in, e.g., attic loose-fill insulation. Partially buried ducts have insulation that does not cover the top of the ducts. Fully buried ducts have insulation that just covers the top of the ducts. Deeply buried ducts have insulation that continues above the top of the ducts.</description>
      <type>Choice</type>
      <required>false</required>
      <model_dependent>false</model_dependent>
      <choices>
        <choice>
          <value>not buried</value>
          <display_name>not buried</display_name>
        </choice>
        <choice>
          <value>partially buried</value>
          <display_name>partially buried</display_name>
        </choice>
        <choice>
          <value>fully buried</value>
          <display_name>fully buried</display_name>
        </choice>
        <choice>
          <value>deeply buried</value>
          <display_name>deeply buried</display_name>
        </choice>
      </choices>
    </argument>
    <argument>
      <name>ducts_supply_surface_area</name>
      <display_name>Ducts: Supply Surface Area</display_name>
      <description>The supply ducts surface area in the given location. If neither Surface Area nor Area Fraction provided, the OS-HPXML default (see &lt;a href='https://openstudio-hpxml.readthedocs.io/en/v1.7.0/workflow_inputs.html#air-distribution'&gt;Air Distribution&lt;/a&gt;) is used.</description>
      <type>Double</type>
      <units>ft^2</units>
      <required>false</required>
      <model_dependent>false</model_dependent>
    </argument>
    <argument>
      <name>ducts_supply_surface_area_fraction</name>
      <display_name>Ducts: Supply Area Fraction</display_name>
      <description>The fraction of supply ducts surface area in the given location. Only used if Surface Area is not provided. If the fraction is less than 1, the remaining duct area is assumed to be in conditioned space. If neither Surface Area nor Area Fraction provided, the OS-HPXML default (see &lt;a href='https://openstudio-hpxml.readthedocs.io/en/v1.7.0/workflow_inputs.html#air-distribution'&gt;Air Distribution&lt;/a&gt;) is used.</description>
      <type>Double</type>
      <units>frac</units>
      <required>false</required>
      <model_dependent>false</model_dependent>
    </argument>
    <argument>
      <name>ducts_return_location</name>
      <display_name>Ducts: Return Location</display_name>
      <description>The location of the return ducts. If not provided, the OS-HPXML default (see &lt;a href='https://openstudio-hpxml.readthedocs.io/en/v1.7.0/workflow_inputs.html#air-distribution'&gt;Air Distribution&lt;/a&gt;) is used.</description>
      <type>Choice</type>
      <required>false</required>
      <model_dependent>false</model_dependent>
      <choices>
        <choice>
          <value>conditioned space</value>
          <display_name>conditioned space</display_name>
        </choice>
        <choice>
          <value>basement - conditioned</value>
          <display_name>basement - conditioned</display_name>
        </choice>
        <choice>
          <value>basement - unconditioned</value>
          <display_name>basement - unconditioned</display_name>
        </choice>
        <choice>
          <value>crawlspace</value>
          <display_name>crawlspace</display_name>
        </choice>
        <choice>
          <value>crawlspace - vented</value>
          <display_name>crawlspace - vented</display_name>
        </choice>
        <choice>
          <value>crawlspace - unvented</value>
          <display_name>crawlspace - unvented</display_name>
        </choice>
        <choice>
          <value>crawlspace - conditioned</value>
          <display_name>crawlspace - conditioned</display_name>
        </choice>
        <choice>
          <value>attic</value>
          <display_name>attic</display_name>
        </choice>
        <choice>
          <value>attic - vented</value>
          <display_name>attic - vented</display_name>
        </choice>
        <choice>
          <value>attic - unvented</value>
          <display_name>attic - unvented</display_name>
        </choice>
        <choice>
          <value>garage</value>
          <display_name>garage</display_name>
        </choice>
        <choice>
          <value>exterior wall</value>
          <display_name>exterior wall</display_name>
        </choice>
        <choice>
          <value>under slab</value>
          <display_name>under slab</display_name>
        </choice>
        <choice>
          <value>roof deck</value>
          <display_name>roof deck</display_name>
        </choice>
        <choice>
          <value>outside</value>
          <display_name>outside</display_name>
        </choice>
        <choice>
          <value>other housing unit</value>
          <display_name>other housing unit</display_name>
        </choice>
        <choice>
          <value>other heated space</value>
          <display_name>other heated space</display_name>
        </choice>
        <choice>
          <value>other multifamily buffer space</value>
          <display_name>other multifamily buffer space</display_name>
        </choice>
        <choice>
          <value>other non-freezing space</value>
          <display_name>other non-freezing space</display_name>
        </choice>
        <choice>
          <value>manufactured home belly</value>
          <display_name>manufactured home belly</display_name>
        </choice>
      </choices>
    </argument>
    <argument>
      <name>ducts_return_insulation_r</name>
      <display_name>Ducts: Return Insulation R-Value</display_name>
      <description>The insulation r-value of the return ducts excluding air films.</description>
      <type>Double</type>
      <units>h-ft^2-R/Btu</units>
      <required>true</required>
      <model_dependent>false</model_dependent>
      <default_value>0</default_value>
    </argument>
    <argument>
      <name>ducts_return_buried_insulation_level</name>
      <display_name>Ducts: Return Buried Insulation Level</display_name>
      <description>Whether the return ducts are buried in, e.g., attic loose-fill insulation. Partially buried ducts have insulation that does not cover the top of the ducts. Fully buried ducts have insulation that just covers the top of the ducts. Deeply buried ducts have insulation that continues above the top of the ducts.</description>
      <type>Choice</type>
      <required>false</required>
      <model_dependent>false</model_dependent>
      <choices>
        <choice>
          <value>not buried</value>
          <display_name>not buried</display_name>
        </choice>
        <choice>
          <value>partially buried</value>
          <display_name>partially buried</display_name>
        </choice>
        <choice>
          <value>fully buried</value>
          <display_name>fully buried</display_name>
        </choice>
        <choice>
          <value>deeply buried</value>
          <display_name>deeply buried</display_name>
        </choice>
      </choices>
    </argument>
    <argument>
      <name>ducts_return_surface_area</name>
      <display_name>Ducts: Return Surface Area</display_name>
      <description>The return ducts surface area in the given location. If neither Surface Area nor Area Fraction provided, the OS-HPXML default (see &lt;a href='https://openstudio-hpxml.readthedocs.io/en/v1.7.0/workflow_inputs.html#air-distribution'&gt;Air Distribution&lt;/a&gt;) is used.</description>
      <type>Double</type>
      <units>ft^2</units>
      <required>false</required>
      <model_dependent>false</model_dependent>
    </argument>
    <argument>
      <name>ducts_return_surface_area_fraction</name>
      <display_name>Ducts: Return Area Fraction</display_name>
      <description>The fraction of return ducts surface area in the given location. Only used if Surface Area is not provided. If the fraction is less than 1, the remaining duct area is assumed to be in conditioned space. If neither Surface Area nor Area Fraction provided, the OS-HPXML default (see &lt;a href='https://openstudio-hpxml.readthedocs.io/en/v1.7.0/workflow_inputs.html#air-distribution'&gt;Air Distribution&lt;/a&gt;) is used.</description>
      <type>Double</type>
      <units>frac</units>
      <required>false</required>
      <model_dependent>false</model_dependent>
    </argument>
    <argument>
      <name>ducts_number_of_return_registers</name>
      <display_name>Ducts: Number of Return Registers</display_name>
      <description>The number of return registers of the ducts. Only used to calculate default return duct surface area. If not provided, the OS-HPXML default (see &lt;a href='https://openstudio-hpxml.readthedocs.io/en/v1.7.0/workflow_inputs.html#air-distribution'&gt;Air Distribution&lt;/a&gt;) is used.</description>
      <type>Integer</type>
      <units>#</units>
      <required>false</required>
      <model_dependent>false</model_dependent>
    </argument>
    <argument>
      <name>mech_vent_fan_type</name>
      <display_name>Mechanical Ventilation: Fan Type</display_name>
      <description>The type of the mechanical ventilation. Use 'none' if there is no mechanical ventilation system.</description>
      <type>Choice</type>
      <required>true</required>
      <model_dependent>false</model_dependent>
      <default_value>none</default_value>
      <choices>
        <choice>
          <value>none</value>
          <display_name>none</display_name>
        </choice>
        <choice>
          <value>exhaust only</value>
          <display_name>exhaust only</display_name>
        </choice>
        <choice>
          <value>supply only</value>
          <display_name>supply only</display_name>
        </choice>
        <choice>
          <value>energy recovery ventilator</value>
          <display_name>energy recovery ventilator</display_name>
        </choice>
        <choice>
          <value>heat recovery ventilator</value>
          <display_name>heat recovery ventilator</display_name>
        </choice>
        <choice>
          <value>balanced</value>
          <display_name>balanced</display_name>
        </choice>
        <choice>
          <value>central fan integrated supply</value>
          <display_name>central fan integrated supply</display_name>
        </choice>
      </choices>
    </argument>
    <argument>
      <name>mech_vent_flow_rate</name>
      <display_name>Mechanical Ventilation: Flow Rate</display_name>
      <description>The flow rate of the mechanical ventilation. If not provided, the OS-HPXML default (see &lt;a href='https://openstudio-hpxml.readthedocs.io/en/v1.7.0/workflow_inputs.html#hpxml-mechanical-ventilation-fans'&gt;HPXML Mechanical Ventilation Fans&lt;/a&gt;) is used.</description>
      <type>Double</type>
      <units>CFM</units>
      <required>false</required>
      <model_dependent>false</model_dependent>
    </argument>
    <argument>
      <name>mech_vent_hours_in_operation</name>
      <display_name>Mechanical Ventilation: Hours In Operation</display_name>
      <description>The hours in operation of the mechanical ventilation. If not provided, the OS-HPXML default (see &lt;a href='https://openstudio-hpxml.readthedocs.io/en/v1.7.0/workflow_inputs.html#hpxml-mechanical-ventilation-fans'&gt;HPXML Mechanical Ventilation Fans&lt;/a&gt;) is used.</description>
      <type>Double</type>
      <units>hrs/day</units>
      <required>false</required>
      <model_dependent>false</model_dependent>
    </argument>
    <argument>
      <name>mech_vent_recovery_efficiency_type</name>
      <display_name>Mechanical Ventilation: Total Recovery Efficiency Type</display_name>
      <description>The total recovery efficiency type of the mechanical ventilation.</description>
      <type>Choice</type>
      <required>true</required>
      <model_dependent>false</model_dependent>
      <default_value>Unadjusted</default_value>
      <choices>
        <choice>
          <value>Unadjusted</value>
          <display_name>Unadjusted</display_name>
        </choice>
        <choice>
          <value>Adjusted</value>
          <display_name>Adjusted</display_name>
        </choice>
      </choices>
    </argument>
    <argument>
      <name>mech_vent_total_recovery_efficiency</name>
      <display_name>Mechanical Ventilation: Total Recovery Efficiency</display_name>
      <description>The Unadjusted or Adjusted total recovery efficiency of the mechanical ventilation. Applies to energy recovery ventilator.</description>
      <type>Double</type>
      <units>Frac</units>
      <required>true</required>
      <model_dependent>false</model_dependent>
      <default_value>0.48</default_value>
    </argument>
    <argument>
      <name>mech_vent_sensible_recovery_efficiency</name>
      <display_name>Mechanical Ventilation: Sensible Recovery Efficiency</display_name>
      <description>The Unadjusted or Adjusted sensible recovery efficiency of the mechanical ventilation. Applies to energy recovery ventilator and heat recovery ventilator.</description>
      <type>Double</type>
      <units>Frac</units>
      <required>true</required>
      <model_dependent>false</model_dependent>
      <default_value>0.72</default_value>
    </argument>
    <argument>
      <name>mech_vent_fan_power</name>
      <display_name>Mechanical Ventilation: Fan Power</display_name>
      <description>The fan power of the mechanical ventilation. If not provided, the OS-HPXML default (see &lt;a href='https://openstudio-hpxml.readthedocs.io/en/v1.7.0/workflow_inputs.html#hpxml-mechanical-ventilation-fans'&gt;HPXML Mechanical Ventilation Fans&lt;/a&gt;) is used.</description>
      <type>Double</type>
      <units>W</units>
      <required>false</required>
      <model_dependent>false</model_dependent>
    </argument>
    <argument>
      <name>mech_vent_num_units_served</name>
      <display_name>Mechanical Ventilation: Number of Units Served</display_name>
      <description>Number of dwelling units served by the mechanical ventilation system. Must be 1 if single-family detached. Used to apportion flow rate and fan power to the unit.</description>
      <type>Integer</type>
      <units>#</units>
      <required>true</required>
      <model_dependent>false</model_dependent>
      <default_value>1</default_value>
    </argument>
    <argument>
      <name>mech_vent_shared_frac_recirculation</name>
      <display_name>Shared Mechanical Ventilation: Fraction Recirculation</display_name>
      <description>Fraction of the total supply air that is recirculated, with the remainder assumed to be outdoor air. The value must be 0 for exhaust only systems. Required for a shared mechanical ventilation system.</description>
      <type>Double</type>
      <units>Frac</units>
      <required>false</required>
      <model_dependent>false</model_dependent>
    </argument>
    <argument>
      <name>mech_vent_shared_preheating_fuel</name>
      <display_name>Shared Mechanical Ventilation: Preheating Fuel</display_name>
      <description>Fuel type of the preconditioning heating equipment. Only used for a shared mechanical ventilation system. If not provided, assumes no preheating.</description>
      <type>Choice</type>
      <required>false</required>
      <model_dependent>false</model_dependent>
      <choices>
        <choice>
          <value>electricity</value>
          <display_name>electricity</display_name>
        </choice>
        <choice>
          <value>natural gas</value>
          <display_name>natural gas</display_name>
        </choice>
        <choice>
          <value>fuel oil</value>
          <display_name>fuel oil</display_name>
        </choice>
        <choice>
          <value>propane</value>
          <display_name>propane</display_name>
        </choice>
        <choice>
          <value>wood</value>
          <display_name>wood</display_name>
        </choice>
        <choice>
          <value>wood pellets</value>
          <display_name>wood pellets</display_name>
        </choice>
        <choice>
          <value>coal</value>
          <display_name>coal</display_name>
        </choice>
      </choices>
    </argument>
    <argument>
      <name>mech_vent_shared_preheating_efficiency</name>
      <display_name>Shared Mechanical Ventilation: Preheating Efficiency</display_name>
      <description>Efficiency of the preconditioning heating equipment. Only used for a shared mechanical ventilation system. If not provided, assumes no preheating.</description>
      <type>Double</type>
      <units>COP</units>
      <required>false</required>
      <model_dependent>false</model_dependent>
    </argument>
    <argument>
      <name>mech_vent_shared_preheating_fraction_heat_load_served</name>
      <display_name>Shared Mechanical Ventilation: Preheating Fraction Ventilation Heat Load Served</display_name>
      <description>Fraction of heating load introduced by the shared ventilation system that is met by the preconditioning heating equipment. If not provided, assumes no preheating.</description>
      <type>Double</type>
      <units>Frac</units>
      <required>false</required>
      <model_dependent>false</model_dependent>
    </argument>
    <argument>
      <name>mech_vent_shared_precooling_fuel</name>
      <display_name>Shared Mechanical Ventilation: Precooling Fuel</display_name>
      <description>Fuel type of the preconditioning cooling equipment. Only used for a shared mechanical ventilation system. If not provided, assumes no precooling.</description>
      <type>Choice</type>
      <required>false</required>
      <model_dependent>false</model_dependent>
      <choices>
        <choice>
          <value>electricity</value>
          <display_name>electricity</display_name>
        </choice>
      </choices>
    </argument>
    <argument>
      <name>mech_vent_shared_precooling_efficiency</name>
      <display_name>Shared Mechanical Ventilation: Precooling Efficiency</display_name>
      <description>Efficiency of the preconditioning cooling equipment. Only used for a shared mechanical ventilation system. If not provided, assumes no precooling.</description>
      <type>Double</type>
      <units>COP</units>
      <required>false</required>
      <model_dependent>false</model_dependent>
    </argument>
    <argument>
      <name>mech_vent_shared_precooling_fraction_cool_load_served</name>
      <display_name>Shared Mechanical Ventilation: Precooling Fraction Ventilation Cool Load Served</display_name>
      <description>Fraction of cooling load introduced by the shared ventilation system that is met by the preconditioning cooling equipment. If not provided, assumes no precooling.</description>
      <type>Double</type>
      <units>Frac</units>
      <required>false</required>
      <model_dependent>false</model_dependent>
    </argument>
    <argument>
      <name>mech_vent_2_fan_type</name>
      <display_name>Mechanical Ventilation 2: Fan Type</display_name>
      <description>The type of the second mechanical ventilation. Use 'none' if there is no second mechanical ventilation system.</description>
      <type>Choice</type>
      <required>true</required>
      <model_dependent>false</model_dependent>
      <default_value>none</default_value>
      <choices>
        <choice>
          <value>none</value>
          <display_name>none</display_name>
        </choice>
        <choice>
          <value>exhaust only</value>
          <display_name>exhaust only</display_name>
        </choice>
        <choice>
          <value>supply only</value>
          <display_name>supply only</display_name>
        </choice>
        <choice>
          <value>energy recovery ventilator</value>
          <display_name>energy recovery ventilator</display_name>
        </choice>
        <choice>
          <value>heat recovery ventilator</value>
          <display_name>heat recovery ventilator</display_name>
        </choice>
        <choice>
          <value>balanced</value>
          <display_name>balanced</display_name>
        </choice>
      </choices>
    </argument>
    <argument>
      <name>mech_vent_2_flow_rate</name>
      <display_name>Mechanical Ventilation 2: Flow Rate</display_name>
      <description>The flow rate of the second mechanical ventilation.</description>
      <type>Double</type>
      <units>CFM</units>
      <required>true</required>
      <model_dependent>false</model_dependent>
      <default_value>110</default_value>
    </argument>
    <argument>
      <name>mech_vent_2_hours_in_operation</name>
      <display_name>Mechanical Ventilation 2: Hours In Operation</display_name>
      <description>The hours in operation of the second mechanical ventilation.</description>
      <type>Double</type>
      <units>hrs/day</units>
      <required>true</required>
      <model_dependent>false</model_dependent>
      <default_value>24</default_value>
    </argument>
    <argument>
      <name>mech_vent_2_recovery_efficiency_type</name>
      <display_name>Mechanical Ventilation 2: Total Recovery Efficiency Type</display_name>
      <description>The total recovery efficiency type of the second mechanical ventilation.</description>
      <type>Choice</type>
      <required>true</required>
      <model_dependent>false</model_dependent>
      <default_value>Unadjusted</default_value>
      <choices>
        <choice>
          <value>Unadjusted</value>
          <display_name>Unadjusted</display_name>
        </choice>
        <choice>
          <value>Adjusted</value>
          <display_name>Adjusted</display_name>
        </choice>
      </choices>
    </argument>
    <argument>
      <name>mech_vent_2_total_recovery_efficiency</name>
      <display_name>Mechanical Ventilation 2: Total Recovery Efficiency</display_name>
      <description>The Unadjusted or Adjusted total recovery efficiency of the second mechanical ventilation. Applies to energy recovery ventilator.</description>
      <type>Double</type>
      <units>Frac</units>
      <required>true</required>
      <model_dependent>false</model_dependent>
      <default_value>0.48</default_value>
    </argument>
    <argument>
      <name>mech_vent_2_sensible_recovery_efficiency</name>
      <display_name>Mechanical Ventilation 2: Sensible Recovery Efficiency</display_name>
      <description>The Unadjusted or Adjusted sensible recovery efficiency of the second mechanical ventilation. Applies to energy recovery ventilator and heat recovery ventilator.</description>
      <type>Double</type>
      <units>Frac</units>
      <required>true</required>
      <model_dependent>false</model_dependent>
      <default_value>0.72</default_value>
    </argument>
    <argument>
      <name>mech_vent_2_fan_power</name>
      <display_name>Mechanical Ventilation 2: Fan Power</display_name>
      <description>The fan power of the second mechanical ventilation.</description>
      <type>Double</type>
      <units>W</units>
      <required>true</required>
      <model_dependent>false</model_dependent>
      <default_value>30</default_value>
    </argument>
    <argument>
      <name>kitchen_fans_quantity</name>
      <display_name>Kitchen Fans: Quantity</display_name>
      <description>The quantity of the kitchen fans. If not provided, the OS-HPXML default (see &lt;a href='https://openstudio-hpxml.readthedocs.io/en/v1.7.0/workflow_inputs.html#hpxml-local-ventilation-fans'&gt;HPXML Local Ventilation Fans&lt;/a&gt;) is used.</description>
      <type>Integer</type>
      <units>#</units>
      <required>false</required>
      <model_dependent>false</model_dependent>
    </argument>
    <argument>
      <name>kitchen_fans_flow_rate</name>
      <display_name>Kitchen Fans: Flow Rate</display_name>
      <description>The flow rate of the kitchen fan. If not provided, the OS-HPXML default (see &lt;a href='https://openstudio-hpxml.readthedocs.io/en/v1.7.0/workflow_inputs.html#hpxml-local-ventilation-fans'&gt;HPXML Local Ventilation Fans&lt;/a&gt;) is used.</description>
      <type>Double</type>
      <units>CFM</units>
      <required>false</required>
      <model_dependent>false</model_dependent>
    </argument>
    <argument>
      <name>kitchen_fans_hours_in_operation</name>
      <display_name>Kitchen Fans: Hours In Operation</display_name>
      <description>The hours in operation of the kitchen fan. If not provided, the OS-HPXML default (see &lt;a href='https://openstudio-hpxml.readthedocs.io/en/v1.7.0/workflow_inputs.html#hpxml-local-ventilation-fans'&gt;HPXML Local Ventilation Fans&lt;/a&gt;) is used.</description>
      <type>Double</type>
      <units>hrs/day</units>
      <required>false</required>
      <model_dependent>false</model_dependent>
    </argument>
    <argument>
      <name>kitchen_fans_power</name>
      <display_name>Kitchen Fans: Fan Power</display_name>
      <description>The fan power of the kitchen fan. If not provided, the OS-HPXML default (see &lt;a href='https://openstudio-hpxml.readthedocs.io/en/v1.7.0/workflow_inputs.html#hpxml-local-ventilation-fans'&gt;HPXML Local Ventilation Fans&lt;/a&gt;) is used.</description>
      <type>Double</type>
      <units>W</units>
      <required>false</required>
      <model_dependent>false</model_dependent>
    </argument>
    <argument>
      <name>kitchen_fans_start_hour</name>
      <display_name>Kitchen Fans: Start Hour</display_name>
      <description>The start hour of the kitchen fan. If not provided, the OS-HPXML default (see &lt;a href='https://openstudio-hpxml.readthedocs.io/en/v1.7.0/workflow_inputs.html#hpxml-local-ventilation-fans'&gt;HPXML Local Ventilation Fans&lt;/a&gt;) is used.</description>
      <type>Integer</type>
      <units>hr</units>
      <required>false</required>
      <model_dependent>false</model_dependent>
    </argument>
    <argument>
      <name>bathroom_fans_quantity</name>
      <display_name>Bathroom Fans: Quantity</display_name>
      <description>The quantity of the bathroom fans. If not provided, the OS-HPXML default (see &lt;a href='https://openstudio-hpxml.readthedocs.io/en/v1.7.0/workflow_inputs.html#hpxml-local-ventilation-fans'&gt;HPXML Local Ventilation Fans&lt;/a&gt;) is used.</description>
      <type>Integer</type>
      <units>#</units>
      <required>false</required>
      <model_dependent>false</model_dependent>
    </argument>
    <argument>
      <name>bathroom_fans_flow_rate</name>
      <display_name>Bathroom Fans: Flow Rate</display_name>
      <description>The flow rate of the bathroom fans. If not provided, the OS-HPXML default (see &lt;a href='https://openstudio-hpxml.readthedocs.io/en/v1.7.0/workflow_inputs.html#hpxml-local-ventilation-fans'&gt;HPXML Local Ventilation Fans&lt;/a&gt;) is used.</description>
      <type>Double</type>
      <units>CFM</units>
      <required>false</required>
      <model_dependent>false</model_dependent>
    </argument>
    <argument>
      <name>bathroom_fans_hours_in_operation</name>
      <display_name>Bathroom Fans: Hours In Operation</display_name>
      <description>The hours in operation of the bathroom fans. If not provided, the OS-HPXML default (see &lt;a href='https://openstudio-hpxml.readthedocs.io/en/v1.7.0/workflow_inputs.html#hpxml-local-ventilation-fans'&gt;HPXML Local Ventilation Fans&lt;/a&gt;) is used.</description>
      <type>Double</type>
      <units>hrs/day</units>
      <required>false</required>
      <model_dependent>false</model_dependent>
    </argument>
    <argument>
      <name>bathroom_fans_power</name>
      <display_name>Bathroom Fans: Fan Power</display_name>
      <description>The fan power of the bathroom fans. If not provided, the OS-HPXML default (see &lt;a href='https://openstudio-hpxml.readthedocs.io/en/v1.7.0/workflow_inputs.html#hpxml-local-ventilation-fans'&gt;HPXML Local Ventilation Fans&lt;/a&gt;) is used.</description>
      <type>Double</type>
      <units>W</units>
      <required>false</required>
      <model_dependent>false</model_dependent>
    </argument>
    <argument>
      <name>bathroom_fans_start_hour</name>
      <display_name>Bathroom Fans: Start Hour</display_name>
      <description>The start hour of the bathroom fans. If not provided, the OS-HPXML default (see &lt;a href='https://openstudio-hpxml.readthedocs.io/en/v1.7.0/workflow_inputs.html#hpxml-local-ventilation-fans'&gt;HPXML Local Ventilation Fans&lt;/a&gt;) is used.</description>
      <type>Integer</type>
      <units>hr</units>
      <required>false</required>
      <model_dependent>false</model_dependent>
    </argument>
    <argument>
      <name>whole_house_fan_present</name>
      <display_name>Whole House Fan: Present</display_name>
      <description>Whether there is a whole house fan.</description>
      <type>Boolean</type>
      <required>true</required>
      <model_dependent>false</model_dependent>
      <default_value>false</default_value>
      <choices>
        <choice>
          <value>true</value>
          <display_name>true</display_name>
        </choice>
        <choice>
          <value>false</value>
          <display_name>false</display_name>
        </choice>
      </choices>
    </argument>
    <argument>
      <name>whole_house_fan_flow_rate</name>
      <display_name>Whole House Fan: Flow Rate</display_name>
      <description>The flow rate of the whole house fan. If not provided, the OS-HPXML default (see &lt;a href='https://openstudio-hpxml.readthedocs.io/en/v1.7.0/workflow_inputs.html#hpxml-whole-house-fans'&gt;HPXML Whole House Fans&lt;/a&gt;) is used.</description>
      <type>Double</type>
      <units>CFM</units>
      <required>false</required>
      <model_dependent>false</model_dependent>
    </argument>
    <argument>
      <name>whole_house_fan_power</name>
      <display_name>Whole House Fan: Fan Power</display_name>
      <description>The fan power of the whole house fan. If not provided, the OS-HPXML default (see &lt;a href='https://openstudio-hpxml.readthedocs.io/en/v1.7.0/workflow_inputs.html#hpxml-whole-house-fans'&gt;HPXML Whole House Fans&lt;/a&gt;) is used.</description>
      <type>Double</type>
      <units>W</units>
      <required>false</required>
      <model_dependent>false</model_dependent>
    </argument>
    <argument>
      <name>water_heater_type</name>
      <display_name>Water Heater: Type</display_name>
      <description>The type of water heater. Use 'none' if there is no water heater.</description>
      <type>Choice</type>
      <required>true</required>
      <model_dependent>false</model_dependent>
      <default_value>storage water heater</default_value>
      <choices>
        <choice>
          <value>none</value>
          <display_name>none</display_name>
        </choice>
        <choice>
          <value>storage water heater</value>
          <display_name>storage water heater</display_name>
        </choice>
        <choice>
          <value>instantaneous water heater</value>
          <display_name>instantaneous water heater</display_name>
        </choice>
        <choice>
          <value>heat pump water heater</value>
          <display_name>heat pump water heater</display_name>
        </choice>
        <choice>
          <value>space-heating boiler with storage tank</value>
          <display_name>space-heating boiler with storage tank</display_name>
        </choice>
        <choice>
          <value>space-heating boiler with tankless coil</value>
          <display_name>space-heating boiler with tankless coil</display_name>
        </choice>
      </choices>
    </argument>
    <argument>
      <name>water_heater_fuel_type</name>
      <display_name>Water Heater: Fuel Type</display_name>
      <description>The fuel type of water heater. Ignored for heat pump water heater.</description>
      <type>Choice</type>
      <required>true</required>
      <model_dependent>false</model_dependent>
      <default_value>natural gas</default_value>
      <choices>
        <choice>
          <value>electricity</value>
          <display_name>electricity</display_name>
        </choice>
        <choice>
          <value>natural gas</value>
          <display_name>natural gas</display_name>
        </choice>
        <choice>
          <value>fuel oil</value>
          <display_name>fuel oil</display_name>
        </choice>
        <choice>
          <value>propane</value>
          <display_name>propane</display_name>
        </choice>
        <choice>
          <value>wood</value>
          <display_name>wood</display_name>
        </choice>
        <choice>
          <value>coal</value>
          <display_name>coal</display_name>
        </choice>
      </choices>
    </argument>
    <argument>
      <name>water_heater_location</name>
      <display_name>Water Heater: Location</display_name>
      <description>The location of water heater. If not provided, the OS-HPXML default (see &lt;a href='https://openstudio-hpxml.readthedocs.io/en/v1.7.0/workflow_inputs.html#hpxml-water-heating-systems'&gt;HPXML Water Heating Systems&lt;/a&gt;) is used.</description>
      <type>Choice</type>
      <required>false</required>
      <model_dependent>false</model_dependent>
      <choices>
        <choice>
          <value>conditioned space</value>
          <display_name>conditioned space</display_name>
        </choice>
        <choice>
          <value>basement - conditioned</value>
          <display_name>basement - conditioned</display_name>
        </choice>
        <choice>
          <value>basement - unconditioned</value>
          <display_name>basement - unconditioned</display_name>
        </choice>
        <choice>
          <value>garage</value>
          <display_name>garage</display_name>
        </choice>
        <choice>
          <value>attic</value>
          <display_name>attic</display_name>
        </choice>
        <choice>
          <value>attic - vented</value>
          <display_name>attic - vented</display_name>
        </choice>
        <choice>
          <value>attic - unvented</value>
          <display_name>attic - unvented</display_name>
        </choice>
        <choice>
          <value>crawlspace</value>
          <display_name>crawlspace</display_name>
        </choice>
        <choice>
          <value>crawlspace - vented</value>
          <display_name>crawlspace - vented</display_name>
        </choice>
        <choice>
          <value>crawlspace - unvented</value>
          <display_name>crawlspace - unvented</display_name>
        </choice>
        <choice>
          <value>crawlspace - conditioned</value>
          <display_name>crawlspace - conditioned</display_name>
        </choice>
        <choice>
          <value>other exterior</value>
          <display_name>other exterior</display_name>
        </choice>
        <choice>
          <value>other housing unit</value>
          <display_name>other housing unit</display_name>
        </choice>
        <choice>
          <value>other heated space</value>
          <display_name>other heated space</display_name>
        </choice>
        <choice>
          <value>other multifamily buffer space</value>
          <display_name>other multifamily buffer space</display_name>
        </choice>
        <choice>
          <value>other non-freezing space</value>
          <display_name>other non-freezing space</display_name>
        </choice>
      </choices>
    </argument>
    <argument>
      <name>water_heater_tank_volume</name>
      <display_name>Water Heater: Tank Volume</display_name>
      <description>Nominal volume of water heater tank. Only applies to storage water heater, heat pump water heater, and space-heating boiler with storage tank. If not provided, the OS-HPXML default (see &lt;a href='https://openstudio-hpxml.readthedocs.io/en/v1.7.0/workflow_inputs.html#conventional-storage'&gt;Conventional Storage&lt;/a&gt;, &lt;a href='https://openstudio-hpxml.readthedocs.io/en/v1.7.0/workflow_inputs.html#heat-pump'&gt;Heat Pump&lt;/a&gt;, &lt;a href='https://openstudio-hpxml.readthedocs.io/en/v1.7.0/workflow_inputs.html#combi-boiler-w-storage'&gt;Combi Boiler w/ Storage&lt;/a&gt;) is used.</description>
      <type>Double</type>
      <units>gal</units>
      <required>false</required>
      <model_dependent>false</model_dependent>
    </argument>
    <argument>
      <name>water_heater_efficiency_type</name>
      <display_name>Water Heater: Efficiency Type</display_name>
      <description>The efficiency type of water heater. Does not apply to space-heating boilers.</description>
      <type>Choice</type>
      <required>true</required>
      <model_dependent>false</model_dependent>
      <default_value>EnergyFactor</default_value>
      <choices>
        <choice>
          <value>EnergyFactor</value>
          <display_name>EnergyFactor</display_name>
        </choice>
        <choice>
          <value>UniformEnergyFactor</value>
          <display_name>UniformEnergyFactor</display_name>
        </choice>
      </choices>
    </argument>
    <argument>
      <name>water_heater_efficiency</name>
      <display_name>Water Heater: Efficiency</display_name>
      <description>Rated Energy Factor or Uniform Energy Factor. Does not apply to space-heating boilers.</description>
      <type>Double</type>
      <required>true</required>
      <model_dependent>false</model_dependent>
      <default_value>0.67</default_value>
    </argument>
    <argument>
      <name>water_heater_usage_bin</name>
      <display_name>Water Heater: Usage Bin</display_name>
      <description>The usage of the water heater. Only applies if Efficiency Type is UniformEnergyFactor and Type is not instantaneous water heater. Does not apply to space-heating boilers. If not provided, the OS-HPXML default (see &lt;a href='https://openstudio-hpxml.readthedocs.io/en/v1.7.0/workflow_inputs.html#conventional-storage'&gt;Conventional Storage&lt;/a&gt;, &lt;a href='https://openstudio-hpxml.readthedocs.io/en/v1.7.0/workflow_inputs.html#heat-pump'&gt;Heat Pump&lt;/a&gt;) is used.</description>
      <type>Choice</type>
      <required>false</required>
      <model_dependent>false</model_dependent>
      <choices>
        <choice>
          <value>very small</value>
          <display_name>very small</display_name>
        </choice>
        <choice>
          <value>low</value>
          <display_name>low</display_name>
        </choice>
        <choice>
          <value>medium</value>
          <display_name>medium</display_name>
        </choice>
        <choice>
          <value>high</value>
          <display_name>high</display_name>
        </choice>
      </choices>
    </argument>
    <argument>
      <name>water_heater_recovery_efficiency</name>
      <display_name>Water Heater: Recovery Efficiency</display_name>
      <description>Ratio of energy delivered to water heater to the energy content of the fuel consumed by the water heater. Only used for non-electric storage water heaters. If not provided, the OS-HPXML default (see &lt;a href='https://openstudio-hpxml.readthedocs.io/en/v1.7.0/workflow_inputs.html#conventional-storage'&gt;Conventional Storage&lt;/a&gt;) is used.</description>
      <type>Double</type>
      <units>Frac</units>
      <required>false</required>
      <model_dependent>false</model_dependent>
    </argument>
    <argument>
      <name>water_heater_heating_capacity</name>
      <display_name>Water Heater: Heating Capacity</display_name>
      <description>Heating capacity. Only applies to storage water heater. If not provided, the OS-HPXML default (see &lt;a href='https://openstudio-hpxml.readthedocs.io/en/v1.7.0/workflow_inputs.html#conventional-storage'&gt;Conventional Storage&lt;/a&gt;) is used.</description>
      <type>Double</type>
      <units>Btu/hr</units>
      <required>false</required>
      <model_dependent>false</model_dependent>
    </argument>
    <argument>
      <name>water_heater_standby_loss</name>
      <display_name>Water Heater: Standby Loss</display_name>
      <description>The standby loss of water heater. Only applies to space-heating boilers. If not provided, the OS-HPXML default (see &lt;a href='https://openstudio-hpxml.readthedocs.io/en/v1.7.0/workflow_inputs.html#combi-boiler-w-storage'&gt;Combi Boiler w/ Storage&lt;/a&gt;) is used.</description>
      <type>Double</type>
      <units>deg-F/hr</units>
      <required>false</required>
      <model_dependent>false</model_dependent>
    </argument>
    <argument>
      <name>water_heater_jacket_rvalue</name>
      <display_name>Water Heater: Jacket R-value</display_name>
      <description>The jacket R-value of water heater. Doesn't apply to instantaneous water heater or space-heating boiler with tankless coil. If not provided, defaults to no jacket insulation.</description>
      <type>Double</type>
      <units>h-ft^2-R/Btu</units>
      <required>false</required>
      <model_dependent>false</model_dependent>
    </argument>
    <argument>
      <name>water_heater_setpoint_temperature</name>
      <display_name>Water Heater: Setpoint Temperature</display_name>
      <description>The setpoint temperature of water heater. If not provided, the OS-HPXML default (see &lt;a href='https://openstudio-hpxml.readthedocs.io/en/v1.7.0/workflow_inputs.html#hpxml-water-heating-systems'&gt;HPXML Water Heating Systems&lt;/a&gt;) is used.</description>
      <type>Double</type>
      <units>deg-F</units>
      <required>false</required>
      <model_dependent>false</model_dependent>
    </argument>
    <argument>
      <name>water_heater_num_units_served</name>
      <display_name>Water Heater: Number of Units Served</display_name>
      <description>Number of dwelling units served (directly or indirectly) by the water heater. Must be 1 if single-family detached. Used to apportion water heater tank losses to the unit.</description>
      <type>Integer</type>
      <units>#</units>
      <required>true</required>
      <model_dependent>false</model_dependent>
      <default_value>1</default_value>
    </argument>
    <argument>
      <name>water_heater_uses_desuperheater</name>
      <display_name>Water Heater: Uses Desuperheater</display_name>
      <description>Requires that the dwelling unit has a air-to-air, mini-split, or ground-to-air heat pump or a central air conditioner or mini-split air conditioner. If not provided, assumes no desuperheater.</description>
      <type>Boolean</type>
      <required>false</required>
      <model_dependent>false</model_dependent>
      <choices>
        <choice>
          <value>true</value>
          <display_name>true</display_name>
        </choice>
        <choice>
          <value>false</value>
          <display_name>false</display_name>
        </choice>
      </choices>
    </argument>
    <argument>
      <name>water_heater_tank_model_type</name>
      <display_name>Water Heater: Tank Type</display_name>
      <description>Type of tank model to use. The 'stratified' tank generally provide more accurate results, but may significantly increase run time. Applies only to storage water heater. If not provided, the OS-HPXML default (see &lt;a href='https://openstudio-hpxml.readthedocs.io/en/v1.7.0/workflow_inputs.html#conventional-storage'&gt;Conventional Storage&lt;/a&gt;) is used.</description>
      <type>Choice</type>
      <required>false</required>
      <model_dependent>false</model_dependent>
      <choices>
        <choice>
          <value>mixed</value>
          <display_name>mixed</display_name>
        </choice>
        <choice>
          <value>stratified</value>
          <display_name>stratified</display_name>
        </choice>
      </choices>
    </argument>
    <argument>
      <name>water_heater_operating_mode</name>
      <display_name>Water Heater: Operating Mode</display_name>
      <description>The water heater operating mode. The 'heat pump only' option only uses the heat pump, while 'hybrid/auto' allows the backup electric resistance to come on in high demand situations. This is ignored if a scheduled operating mode type is selected. Applies only to heat pump water heater. If not provided, the OS-HPXML default (see &lt;a href='https://openstudio-hpxml.readthedocs.io/en/v1.7.0/workflow_inputs.html#heat-pump'&gt;Heat Pump&lt;/a&gt;) is used.</description>
      <type>Choice</type>
      <required>false</required>
      <model_dependent>false</model_dependent>
      <choices>
        <choice>
          <value>hybrid/auto</value>
          <display_name>hybrid/auto</display_name>
        </choice>
        <choice>
          <value>heat pump only</value>
          <display_name>heat pump only</display_name>
        </choice>
      </choices>
    </argument>
    <argument>
      <name>hot_water_distribution_system_type</name>
      <display_name>Hot Water Distribution: System Type</display_name>
      <description>The type of the hot water distribution system.</description>
      <type>Choice</type>
      <required>true</required>
      <model_dependent>false</model_dependent>
      <default_value>Standard</default_value>
      <choices>
        <choice>
          <value>Standard</value>
          <display_name>Standard</display_name>
        </choice>
        <choice>
          <value>Recirculation</value>
          <display_name>Recirculation</display_name>
        </choice>
      </choices>
    </argument>
    <argument>
      <name>hot_water_distribution_standard_piping_length</name>
      <display_name>Hot Water Distribution: Standard Piping Length</display_name>
      <description>If the distribution system is Standard, the length of the piping. If not provided, the OS-HPXML default (see &lt;a href='https://openstudio-hpxml.readthedocs.io/en/v1.7.0/workflow_inputs.html#standard'&gt;Standard&lt;/a&gt;) is used.</description>
      <type>Double</type>
      <units>ft</units>
      <required>false</required>
      <model_dependent>false</model_dependent>
    </argument>
    <argument>
      <name>hot_water_distribution_recirc_control_type</name>
      <display_name>Hot Water Distribution: Recirculation Control Type</display_name>
      <description>If the distribution system is Recirculation, the type of hot water recirculation control, if any.</description>
      <type>Choice</type>
      <required>false</required>
      <model_dependent>false</model_dependent>
      <default_value>no control</default_value>
      <choices>
        <choice>
          <value>no control</value>
          <display_name>no control</display_name>
        </choice>
        <choice>
          <value>timer</value>
          <display_name>timer</display_name>
        </choice>
        <choice>
          <value>temperature</value>
          <display_name>temperature</display_name>
        </choice>
        <choice>
          <value>presence sensor demand control</value>
          <display_name>presence sensor demand control</display_name>
        </choice>
        <choice>
          <value>manual demand control</value>
          <display_name>manual demand control</display_name>
        </choice>
      </choices>
    </argument>
    <argument>
      <name>hot_water_distribution_recirc_piping_length</name>
      <display_name>Hot Water Distribution: Recirculation Piping Length</display_name>
      <description>If the distribution system is Recirculation, the length of the recirculation piping. If not provided, the OS-HPXML default (see &lt;a href='https://openstudio-hpxml.readthedocs.io/en/v1.7.0/workflow_inputs.html#recirculation-in-unit'&gt;Recirculation (In-Unit)&lt;/a&gt;) is used.</description>
      <type>Double</type>
      <units>ft</units>
      <required>false</required>
      <model_dependent>false</model_dependent>
    </argument>
    <argument>
      <name>hot_water_distribution_recirc_branch_piping_length</name>
      <display_name>Hot Water Distribution: Recirculation Branch Piping Length</display_name>
      <description>If the distribution system is Recirculation, the length of the recirculation branch piping. If not provided, the OS-HPXML default (see &lt;a href='https://openstudio-hpxml.readthedocs.io/en/v1.7.0/workflow_inputs.html#recirculation-in-unit'&gt;Recirculation (In-Unit)&lt;/a&gt;) is used.</description>
      <type>Double</type>
      <units>ft</units>
      <required>false</required>
      <model_dependent>false</model_dependent>
    </argument>
    <argument>
      <name>hot_water_distribution_recirc_pump_power</name>
      <display_name>Hot Water Distribution: Recirculation Pump Power</display_name>
      <description>If the distribution system is Recirculation, the recirculation pump power. If not provided, the OS-HPXML default (see &lt;a href='https://openstudio-hpxml.readthedocs.io/en/v1.7.0/workflow_inputs.html#recirculation-in-unit'&gt;Recirculation (In-Unit)&lt;/a&gt;) is used.</description>
      <type>Double</type>
      <units>W</units>
      <required>false</required>
      <model_dependent>false</model_dependent>
    </argument>
    <argument>
      <name>hot_water_distribution_pipe_r</name>
      <display_name>Hot Water Distribution: Pipe Insulation Nominal R-Value</display_name>
      <description>Nominal R-value of the pipe insulation. If not provided, the OS-HPXML default (see &lt;a href='https://openstudio-hpxml.readthedocs.io/en/v1.7.0/workflow_inputs.html#hpxml-hot-water-distribution'&gt;HPXML Hot Water Distribution&lt;/a&gt;) is used.</description>
      <type>Double</type>
      <units>h-ft^2-R/Btu</units>
      <required>false</required>
      <model_dependent>false</model_dependent>
    </argument>
    <argument>
      <name>dwhr_facilities_connected</name>
      <display_name>Drain Water Heat Recovery: Facilities Connected</display_name>
      <description>Which facilities are connected for the drain water heat recovery. Use 'none' if there is no drain water heat recovery system.</description>
      <type>Choice</type>
      <required>true</required>
      <model_dependent>false</model_dependent>
      <default_value>none</default_value>
      <choices>
        <choice>
          <value>none</value>
          <display_name>none</display_name>
        </choice>
        <choice>
          <value>one</value>
          <display_name>one</display_name>
        </choice>
        <choice>
          <value>all</value>
          <display_name>all</display_name>
        </choice>
      </choices>
    </argument>
    <argument>
      <name>dwhr_equal_flow</name>
      <display_name>Drain Water Heat Recovery: Equal Flow</display_name>
      <description>Whether the drain water heat recovery has equal flow.</description>
      <type>Boolean</type>
      <required>false</required>
      <model_dependent>false</model_dependent>
      <default_value>true</default_value>
      <choices>
        <choice>
          <value>true</value>
          <display_name>true</display_name>
        </choice>
        <choice>
          <value>false</value>
          <display_name>false</display_name>
        </choice>
      </choices>
    </argument>
    <argument>
      <name>dwhr_efficiency</name>
      <display_name>Drain Water Heat Recovery: Efficiency</display_name>
      <description>The efficiency of the drain water heat recovery.</description>
      <type>Double</type>
      <units>Frac</units>
      <required>false</required>
      <model_dependent>false</model_dependent>
      <default_value>0.55</default_value>
    </argument>
    <argument>
      <name>water_fixtures_shower_low_flow</name>
      <display_name>Hot Water Fixtures: Is Shower Low Flow</display_name>
      <description>Whether the shower fixture is low flow.</description>
      <type>Boolean</type>
      <required>true</required>
      <model_dependent>false</model_dependent>
      <default_value>false</default_value>
      <choices>
        <choice>
          <value>true</value>
          <display_name>true</display_name>
        </choice>
        <choice>
          <value>false</value>
          <display_name>false</display_name>
        </choice>
      </choices>
    </argument>
    <argument>
      <name>water_fixtures_sink_low_flow</name>
      <display_name>Hot Water Fixtures: Is Sink Low Flow</display_name>
      <description>Whether the sink fixture is low flow.</description>
      <type>Boolean</type>
      <required>true</required>
      <model_dependent>false</model_dependent>
      <default_value>false</default_value>
      <choices>
        <choice>
          <value>true</value>
          <display_name>true</display_name>
        </choice>
        <choice>
          <value>false</value>
          <display_name>false</display_name>
        </choice>
      </choices>
    </argument>
    <argument>
      <name>water_fixtures_usage_multiplier</name>
      <display_name>Hot Water Fixtures: Usage Multiplier</display_name>
      <description>Multiplier on the hot water usage that can reflect, e.g., high/low usage occupants. If not provided, the OS-HPXML default (see &lt;a href='https://openstudio-hpxml.readthedocs.io/en/v1.7.0/workflow_inputs.html#hpxml-water-fixtures'&gt;HPXML Water Fixtures&lt;/a&gt;) is used.</description>
      <type>Double</type>
      <required>false</required>
      <model_dependent>false</model_dependent>
    </argument>
    <argument>
      <name>general_water_use_usage_multiplier</name>
      <display_name>General Water Use: Usage Multiplier</display_name>
      <description>Multiplier on internal gains from general water use (floor mopping, shower evaporation, water films on showers, tubs &amp; sinks surfaces, plant watering, etc.) that can reflect, e.g., high/low usage occupants. If not provided, the OS-HPXML default (see &lt;a href='https://openstudio-hpxml.readthedocs.io/en/v1.7.0/workflow_inputs.html#hpxml-building-occupancy'&gt;HPXML Building Occupancy&lt;/a&gt;) is used.</description>
      <type>Double</type>
      <required>false</required>
      <model_dependent>false</model_dependent>
    </argument>
    <argument>
      <name>solar_thermal_system_type</name>
      <display_name>Solar Thermal: System Type</display_name>
      <description>The type of solar thermal system. Use 'none' if there is no solar thermal system.</description>
      <type>Choice</type>
      <required>true</required>
      <model_dependent>false</model_dependent>
      <default_value>none</default_value>
      <choices>
        <choice>
          <value>none</value>
          <display_name>none</display_name>
        </choice>
        <choice>
          <value>hot water</value>
          <display_name>hot water</display_name>
        </choice>
      </choices>
    </argument>
    <argument>
      <name>solar_thermal_collector_area</name>
      <display_name>Solar Thermal: Collector Area</display_name>
      <description>The collector area of the solar thermal system.</description>
      <type>Double</type>
      <units>ft^2</units>
      <required>true</required>
      <model_dependent>false</model_dependent>
      <default_value>40</default_value>
    </argument>
    <argument>
      <name>solar_thermal_collector_loop_type</name>
      <display_name>Solar Thermal: Collector Loop Type</display_name>
      <description>The collector loop type of the solar thermal system.</description>
      <type>Choice</type>
      <required>true</required>
      <model_dependent>false</model_dependent>
      <default_value>liquid direct</default_value>
      <choices>
        <choice>
          <value>liquid direct</value>
          <display_name>liquid direct</display_name>
        </choice>
        <choice>
          <value>liquid indirect</value>
          <display_name>liquid indirect</display_name>
        </choice>
        <choice>
          <value>passive thermosyphon</value>
          <display_name>passive thermosyphon</display_name>
        </choice>
      </choices>
    </argument>
    <argument>
      <name>solar_thermal_collector_type</name>
      <display_name>Solar Thermal: Collector Type</display_name>
      <description>The collector type of the solar thermal system.</description>
      <type>Choice</type>
      <required>true</required>
      <model_dependent>false</model_dependent>
      <default_value>evacuated tube</default_value>
      <choices>
        <choice>
          <value>evacuated tube</value>
          <display_name>evacuated tube</display_name>
        </choice>
        <choice>
          <value>single glazing black</value>
          <display_name>single glazing black</display_name>
        </choice>
        <choice>
          <value>double glazing black</value>
          <display_name>double glazing black</display_name>
        </choice>
        <choice>
          <value>integrated collector storage</value>
          <display_name>integrated collector storage</display_name>
        </choice>
      </choices>
    </argument>
    <argument>
      <name>solar_thermal_collector_azimuth</name>
      <display_name>Solar Thermal: Collector Azimuth</display_name>
      <description>The collector azimuth of the solar thermal system. Azimuth is measured clockwise from north (e.g., North=0, East=90, South=180, West=270).</description>
      <type>Double</type>
      <units>degrees</units>
      <required>true</required>
      <model_dependent>false</model_dependent>
      <default_value>180</default_value>
    </argument>
    <argument>
      <name>solar_thermal_collector_tilt</name>
      <display_name>Solar Thermal: Collector Tilt</display_name>
      <description>The collector tilt of the solar thermal system. Can also enter, e.g., RoofPitch, RoofPitch+20, Latitude, Latitude-15, etc.</description>
      <type>String</type>
      <units>degrees</units>
      <required>true</required>
      <model_dependent>false</model_dependent>
      <default_value>RoofPitch</default_value>
    </argument>
    <argument>
      <name>solar_thermal_collector_rated_optical_efficiency</name>
      <display_name>Solar Thermal: Collector Rated Optical Efficiency</display_name>
      <description>The collector rated optical efficiency of the solar thermal system.</description>
      <type>Double</type>
      <units>Frac</units>
      <required>true</required>
      <model_dependent>false</model_dependent>
      <default_value>0.5</default_value>
    </argument>
    <argument>
      <name>solar_thermal_collector_rated_thermal_losses</name>
      <display_name>Solar Thermal: Collector Rated Thermal Losses</display_name>
      <description>The collector rated thermal losses of the solar thermal system.</description>
      <type>Double</type>
      <units>Btu/hr-ft^2-R</units>
      <required>true</required>
      <model_dependent>false</model_dependent>
      <default_value>0.2799</default_value>
    </argument>
    <argument>
      <name>solar_thermal_storage_volume</name>
      <display_name>Solar Thermal: Storage Volume</display_name>
      <description>The storage volume of the solar thermal system. If not provided, the OS-HPXML default (see &lt;a href='https://openstudio-hpxml.readthedocs.io/en/v1.7.0/workflow_inputs.html#detailed-inputs'&gt;Detailed Inputs&lt;/a&gt;) is used.</description>
      <type>Double</type>
      <units>gal</units>
      <required>false</required>
      <model_dependent>false</model_dependent>
    </argument>
    <argument>
      <name>solar_thermal_solar_fraction</name>
      <display_name>Solar Thermal: Solar Fraction</display_name>
      <description>The solar fraction of the solar thermal system. If provided, overrides all other solar thermal inputs.</description>
      <type>Double</type>
      <units>Frac</units>
      <required>true</required>
      <model_dependent>false</model_dependent>
      <default_value>0</default_value>
    </argument>
    <argument>
      <name>pv_system_present</name>
      <display_name>PV System: Present</display_name>
      <description>Whether there is a PV system present.</description>
      <type>Boolean</type>
      <required>true</required>
      <model_dependent>false</model_dependent>
      <default_value>false</default_value>
      <choices>
        <choice>
          <value>true</value>
          <display_name>true</display_name>
        </choice>
        <choice>
          <value>false</value>
          <display_name>false</display_name>
        </choice>
      </choices>
    </argument>
    <argument>
      <name>pv_system_module_type</name>
      <display_name>PV System: Module Type</display_name>
      <description>Module type of the PV system. If not provided, the OS-HPXML default (see &lt;a href='https://openstudio-hpxml.readthedocs.io/en/v1.7.0/workflow_inputs.html#hpxml-photovoltaics'&gt;HPXML Photovoltaics&lt;/a&gt;) is used.</description>
      <type>Choice</type>
      <required>false</required>
      <model_dependent>false</model_dependent>
      <choices>
        <choice>
          <value>standard</value>
          <display_name>standard</display_name>
        </choice>
        <choice>
          <value>premium</value>
          <display_name>premium</display_name>
        </choice>
        <choice>
          <value>thin film</value>
          <display_name>thin film</display_name>
        </choice>
      </choices>
    </argument>
    <argument>
      <name>pv_system_location</name>
      <display_name>PV System: Location</display_name>
      <description>Location of the PV system. If not provided, the OS-HPXML default (see &lt;a href='https://openstudio-hpxml.readthedocs.io/en/v1.7.0/workflow_inputs.html#hpxml-photovoltaics'&gt;HPXML Photovoltaics&lt;/a&gt;) is used.</description>
      <type>Choice</type>
      <required>false</required>
      <model_dependent>false</model_dependent>
      <choices>
        <choice>
          <value>roof</value>
          <display_name>roof</display_name>
        </choice>
        <choice>
          <value>ground</value>
          <display_name>ground</display_name>
        </choice>
      </choices>
    </argument>
    <argument>
      <name>pv_system_tracking</name>
      <display_name>PV System: Tracking</display_name>
      <description>Type of tracking for the PV system. If not provided, the OS-HPXML default (see &lt;a href='https://openstudio-hpxml.readthedocs.io/en/v1.7.0/workflow_inputs.html#hpxml-photovoltaics'&gt;HPXML Photovoltaics&lt;/a&gt;) is used.</description>
      <type>Choice</type>
      <required>false</required>
      <model_dependent>false</model_dependent>
      <choices>
        <choice>
          <value>fixed</value>
          <display_name>fixed</display_name>
        </choice>
        <choice>
          <value>1-axis</value>
          <display_name>1-axis</display_name>
        </choice>
        <choice>
          <value>1-axis backtracked</value>
          <display_name>1-axis backtracked</display_name>
        </choice>
        <choice>
          <value>2-axis</value>
          <display_name>2-axis</display_name>
        </choice>
      </choices>
    </argument>
    <argument>
      <name>pv_system_array_azimuth</name>
      <display_name>PV System: Array Azimuth</display_name>
      <description>Array azimuth of the PV system. Azimuth is measured clockwise from north (e.g., North=0, East=90, South=180, West=270).</description>
      <type>Double</type>
      <units>degrees</units>
      <required>true</required>
      <model_dependent>false</model_dependent>
      <default_value>180</default_value>
    </argument>
    <argument>
      <name>pv_system_array_tilt</name>
      <display_name>PV System: Array Tilt</display_name>
      <description>Array tilt of the PV system. Can also enter, e.g., RoofPitch, RoofPitch+20, Latitude, Latitude-15, etc.</description>
      <type>String</type>
      <units>degrees</units>
      <required>true</required>
      <model_dependent>false</model_dependent>
      <default_value>RoofPitch</default_value>
    </argument>
    <argument>
      <name>pv_system_max_power_output</name>
      <display_name>PV System: Maximum Power Output</display_name>
      <description>Maximum power output of the PV system. For a shared system, this is the total building maximum power output.</description>
      <type>Double</type>
      <units>W</units>
      <required>true</required>
      <model_dependent>false</model_dependent>
      <default_value>4000</default_value>
    </argument>
    <argument>
      <name>pv_system_inverter_efficiency</name>
      <display_name>PV System: Inverter Efficiency</display_name>
      <description>Inverter efficiency of the PV system. If there are two PV systems, this will apply to both. If not provided, the OS-HPXML default (see &lt;a href='https://openstudio-hpxml.readthedocs.io/en/v1.7.0/workflow_inputs.html#hpxml-photovoltaics'&gt;HPXML Photovoltaics&lt;/a&gt;) is used.</description>
      <type>Double</type>
      <units>Frac</units>
      <required>false</required>
      <model_dependent>false</model_dependent>
    </argument>
    <argument>
      <name>pv_system_system_losses_fraction</name>
      <display_name>PV System: System Losses Fraction</display_name>
      <description>System losses fraction of the PV system. If there are two PV systems, this will apply to both. If not provided, the OS-HPXML default (see &lt;a href='https://openstudio-hpxml.readthedocs.io/en/v1.7.0/workflow_inputs.html#hpxml-photovoltaics'&gt;HPXML Photovoltaics&lt;/a&gt;) is used.</description>
      <type>Double</type>
      <units>Frac</units>
      <required>false</required>
      <model_dependent>false</model_dependent>
    </argument>
    <argument>
      <name>pv_system_num_bedrooms_served</name>
      <display_name>PV System: Number of Bedrooms Served</display_name>
      <description>Number of bedrooms served by PV system. Required if single-family attached or apartment unit. Used to apportion PV generation to the unit of a SFA/MF building. If there are two PV systems, this will apply to both.</description>
      <type>Integer</type>
      <units>#</units>
      <required>false</required>
      <model_dependent>false</model_dependent>
    </argument>
    <argument>
      <name>pv_system_2_present</name>
      <display_name>PV System 2: Present</display_name>
      <description>Whether there is a second PV system present.</description>
      <type>Boolean</type>
      <required>true</required>
      <model_dependent>false</model_dependent>
      <default_value>false</default_value>
      <choices>
        <choice>
          <value>true</value>
          <display_name>true</display_name>
        </choice>
        <choice>
          <value>false</value>
          <display_name>false</display_name>
        </choice>
      </choices>
    </argument>
    <argument>
      <name>pv_system_2_module_type</name>
      <display_name>PV System 2: Module Type</display_name>
      <description>Module type of the second PV system. If not provided, the OS-HPXML default (see &lt;a href='https://openstudio-hpxml.readthedocs.io/en/v1.7.0/workflow_inputs.html#hpxml-photovoltaics'&gt;HPXML Photovoltaics&lt;/a&gt;) is used.</description>
      <type>Choice</type>
      <required>false</required>
      <model_dependent>false</model_dependent>
      <choices>
        <choice>
          <value>standard</value>
          <display_name>standard</display_name>
        </choice>
        <choice>
          <value>premium</value>
          <display_name>premium</display_name>
        </choice>
        <choice>
          <value>thin film</value>
          <display_name>thin film</display_name>
        </choice>
      </choices>
    </argument>
    <argument>
      <name>pv_system_2_location</name>
      <display_name>PV System 2: Location</display_name>
      <description>Location of the second PV system. If not provided, the OS-HPXML default (see &lt;a href='https://openstudio-hpxml.readthedocs.io/en/v1.7.0/workflow_inputs.html#hpxml-photovoltaics'&gt;HPXML Photovoltaics&lt;/a&gt;) is used.</description>
      <type>Choice</type>
      <required>false</required>
      <model_dependent>false</model_dependent>
      <choices>
        <choice>
          <value>roof</value>
          <display_name>roof</display_name>
        </choice>
        <choice>
          <value>ground</value>
          <display_name>ground</display_name>
        </choice>
      </choices>
    </argument>
    <argument>
      <name>pv_system_2_tracking</name>
      <display_name>PV System 2: Tracking</display_name>
      <description>Type of tracking for the second PV system. If not provided, the OS-HPXML default (see &lt;a href='https://openstudio-hpxml.readthedocs.io/en/v1.7.0/workflow_inputs.html#hpxml-photovoltaics'&gt;HPXML Photovoltaics&lt;/a&gt;) is used.</description>
      <type>Choice</type>
      <required>false</required>
      <model_dependent>false</model_dependent>
      <choices>
        <choice>
          <value>fixed</value>
          <display_name>fixed</display_name>
        </choice>
        <choice>
          <value>1-axis</value>
          <display_name>1-axis</display_name>
        </choice>
        <choice>
          <value>1-axis backtracked</value>
          <display_name>1-axis backtracked</display_name>
        </choice>
        <choice>
          <value>2-axis</value>
          <display_name>2-axis</display_name>
        </choice>
      </choices>
    </argument>
    <argument>
      <name>pv_system_2_array_azimuth</name>
      <display_name>PV System 2: Array Azimuth</display_name>
      <description>Array azimuth of the second PV system. Azimuth is measured clockwise from north (e.g., North=0, East=90, South=180, West=270).</description>
      <type>Double</type>
      <units>degrees</units>
      <required>true</required>
      <model_dependent>false</model_dependent>
      <default_value>180</default_value>
    </argument>
    <argument>
      <name>pv_system_2_array_tilt</name>
      <display_name>PV System 2: Array Tilt</display_name>
      <description>Array tilt of the second PV system. Can also enter, e.g., RoofPitch, RoofPitch+20, Latitude, Latitude-15, etc.</description>
      <type>String</type>
      <units>degrees</units>
      <required>true</required>
      <model_dependent>false</model_dependent>
      <default_value>RoofPitch</default_value>
    </argument>
    <argument>
      <name>pv_system_2_max_power_output</name>
      <display_name>PV System 2: Maximum Power Output</display_name>
      <description>Maximum power output of the second PV system. For a shared system, this is the total building maximum power output.</description>
      <type>Double</type>
      <units>W</units>
      <required>true</required>
      <model_dependent>false</model_dependent>
      <default_value>4000</default_value>
    </argument>
    <argument>
      <name>battery_present</name>
      <display_name>Battery: Present</display_name>
      <description>Whether there is a lithium ion battery present.</description>
      <type>Boolean</type>
      <required>true</required>
      <model_dependent>false</model_dependent>
      <default_value>false</default_value>
      <choices>
        <choice>
          <value>true</value>
          <display_name>true</display_name>
        </choice>
        <choice>
          <value>false</value>
          <display_name>false</display_name>
        </choice>
      </choices>
    </argument>
    <argument>
      <name>battery_location</name>
      <display_name>Battery: Location</display_name>
      <description>The space type for the lithium ion battery location. If not provided, the OS-HPXML default (see &lt;a href='https://openstudio-hpxml.readthedocs.io/en/v1.7.0/workflow_inputs.html#hpxml-batteries'&gt;HPXML Batteries&lt;/a&gt;) is used.</description>
      <type>Choice</type>
      <required>false</required>
      <model_dependent>false</model_dependent>
      <choices>
        <choice>
          <value>conditioned space</value>
          <display_name>conditioned space</display_name>
        </choice>
        <choice>
          <value>basement - conditioned</value>
          <display_name>basement - conditioned</display_name>
        </choice>
        <choice>
          <value>basement - unconditioned</value>
          <display_name>basement - unconditioned</display_name>
        </choice>
        <choice>
          <value>crawlspace</value>
          <display_name>crawlspace</display_name>
        </choice>
        <choice>
          <value>crawlspace - vented</value>
          <display_name>crawlspace - vented</display_name>
        </choice>
        <choice>
          <value>crawlspace - unvented</value>
          <display_name>crawlspace - unvented</display_name>
        </choice>
        <choice>
          <value>crawlspace - conditioned</value>
          <display_name>crawlspace - conditioned</display_name>
        </choice>
        <choice>
          <value>attic</value>
          <display_name>attic</display_name>
        </choice>
        <choice>
          <value>attic - vented</value>
          <display_name>attic - vented</display_name>
        </choice>
        <choice>
          <value>attic - unvented</value>
          <display_name>attic - unvented</display_name>
        </choice>
        <choice>
          <value>garage</value>
          <display_name>garage</display_name>
        </choice>
        <choice>
          <value>outside</value>
          <display_name>outside</display_name>
        </choice>
      </choices>
    </argument>
    <argument>
      <name>battery_power</name>
      <display_name>Battery: Rated Power Output</display_name>
      <description>The rated power output of the lithium ion battery. If not provided, the OS-HPXML default (see &lt;a href='https://openstudio-hpxml.readthedocs.io/en/v1.7.0/workflow_inputs.html#hpxml-batteries'&gt;HPXML Batteries&lt;/a&gt;) is used.</description>
      <type>Double</type>
      <units>W</units>
      <required>false</required>
      <model_dependent>false</model_dependent>
    </argument>
    <argument>
      <name>battery_capacity</name>
      <display_name>Battery: Nominal Capacity</display_name>
      <description>The nominal capacity of the lithium ion battery. If not provided, the OS-HPXML default (see &lt;a href='https://openstudio-hpxml.readthedocs.io/en/v1.7.0/workflow_inputs.html#hpxml-batteries'&gt;HPXML Batteries&lt;/a&gt;) is used.</description>
      <type>Double</type>
      <units>kWh</units>
      <required>false</required>
      <model_dependent>false</model_dependent>
    </argument>
    <argument>
      <name>battery_usable_capacity</name>
      <display_name>Battery: Usable Capacity</display_name>
      <description>The usable capacity of the lithium ion battery. If not provided, the OS-HPXML default (see &lt;a href='https://openstudio-hpxml.readthedocs.io/en/v1.7.0/workflow_inputs.html#hpxml-batteries'&gt;HPXML Batteries&lt;/a&gt;) is used.</description>
      <type>Double</type>
      <units>kWh</units>
      <required>false</required>
      <model_dependent>false</model_dependent>
    </argument>
    <argument>
      <name>battery_round_trip_efficiency</name>
      <display_name>Battery: Round Trip Efficiency</display_name>
      <description>The round trip efficiency of the lithium ion battery. If not provided, the OS-HPXML default (see &lt;a href='https://openstudio-hpxml.readthedocs.io/en/v1.7.0/workflow_inputs.html#hpxml-batteries'&gt;HPXML Batteries&lt;/a&gt;) is used.</description>
      <type>Double</type>
      <units>Frac</units>
      <required>false</required>
      <model_dependent>false</model_dependent>
    </argument>
    <argument>
      <name>battery_num_bedrooms_served</name>
      <display_name>Battery: Number of Bedrooms Served</display_name>
      <description>Number of bedrooms served by the lithium ion battery. Required if single-family attached or apartment unit. Used to apportion battery charging/discharging to the unit of a SFA/MF building.</description>
      <type>Integer</type>
      <units>#</units>
      <required>false</required>
      <model_dependent>false</model_dependent>
    </argument>
    <argument>
      <name>lighting_present</name>
      <display_name>Lighting: Present</display_name>
      <description>Whether there is lighting energy use.</description>
      <type>Boolean</type>
      <required>true</required>
      <model_dependent>false</model_dependent>
      <default_value>true</default_value>
      <choices>
        <choice>
          <value>true</value>
          <display_name>true</display_name>
        </choice>
        <choice>
          <value>false</value>
          <display_name>false</display_name>
        </choice>
      </choices>
    </argument>
    <argument>
      <name>lighting_interior_fraction_cfl</name>
      <display_name>Lighting: Interior Fraction CFL</display_name>
      <description>Fraction of all lamps (interior) that are compact fluorescent. Lighting not specified as CFL, LFL, or LED is assumed to be incandescent.</description>
      <type>Double</type>
      <required>true</required>
      <model_dependent>false</model_dependent>
      <default_value>0.1</default_value>
    </argument>
    <argument>
      <name>lighting_interior_fraction_lfl</name>
      <display_name>Lighting: Interior Fraction LFL</display_name>
      <description>Fraction of all lamps (interior) that are linear fluorescent. Lighting not specified as CFL, LFL, or LED is assumed to be incandescent.</description>
      <type>Double</type>
      <required>true</required>
      <model_dependent>false</model_dependent>
      <default_value>0</default_value>
    </argument>
    <argument>
      <name>lighting_interior_fraction_led</name>
      <display_name>Lighting: Interior Fraction LED</display_name>
      <description>Fraction of all lamps (interior) that are light emitting diodes. Lighting not specified as CFL, LFL, or LED is assumed to be incandescent.</description>
      <type>Double</type>
      <required>true</required>
      <model_dependent>false</model_dependent>
      <default_value>0</default_value>
    </argument>
    <argument>
      <name>lighting_interior_usage_multiplier</name>
      <display_name>Lighting: Interior Usage Multiplier</display_name>
      <description>Multiplier on the lighting energy usage (interior) that can reflect, e.g., high/low usage occupants. If not provided, the OS-HPXML default (see &lt;a href='https://openstudio-hpxml.readthedocs.io/en/v1.7.0/workflow_inputs.html#hpxml-lighting'&gt;HPXML Lighting&lt;/a&gt;) is used.</description>
      <type>Double</type>
      <required>false</required>
      <model_dependent>false</model_dependent>
    </argument>
    <argument>
      <name>lighting_exterior_fraction_cfl</name>
      <display_name>Lighting: Exterior Fraction CFL</display_name>
      <description>Fraction of all lamps (exterior) that are compact fluorescent. Lighting not specified as CFL, LFL, or LED is assumed to be incandescent.</description>
      <type>Double</type>
      <required>true</required>
      <model_dependent>false</model_dependent>
      <default_value>0</default_value>
    </argument>
    <argument>
      <name>lighting_exterior_fraction_lfl</name>
      <display_name>Lighting: Exterior Fraction LFL</display_name>
      <description>Fraction of all lamps (exterior) that are linear fluorescent. Lighting not specified as CFL, LFL, or LED is assumed to be incandescent.</description>
      <type>Double</type>
      <required>true</required>
      <model_dependent>false</model_dependent>
      <default_value>0</default_value>
    </argument>
    <argument>
      <name>lighting_exterior_fraction_led</name>
      <display_name>Lighting: Exterior Fraction LED</display_name>
      <description>Fraction of all lamps (exterior) that are light emitting diodes. Lighting not specified as CFL, LFL, or LED is assumed to be incandescent.</description>
      <type>Double</type>
      <required>true</required>
      <model_dependent>false</model_dependent>
      <default_value>0</default_value>
    </argument>
    <argument>
      <name>lighting_exterior_usage_multiplier</name>
      <display_name>Lighting: Exterior Usage Multiplier</display_name>
      <description>Multiplier on the lighting energy usage (exterior) that can reflect, e.g., high/low usage occupants. If not provided, the OS-HPXML default (see &lt;a href='https://openstudio-hpxml.readthedocs.io/en/v1.7.0/workflow_inputs.html#hpxml-lighting'&gt;HPXML Lighting&lt;/a&gt;) is used.</description>
      <type>Double</type>
      <required>false</required>
      <model_dependent>false</model_dependent>
    </argument>
    <argument>
      <name>lighting_garage_fraction_cfl</name>
      <display_name>Lighting: Garage Fraction CFL</display_name>
      <description>Fraction of all lamps (garage) that are compact fluorescent. Lighting not specified as CFL, LFL, or LED is assumed to be incandescent.</description>
      <type>Double</type>
      <required>true</required>
      <model_dependent>false</model_dependent>
      <default_value>0</default_value>
    </argument>
    <argument>
      <name>lighting_garage_fraction_lfl</name>
      <display_name>Lighting: Garage Fraction LFL</display_name>
      <description>Fraction of all lamps (garage) that are linear fluorescent. Lighting not specified as CFL, LFL, or LED is assumed to be incandescent.</description>
      <type>Double</type>
      <required>true</required>
      <model_dependent>false</model_dependent>
      <default_value>0</default_value>
    </argument>
    <argument>
      <name>lighting_garage_fraction_led</name>
      <display_name>Lighting: Garage Fraction LED</display_name>
      <description>Fraction of all lamps (garage) that are light emitting diodes. Lighting not specified as CFL, LFL, or LED is assumed to be incandescent.</description>
      <type>Double</type>
      <required>true</required>
      <model_dependent>false</model_dependent>
      <default_value>0</default_value>
    </argument>
    <argument>
      <name>lighting_garage_usage_multiplier</name>
      <display_name>Lighting: Garage Usage Multiplier</display_name>
      <description>Multiplier on the lighting energy usage (garage) that can reflect, e.g., high/low usage occupants. If not provided, the OS-HPXML default (see &lt;a href='https://openstudio-hpxml.readthedocs.io/en/v1.7.0/workflow_inputs.html#hpxml-lighting'&gt;HPXML Lighting&lt;/a&gt;) is used.</description>
      <type>Double</type>
      <required>false</required>
      <model_dependent>false</model_dependent>
    </argument>
    <argument>
      <name>holiday_lighting_present</name>
      <display_name>Holiday Lighting: Present</display_name>
      <description>Whether there is holiday lighting.</description>
      <type>Boolean</type>
      <required>true</required>
      <model_dependent>false</model_dependent>
      <default_value>false</default_value>
      <choices>
        <choice>
          <value>true</value>
          <display_name>true</display_name>
        </choice>
        <choice>
          <value>false</value>
          <display_name>false</display_name>
        </choice>
      </choices>
    </argument>
    <argument>
      <name>holiday_lighting_daily_kwh</name>
      <display_name>Holiday Lighting: Daily Consumption</display_name>
      <description>The daily energy consumption for holiday lighting (exterior). If not provided, the OS-HPXML default (see &lt;a href='https://openstudio-hpxml.readthedocs.io/en/v1.7.0/workflow_inputs.html#hpxml-lighting'&gt;HPXML Lighting&lt;/a&gt;) is used.</description>
      <type>Double</type>
      <units>kWh/day</units>
      <required>false</required>
      <model_dependent>false</model_dependent>
    </argument>
    <argument>
      <name>holiday_lighting_period</name>
      <display_name>Holiday Lighting: Period</display_name>
      <description>Enter a date like 'Nov 25 - Jan 5'. If not provided, the OS-HPXML default (see &lt;a href='https://openstudio-hpxml.readthedocs.io/en/v1.7.0/workflow_inputs.html#hpxml-lighting'&gt;HPXML Lighting&lt;/a&gt;) is used.</description>
      <type>String</type>
      <required>false</required>
      <model_dependent>false</model_dependent>
    </argument>
    <argument>
      <name>dehumidifier_type</name>
      <display_name>Dehumidifier: Type</display_name>
      <description>The type of dehumidifier.</description>
      <type>Choice</type>
      <required>true</required>
      <model_dependent>false</model_dependent>
      <default_value>none</default_value>
      <choices>
        <choice>
          <value>none</value>
          <display_name>none</display_name>
        </choice>
        <choice>
          <value>portable</value>
          <display_name>portable</display_name>
        </choice>
        <choice>
          <value>whole-home</value>
          <display_name>whole-home</display_name>
        </choice>
      </choices>
    </argument>
    <argument>
      <name>dehumidifier_efficiency_type</name>
      <display_name>Dehumidifier: Efficiency Type</display_name>
      <description>The efficiency type of dehumidifier.</description>
      <type>Choice</type>
      <required>true</required>
      <model_dependent>false</model_dependent>
      <default_value>IntegratedEnergyFactor</default_value>
      <choices>
        <choice>
          <value>EnergyFactor</value>
          <display_name>EnergyFactor</display_name>
        </choice>
        <choice>
          <value>IntegratedEnergyFactor</value>
          <display_name>IntegratedEnergyFactor</display_name>
        </choice>
      </choices>
    </argument>
    <argument>
      <name>dehumidifier_efficiency</name>
      <display_name>Dehumidifier: Efficiency</display_name>
      <description>The efficiency of the dehumidifier.</description>
      <type>Double</type>
      <units>liters/kWh</units>
      <required>true</required>
      <model_dependent>false</model_dependent>
      <default_value>1.5</default_value>
    </argument>
    <argument>
      <name>dehumidifier_capacity</name>
      <display_name>Dehumidifier: Capacity</display_name>
      <description>The capacity (water removal rate) of the dehumidifier.</description>
      <type>Double</type>
      <units>pint/day</units>
      <required>true</required>
      <model_dependent>false</model_dependent>
      <default_value>40</default_value>
    </argument>
    <argument>
      <name>dehumidifier_rh_setpoint</name>
      <display_name>Dehumidifier: Relative Humidity Setpoint</display_name>
      <description>The relative humidity setpoint of the dehumidifier.</description>
      <type>Double</type>
      <units>Frac</units>
      <required>true</required>
      <model_dependent>false</model_dependent>
      <default_value>0.5</default_value>
    </argument>
    <argument>
      <name>dehumidifier_fraction_dehumidification_load_served</name>
      <display_name>Dehumidifier: Fraction Dehumidification Load Served</display_name>
      <description>The dehumidification load served fraction of the dehumidifier.</description>
      <type>Double</type>
      <units>Frac</units>
      <required>true</required>
      <model_dependent>false</model_dependent>
      <default_value>1</default_value>
    </argument>
    <argument>
      <name>clothes_washer_present</name>
      <display_name>Clothes Washer: Present</display_name>
      <description>Whether there is a clothes washer present.</description>
      <type>Boolean</type>
      <required>true</required>
      <model_dependent>false</model_dependent>
      <default_value>true</default_value>
      <choices>
        <choice>
          <value>true</value>
          <display_name>true</display_name>
        </choice>
        <choice>
          <value>false</value>
          <display_name>false</display_name>
        </choice>
      </choices>
    </argument>
    <argument>
      <name>clothes_washer_location</name>
      <display_name>Clothes Washer: Location</display_name>
      <description>The space type for the clothes washer location. If not provided, the OS-HPXML default (see &lt;a href='https://openstudio-hpxml.readthedocs.io/en/v1.7.0/workflow_inputs.html#hpxml-clothes-washer'&gt;HPXML Clothes Washer&lt;/a&gt;) is used.</description>
      <type>Choice</type>
      <required>false</required>
      <model_dependent>false</model_dependent>
      <choices>
        <choice>
          <value>conditioned space</value>
          <display_name>conditioned space</display_name>
        </choice>
        <choice>
          <value>basement - conditioned</value>
          <display_name>basement - conditioned</display_name>
        </choice>
        <choice>
          <value>basement - unconditioned</value>
          <display_name>basement - unconditioned</display_name>
        </choice>
        <choice>
          <value>garage</value>
          <display_name>garage</display_name>
        </choice>
        <choice>
          <value>other housing unit</value>
          <display_name>other housing unit</display_name>
        </choice>
        <choice>
          <value>other heated space</value>
          <display_name>other heated space</display_name>
        </choice>
        <choice>
          <value>other multifamily buffer space</value>
          <display_name>other multifamily buffer space</display_name>
        </choice>
        <choice>
          <value>other non-freezing space</value>
          <display_name>other non-freezing space</display_name>
        </choice>
      </choices>
    </argument>
    <argument>
      <name>clothes_washer_efficiency_type</name>
      <display_name>Clothes Washer: Efficiency Type</display_name>
      <description>The efficiency type of the clothes washer.</description>
      <type>Choice</type>
      <required>true</required>
      <model_dependent>false</model_dependent>
      <default_value>IntegratedModifiedEnergyFactor</default_value>
      <choices>
        <choice>
          <value>ModifiedEnergyFactor</value>
          <display_name>ModifiedEnergyFactor</display_name>
        </choice>
        <choice>
          <value>IntegratedModifiedEnergyFactor</value>
          <display_name>IntegratedModifiedEnergyFactor</display_name>
        </choice>
      </choices>
    </argument>
    <argument>
      <name>clothes_washer_efficiency</name>
      <display_name>Clothes Washer: Efficiency</display_name>
      <description>The efficiency of the clothes washer. If not provided, the OS-HPXML default (see &lt;a href='https://openstudio-hpxml.readthedocs.io/en/v1.7.0/workflow_inputs.html#hpxml-clothes-washer'&gt;HPXML Clothes Washer&lt;/a&gt;) is used.</description>
      <type>Double</type>
      <units>ft^3/kWh-cyc</units>
      <required>false</required>
      <model_dependent>false</model_dependent>
    </argument>
    <argument>
      <name>clothes_washer_rated_annual_kwh</name>
      <display_name>Clothes Washer: Rated Annual Consumption</display_name>
      <description>The annual energy consumed by the clothes washer, as rated, obtained from the EnergyGuide label. This includes both the appliance electricity consumption and the energy required for water heating. If not provided, the OS-HPXML default (see &lt;a href='https://openstudio-hpxml.readthedocs.io/en/v1.7.0/workflow_inputs.html#hpxml-clothes-washer'&gt;HPXML Clothes Washer&lt;/a&gt;) is used.</description>
      <type>Double</type>
      <units>kWh/yr</units>
      <required>false</required>
      <model_dependent>false</model_dependent>
    </argument>
    <argument>
      <name>clothes_washer_label_electric_rate</name>
      <display_name>Clothes Washer: Label Electric Rate</display_name>
      <description>The annual energy consumed by the clothes washer, as rated, obtained from the EnergyGuide label. This includes both the appliance electricity consumption and the energy required for water heating. If not provided, the OS-HPXML default (see &lt;a href='https://openstudio-hpxml.readthedocs.io/en/v1.7.0/workflow_inputs.html#hpxml-clothes-washer'&gt;HPXML Clothes Washer&lt;/a&gt;) is used.</description>
      <type>Double</type>
      <units>$/kWh</units>
      <required>false</required>
      <model_dependent>false</model_dependent>
    </argument>
    <argument>
      <name>clothes_washer_label_gas_rate</name>
      <display_name>Clothes Washer: Label Gas Rate</display_name>
      <description>The annual energy consumed by the clothes washer, as rated, obtained from the EnergyGuide label. This includes both the appliance electricity consumption and the energy required for water heating. If not provided, the OS-HPXML default (see &lt;a href='https://openstudio-hpxml.readthedocs.io/en/v1.7.0/workflow_inputs.html#hpxml-clothes-washer'&gt;HPXML Clothes Washer&lt;/a&gt;) is used.</description>
      <type>Double</type>
      <units>$/therm</units>
      <required>false</required>
      <model_dependent>false</model_dependent>
    </argument>
    <argument>
      <name>clothes_washer_label_annual_gas_cost</name>
      <display_name>Clothes Washer: Label Annual Cost with Gas DHW</display_name>
      <description>The annual cost of using the system under test conditions. Input is obtained from the EnergyGuide label. If not provided, the OS-HPXML default (see &lt;a href='https://openstudio-hpxml.readthedocs.io/en/v1.7.0/workflow_inputs.html#hpxml-clothes-washer'&gt;HPXML Clothes Washer&lt;/a&gt;) is used.</description>
      <type>Double</type>
      <units>$</units>
      <required>false</required>
      <model_dependent>false</model_dependent>
    </argument>
    <argument>
      <name>clothes_washer_label_usage</name>
      <display_name>Clothes Washer: Label Usage</display_name>
      <description>The clothes washer loads per week. If not provided, the OS-HPXML default (see &lt;a href='https://openstudio-hpxml.readthedocs.io/en/v1.7.0/workflow_inputs.html#hpxml-clothes-washer'&gt;HPXML Clothes Washer&lt;/a&gt;) is used.</description>
      <type>Double</type>
      <units>cyc/wk</units>
      <required>false</required>
      <model_dependent>false</model_dependent>
    </argument>
    <argument>
      <name>clothes_washer_capacity</name>
      <display_name>Clothes Washer: Drum Volume</display_name>
      <description>Volume of the washer drum. Obtained from the EnergyStar website or the manufacturer's literature. If not provided, the OS-HPXML default (see &lt;a href='https://openstudio-hpxml.readthedocs.io/en/v1.7.0/workflow_inputs.html#hpxml-clothes-washer'&gt;HPXML Clothes Washer&lt;/a&gt;) is used.</description>
      <type>Double</type>
      <units>ft^3</units>
      <required>false</required>
      <model_dependent>false</model_dependent>
    </argument>
    <argument>
      <name>clothes_washer_usage_multiplier</name>
      <display_name>Clothes Washer: Usage Multiplier</display_name>
      <description>Multiplier on the clothes washer energy and hot water usage that can reflect, e.g., high/low usage occupants. If not provided, the OS-HPXML default (see &lt;a href='https://openstudio-hpxml.readthedocs.io/en/v1.7.0/workflow_inputs.html#hpxml-clothes-washer'&gt;HPXML Clothes Washer&lt;/a&gt;) is used.</description>
      <type>Double</type>
      <required>false</required>
      <model_dependent>false</model_dependent>
    </argument>
    <argument>
      <name>clothes_dryer_present</name>
      <display_name>Clothes Dryer: Present</display_name>
      <description>Whether there is a clothes dryer present.</description>
      <type>Boolean</type>
      <required>true</required>
      <model_dependent>false</model_dependent>
      <default_value>true</default_value>
      <choices>
        <choice>
          <value>true</value>
          <display_name>true</display_name>
        </choice>
        <choice>
          <value>false</value>
          <display_name>false</display_name>
        </choice>
      </choices>
    </argument>
    <argument>
      <name>clothes_dryer_location</name>
      <display_name>Clothes Dryer: Location</display_name>
      <description>The space type for the clothes dryer location. If not provided, the OS-HPXML default (see &lt;a href='https://openstudio-hpxml.readthedocs.io/en/v1.7.0/workflow_inputs.html#hpxml-clothes-dryer'&gt;HPXML Clothes Dryer&lt;/a&gt;) is used.</description>
      <type>Choice</type>
      <required>false</required>
      <model_dependent>false</model_dependent>
      <choices>
        <choice>
          <value>conditioned space</value>
          <display_name>conditioned space</display_name>
        </choice>
        <choice>
          <value>basement - conditioned</value>
          <display_name>basement - conditioned</display_name>
        </choice>
        <choice>
          <value>basement - unconditioned</value>
          <display_name>basement - unconditioned</display_name>
        </choice>
        <choice>
          <value>garage</value>
          <display_name>garage</display_name>
        </choice>
        <choice>
          <value>other housing unit</value>
          <display_name>other housing unit</display_name>
        </choice>
        <choice>
          <value>other heated space</value>
          <display_name>other heated space</display_name>
        </choice>
        <choice>
          <value>other multifamily buffer space</value>
          <display_name>other multifamily buffer space</display_name>
        </choice>
        <choice>
          <value>other non-freezing space</value>
          <display_name>other non-freezing space</display_name>
        </choice>
      </choices>
    </argument>
    <argument>
      <name>clothes_dryer_fuel_type</name>
      <display_name>Clothes Dryer: Fuel Type</display_name>
      <description>Type of fuel used by the clothes dryer.</description>
      <type>Choice</type>
      <required>true</required>
      <model_dependent>false</model_dependent>
      <default_value>natural gas</default_value>
      <choices>
        <choice>
          <value>electricity</value>
          <display_name>electricity</display_name>
        </choice>
        <choice>
          <value>natural gas</value>
          <display_name>natural gas</display_name>
        </choice>
        <choice>
          <value>fuel oil</value>
          <display_name>fuel oil</display_name>
        </choice>
        <choice>
          <value>propane</value>
          <display_name>propane</display_name>
        </choice>
        <choice>
          <value>wood</value>
          <display_name>wood</display_name>
        </choice>
        <choice>
          <value>coal</value>
          <display_name>coal</display_name>
        </choice>
      </choices>
    </argument>
    <argument>
      <name>clothes_dryer_efficiency_type</name>
      <display_name>Clothes Dryer: Efficiency Type</display_name>
      <description>The efficiency type of the clothes dryer.</description>
      <type>Choice</type>
      <required>true</required>
      <model_dependent>false</model_dependent>
      <default_value>CombinedEnergyFactor</default_value>
      <choices>
        <choice>
          <value>EnergyFactor</value>
          <display_name>EnergyFactor</display_name>
        </choice>
        <choice>
          <value>CombinedEnergyFactor</value>
          <display_name>CombinedEnergyFactor</display_name>
        </choice>
      </choices>
    </argument>
    <argument>
      <name>clothes_dryer_efficiency</name>
      <display_name>Clothes Dryer: Efficiency</display_name>
      <description>The efficiency of the clothes dryer. If not provided, the OS-HPXML default (see &lt;a href='https://openstudio-hpxml.readthedocs.io/en/v1.7.0/workflow_inputs.html#hpxml-clothes-dryer'&gt;HPXML Clothes Dryer&lt;/a&gt;) is used.</description>
      <type>Double</type>
      <units>lb/kWh</units>
      <required>false</required>
      <model_dependent>false</model_dependent>
    </argument>
    <argument>
      <name>clothes_dryer_vented_flow_rate</name>
      <display_name>Clothes Dryer: Vented Flow Rate</display_name>
      <description>The exhaust flow rate of the vented clothes dryer. If not provided, the OS-HPXML default (see &lt;a href='https://openstudio-hpxml.readthedocs.io/en/v1.7.0/workflow_inputs.html#hpxml-clothes-dryer'&gt;HPXML Clothes Dryer&lt;/a&gt;) is used.</description>
      <type>Double</type>
      <units>CFM</units>
      <required>false</required>
      <model_dependent>false</model_dependent>
    </argument>
    <argument>
      <name>clothes_dryer_usage_multiplier</name>
      <display_name>Clothes Dryer: Usage Multiplier</display_name>
      <description>Multiplier on the clothes dryer energy usage that can reflect, e.g., high/low usage occupants. If not provided, the OS-HPXML default (see &lt;a href='https://openstudio-hpxml.readthedocs.io/en/v1.7.0/workflow_inputs.html#hpxml-clothes-dryer'&gt;HPXML Clothes Dryer&lt;/a&gt;) is used.</description>
      <type>Double</type>
      <required>false</required>
      <model_dependent>false</model_dependent>
    </argument>
    <argument>
      <name>dishwasher_present</name>
      <display_name>Dishwasher: Present</display_name>
      <description>Whether there is a dishwasher present.</description>
      <type>Boolean</type>
      <required>true</required>
      <model_dependent>false</model_dependent>
      <default_value>true</default_value>
      <choices>
        <choice>
          <value>true</value>
          <display_name>true</display_name>
        </choice>
        <choice>
          <value>false</value>
          <display_name>false</display_name>
        </choice>
      </choices>
    </argument>
    <argument>
      <name>dishwasher_location</name>
      <display_name>Dishwasher: Location</display_name>
      <description>The space type for the dishwasher location. If not provided, the OS-HPXML default (see &lt;a href='https://openstudio-hpxml.readthedocs.io/en/v1.7.0/workflow_inputs.html#hpxml-dishwasher'&gt;HPXML Dishwasher&lt;/a&gt;) is used.</description>
      <type>Choice</type>
      <required>false</required>
      <model_dependent>false</model_dependent>
      <choices>
        <choice>
          <value>conditioned space</value>
          <display_name>conditioned space</display_name>
        </choice>
        <choice>
          <value>basement - conditioned</value>
          <display_name>basement - conditioned</display_name>
        </choice>
        <choice>
          <value>basement - unconditioned</value>
          <display_name>basement - unconditioned</display_name>
        </choice>
        <choice>
          <value>garage</value>
          <display_name>garage</display_name>
        </choice>
        <choice>
          <value>other housing unit</value>
          <display_name>other housing unit</display_name>
        </choice>
        <choice>
          <value>other heated space</value>
          <display_name>other heated space</display_name>
        </choice>
        <choice>
          <value>other multifamily buffer space</value>
          <display_name>other multifamily buffer space</display_name>
        </choice>
        <choice>
          <value>other non-freezing space</value>
          <display_name>other non-freezing space</display_name>
        </choice>
      </choices>
    </argument>
    <argument>
      <name>dishwasher_efficiency_type</name>
      <display_name>Dishwasher: Efficiency Type</display_name>
      <description>The efficiency type of dishwasher.</description>
      <type>Choice</type>
      <required>true</required>
      <model_dependent>false</model_dependent>
      <default_value>RatedAnnualkWh</default_value>
      <choices>
        <choice>
          <value>RatedAnnualkWh</value>
          <display_name>RatedAnnualkWh</display_name>
        </choice>
        <choice>
          <value>EnergyFactor</value>
          <display_name>EnergyFactor</display_name>
        </choice>
      </choices>
    </argument>
    <argument>
      <name>dishwasher_efficiency</name>
      <display_name>Dishwasher: Efficiency</display_name>
      <description>The efficiency of the dishwasher. If not provided, the OS-HPXML default (see &lt;a href='https://openstudio-hpxml.readthedocs.io/en/v1.7.0/workflow_inputs.html#hpxml-dishwasher'&gt;HPXML Dishwasher&lt;/a&gt;) is used.</description>
      <type>Double</type>
      <units>RatedAnnualkWh or EnergyFactor</units>
      <required>false</required>
      <model_dependent>false</model_dependent>
    </argument>
    <argument>
      <name>dishwasher_label_electric_rate</name>
      <display_name>Dishwasher: Label Electric Rate</display_name>
      <description>The label electric rate of the dishwasher. If not provided, the OS-HPXML default (see &lt;a href='https://openstudio-hpxml.readthedocs.io/en/v1.7.0/workflow_inputs.html#hpxml-dishwasher'&gt;HPXML Dishwasher&lt;/a&gt;) is used.</description>
      <type>Double</type>
      <units>$/kWh</units>
      <required>false</required>
      <model_dependent>false</model_dependent>
    </argument>
    <argument>
      <name>dishwasher_label_gas_rate</name>
      <display_name>Dishwasher: Label Gas Rate</display_name>
      <description>The label gas rate of the dishwasher. If not provided, the OS-HPXML default (see &lt;a href='https://openstudio-hpxml.readthedocs.io/en/v1.7.0/workflow_inputs.html#hpxml-dishwasher'&gt;HPXML Dishwasher&lt;/a&gt;) is used.</description>
      <type>Double</type>
      <units>$/therm</units>
      <required>false</required>
      <model_dependent>false</model_dependent>
    </argument>
    <argument>
      <name>dishwasher_label_annual_gas_cost</name>
      <display_name>Dishwasher: Label Annual Gas Cost</display_name>
      <description>The label annual gas cost of the dishwasher. If not provided, the OS-HPXML default (see &lt;a href='https://openstudio-hpxml.readthedocs.io/en/v1.7.0/workflow_inputs.html#hpxml-dishwasher'&gt;HPXML Dishwasher&lt;/a&gt;) is used.</description>
      <type>Double</type>
      <units>$</units>
      <required>false</required>
      <model_dependent>false</model_dependent>
    </argument>
    <argument>
      <name>dishwasher_label_usage</name>
      <display_name>Dishwasher: Label Usage</display_name>
      <description>The dishwasher loads per week. If not provided, the OS-HPXML default (see &lt;a href='https://openstudio-hpxml.readthedocs.io/en/v1.7.0/workflow_inputs.html#hpxml-dishwasher'&gt;HPXML Dishwasher&lt;/a&gt;) is used.</description>
      <type>Double</type>
      <units>cyc/wk</units>
      <required>false</required>
      <model_dependent>false</model_dependent>
    </argument>
    <argument>
      <name>dishwasher_place_setting_capacity</name>
      <display_name>Dishwasher: Number of Place Settings</display_name>
      <description>The number of place settings for the unit. Data obtained from manufacturer's literature. If not provided, the OS-HPXML default (see &lt;a href='https://openstudio-hpxml.readthedocs.io/en/v1.7.0/workflow_inputs.html#hpxml-dishwasher'&gt;HPXML Dishwasher&lt;/a&gt;) is used.</description>
      <type>Integer</type>
      <units>#</units>
      <required>false</required>
      <model_dependent>false</model_dependent>
    </argument>
    <argument>
      <name>dishwasher_usage_multiplier</name>
      <display_name>Dishwasher: Usage Multiplier</display_name>
      <description>Multiplier on the dishwasher energy usage that can reflect, e.g., high/low usage occupants. If not provided, the OS-HPXML default (see &lt;a href='https://openstudio-hpxml.readthedocs.io/en/v1.7.0/workflow_inputs.html#hpxml-dishwasher'&gt;HPXML Dishwasher&lt;/a&gt;) is used.</description>
      <type>Double</type>
      <required>false</required>
      <model_dependent>false</model_dependent>
    </argument>
    <argument>
      <name>refrigerator_present</name>
      <display_name>Refrigerator: Present</display_name>
      <description>Whether there is a refrigerator present.</description>
      <type>Boolean</type>
      <required>true</required>
      <model_dependent>false</model_dependent>
      <default_value>true</default_value>
      <choices>
        <choice>
          <value>true</value>
          <display_name>true</display_name>
        </choice>
        <choice>
          <value>false</value>
          <display_name>false</display_name>
        </choice>
      </choices>
    </argument>
    <argument>
      <name>refrigerator_location</name>
      <display_name>Refrigerator: Location</display_name>
      <description>The space type for the refrigerator location. If not provided, the OS-HPXML default (see &lt;a href='https://openstudio-hpxml.readthedocs.io/en/v1.7.0/workflow_inputs.html#hpxml-refrigerators'&gt;HPXML Refrigerators&lt;/a&gt;) is used.</description>
      <type>Choice</type>
      <required>false</required>
      <model_dependent>false</model_dependent>
      <choices>
        <choice>
          <value>conditioned space</value>
          <display_name>conditioned space</display_name>
        </choice>
        <choice>
          <value>basement - conditioned</value>
          <display_name>basement - conditioned</display_name>
        </choice>
        <choice>
          <value>basement - unconditioned</value>
          <display_name>basement - unconditioned</display_name>
        </choice>
        <choice>
          <value>garage</value>
          <display_name>garage</display_name>
        </choice>
        <choice>
          <value>other housing unit</value>
          <display_name>other housing unit</display_name>
        </choice>
        <choice>
          <value>other heated space</value>
          <display_name>other heated space</display_name>
        </choice>
        <choice>
          <value>other multifamily buffer space</value>
          <display_name>other multifamily buffer space</display_name>
        </choice>
        <choice>
          <value>other non-freezing space</value>
          <display_name>other non-freezing space</display_name>
        </choice>
      </choices>
    </argument>
    <argument>
      <name>refrigerator_rated_annual_kwh</name>
      <display_name>Refrigerator: Rated Annual Consumption</display_name>
      <description>The EnergyGuide rated annual energy consumption for a refrigerator. If not provided, the OS-HPXML default (see &lt;a href='https://openstudio-hpxml.readthedocs.io/en/v1.7.0/workflow_inputs.html#hpxml-refrigerators'&gt;HPXML Refrigerators&lt;/a&gt;) is used.</description>
      <type>Double</type>
      <units>kWh/yr</units>
      <required>false</required>
      <model_dependent>false</model_dependent>
    </argument>
    <argument>
      <name>refrigerator_usage_multiplier</name>
      <display_name>Refrigerator: Usage Multiplier</display_name>
      <description>Multiplier on the refrigerator energy usage that can reflect, e.g., high/low usage occupants. If not provided, the OS-HPXML default (see &lt;a href='https://openstudio-hpxml.readthedocs.io/en/v1.7.0/workflow_inputs.html#hpxml-refrigerators'&gt;HPXML Refrigerators&lt;/a&gt;) is used.</description>
      <type>Double</type>
      <required>false</required>
      <model_dependent>false</model_dependent>
    </argument>
    <argument>
      <name>extra_refrigerator_present</name>
      <display_name>Extra Refrigerator: Present</display_name>
      <description>Whether there is an extra refrigerator present.</description>
      <type>Boolean</type>
      <required>true</required>
      <model_dependent>false</model_dependent>
      <default_value>false</default_value>
      <choices>
        <choice>
          <value>true</value>
          <display_name>true</display_name>
        </choice>
        <choice>
          <value>false</value>
          <display_name>false</display_name>
        </choice>
      </choices>
    </argument>
    <argument>
      <name>extra_refrigerator_location</name>
      <display_name>Extra Refrigerator: Location</display_name>
      <description>The space type for the extra refrigerator location. If not provided, the OS-HPXML default (see &lt;a href='https://openstudio-hpxml.readthedocs.io/en/v1.7.0/workflow_inputs.html#hpxml-refrigerators'&gt;HPXML Refrigerators&lt;/a&gt;) is used.</description>
      <type>Choice</type>
      <required>false</required>
      <model_dependent>false</model_dependent>
      <choices>
        <choice>
          <value>conditioned space</value>
          <display_name>conditioned space</display_name>
        </choice>
        <choice>
          <value>basement - conditioned</value>
          <display_name>basement - conditioned</display_name>
        </choice>
        <choice>
          <value>basement - unconditioned</value>
          <display_name>basement - unconditioned</display_name>
        </choice>
        <choice>
          <value>garage</value>
          <display_name>garage</display_name>
        </choice>
        <choice>
          <value>other housing unit</value>
          <display_name>other housing unit</display_name>
        </choice>
        <choice>
          <value>other heated space</value>
          <display_name>other heated space</display_name>
        </choice>
        <choice>
          <value>other multifamily buffer space</value>
          <display_name>other multifamily buffer space</display_name>
        </choice>
        <choice>
          <value>other non-freezing space</value>
          <display_name>other non-freezing space</display_name>
        </choice>
      </choices>
    </argument>
    <argument>
      <name>extra_refrigerator_rated_annual_kwh</name>
      <display_name>Extra Refrigerator: Rated Annual Consumption</display_name>
      <description>The EnergyGuide rated annual energy consumption for an extra rrefrigerator. If not provided, the OS-HPXML default (see &lt;a href='https://openstudio-hpxml.readthedocs.io/en/v1.7.0/workflow_inputs.html#hpxml-refrigerators'&gt;HPXML Refrigerators&lt;/a&gt;) is used.</description>
      <type>Double</type>
      <units>kWh/yr</units>
      <required>false</required>
      <model_dependent>false</model_dependent>
    </argument>
    <argument>
      <name>extra_refrigerator_usage_multiplier</name>
      <display_name>Extra Refrigerator: Usage Multiplier</display_name>
      <description>Multiplier on the extra refrigerator energy usage that can reflect, e.g., high/low usage occupants. If not provided, the OS-HPXML default (see &lt;a href='https://openstudio-hpxml.readthedocs.io/en/v1.7.0/workflow_inputs.html#hpxml-refrigerators'&gt;HPXML Refrigerators&lt;/a&gt;) is used.</description>
      <type>Double</type>
      <required>false</required>
      <model_dependent>false</model_dependent>
    </argument>
    <argument>
      <name>freezer_present</name>
      <display_name>Freezer: Present</display_name>
      <description>Whether there is a freezer present.</description>
      <type>Boolean</type>
      <required>true</required>
      <model_dependent>false</model_dependent>
      <default_value>false</default_value>
      <choices>
        <choice>
          <value>true</value>
          <display_name>true</display_name>
        </choice>
        <choice>
          <value>false</value>
          <display_name>false</display_name>
        </choice>
      </choices>
    </argument>
    <argument>
      <name>freezer_location</name>
      <display_name>Freezer: Location</display_name>
      <description>The space type for the freezer location. If not provided, the OS-HPXML default (see &lt;a href='https://openstudio-hpxml.readthedocs.io/en/v1.7.0/workflow_inputs.html#hpxml-freezers'&gt;HPXML Freezers&lt;/a&gt;) is used.</description>
      <type>Choice</type>
      <required>false</required>
      <model_dependent>false</model_dependent>
      <choices>
        <choice>
          <value>conditioned space</value>
          <display_name>conditioned space</display_name>
        </choice>
        <choice>
          <value>basement - conditioned</value>
          <display_name>basement - conditioned</display_name>
        </choice>
        <choice>
          <value>basement - unconditioned</value>
          <display_name>basement - unconditioned</display_name>
        </choice>
        <choice>
          <value>garage</value>
          <display_name>garage</display_name>
        </choice>
        <choice>
          <value>other housing unit</value>
          <display_name>other housing unit</display_name>
        </choice>
        <choice>
          <value>other heated space</value>
          <display_name>other heated space</display_name>
        </choice>
        <choice>
          <value>other multifamily buffer space</value>
          <display_name>other multifamily buffer space</display_name>
        </choice>
        <choice>
          <value>other non-freezing space</value>
          <display_name>other non-freezing space</display_name>
        </choice>
      </choices>
    </argument>
    <argument>
      <name>freezer_rated_annual_kwh</name>
      <display_name>Freezer: Rated Annual Consumption</display_name>
      <description>The EnergyGuide rated annual energy consumption for a freezer. If not provided, the OS-HPXML default (see &lt;a href='https://openstudio-hpxml.readthedocs.io/en/v1.7.0/workflow_inputs.html#hpxml-freezers'&gt;HPXML Freezers&lt;/a&gt;) is used.</description>
      <type>Double</type>
      <units>kWh/yr</units>
      <required>false</required>
      <model_dependent>false</model_dependent>
    </argument>
    <argument>
      <name>freezer_usage_multiplier</name>
      <display_name>Freezer: Usage Multiplier</display_name>
      <description>Multiplier on the freezer energy usage that can reflect, e.g., high/low usage occupants. If not provided, the OS-HPXML default (see &lt;a href='https://openstudio-hpxml.readthedocs.io/en/v1.7.0/workflow_inputs.html#hpxml-freezers'&gt;HPXML Freezers&lt;/a&gt;) is used.</description>
      <type>Double</type>
      <required>false</required>
      <model_dependent>false</model_dependent>
    </argument>
    <argument>
      <name>cooking_range_oven_present</name>
      <display_name>Cooking Range/Oven: Present</display_name>
      <description>Whether there is a cooking range/oven present.</description>
      <type>Boolean</type>
      <required>true</required>
      <model_dependent>false</model_dependent>
      <default_value>true</default_value>
      <choices>
        <choice>
          <value>true</value>
          <display_name>true</display_name>
        </choice>
        <choice>
          <value>false</value>
          <display_name>false</display_name>
        </choice>
      </choices>
    </argument>
    <argument>
      <name>cooking_range_oven_location</name>
      <display_name>Cooking Range/Oven: Location</display_name>
      <description>The space type for the cooking range/oven location. If not provided, the OS-HPXML default (see &lt;a href='https://openstudio-hpxml.readthedocs.io/en/v1.7.0/workflow_inputs.html#hpxml-cooking-range-oven'&gt;HPXML Cooking Range/Oven&lt;/a&gt;) is used.</description>
      <type>Choice</type>
      <required>false</required>
      <model_dependent>false</model_dependent>
      <choices>
        <choice>
          <value>conditioned space</value>
          <display_name>conditioned space</display_name>
        </choice>
        <choice>
          <value>basement - conditioned</value>
          <display_name>basement - conditioned</display_name>
        </choice>
        <choice>
          <value>basement - unconditioned</value>
          <display_name>basement - unconditioned</display_name>
        </choice>
        <choice>
          <value>garage</value>
          <display_name>garage</display_name>
        </choice>
        <choice>
          <value>other housing unit</value>
          <display_name>other housing unit</display_name>
        </choice>
        <choice>
          <value>other heated space</value>
          <display_name>other heated space</display_name>
        </choice>
        <choice>
          <value>other multifamily buffer space</value>
          <display_name>other multifamily buffer space</display_name>
        </choice>
        <choice>
          <value>other non-freezing space</value>
          <display_name>other non-freezing space</display_name>
        </choice>
      </choices>
    </argument>
    <argument>
      <name>cooking_range_oven_fuel_type</name>
      <display_name>Cooking Range/Oven: Fuel Type</display_name>
      <description>Type of fuel used by the cooking range/oven.</description>
      <type>Choice</type>
      <required>true</required>
      <model_dependent>false</model_dependent>
      <default_value>natural gas</default_value>
      <choices>
        <choice>
          <value>electricity</value>
          <display_name>electricity</display_name>
        </choice>
        <choice>
          <value>natural gas</value>
          <display_name>natural gas</display_name>
        </choice>
        <choice>
          <value>fuel oil</value>
          <display_name>fuel oil</display_name>
        </choice>
        <choice>
          <value>propane</value>
          <display_name>propane</display_name>
        </choice>
        <choice>
          <value>wood</value>
          <display_name>wood</display_name>
        </choice>
        <choice>
          <value>coal</value>
          <display_name>coal</display_name>
        </choice>
      </choices>
    </argument>
    <argument>
      <name>cooking_range_oven_is_induction</name>
      <display_name>Cooking Range/Oven: Is Induction</display_name>
      <description>Whether the cooking range is induction. If not provided, the OS-HPXML default (see &lt;a href='https://openstudio-hpxml.readthedocs.io/en/v1.7.0/workflow_inputs.html#hpxml-cooking-range-oven'&gt;HPXML Cooking Range/Oven&lt;/a&gt;) is used.</description>
      <type>Boolean</type>
      <required>false</required>
      <model_dependent>false</model_dependent>
      <choices>
        <choice>
          <value>true</value>
          <display_name>true</display_name>
        </choice>
        <choice>
          <value>false</value>
          <display_name>false</display_name>
        </choice>
      </choices>
    </argument>
    <argument>
      <name>cooking_range_oven_is_convection</name>
      <display_name>Cooking Range/Oven: Is Convection</display_name>
      <description>Whether the oven is convection. If not provided, the OS-HPXML default (see &lt;a href='https://openstudio-hpxml.readthedocs.io/en/v1.7.0/workflow_inputs.html#hpxml-cooking-range-oven'&gt;HPXML Cooking Range/Oven&lt;/a&gt;) is used.</description>
      <type>Boolean</type>
      <required>false</required>
      <model_dependent>false</model_dependent>
      <choices>
        <choice>
          <value>true</value>
          <display_name>true</display_name>
        </choice>
        <choice>
          <value>false</value>
          <display_name>false</display_name>
        </choice>
      </choices>
    </argument>
    <argument>
      <name>cooking_range_oven_usage_multiplier</name>
      <display_name>Cooking Range/Oven: Usage Multiplier</display_name>
      <description>Multiplier on the cooking range/oven energy usage that can reflect, e.g., high/low usage occupants. If not provided, the OS-HPXML default (see &lt;a href='https://openstudio-hpxml.readthedocs.io/en/v1.7.0/workflow_inputs.html#hpxml-cooking-range-oven'&gt;HPXML Cooking Range/Oven&lt;/a&gt;) is used.</description>
      <type>Double</type>
      <required>false</required>
      <model_dependent>false</model_dependent>
    </argument>
    <argument>
      <name>ceiling_fan_present</name>
      <display_name>Ceiling Fan: Present</display_name>
      <description>Whether there are any ceiling fans.</description>
      <type>Boolean</type>
      <required>true</required>
      <model_dependent>false</model_dependent>
      <default_value>true</default_value>
      <choices>
        <choice>
          <value>true</value>
          <display_name>true</display_name>
        </choice>
        <choice>
          <value>false</value>
          <display_name>false</display_name>
        </choice>
      </choices>
    </argument>
    <argument>
      <name>ceiling_fan_efficiency</name>
      <display_name>Ceiling Fan: Efficiency</display_name>
      <description>The efficiency rating of the ceiling fan(s) at medium speed. If not provided, the OS-HPXML default (see &lt;a href='https://openstudio-hpxml.readthedocs.io/en/v1.7.0/workflow_inputs.html#hpxml-ceiling-fans'&gt;HPXML Ceiling Fans&lt;/a&gt;) is used.</description>
      <type>Double</type>
      <units>CFM/W</units>
      <required>false</required>
      <model_dependent>false</model_dependent>
    </argument>
    <argument>
      <name>ceiling_fan_quantity</name>
      <display_name>Ceiling Fan: Quantity</display_name>
      <description>Total number of ceiling fans. If not provided, the OS-HPXML default (see &lt;a href='https://openstudio-hpxml.readthedocs.io/en/v1.7.0/workflow_inputs.html#hpxml-ceiling-fans'&gt;HPXML Ceiling Fans&lt;/a&gt;) is used.</description>
      <type>Integer</type>
      <units>#</units>
      <required>false</required>
      <model_dependent>false</model_dependent>
    </argument>
    <argument>
      <name>ceiling_fan_cooling_setpoint_temp_offset</name>
      <display_name>Ceiling Fan: Cooling Setpoint Temperature Offset</display_name>
      <description>The cooling setpoint temperature offset during months when the ceiling fans are operating. Only applies if ceiling fan quantity is greater than zero. If not provided, the OS-HPXML default (see &lt;a href='https://openstudio-hpxml.readthedocs.io/en/v1.7.0/workflow_inputs.html#hpxml-ceiling-fans'&gt;HPXML Ceiling Fans&lt;/a&gt;) is used.</description>
      <type>Double</type>
      <units>deg-F</units>
      <required>false</required>
      <model_dependent>false</model_dependent>
    </argument>
    <argument>
      <name>misc_plug_loads_television_present</name>
      <display_name>Misc Plug Loads: Television Present</display_name>
      <description>Whether there are televisions.</description>
      <type>Boolean</type>
      <required>true</required>
      <model_dependent>false</model_dependent>
      <default_value>true</default_value>
      <choices>
        <choice>
          <value>true</value>
          <display_name>true</display_name>
        </choice>
        <choice>
          <value>false</value>
          <display_name>false</display_name>
        </choice>
      </choices>
    </argument>
    <argument>
      <name>misc_plug_loads_television_annual_kwh</name>
      <display_name>Misc Plug Loads: Television Annual kWh</display_name>
      <description>The annual energy consumption of the television plug loads. If not provided, the OS-HPXML default (see &lt;a href='https://openstudio-hpxml.readthedocs.io/en/v1.7.0/workflow_inputs.html#hpxml-plug-loads'&gt;HPXML Plug Loads&lt;/a&gt;) is used.</description>
      <type>Double</type>
      <units>kWh/yr</units>
      <required>false</required>
      <model_dependent>false</model_dependent>
    </argument>
    <argument>
      <name>misc_plug_loads_television_usage_multiplier</name>
      <display_name>Misc Plug Loads: Television Usage Multiplier</display_name>
      <description>Multiplier on the television energy usage that can reflect, e.g., high/low usage occupants. If not provided, the OS-HPXML default (see &lt;a href='https://openstudio-hpxml.readthedocs.io/en/v1.7.0/workflow_inputs.html#hpxml-plug-loads'&gt;HPXML Plug Loads&lt;/a&gt;) is used.</description>
      <type>Double</type>
      <required>false</required>
      <model_dependent>false</model_dependent>
    </argument>
    <argument>
      <name>misc_plug_loads_other_annual_kwh</name>
      <display_name>Misc Plug Loads: Other Annual kWh</display_name>
      <description>The annual energy consumption of the other residual plug loads. If not provided, the OS-HPXML default (see &lt;a href='https://openstudio-hpxml.readthedocs.io/en/v1.7.0/workflow_inputs.html#hpxml-plug-loads'&gt;HPXML Plug Loads&lt;/a&gt;) is used.</description>
      <type>Double</type>
      <units>kWh/yr</units>
      <required>false</required>
      <model_dependent>false</model_dependent>
    </argument>
    <argument>
      <name>misc_plug_loads_other_frac_sensible</name>
      <display_name>Misc Plug Loads: Other Sensible Fraction</display_name>
      <description>Fraction of other residual plug loads' internal gains that are sensible. If not provided, the OS-HPXML default (see &lt;a href='https://openstudio-hpxml.readthedocs.io/en/v1.7.0/workflow_inputs.html#hpxml-plug-loads'&gt;HPXML Plug Loads&lt;/a&gt;) is used.</description>
      <type>Double</type>
      <units>Frac</units>
      <required>false</required>
      <model_dependent>false</model_dependent>
    </argument>
    <argument>
      <name>misc_plug_loads_other_frac_latent</name>
      <display_name>Misc Plug Loads: Other Latent Fraction</display_name>
      <description>Fraction of other residual plug loads' internal gains that are latent. If not provided, the OS-HPXML default (see &lt;a href='https://openstudio-hpxml.readthedocs.io/en/v1.7.0/workflow_inputs.html#hpxml-plug-loads'&gt;HPXML Plug Loads&lt;/a&gt;) is used.</description>
      <type>Double</type>
      <units>Frac</units>
      <required>false</required>
      <model_dependent>false</model_dependent>
    </argument>
    <argument>
      <name>misc_plug_loads_other_usage_multiplier</name>
      <display_name>Misc Plug Loads: Other Usage Multiplier</display_name>
      <description>Multiplier on the other energy usage that can reflect, e.g., high/low usage occupants. If not provided, the OS-HPXML default (see &lt;a href='https://openstudio-hpxml.readthedocs.io/en/v1.7.0/workflow_inputs.html#hpxml-plug-loads'&gt;HPXML Plug Loads&lt;/a&gt;) is used.</description>
      <type>Double</type>
      <required>false</required>
      <model_dependent>false</model_dependent>
    </argument>
    <argument>
      <name>misc_plug_loads_well_pump_present</name>
      <display_name>Misc Plug Loads: Well Pump Present</display_name>
      <description>Whether there is a well pump.</description>
      <type>Boolean</type>
      <required>true</required>
      <model_dependent>false</model_dependent>
      <default_value>false</default_value>
      <choices>
        <choice>
          <value>true</value>
          <display_name>true</display_name>
        </choice>
        <choice>
          <value>false</value>
          <display_name>false</display_name>
        </choice>
      </choices>
    </argument>
    <argument>
      <name>misc_plug_loads_well_pump_annual_kwh</name>
      <display_name>Misc Plug Loads: Well Pump Annual kWh</display_name>
      <description>The annual energy consumption of the well pump plug loads. If not provided, the OS-HPXML default (see &lt;a href='https://openstudio-hpxml.readthedocs.io/en/v1.7.0/workflow_inputs.html#hpxml-plug-loads'&gt;HPXML Plug Loads&lt;/a&gt;) is used.</description>
      <type>Double</type>
      <units>kWh/yr</units>
      <required>false</required>
      <model_dependent>false</model_dependent>
    </argument>
    <argument>
      <name>misc_plug_loads_well_pump_usage_multiplier</name>
      <display_name>Misc Plug Loads: Well Pump Usage Multiplier</display_name>
      <description>Multiplier on the well pump energy usage that can reflect, e.g., high/low usage occupants. If not provided, the OS-HPXML default (see &lt;a href='https://openstudio-hpxml.readthedocs.io/en/v1.7.0/workflow_inputs.html#hpxml-plug-loads'&gt;HPXML Plug Loads&lt;/a&gt;) is used.</description>
      <type>Double</type>
      <required>false</required>
      <model_dependent>false</model_dependent>
    </argument>
    <argument>
      <name>misc_plug_loads_vehicle_present</name>
      <display_name>Misc Plug Loads: Vehicle Present</display_name>
      <description>Whether there is an electric vehicle.</description>
      <type>Boolean</type>
      <required>true</required>
      <model_dependent>false</model_dependent>
      <default_value>false</default_value>
      <choices>
        <choice>
          <value>true</value>
          <display_name>true</display_name>
        </choice>
        <choice>
          <value>false</value>
          <display_name>false</display_name>
        </choice>
      </choices>
    </argument>
    <argument>
      <name>misc_plug_loads_vehicle_annual_kwh</name>
      <display_name>Misc Plug Loads: Vehicle Annual kWh</display_name>
      <description>The annual energy consumption of the electric vehicle plug loads. If not provided, the OS-HPXML default (see &lt;a href='https://openstudio-hpxml.readthedocs.io/en/v1.7.0/workflow_inputs.html#hpxml-plug-loads'&gt;HPXML Plug Loads&lt;/a&gt;) is used.</description>
      <type>Double</type>
      <units>kWh/yr</units>
      <required>false</required>
      <model_dependent>false</model_dependent>
    </argument>
    <argument>
      <name>misc_plug_loads_vehicle_usage_multiplier</name>
      <display_name>Misc Plug Loads: Vehicle Usage Multiplier</display_name>
      <description>Multiplier on the electric vehicle energy usage that can reflect, e.g., high/low usage occupants. If not provided, the OS-HPXML default (see &lt;a href='https://openstudio-hpxml.readthedocs.io/en/v1.7.0/workflow_inputs.html#hpxml-plug-loads'&gt;HPXML Plug Loads&lt;/a&gt;) is used.</description>
      <type>Double</type>
      <required>false</required>
      <model_dependent>false</model_dependent>
    </argument>
    <argument>
      <name>misc_fuel_loads_grill_present</name>
      <display_name>Misc Fuel Loads: Grill Present</display_name>
      <description>Whether there is a fuel loads grill.</description>
      <type>Boolean</type>
      <required>true</required>
      <model_dependent>false</model_dependent>
      <default_value>false</default_value>
      <choices>
        <choice>
          <value>true</value>
          <display_name>true</display_name>
        </choice>
        <choice>
          <value>false</value>
          <display_name>false</display_name>
        </choice>
      </choices>
    </argument>
    <argument>
      <name>misc_fuel_loads_grill_fuel_type</name>
      <display_name>Misc Fuel Loads: Grill Fuel Type</display_name>
      <description>The fuel type of the fuel loads grill.</description>
      <type>Choice</type>
      <required>true</required>
      <model_dependent>false</model_dependent>
      <default_value>natural gas</default_value>
      <choices>
        <choice>
          <value>natural gas</value>
          <display_name>natural gas</display_name>
        </choice>
        <choice>
          <value>fuel oil</value>
          <display_name>fuel oil</display_name>
        </choice>
        <choice>
          <value>propane</value>
          <display_name>propane</display_name>
        </choice>
        <choice>
          <value>wood</value>
          <display_name>wood</display_name>
        </choice>
        <choice>
          <value>wood pellets</value>
          <display_name>wood pellets</display_name>
        </choice>
      </choices>
    </argument>
    <argument>
      <name>misc_fuel_loads_grill_annual_therm</name>
      <display_name>Misc Fuel Loads: Grill Annual therm</display_name>
      <description>The annual energy consumption of the fuel loads grill. If not provided, the OS-HPXML default (see &lt;a href='https://openstudio-hpxml.readthedocs.io/en/v1.7.0/workflow_inputs.html#hpxml-fuel-loads'&gt;HPXML Fuel Loads&lt;/a&gt;) is used.</description>
      <type>Double</type>
      <units>therm/yr</units>
      <required>false</required>
      <model_dependent>false</model_dependent>
    </argument>
    <argument>
      <name>misc_fuel_loads_grill_usage_multiplier</name>
      <display_name>Misc Fuel Loads: Grill Usage Multiplier</display_name>
      <description>Multiplier on the fuel loads grill energy usage that can reflect, e.g., high/low usage occupants. If not provided, the OS-HPXML default (see &lt;a href='https://openstudio-hpxml.readthedocs.io/en/v1.7.0/workflow_inputs.html#hpxml-fuel-loads'&gt;HPXML Fuel Loads&lt;/a&gt;) is used.</description>
      <type>Double</type>
      <required>false</required>
      <model_dependent>false</model_dependent>
    </argument>
    <argument>
      <name>misc_fuel_loads_lighting_present</name>
      <display_name>Misc Fuel Loads: Lighting Present</display_name>
      <description>Whether there is fuel loads lighting.</description>
      <type>Boolean</type>
      <required>true</required>
      <model_dependent>false</model_dependent>
      <default_value>false</default_value>
      <choices>
        <choice>
          <value>true</value>
          <display_name>true</display_name>
        </choice>
        <choice>
          <value>false</value>
          <display_name>false</display_name>
        </choice>
      </choices>
    </argument>
    <argument>
      <name>misc_fuel_loads_lighting_fuel_type</name>
      <display_name>Misc Fuel Loads: Lighting Fuel Type</display_name>
      <description>The fuel type of the fuel loads lighting.</description>
      <type>Choice</type>
      <required>true</required>
      <model_dependent>false</model_dependent>
      <default_value>natural gas</default_value>
      <choices>
        <choice>
          <value>natural gas</value>
          <display_name>natural gas</display_name>
        </choice>
        <choice>
          <value>fuel oil</value>
          <display_name>fuel oil</display_name>
        </choice>
        <choice>
          <value>propane</value>
          <display_name>propane</display_name>
        </choice>
        <choice>
          <value>wood</value>
          <display_name>wood</display_name>
        </choice>
        <choice>
          <value>wood pellets</value>
          <display_name>wood pellets</display_name>
        </choice>
      </choices>
    </argument>
    <argument>
      <name>misc_fuel_loads_lighting_annual_therm</name>
      <display_name>Misc Fuel Loads: Lighting Annual therm</display_name>
      <description>The annual energy consumption of the fuel loads lighting. If not provided, the OS-HPXML default (see &lt;a href='https://openstudio-hpxml.readthedocs.io/en/v1.7.0/workflow_inputs.html#hpxml-fuel-loads'&gt;HPXML Fuel Loads&lt;/a&gt;)is used.</description>
      <type>Double</type>
      <units>therm/yr</units>
      <required>false</required>
      <model_dependent>false</model_dependent>
    </argument>
    <argument>
      <name>misc_fuel_loads_lighting_usage_multiplier</name>
      <display_name>Misc Fuel Loads: Lighting Usage Multiplier</display_name>
      <description>Multiplier on the fuel loads lighting energy usage that can reflect, e.g., high/low usage occupants. If not provided, the OS-HPXML default (see &lt;a href='https://openstudio-hpxml.readthedocs.io/en/v1.7.0/workflow_inputs.html#hpxml-fuel-loads'&gt;HPXML Fuel Loads&lt;/a&gt;) is used.</description>
      <type>Double</type>
      <required>false</required>
      <model_dependent>false</model_dependent>
    </argument>
    <argument>
      <name>misc_fuel_loads_fireplace_present</name>
      <display_name>Misc Fuel Loads: Fireplace Present</display_name>
      <description>Whether there is fuel loads fireplace.</description>
      <type>Boolean</type>
      <required>true</required>
      <model_dependent>false</model_dependent>
      <default_value>false</default_value>
      <choices>
        <choice>
          <value>true</value>
          <display_name>true</display_name>
        </choice>
        <choice>
          <value>false</value>
          <display_name>false</display_name>
        </choice>
      </choices>
    </argument>
    <argument>
      <name>misc_fuel_loads_fireplace_fuel_type</name>
      <display_name>Misc Fuel Loads: Fireplace Fuel Type</display_name>
      <description>The fuel type of the fuel loads fireplace.</description>
      <type>Choice</type>
      <required>true</required>
      <model_dependent>false</model_dependent>
      <default_value>natural gas</default_value>
      <choices>
        <choice>
          <value>natural gas</value>
          <display_name>natural gas</display_name>
        </choice>
        <choice>
          <value>fuel oil</value>
          <display_name>fuel oil</display_name>
        </choice>
        <choice>
          <value>propane</value>
          <display_name>propane</display_name>
        </choice>
        <choice>
          <value>wood</value>
          <display_name>wood</display_name>
        </choice>
        <choice>
          <value>wood pellets</value>
          <display_name>wood pellets</display_name>
        </choice>
      </choices>
    </argument>
    <argument>
      <name>misc_fuel_loads_fireplace_annual_therm</name>
      <display_name>Misc Fuel Loads: Fireplace Annual therm</display_name>
      <description>The annual energy consumption of the fuel loads fireplace. If not provided, the OS-HPXML default (see &lt;a href='https://openstudio-hpxml.readthedocs.io/en/v1.7.0/workflow_inputs.html#hpxml-fuel-loads'&gt;HPXML Fuel Loads&lt;/a&gt;) is used.</description>
      <type>Double</type>
      <units>therm/yr</units>
      <required>false</required>
      <model_dependent>false</model_dependent>
    </argument>
    <argument>
      <name>misc_fuel_loads_fireplace_frac_sensible</name>
      <display_name>Misc Fuel Loads: Fireplace Sensible Fraction</display_name>
      <description>Fraction of fireplace residual fuel loads' internal gains that are sensible. If not provided, the OS-HPXML default (see &lt;a href='https://openstudio-hpxml.readthedocs.io/en/v1.7.0/workflow_inputs.html#hpxml-fuel-loads'&gt;HPXML Fuel Loads&lt;/a&gt;) is used.</description>
      <type>Double</type>
      <units>Frac</units>
      <required>false</required>
      <model_dependent>false</model_dependent>
    </argument>
    <argument>
      <name>misc_fuel_loads_fireplace_frac_latent</name>
      <display_name>Misc Fuel Loads: Fireplace Latent Fraction</display_name>
      <description>Fraction of fireplace residual fuel loads' internal gains that are latent. If not provided, the OS-HPXML default (see &lt;a href='https://openstudio-hpxml.readthedocs.io/en/v1.7.0/workflow_inputs.html#hpxml-fuel-loads'&gt;HPXML Fuel Loads&lt;/a&gt;) is used.</description>
      <type>Double</type>
      <units>Frac</units>
      <required>false</required>
      <model_dependent>false</model_dependent>
    </argument>
    <argument>
      <name>misc_fuel_loads_fireplace_usage_multiplier</name>
      <display_name>Misc Fuel Loads: Fireplace Usage Multiplier</display_name>
      <description>Multiplier on the fuel loads fireplace energy usage that can reflect, e.g., high/low usage occupants. If not provided, the OS-HPXML default (see &lt;a href='https://openstudio-hpxml.readthedocs.io/en/v1.7.0/workflow_inputs.html#hpxml-fuel-loads'&gt;HPXML Fuel Loads&lt;/a&gt;) is used.</description>
      <type>Double</type>
      <required>false</required>
      <model_dependent>false</model_dependent>
    </argument>
    <argument>
      <name>pool_present</name>
      <display_name>Pool: Present</display_name>
      <description>Whether there is a pool.</description>
      <type>Boolean</type>
      <required>true</required>
      <model_dependent>false</model_dependent>
      <default_value>false</default_value>
      <choices>
        <choice>
          <value>true</value>
          <display_name>true</display_name>
        </choice>
        <choice>
          <value>false</value>
          <display_name>false</display_name>
        </choice>
      </choices>
    </argument>
    <argument>
      <name>pool_pump_annual_kwh</name>
      <display_name>Pool: Pump Annual kWh</display_name>
      <description>The annual energy consumption of the pool pump. If not provided, the OS-HPXML default (see &lt;a href='https://openstudio-hpxml.readthedocs.io/en/v1.7.0/workflow_inputs.html#pool-pump'&gt;Pool Pump&lt;/a&gt;) is used.</description>
      <type>Double</type>
      <units>kWh/yr</units>
      <required>false</required>
      <model_dependent>false</model_dependent>
    </argument>
    <argument>
      <name>pool_pump_usage_multiplier</name>
      <display_name>Pool: Pump Usage Multiplier</display_name>
      <description>Multiplier on the pool pump energy usage that can reflect, e.g., high/low usage occupants. If not provided, the OS-HPXML default (see &lt;a href='https://openstudio-hpxml.readthedocs.io/en/v1.7.0/workflow_inputs.html#pool-pump'&gt;Pool Pump&lt;/a&gt;) is used.</description>
      <type>Double</type>
      <required>false</required>
      <model_dependent>false</model_dependent>
    </argument>
    <argument>
      <name>pool_heater_type</name>
      <display_name>Pool: Heater Type</display_name>
      <description>The type of pool heater. Use 'none' if there is no pool heater.</description>
      <type>Choice</type>
      <required>true</required>
      <model_dependent>false</model_dependent>
      <default_value>none</default_value>
      <choices>
        <choice>
          <value>none</value>
          <display_name>none</display_name>
        </choice>
        <choice>
          <value>electric resistance</value>
          <display_name>electric resistance</display_name>
        </choice>
        <choice>
          <value>gas fired</value>
          <display_name>gas fired</display_name>
        </choice>
        <choice>
          <value>heat pump</value>
          <display_name>heat pump</display_name>
        </choice>
      </choices>
    </argument>
    <argument>
      <name>pool_heater_annual_kwh</name>
      <display_name>Pool: Heater Annual kWh</display_name>
      <description>The annual energy consumption of the electric resistance pool heater. If not provided, the OS-HPXML default (see &lt;a href='https://openstudio-hpxml.readthedocs.io/en/v1.7.0/workflow_inputs.html#pool-heater'&gt;Pool Heater&lt;/a&gt;) is used.</description>
      <type>Double</type>
      <units>kWh/yr</units>
      <required>false</required>
      <model_dependent>false</model_dependent>
    </argument>
    <argument>
      <name>pool_heater_annual_therm</name>
      <display_name>Pool: Heater Annual therm</display_name>
      <description>The annual energy consumption of the gas fired pool heater. If not provided, the OS-HPXML default (see &lt;a href='https://openstudio-hpxml.readthedocs.io/en/v1.7.0/workflow_inputs.html#pool-heater'&gt;Pool Heater&lt;/a&gt;) is used.</description>
      <type>Double</type>
      <units>therm/yr</units>
      <required>false</required>
      <model_dependent>false</model_dependent>
    </argument>
    <argument>
      <name>pool_heater_usage_multiplier</name>
      <display_name>Pool: Heater Usage Multiplier</display_name>
      <description>Multiplier on the pool heater energy usage that can reflect, e.g., high/low usage occupants. If not provided, the OS-HPXML default (see &lt;a href='https://openstudio-hpxml.readthedocs.io/en/v1.7.0/workflow_inputs.html#pool-heater'&gt;Pool Heater&lt;/a&gt;) is used.</description>
      <type>Double</type>
      <required>false</required>
      <model_dependent>false</model_dependent>
    </argument>
    <argument>
      <name>permanent_spa_present</name>
      <display_name>Permanent Spa: Present</display_name>
      <description>Whether there is a permanent spa.</description>
      <type>Boolean</type>
      <required>true</required>
      <model_dependent>false</model_dependent>
      <default_value>false</default_value>
      <choices>
        <choice>
          <value>true</value>
          <display_name>true</display_name>
        </choice>
        <choice>
          <value>false</value>
          <display_name>false</display_name>
        </choice>
      </choices>
    </argument>
    <argument>
      <name>permanent_spa_pump_annual_kwh</name>
      <display_name>Permanent Spa: Pump Annual kWh</display_name>
      <description>The annual energy consumption of the permanent spa pump. If not provided, the OS-HPXML default (see &lt;a href='https://openstudio-hpxml.readthedocs.io/en/v1.7.0/workflow_inputs.html#permanent-spa-pump'&gt;Permanent Spa Pump&lt;/a&gt;) is used.</description>
      <type>Double</type>
      <units>kWh/yr</units>
      <required>false</required>
      <model_dependent>false</model_dependent>
    </argument>
    <argument>
      <name>permanent_spa_pump_usage_multiplier</name>
      <display_name>Permanent Spa: Pump Usage Multiplier</display_name>
      <description>Multiplier on the permanent spa pump energy usage that can reflect, e.g., high/low usage occupants. If not provided, the OS-HPXML default (see &lt;a href='https://openstudio-hpxml.readthedocs.io/en/v1.7.0/workflow_inputs.html#permanent-spa-pump'&gt;Permanent Spa Pump&lt;/a&gt;) is used.</description>
      <type>Double</type>
      <required>false</required>
      <model_dependent>false</model_dependent>
    </argument>
    <argument>
      <name>permanent_spa_heater_type</name>
      <display_name>Permanent Spa: Heater Type</display_name>
      <description>The type of permanent spa heater. Use 'none' if there is no permanent spa heater.</description>
      <type>Choice</type>
      <required>true</required>
      <model_dependent>false</model_dependent>
      <default_value>none</default_value>
      <choices>
        <choice>
          <value>none</value>
          <display_name>none</display_name>
        </choice>
        <choice>
          <value>electric resistance</value>
          <display_name>electric resistance</display_name>
        </choice>
        <choice>
          <value>gas fired</value>
          <display_name>gas fired</display_name>
        </choice>
        <choice>
          <value>heat pump</value>
          <display_name>heat pump</display_name>
        </choice>
      </choices>
    </argument>
    <argument>
      <name>permanent_spa_heater_annual_kwh</name>
      <display_name>Permanent Spa: Heater Annual kWh</display_name>
      <description>The annual energy consumption of the electric resistance permanent spa heater. If not provided, the OS-HPXML default (see &lt;a href='https://openstudio-hpxml.readthedocs.io/en/v1.7.0/workflow_inputs.html#permanent-spa-heater'&gt;Permanent Spa Heater&lt;/a&gt;) is used.</description>
      <type>Double</type>
      <units>kWh/yr</units>
      <required>false</required>
      <model_dependent>false</model_dependent>
    </argument>
    <argument>
      <name>permanent_spa_heater_annual_therm</name>
      <display_name>Permanent Spa: Heater Annual therm</display_name>
      <description>The annual energy consumption of the gas fired permanent spa heater. If not provided, the OS-HPXML default (see &lt;a href='https://openstudio-hpxml.readthedocs.io/en/v1.7.0/workflow_inputs.html#permanent-spa-heater'&gt;Permanent Spa Heater&lt;/a&gt;) is used.</description>
      <type>Double</type>
      <units>therm/yr</units>
      <required>false</required>
      <model_dependent>false</model_dependent>
    </argument>
    <argument>
      <name>permanent_spa_heater_usage_multiplier</name>
      <display_name>Permanent Spa: Heater Usage Multiplier</display_name>
      <description>Multiplier on the permanent spa heater energy usage that can reflect, e.g., high/low usage occupants. If not provided, the OS-HPXML default (see &lt;a href='https://openstudio-hpxml.readthedocs.io/en/v1.7.0/workflow_inputs.html#permanent-spa-heater'&gt;Permanent Spa Heater&lt;/a&gt;) is used.</description>
      <type>Double</type>
      <required>false</required>
      <model_dependent>false</model_dependent>
    </argument>
    <argument>
      <name>emissions_scenario_names</name>
      <display_name>Emissions: Scenario Names</display_name>
      <description>Names of emissions scenarios. If multiple scenarios, use a comma-separated list. If not provided, no emissions scenarios are calculated.</description>
      <type>String</type>
      <required>false</required>
      <model_dependent>false</model_dependent>
    </argument>
    <argument>
      <name>emissions_types</name>
      <display_name>Emissions: Types</display_name>
      <description>Types of emissions (e.g., CO2e, NOx, etc.). If multiple scenarios, use a comma-separated list.</description>
      <type>String</type>
      <required>false</required>
      <model_dependent>false</model_dependent>
    </argument>
    <argument>
      <name>emissions_electricity_units</name>
      <display_name>Emissions: Electricity Units</display_name>
      <description>Electricity emissions factors units. If multiple scenarios, use a comma-separated list. Only lb/MWh and kg/MWh are allowed.</description>
      <type>String</type>
      <required>false</required>
      <model_dependent>false</model_dependent>
    </argument>
    <argument>
      <name>emissions_electricity_values_or_filepaths</name>
      <display_name>Emissions: Electricity Values or File Paths</display_name>
      <description>Electricity emissions factors values, specified as either an annual factor or an absolute/relative path to a file with hourly factors. If multiple scenarios, use a comma-separated list.</description>
      <type>String</type>
      <required>false</required>
      <model_dependent>false</model_dependent>
    </argument>
    <argument>
      <name>emissions_electricity_number_of_header_rows</name>
      <display_name>Emissions: Electricity Files Number of Header Rows</display_name>
      <description>The number of header rows in the electricity emissions factor file. Only applies when an electricity filepath is used. If multiple scenarios, use a comma-separated list.</description>
      <type>String</type>
      <required>false</required>
      <model_dependent>false</model_dependent>
    </argument>
    <argument>
      <name>emissions_electricity_column_numbers</name>
      <display_name>Emissions: Electricity Files Column Numbers</display_name>
      <description>The column number in the electricity emissions factor file. Only applies when an electricity filepath is used. If multiple scenarios, use a comma-separated list.</description>
      <type>String</type>
      <required>false</required>
      <model_dependent>false</model_dependent>
    </argument>
    <argument>
      <name>emissions_fossil_fuel_units</name>
      <display_name>Emissions: Fossil Fuel Units</display_name>
      <description>Fossil fuel emissions factors units. If multiple scenarios, use a comma-separated list. Only lb/MBtu and kg/MBtu are allowed.</description>
      <type>String</type>
      <required>false</required>
      <model_dependent>false</model_dependent>
    </argument>
    <argument>
      <name>emissions_natural_gas_values</name>
      <display_name>Emissions: Natural Gas Values</display_name>
      <description>Natural gas emissions factors values, specified as an annual factor. If multiple scenarios, use a comma-separated list.</description>
      <type>String</type>
      <required>false</required>
      <model_dependent>false</model_dependent>
    </argument>
    <argument>
      <name>emissions_propane_values</name>
      <display_name>Emissions: Propane Values</display_name>
      <description>Propane emissions factors values, specified as an annual factor. If multiple scenarios, use a comma-separated list.</description>
      <type>String</type>
      <required>false</required>
      <model_dependent>false</model_dependent>
    </argument>
    <argument>
      <name>emissions_fuel_oil_values</name>
      <display_name>Emissions: Fuel Oil Values</display_name>
      <description>Fuel oil emissions factors values, specified as an annual factor. If multiple scenarios, use a comma-separated list.</description>
      <type>String</type>
      <required>false</required>
      <model_dependent>false</model_dependent>
    </argument>
    <argument>
      <name>emissions_coal_values</name>
      <display_name>Emissions: Coal Values</display_name>
      <description>Coal emissions factors values, specified as an annual factor. If multiple scenarios, use a comma-separated list.</description>
      <type>String</type>
      <required>false</required>
      <model_dependent>false</model_dependent>
    </argument>
    <argument>
      <name>emissions_wood_values</name>
      <display_name>Emissions: Wood Values</display_name>
      <description>Wood emissions factors values, specified as an annual factor. If multiple scenarios, use a comma-separated list.</description>
      <type>String</type>
      <required>false</required>
      <model_dependent>false</model_dependent>
    </argument>
    <argument>
      <name>emissions_wood_pellets_values</name>
      <display_name>Emissions: Wood Pellets Values</display_name>
      <description>Wood pellets emissions factors values, specified as an annual factor. If multiple scenarios, use a comma-separated list.</description>
      <type>String</type>
      <required>false</required>
      <model_dependent>false</model_dependent>
    </argument>
    <argument>
      <name>utility_bill_scenario_names</name>
      <display_name>Utility Bills: Scenario Names</display_name>
      <description>Names of utility bill scenarios. If multiple scenarios, use a comma-separated list. If not provided, no utility bills scenarios are calculated.</description>
      <type>String</type>
      <required>false</required>
      <model_dependent>false</model_dependent>
    </argument>
    <argument>
      <name>utility_bill_electricity_filepaths</name>
      <display_name>Utility Bills: Electricity File Paths</display_name>
      <description>Electricity tariff file specified as an absolute/relative path to a file with utility rate structure information. Tariff file must be formatted to OpenEI API version 7. If multiple scenarios, use a comma-separated list.</description>
      <type>String</type>
      <required>false</required>
      <model_dependent>false</model_dependent>
    </argument>
    <argument>
      <name>utility_bill_electricity_fixed_charges</name>
      <display_name>Utility Bills: Electricity Fixed Charges</display_name>
      <description>Electricity utility bill monthly fixed charges. If multiple scenarios, use a comma-separated list.</description>
      <type>String</type>
      <required>false</required>
      <model_dependent>false</model_dependent>
    </argument>
    <argument>
      <name>utility_bill_natural_gas_fixed_charges</name>
      <display_name>Utility Bills: Natural Gas Fixed Charges</display_name>
      <description>Natural gas utility bill monthly fixed charges. If multiple scenarios, use a comma-separated list.</description>
      <type>String</type>
      <required>false</required>
      <model_dependent>false</model_dependent>
    </argument>
    <argument>
      <name>utility_bill_propane_fixed_charges</name>
      <display_name>Utility Bills: Propane Fixed Charges</display_name>
      <description>Propane utility bill monthly fixed charges. If multiple scenarios, use a comma-separated list.</description>
      <type>String</type>
      <required>false</required>
      <model_dependent>false</model_dependent>
    </argument>
    <argument>
      <name>utility_bill_fuel_oil_fixed_charges</name>
      <display_name>Utility Bills: Fuel Oil Fixed Charges</display_name>
      <description>Fuel oil utility bill monthly fixed charges. If multiple scenarios, use a comma-separated list.</description>
      <type>String</type>
      <required>false</required>
      <model_dependent>false</model_dependent>
    </argument>
    <argument>
      <name>utility_bill_coal_fixed_charges</name>
      <display_name>Utility Bills: Coal Fixed Charges</display_name>
      <description>Coal utility bill monthly fixed charges. If multiple scenarios, use a comma-separated list.</description>
      <type>String</type>
      <required>false</required>
      <model_dependent>false</model_dependent>
    </argument>
    <argument>
      <name>utility_bill_wood_fixed_charges</name>
      <display_name>Utility Bills: Wood Fixed Charges</display_name>
      <description>Wood utility bill monthly fixed charges. If multiple scenarios, use a comma-separated list.</description>
      <type>String</type>
      <required>false</required>
      <model_dependent>false</model_dependent>
    </argument>
    <argument>
      <name>utility_bill_wood_pellets_fixed_charges</name>
      <display_name>Utility Bills: Wood Pellets Fixed Charges</display_name>
      <description>Wood pellets utility bill monthly fixed charges. If multiple scenarios, use a comma-separated list.</description>
      <type>String</type>
      <required>false</required>
      <model_dependent>false</model_dependent>
    </argument>
    <argument>
      <name>utility_bill_electricity_marginal_rates</name>
      <display_name>Utility Bills: Electricity Marginal Rates</display_name>
      <description>Electricity utility bill marginal rates. If multiple scenarios, use a comma-separated list.</description>
      <type>String</type>
      <required>false</required>
      <model_dependent>false</model_dependent>
    </argument>
    <argument>
      <name>utility_bill_natural_gas_marginal_rates</name>
      <display_name>Utility Bills: Natural Gas Marginal Rates</display_name>
      <description>Natural gas utility bill marginal rates. If multiple scenarios, use a comma-separated list.</description>
      <type>String</type>
      <required>false</required>
      <model_dependent>false</model_dependent>
    </argument>
    <argument>
      <name>utility_bill_propane_marginal_rates</name>
      <display_name>Utility Bills: Propane Marginal Rates</display_name>
      <description>Propane utility bill marginal rates. If multiple scenarios, use a comma-separated list.</description>
      <type>String</type>
      <required>false</required>
      <model_dependent>false</model_dependent>
    </argument>
    <argument>
      <name>utility_bill_fuel_oil_marginal_rates</name>
      <display_name>Utility Bills: Fuel Oil Marginal Rates</display_name>
      <description>Fuel oil utility bill marginal rates. If multiple scenarios, use a comma-separated list.</description>
      <type>String</type>
      <required>false</required>
      <model_dependent>false</model_dependent>
    </argument>
    <argument>
      <name>utility_bill_coal_marginal_rates</name>
      <display_name>Utility Bills: Coal Marginal Rates</display_name>
      <description>Coal utility bill marginal rates. If multiple scenarios, use a comma-separated list.</description>
      <type>String</type>
      <required>false</required>
      <model_dependent>false</model_dependent>
    </argument>
    <argument>
      <name>utility_bill_wood_marginal_rates</name>
      <display_name>Utility Bills: Wood Marginal Rates</display_name>
      <description>Wood utility bill marginal rates. If multiple scenarios, use a comma-separated list.</description>
      <type>String</type>
      <required>false</required>
      <model_dependent>false</model_dependent>
    </argument>
    <argument>
      <name>utility_bill_wood_pellets_marginal_rates</name>
      <display_name>Utility Bills: Wood Pellets Marginal Rates</display_name>
      <description>Wood pellets utility bill marginal rates. If multiple scenarios, use a comma-separated list.</description>
      <type>String</type>
      <required>false</required>
      <model_dependent>false</model_dependent>
    </argument>
    <argument>
      <name>utility_bill_pv_compensation_types</name>
      <display_name>Utility Bills: PV Compensation Types</display_name>
      <description>Utility bill PV compensation types. If multiple scenarios, use a comma-separated list.</description>
      <type>String</type>
      <required>false</required>
      <model_dependent>false</model_dependent>
    </argument>
    <argument>
      <name>utility_bill_pv_net_metering_annual_excess_sellback_rate_types</name>
      <display_name>Utility Bills: PV Net Metering Annual Excess Sellback Rate Types</display_name>
      <description>Utility bill PV net metering annual excess sellback rate types. Only applies if the PV compensation type is 'NetMetering'. If multiple scenarios, use a comma-separated list.</description>
      <type>String</type>
      <required>false</required>
      <model_dependent>false</model_dependent>
    </argument>
    <argument>
      <name>utility_bill_pv_net_metering_annual_excess_sellback_rates</name>
      <display_name>Utility Bills: PV Net Metering Annual Excess Sellback Rates</display_name>
      <description>Utility bill PV net metering annual excess sellback rates. Only applies if the PV compensation type is 'NetMetering' and the PV annual excess sellback rate type is 'User-Specified'. If multiple scenarios, use a comma-separated list.</description>
      <type>String</type>
      <required>false</required>
      <model_dependent>false</model_dependent>
    </argument>
    <argument>
      <name>utility_bill_pv_feed_in_tariff_rates</name>
      <display_name>Utility Bills: PV Feed-In Tariff Rates</display_name>
      <description>Utility bill PV annual full/gross feed-in tariff rates. Only applies if the PV compensation type is 'FeedInTariff'. If multiple scenarios, use a comma-separated list.</description>
      <type>String</type>
      <required>false</required>
      <model_dependent>false</model_dependent>
    </argument>
    <argument>
      <name>utility_bill_pv_monthly_grid_connection_fee_units</name>
      <display_name>Utility Bills: PV Monthly Grid Connection Fee Units</display_name>
      <description>Utility bill PV monthly grid connection fee units. If multiple scenarios, use a comma-separated list.</description>
      <type>String</type>
      <required>false</required>
      <model_dependent>false</model_dependent>
    </argument>
    <argument>
      <name>utility_bill_pv_monthly_grid_connection_fees</name>
      <display_name>Utility Bills: PV Monthly Grid Connection Fees</display_name>
      <description>Utility bill PV monthly grid connection fees. If multiple scenarios, use a comma-separated list.</description>
      <type>String</type>
      <required>false</required>
      <model_dependent>false</model_dependent>
    </argument>
    <argument>
      <name>additional_properties</name>
      <display_name>Additional Properties</display_name>
      <description>Additional properties specified as key-value pairs (i.e., key=value). If multiple additional properties, use a |-separated list. For example, 'LowIncome=false|Remodeled|Description=2-story home in Denver'. These properties will be stored in the HPXML file under /HPXML/SoftwareInfo/extension/AdditionalProperties.</description>
      <type>String</type>
      <required>false</required>
      <model_dependent>false</model_dependent>
    </argument>
    <argument>
      <name>combine_like_surfaces</name>
      <display_name>Combine like surfaces?</display_name>
      <description>If true, combines like surfaces to simplify the HPXML file generated.</description>
      <type>Boolean</type>
      <required>false</required>
      <model_dependent>false</model_dependent>
      <default_value>false</default_value>
      <choices>
        <choice>
          <value>true</value>
          <display_name>true</display_name>
        </choice>
        <choice>
          <value>false</value>
          <display_name>false</display_name>
        </choice>
      </choices>
    </argument>
    <argument>
      <name>apply_defaults</name>
      <display_name>Apply Default Values?</display_name>
      <description>If true, applies OS-HPXML default values to the HPXML output file. Setting to true will also force validation of the HPXML output file before applying OS-HPXML default values.</description>
      <type>Boolean</type>
      <required>false</required>
      <model_dependent>false</model_dependent>
      <default_value>false</default_value>
      <choices>
        <choice>
          <value>true</value>
          <display_name>true</display_name>
        </choice>
        <choice>
          <value>false</value>
          <display_name>false</display_name>
        </choice>
      </choices>
    </argument>
    <argument>
      <name>apply_validation</name>
      <display_name>Apply Validation?</display_name>
      <description>If true, validates the HPXML output file. Set to false for faster performance. Note that validation is not needed if the HPXML file will be validated downstream (e.g., via the HPXMLtoOpenStudio measure).</description>
      <type>Boolean</type>
      <required>false</required>
      <model_dependent>false</model_dependent>
      <default_value>false</default_value>
      <choices>
        <choice>
          <value>true</value>
          <display_name>true</display_name>
        </choice>
        <choice>
          <value>false</value>
          <display_name>false</display_name>
        </choice>
      </choices>
    </argument>
  </arguments>
  <outputs />
  <provenances />
  <tags>
    <tag>Whole Building.Space Types</tag>
  </tags>
  <attributes>
    <attribute>
      <name>Measure Type</name>
      <value>ModelMeasure</value>
      <datatype>string</datatype>
    </attribute>
  </attributes>
  <files>
    <file>
      <filename>README.md</filename>
      <filetype>md</filetype>
      <usage_type>readme</usage_type>
<<<<<<< HEAD
      <checksum>66C2A476</checksum>
=======
      <checksum>58E2B548</checksum>
>>>>>>> ff99d251
    </file>
    <file>
      <filename>README.md.erb</filename>
      <filetype>erb</filetype>
      <usage_type>readmeerb</usage_type>
      <checksum>513F28E9</checksum>
    </file>
    <file>
      <version>
        <software_program>OpenStudio</software_program>
        <identifier>2.9.0</identifier>
        <min_compatible>2.9.0</min_compatible>
      </version>
      <filename>measure.rb</filename>
      <filetype>rb</filetype>
      <usage_type>script</usage_type>
<<<<<<< HEAD
      <checksum>2A64AE6F</checksum>
=======
      <checksum>4E5B7CEC</checksum>
>>>>>>> ff99d251
    </file>
    <file>
      <filename>geometry.rb</filename>
      <filetype>rb</filetype>
      <usage_type>resource</usage_type>
      <checksum>84CB0D65</checksum>
    </file>
    <file>
      <filename>test_build_residential_hpxml.rb</filename>
      <filetype>rb</filetype>
      <usage_type>test</usage_type>
      <checksum>63FD5BD3</checksum>
    </file>
  </files>
</measure><|MERGE_RESOLUTION|>--- conflicted
+++ resolved
@@ -3,13 +3,8 @@
   <schema_version>3.1</schema_version>
   <name>build_residential_hpxml</name>
   <uid>a13a8983-2b01-4930-8af2-42030b6e4233</uid>
-<<<<<<< HEAD
-  <version_id>6157fa1c-827a-4201-a8ed-4940784211f6</version_id>
-  <version_modified>2024-02-07T17:51:08Z</version_modified>
-=======
-  <version_id>c8848d28-0d8b-41e8-91f1-abec125fca07</version_id>
-  <version_modified>2024-02-19T20:13:13Z</version_modified>
->>>>>>> ff99d251
+  <version_id>4043fcf0-eb8f-4702-872f-30e644090278</version_id>
+  <version_modified>2024-02-20T17:56:03Z</version_modified>
   <xml_checksum>2C38F48B</xml_checksum>
   <class_name>BuildResidentialHPXML</class_name>
   <display_name>HPXML Builder</display_name>
@@ -7217,11 +7212,7 @@
       <filename>README.md</filename>
       <filetype>md</filetype>
       <usage_type>readme</usage_type>
-<<<<<<< HEAD
-      <checksum>66C2A476</checksum>
-=======
-      <checksum>58E2B548</checksum>
->>>>>>> ff99d251
+      <checksum>D6121697</checksum>
     </file>
     <file>
       <filename>README.md.erb</filename>
@@ -7238,11 +7229,7 @@
       <filename>measure.rb</filename>
       <filetype>rb</filetype>
       <usage_type>script</usage_type>
-<<<<<<< HEAD
-      <checksum>2A64AE6F</checksum>
-=======
-      <checksum>4E5B7CEC</checksum>
->>>>>>> ff99d251
+      <checksum>D445BA88</checksum>
     </file>
     <file>
       <filename>geometry.rb</filename>
