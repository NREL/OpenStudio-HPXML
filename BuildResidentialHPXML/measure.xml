<?xml version="1.0"?>
<measure>
  <schema_version>3.0</schema_version>
  <name>build_residential_hpxml</name>
  <uid>a13a8983-2b01-4930-8af2-42030b6e4233</uid>
<<<<<<< HEAD
  <version_id>f331cc90-a94f-457b-95e3-2af0821a3eed</version_id>
  <version_modified>20211014T161825Z</version_modified>
=======
  <version_id>eff04d99-8373-4544-a682-acb64cab7878</version_id>
  <version_modified>20211116T210240Z</version_modified>
>>>>>>> 5b99e02a
  <xml_checksum>2C38F48B</xml_checksum>
  <class_name>BuildResidentialHPXML</class_name>
  <display_name>HPXML Builder (Beta)</display_name>
  <description>Builds a residential HPXML file.</description>
  <modeler_description>TODO</modeler_description>
  <arguments>
    <argument>
      <name>hpxml_path</name>
      <display_name>HPXML File Path</display_name>
      <description>Absolute/relative path of the HPXML file.</description>
      <type>String</type>
      <required>true</required>
      <model_dependent>false</model_dependent>
    </argument>
    <argument>
      <name>software_info_program_used</name>
      <display_name>Software Info: Program Used</display_name>
      <description>The name of the software program used.</description>
      <type>String</type>
      <required>false</required>
      <model_dependent>false</model_dependent>
    </argument>
    <argument>
      <name>software_info_program_version</name>
      <display_name>Software Info: Program Version</display_name>
      <description>The version of the software program used.</description>
      <type>String</type>
      <required>false</required>
      <model_dependent>false</model_dependent>
    </argument>
    <argument>
      <name>simulation_control_timestep</name>
      <display_name>Simulation Control: Timestep</display_name>
      <description>Value must be a divisor of 60.</description>
      <type>Integer</type>
      <units>min</units>
      <required>false</required>
      <model_dependent>false</model_dependent>
    </argument>
    <argument>
      <name>simulation_control_run_period</name>
      <display_name>Simulation Control: Run Period</display_name>
      <description>Enter a date like "Jan 1 - Dec 31".</description>
      <type>String</type>
      <required>false</required>
      <model_dependent>false</model_dependent>
    </argument>
    <argument>
      <name>simulation_control_run_period_calendar_year</name>
      <display_name>Simulation Control: Run Period Calendar Year</display_name>
      <description>This numeric field should contain the calendar year that determines the start day of week. If you are running simulations using AMY weather files, the value entered for calendar year will not be used; it will be overridden by the actual year found in the AMY weather file.</description>
      <type>Integer</type>
      <units>year</units>
      <required>false</required>
      <model_dependent>false</model_dependent>
    </argument>
    <argument>
      <name>simulation_control_daylight_saving_enabled</name>
      <display_name>Simulation Control: Daylight Saving Enabled</display_name>
      <description>Whether to use daylight saving.</description>
      <type>Boolean</type>
      <required>false</required>
      <model_dependent>false</model_dependent>
      <choices>
        <choice>
          <value>true</value>
          <display_name>true</display_name>
        </choice>
        <choice>
          <value>false</value>
          <display_name>false</display_name>
        </choice>
      </choices>
    </argument>
    <argument>
      <name>simulation_control_daylight_saving_period</name>
      <display_name>Simulation Control: Daylight Saving Period</display_name>
      <description>Enter a date like "Mar 15 - Dec 15".</description>
      <type>String</type>
      <required>false</required>
      <model_dependent>false</model_dependent>
    </argument>
    <argument>
      <name>site_type</name>
      <display_name>Site: Type</display_name>
      <description>The type of site.</description>
      <type>Choice</type>
      <required>false</required>
      <model_dependent>false</model_dependent>
      <choices>
        <choice>
          <value>suburban</value>
          <display_name>suburban</display_name>
        </choice>
        <choice>
          <value>urban</value>
          <display_name>urban</display_name>
        </choice>
        <choice>
          <value>rural</value>
          <display_name>rural</display_name>
        </choice>
      </choices>
    </argument>
    <argument>
      <name>site_shielding_of_home</name>
      <display_name>Site: Shielding of Home</display_name>
      <description>Presence of nearby buildings, trees, obstructions for infiltration model.  A value of 'auto' will use 'normal'.</description>
      <type>Choice</type>
      <required>true</required>
      <model_dependent>false</model_dependent>
      <default_value>auto</default_value>
      <choices>
        <choice>
          <value>auto</value>
          <display_name>auto</display_name>
        </choice>
        <choice>
          <value>exposed</value>
          <display_name>exposed</display_name>
        </choice>
        <choice>
          <value>normal</value>
          <display_name>normal</display_name>
        </choice>
        <choice>
          <value>well-shielded</value>
          <display_name>well-shielded</display_name>
        </choice>
      </choices>
    </argument>
    <argument>
      <name>zip_code</name>
      <display_name>Zip Code</display_name>
      <description>Zip code - used for informational purposes only</description>
      <type>String</type>
      <required>false</required>
      <model_dependent>false</model_dependent>
    </argument>
    <argument>
      <name>site_iecc_zone</name>
      <display_name>Site: IECC Zone</display_name>
      <description>IECC zone of the home address. If not provided, uses the IECC zone corresponding to the EPW weather file.</description>
      <type>Choice</type>
      <required>false</required>
      <model_dependent>false</model_dependent>
      <choices>
        <choice>
          <value>1A</value>
          <display_name>1A</display_name>
        </choice>
        <choice>
          <value>1B</value>
          <display_name>1B</display_name>
        </choice>
        <choice>
          <value>1C</value>
          <display_name>1C</display_name>
        </choice>
        <choice>
          <value>2A</value>
          <display_name>2A</display_name>
        </choice>
        <choice>
          <value>2B</value>
          <display_name>2B</display_name>
        </choice>
        <choice>
          <value>2C</value>
          <display_name>2C</display_name>
        </choice>
        <choice>
          <value>3A</value>
          <display_name>3A</display_name>
        </choice>
        <choice>
          <value>3B</value>
          <display_name>3B</display_name>
        </choice>
        <choice>
          <value>3C</value>
          <display_name>3C</display_name>
        </choice>
        <choice>
          <value>4A</value>
          <display_name>4A</display_name>
        </choice>
        <choice>
          <value>4B</value>
          <display_name>4B</display_name>
        </choice>
        <choice>
          <value>4C</value>
          <display_name>4C</display_name>
        </choice>
        <choice>
          <value>5A</value>
          <display_name>5A</display_name>
        </choice>
        <choice>
          <value>5B</value>
          <display_name>5B</display_name>
        </choice>
        <choice>
          <value>5C</value>
          <display_name>5C</display_name>
        </choice>
        <choice>
          <value>6A</value>
          <display_name>6A</display_name>
        </choice>
        <choice>
          <value>6B</value>
          <display_name>6B</display_name>
        </choice>
        <choice>
          <value>6C</value>
          <display_name>6C</display_name>
        </choice>
        <choice>
          <value>7</value>
          <display_name>7</display_name>
        </choice>
        <choice>
          <value>8</value>
          <display_name>8</display_name>
        </choice>
      </choices>
    </argument>
    <argument>
      <name>site_state_code</name>
      <display_name>Site: State Code</display_name>
      <description>State code of the home address. If not provided, uses the EPW weather file state code.</description>
      <type>Choice</type>
      <required>false</required>
      <model_dependent>false</model_dependent>
      <choices>
        <choice>
          <value>AK</value>
          <display_name>AK</display_name>
        </choice>
        <choice>
          <value>AL</value>
          <display_name>AL</display_name>
        </choice>
        <choice>
          <value>AR</value>
          <display_name>AR</display_name>
        </choice>
        <choice>
          <value>AZ</value>
          <display_name>AZ</display_name>
        </choice>
        <choice>
          <value>CA</value>
          <display_name>CA</display_name>
        </choice>
        <choice>
          <value>CO</value>
          <display_name>CO</display_name>
        </choice>
        <choice>
          <value>CT</value>
          <display_name>CT</display_name>
        </choice>
        <choice>
          <value>DC</value>
          <display_name>DC</display_name>
        </choice>
        <choice>
          <value>DE</value>
          <display_name>DE</display_name>
        </choice>
        <choice>
          <value>FL</value>
          <display_name>FL</display_name>
        </choice>
        <choice>
          <value>GA</value>
          <display_name>GA</display_name>
        </choice>
        <choice>
          <value>HI</value>
          <display_name>HI</display_name>
        </choice>
        <choice>
          <value>IA</value>
          <display_name>IA</display_name>
        </choice>
        <choice>
          <value>ID</value>
          <display_name>ID</display_name>
        </choice>
        <choice>
          <value>IL</value>
          <display_name>IL</display_name>
        </choice>
        <choice>
          <value>IN</value>
          <display_name>IN</display_name>
        </choice>
        <choice>
          <value>KS</value>
          <display_name>KS</display_name>
        </choice>
        <choice>
          <value>KY</value>
          <display_name>KY</display_name>
        </choice>
        <choice>
          <value>LA</value>
          <display_name>LA</display_name>
        </choice>
        <choice>
          <value>MA</value>
          <display_name>MA</display_name>
        </choice>
        <choice>
          <value>MD</value>
          <display_name>MD</display_name>
        </choice>
        <choice>
          <value>ME</value>
          <display_name>ME</display_name>
        </choice>
        <choice>
          <value>MI</value>
          <display_name>MI</display_name>
        </choice>
        <choice>
          <value>MN</value>
          <display_name>MN</display_name>
        </choice>
        <choice>
          <value>MO</value>
          <display_name>MO</display_name>
        </choice>
        <choice>
          <value>MS</value>
          <display_name>MS</display_name>
        </choice>
        <choice>
          <value>MT</value>
          <display_name>MT</display_name>
        </choice>
        <choice>
          <value>NC</value>
          <display_name>NC</display_name>
        </choice>
        <choice>
          <value>ND</value>
          <display_name>ND</display_name>
        </choice>
        <choice>
          <value>NE</value>
          <display_name>NE</display_name>
        </choice>
        <choice>
          <value>NH</value>
          <display_name>NH</display_name>
        </choice>
        <choice>
          <value>NJ</value>
          <display_name>NJ</display_name>
        </choice>
        <choice>
          <value>NM</value>
          <display_name>NM</display_name>
        </choice>
        <choice>
          <value>NV</value>
          <display_name>NV</display_name>
        </choice>
        <choice>
          <value>NY</value>
          <display_name>NY</display_name>
        </choice>
        <choice>
          <value>OH</value>
          <display_name>OH</display_name>
        </choice>
        <choice>
          <value>OK</value>
          <display_name>OK</display_name>
        </choice>
        <choice>
          <value>OR</value>
          <display_name>OR</display_name>
        </choice>
        <choice>
          <value>PA</value>
          <display_name>PA</display_name>
        </choice>
        <choice>
          <value>RI</value>
          <display_name>RI</display_name>
        </choice>
        <choice>
          <value>SC</value>
          <display_name>SC</display_name>
        </choice>
        <choice>
          <value>SD</value>
          <display_name>SD</display_name>
        </choice>
        <choice>
          <value>TN</value>
          <display_name>TN</display_name>
        </choice>
        <choice>
          <value>TX</value>
          <display_name>TX</display_name>
        </choice>
        <choice>
          <value>UT</value>
          <display_name>UT</display_name>
        </choice>
        <choice>
          <value>VA</value>
          <display_name>VA</display_name>
        </choice>
        <choice>
          <value>VT</value>
          <display_name>VT</display_name>
        </choice>
        <choice>
          <value>WA</value>
          <display_name>WA</display_name>
        </choice>
        <choice>
          <value>WI</value>
          <display_name>WI</display_name>
        </choice>
        <choice>
          <value>WV</value>
          <display_name>WV</display_name>
        </choice>
        <choice>
          <value>WY</value>
          <display_name>WY</display_name>
        </choice>
      </choices>
    </argument>
    <argument>
      <name>weather_station_epw_filepath</name>
      <display_name>Weather Station: EnergyPlus Weather (EPW) Filepath</display_name>
      <description>Path of the EPW file.</description>
      <type>String</type>
      <required>true</required>
      <model_dependent>false</model_dependent>
      <default_value>USA_CO_Denver.Intl.AP.725650_TMY3.epw</default_value>
    </argument>
    <argument>
      <name>year_built</name>
      <display_name>Building Construction: Year Built</display_name>
      <description>The year the building was built</description>
      <type>Integer</type>
      <required>false</required>
      <model_dependent>false</model_dependent>
    </argument>
    <argument>
      <name>geometry_unit_type</name>
      <display_name>Geometry: Unit Type</display_name>
      <description>The type of dwelling unit. Use single-family attached for a dwelling unit with 1 or more stories, attached units to one or both sides, and no units above/below. Use apartment unit for a dwelling unit with 1 story, attached units to one, two, or three sides, and units above and/or below.</description>
      <type>Choice</type>
      <required>true</required>
      <model_dependent>false</model_dependent>
      <default_value>single-family detached</default_value>
      <choices>
        <choice>
          <value>single-family detached</value>
          <display_name>single-family detached</display_name>
        </choice>
        <choice>
          <value>single-family attached</value>
          <display_name>single-family attached</display_name>
        </choice>
        <choice>
          <value>apartment unit</value>
          <display_name>apartment unit</display_name>
        </choice>
      </choices>
    </argument>
    <argument>
      <name>geometry_unit_left_wall_is_adiabatic</name>
      <display_name>Geometry: Unit Left Wall Is Adiabatic</display_name>
      <description>Presence of an adiabatic left wall.</description>
      <type>Boolean</type>
      <required>true</required>
      <model_dependent>false</model_dependent>
      <default_value>false</default_value>
      <choices>
        <choice>
          <value>true</value>
          <display_name>true</display_name>
        </choice>
        <choice>
          <value>false</value>
          <display_name>false</display_name>
        </choice>
      </choices>
    </argument>
    <argument>
      <name>geometry_unit_right_wall_is_adiabatic</name>
      <display_name>Geometry: Unit Right Wall Is Adiabatic</display_name>
      <description>Presence of an adiabatic right wall.</description>
      <type>Boolean</type>
      <required>true</required>
      <model_dependent>false</model_dependent>
      <default_value>false</default_value>
      <choices>
        <choice>
          <value>true</value>
          <display_name>true</display_name>
        </choice>
        <choice>
          <value>false</value>
          <display_name>false</display_name>
        </choice>
      </choices>
    </argument>
    <argument>
      <name>geometry_unit_front_wall_is_adiabatic</name>
      <display_name>Geometry: Unit Front Wall Is Adiabatic</display_name>
      <description>Presence of an adiabatic front wall, for example, the unit is adjacent to a conditioned corridor.</description>
      <type>Boolean</type>
      <required>true</required>
      <model_dependent>false</model_dependent>
      <default_value>false</default_value>
      <choices>
        <choice>
          <value>true</value>
          <display_name>true</display_name>
        </choice>
        <choice>
          <value>false</value>
          <display_name>false</display_name>
        </choice>
      </choices>
    </argument>
    <argument>
      <name>geometry_unit_back_wall_is_adiabatic</name>
      <display_name>Geometry: Unit Back Wall Is Adiabatic</display_name>
      <description>Presence of an adiabatic back wall.</description>
      <type>Boolean</type>
      <required>true</required>
      <model_dependent>false</model_dependent>
      <default_value>false</default_value>
      <choices>
        <choice>
          <value>true</value>
          <display_name>true</display_name>
        </choice>
        <choice>
          <value>false</value>
          <display_name>false</display_name>
        </choice>
      </choices>
    </argument>
    <argument>
      <name>geometry_unit_num_floors_above_grade</name>
      <display_name>Geometry: Unit Number of Floors Above Grade</display_name>
      <description>The number of floors above grade in the unit. Conditioned attics are included. Assumed to be 1 if apartment unit.</description>
      <type>Integer</type>
      <units>#</units>
      <required>true</required>
      <model_dependent>false</model_dependent>
      <default_value>2</default_value>
    </argument>
    <argument>
      <name>geometry_unit_cfa</name>
      <display_name>Geometry: Unit Conditioned Floor Area</display_name>
      <description>The total floor area of the unit's conditioned space (including any conditioned basement floor area).</description>
      <type>Double</type>
      <units>ft^2</units>
      <required>true</required>
      <model_dependent>false</model_dependent>
      <default_value>2000</default_value>
    </argument>
    <argument>
      <name>geometry_unit_aspect_ratio</name>
      <display_name>Geometry: Unit Aspect Ratio</display_name>
      <description>The ratio of front/back wall length to left/right wall length for the unit, excluding any protruding garage wall area.</description>
      <type>Double</type>
      <units>FB/LR</units>
      <required>true</required>
      <model_dependent>false</model_dependent>
      <default_value>2</default_value>
    </argument>
    <argument>
      <name>geometry_unit_orientation</name>
      <display_name>Geometry: Unit Orientation</display_name>
      <description>The unit's orientation is measured clockwise from north (e.g., North=0, East=90, South=180, West=270).</description>
      <type>Double</type>
      <units>degrees</units>
      <required>true</required>
      <model_dependent>false</model_dependent>
      <default_value>180</default_value>
    </argument>
    <argument>
      <name>geometry_unit_num_bedrooms</name>
      <display_name>Geometry: Unit Number of Bedrooms</display_name>
      <description>The number of bedrooms in the unit. Used to determine the energy usage of appliances and plug loads, hot water usage, etc.</description>
      <type>Integer</type>
      <units>#</units>
      <required>true</required>
      <model_dependent>false</model_dependent>
      <default_value>3</default_value>
    </argument>
    <argument>
      <name>geometry_unit_num_bathrooms</name>
      <display_name>Geometry: Unit Number of Bathrooms</display_name>
      <description>The number of bathrooms in the unit.  A value of 'auto' will default the value based on the number of bedrooms.</description>
      <type>String</type>
      <units>#</units>
      <required>true</required>
      <model_dependent>false</model_dependent>
      <default_value>auto</default_value>
    </argument>
    <argument>
      <name>geometry_unit_num_occupants</name>
      <display_name>Geometry: Unit Number of Occupants</display_name>
      <description>The number of occupants in the unit. A value of 'auto' will default the value based on the number of bedrooms. Used to specify the internal gains from people only.</description>
      <type>String</type>
      <units>#</units>
      <required>true</required>
      <model_dependent>false</model_dependent>
      <default_value>auto</default_value>
    </argument>
    <argument>
      <name>geometry_building_num_units</name>
      <display_name>Geometry: Building Number of Units</display_name>
      <description>The number of units in the building. This is required for single-family attached and apartment units.</description>
      <type>Integer</type>
      <units>#</units>
      <required>false</required>
      <model_dependent>false</model_dependent>
    </argument>
    <argument>
      <name>geometry_average_ceiling_height</name>
      <display_name>Geometry: Average Ceiling Height</display_name>
      <description>Average distance from the floor to the ceiling.</description>
      <type>Double</type>
      <units>ft</units>
      <required>true</required>
      <model_dependent>false</model_dependent>
      <default_value>8</default_value>
    </argument>
    <argument>
      <name>geometry_garage_width</name>
      <display_name>Geometry: Garage Width</display_name>
      <description>The width of the garage. Enter zero for no garage. Only applies to single-family detached units.</description>
      <type>Double</type>
      <units>ft</units>
      <required>true</required>
      <model_dependent>false</model_dependent>
      <default_value>0</default_value>
    </argument>
    <argument>
      <name>geometry_garage_depth</name>
      <display_name>Geometry: Garage Depth</display_name>
      <description>The depth of the garage. Only applies to single-family detached units.</description>
      <type>Double</type>
      <units>ft</units>
      <required>true</required>
      <model_dependent>false</model_dependent>
      <default_value>20</default_value>
    </argument>
    <argument>
      <name>geometry_garage_protrusion</name>
      <display_name>Geometry: Garage Protrusion</display_name>
      <description>The fraction of the garage that is protruding from the living space. Only applies to single-family detached units.</description>
      <type>Double</type>
      <units>frac</units>
      <required>true</required>
      <model_dependent>false</model_dependent>
      <default_value>0</default_value>
    </argument>
    <argument>
      <name>geometry_garage_position</name>
      <display_name>Geometry: Garage Position</display_name>
      <description>The position of the garage. Only applies to single-family detached units.</description>
      <type>Choice</type>
      <required>true</required>
      <model_dependent>false</model_dependent>
      <default_value>Right</default_value>
      <choices>
        <choice>
          <value>Right</value>
          <display_name>Right</display_name>
        </choice>
        <choice>
          <value>Left</value>
          <display_name>Left</display_name>
        </choice>
      </choices>
    </argument>
    <argument>
      <name>geometry_foundation_type</name>
      <display_name>Geometry: Foundation Type</display_name>
      <description>The foundation type of the building.</description>
      <type>Choice</type>
      <required>true</required>
      <model_dependent>false</model_dependent>
      <default_value>SlabOnGrade</default_value>
      <choices>
        <choice>
          <value>SlabOnGrade</value>
          <display_name>SlabOnGrade</display_name>
        </choice>
        <choice>
          <value>VentedCrawlspace</value>
          <display_name>VentedCrawlspace</display_name>
        </choice>
        <choice>
          <value>UnventedCrawlspace</value>
          <display_name>UnventedCrawlspace</display_name>
        </choice>
        <choice>
          <value>UnconditionedBasement</value>
          <display_name>UnconditionedBasement</display_name>
        </choice>
        <choice>
          <value>ConditionedBasement</value>
          <display_name>ConditionedBasement</display_name>
        </choice>
        <choice>
          <value>Ambient</value>
          <display_name>Ambient</display_name>
        </choice>
        <choice>
          <value>AboveApartment</value>
          <display_name>AboveApartment</display_name>
        </choice>
      </choices>
    </argument>
    <argument>
      <name>geometry_foundation_height</name>
      <display_name>Geometry: Foundation Height</display_name>
      <description>The height of the foundation (e.g., 3ft for crawlspace, 8ft for basement). Only applies to basements/crawlspaces.</description>
      <type>Double</type>
      <units>ft</units>
      <required>true</required>
      <model_dependent>false</model_dependent>
      <default_value>0</default_value>
    </argument>
    <argument>
      <name>geometry_foundation_height_above_grade</name>
      <display_name>Geometry: Foundation Height Above Grade</display_name>
      <description>The depth above grade of the foundation wall. Only applies to basements/crawlspaces.</description>
      <type>Double</type>
      <units>ft</units>
      <required>true</required>
      <model_dependent>false</model_dependent>
      <default_value>0</default_value>
    </argument>
    <argument>
      <name>geometry_rim_joist_height</name>
      <display_name>Geometry: Rim Joist Height</display_name>
      <description>The height of the rim joists. Only applies to basements/crawlspaces.</description>
      <type>Double</type>
      <units>in</units>
      <required>false</required>
      <model_dependent>false</model_dependent>
    </argument>
    <argument>
      <name>geometry_attic_type</name>
      <display_name>Geometry: Attic Type</display_name>
      <description>The attic type of the building.</description>
      <type>Choice</type>
      <required>true</required>
      <model_dependent>false</model_dependent>
      <default_value>VentedAttic</default_value>
      <choices>
        <choice>
          <value>FlatRoof</value>
          <display_name>FlatRoof</display_name>
        </choice>
        <choice>
          <value>VentedAttic</value>
          <display_name>VentedAttic</display_name>
        </choice>
        <choice>
          <value>UnventedAttic</value>
          <display_name>UnventedAttic</display_name>
        </choice>
        <choice>
          <value>ConditionedAttic</value>
          <display_name>ConditionedAttic</display_name>
        </choice>
        <choice>
          <value>BelowApartment</value>
          <display_name>BelowApartment</display_name>
        </choice>
      </choices>
    </argument>
    <argument>
      <name>geometry_roof_type</name>
      <display_name>Geometry: Roof Type</display_name>
      <description>The roof type of the building. Ignored if the building has a flat roof.</description>
      <type>Choice</type>
      <required>true</required>
      <model_dependent>false</model_dependent>
      <default_value>gable</default_value>
      <choices>
        <choice>
          <value>gable</value>
          <display_name>gable</display_name>
        </choice>
        <choice>
          <value>hip</value>
          <display_name>hip</display_name>
        </choice>
      </choices>
    </argument>
    <argument>
      <name>geometry_roof_pitch</name>
      <display_name>Geometry: Roof Pitch</display_name>
      <description>The roof pitch of the attic. Ignored if the building has a flat roof.</description>
      <type>Choice</type>
      <required>true</required>
      <model_dependent>false</model_dependent>
      <default_value>6:12</default_value>
      <choices>
        <choice>
          <value>1:12</value>
          <display_name>1:12</display_name>
        </choice>
        <choice>
          <value>2:12</value>
          <display_name>2:12</display_name>
        </choice>
        <choice>
          <value>3:12</value>
          <display_name>3:12</display_name>
        </choice>
        <choice>
          <value>4:12</value>
          <display_name>4:12</display_name>
        </choice>
        <choice>
          <value>5:12</value>
          <display_name>5:12</display_name>
        </choice>
        <choice>
          <value>6:12</value>
          <display_name>6:12</display_name>
        </choice>
        <choice>
          <value>7:12</value>
          <display_name>7:12</display_name>
        </choice>
        <choice>
          <value>8:12</value>
          <display_name>8:12</display_name>
        </choice>
        <choice>
          <value>9:12</value>
          <display_name>9:12</display_name>
        </choice>
        <choice>
          <value>10:12</value>
          <display_name>10:12</display_name>
        </choice>
        <choice>
          <value>11:12</value>
          <display_name>11:12</display_name>
        </choice>
        <choice>
          <value>12:12</value>
          <display_name>12:12</display_name>
        </choice>
      </choices>
    </argument>
    <argument>
      <name>geometry_eaves_depth</name>
      <display_name>Geometry: Eaves Depth</display_name>
      <description>The eaves depth of the roof.</description>
      <type>Double</type>
      <units>ft</units>
      <required>true</required>
      <model_dependent>false</model_dependent>
      <default_value>2</default_value>
    </argument>
    <argument>
      <name>geometry_has_flue_or_chimney</name>
      <display_name>Geometry: Has Flue or Chimney</display_name>
      <description>Presence of flue or chimney for infiltration model.  A value of 'auto' will default based on the fuel type and efficiency of space/water heating equipment in the home.</description>
      <type>String</type>
      <required>true</required>
      <model_dependent>false</model_dependent>
      <default_value>auto</default_value>
    </argument>
    <argument>
      <name>neighbor_front_distance</name>
      <display_name>Neighbor: Front Distance</display_name>
      <description>The distance between the unit and the neighboring building to the front (not including eaves). A value of zero indicates no neighbors. Used for shading.</description>
      <type>Double</type>
      <units>ft</units>
      <required>true</required>
      <model_dependent>false</model_dependent>
      <default_value>0</default_value>
    </argument>
    <argument>
      <name>neighbor_back_distance</name>
      <display_name>Neighbor: Back Distance</display_name>
      <description>The distance between the unit and the neighboring building to the back (not including eaves). A value of zero indicates no neighbors. Used for shading.</description>
      <type>Double</type>
      <units>ft</units>
      <required>true</required>
      <model_dependent>false</model_dependent>
      <default_value>0</default_value>
    </argument>
    <argument>
      <name>neighbor_left_distance</name>
      <display_name>Neighbor: Left Distance</display_name>
      <description>The distance between the unit and the neighboring building to the left (not including eaves). A value of zero indicates no neighbors. Used for shading.</description>
      <type>Double</type>
      <units>ft</units>
      <required>true</required>
      <model_dependent>false</model_dependent>
      <default_value>10</default_value>
    </argument>
    <argument>
      <name>neighbor_right_distance</name>
      <display_name>Neighbor: Right Distance</display_name>
      <description>The distance between the unit and the neighboring building to the right (not including eaves). A value of zero indicates no neighbors. Used for shading.</description>
      <type>Double</type>
      <units>ft</units>
      <required>true</required>
      <model_dependent>false</model_dependent>
      <default_value>10</default_value>
    </argument>
    <argument>
      <name>neighbor_front_height</name>
      <display_name>Neighbor: Front Height</display_name>
      <description>The height of the neighboring building to the front. A value of 'auto' will use the same height as this building.</description>
      <type>String</type>
      <units>ft</units>
      <required>true</required>
      <model_dependent>false</model_dependent>
      <default_value>auto</default_value>
    </argument>
    <argument>
      <name>neighbor_back_height</name>
      <display_name>Neighbor: Back Height</display_name>
      <description>The height of the neighboring building to the back. A value of 'auto' will use the same height as this building.</description>
      <type>String</type>
      <units>ft</units>
      <required>true</required>
      <model_dependent>false</model_dependent>
      <default_value>auto</default_value>
    </argument>
    <argument>
      <name>neighbor_left_height</name>
      <display_name>Neighbor: Left Height</display_name>
      <description>The height of the neighboring building to the left. A value of 'auto' will use the same height as this building.</description>
      <type>String</type>
      <units>ft</units>
      <required>true</required>
      <model_dependent>false</model_dependent>
      <default_value>auto</default_value>
    </argument>
    <argument>
      <name>neighbor_right_height</name>
      <display_name>Neighbor: Right Height</display_name>
      <description>The height of the neighboring building to the right. A value of 'auto' will use the same height as this building.</description>
      <type>String</type>
      <units>ft</units>
      <required>true</required>
      <model_dependent>false</model_dependent>
      <default_value>auto</default_value>
    </argument>
    <argument>
      <name>floor_over_foundation_assembly_r</name>
      <display_name>Floor: Over Foundation Assembly R-value</display_name>
      <description>Assembly R-value for the floor over the foundation. Ignored if the building has a slab-on-grade foundation.</description>
      <type>Double</type>
      <units>h-ft^2-R/Btu</units>
      <required>true</required>
      <model_dependent>false</model_dependent>
      <default_value>28.1</default_value>
    </argument>
    <argument>
      <name>floor_over_garage_assembly_r</name>
      <display_name>Floor: Over Garage Assembly R-value</display_name>
      <description>Assembly R-value for the floor over the garage. Ignored unless the building has a garage under conditioned space.</description>
      <type>Double</type>
      <units>h-ft^2-R/Btu</units>
      <required>true</required>
      <model_dependent>false</model_dependent>
      <default_value>28.1</default_value>
    </argument>
    <argument>
      <name>foundation_wall_insulation_r</name>
      <display_name>Foundation Wall: Insulation Nominal R-value</display_name>
      <description>Nominal R-value for the foundation wall insulation. Only applies to basements/crawlspaces.</description>
      <type>Double</type>
      <units>h-ft^2-R/Btu</units>
      <required>true</required>
      <model_dependent>false</model_dependent>
      <default_value>0</default_value>
    </argument>
    <argument>
      <name>foundation_wall_insulation_location</name>
      <display_name>Foundation Wall: Insulation Location</display_name>
      <description>Whether the insulation is on the interior or exterior of the foundation wall. Only applies to basements/crawlspaces.</description>
      <type>Choice</type>
      <units>ft</units>
      <required>false</required>
      <model_dependent>false</model_dependent>
      <default_value>exterior</default_value>
      <choices>
        <choice>
          <value>interior</value>
          <display_name>interior</display_name>
        </choice>
        <choice>
          <value>exterior</value>
          <display_name>exterior</display_name>
        </choice>
      </choices>
    </argument>
    <argument>
      <name>foundation_wall_insulation_distance_to_top</name>
      <display_name>Foundation Wall: Insulation Distance To Top</display_name>
      <description>The distance from the top of the foundation wall to the top of the foundation wall insulation. Only applies to basements/crawlspaces. A value of 'auto' will use zero.</description>
      <type>String</type>
      <units>ft</units>
      <required>true</required>
      <model_dependent>false</model_dependent>
      <default_value>auto</default_value>
    </argument>
    <argument>
      <name>foundation_wall_insulation_distance_to_bottom</name>
      <display_name>Foundation Wall: Insulation Distance To Bottom</display_name>
      <description>The distance from the top of the foundation wall to the bottom of the foundation wall insulation. Only applies to basements/crawlspaces. A value of 'auto' will use the height of the foundation wall.</description>
      <type>String</type>
      <units>ft</units>
      <required>true</required>
      <model_dependent>false</model_dependent>
      <default_value>auto</default_value>
    </argument>
    <argument>
      <name>foundation_wall_assembly_r</name>
      <display_name>Foundation Wall: Assembly R-value</display_name>
      <description>Assembly R-value for the foundation walls. Only applies to basements/crawlspaces. If provided, overrides the previous foundation wall insulation inputs.</description>
      <type>Double</type>
      <units>h-ft^2-R/Btu</units>
      <required>false</required>
      <model_dependent>false</model_dependent>
    </argument>
    <argument>
      <name>foundation_wall_thickness</name>
      <display_name>Foundation Wall: Thickness</display_name>
      <description>The thickness of the foundation wall.</description>
      <type>String</type>
      <required>true</required>
      <model_dependent>false</model_dependent>
      <default_value>auto</default_value>
    </argument>
    <argument>
      <name>rim_joist_assembly_r</name>
      <display_name>Rim Joist: Assembly R-value</display_name>
      <description>Assembly R-value for the rim joists. Only applies to basements/crawlspaces.</description>
      <type>Double</type>
      <units>h-ft^2-R/Btu</units>
      <required>false</required>
      <model_dependent>false</model_dependent>
    </argument>
    <argument>
      <name>slab_perimeter_insulation_r</name>
      <display_name>Slab: Perimeter Insulation Nominal R-value</display_name>
      <description>Nominal R-value of the vertical slab perimeter insulation. Applies to slab-on-grade foundations and basement/crawlspace floors.</description>
      <type>Double</type>
      <units>h-ft^2-R/Btu</units>
      <required>true</required>
      <model_dependent>false</model_dependent>
      <default_value>0</default_value>
    </argument>
    <argument>
      <name>slab_perimeter_depth</name>
      <display_name>Slab: Perimeter Insulation Depth</display_name>
      <description>Depth from grade to bottom of vertical slab perimeter insulation. Applies to slab-on-grade foundations and basement/crawlspace floors.</description>
      <type>Double</type>
      <units>ft</units>
      <required>true</required>
      <model_dependent>false</model_dependent>
      <default_value>0</default_value>
    </argument>
    <argument>
      <name>slab_under_insulation_r</name>
      <display_name>Slab: Under Slab Insulation Nominal R-value</display_name>
      <description>Nominal R-value of the horizontal under slab insulation. Applies to slab-on-grade foundations and basement/crawlspace floors.</description>
      <type>Double</type>
      <units>h-ft^2-R/Btu</units>
      <required>true</required>
      <model_dependent>false</model_dependent>
      <default_value>0</default_value>
    </argument>
    <argument>
      <name>slab_under_width</name>
      <display_name>Slab: Under Slab Insulation Width</display_name>
      <description>Width from slab edge inward of horizontal under-slab insulation. Enter 999 to specify that the under slab insulation spans the entire slab. Applies to slab-on-grade foundations and basement/crawlspace floors.</description>
      <type>Double</type>
      <units>ft</units>
      <required>true</required>
      <model_dependent>false</model_dependent>
      <default_value>0</default_value>
    </argument>
    <argument>
      <name>slab_thickness</name>
      <display_name>Slab: Thickness</display_name>
      <description>The thickness of the slab.</description>
      <type>String</type>
      <required>true</required>
      <model_dependent>false</model_dependent>
      <default_value>auto</default_value>
    </argument>
    <argument>
      <name>slab_carpet_fraction</name>
      <display_name>Slab: Carpet Fraction</display_name>
      <description>Fraction of the slab floor area that is carpeted.</description>
      <type>String</type>
      <units>Frac</units>
      <required>true</required>
      <model_dependent>false</model_dependent>
      <default_value>auto</default_value>
    </argument>
    <argument>
      <name>slab_carpet_r</name>
      <display_name>Slab: Carpet R-value</display_name>
      <description>R-value of the slab carpet.</description>
      <type>String</type>
      <units>h-ft^2-R/Btu</units>
      <required>true</required>
      <model_dependent>false</model_dependent>
      <default_value>auto</default_value>
    </argument>
    <argument>
      <name>ceiling_assembly_r</name>
      <display_name>Ceiling: Assembly R-value</display_name>
      <description>Assembly R-value for the ceiling (attic floor).</description>
      <type>Double</type>
      <units>h-ft^2-R/Btu</units>
      <required>true</required>
      <model_dependent>false</model_dependent>
      <default_value>31.6</default_value>
    </argument>
    <argument>
      <name>roof_material_type</name>
      <display_name>Roof: Material Type</display_name>
      <description>The material type of the roof.</description>
      <type>Choice</type>
      <required>false</required>
      <model_dependent>false</model_dependent>
      <choices>
        <choice>
          <value>asphalt or fiberglass shingles</value>
          <display_name>asphalt or fiberglass shingles</display_name>
        </choice>
        <choice>
          <value>concrete</value>
          <display_name>concrete</display_name>
        </choice>
        <choice>
          <value>cool roof</value>
          <display_name>cool roof</display_name>
        </choice>
        <choice>
          <value>slate or tile shingles</value>
          <display_name>slate or tile shingles</display_name>
        </choice>
        <choice>
          <value>expanded polystyrene sheathing</value>
          <display_name>expanded polystyrene sheathing</display_name>
        </choice>
        <choice>
          <value>metal surfacing</value>
          <display_name>metal surfacing</display_name>
        </choice>
        <choice>
          <value>plastic/rubber/synthetic sheeting</value>
          <display_name>plastic/rubber/synthetic sheeting</display_name>
        </choice>
        <choice>
          <value>shingles</value>
          <display_name>shingles</display_name>
        </choice>
        <choice>
          <value>wood shingles or shakes</value>
          <display_name>wood shingles or shakes</display_name>
        </choice>
      </choices>
    </argument>
    <argument>
      <name>roof_color</name>
      <display_name>Roof: Color</display_name>
      <description>The color of the roof.</description>
      <type>Choice</type>
      <required>true</required>
      <model_dependent>false</model_dependent>
      <default_value>medium</default_value>
      <choices>
        <choice>
          <value>dark</value>
          <display_name>dark</display_name>
        </choice>
        <choice>
          <value>light</value>
          <display_name>light</display_name>
        </choice>
        <choice>
          <value>medium</value>
          <display_name>medium</display_name>
        </choice>
        <choice>
          <value>medium dark</value>
          <display_name>medium dark</display_name>
        </choice>
        <choice>
          <value>reflective</value>
          <display_name>reflective</display_name>
        </choice>
      </choices>
    </argument>
    <argument>
      <name>roof_assembly_r</name>
      <display_name>Roof: Assembly R-value</display_name>
      <description>Assembly R-value of the roof.</description>
      <type>Double</type>
      <units>h-ft^2-R/Btu</units>
      <required>true</required>
      <model_dependent>false</model_dependent>
      <default_value>2.3</default_value>
    </argument>
    <argument>
      <name>roof_radiant_barrier</name>
      <display_name>Roof: Has Radiant Barrier</display_name>
      <description>Presence of a radiant barrier in the attic.</description>
      <type>Boolean</type>
      <required>true</required>
      <model_dependent>false</model_dependent>
      <default_value>false</default_value>
      <choices>
        <choice>
          <value>true</value>
          <display_name>true</display_name>
        </choice>
        <choice>
          <value>false</value>
          <display_name>false</display_name>
        </choice>
      </choices>
    </argument>
    <argument>
      <name>roof_radiant_barrier_grade</name>
      <display_name>Roof: Radiant Barrier Grade</display_name>
      <description>The grade of the radiant barrier, if it exists.</description>
      <type>Choice</type>
      <required>true</required>
      <model_dependent>false</model_dependent>
      <default_value>1</default_value>
      <choices>
        <choice>
          <value>1</value>
          <display_name>1</display_name>
        </choice>
        <choice>
          <value>2</value>
          <display_name>2</display_name>
        </choice>
        <choice>
          <value>3</value>
          <display_name>3</display_name>
        </choice>
      </choices>
    </argument>
    <argument>
      <name>wall_type</name>
      <display_name>Wall: Type</display_name>
      <description>The type of walls.</description>
      <type>Choice</type>
      <required>true</required>
      <model_dependent>false</model_dependent>
      <default_value>WoodStud</default_value>
      <choices>
        <choice>
          <value>WoodStud</value>
          <display_name>WoodStud</display_name>
        </choice>
        <choice>
          <value>ConcreteMasonryUnit</value>
          <display_name>ConcreteMasonryUnit</display_name>
        </choice>
        <choice>
          <value>DoubleWoodStud</value>
          <display_name>DoubleWoodStud</display_name>
        </choice>
        <choice>
          <value>InsulatedConcreteForms</value>
          <display_name>InsulatedConcreteForms</display_name>
        </choice>
        <choice>
          <value>LogWall</value>
          <display_name>LogWall</display_name>
        </choice>
        <choice>
          <value>StructurallyInsulatedPanel</value>
          <display_name>StructurallyInsulatedPanel</display_name>
        </choice>
        <choice>
          <value>SolidConcrete</value>
          <display_name>SolidConcrete</display_name>
        </choice>
        <choice>
          <value>SteelFrame</value>
          <display_name>SteelFrame</display_name>
        </choice>
        <choice>
          <value>Stone</value>
          <display_name>Stone</display_name>
        </choice>
        <choice>
          <value>StrawBale</value>
          <display_name>StrawBale</display_name>
        </choice>
        <choice>
          <value>StructuralBrick</value>
          <display_name>StructuralBrick</display_name>
        </choice>
      </choices>
    </argument>
    <argument>
      <name>wall_siding_type</name>
      <display_name>Wall: Siding Type</display_name>
      <description>The siding type of the walls. Also applies to rim joists.</description>
      <type>Choice</type>
      <required>false</required>
      <model_dependent>false</model_dependent>
      <choices>
        <choice>
          <value>aluminum siding</value>
          <display_name>aluminum siding</display_name>
        </choice>
        <choice>
          <value>asbestos siding</value>
          <display_name>asbestos siding</display_name>
        </choice>
        <choice>
          <value>brick veneer</value>
          <display_name>brick veneer</display_name>
        </choice>
        <choice>
          <value>composite shingle siding</value>
          <display_name>composite shingle siding</display_name>
        </choice>
        <choice>
          <value>fiber cement siding</value>
          <display_name>fiber cement siding</display_name>
        </choice>
        <choice>
          <value>masonite siding</value>
          <display_name>masonite siding</display_name>
        </choice>
        <choice>
          <value>none</value>
          <display_name>none</display_name>
        </choice>
        <choice>
          <value>stucco</value>
          <display_name>stucco</display_name>
        </choice>
        <choice>
          <value>synthetic stucco</value>
          <display_name>synthetic stucco</display_name>
        </choice>
        <choice>
          <value>vinyl siding</value>
          <display_name>vinyl siding</display_name>
        </choice>
        <choice>
          <value>wood siding</value>
          <display_name>wood siding</display_name>
        </choice>
      </choices>
    </argument>
    <argument>
      <name>wall_color</name>
      <display_name>Wall: Color</display_name>
      <description>The color of the walls. Also applies to rim joists.</description>
      <type>Choice</type>
      <required>true</required>
      <model_dependent>false</model_dependent>
      <default_value>medium</default_value>
      <choices>
        <choice>
          <value>dark</value>
          <display_name>dark</display_name>
        </choice>
        <choice>
          <value>light</value>
          <display_name>light</display_name>
        </choice>
        <choice>
          <value>medium</value>
          <display_name>medium</display_name>
        </choice>
        <choice>
          <value>medium dark</value>
          <display_name>medium dark</display_name>
        </choice>
        <choice>
          <value>reflective</value>
          <display_name>reflective</display_name>
        </choice>
      </choices>
    </argument>
    <argument>
      <name>wall_assembly_r</name>
      <display_name>Wall: Assembly R-value</display_name>
      <description>Assembly R-value of the walls.</description>
      <type>Double</type>
      <units>h-ft^2-R/Btu</units>
      <required>true</required>
      <model_dependent>false</model_dependent>
      <default_value>11.9</default_value>
    </argument>
    <argument>
      <name>window_front_wwr</name>
      <display_name>Windows: Front Window-to-Wall Ratio</display_name>
      <description>The ratio of window area to wall area for the unit's front facade. Enter 0 if specifying Front Window Area instead.</description>
      <type>Double</type>
      <required>true</required>
      <model_dependent>false</model_dependent>
      <default_value>0.18</default_value>
    </argument>
    <argument>
      <name>window_back_wwr</name>
      <display_name>Windows: Back Window-to-Wall Ratio</display_name>
      <description>The ratio of window area to wall area for the unit's back facade. Enter 0 if specifying Back Window Area instead.</description>
      <type>Double</type>
      <required>true</required>
      <model_dependent>false</model_dependent>
      <default_value>0.18</default_value>
    </argument>
    <argument>
      <name>window_left_wwr</name>
      <display_name>Windows: Left Window-to-Wall Ratio</display_name>
      <description>The ratio of window area to wall area for the unit's left facade (when viewed from the front). Enter 0 if specifying Left Window Area instead.</description>
      <type>Double</type>
      <required>true</required>
      <model_dependent>false</model_dependent>
      <default_value>0.18</default_value>
    </argument>
    <argument>
      <name>window_right_wwr</name>
      <display_name>Windows: Right Window-to-Wall Ratio</display_name>
      <description>The ratio of window area to wall area for the unit's right facade (when viewed from the front). Enter 0 if specifying Right Window Area instead.</description>
      <type>Double</type>
      <required>true</required>
      <model_dependent>false</model_dependent>
      <default_value>0.18</default_value>
    </argument>
    <argument>
      <name>window_area_front</name>
      <display_name>Windows: Front Window Area</display_name>
      <description>The amount of window area on the unit's front facade. Enter 0 if specifying Front Window-to-Wall Ratio instead.</description>
      <type>Double</type>
      <required>true</required>
      <model_dependent>false</model_dependent>
      <default_value>0</default_value>
    </argument>
    <argument>
      <name>window_area_back</name>
      <display_name>Windows: Back Window Area</display_name>
      <description>The amount of window area on the unit's back facade. Enter 0 if specifying Back Window-to-Wall Ratio instead.</description>
      <type>Double</type>
      <required>true</required>
      <model_dependent>false</model_dependent>
      <default_value>0</default_value>
    </argument>
    <argument>
      <name>window_area_left</name>
      <display_name>Windows: Left Window Area</display_name>
      <description>The amount of window area on the unit's left facade (when viewed from the front). Enter 0 if specifying Left Window-to-Wall Ratio instead.</description>
      <type>Double</type>
      <required>true</required>
      <model_dependent>false</model_dependent>
      <default_value>0</default_value>
    </argument>
    <argument>
      <name>window_area_right</name>
      <display_name>Windows: Right Window Area</display_name>
      <description>The amount of window area on the unit's right facade (when viewed from the front). Enter 0 if specifying Right Window-to-Wall Ratio instead.</description>
      <type>Double</type>
      <required>true</required>
      <model_dependent>false</model_dependent>
      <default_value>0</default_value>
    </argument>
    <argument>
      <name>window_aspect_ratio</name>
      <display_name>Windows: Aspect Ratio</display_name>
      <description>Ratio of window height to width.</description>
      <type>Double</type>
      <required>true</required>
      <model_dependent>false</model_dependent>
      <default_value>1.333</default_value>
    </argument>
    <argument>
      <name>window_fraction_operable</name>
      <display_name>Windows: Fraction Operable</display_name>
      <description>Fraction of windows that are operable.</description>
      <type>Double</type>
      <required>false</required>
      <model_dependent>false</model_dependent>
    </argument>
    <argument>
      <name>window_ufactor</name>
      <display_name>Windows: U-Factor</display_name>
      <description>Full-assembly NFRC U-factor.</description>
      <type>Double</type>
      <units>Btu/hr-ft^2-R</units>
      <required>true</required>
      <model_dependent>false</model_dependent>
      <default_value>0.37</default_value>
    </argument>
    <argument>
      <name>window_shgc</name>
      <display_name>Windows: SHGC</display_name>
      <description>Full-assembly NFRC solar heat gain coefficient.</description>
      <type>Double</type>
      <required>true</required>
      <model_dependent>false</model_dependent>
      <default_value>0.3</default_value>
    </argument>
    <argument>
      <name>window_interior_shading_winter</name>
      <display_name>Windows: Winter Interior Shading</display_name>
      <description>Interior shading multiplier for the heating season. 1.0 indicates no reduction in solar gain, 0.85 indicates 15% reduction, etc.</description>
      <type>Double</type>
      <required>false</required>
      <model_dependent>false</model_dependent>
    </argument>
    <argument>
      <name>window_interior_shading_summer</name>
      <display_name>Windows: Summer Interior Shading</display_name>
      <description>Interior shading multiplier for the cooling season. 1.0 indicates no reduction in solar gain, 0.85 indicates 15% reduction, etc.</description>
      <type>Double</type>
      <required>false</required>
      <model_dependent>false</model_dependent>
    </argument>
    <argument>
      <name>window_exterior_shading_winter</name>
      <display_name>Windows: Winter Exterior Shading</display_name>
      <description>Exterior shading multiplier for the heating season. 1.0 indicates no reduction in solar gain, 0.85 indicates 15% reduction, etc.</description>
      <type>Double</type>
      <required>false</required>
      <model_dependent>false</model_dependent>
    </argument>
    <argument>
      <name>window_exterior_shading_summer</name>
      <display_name>Windows: Summer Exterior Shading</display_name>
      <description>Exterior shading multiplier for the cooling season. 1.0 indicates no reduction in solar gain, 0.85 indicates 15% reduction, etc.</description>
      <type>Double</type>
      <required>false</required>
      <model_dependent>false</model_dependent>
    </argument>
    <argument>
      <name>overhangs_front_depth</name>
      <display_name>Overhangs: Front Depth</display_name>
      <description>The depth of overhangs for windows for the front facade.</description>
      <type>Double</type>
      <required>true</required>
      <model_dependent>false</model_dependent>
      <default_value>0</default_value>
    </argument>
    <argument>
      <name>overhangs_front_distance_to_top_of_window</name>
      <display_name>Overhangs: Front Distance to Top of Window</display_name>
      <description>The overhangs distance to the top of window for the front facade.</description>
      <type>Double</type>
      <required>true</required>
      <model_dependent>false</model_dependent>
      <default_value>0</default_value>
    </argument>
    <argument>
      <name>overhangs_front_distance_to_bottom_of_window</name>
      <display_name>Overhangs: Front Distance to Bottom of Window</display_name>
      <description>The overhangs distance to the bottom of window for the front facade.</description>
      <type>Double</type>
      <required>true</required>
      <model_dependent>false</model_dependent>
      <default_value>4</default_value>
    </argument>
    <argument>
      <name>overhangs_back_depth</name>
      <display_name>Overhangs: Back Depth</display_name>
      <description>The depth of overhangs for windows for the back facade.</description>
      <type>Double</type>
      <required>true</required>
      <model_dependent>false</model_dependent>
      <default_value>0</default_value>
    </argument>
    <argument>
      <name>overhangs_back_distance_to_top_of_window</name>
      <display_name>Overhangs: Back Distance to Top of Window</display_name>
      <description>The overhangs distance to the top of window for the back facade.</description>
      <type>Double</type>
      <required>true</required>
      <model_dependent>false</model_dependent>
      <default_value>0</default_value>
    </argument>
    <argument>
      <name>overhangs_back_distance_to_bottom_of_window</name>
      <display_name>Overhangs: Back Distance to Bottom of Window</display_name>
      <description>The overhangs distance to the bottom of window for the back facade.</description>
      <type>Double</type>
      <required>true</required>
      <model_dependent>false</model_dependent>
      <default_value>4</default_value>
    </argument>
    <argument>
      <name>overhangs_left_depth</name>
      <display_name>Overhangs: Left Depth</display_name>
      <description>The depth of overhangs for windows for the left facade.</description>
      <type>Double</type>
      <required>true</required>
      <model_dependent>false</model_dependent>
      <default_value>0</default_value>
    </argument>
    <argument>
      <name>overhangs_left_distance_to_top_of_window</name>
      <display_name>Overhangs: Left Distance to Top of Window</display_name>
      <description>The overhangs distance to the top of window for the left facade.</description>
      <type>Double</type>
      <required>true</required>
      <model_dependent>false</model_dependent>
      <default_value>0</default_value>
    </argument>
    <argument>
      <name>overhangs_left_distance_to_bottom_of_window</name>
      <display_name>Overhangs: Left Distance to Bottom of Window</display_name>
      <description>The overhangs distance to the bottom of window for the left facade.</description>
      <type>Double</type>
      <required>true</required>
      <model_dependent>false</model_dependent>
      <default_value>4</default_value>
    </argument>
    <argument>
      <name>overhangs_right_depth</name>
      <display_name>Overhangs: Right Depth</display_name>
      <description>The depth of overhangs for windows for the right facade.</description>
      <type>Double</type>
      <required>true</required>
      <model_dependent>false</model_dependent>
      <default_value>0</default_value>
    </argument>
    <argument>
      <name>overhangs_right_distance_to_top_of_window</name>
      <display_name>Overhangs: Right Distance to Top of Window</display_name>
      <description>The overhangs distance to the top of window for the right facade.</description>
      <type>Double</type>
      <required>true</required>
      <model_dependent>false</model_dependent>
      <default_value>0</default_value>
    </argument>
    <argument>
      <name>overhangs_right_distance_to_bottom_of_window</name>
      <display_name>Overhangs: Right Distance to Bottom of Window</display_name>
      <description>The overhangs distance to the bottom of window for the right facade.</description>
      <type>Double</type>
      <required>true</required>
      <model_dependent>false</model_dependent>
      <default_value>4</default_value>
    </argument>
    <argument>
      <name>skylight_area_front</name>
      <display_name>Skylights: Front Roof Area</display_name>
      <description>The amount of skylight area on the unit's front conditioned roof facade.</description>
      <type>Double</type>
      <required>true</required>
      <model_dependent>false</model_dependent>
      <default_value>0</default_value>
    </argument>
    <argument>
      <name>skylight_area_back</name>
      <display_name>Skylights: Back Roof Area</display_name>
      <description>The amount of skylight area on the unit's back conditioned roof facade.</description>
      <type>Double</type>
      <required>true</required>
      <model_dependent>false</model_dependent>
      <default_value>0</default_value>
    </argument>
    <argument>
      <name>skylight_area_left</name>
      <display_name>Skylights: Left Roof Area</display_name>
      <description>The amount of skylight area on the unit's left conditioned roof facade (when viewed from the front).</description>
      <type>Double</type>
      <required>true</required>
      <model_dependent>false</model_dependent>
      <default_value>0</default_value>
    </argument>
    <argument>
      <name>skylight_area_right</name>
      <display_name>Skylights: Right Roof Area</display_name>
      <description>The amount of skylight area on the unit's right conditioned roof facade (when viewed from the front).</description>
      <type>Double</type>
      <required>true</required>
      <model_dependent>false</model_dependent>
      <default_value>0</default_value>
    </argument>
    <argument>
      <name>skylight_ufactor</name>
      <display_name>Skylights: U-Factor</display_name>
      <description>Full-assembly NFRC U-factor.</description>
      <type>Double</type>
      <units>Btu/hr-ft^2-R</units>
      <required>true</required>
      <model_dependent>false</model_dependent>
      <default_value>0.33</default_value>
    </argument>
    <argument>
      <name>skylight_shgc</name>
      <display_name>Skylights: SHGC</display_name>
      <description>Full-assembly NFRC solar heat gain coefficient.</description>
      <type>Double</type>
      <required>true</required>
      <model_dependent>false</model_dependent>
      <default_value>0.45</default_value>
    </argument>
    <argument>
      <name>door_area</name>
      <display_name>Doors: Area</display_name>
      <description>The area of the opaque door(s).</description>
      <type>Double</type>
      <units>ft^2</units>
      <required>true</required>
      <model_dependent>false</model_dependent>
      <default_value>20</default_value>
    </argument>
    <argument>
      <name>door_rvalue</name>
      <display_name>Doors: R-value</display_name>
      <description>R-value of the opaque door(s).</description>
      <type>Double</type>
      <units>h-ft^2-R/Btu</units>
      <required>true</required>
      <model_dependent>false</model_dependent>
      <default_value>4.4</default_value>
    </argument>
    <argument>
      <name>air_leakage_units</name>
      <display_name>Air Leakage: Units</display_name>
      <description>The unit of measure for the air leakage.</description>
      <type>Choice</type>
      <required>true</required>
      <model_dependent>false</model_dependent>
      <default_value>ACH</default_value>
      <choices>
        <choice>
          <value>ACH</value>
          <display_name>ACH</display_name>
        </choice>
        <choice>
          <value>CFM</value>
          <display_name>CFM</display_name>
        </choice>
        <choice>
          <value>ACHnatural</value>
          <display_name>ACHnatural</display_name>
        </choice>
      </choices>
    </argument>
    <argument>
      <name>air_leakage_house_pressure</name>
      <display_name>Air Leakage: House Pressure</display_name>
      <description>The house pressure relative to outside. Required when units are ACH or CFM.</description>
      <type>Double</type>
      <units>Pa</units>
      <required>true</required>
      <model_dependent>false</model_dependent>
      <default_value>50</default_value>
    </argument>
    <argument>
      <name>air_leakage_value</name>
      <display_name>Air Leakage: Value</display_name>
      <description>Air exchange rate value.</description>
      <type>Double</type>
      <required>true</required>
      <model_dependent>false</model_dependent>
      <default_value>3</default_value>
    </argument>
    <argument>
      <name>heating_system_type</name>
      <display_name>Heating System: Type</display_name>
      <description>The type of heating system. Use 'none' if there is no heating system.</description>
      <type>Choice</type>
      <required>true</required>
      <model_dependent>false</model_dependent>
      <default_value>Furnace</default_value>
      <choices>
        <choice>
          <value>none</value>
          <display_name>none</display_name>
        </choice>
        <choice>
          <value>Furnace</value>
          <display_name>Furnace</display_name>
        </choice>
        <choice>
          <value>WallFurnace</value>
          <display_name>WallFurnace</display_name>
        </choice>
        <choice>
          <value>FloorFurnace</value>
          <display_name>FloorFurnace</display_name>
        </choice>
        <choice>
          <value>Boiler</value>
          <display_name>Boiler</display_name>
        </choice>
        <choice>
          <value>ElectricResistance</value>
          <display_name>ElectricResistance</display_name>
        </choice>
        <choice>
          <value>Stove</value>
          <display_name>Stove</display_name>
        </choice>
        <choice>
          <value>PortableHeater</value>
          <display_name>PortableHeater</display_name>
        </choice>
        <choice>
          <value>Fireplace</value>
          <display_name>Fireplace</display_name>
        </choice>
        <choice>
          <value>FixedHeater</value>
          <display_name>FixedHeater</display_name>
        </choice>
        <choice>
          <value>Shared Boiler w/ Baseboard</value>
          <display_name>Shared Boiler w/ Baseboard</display_name>
        </choice>
        <choice>
          <value>Shared Boiler w/ Ductless Fan Coil</value>
          <display_name>Shared Boiler w/ Ductless Fan Coil</display_name>
        </choice>
      </choices>
    </argument>
    <argument>
      <name>heating_system_fuel</name>
      <display_name>Heating System: Fuel Type</display_name>
      <description>The fuel type of the heating system. Ignored for ElectricResistance.</description>
      <type>Choice</type>
      <required>true</required>
      <model_dependent>false</model_dependent>
      <default_value>natural gas</default_value>
      <choices>
        <choice>
          <value>electricity</value>
          <display_name>electricity</display_name>
        </choice>
        <choice>
          <value>natural gas</value>
          <display_name>natural gas</display_name>
        </choice>
        <choice>
          <value>fuel oil</value>
          <display_name>fuel oil</display_name>
        </choice>
        <choice>
          <value>propane</value>
          <display_name>propane</display_name>
        </choice>
        <choice>
          <value>wood</value>
          <display_name>wood</display_name>
        </choice>
        <choice>
          <value>wood pellets</value>
          <display_name>wood pellets</display_name>
        </choice>
        <choice>
          <value>coal</value>
          <display_name>coal</display_name>
        </choice>
      </choices>
    </argument>
    <argument>
      <name>heating_system_heating_efficiency</name>
      <display_name>Heating System: Rated AFUE or Percent</display_name>
      <description>The rated heating efficiency value of the heating system.</description>
      <type>Double</type>
      <units>Frac</units>
      <required>true</required>
      <model_dependent>false</model_dependent>
      <default_value>0.78</default_value>
    </argument>
    <argument>
      <name>heating_system_heating_capacity</name>
      <display_name>Heating System: Heating Capacity</display_name>
      <description>The output heating capacity of the heating system. Enter 'auto' to size the capacity based on ACCA Manual J/S.</description>
      <type>String</type>
      <units>Btu/hr</units>
      <required>true</required>
      <model_dependent>false</model_dependent>
      <default_value>auto</default_value>
    </argument>
    <argument>
      <name>heating_system_fraction_heat_load_served</name>
      <display_name>Heating System: Fraction Heat Load Served</display_name>
      <description>The heating load served by the heating system.</description>
      <type>Double</type>
      <units>Frac</units>
      <required>true</required>
      <model_dependent>false</model_dependent>
      <default_value>1</default_value>
    </argument>
    <argument>
      <name>heating_system_airflow_defect_ratio</name>
      <display_name>Heating System: Airflow Defect Ratio</display_name>
      <description>The airflow defect ratio, defined as (InstalledAirflow - DesignAirflow) / DesignAirflow, of the heating system per ANSI/RESNET/ACCA Standard 310. A value of zero means no airflow defect. Applies only to Furnace.</description>
      <type>Double</type>
      <units>Frac</units>
      <required>false</required>
      <model_dependent>false</model_dependent>
    </argument>
    <argument>
      <name>cooling_system_type</name>
      <display_name>Cooling System: Type</display_name>
      <description>The type of cooling system. Use 'none' if there is no cooling system.</description>
      <type>Choice</type>
      <required>true</required>
      <model_dependent>false</model_dependent>
      <default_value>central air conditioner</default_value>
      <choices>
        <choice>
          <value>none</value>
          <display_name>none</display_name>
        </choice>
        <choice>
          <value>central air conditioner</value>
          <display_name>central air conditioner</display_name>
        </choice>
        <choice>
          <value>room air conditioner</value>
          <display_name>room air conditioner</display_name>
        </choice>
        <choice>
          <value>evaporative cooler</value>
          <display_name>evaporative cooler</display_name>
        </choice>
        <choice>
          <value>mini-split</value>
          <display_name>mini-split</display_name>
        </choice>
      </choices>
    </argument>
    <argument>
      <name>cooling_system_cooling_efficiency_type</name>
      <display_name>Cooling System: Efficiency Type</display_name>
      <description>The efficiency type of the cooling system. System types central air conditioner and mini-split use SEER. System type room air conditioner uses EER or CEER. Ignored for system type evaporative cooler.</description>
      <type>Choice</type>
      <required>true</required>
      <model_dependent>false</model_dependent>
      <default_value>SEER</default_value>
      <choices>
        <choice>
          <value>SEER</value>
          <display_name>SEER</display_name>
        </choice>
        <choice>
          <value>EER</value>
          <display_name>EER</display_name>
        </choice>
        <choice>
          <value>CEER</value>
          <display_name>CEER</display_name>
        </choice>
      </choices>
    </argument>
    <argument>
      <name>cooling_system_cooling_efficiency</name>
      <display_name>Cooling System: Efficiency</display_name>
      <description>The rated efficiency value of the cooling system. Ignored for evaporative cooler.</description>
      <type>Double</type>
      <units>SEER or EER or CEER</units>
      <required>true</required>
      <model_dependent>false</model_dependent>
      <default_value>13</default_value>
    </argument>
    <argument>
      <name>cooling_system_cooling_compressor_type</name>
      <display_name>Cooling System: Cooling Compressor Type</display_name>
      <description>The compressor type of the cooling system. Only applies to central air conditioner.</description>
      <type>Choice</type>
      <required>false</required>
      <model_dependent>false</model_dependent>
      <choices>
        <choice>
          <value>single stage</value>
          <display_name>single stage</display_name>
        </choice>
        <choice>
          <value>two stage</value>
          <display_name>two stage</display_name>
        </choice>
        <choice>
          <value>variable speed</value>
          <display_name>variable speed</display_name>
        </choice>
      </choices>
    </argument>
    <argument>
      <name>cooling_system_cooling_sensible_heat_fraction</name>
      <display_name>Cooling System: Cooling Sensible Heat Fraction</display_name>
      <description>The sensible heat fraction of the cooling system. Ignored for evaporative cooler.</description>
      <type>Double</type>
      <units>Frac</units>
      <required>false</required>
      <model_dependent>false</model_dependent>
    </argument>
    <argument>
      <name>cooling_system_cooling_capacity</name>
      <display_name>Cooling System: Cooling Capacity</display_name>
      <description>The output cooling capacity of the cooling system. Enter 'auto' to size the capacity based on ACCA Manual J/S.</description>
      <type>String</type>
      <units>tons</units>
      <required>true</required>
      <model_dependent>false</model_dependent>
      <default_value>auto</default_value>
    </argument>
    <argument>
      <name>cooling_system_fraction_cool_load_served</name>
      <display_name>Cooling System: Fraction Cool Load Served</display_name>
      <description>The cooling load served by the cooling system.</description>
      <type>Double</type>
      <units>Frac</units>
      <required>true</required>
      <model_dependent>false</model_dependent>
      <default_value>1</default_value>
    </argument>
    <argument>
      <name>cooling_system_is_ducted</name>
      <display_name>Cooling System: Is Ducted</display_name>
      <description>Whether the cooling system is ducted or not. Only used for mini-split and evaporative cooler. It's assumed that central air conditioner is ducted and room air conditioner is not ducted.</description>
      <type>Boolean</type>
      <required>true</required>
      <model_dependent>false</model_dependent>
      <default_value>false</default_value>
      <choices>
        <choice>
          <value>true</value>
          <display_name>true</display_name>
        </choice>
        <choice>
          <value>false</value>
          <display_name>false</display_name>
        </choice>
      </choices>
    </argument>
    <argument>
      <name>cooling_system_airflow_defect_ratio</name>
      <display_name>Cooling System: Airflow Defect Ratio</display_name>
      <description>The airflow defect ratio, defined as (InstalledAirflow - DesignAirflow) / DesignAirflow, of the cooling system per ANSI/RESNET/ACCA Standard 310. A value of zero means no airflow defect. Applies only to central air conditioner and ducted mini-split.</description>
      <type>Double</type>
      <units>Frac</units>
      <required>false</required>
      <model_dependent>false</model_dependent>
    </argument>
    <argument>
      <name>cooling_system_charge_defect_ratio</name>
      <display_name>Cooling System: Charge Defect Ratio</display_name>
      <description>The refrigerant charge defect ratio, defined as (InstalledCharge - DesignCharge) / DesignCharge, of the cooling system per ANSI/RESNET/ACCA Standard 310. A value of zero means no refrigerant charge defect. Applies only to central air conditioner and mini-split.</description>
      <type>Double</type>
      <units>Frac</units>
      <required>false</required>
      <model_dependent>false</model_dependent>
    </argument>
    <argument>
      <name>heat_pump_type</name>
      <display_name>Heat Pump: Type</display_name>
      <description>The type of heat pump. Use 'none' if there is no heat pump.</description>
      <type>Choice</type>
      <required>true</required>
      <model_dependent>false</model_dependent>
      <default_value>none</default_value>
      <choices>
        <choice>
          <value>none</value>
          <display_name>none</display_name>
        </choice>
        <choice>
          <value>air-to-air</value>
          <display_name>air-to-air</display_name>
        </choice>
        <choice>
          <value>mini-split</value>
          <display_name>mini-split</display_name>
        </choice>
        <choice>
          <value>ground-to-air</value>
          <display_name>ground-to-air</display_name>
        </choice>
      </choices>
    </argument>
    <argument>
      <name>heat_pump_heating_efficiency_type</name>
      <display_name>Heat Pump: Heating Efficiency Type</display_name>
      <description>The heating efficiency type of heat pump. System types air-to-air and mini-split use HSPF. System type ground-to-air uses COP.</description>
      <type>Choice</type>
      <required>true</required>
      <model_dependent>false</model_dependent>
      <default_value>HSPF</default_value>
      <choices>
        <choice>
          <value>HSPF</value>
          <display_name>HSPF</display_name>
        </choice>
        <choice>
          <value>COP</value>
          <display_name>COP</display_name>
        </choice>
      </choices>
    </argument>
    <argument>
      <name>heat_pump_heating_efficiency</name>
      <display_name>Heat Pump: Heating Efficiency</display_name>
      <description>The rated heating efficiency value of the heat pump.</description>
      <type>Double</type>
      <units>HSPF or COP</units>
      <required>true</required>
      <model_dependent>false</model_dependent>
      <default_value>7.7</default_value>
    </argument>
    <argument>
      <name>heat_pump_cooling_efficiency_type</name>
      <display_name>Heat Pump: Cooling Efficiency Type</display_name>
      <description>The cooling efficiency type of heat pump. System types air-to-air and mini-split use SEER. System type ground-to-air uses EER.</description>
      <type>Choice</type>
      <required>true</required>
      <model_dependent>false</model_dependent>
      <default_value>SEER</default_value>
      <choices>
        <choice>
          <value>SEER</value>
          <display_name>SEER</display_name>
        </choice>
        <choice>
          <value>EER</value>
          <display_name>EER</display_name>
        </choice>
        <choice>
          <value>CEER</value>
          <display_name>CEER</display_name>
        </choice>
      </choices>
    </argument>
    <argument>
      <name>heat_pump_cooling_efficiency</name>
      <display_name>Heat Pump: Cooling Efficiency</display_name>
      <description>The rated cooling efficiency value of the heat pump.</description>
      <type>Double</type>
      <units>SEER or EER</units>
      <required>true</required>
      <model_dependent>false</model_dependent>
      <default_value>13</default_value>
    </argument>
    <argument>
      <name>heat_pump_cooling_compressor_type</name>
      <display_name>Heat Pump: Cooling Compressor Type</display_name>
      <description>The compressor type of the heat pump. Only applies to air-to-air and mini-split.</description>
      <type>Choice</type>
      <required>false</required>
      <model_dependent>false</model_dependent>
      <choices>
        <choice>
          <value>single stage</value>
          <display_name>single stage</display_name>
        </choice>
        <choice>
          <value>two stage</value>
          <display_name>two stage</display_name>
        </choice>
        <choice>
          <value>variable speed</value>
          <display_name>variable speed</display_name>
        </choice>
      </choices>
    </argument>
    <argument>
      <name>heat_pump_cooling_sensible_heat_fraction</name>
      <display_name>Heat Pump: Cooling Sensible Heat Fraction</display_name>
      <description>The sensible heat fraction of the heat pump.</description>
      <type>Double</type>
      <units>Frac</units>
      <required>false</required>
      <model_dependent>false</model_dependent>
    </argument>
    <argument>
      <name>heat_pump_heating_capacity</name>
      <display_name>Heat Pump: Heating Capacity</display_name>
      <description>The output heating capacity of the heat pump. Enter 'auto' to size the capacity based on ACCA Manual J/S (i.e., based on cooling design loads with some oversizing allowances for heating design loads). Enter 'auto using max load' to size the capacity based on the maximum of heating/cooling design loads.</description>
      <type>String</type>
      <units>Btu/hr</units>
      <required>true</required>
      <model_dependent>false</model_dependent>
      <default_value>auto</default_value>
    </argument>
    <argument>
      <name>heat_pump_heating_capacity_17_f</name>
      <display_name>Heat Pump: Heating Capacity 17F</display_name>
      <description>The output heating capacity of the heat pump at 17F. Only applies to air-to-air and mini-split.</description>
      <type>String</type>
      <units>Btu/hr</units>
      <required>true</required>
      <model_dependent>false</model_dependent>
      <default_value>auto</default_value>
    </argument>
    <argument>
      <name>heat_pump_cooling_capacity</name>
      <display_name>Heat Pump: Cooling Capacity</display_name>
      <description>The output cooling capacity of the heat pump. Enter 'auto' to size the capacity based on ACCA Manual J/S.</description>
      <type>String</type>
      <units>Btu/hr</units>
      <required>true</required>
      <model_dependent>false</model_dependent>
      <default_value>auto</default_value>
    </argument>
    <argument>
      <name>heat_pump_fraction_heat_load_served</name>
      <display_name>Heat Pump: Fraction Heat Load Served</display_name>
      <description>The heating load served by the heat pump.</description>
      <type>Double</type>
      <units>Frac</units>
      <required>true</required>
      <model_dependent>false</model_dependent>
      <default_value>1</default_value>
    </argument>
    <argument>
      <name>heat_pump_fraction_cool_load_served</name>
      <display_name>Heat Pump: Fraction Cool Load Served</display_name>
      <description>The cooling load served by the heat pump.</description>
      <type>Double</type>
      <units>Frac</units>
      <required>true</required>
      <model_dependent>false</model_dependent>
      <default_value>1</default_value>
    </argument>
    <argument>
      <name>heat_pump_backup_type</name>
      <display_name>Heat Pump: Backup Type</display_name>
      <description>The backup type of the heat pump. If 'integrated', represents e.g. built-in electric strip heat or dual-fuel integrated furnace. If 'separate', represents e.g. electric baseboard or boiler based on the Heating System 2 specified below. Use 'none' if there is no backup heating.</description>
      <type>Choice</type>
      <required>true</required>
      <model_dependent>false</model_dependent>
      <default_value>integrated</default_value>
      <choices>
        <choice>
          <value>none</value>
          <display_name>none</display_name>
        </choice>
        <choice>
          <value>integrated</value>
          <display_name>integrated</display_name>
        </choice>
        <choice>
          <value>separate</value>
          <display_name>separate</display_name>
        </choice>
      </choices>
    </argument>
    <argument>
      <name>heat_pump_backup_fuel</name>
      <display_name>Heat Pump: Backup Fuel Type</display_name>
      <description>The backup fuel type of the heat pump. Only applies if Backup Type is 'integrated'.</description>
      <type>Choice</type>
      <required>true</required>
      <model_dependent>false</model_dependent>
      <default_value>electricity</default_value>
      <choices>
        <choice>
          <value>electricity</value>
          <display_name>electricity</display_name>
        </choice>
        <choice>
          <value>natural gas</value>
          <display_name>natural gas</display_name>
        </choice>
        <choice>
          <value>fuel oil</value>
          <display_name>fuel oil</display_name>
        </choice>
        <choice>
          <value>propane</value>
          <display_name>propane</display_name>
        </choice>
      </choices>
    </argument>
    <argument>
      <name>heat_pump_backup_heating_efficiency</name>
      <display_name>Heat Pump: Backup Rated Efficiency</display_name>
      <description>The backup rated efficiency value of the heat pump. Percent for electricity fuel type. AFUE otherwise. Only applies if Backup Type is 'integrated'.</description>
      <type>Double</type>
      <required>true</required>
      <model_dependent>false</model_dependent>
      <default_value>1</default_value>
    </argument>
    <argument>
      <name>heat_pump_backup_heating_capacity</name>
      <display_name>Heat Pump: Backup Heating Capacity</display_name>
      <description>The backup output heating capacity of the heat pump. Enter 'auto' to size the capacity based on ACCA Manual J/S. Only applies if Backup Type is 'integrated'.</description>
      <type>String</type>
      <units>Btu/hr</units>
      <required>true</required>
      <model_dependent>false</model_dependent>
      <default_value>auto</default_value>
    </argument>
    <argument>
      <name>heat_pump_backup_heating_switchover_temp</name>
      <display_name>Heat Pump: Backup Heating Switchover Temperature</display_name>
      <description>The temperature at which the heat pump stops operating and the backup heating system starts running. Only applies to air-to-air and mini-split. If not provided, backup heating will operate as needed when heat pump capacity is insufficient. Applies if Backup Type is either 'integrated' or 'separate'.</description>
      <type>Double</type>
      <units>deg-F</units>
      <required>false</required>
      <model_dependent>false</model_dependent>
    </argument>
    <argument>
      <name>heat_pump_is_ducted</name>
      <display_name>Heat Pump: Is Ducted</display_name>
      <description>Whether the heat pump is ducted or not. Only used for mini-split. It's assumed that air-to-air and ground-to-air are ducted.</description>
      <type>Boolean</type>
      <required>false</required>
      <model_dependent>false</model_dependent>
      <choices>
        <choice>
          <value>true</value>
          <display_name>true</display_name>
        </choice>
        <choice>
          <value>false</value>
          <display_name>false</display_name>
        </choice>
      </choices>
    </argument>
    <argument>
      <name>heat_pump_airflow_defect_ratio</name>
      <display_name>Heat Pump: Airflow Defect Ratio</display_name>
      <description>The airflow defect ratio, defined as (InstalledAirflow - DesignAirflow) / DesignAirflow, of the heat pump per ANSI/RESNET/ACCA Standard 310. A value of zero means no airflow defect. Applies only to air-to-air, ducted mini-split, and ground-to-air.</description>
      <type>Double</type>
      <units>Frac</units>
      <required>false</required>
      <model_dependent>false</model_dependent>
    </argument>
    <argument>
      <name>heat_pump_charge_defect_ratio</name>
      <display_name>Heat Pump: Charge Defect Ratio</display_name>
      <description>The refrigerant charge defect ratio, defined as (InstalledCharge - DesignCharge) / DesignCharge, of the heat pump per ANSI/RESNET/ACCA Standard 310. A value of zero means no refrigerant charge defect. Applies to all heat pump types.</description>
      <type>Double</type>
      <units>Frac</units>
      <required>false</required>
      <model_dependent>false</model_dependent>
    </argument>
    <argument>
      <name>heating_system_2_type</name>
      <display_name>Heating System 2: Type</display_name>
      <description>The type of the second heating system.</description>
      <type>Choice</type>
      <required>true</required>
      <model_dependent>false</model_dependent>
      <default_value>none</default_value>
      <choices>
        <choice>
          <value>none</value>
          <display_name>none</display_name>
        </choice>
        <choice>
          <value>WallFurnace</value>
          <display_name>WallFurnace</display_name>
        </choice>
        <choice>
          <value>FloorFurnace</value>
          <display_name>FloorFurnace</display_name>
        </choice>
        <choice>
          <value>Boiler</value>
          <display_name>Boiler</display_name>
        </choice>
        <choice>
          <value>ElectricResistance</value>
          <display_name>ElectricResistance</display_name>
        </choice>
        <choice>
          <value>Stove</value>
          <display_name>Stove</display_name>
        </choice>
        <choice>
          <value>PortableHeater</value>
          <display_name>PortableHeater</display_name>
        </choice>
        <choice>
          <value>Fireplace</value>
          <display_name>Fireplace</display_name>
        </choice>
      </choices>
    </argument>
    <argument>
      <name>heating_system_2_fuel</name>
      <display_name>Heating System 2: Fuel Type</display_name>
      <description>The fuel type of the second heating system. Ignored for ElectricResistance.</description>
      <type>Choice</type>
      <required>true</required>
      <model_dependent>false</model_dependent>
      <default_value>electricity</default_value>
      <choices>
        <choice>
          <value>electricity</value>
          <display_name>electricity</display_name>
        </choice>
        <choice>
          <value>natural gas</value>
          <display_name>natural gas</display_name>
        </choice>
        <choice>
          <value>fuel oil</value>
          <display_name>fuel oil</display_name>
        </choice>
        <choice>
          <value>propane</value>
          <display_name>propane</display_name>
        </choice>
        <choice>
          <value>wood</value>
          <display_name>wood</display_name>
        </choice>
        <choice>
          <value>wood pellets</value>
          <display_name>wood pellets</display_name>
        </choice>
        <choice>
          <value>coal</value>
          <display_name>coal</display_name>
        </choice>
      </choices>
    </argument>
    <argument>
      <name>heating_system_2_heating_efficiency</name>
      <display_name>Heating System 2: Rated AFUE or Percent</display_name>
      <description>The rated heating efficiency value of the second heating system.</description>
      <type>Double</type>
      <units>Frac</units>
      <required>true</required>
      <model_dependent>false</model_dependent>
      <default_value>1</default_value>
    </argument>
    <argument>
      <name>heating_system_2_heating_capacity</name>
      <display_name>Heating System 2: Heating Capacity</display_name>
      <description>The output heating capacity of the second heating system. Enter 'auto' to size the capacity based on ACCA Manual J/S.</description>
      <type>String</type>
      <units>Btu/hr</units>
      <required>true</required>
      <model_dependent>false</model_dependent>
      <default_value>auto</default_value>
    </argument>
    <argument>
      <name>heating_system_2_fraction_heat_load_served</name>
      <display_name>Heating System 2: Fraction Heat Load Served</display_name>
      <description>The heat load served fraction of the second heating system. Ignored if this heating system serves as a backup system for a heat pump.</description>
      <type>Double</type>
      <units>Frac</units>
      <required>true</required>
      <model_dependent>false</model_dependent>
      <default_value>0.25</default_value>
    </argument>
    <argument>
      <name>hvac_control_heating_weekday_setpoint</name>
      <display_name>HVAC Control: Heating Weekday Setpoint Schedule</display_name>
      <description>Specify the constant or 24-hour comma-separated weekday heating setpoint schedule.</description>
      <type>String</type>
      <units>deg-F</units>
      <required>true</required>
      <model_dependent>false</model_dependent>
      <default_value>71</default_value>
    </argument>
    <argument>
      <name>hvac_control_heating_weekend_setpoint</name>
      <display_name>HVAC Control: Heating Weekend Setpoint Schedule</display_name>
      <description>Specify the constant or 24-hour comma-separated weekend heating setpoint schedule.</description>
      <type>String</type>
      <units>deg-F</units>
      <required>true</required>
      <model_dependent>false</model_dependent>
      <default_value>71</default_value>
    </argument>
    <argument>
      <name>hvac_control_cooling_weekday_setpoint</name>
      <display_name>HVAC Control: Cooling Weekday Setpoint Schedule</display_name>
      <description>Specify the constant or 24-hour comma-separated weekday cooling setpoint schedule.</description>
      <type>String</type>
      <units>deg-F</units>
      <required>true</required>
      <model_dependent>false</model_dependent>
      <default_value>76</default_value>
    </argument>
    <argument>
      <name>hvac_control_cooling_weekend_setpoint</name>
      <display_name>HVAC Control: Cooling Weekend Setpoint Schedule</display_name>
      <description>Specify the constant or 24-hour comma-separated weekend cooling setpoint schedule.</description>
      <type>String</type>
      <units>deg-F</units>
      <required>true</required>
      <model_dependent>false</model_dependent>
      <default_value>76</default_value>
    </argument>
    <argument>
      <name>hvac_control_heating_season_period</name>
      <display_name>HVAC Control: Heating Season Period</display_name>
      <description>Enter a date like "Nov 1 - Jun 30".</description>
      <type>String</type>
      <required>false</required>
      <model_dependent>false</model_dependent>
    </argument>
    <argument>
      <name>hvac_control_cooling_season_period</name>
      <display_name>HVAC Control: Cooling Season Period</display_name>
      <description>Enter a date like "Jun 1 - Oct 31".</description>
      <type>String</type>
      <required>false</required>
      <model_dependent>false</model_dependent>
    </argument>
    <argument>
      <name>ducts_leakage_units</name>
      <display_name>Ducts: Leakage Units</display_name>
      <description>The leakage units of the ducts.</description>
      <type>Choice</type>
      <required>true</required>
      <model_dependent>false</model_dependent>
      <default_value>CFM25</default_value>
      <choices>
        <choice>
          <value>CFM25</value>
          <display_name>CFM25</display_name>
        </choice>
        <choice>
          <value>Percent</value>
          <display_name>Percent</display_name>
        </choice>
      </choices>
    </argument>
    <argument>
      <name>ducts_supply_leakage_to_outside_value</name>
      <display_name>Ducts: Supply Leakage to Outside Value</display_name>
      <description>The leakage value to outside for the supply ducts.</description>
      <type>Double</type>
      <required>true</required>
      <model_dependent>false</model_dependent>
      <default_value>75</default_value>
    </argument>
    <argument>
      <name>ducts_return_leakage_to_outside_value</name>
      <display_name>Ducts: Return Leakage to Outside Value</display_name>
      <description>The leakage value to outside for the return ducts.</description>
      <type>Double</type>
      <required>true</required>
      <model_dependent>false</model_dependent>
      <default_value>25</default_value>
    </argument>
    <argument>
      <name>ducts_supply_location</name>
      <display_name>Ducts: Supply Location</display_name>
      <description>The location of the supply ducts.</description>
      <type>Choice</type>
      <required>true</required>
      <model_dependent>false</model_dependent>
      <default_value>auto</default_value>
      <choices>
        <choice>
          <value>auto</value>
          <display_name>auto</display_name>
        </choice>
        <choice>
          <value>living space</value>
          <display_name>living space</display_name>
        </choice>
        <choice>
          <value>basement - conditioned</value>
          <display_name>basement - conditioned</display_name>
        </choice>
        <choice>
          <value>basement - unconditioned</value>
          <display_name>basement - unconditioned</display_name>
        </choice>
        <choice>
          <value>crawlspace - vented</value>
          <display_name>crawlspace - vented</display_name>
        </choice>
        <choice>
          <value>crawlspace - unvented</value>
          <display_name>crawlspace - unvented</display_name>
        </choice>
        <choice>
          <value>attic - vented</value>
          <display_name>attic - vented</display_name>
        </choice>
        <choice>
          <value>attic - unvented</value>
          <display_name>attic - unvented</display_name>
        </choice>
        <choice>
          <value>garage</value>
          <display_name>garage</display_name>
        </choice>
        <choice>
          <value>exterior wall</value>
          <display_name>exterior wall</display_name>
        </choice>
        <choice>
          <value>under slab</value>
          <display_name>under slab</display_name>
        </choice>
        <choice>
          <value>roof deck</value>
          <display_name>roof deck</display_name>
        </choice>
        <choice>
          <value>outside</value>
          <display_name>outside</display_name>
        </choice>
        <choice>
          <value>other housing unit</value>
          <display_name>other housing unit</display_name>
        </choice>
        <choice>
          <value>other heated space</value>
          <display_name>other heated space</display_name>
        </choice>
        <choice>
          <value>other multifamily buffer space</value>
          <display_name>other multifamily buffer space</display_name>
        </choice>
        <choice>
          <value>other non-freezing space</value>
          <display_name>other non-freezing space</display_name>
        </choice>
      </choices>
    </argument>
    <argument>
      <name>ducts_supply_insulation_r</name>
      <display_name>Ducts: Supply Insulation R-Value</display_name>
      <description>The insulation r-value of the supply ducts excluding air films.</description>
      <type>Double</type>
      <units>h-ft^2-R/Btu</units>
      <required>true</required>
      <model_dependent>false</model_dependent>
      <default_value>0</default_value>
    </argument>
    <argument>
      <name>ducts_supply_surface_area</name>
      <display_name>Ducts: Supply Surface Area</display_name>
      <description>The surface area of the supply ducts.</description>
      <type>String</type>
      <units>ft^2</units>
      <required>true</required>
      <model_dependent>false</model_dependent>
      <default_value>auto</default_value>
    </argument>
    <argument>
      <name>ducts_return_location</name>
      <display_name>Ducts: Return Location</display_name>
      <description>The location of the return ducts.</description>
      <type>Choice</type>
      <required>true</required>
      <model_dependent>false</model_dependent>
      <default_value>auto</default_value>
      <choices>
        <choice>
          <value>auto</value>
          <display_name>auto</display_name>
        </choice>
        <choice>
          <value>living space</value>
          <display_name>living space</display_name>
        </choice>
        <choice>
          <value>basement - conditioned</value>
          <display_name>basement - conditioned</display_name>
        </choice>
        <choice>
          <value>basement - unconditioned</value>
          <display_name>basement - unconditioned</display_name>
        </choice>
        <choice>
          <value>crawlspace - vented</value>
          <display_name>crawlspace - vented</display_name>
        </choice>
        <choice>
          <value>crawlspace - unvented</value>
          <display_name>crawlspace - unvented</display_name>
        </choice>
        <choice>
          <value>attic - vented</value>
          <display_name>attic - vented</display_name>
        </choice>
        <choice>
          <value>attic - unvented</value>
          <display_name>attic - unvented</display_name>
        </choice>
        <choice>
          <value>garage</value>
          <display_name>garage</display_name>
        </choice>
        <choice>
          <value>exterior wall</value>
          <display_name>exterior wall</display_name>
        </choice>
        <choice>
          <value>under slab</value>
          <display_name>under slab</display_name>
        </choice>
        <choice>
          <value>roof deck</value>
          <display_name>roof deck</display_name>
        </choice>
        <choice>
          <value>outside</value>
          <display_name>outside</display_name>
        </choice>
        <choice>
          <value>other housing unit</value>
          <display_name>other housing unit</display_name>
        </choice>
        <choice>
          <value>other heated space</value>
          <display_name>other heated space</display_name>
        </choice>
        <choice>
          <value>other multifamily buffer space</value>
          <display_name>other multifamily buffer space</display_name>
        </choice>
        <choice>
          <value>other non-freezing space</value>
          <display_name>other non-freezing space</display_name>
        </choice>
      </choices>
    </argument>
    <argument>
      <name>ducts_return_insulation_r</name>
      <display_name>Ducts: Return Insulation R-Value</display_name>
      <description>The insulation r-value of the return ducts excluding air films.</description>
      <type>Double</type>
      <units>h-ft^2-R/Btu</units>
      <required>true</required>
      <model_dependent>false</model_dependent>
      <default_value>0</default_value>
    </argument>
    <argument>
      <name>ducts_return_surface_area</name>
      <display_name>Ducts: Return Surface Area</display_name>
      <description>The surface area of the return ducts.</description>
      <type>String</type>
      <units>ft^2</units>
      <required>true</required>
      <model_dependent>false</model_dependent>
      <default_value>auto</default_value>
    </argument>
    <argument>
      <name>ducts_number_of_return_registers</name>
      <display_name>Ducts: Number of Return Registers</display_name>
      <description>The number of return registers of the ducts. Ignored for ducted evaporative cooler.</description>
      <type>String</type>
      <units>#</units>
      <required>true</required>
      <model_dependent>false</model_dependent>
      <default_value>auto</default_value>
    </argument>
    <argument>
      <name>mech_vent_fan_type</name>
      <display_name>Mechanical Ventilation: Fan Type</display_name>
      <description>The type of the mechanical ventilation. Use 'none' if there is no mechanical ventilation system.</description>
      <type>Choice</type>
      <required>true</required>
      <model_dependent>false</model_dependent>
      <default_value>none</default_value>
      <choices>
        <choice>
          <value>none</value>
          <display_name>none</display_name>
        </choice>
        <choice>
          <value>exhaust only</value>
          <display_name>exhaust only</display_name>
        </choice>
        <choice>
          <value>supply only</value>
          <display_name>supply only</display_name>
        </choice>
        <choice>
          <value>energy recovery ventilator</value>
          <display_name>energy recovery ventilator</display_name>
        </choice>
        <choice>
          <value>heat recovery ventilator</value>
          <display_name>heat recovery ventilator</display_name>
        </choice>
        <choice>
          <value>balanced</value>
          <display_name>balanced</display_name>
        </choice>
        <choice>
          <value>central fan integrated supply</value>
          <display_name>central fan integrated supply</display_name>
        </choice>
      </choices>
    </argument>
    <argument>
      <name>mech_vent_flow_rate</name>
      <display_name>Mechanical Ventilation: Flow Rate</display_name>
      <description>The flow rate of the mechanical ventilation.</description>
      <type>String</type>
      <units>CFM</units>
      <required>true</required>
      <model_dependent>false</model_dependent>
      <default_value>auto</default_value>
    </argument>
    <argument>
      <name>mech_vent_hours_in_operation</name>
      <display_name>Mechanical Ventilation: Hours In Operation</display_name>
      <description>The hours in operation of the mechanical ventilation.</description>
      <type>String</type>
      <units>hrs/day</units>
      <required>true</required>
      <model_dependent>false</model_dependent>
      <default_value>auto</default_value>
    </argument>
    <argument>
      <name>mech_vent_recovery_efficiency_type</name>
      <display_name>Mechanical Ventilation: Total Recovery Efficiency Type</display_name>
      <description>The total recovery efficiency type of the mechanical ventilation.</description>
      <type>Choice</type>
      <required>true</required>
      <model_dependent>false</model_dependent>
      <default_value>Unadjusted</default_value>
      <choices>
        <choice>
          <value>Unadjusted</value>
          <display_name>Unadjusted</display_name>
        </choice>
        <choice>
          <value>Adjusted</value>
          <display_name>Adjusted</display_name>
        </choice>
      </choices>
    </argument>
    <argument>
      <name>mech_vent_total_recovery_efficiency</name>
      <display_name>Mechanical Ventilation: Total Recovery Efficiency</display_name>
      <description>The Unadjusted or Adjusted total recovery efficiency of the mechanical ventilation. Applies to energy recovery ventilator.</description>
      <type>Double</type>
      <units>Frac</units>
      <required>true</required>
      <model_dependent>false</model_dependent>
      <default_value>0.48</default_value>
    </argument>
    <argument>
      <name>mech_vent_sensible_recovery_efficiency</name>
      <display_name>Mechanical Ventilation: Sensible Recovery Efficiency</display_name>
      <description>The Unadjusted or Adjusted sensible recovery efficiency of the mechanical ventilation. Applies to energy recovery ventilator and heat recovery ventilator.</description>
      <type>Double</type>
      <units>Frac</units>
      <required>true</required>
      <model_dependent>false</model_dependent>
      <default_value>0.72</default_value>
    </argument>
    <argument>
      <name>mech_vent_fan_power</name>
      <display_name>Mechanical Ventilation: Fan Power</display_name>
      <description>The fan power of the mechanical ventilation.</description>
      <type>String</type>
      <units>W</units>
      <required>true</required>
      <model_dependent>false</model_dependent>
      <default_value>auto</default_value>
    </argument>
    <argument>
      <name>mech_vent_num_units_served</name>
      <display_name>Mechanical Ventilation: Number of Units Served</display_name>
      <description>Number of dwelling units served by the mechanical ventilation system. Must be 1 if single-family detached. Used to apportion flow rate and fan power to the unit.</description>
      <type>Integer</type>
      <units>#</units>
      <required>true</required>
      <model_dependent>false</model_dependent>
      <default_value>1</default_value>
    </argument>
    <argument>
      <name>mech_vent_shared_frac_recirculation</name>
      <display_name>Shared Mechanical Ventilation: Fraction Recirculation</display_name>
      <description>Fraction of the total supply air that is recirculated, with the remainder assumed to be outdoor air. The value must be 0 for exhaust only systems. This is required for a shared mechanical ventilation system.</description>
      <type>Double</type>
      <units>Frac</units>
      <required>false</required>
      <model_dependent>false</model_dependent>
    </argument>
    <argument>
      <name>mech_vent_shared_preheating_fuel</name>
      <display_name>Shared Mechanical Ventilation: Preheating Fuel</display_name>
      <description>Fuel type of the preconditioning heating equipment. Only used for a shared mechanical ventilation system.</description>
      <type>Choice</type>
      <required>false</required>
      <model_dependent>false</model_dependent>
      <choices>
        <choice>
          <value>electricity</value>
          <display_name>electricity</display_name>
        </choice>
        <choice>
          <value>natural gas</value>
          <display_name>natural gas</display_name>
        </choice>
        <choice>
          <value>fuel oil</value>
          <display_name>fuel oil</display_name>
        </choice>
        <choice>
          <value>propane</value>
          <display_name>propane</display_name>
        </choice>
        <choice>
          <value>wood</value>
          <display_name>wood</display_name>
        </choice>
        <choice>
          <value>wood pellets</value>
          <display_name>wood pellets</display_name>
        </choice>
        <choice>
          <value>coal</value>
          <display_name>coal</display_name>
        </choice>
      </choices>
    </argument>
    <argument>
      <name>mech_vent_shared_preheating_efficiency</name>
      <display_name>Shared Mechanical Ventilation: Preheating Efficiency</display_name>
      <description>Efficiency of the preconditioning heating equipment. Only used for a shared mechanical ventilation system.</description>
      <type>Double</type>
      <units>COP</units>
      <required>false</required>
      <model_dependent>false</model_dependent>
    </argument>
    <argument>
      <name>mech_vent_shared_preheating_fraction_heat_load_served</name>
      <display_name>Shared Mechanical Ventilation: Preheating Fraction Ventilation Heat Load Served</display_name>
      <description>Fraction of heating load introduced by the shared ventilation system that is met by the preconditioning heating equipment.</description>
      <type>Double</type>
      <units>Frac</units>
      <required>false</required>
      <model_dependent>false</model_dependent>
    </argument>
    <argument>
      <name>mech_vent_shared_precooling_fuel</name>
      <display_name>Shared Mechanical Ventilation: Precooling Fuel</display_name>
      <description>Fuel type of the preconditioning cooling equipment. Only used for a shared mechanical ventilation system.</description>
      <type>Choice</type>
      <required>false</required>
      <model_dependent>false</model_dependent>
      <choices>
        <choice>
          <value>electricity</value>
          <display_name>electricity</display_name>
        </choice>
      </choices>
    </argument>
    <argument>
      <name>mech_vent_shared_precooling_efficiency</name>
      <display_name>Shared Mechanical Ventilation: Precooling Efficiency</display_name>
      <description>Efficiency of the preconditioning cooling equipment. Only used for a shared mechanical ventilation system.</description>
      <type>Double</type>
      <units>COP</units>
      <required>false</required>
      <model_dependent>false</model_dependent>
    </argument>
    <argument>
      <name>mech_vent_shared_precooling_fraction_cool_load_served</name>
      <display_name>Shared Mechanical Ventilation: Precooling Fraction Ventilation Cool Load Served</display_name>
      <description>Fraction of cooling load introduced by the shared ventilation system that is met by the preconditioning cooling equipment.</description>
      <type>Double</type>
      <units>Frac</units>
      <required>false</required>
      <model_dependent>false</model_dependent>
    </argument>
    <argument>
      <name>mech_vent_2_fan_type</name>
      <display_name>Mechanical Ventilation 2: Fan Type</display_name>
      <description>The type of the second mechanical ventilation. Use 'none' if there is no second mechanical ventilation system.</description>
      <type>Choice</type>
      <required>true</required>
      <model_dependent>false</model_dependent>
      <default_value>none</default_value>
      <choices>
        <choice>
          <value>none</value>
          <display_name>none</display_name>
        </choice>
        <choice>
          <value>exhaust only</value>
          <display_name>exhaust only</display_name>
        </choice>
        <choice>
          <value>supply only</value>
          <display_name>supply only</display_name>
        </choice>
        <choice>
          <value>energy recovery ventilator</value>
          <display_name>energy recovery ventilator</display_name>
        </choice>
        <choice>
          <value>heat recovery ventilator</value>
          <display_name>heat recovery ventilator</display_name>
        </choice>
        <choice>
          <value>balanced</value>
          <display_name>balanced</display_name>
        </choice>
      </choices>
    </argument>
    <argument>
      <name>mech_vent_2_flow_rate</name>
      <display_name>Mechanical Ventilation 2: Flow Rate</display_name>
      <description>The flow rate of the second mechanical ventilation.</description>
      <type>Double</type>
      <units>CFM</units>
      <required>true</required>
      <model_dependent>false</model_dependent>
      <default_value>110</default_value>
    </argument>
    <argument>
      <name>mech_vent_2_hours_in_operation</name>
      <display_name>Mechanical Ventilation 2: Hours In Operation</display_name>
      <description>The hours in operation of the second mechanical ventilation.</description>
      <type>Double</type>
      <units>hrs/day</units>
      <required>true</required>
      <model_dependent>false</model_dependent>
      <default_value>24</default_value>
    </argument>
    <argument>
      <name>mech_vent_2_recovery_efficiency_type</name>
      <display_name>Mechanical Ventilation 2: Total Recovery Efficiency Type</display_name>
      <description>The total recovery efficiency type of the second mechanical ventilation.</description>
      <type>Choice</type>
      <required>true</required>
      <model_dependent>false</model_dependent>
      <default_value>Unadjusted</default_value>
      <choices>
        <choice>
          <value>Unadjusted</value>
          <display_name>Unadjusted</display_name>
        </choice>
        <choice>
          <value>Adjusted</value>
          <display_name>Adjusted</display_name>
        </choice>
      </choices>
    </argument>
    <argument>
      <name>mech_vent_2_total_recovery_efficiency</name>
      <display_name>Mechanical Ventilation 2: Total Recovery Efficiency</display_name>
      <description>The Unadjusted or Adjusted total recovery efficiency of the second mechanical ventilation. Applies to energy recovery ventilator.</description>
      <type>Double</type>
      <units>Frac</units>
      <required>true</required>
      <model_dependent>false</model_dependent>
      <default_value>0.48</default_value>
    </argument>
    <argument>
      <name>mech_vent_2_sensible_recovery_efficiency</name>
      <display_name>Mechanical Ventilation 2: Sensible Recovery Efficiency</display_name>
      <description>The Unadjusted or Adjusted sensible recovery efficiency of the second mechanical ventilation. Applies to energy recovery ventilator and heat recovery ventilator.</description>
      <type>Double</type>
      <units>Frac</units>
      <required>true</required>
      <model_dependent>false</model_dependent>
      <default_value>0.72</default_value>
    </argument>
    <argument>
      <name>mech_vent_2_fan_power</name>
      <display_name>Mechanical Ventilation 2: Fan Power</display_name>
      <description>The fan power of the second mechanical ventilation.</description>
      <type>Double</type>
      <units>W</units>
      <required>true</required>
      <model_dependent>false</model_dependent>
      <default_value>30</default_value>
    </argument>
    <argument>
      <name>kitchen_fans_quantity</name>
      <display_name>Kitchen Fans: Quantity</display_name>
      <description>The quantity of the kitchen fans.</description>
      <type>String</type>
      <units>#</units>
      <required>true</required>
      <model_dependent>false</model_dependent>
      <default_value>auto</default_value>
    </argument>
    <argument>
      <name>kitchen_fans_flow_rate</name>
      <display_name>Kitchen Fans: Flow Rate</display_name>
      <description>The flow rate of the kitchen fan.</description>
      <type>String</type>
      <units>CFM</units>
      <required>false</required>
      <model_dependent>false</model_dependent>
      <default_value>auto</default_value>
    </argument>
    <argument>
      <name>kitchen_fans_hours_in_operation</name>
      <display_name>Kitchen Fans: Hours In Operation</display_name>
      <description>The hours in operation of the kitchen fan.</description>
      <type>String</type>
      <units>hrs/day</units>
      <required>false</required>
      <model_dependent>false</model_dependent>
      <default_value>auto</default_value>
    </argument>
    <argument>
      <name>kitchen_fans_power</name>
      <display_name>Kitchen Fans: Fan Power</display_name>
      <description>The fan power of the kitchen fan.</description>
      <type>String</type>
      <units>W</units>
      <required>false</required>
      <model_dependent>false</model_dependent>
      <default_value>auto</default_value>
    </argument>
    <argument>
      <name>kitchen_fans_start_hour</name>
      <display_name>Kitchen Fans: Start Hour</display_name>
      <description>The start hour of the kitchen fan.</description>
      <type>String</type>
      <units>hr</units>
      <required>false</required>
      <model_dependent>false</model_dependent>
      <default_value>auto</default_value>
    </argument>
    <argument>
      <name>bathroom_fans_quantity</name>
      <display_name>Bathroom Fans: Quantity</display_name>
      <description>The quantity of the bathroom fans.</description>
      <type>String</type>
      <units>#</units>
      <required>true</required>
      <model_dependent>false</model_dependent>
      <default_value>auto</default_value>
    </argument>
    <argument>
      <name>bathroom_fans_flow_rate</name>
      <display_name>Bathroom Fans: Flow Rate</display_name>
      <description>The flow rate of the bathroom fans.</description>
      <type>String</type>
      <units>CFM</units>
      <required>false</required>
      <model_dependent>false</model_dependent>
      <default_value>auto</default_value>
    </argument>
    <argument>
      <name>bathroom_fans_hours_in_operation</name>
      <display_name>Bathroom Fans: Hours In Operation</display_name>
      <description>The hours in operation of the bathroom fans.</description>
      <type>String</type>
      <units>hrs/day</units>
      <required>false</required>
      <model_dependent>false</model_dependent>
      <default_value>auto</default_value>
    </argument>
    <argument>
      <name>bathroom_fans_power</name>
      <display_name>Bathroom Fans: Fan Power</display_name>
      <description>The fan power of the bathroom fans.</description>
      <type>String</type>
      <units>W</units>
      <required>false</required>
      <model_dependent>false</model_dependent>
      <default_value>auto</default_value>
    </argument>
    <argument>
      <name>bathroom_fans_start_hour</name>
      <display_name>Bathroom Fans: Start Hour</display_name>
      <description>The start hour of the bathroom fans.</description>
      <type>String</type>
      <units>hr</units>
      <required>false</required>
      <model_dependent>false</model_dependent>
      <default_value>auto</default_value>
    </argument>
    <argument>
      <name>whole_house_fan_present</name>
      <display_name>Whole House Fan: Present</display_name>
      <description>Whether there is a whole house fan.</description>
      <type>Boolean</type>
      <required>true</required>
      <model_dependent>false</model_dependent>
      <default_value>false</default_value>
      <choices>
        <choice>
          <value>true</value>
          <display_name>true</display_name>
        </choice>
        <choice>
          <value>false</value>
          <display_name>false</display_name>
        </choice>
      </choices>
    </argument>
    <argument>
      <name>whole_house_fan_flow_rate</name>
      <display_name>Whole House Fan: Flow Rate</display_name>
      <description>The flow rate of the whole house fan.</description>
      <type>String</type>
      <units>CFM</units>
      <required>false</required>
      <model_dependent>false</model_dependent>
      <default_value>auto</default_value>
    </argument>
    <argument>
      <name>whole_house_fan_power</name>
      <display_name>Whole House Fan: Fan Power</display_name>
      <description>The fan power of the whole house fan.</description>
      <type>String</type>
      <units>W</units>
      <required>false</required>
      <model_dependent>false</model_dependent>
      <default_value>auto</default_value>
    </argument>
    <argument>
      <name>water_heater_type</name>
      <display_name>Water Heater: Type</display_name>
      <description>The type of water heater. Use 'none' if there is no water heater.</description>
      <type>Choice</type>
      <required>true</required>
      <model_dependent>false</model_dependent>
      <default_value>storage water heater</default_value>
      <choices>
        <choice>
          <value>none</value>
          <display_name>none</display_name>
        </choice>
        <choice>
          <value>storage water heater</value>
          <display_name>storage water heater</display_name>
        </choice>
        <choice>
          <value>instantaneous water heater</value>
          <display_name>instantaneous water heater</display_name>
        </choice>
        <choice>
          <value>heat pump water heater</value>
          <display_name>heat pump water heater</display_name>
        </choice>
        <choice>
          <value>space-heating boiler with storage tank</value>
          <display_name>space-heating boiler with storage tank</display_name>
        </choice>
        <choice>
          <value>space-heating boiler with tankless coil</value>
          <display_name>space-heating boiler with tankless coil</display_name>
        </choice>
      </choices>
    </argument>
    <argument>
      <name>water_heater_fuel_type</name>
      <display_name>Water Heater: Fuel Type</display_name>
      <description>The fuel type of water heater. Ignored for heat pump water heater.</description>
      <type>Choice</type>
      <required>true</required>
      <model_dependent>false</model_dependent>
      <default_value>natural gas</default_value>
      <choices>
        <choice>
          <value>electricity</value>
          <display_name>electricity</display_name>
        </choice>
        <choice>
          <value>natural gas</value>
          <display_name>natural gas</display_name>
        </choice>
        <choice>
          <value>fuel oil</value>
          <display_name>fuel oil</display_name>
        </choice>
        <choice>
          <value>propane</value>
          <display_name>propane</display_name>
        </choice>
        <choice>
          <value>wood</value>
          <display_name>wood</display_name>
        </choice>
        <choice>
          <value>coal</value>
          <display_name>coal</display_name>
        </choice>
      </choices>
    </argument>
    <argument>
      <name>water_heater_location</name>
      <display_name>Water Heater: Location</display_name>
      <description>The location of water heater.</description>
      <type>Choice</type>
      <required>true</required>
      <model_dependent>false</model_dependent>
      <default_value>auto</default_value>
      <choices>
        <choice>
          <value>auto</value>
          <display_name>auto</display_name>
        </choice>
        <choice>
          <value>living space</value>
          <display_name>living space</display_name>
        </choice>
        <choice>
          <value>basement - conditioned</value>
          <display_name>basement - conditioned</display_name>
        </choice>
        <choice>
          <value>basement - unconditioned</value>
          <display_name>basement - unconditioned</display_name>
        </choice>
        <choice>
          <value>garage</value>
          <display_name>garage</display_name>
        </choice>
        <choice>
          <value>attic - vented</value>
          <display_name>attic - vented</display_name>
        </choice>
        <choice>
          <value>attic - unvented</value>
          <display_name>attic - unvented</display_name>
        </choice>
        <choice>
          <value>crawlspace - vented</value>
          <display_name>crawlspace - vented</display_name>
        </choice>
        <choice>
          <value>crawlspace - unvented</value>
          <display_name>crawlspace - unvented</display_name>
        </choice>
        <choice>
          <value>other exterior</value>
          <display_name>other exterior</display_name>
        </choice>
        <choice>
          <value>other housing unit</value>
          <display_name>other housing unit</display_name>
        </choice>
        <choice>
          <value>other heated space</value>
          <display_name>other heated space</display_name>
        </choice>
        <choice>
          <value>other multifamily buffer space</value>
          <display_name>other multifamily buffer space</display_name>
        </choice>
        <choice>
          <value>other non-freezing space</value>
          <display_name>other non-freezing space</display_name>
        </choice>
      </choices>
    </argument>
    <argument>
      <name>water_heater_tank_volume</name>
      <display_name>Water Heater: Tank Volume</display_name>
      <description>Nominal volume of water heater tank. Set to 'auto' to have volume autosized. Only applies to storage water heater, heat pump water heater, and space-heating boiler with storage tank.</description>
      <type>String</type>
      <units>gal</units>
      <required>true</required>
      <model_dependent>false</model_dependent>
      <default_value>auto</default_value>
    </argument>
    <argument>
      <name>water_heater_efficiency_type</name>
      <display_name>Water Heater: Efficiency Type</display_name>
      <description>The efficiency type of water heater. Does not apply to space-heating boilers.</description>
      <type>Choice</type>
      <required>true</required>
      <model_dependent>false</model_dependent>
      <default_value>EnergyFactor</default_value>
      <choices>
        <choice>
          <value>EnergyFactor</value>
          <display_name>EnergyFactor</display_name>
        </choice>
        <choice>
          <value>UniformEnergyFactor</value>
          <display_name>UniformEnergyFactor</display_name>
        </choice>
      </choices>
    </argument>
    <argument>
      <name>water_heater_efficiency</name>
      <display_name>Water Heater: Efficiency</display_name>
      <description>Rated Energy Factor or Uniform Energy Factor. Does not apply to space-heating boilers.</description>
      <type>Double</type>
      <required>true</required>
      <model_dependent>false</model_dependent>
      <default_value>0.67</default_value>
    </argument>
    <argument>
      <name>water_heater_usage_bin</name>
      <display_name>Water Heater: Usage Bin</display_name>
      <description>The usage of the water heater. Required if Efficiency Type is UniformEnergyFactor and Type is not instantaneous water heater. Does not apply to space-heating boilers.</description>
      <type>Choice</type>
      <required>false</required>
      <model_dependent>false</model_dependent>
      <choices>
        <choice>
          <value>very small</value>
          <display_name>very small</display_name>
        </choice>
        <choice>
          <value>low</value>
          <display_name>low</display_name>
        </choice>
        <choice>
          <value>medium</value>
          <display_name>medium</display_name>
        </choice>
        <choice>
          <value>high</value>
          <display_name>high</display_name>
        </choice>
      </choices>
    </argument>
    <argument>
      <name>water_heater_recovery_efficiency</name>
      <display_name>Water Heater: Recovery Efficiency</display_name>
      <description>Ratio of energy delivered to water heater to the energy content of the fuel consumed by the water heater. Only used for non-electric storage water heaters.</description>
      <type>String</type>
      <units>Frac</units>
      <required>true</required>
      <model_dependent>false</model_dependent>
      <default_value>auto</default_value>
    </argument>
    <argument>
      <name>water_heater_heating_capacity</name>
      <display_name>Water Heater: Heating Capacity</display_name>
      <description>Heating capacity. Set to 'auto' to have heating capacity defaulted. Only applies to storage water heater.</description>
      <type>String</type>
      <units>Btu/hr</units>
      <required>true</required>
      <model_dependent>false</model_dependent>
      <default_value>auto</default_value>
    </argument>
    <argument>
      <name>water_heater_standby_loss</name>
      <display_name>Water Heater: Standby Loss</display_name>
      <description>The standby loss of water heater. Only applies to space-heating boilers.</description>
      <type>Double</type>
      <units>deg-F/hr</units>
      <required>false</required>
      <model_dependent>false</model_dependent>
    </argument>
    <argument>
      <name>water_heater_jacket_rvalue</name>
      <display_name>Water Heater: Jacket R-value</display_name>
      <description>The jacket R-value of water heater. Doesn't apply to instantaneous water heater or space-heating boiler with tankless coil.</description>
      <type>Double</type>
      <units>h-ft^2-R/Btu</units>
      <required>false</required>
      <model_dependent>false</model_dependent>
    </argument>
    <argument>
      <name>water_heater_setpoint_temperature</name>
      <display_name>Water Heater: Setpoint Temperature</display_name>
      <description>The setpoint temperature of water heater.</description>
      <type>String</type>
      <units>deg-F</units>
      <required>true</required>
      <model_dependent>false</model_dependent>
      <default_value>auto</default_value>
    </argument>
    <argument>
      <name>water_heater_num_units_served</name>
      <display_name>Water Heater: Number of Units Served</display_name>
      <description>Number of dwelling units served (directly or indirectly) by the water heater. Must be 1 if single-family detached. Used to apportion water heater tank losses to the unit.</description>
      <type>Integer</type>
      <units>#</units>
      <required>true</required>
      <model_dependent>false</model_dependent>
      <default_value>1</default_value>
    </argument>
    <argument>
      <name>water_heater_uses_desuperheater</name>
      <display_name>Water Heater: Uses Desuperheater</display_name>
      <description>Requires that the dwelling unit has a air-to-air, mini-split, or ground-to-air heat pump or a central air conditioner or mini-split air conditioner.</description>
      <type>Boolean</type>
      <required>false</required>
      <model_dependent>false</model_dependent>
      <choices>
        <choice>
          <value>true</value>
          <display_name>true</display_name>
        </choice>
        <choice>
          <value>false</value>
          <display_name>false</display_name>
        </choice>
      </choices>
    </argument>
    <argument>
      <name>water_heater_tank_model_type</name>
      <display_name>Water Heater: Tank Type</display_name>
      <description>Type of tank model to use. The 'stratified' tank generally provide more accurate results, but may significantly increase run time. Applies only to storage water heater.</description>
      <type>Choice</type>
      <required>true</required>
      <model_dependent>false</model_dependent>
      <default_value>mixed</default_value>
      <choices>
        <choice>
          <value>mixed</value>
          <display_name>mixed</display_name>
        </choice>
        <choice>
          <value>stratified</value>
          <display_name>stratified</display_name>
        </choice>
      </choices>
    </argument>
    <argument>
      <name>water_heater_scheduled_setpoint_path</name>
      <display_name>Water Heater: Scheduled Setpoint Path</display_name>
      <description>Absolute (or relative) path of the csv file containing the setpoint schedule. Setpoint should be defined (in F) for every hour. Applies only to storage water heater and heat pump water heater.</description>
      <type>String</type>
      <required>false</required>
      <model_dependent>false</model_dependent>
    </argument>
    <argument>
      <name>water_heater_scheduled_operating_mode_path</name>
      <display_name>Water Heater: Scheduled Operating Mode Path</display_name>
      <description>Absolute (or relative) path of the csv file containing the operating mode schedule. Valid values are 0 (standard) and 1 (heat pump only) and must be specified for every hour. Applies only to heat pump water heater.</description>
      <type>String</type>
      <required>false</required>
      <model_dependent>false</model_dependent>
    </argument>
    <argument>
      <name>water_heater_operating_mode</name>
      <display_name>Water Heater: Operating Mode</display_name>
      <description>The water heater operating mode. The 'heat pump only' option only uses the heat pump, while 'standard' allows the backup electric resistance to come on in high demand situations. This is ignored if a scheduled operating mode type is selected. Applies only to heat pump water heater.</description>
      <type>Choice</type>
      <required>true</required>
      <model_dependent>false</model_dependent>
      <default_value>standard</default_value>
      <choices>
        <choice>
          <value>standard</value>
          <display_name>standard</display_name>
        </choice>
        <choice>
          <value>heat pump only</value>
          <display_name>heat pump only</display_name>
        </choice>
      </choices>
    </argument>
    <argument>
      <name>hot_water_distribution_system_type</name>
      <display_name>Hot Water Distribution: System Type</display_name>
      <description>The type of the hot water distribution system.</description>
      <type>Choice</type>
      <required>true</required>
      <model_dependent>false</model_dependent>
      <default_value>Standard</default_value>
      <choices>
        <choice>
          <value>Standard</value>
          <display_name>Standard</display_name>
        </choice>
        <choice>
          <value>Recirculation</value>
          <display_name>Recirculation</display_name>
        </choice>
      </choices>
    </argument>
    <argument>
      <name>hot_water_distribution_standard_piping_length</name>
      <display_name>Hot Water Distribution: Standard Piping Length</display_name>
      <description>If the distribution system is Standard, the length of the piping. A value of 'auto' will use a default.</description>
      <type>String</type>
      <units>ft</units>
      <required>true</required>
      <model_dependent>false</model_dependent>
      <default_value>auto</default_value>
    </argument>
    <argument>
      <name>hot_water_distribution_recirc_control_type</name>
      <display_name>Hot Water Distribution: Recirculation Control Type</display_name>
      <description>If the distribution system is Recirculation, the type of hot water recirculation control, if any.</description>
      <type>Choice</type>
      <required>true</required>
      <model_dependent>false</model_dependent>
      <default_value>no control</default_value>
      <choices>
        <choice>
          <value>no control</value>
          <display_name>no control</display_name>
        </choice>
        <choice>
          <value>timer</value>
          <display_name>timer</display_name>
        </choice>
        <choice>
          <value>temperature</value>
          <display_name>temperature</display_name>
        </choice>
        <choice>
          <value>presence sensor demand control</value>
          <display_name>presence sensor demand control</display_name>
        </choice>
        <choice>
          <value>manual demand control</value>
          <display_name>manual demand control</display_name>
        </choice>
      </choices>
    </argument>
    <argument>
      <name>hot_water_distribution_recirc_piping_length</name>
      <display_name>Hot Water Distribution: Recirculation Piping Length</display_name>
      <description>If the distribution system is Recirculation, the length of the recirculation piping.</description>
      <type>String</type>
      <units>ft</units>
      <required>true</required>
      <model_dependent>false</model_dependent>
      <default_value>auto</default_value>
    </argument>
    <argument>
      <name>hot_water_distribution_recirc_branch_piping_length</name>
      <display_name>Hot Water Distribution: Recirculation Branch Piping Length</display_name>
      <description>If the distribution system is Recirculation, the length of the recirculation branch piping.</description>
      <type>String</type>
      <units>ft</units>
      <required>true</required>
      <model_dependent>false</model_dependent>
      <default_value>auto</default_value>
    </argument>
    <argument>
      <name>hot_water_distribution_recirc_pump_power</name>
      <display_name>Hot Water Distribution: Recirculation Pump Power</display_name>
      <description>If the distribution system is Recirculation, the recirculation pump power.</description>
      <type>String</type>
      <units>W</units>
      <required>true</required>
      <model_dependent>false</model_dependent>
      <default_value>auto</default_value>
    </argument>
    <argument>
      <name>hot_water_distribution_pipe_r</name>
      <display_name>Hot Water Distribution: Pipe Insulation Nominal R-Value</display_name>
      <description>Nominal R-value of the pipe insulation.</description>
      <type>String</type>
      <units>h-ft^2-R/Btu</units>
      <required>true</required>
      <model_dependent>false</model_dependent>
      <default_value>auto</default_value>
    </argument>
    <argument>
      <name>dwhr_facilities_connected</name>
      <display_name>Drain Water Heat Recovery: Facilities Connected</display_name>
      <description>Which facilities are connected for the drain water heat recovery. Use 'none' if there is no drain water heat recovery system.</description>
      <type>Choice</type>
      <required>true</required>
      <model_dependent>false</model_dependent>
      <default_value>none</default_value>
      <choices>
        <choice>
          <value>none</value>
          <display_name>none</display_name>
        </choice>
        <choice>
          <value>one</value>
          <display_name>one</display_name>
        </choice>
        <choice>
          <value>all</value>
          <display_name>all</display_name>
        </choice>
      </choices>
    </argument>
    <argument>
      <name>dwhr_equal_flow</name>
      <display_name>Drain Water Heat Recovery: Equal Flow</display_name>
      <description>Whether the drain water heat recovery has equal flow.</description>
      <type>Boolean</type>
      <required>true</required>
      <model_dependent>false</model_dependent>
      <default_value>true</default_value>
      <choices>
        <choice>
          <value>true</value>
          <display_name>true</display_name>
        </choice>
        <choice>
          <value>false</value>
          <display_name>false</display_name>
        </choice>
      </choices>
    </argument>
    <argument>
      <name>dwhr_efficiency</name>
      <display_name>Drain Water Heat Recovery: Efficiency</display_name>
      <description>The efficiency of the drain water heat recovery.</description>
      <type>Double</type>
      <units>Frac</units>
      <required>true</required>
      <model_dependent>false</model_dependent>
      <default_value>0.55</default_value>
    </argument>
    <argument>
      <name>water_fixtures_shower_low_flow</name>
      <display_name>Hot Water Fixtures: Is Shower Low Flow</display_name>
      <description>Whether the shower fixture is low flow.</description>
      <type>Boolean</type>
      <required>true</required>
      <model_dependent>false</model_dependent>
      <default_value>false</default_value>
      <choices>
        <choice>
          <value>true</value>
          <display_name>true</display_name>
        </choice>
        <choice>
          <value>false</value>
          <display_name>false</display_name>
        </choice>
      </choices>
    </argument>
    <argument>
      <name>water_fixtures_sink_low_flow</name>
      <display_name>Hot Water Fixtures: Is Sink Low Flow</display_name>
      <description>Whether the sink fixture is low flow.</description>
      <type>Boolean</type>
      <required>true</required>
      <model_dependent>false</model_dependent>
      <default_value>false</default_value>
      <choices>
        <choice>
          <value>true</value>
          <display_name>true</display_name>
        </choice>
        <choice>
          <value>false</value>
          <display_name>false</display_name>
        </choice>
      </choices>
    </argument>
    <argument>
      <name>water_fixtures_usage_multiplier</name>
      <display_name>Hot Water Fixtures: Usage Multiplier</display_name>
      <description>Multiplier on the hot water usage that can reflect, e.g., high/low usage occupants.</description>
      <type>Double</type>
      <required>true</required>
      <model_dependent>false</model_dependent>
      <default_value>1</default_value>
    </argument>
    <argument>
      <name>solar_thermal_system_type</name>
      <display_name>Solar Thermal: System Type</display_name>
      <description>The type of solar thermal system. Use 'none' if there is no solar thermal system.</description>
      <type>Choice</type>
      <required>true</required>
      <model_dependent>false</model_dependent>
      <default_value>none</default_value>
      <choices>
        <choice>
          <value>none</value>
          <display_name>none</display_name>
        </choice>
        <choice>
          <value>hot water</value>
          <display_name>hot water</display_name>
        </choice>
      </choices>
    </argument>
    <argument>
      <name>solar_thermal_collector_area</name>
      <display_name>Solar Thermal: Collector Area</display_name>
      <description>The collector area of the solar thermal system.</description>
      <type>Double</type>
      <units>ft^2</units>
      <required>true</required>
      <model_dependent>false</model_dependent>
      <default_value>40</default_value>
    </argument>
    <argument>
      <name>solar_thermal_collector_loop_type</name>
      <display_name>Solar Thermal: Collector Loop Type</display_name>
      <description>The collector loop type of the solar thermal system.</description>
      <type>Choice</type>
      <required>true</required>
      <model_dependent>false</model_dependent>
      <default_value>liquid direct</default_value>
      <choices>
        <choice>
          <value>liquid direct</value>
          <display_name>liquid direct</display_name>
        </choice>
        <choice>
          <value>liquid indirect</value>
          <display_name>liquid indirect</display_name>
        </choice>
        <choice>
          <value>passive thermosyphon</value>
          <display_name>passive thermosyphon</display_name>
        </choice>
      </choices>
    </argument>
    <argument>
      <name>solar_thermal_collector_type</name>
      <display_name>Solar Thermal: Collector Type</display_name>
      <description>The collector type of the solar thermal system.</description>
      <type>Choice</type>
      <required>true</required>
      <model_dependent>false</model_dependent>
      <default_value>evacuated tube</default_value>
      <choices>
        <choice>
          <value>evacuated tube</value>
          <display_name>evacuated tube</display_name>
        </choice>
        <choice>
          <value>single glazing black</value>
          <display_name>single glazing black</display_name>
        </choice>
        <choice>
          <value>double glazing black</value>
          <display_name>double glazing black</display_name>
        </choice>
        <choice>
          <value>integrated collector storage</value>
          <display_name>integrated collector storage</display_name>
        </choice>
      </choices>
    </argument>
    <argument>
      <name>solar_thermal_collector_azimuth</name>
      <display_name>Solar Thermal: Collector Azimuth</display_name>
      <description>The collector azimuth of the solar thermal system. Azimuth is measured clockwise from north (e.g., North=0, East=90, South=180, West=270).</description>
      <type>Double</type>
      <units>degrees</units>
      <required>true</required>
      <model_dependent>false</model_dependent>
      <default_value>180</default_value>
    </argument>
    <argument>
      <name>solar_thermal_collector_tilt</name>
      <display_name>Solar Thermal: Collector Tilt</display_name>
      <description>The collector tilt of the solar thermal system. Can also enter, e.g., RoofPitch, RoofPitch+20, Latitude, Latitude-15, etc.</description>
      <type>String</type>
      <units>degrees</units>
      <required>true</required>
      <model_dependent>false</model_dependent>
      <default_value>RoofPitch</default_value>
    </argument>
    <argument>
      <name>solar_thermal_collector_rated_optical_efficiency</name>
      <display_name>Solar Thermal: Collector Rated Optical Efficiency</display_name>
      <description>The collector rated optical efficiency of the solar thermal system.</description>
      <type>Double</type>
      <units>Frac</units>
      <required>true</required>
      <model_dependent>false</model_dependent>
      <default_value>0.5</default_value>
    </argument>
    <argument>
      <name>solar_thermal_collector_rated_thermal_losses</name>
      <display_name>Solar Thermal: Collector Rated Thermal Losses</display_name>
      <description>The collector rated thermal losses of the solar thermal system.</description>
      <type>Double</type>
      <units>Frac</units>
      <required>true</required>
      <model_dependent>false</model_dependent>
      <default_value>0.2799</default_value>
    </argument>
    <argument>
      <name>solar_thermal_storage_volume</name>
      <display_name>Solar Thermal: Storage Volume</display_name>
      <description>The storage volume of the solar thermal system.</description>
      <type>String</type>
      <units>Frac</units>
      <required>true</required>
      <model_dependent>false</model_dependent>
      <default_value>auto</default_value>
    </argument>
    <argument>
      <name>solar_thermal_solar_fraction</name>
      <display_name>Solar Thermal: Solar Fraction</display_name>
      <description>The solar fraction of the solar thermal system. If provided, overrides all other solar thermal inputs.</description>
      <type>Double</type>
      <units>Frac</units>
      <required>true</required>
      <model_dependent>false</model_dependent>
      <default_value>0</default_value>
    </argument>
    <argument>
      <name>pv_system_module_type</name>
      <display_name>PV System: Module Type</display_name>
      <description>Module type of the PV system. Use 'none' if there is no PV system.</description>
      <type>Choice</type>
      <required>true</required>
      <model_dependent>false</model_dependent>
      <default_value>none</default_value>
      <choices>
        <choice>
          <value>none</value>
          <display_name>none</display_name>
        </choice>
        <choice>
          <value>auto</value>
          <display_name>auto</display_name>
        </choice>
        <choice>
          <value>standard</value>
          <display_name>standard</display_name>
        </choice>
        <choice>
          <value>premium</value>
          <display_name>premium</display_name>
        </choice>
        <choice>
          <value>thin film</value>
          <display_name>thin film</display_name>
        </choice>
      </choices>
    </argument>
    <argument>
      <name>pv_system_location</name>
      <display_name>PV System: Location</display_name>
      <description>Location of the PV system.</description>
      <type>Choice</type>
      <required>true</required>
      <model_dependent>false</model_dependent>
      <default_value>auto</default_value>
      <choices>
        <choice>
          <value>auto</value>
          <display_name>auto</display_name>
        </choice>
        <choice>
          <value>roof</value>
          <display_name>roof</display_name>
        </choice>
        <choice>
          <value>ground</value>
          <display_name>ground</display_name>
        </choice>
      </choices>
    </argument>
    <argument>
      <name>pv_system_tracking</name>
      <display_name>PV System: Tracking</display_name>
      <description>Tracking of the PV system.</description>
      <type>Choice</type>
      <required>true</required>
      <model_dependent>false</model_dependent>
      <default_value>auto</default_value>
      <choices>
        <choice>
          <value>auto</value>
          <display_name>auto</display_name>
        </choice>
        <choice>
          <value>fixed</value>
          <display_name>fixed</display_name>
        </choice>
        <choice>
          <value>1-axis</value>
          <display_name>1-axis</display_name>
        </choice>
        <choice>
          <value>1-axis backtracked</value>
          <display_name>1-axis backtracked</display_name>
        </choice>
        <choice>
          <value>2-axis</value>
          <display_name>2-axis</display_name>
        </choice>
      </choices>
    </argument>
    <argument>
      <name>pv_system_array_azimuth</name>
      <display_name>PV System: Array Azimuth</display_name>
      <description>Array azimuth of the PV system. Azimuth is measured clockwise from north (e.g., North=0, East=90, South=180, West=270).</description>
      <type>Double</type>
      <units>degrees</units>
      <required>true</required>
      <model_dependent>false</model_dependent>
      <default_value>180</default_value>
    </argument>
    <argument>
      <name>pv_system_array_tilt</name>
      <display_name>PV System: Array Tilt</display_name>
      <description>Array tilt of the PV system. Can also enter, e.g., RoofPitch, RoofPitch+20, Latitude, Latitude-15, etc.</description>
      <type>String</type>
      <units>degrees</units>
      <required>true</required>
      <model_dependent>false</model_dependent>
      <default_value>RoofPitch</default_value>
    </argument>
    <argument>
      <name>pv_system_max_power_output</name>
      <display_name>PV System: Maximum Power Output</display_name>
      <description>Maximum power output of the PV system. For a shared system, this is the total building maximum power output.</description>
      <type>Double</type>
      <units>W</units>
      <required>true</required>
      <model_dependent>false</model_dependent>
      <default_value>4000</default_value>
    </argument>
    <argument>
      <name>pv_system_inverter_efficiency</name>
      <display_name>PV System: Inverter Efficiency</display_name>
      <description>Inverter efficiency of the PV system. If there are two PV systems, this will apply to both.</description>
      <type>Double</type>
      <units>Frac</units>
      <required>false</required>
      <model_dependent>false</model_dependent>
    </argument>
    <argument>
      <name>pv_system_system_losses_fraction</name>
      <display_name>PV System: System Losses Fraction</display_name>
      <description>System losses fraction of the PV system. If there are two PV systems, this will apply to both.</description>
      <type>Double</type>
      <units>Frac</units>
      <required>false</required>
      <model_dependent>false</model_dependent>
    </argument>
    <argument>
      <name>pv_system_num_bedrooms_served</name>
      <display_name>PV System: Number of Bedrooms Served</display_name>
      <description>Number of bedrooms served by PV system. Ignored if single-family detached. Used to apportion PV generation to the unit of a SFA/MF building. If there are two PV systems, this will apply to both.</description>
      <type>Integer</type>
      <units>#</units>
      <required>true</required>
      <model_dependent>false</model_dependent>
      <default_value>3</default_value>
    </argument>
    <argument>
      <name>pv_system_2_module_type</name>
      <display_name>PV System 2: Module Type</display_name>
      <description>Module type of the second PV system. Use 'none' if there is no PV system 2.</description>
      <type>Choice</type>
      <required>true</required>
      <model_dependent>false</model_dependent>
      <default_value>none</default_value>
      <choices>
        <choice>
          <value>none</value>
          <display_name>none</display_name>
        </choice>
        <choice>
          <value>auto</value>
          <display_name>auto</display_name>
        </choice>
        <choice>
          <value>standard</value>
          <display_name>standard</display_name>
        </choice>
        <choice>
          <value>premium</value>
          <display_name>premium</display_name>
        </choice>
        <choice>
          <value>thin film</value>
          <display_name>thin film</display_name>
        </choice>
      </choices>
    </argument>
    <argument>
      <name>pv_system_2_location</name>
      <display_name>PV System 2: Location</display_name>
      <description>Location of the second PV system.</description>
      <type>Choice</type>
      <required>true</required>
      <model_dependent>false</model_dependent>
      <default_value>auto</default_value>
      <choices>
        <choice>
          <value>auto</value>
          <display_name>auto</display_name>
        </choice>
        <choice>
          <value>roof</value>
          <display_name>roof</display_name>
        </choice>
        <choice>
          <value>ground</value>
          <display_name>ground</display_name>
        </choice>
      </choices>
    </argument>
    <argument>
      <name>pv_system_2_tracking</name>
      <display_name>PV System 2: Tracking</display_name>
      <description>Tracking of the second PV system.</description>
      <type>Choice</type>
      <required>true</required>
      <model_dependent>false</model_dependent>
      <default_value>auto</default_value>
      <choices>
        <choice>
          <value>auto</value>
          <display_name>auto</display_name>
        </choice>
        <choice>
          <value>fixed</value>
          <display_name>fixed</display_name>
        </choice>
        <choice>
          <value>1-axis</value>
          <display_name>1-axis</display_name>
        </choice>
        <choice>
          <value>1-axis backtracked</value>
          <display_name>1-axis backtracked</display_name>
        </choice>
        <choice>
          <value>2-axis</value>
          <display_name>2-axis</display_name>
        </choice>
      </choices>
    </argument>
    <argument>
      <name>pv_system_2_array_azimuth</name>
      <display_name>PV System 2: Array Azimuth</display_name>
      <description>Array azimuth of the second PV system. Azimuth is measured clockwise from north (e.g., North=0, East=90, South=180, West=270).</description>
      <type>Double</type>
      <units>degrees</units>
      <required>true</required>
      <model_dependent>false</model_dependent>
      <default_value>180</default_value>
    </argument>
    <argument>
      <name>pv_system_2_array_tilt</name>
      <display_name>PV System 2: Array Tilt</display_name>
      <description>Array tilt of the second PV system. Can also enter, e.g., RoofPitch, RoofPitch+20, Latitude, Latitude-15, etc.</description>
      <type>String</type>
      <units>degrees</units>
      <required>true</required>
      <model_dependent>false</model_dependent>
      <default_value>RoofPitch</default_value>
    </argument>
    <argument>
      <name>pv_system_2_max_power_output</name>
      <display_name>PV System 2: Maximum Power Output</display_name>
      <description>Maximum power output of the second PV system. For a shared system, this is the total building maximum power output.</description>
      <type>Double</type>
      <units>W</units>
      <required>true</required>
      <model_dependent>false</model_dependent>
      <default_value>4000</default_value>
    </argument>
    <argument>
      <name>battery_location</name>
      <display_name>Battery: Location</display_name>
      <description>The space type for the lithium ion battery location.</description>
      <type>Choice</type>
      <required>true</required>
      <model_dependent>false</model_dependent>
      <default_value>none</default_value>
      <choices>
        <choice>
          <value>auto</value>
          <display_name>auto</display_name>
        </choice>
        <choice>
          <value>none</value>
          <display_name>none</display_name>
        </choice>
        <choice>
          <value>living space</value>
          <display_name>living space</display_name>
        </choice>
        <choice>
          <value>basement - conditioned</value>
          <display_name>basement - conditioned</display_name>
        </choice>
        <choice>
          <value>basement - unconditioned</value>
          <display_name>basement - unconditioned</display_name>
        </choice>
        <choice>
          <value>crawlspace - vented</value>
          <display_name>crawlspace - vented</display_name>
        </choice>
        <choice>
          <value>crawlspace - unvented</value>
          <display_name>crawlspace - unvented</display_name>
        </choice>
        <choice>
          <value>crawlspace - conditioned</value>
          <display_name>crawlspace - conditioned</display_name>
        </choice>
        <choice>
          <value>attic - vented</value>
          <display_name>attic - vented</display_name>
        </choice>
        <choice>
          <value>attic - unvented</value>
          <display_name>attic - unvented</display_name>
        </choice>
        <choice>
          <value>garage</value>
          <display_name>garage</display_name>
        </choice>
        <choice>
          <value>outside</value>
          <display_name>outside</display_name>
        </choice>
      </choices>
    </argument>
    <argument>
      <name>battery_power</name>
      <display_name>Battery: Rated Power Output</display_name>
      <description>The rated power output of the lithium ion battery.</description>
      <type>String</type>
      <units>W</units>
      <required>true</required>
      <model_dependent>false</model_dependent>
      <default_value>auto</default_value>
    </argument>
    <argument>
      <name>battery_capacity</name>
      <display_name>Battery: Nominal Capacity</display_name>
      <description>The nominal capacity of the lithium ion battery.</description>
      <type>String</type>
      <units>kWh</units>
      <required>true</required>
      <model_dependent>false</model_dependent>
      <default_value>auto</default_value>
    </argument>
    <argument>
      <name>lighting_present</name>
      <display_name>Lighting: Present</display_name>
      <description>Whether there is lighting energy use.</description>
      <type>Boolean</type>
      <required>false</required>
      <model_dependent>false</model_dependent>
      <default_value>true</default_value>
      <choices>
        <choice>
          <value>true</value>
          <display_name>true</display_name>
        </choice>
        <choice>
          <value>false</value>
          <display_name>false</display_name>
        </choice>
      </choices>
    </argument>
    <argument>
      <name>lighting_interior_fraction_cfl</name>
      <display_name>Lighting: Interior Fraction CFL</display_name>
      <description>Fraction of all lamps (interior) that are compact fluorescent. Lighting not specified as CFL, LFL, or LED is assumed to be incandescent.</description>
      <type>Double</type>
      <required>true</required>
      <model_dependent>false</model_dependent>
      <default_value>0.1</default_value>
    </argument>
    <argument>
      <name>lighting_interior_fraction_lfl</name>
      <display_name>Lighting: Interior Fraction LFL</display_name>
      <description>Fraction of all lamps (interior) that are linear fluorescent. Lighting not specified as CFL, LFL, or LED is assumed to be incandescent.</description>
      <type>Double</type>
      <required>true</required>
      <model_dependent>false</model_dependent>
      <default_value>0</default_value>
    </argument>
    <argument>
      <name>lighting_interior_fraction_led</name>
      <display_name>Lighting: Interior Fraction LED</display_name>
      <description>Fraction of all lamps (interior) that are light emitting diodes. Lighting not specified as CFL, LFL, or LED is assumed to be incandescent.</description>
      <type>Double</type>
      <required>true</required>
      <model_dependent>false</model_dependent>
      <default_value>0</default_value>
    </argument>
    <argument>
      <name>lighting_interior_usage_multiplier</name>
      <display_name>Lighting: Interior Usage Multiplier</display_name>
      <description>Multiplier on the lighting energy usage (interior) that can reflect, e.g., high/low usage occupants.</description>
      <type>Double</type>
      <required>true</required>
      <model_dependent>false</model_dependent>
      <default_value>1</default_value>
    </argument>
    <argument>
      <name>lighting_exterior_fraction_cfl</name>
      <display_name>Lighting: Exterior Fraction CFL</display_name>
      <description>Fraction of all lamps (exterior) that are compact fluorescent. Lighting not specified as CFL, LFL, or LED is assumed to be incandescent.</description>
      <type>Double</type>
      <required>true</required>
      <model_dependent>false</model_dependent>
      <default_value>0</default_value>
    </argument>
    <argument>
      <name>lighting_exterior_fraction_lfl</name>
      <display_name>Lighting: Exterior Fraction LFL</display_name>
      <description>Fraction of all lamps (exterior) that are linear fluorescent. Lighting not specified as CFL, LFL, or LED is assumed to be incandescent.</description>
      <type>Double</type>
      <required>true</required>
      <model_dependent>false</model_dependent>
      <default_value>0</default_value>
    </argument>
    <argument>
      <name>lighting_exterior_fraction_led</name>
      <display_name>Lighting: Exterior Fraction LED</display_name>
      <description>Fraction of all lamps (exterior) that are light emitting diodes. Lighting not specified as CFL, LFL, or LED is assumed to be incandescent.</description>
      <type>Double</type>
      <required>true</required>
      <model_dependent>false</model_dependent>
      <default_value>0</default_value>
    </argument>
    <argument>
      <name>lighting_exterior_usage_multiplier</name>
      <display_name>Lighting: Exterior Usage Multiplier</display_name>
      <description>Multiplier on the lighting energy usage (exterior) that can reflect, e.g., high/low usage occupants.</description>
      <type>Double</type>
      <required>true</required>
      <model_dependent>false</model_dependent>
      <default_value>1</default_value>
    </argument>
    <argument>
      <name>lighting_garage_fraction_cfl</name>
      <display_name>Lighting: Garage Fraction CFL</display_name>
      <description>Fraction of all lamps (garage) that are compact fluorescent. Lighting not specified as CFL, LFL, or LED is assumed to be incandescent.</description>
      <type>Double</type>
      <required>true</required>
      <model_dependent>false</model_dependent>
      <default_value>0</default_value>
    </argument>
    <argument>
      <name>lighting_garage_fraction_lfl</name>
      <display_name>Lighting: Garage Fraction LFL</display_name>
      <description>Fraction of all lamps (garage) that are linear fluorescent. Lighting not specified as CFL, LFL, or LED is assumed to be incandescent.</description>
      <type>Double</type>
      <required>true</required>
      <model_dependent>false</model_dependent>
      <default_value>0</default_value>
    </argument>
    <argument>
      <name>lighting_garage_fraction_led</name>
      <display_name>Lighting: Garage Fraction LED</display_name>
      <description>Fraction of all lamps (garage) that are light emitting diodes. Lighting not specified as CFL, LFL, or LED is assumed to be incandescent.</description>
      <type>Double</type>
      <required>true</required>
      <model_dependent>false</model_dependent>
      <default_value>0</default_value>
    </argument>
    <argument>
      <name>lighting_garage_usage_multiplier</name>
      <display_name>Lighting: Garage Usage Multiplier</display_name>
      <description>Multiplier on the lighting energy usage (garage) that can reflect, e.g., high/low usage occupants.</description>
      <type>Double</type>
      <required>true</required>
      <model_dependent>false</model_dependent>
      <default_value>1</default_value>
    </argument>
    <argument>
      <name>holiday_lighting_present</name>
      <display_name>Holiday Lighting: Present</display_name>
      <description>Whether there is holiday lighting.</description>
      <type>Boolean</type>
      <required>true</required>
      <model_dependent>false</model_dependent>
      <default_value>false</default_value>
      <choices>
        <choice>
          <value>true</value>
          <display_name>true</display_name>
        </choice>
        <choice>
          <value>false</value>
          <display_name>false</display_name>
        </choice>
      </choices>
    </argument>
    <argument>
      <name>holiday_lighting_daily_kwh</name>
      <display_name>Holiday Lighting: Daily Consumption</display_name>
      <description>The daily energy consumption for holiday lighting (exterior).</description>
      <type>String</type>
      <units>kWh/day</units>
      <required>true</required>
      <model_dependent>false</model_dependent>
      <default_value>auto</default_value>
    </argument>
    <argument>
      <name>holiday_lighting_period</name>
      <display_name>Holiday Lighting: Period</display_name>
      <description>Enter a date like "Nov 25 - Jan 5".</description>
      <type>String</type>
      <required>false</required>
      <model_dependent>false</model_dependent>
    </argument>
    <argument>
      <name>dehumidifier_type</name>
      <display_name>Dehumidifier: Type</display_name>
      <description>The type of dehumidifier.</description>
      <type>Choice</type>
      <required>true</required>
      <model_dependent>false</model_dependent>
      <default_value>none</default_value>
      <choices>
        <choice>
          <value>none</value>
          <display_name>none</display_name>
        </choice>
        <choice>
          <value>portable</value>
          <display_name>portable</display_name>
        </choice>
        <choice>
          <value>whole-home</value>
          <display_name>whole-home</display_name>
        </choice>
      </choices>
    </argument>
    <argument>
      <name>dehumidifier_efficiency_type</name>
      <display_name>Dehumidifier: Efficiency Type</display_name>
      <description>The efficiency type of dehumidifier.</description>
      <type>Choice</type>
      <required>true</required>
      <model_dependent>false</model_dependent>
      <default_value>IntegratedEnergyFactor</default_value>
      <choices>
        <choice>
          <value>EnergyFactor</value>
          <display_name>EnergyFactor</display_name>
        </choice>
        <choice>
          <value>IntegratedEnergyFactor</value>
          <display_name>IntegratedEnergyFactor</display_name>
        </choice>
      </choices>
    </argument>
    <argument>
      <name>dehumidifier_efficiency</name>
      <display_name>Dehumidifier: Efficiency</display_name>
      <description>The efficiency of the dehumidifier.</description>
      <type>Double</type>
      <units>liters/kWh</units>
      <required>true</required>
      <model_dependent>false</model_dependent>
      <default_value>1.5</default_value>
    </argument>
    <argument>
      <name>dehumidifier_capacity</name>
      <display_name>Dehumidifier: Capacity</display_name>
      <description>The capacity (water removal rate) of the dehumidifier.</description>
      <type>Double</type>
      <units>pint/day</units>
      <required>true</required>
      <model_dependent>false</model_dependent>
      <default_value>40</default_value>
    </argument>
    <argument>
      <name>dehumidifier_rh_setpoint</name>
      <display_name>Dehumidifier: Relative Humidity Setpoint</display_name>
      <description>The relative humidity setpoint of the dehumidifier.</description>
      <type>Double</type>
      <units>Frac</units>
      <required>true</required>
      <model_dependent>false</model_dependent>
      <default_value>0.5</default_value>
    </argument>
    <argument>
      <name>dehumidifier_fraction_dehumidification_load_served</name>
      <display_name>Dehumidifier: Fraction Dehumidification Load Served</display_name>
      <description>The dehumidification load served fraction of the dehumidifier.</description>
      <type>Double</type>
      <units>Frac</units>
      <required>true</required>
      <model_dependent>false</model_dependent>
      <default_value>1</default_value>
    </argument>
    <argument>
      <name>clothes_washer_location</name>
      <display_name>Clothes Washer: Location</display_name>
      <description>The space type for the clothes washer location.</description>
      <type>Choice</type>
      <required>true</required>
      <model_dependent>false</model_dependent>
      <default_value>auto</default_value>
      <choices>
        <choice>
          <value>auto</value>
          <display_name>auto</display_name>
        </choice>
        <choice>
          <value>none</value>
          <display_name>none</display_name>
        </choice>
        <choice>
          <value>living space</value>
          <display_name>living space</display_name>
        </choice>
        <choice>
          <value>basement - conditioned</value>
          <display_name>basement - conditioned</display_name>
        </choice>
        <choice>
          <value>basement - unconditioned</value>
          <display_name>basement - unconditioned</display_name>
        </choice>
        <choice>
          <value>garage</value>
          <display_name>garage</display_name>
        </choice>
        <choice>
          <value>other housing unit</value>
          <display_name>other housing unit</display_name>
        </choice>
        <choice>
          <value>other heated space</value>
          <display_name>other heated space</display_name>
        </choice>
        <choice>
          <value>other multifamily buffer space</value>
          <display_name>other multifamily buffer space</display_name>
        </choice>
        <choice>
          <value>other non-freezing space</value>
          <display_name>other non-freezing space</display_name>
        </choice>
      </choices>
    </argument>
    <argument>
      <name>clothes_washer_efficiency_type</name>
      <display_name>Clothes Washer: Efficiency Type</display_name>
      <description>The efficiency type of the clothes washer.</description>
      <type>Choice</type>
      <required>true</required>
      <model_dependent>false</model_dependent>
      <default_value>IntegratedModifiedEnergyFactor</default_value>
      <choices>
        <choice>
          <value>ModifiedEnergyFactor</value>
          <display_name>ModifiedEnergyFactor</display_name>
        </choice>
        <choice>
          <value>IntegratedModifiedEnergyFactor</value>
          <display_name>IntegratedModifiedEnergyFactor</display_name>
        </choice>
      </choices>
    </argument>
    <argument>
      <name>clothes_washer_efficiency</name>
      <display_name>Clothes Washer: Efficiency</display_name>
      <description>The efficiency of the clothes washer.</description>
      <type>String</type>
      <units>ft^3/kWh-cyc</units>
      <required>true</required>
      <model_dependent>false</model_dependent>
      <default_value>auto</default_value>
    </argument>
    <argument>
      <name>clothes_washer_rated_annual_kwh</name>
      <display_name>Clothes Washer: Rated Annual Consumption</display_name>
      <description>The annual energy consumed by the clothes washer, as rated, obtained from the EnergyGuide label. This includes both the appliance electricity consumption and the energy required for water heating.</description>
      <type>String</type>
      <units>kWh/yr</units>
      <required>true</required>
      <model_dependent>false</model_dependent>
      <default_value>auto</default_value>
    </argument>
    <argument>
      <name>clothes_washer_label_electric_rate</name>
      <display_name>Clothes Washer: Label Electric Rate</display_name>
      <description>The annual energy consumed by the clothes washer, as rated, obtained from the EnergyGuide label. This includes both the appliance electricity consumption and the energy required for water heating.</description>
      <type>String</type>
      <units>$/kWh</units>
      <required>true</required>
      <model_dependent>false</model_dependent>
      <default_value>auto</default_value>
    </argument>
    <argument>
      <name>clothes_washer_label_gas_rate</name>
      <display_name>Clothes Washer: Label Gas Rate</display_name>
      <description>The annual energy consumed by the clothes washer, as rated, obtained from the EnergyGuide label. This includes both the appliance electricity consumption and the energy required for water heating.</description>
      <type>String</type>
      <units>$/therm</units>
      <required>true</required>
      <model_dependent>false</model_dependent>
      <default_value>auto</default_value>
    </argument>
    <argument>
      <name>clothes_washer_label_annual_gas_cost</name>
      <display_name>Clothes Washer: Label Annual Cost with Gas DHW</display_name>
      <description>The annual cost of using the system under test conditions. Input is obtained from the EnergyGuide label.</description>
      <type>String</type>
      <units>$</units>
      <required>true</required>
      <model_dependent>false</model_dependent>
      <default_value>auto</default_value>
    </argument>
    <argument>
      <name>clothes_washer_label_usage</name>
      <display_name>Clothes Washer: Label Usage</display_name>
      <description>The clothes washer loads per week.</description>
      <type>String</type>
      <units>cyc/wk</units>
      <required>true</required>
      <model_dependent>false</model_dependent>
      <default_value>auto</default_value>
    </argument>
    <argument>
      <name>clothes_washer_capacity</name>
      <display_name>Clothes Washer: Drum Volume</display_name>
      <description>Volume of the washer drum. Obtained from the EnergyStar website or the manufacturer's literature.</description>
      <type>String</type>
      <units>ft^3</units>
      <required>true</required>
      <model_dependent>false</model_dependent>
      <default_value>auto</default_value>
    </argument>
    <argument>
      <name>clothes_washer_usage_multiplier</name>
      <display_name>Clothes Washer: Usage Multiplier</display_name>
      <description>Multiplier on the clothes washer energy and hot water usage that can reflect, e.g., high/low usage occupants.</description>
      <type>Double</type>
      <required>true</required>
      <model_dependent>false</model_dependent>
      <default_value>1</default_value>
    </argument>
    <argument>
      <name>clothes_dryer_location</name>
      <display_name>Clothes Dryer: Location</display_name>
      <description>The space type for the clothes dryer location.</description>
      <type>Choice</type>
      <required>true</required>
      <model_dependent>false</model_dependent>
      <default_value>auto</default_value>
      <choices>
        <choice>
          <value>auto</value>
          <display_name>auto</display_name>
        </choice>
        <choice>
          <value>none</value>
          <display_name>none</display_name>
        </choice>
        <choice>
          <value>living space</value>
          <display_name>living space</display_name>
        </choice>
        <choice>
          <value>basement - conditioned</value>
          <display_name>basement - conditioned</display_name>
        </choice>
        <choice>
          <value>basement - unconditioned</value>
          <display_name>basement - unconditioned</display_name>
        </choice>
        <choice>
          <value>garage</value>
          <display_name>garage</display_name>
        </choice>
        <choice>
          <value>other housing unit</value>
          <display_name>other housing unit</display_name>
        </choice>
        <choice>
          <value>other heated space</value>
          <display_name>other heated space</display_name>
        </choice>
        <choice>
          <value>other multifamily buffer space</value>
          <display_name>other multifamily buffer space</display_name>
        </choice>
        <choice>
          <value>other non-freezing space</value>
          <display_name>other non-freezing space</display_name>
        </choice>
      </choices>
    </argument>
    <argument>
      <name>clothes_dryer_fuel_type</name>
      <display_name>Clothes Dryer: Fuel Type</display_name>
      <description>Type of fuel used by the clothes dryer.</description>
      <type>Choice</type>
      <required>true</required>
      <model_dependent>false</model_dependent>
      <default_value>natural gas</default_value>
      <choices>
        <choice>
          <value>electricity</value>
          <display_name>electricity</display_name>
        </choice>
        <choice>
          <value>natural gas</value>
          <display_name>natural gas</display_name>
        </choice>
        <choice>
          <value>fuel oil</value>
          <display_name>fuel oil</display_name>
        </choice>
        <choice>
          <value>propane</value>
          <display_name>propane</display_name>
        </choice>
        <choice>
          <value>wood</value>
          <display_name>wood</display_name>
        </choice>
        <choice>
          <value>coal</value>
          <display_name>coal</display_name>
        </choice>
      </choices>
    </argument>
    <argument>
      <name>clothes_dryer_efficiency_type</name>
      <display_name>Clothes Dryer: Efficiency Type</display_name>
      <description>The efficiency type of the clothes dryer.</description>
      <type>Choice</type>
      <required>true</required>
      <model_dependent>false</model_dependent>
      <default_value>CombinedEnergyFactor</default_value>
      <choices>
        <choice>
          <value>EnergyFactor</value>
          <display_name>EnergyFactor</display_name>
        </choice>
        <choice>
          <value>CombinedEnergyFactor</value>
          <display_name>CombinedEnergyFactor</display_name>
        </choice>
      </choices>
    </argument>
    <argument>
      <name>clothes_dryer_efficiency</name>
      <display_name>Clothes Dryer: Efficiency</display_name>
      <description>The efficiency of the clothes dryer.</description>
      <type>String</type>
      <units>lb/kWh</units>
      <required>true</required>
      <model_dependent>false</model_dependent>
      <default_value>auto</default_value>
    </argument>
    <argument>
      <name>clothes_dryer_vented_flow_rate</name>
      <display_name>Clothes Dryer: Vented Flow Rate</display_name>
      <description>The exhaust flow rate of the vented clothes dryer.</description>
      <type>String</type>
      <units>CFM</units>
      <required>true</required>
      <model_dependent>false</model_dependent>
      <default_value>auto</default_value>
    </argument>
    <argument>
      <name>clothes_dryer_usage_multiplier</name>
      <display_name>Clothes Dryer: Usage Multiplier</display_name>
      <description>Multiplier on the clothes dryer energy usage that can reflect, e.g., high/low usage occupants.</description>
      <type>Double</type>
      <required>true</required>
      <model_dependent>false</model_dependent>
      <default_value>1</default_value>
    </argument>
    <argument>
      <name>dishwasher_location</name>
      <display_name>Dishwasher: Location</display_name>
      <description>The space type for the dishwasher location.</description>
      <type>Choice</type>
      <required>true</required>
      <model_dependent>false</model_dependent>
      <default_value>auto</default_value>
      <choices>
        <choice>
          <value>auto</value>
          <display_name>auto</display_name>
        </choice>
        <choice>
          <value>none</value>
          <display_name>none</display_name>
        </choice>
        <choice>
          <value>living space</value>
          <display_name>living space</display_name>
        </choice>
        <choice>
          <value>basement - conditioned</value>
          <display_name>basement - conditioned</display_name>
        </choice>
        <choice>
          <value>basement - unconditioned</value>
          <display_name>basement - unconditioned</display_name>
        </choice>
        <choice>
          <value>garage</value>
          <display_name>garage</display_name>
        </choice>
        <choice>
          <value>other housing unit</value>
          <display_name>other housing unit</display_name>
        </choice>
        <choice>
          <value>other heated space</value>
          <display_name>other heated space</display_name>
        </choice>
        <choice>
          <value>other multifamily buffer space</value>
          <display_name>other multifamily buffer space</display_name>
        </choice>
        <choice>
          <value>other non-freezing space</value>
          <display_name>other non-freezing space</display_name>
        </choice>
      </choices>
    </argument>
    <argument>
      <name>dishwasher_efficiency_type</name>
      <display_name>Dishwasher: Efficiency Type</display_name>
      <description>The efficiency type of dishwasher.</description>
      <type>Choice</type>
      <required>true</required>
      <model_dependent>false</model_dependent>
      <default_value>RatedAnnualkWh</default_value>
      <choices>
        <choice>
          <value>RatedAnnualkWh</value>
          <display_name>RatedAnnualkWh</display_name>
        </choice>
        <choice>
          <value>EnergyFactor</value>
          <display_name>EnergyFactor</display_name>
        </choice>
      </choices>
    </argument>
    <argument>
      <name>dishwasher_efficiency</name>
      <display_name>Dishwasher: Efficiency</display_name>
      <description>The efficiency of the dishwasher.</description>
      <type>String</type>
      <units>RatedAnnualkWh or EnergyFactor</units>
      <required>true</required>
      <model_dependent>false</model_dependent>
      <default_value>auto</default_value>
    </argument>
    <argument>
      <name>dishwasher_label_electric_rate</name>
      <display_name>Dishwasher: Label Electric Rate</display_name>
      <description>The label electric rate of the dishwasher.</description>
      <type>String</type>
      <units>$/kWh</units>
      <required>true</required>
      <model_dependent>false</model_dependent>
      <default_value>auto</default_value>
    </argument>
    <argument>
      <name>dishwasher_label_gas_rate</name>
      <display_name>Dishwasher: Label Gas Rate</display_name>
      <description>The label gas rate of the dishwasher.</description>
      <type>String</type>
      <units>$/therm</units>
      <required>true</required>
      <model_dependent>false</model_dependent>
      <default_value>auto</default_value>
    </argument>
    <argument>
      <name>dishwasher_label_annual_gas_cost</name>
      <display_name>Dishwasher: Label Annual Gas Cost</display_name>
      <description>The label annual gas cost of the dishwasher.</description>
      <type>String</type>
      <units>$</units>
      <required>true</required>
      <model_dependent>false</model_dependent>
      <default_value>auto</default_value>
    </argument>
    <argument>
      <name>dishwasher_label_usage</name>
      <display_name>Dishwasher: Label Usage</display_name>
      <description>The dishwasher loads per week.</description>
      <type>String</type>
      <units>cyc/wk</units>
      <required>true</required>
      <model_dependent>false</model_dependent>
      <default_value>auto</default_value>
    </argument>
    <argument>
      <name>dishwasher_place_setting_capacity</name>
      <display_name>Dishwasher: Number of Place Settings</display_name>
      <description>The number of place settings for the unit. Data obtained from manufacturer's literature.</description>
      <type>String</type>
      <units>#</units>
      <required>true</required>
      <model_dependent>false</model_dependent>
      <default_value>auto</default_value>
    </argument>
    <argument>
      <name>dishwasher_usage_multiplier</name>
      <display_name>Dishwasher: Usage Multiplier</display_name>
      <description>Multiplier on the dishwasher energy usage that can reflect, e.g., high/low usage occupants.</description>
      <type>Double</type>
      <required>true</required>
      <model_dependent>false</model_dependent>
      <default_value>1</default_value>
    </argument>
    <argument>
      <name>refrigerator_location</name>
      <display_name>Refrigerator: Location</display_name>
      <description>The space type for the refrigerator location.</description>
      <type>Choice</type>
      <required>true</required>
      <model_dependent>false</model_dependent>
      <default_value>auto</default_value>
      <choices>
        <choice>
          <value>auto</value>
          <display_name>auto</display_name>
        </choice>
        <choice>
          <value>none</value>
          <display_name>none</display_name>
        </choice>
        <choice>
          <value>living space</value>
          <display_name>living space</display_name>
        </choice>
        <choice>
          <value>basement - conditioned</value>
          <display_name>basement - conditioned</display_name>
        </choice>
        <choice>
          <value>basement - unconditioned</value>
          <display_name>basement - unconditioned</display_name>
        </choice>
        <choice>
          <value>garage</value>
          <display_name>garage</display_name>
        </choice>
        <choice>
          <value>other housing unit</value>
          <display_name>other housing unit</display_name>
        </choice>
        <choice>
          <value>other heated space</value>
          <display_name>other heated space</display_name>
        </choice>
        <choice>
          <value>other multifamily buffer space</value>
          <display_name>other multifamily buffer space</display_name>
        </choice>
        <choice>
          <value>other non-freezing space</value>
          <display_name>other non-freezing space</display_name>
        </choice>
      </choices>
    </argument>
    <argument>
      <name>refrigerator_rated_annual_kwh</name>
      <display_name>Refrigerator: Rated Annual Consumption</display_name>
      <description>The EnergyGuide rated annual energy consumption for a refrigerator.</description>
      <type>String</type>
      <units>kWh/yr</units>
      <required>true</required>
      <model_dependent>false</model_dependent>
      <default_value>auto</default_value>
    </argument>
    <argument>
      <name>refrigerator_usage_multiplier</name>
      <display_name>Refrigerator: Usage Multiplier</display_name>
      <description>Multiplier on the refrigerator energy usage that can reflect, e.g., high/low usage occupants.</description>
      <type>Double</type>
      <required>true</required>
      <model_dependent>false</model_dependent>
      <default_value>1</default_value>
    </argument>
    <argument>
      <name>extra_refrigerator_location</name>
      <display_name>Extra Refrigerator: Location</display_name>
      <description>The space type for the extra refrigerator location.</description>
      <type>Choice</type>
      <required>true</required>
      <model_dependent>false</model_dependent>
      <default_value>none</default_value>
      <choices>
        <choice>
          <value>auto</value>
          <display_name>auto</display_name>
        </choice>
        <choice>
          <value>none</value>
          <display_name>none</display_name>
        </choice>
        <choice>
          <value>living space</value>
          <display_name>living space</display_name>
        </choice>
        <choice>
          <value>basement - conditioned</value>
          <display_name>basement - conditioned</display_name>
        </choice>
        <choice>
          <value>basement - unconditioned</value>
          <display_name>basement - unconditioned</display_name>
        </choice>
        <choice>
          <value>garage</value>
          <display_name>garage</display_name>
        </choice>
        <choice>
          <value>other housing unit</value>
          <display_name>other housing unit</display_name>
        </choice>
        <choice>
          <value>other heated space</value>
          <display_name>other heated space</display_name>
        </choice>
        <choice>
          <value>other multifamily buffer space</value>
          <display_name>other multifamily buffer space</display_name>
        </choice>
        <choice>
          <value>other non-freezing space</value>
          <display_name>other non-freezing space</display_name>
        </choice>
      </choices>
    </argument>
    <argument>
      <name>extra_refrigerator_rated_annual_kwh</name>
      <display_name>Extra Refrigerator: Rated Annual Consumption</display_name>
      <description>The EnergyGuide rated annual energy consumption for an extra rrefrigerator.</description>
      <type>String</type>
      <units>kWh/yr</units>
      <required>true</required>
      <model_dependent>false</model_dependent>
      <default_value>auto</default_value>
    </argument>
    <argument>
      <name>extra_refrigerator_usage_multiplier</name>
      <display_name>Extra Refrigerator: Usage Multiplier</display_name>
      <description>Multiplier on the extra refrigerator energy usage that can reflect, e.g., high/low usage occupants.</description>
      <type>Double</type>
      <required>true</required>
      <model_dependent>false</model_dependent>
      <default_value>1</default_value>
    </argument>
    <argument>
      <name>freezer_location</name>
      <display_name>Freezer: Location</display_name>
      <description>The space type for the freezer location.</description>
      <type>Choice</type>
      <required>true</required>
      <model_dependent>false</model_dependent>
      <default_value>none</default_value>
      <choices>
        <choice>
          <value>auto</value>
          <display_name>auto</display_name>
        </choice>
        <choice>
          <value>none</value>
          <display_name>none</display_name>
        </choice>
        <choice>
          <value>living space</value>
          <display_name>living space</display_name>
        </choice>
        <choice>
          <value>basement - conditioned</value>
          <display_name>basement - conditioned</display_name>
        </choice>
        <choice>
          <value>basement - unconditioned</value>
          <display_name>basement - unconditioned</display_name>
        </choice>
        <choice>
          <value>garage</value>
          <display_name>garage</display_name>
        </choice>
        <choice>
          <value>other housing unit</value>
          <display_name>other housing unit</display_name>
        </choice>
        <choice>
          <value>other heated space</value>
          <display_name>other heated space</display_name>
        </choice>
        <choice>
          <value>other multifamily buffer space</value>
          <display_name>other multifamily buffer space</display_name>
        </choice>
        <choice>
          <value>other non-freezing space</value>
          <display_name>other non-freezing space</display_name>
        </choice>
      </choices>
    </argument>
    <argument>
      <name>freezer_rated_annual_kwh</name>
      <display_name>Freezer: Rated Annual Consumption</display_name>
      <description>The EnergyGuide rated annual energy consumption for a freezer.</description>
      <type>String</type>
      <units>kWh/yr</units>
      <required>true</required>
      <model_dependent>false</model_dependent>
      <default_value>auto</default_value>
    </argument>
    <argument>
      <name>freezer_usage_multiplier</name>
      <display_name>Freezer: Usage Multiplier</display_name>
      <description>Multiplier on the freezer energy usage that can reflect, e.g., high/low usage occupants.</description>
      <type>Double</type>
      <required>true</required>
      <model_dependent>false</model_dependent>
      <default_value>1</default_value>
    </argument>
    <argument>
      <name>cooking_range_oven_location</name>
      <display_name>Cooking Range/Oven: Location</display_name>
      <description>The space type for the cooking range/oven location.</description>
      <type>Choice</type>
      <required>true</required>
      <model_dependent>false</model_dependent>
      <default_value>auto</default_value>
      <choices>
        <choice>
          <value>auto</value>
          <display_name>auto</display_name>
        </choice>
        <choice>
          <value>none</value>
          <display_name>none</display_name>
        </choice>
        <choice>
          <value>living space</value>
          <display_name>living space</display_name>
        </choice>
        <choice>
          <value>basement - conditioned</value>
          <display_name>basement - conditioned</display_name>
        </choice>
        <choice>
          <value>basement - unconditioned</value>
          <display_name>basement - unconditioned</display_name>
        </choice>
        <choice>
          <value>garage</value>
          <display_name>garage</display_name>
        </choice>
        <choice>
          <value>other housing unit</value>
          <display_name>other housing unit</display_name>
        </choice>
        <choice>
          <value>other heated space</value>
          <display_name>other heated space</display_name>
        </choice>
        <choice>
          <value>other multifamily buffer space</value>
          <display_name>other multifamily buffer space</display_name>
        </choice>
        <choice>
          <value>other non-freezing space</value>
          <display_name>other non-freezing space</display_name>
        </choice>
      </choices>
    </argument>
    <argument>
      <name>cooking_range_oven_fuel_type</name>
      <display_name>Cooking Range/Oven: Fuel Type</display_name>
      <description>Type of fuel used by the cooking range/oven.</description>
      <type>Choice</type>
      <required>true</required>
      <model_dependent>false</model_dependent>
      <default_value>natural gas</default_value>
      <choices>
        <choice>
          <value>electricity</value>
          <display_name>electricity</display_name>
        </choice>
        <choice>
          <value>natural gas</value>
          <display_name>natural gas</display_name>
        </choice>
        <choice>
          <value>fuel oil</value>
          <display_name>fuel oil</display_name>
        </choice>
        <choice>
          <value>propane</value>
          <display_name>propane</display_name>
        </choice>
        <choice>
          <value>wood</value>
          <display_name>wood</display_name>
        </choice>
        <choice>
          <value>coal</value>
          <display_name>coal</display_name>
        </choice>
      </choices>
    </argument>
    <argument>
      <name>cooking_range_oven_is_induction</name>
      <display_name>Cooking Range/Oven: Is Induction</display_name>
      <description>Whether the cooking range is induction.</description>
      <type>Boolean</type>
      <required>false</required>
      <model_dependent>false</model_dependent>
      <choices>
        <choice>
          <value>true</value>
          <display_name>true</display_name>
        </choice>
        <choice>
          <value>false</value>
          <display_name>false</display_name>
        </choice>
      </choices>
    </argument>
    <argument>
      <name>cooking_range_oven_is_convection</name>
      <display_name>Cooking Range/Oven: Is Convection</display_name>
      <description>Whether the oven is convection.</description>
      <type>Boolean</type>
      <required>false</required>
      <model_dependent>false</model_dependent>
      <choices>
        <choice>
          <value>true</value>
          <display_name>true</display_name>
        </choice>
        <choice>
          <value>false</value>
          <display_name>false</display_name>
        </choice>
      </choices>
    </argument>
    <argument>
      <name>cooking_range_oven_usage_multiplier</name>
      <display_name>Cooking Range/Oven: Usage Multiplier</display_name>
      <description>Multiplier on the cooking range/oven energy usage that can reflect, e.g., high/low usage occupants.</description>
      <type>Double</type>
      <required>true</required>
      <model_dependent>false</model_dependent>
      <default_value>1</default_value>
    </argument>
    <argument>
      <name>ceiling_fan_present</name>
      <display_name>Ceiling Fan: Present</display_name>
      <description>Whether there is are any ceiling fans.</description>
      <type>Boolean</type>
      <required>true</required>
      <model_dependent>false</model_dependent>
      <default_value>true</default_value>
      <choices>
        <choice>
          <value>true</value>
          <display_name>true</display_name>
        </choice>
        <choice>
          <value>false</value>
          <display_name>false</display_name>
        </choice>
      </choices>
    </argument>
    <argument>
      <name>ceiling_fan_efficiency</name>
      <display_name>Ceiling Fan: Efficiency</display_name>
      <description>The efficiency rating of the ceiling fan(s) at medium speed.</description>
      <type>String</type>
      <units>CFM/W</units>
      <required>true</required>
      <model_dependent>false</model_dependent>
      <default_value>auto</default_value>
    </argument>
    <argument>
      <name>ceiling_fan_quantity</name>
      <display_name>Ceiling Fan: Quantity</display_name>
      <description>Total number of ceiling fans.</description>
      <type>String</type>
      <units>#</units>
      <required>true</required>
      <model_dependent>false</model_dependent>
      <default_value>auto</default_value>
    </argument>
    <argument>
      <name>ceiling_fan_cooling_setpoint_temp_offset</name>
      <display_name>Ceiling Fan: Cooling Setpoint Temperature Offset</display_name>
      <description>The setpoint temperature offset during cooling season for the ceiling fan(s). Only applies if ceiling fan quantity is greater than zero.</description>
      <type>Double</type>
      <units>deg-F</units>
      <required>true</required>
      <model_dependent>false</model_dependent>
      <default_value>0</default_value>
    </argument>
    <argument>
      <name>misc_plug_loads_television_present</name>
      <display_name>Misc Plug Loads: Television Present</display_name>
      <description>Whether there are televisions.</description>
      <type>Boolean</type>
      <required>true</required>
      <model_dependent>false</model_dependent>
      <default_value>true</default_value>
      <choices>
        <choice>
          <value>true</value>
          <display_name>true</display_name>
        </choice>
        <choice>
          <value>false</value>
          <display_name>false</display_name>
        </choice>
      </choices>
    </argument>
    <argument>
      <name>misc_plug_loads_television_annual_kwh</name>
      <display_name>Misc Plug Loads: Television Annual kWh</display_name>
      <description>The annual energy consumption of the television plug loads.</description>
      <type>String</type>
      <units>kWh/yr</units>
      <required>true</required>
      <model_dependent>false</model_dependent>
      <default_value>auto</default_value>
    </argument>
    <argument>
      <name>misc_plug_loads_television_usage_multiplier</name>
      <display_name>Misc Plug Loads: Television Usage Multiplier</display_name>
      <description>Multiplier on the television energy usage that can reflect, e.g., high/low usage occupants.</description>
      <type>Double</type>
      <required>true</required>
      <model_dependent>false</model_dependent>
      <default_value>1</default_value>
    </argument>
    <argument>
      <name>misc_plug_loads_other_annual_kwh</name>
      <display_name>Misc Plug Loads: Other Annual kWh</display_name>
      <description>The annual energy consumption of the other residual plug loads.</description>
      <type>String</type>
      <units>kWh/yr</units>
      <required>true</required>
      <model_dependent>false</model_dependent>
      <default_value>auto</default_value>
    </argument>
    <argument>
      <name>misc_plug_loads_other_frac_sensible</name>
      <display_name>Misc Plug Loads: Other Sensible Fraction</display_name>
      <description>Fraction of other residual plug loads' internal gains that are sensible.</description>
      <type>String</type>
      <units>Frac</units>
      <required>true</required>
      <model_dependent>false</model_dependent>
      <default_value>auto</default_value>
    </argument>
    <argument>
      <name>misc_plug_loads_other_frac_latent</name>
      <display_name>Misc Plug Loads: Other Latent Fraction</display_name>
      <description>Fraction of other residual plug loads' internal gains that are latent.</description>
      <type>String</type>
      <units>Frac</units>
      <required>true</required>
      <model_dependent>false</model_dependent>
      <default_value>auto</default_value>
    </argument>
    <argument>
      <name>misc_plug_loads_other_usage_multiplier</name>
      <display_name>Misc Plug Loads: Other Usage Multiplier</display_name>
      <description>Multiplier on the other energy usage that can reflect, e.g., high/low usage occupants.</description>
      <type>Double</type>
      <required>true</required>
      <model_dependent>false</model_dependent>
      <default_value>1</default_value>
    </argument>
    <argument>
      <name>misc_plug_loads_well_pump_present</name>
      <display_name>Misc Plug Loads: Well Pump Present</display_name>
      <description>Whether there is a well pump.</description>
      <type>Boolean</type>
      <required>true</required>
      <model_dependent>false</model_dependent>
      <default_value>false</default_value>
      <choices>
        <choice>
          <value>true</value>
          <display_name>true</display_name>
        </choice>
        <choice>
          <value>false</value>
          <display_name>false</display_name>
        </choice>
      </choices>
    </argument>
    <argument>
      <name>misc_plug_loads_well_pump_annual_kwh</name>
      <display_name>Misc Plug Loads: Well Pump Annual kWh</display_name>
      <description>The annual energy consumption of the well pump plug loads.</description>
      <type>String</type>
      <units>kWh/yr</units>
      <required>true</required>
      <model_dependent>false</model_dependent>
      <default_value>auto</default_value>
    </argument>
    <argument>
      <name>misc_plug_loads_well_pump_usage_multiplier</name>
      <display_name>Misc Plug Loads: Well Pump Usage Multiplier</display_name>
      <description>Multiplier on the well pump energy usage that can reflect, e.g., high/low usage occupants.</description>
      <type>Double</type>
      <required>true</required>
      <model_dependent>false</model_dependent>
      <default_value>1</default_value>
    </argument>
    <argument>
      <name>misc_plug_loads_vehicle_present</name>
      <display_name>Misc Plug Loads: Vehicle Present</display_name>
      <description>Whether there is an electric vehicle.</description>
      <type>Boolean</type>
      <required>true</required>
      <model_dependent>false</model_dependent>
      <default_value>false</default_value>
      <choices>
        <choice>
          <value>true</value>
          <display_name>true</display_name>
        </choice>
        <choice>
          <value>false</value>
          <display_name>false</display_name>
        </choice>
      </choices>
    </argument>
    <argument>
      <name>misc_plug_loads_vehicle_annual_kwh</name>
      <display_name>Misc Plug Loads: Vehicle Annual kWh</display_name>
      <description>The annual energy consumption of the electric vehicle plug loads.</description>
      <type>String</type>
      <units>kWh/yr</units>
      <required>true</required>
      <model_dependent>false</model_dependent>
      <default_value>auto</default_value>
    </argument>
    <argument>
      <name>misc_plug_loads_vehicle_usage_multiplier</name>
      <display_name>Misc Plug Loads: Vehicle Usage Multiplier</display_name>
      <description>Multiplier on the electric vehicle energy usage that can reflect, e.g., high/low usage occupants.</description>
      <type>Double</type>
      <required>true</required>
      <model_dependent>false</model_dependent>
      <default_value>1</default_value>
    </argument>
    <argument>
      <name>misc_fuel_loads_grill_present</name>
      <display_name>Misc Fuel Loads: Grill Present</display_name>
      <description>Whether there is a fuel loads grill.</description>
      <type>Boolean</type>
      <required>true</required>
      <model_dependent>false</model_dependent>
      <default_value>false</default_value>
      <choices>
        <choice>
          <value>true</value>
          <display_name>true</display_name>
        </choice>
        <choice>
          <value>false</value>
          <display_name>false</display_name>
        </choice>
      </choices>
    </argument>
    <argument>
      <name>misc_fuel_loads_grill_fuel_type</name>
      <display_name>Misc Fuel Loads: Grill Fuel Type</display_name>
      <description>The fuel type of the fuel loads grill.</description>
      <type>Choice</type>
      <required>true</required>
      <model_dependent>false</model_dependent>
      <default_value>natural gas</default_value>
      <choices>
        <choice>
          <value>natural gas</value>
          <display_name>natural gas</display_name>
        </choice>
        <choice>
          <value>fuel oil</value>
          <display_name>fuel oil</display_name>
        </choice>
        <choice>
          <value>propane</value>
          <display_name>propane</display_name>
        </choice>
        <choice>
          <value>wood</value>
          <display_name>wood</display_name>
        </choice>
        <choice>
          <value>wood pellets</value>
          <display_name>wood pellets</display_name>
        </choice>
      </choices>
    </argument>
    <argument>
      <name>misc_fuel_loads_grill_annual_therm</name>
      <display_name>Misc Fuel Loads: Grill Annual therm</display_name>
      <description>The annual energy consumption of the fuel loads grill.</description>
      <type>String</type>
      <units>therm/yr</units>
      <required>true</required>
      <model_dependent>false</model_dependent>
      <default_value>auto</default_value>
    </argument>
    <argument>
      <name>misc_fuel_loads_grill_usage_multiplier</name>
      <display_name>Misc Fuel Loads: Grill Usage Multiplier</display_name>
      <description>Multiplier on the fuel loads grill energy usage that can reflect, e.g., high/low usage occupants.</description>
      <type>Double</type>
      <required>true</required>
      <model_dependent>false</model_dependent>
      <default_value>0</default_value>
    </argument>
    <argument>
      <name>misc_fuel_loads_lighting_present</name>
      <display_name>Misc Fuel Loads: Lighting Present</display_name>
      <description>Whether there is fuel loads lighting.</description>
      <type>Boolean</type>
      <required>true</required>
      <model_dependent>false</model_dependent>
      <default_value>false</default_value>
      <choices>
        <choice>
          <value>true</value>
          <display_name>true</display_name>
        </choice>
        <choice>
          <value>false</value>
          <display_name>false</display_name>
        </choice>
      </choices>
    </argument>
    <argument>
      <name>misc_fuel_loads_lighting_fuel_type</name>
      <display_name>Misc Fuel Loads: Lighting Fuel Type</display_name>
      <description>The fuel type of the fuel loads lighting.</description>
      <type>Choice</type>
      <required>true</required>
      <model_dependent>false</model_dependent>
      <default_value>natural gas</default_value>
      <choices>
        <choice>
          <value>natural gas</value>
          <display_name>natural gas</display_name>
        </choice>
        <choice>
          <value>fuel oil</value>
          <display_name>fuel oil</display_name>
        </choice>
        <choice>
          <value>propane</value>
          <display_name>propane</display_name>
        </choice>
        <choice>
          <value>wood</value>
          <display_name>wood</display_name>
        </choice>
        <choice>
          <value>wood pellets</value>
          <display_name>wood pellets</display_name>
        </choice>
      </choices>
    </argument>
    <argument>
      <name>misc_fuel_loads_lighting_annual_therm</name>
      <display_name>Misc Fuel Loads: Lighting Annual therm</display_name>
      <description>The annual energy consumption of the fuel loads lighting.</description>
      <type>String</type>
      <units>therm/yr</units>
      <required>true</required>
      <model_dependent>false</model_dependent>
      <default_value>auto</default_value>
    </argument>
    <argument>
      <name>misc_fuel_loads_lighting_usage_multiplier</name>
      <display_name>Misc Fuel Loads: Lighting Usage Multiplier</display_name>
      <description>Multiplier on the fuel loads lighting energy usage that can reflect, e.g., high/low usage occupants.</description>
      <type>Double</type>
      <required>true</required>
      <model_dependent>false</model_dependent>
      <default_value>0</default_value>
    </argument>
    <argument>
      <name>misc_fuel_loads_fireplace_present</name>
      <display_name>Misc Fuel Loads: Fireplace Present</display_name>
      <description>Whether there is fuel loads fireplace.</description>
      <type>Boolean</type>
      <required>true</required>
      <model_dependent>false</model_dependent>
      <default_value>false</default_value>
      <choices>
        <choice>
          <value>true</value>
          <display_name>true</display_name>
        </choice>
        <choice>
          <value>false</value>
          <display_name>false</display_name>
        </choice>
      </choices>
    </argument>
    <argument>
      <name>misc_fuel_loads_fireplace_fuel_type</name>
      <display_name>Misc Fuel Loads: Fireplace Fuel Type</display_name>
      <description>The fuel type of the fuel loads fireplace.</description>
      <type>Choice</type>
      <required>true</required>
      <model_dependent>false</model_dependent>
      <default_value>natural gas</default_value>
      <choices>
        <choice>
          <value>natural gas</value>
          <display_name>natural gas</display_name>
        </choice>
        <choice>
          <value>fuel oil</value>
          <display_name>fuel oil</display_name>
        </choice>
        <choice>
          <value>propane</value>
          <display_name>propane</display_name>
        </choice>
        <choice>
          <value>wood</value>
          <display_name>wood</display_name>
        </choice>
        <choice>
          <value>wood pellets</value>
          <display_name>wood pellets</display_name>
        </choice>
      </choices>
    </argument>
    <argument>
      <name>misc_fuel_loads_fireplace_annual_therm</name>
      <display_name>Misc Fuel Loads: Fireplace Annual therm</display_name>
      <description>The annual energy consumption of the fuel loads fireplace.</description>
      <type>String</type>
      <units>therm/yr</units>
      <required>true</required>
      <model_dependent>false</model_dependent>
      <default_value>auto</default_value>
    </argument>
    <argument>
      <name>misc_fuel_loads_fireplace_frac_sensible</name>
      <display_name>Misc Fuel Loads: Fireplace Sensible Fraction</display_name>
      <description>Fraction of fireplace residual fuel loads' internal gains that are sensible.</description>
      <type>String</type>
      <units>Frac</units>
      <required>true</required>
      <model_dependent>false</model_dependent>
      <default_value>auto</default_value>
    </argument>
    <argument>
      <name>misc_fuel_loads_fireplace_frac_latent</name>
      <display_name>Misc Fuel Loads: Fireplace Latent Fraction</display_name>
      <description>Fraction of fireplace residual fuel loads' internal gains that are latent.</description>
      <type>String</type>
      <units>Frac</units>
      <required>true</required>
      <model_dependent>false</model_dependent>
      <default_value>auto</default_value>
    </argument>
    <argument>
      <name>misc_fuel_loads_fireplace_usage_multiplier</name>
      <display_name>Misc Fuel Loads: Fireplace Usage Multiplier</display_name>
      <description>Multiplier on the fuel loads fireplace energy usage that can reflect, e.g., high/low usage occupants.</description>
      <type>Double</type>
      <required>true</required>
      <model_dependent>false</model_dependent>
      <default_value>0</default_value>
    </argument>
    <argument>
      <name>pool_present</name>
      <display_name>Pool: Present</display_name>
      <description>Whether there is a pool.</description>
      <type>Boolean</type>
      <required>true</required>
      <model_dependent>false</model_dependent>
      <default_value>false</default_value>
      <choices>
        <choice>
          <value>true</value>
          <display_name>true</display_name>
        </choice>
        <choice>
          <value>false</value>
          <display_name>false</display_name>
        </choice>
      </choices>
    </argument>
    <argument>
      <name>pool_pump_annual_kwh</name>
      <display_name>Pool: Pump Annual kWh</display_name>
      <description>The annual energy consumption of the pool pump.</description>
      <type>String</type>
      <units>kWh/yr</units>
      <required>true</required>
      <model_dependent>false</model_dependent>
      <default_value>auto</default_value>
    </argument>
    <argument>
      <name>pool_pump_usage_multiplier</name>
      <display_name>Pool: Pump Usage Multiplier</display_name>
      <description>Multiplier on the pool pump energy usage that can reflect, e.g., high/low usage occupants.</description>
      <type>Double</type>
      <required>true</required>
      <model_dependent>false</model_dependent>
      <default_value>1</default_value>
    </argument>
    <argument>
      <name>pool_heater_type</name>
      <display_name>Pool: Heater Type</display_name>
      <description>The type of pool heater. Use 'none' if there is no pool heater.</description>
      <type>Choice</type>
      <required>true</required>
      <model_dependent>false</model_dependent>
      <default_value>none</default_value>
      <choices>
        <choice>
          <value>none</value>
          <display_name>none</display_name>
        </choice>
        <choice>
          <value>electric resistance</value>
          <display_name>electric resistance</display_name>
        </choice>
        <choice>
          <value>gas fired</value>
          <display_name>gas fired</display_name>
        </choice>
        <choice>
          <value>heat pump</value>
          <display_name>heat pump</display_name>
        </choice>
      </choices>
    </argument>
    <argument>
      <name>pool_heater_annual_kwh</name>
      <display_name>Pool: Heater Annual kWh</display_name>
      <description>The annual energy consumption of the electric resistance pool heater.</description>
      <type>String</type>
      <units>kWh/yr</units>
      <required>true</required>
      <model_dependent>false</model_dependent>
      <default_value>auto</default_value>
    </argument>
    <argument>
      <name>pool_heater_annual_therm</name>
      <display_name>Pool: Heater Annual therm</display_name>
      <description>The annual energy consumption of the gas fired pool heater.</description>
      <type>String</type>
      <units>therm/yr</units>
      <required>true</required>
      <model_dependent>false</model_dependent>
      <default_value>auto</default_value>
    </argument>
    <argument>
      <name>pool_heater_usage_multiplier</name>
      <display_name>Pool: Heater Usage Multiplier</display_name>
      <description>Multiplier on the pool heater energy usage that can reflect, e.g., high/low usage occupants.</description>
      <type>Double</type>
      <required>true</required>
      <model_dependent>false</model_dependent>
      <default_value>1</default_value>
    </argument>
    <argument>
      <name>hot_tub_present</name>
      <display_name>Hot Tub: Present</display_name>
      <description>Whether there is a hot tub.</description>
      <type>Boolean</type>
      <required>true</required>
      <model_dependent>false</model_dependent>
      <default_value>false</default_value>
      <choices>
        <choice>
          <value>true</value>
          <display_name>true</display_name>
        </choice>
        <choice>
          <value>false</value>
          <display_name>false</display_name>
        </choice>
      </choices>
    </argument>
    <argument>
      <name>hot_tub_pump_annual_kwh</name>
      <display_name>Hot Tub: Pump Annual kWh</display_name>
      <description>The annual energy consumption of the hot tub pump.</description>
      <type>String</type>
      <units>kWh/yr</units>
      <required>true</required>
      <model_dependent>false</model_dependent>
      <default_value>auto</default_value>
    </argument>
    <argument>
      <name>hot_tub_pump_usage_multiplier</name>
      <display_name>Hot Tub: Pump Usage Multiplier</display_name>
      <description>Multiplier on the hot tub pump energy usage that can reflect, e.g., high/low usage occupants.</description>
      <type>Double</type>
      <required>true</required>
      <model_dependent>false</model_dependent>
      <default_value>1</default_value>
    </argument>
    <argument>
      <name>hot_tub_heater_type</name>
      <display_name>Hot Tub: Heater Type</display_name>
      <description>The type of hot tub heater. Use 'none' if there is no hot tub heater.</description>
      <type>Choice</type>
      <required>true</required>
      <model_dependent>false</model_dependent>
      <default_value>none</default_value>
      <choices>
        <choice>
          <value>none</value>
          <display_name>none</display_name>
        </choice>
        <choice>
          <value>electric resistance</value>
          <display_name>electric resistance</display_name>
        </choice>
        <choice>
          <value>gas fired</value>
          <display_name>gas fired</display_name>
        </choice>
        <choice>
          <value>heat pump</value>
          <display_name>heat pump</display_name>
        </choice>
      </choices>
    </argument>
    <argument>
      <name>hot_tub_heater_annual_kwh</name>
      <display_name>Hot Tub: Heater Annual kWh</display_name>
      <description>The annual energy consumption of the electric resistance hot tub heater.</description>
      <type>String</type>
      <units>kWh/yr</units>
      <required>true</required>
      <model_dependent>false</model_dependent>
      <default_value>auto</default_value>
    </argument>
    <argument>
      <name>hot_tub_heater_annual_therm</name>
      <display_name>Hot Tub: Heater Annual therm</display_name>
      <description>The annual energy consumption of the gas fired hot tub heater.</description>
      <type>String</type>
      <units>therm/yr</units>
      <required>true</required>
      <model_dependent>false</model_dependent>
      <default_value>auto</default_value>
    </argument>
    <argument>
      <name>hot_tub_heater_usage_multiplier</name>
      <display_name>Hot Tub: Heater Usage Multiplier</display_name>
      <description>Multiplier on the hot tub heater energy usage that can reflect, e.g., high/low usage occupants.</description>
      <type>Double</type>
      <required>true</required>
      <model_dependent>false</model_dependent>
      <default_value>1</default_value>
    </argument>
  </arguments>
  <outputs />
  <provenances />
  <tags>
    <tag>Whole Building.Space Types</tag>
  </tags>
  <attributes>
    <attribute>
      <name>Measure Type</name>
      <value>ModelMeasure</value>
      <datatype>string</datatype>
    </attribute>
  </attributes>
  <files>
    <file>
      <filename>geometry.rb</filename>
      <filetype>rb</filetype>
      <usage_type>resource</usage_type>
<<<<<<< HEAD
      <checksum>6581D5A2</checksum>
    </file>
    <file>
      <filename>build_residential_hpxml_test.rb</filename>
      <filetype>rb</filetype>
      <usage_type>test</usage_type>
      <checksum>7A2C5503</checksum>
=======
      <checksum>11D30CF5</checksum>
>>>>>>> 5b99e02a
    </file>
    <file>
      <version>
        <software_program>OpenStudio</software_program>
        <identifier>2.9.0</identifier>
        <min_compatible>2.9.0</min_compatible>
      </version>
      <filename>measure.rb</filename>
      <filetype>rb</filetype>
      <usage_type>script</usage_type>
<<<<<<< HEAD
      <checksum>55D2148F</checksum>
=======
      <checksum>B79AB6AD</checksum>
    </file>
    <file>
      <filename>build_residential_hpxml_test.rb</filename>
      <filetype>rb</filetype>
      <usage_type>test</usage_type>
      <checksum>E0973EDE</checksum>
>>>>>>> 5b99e02a
    </file>
  </files>
</measure><|MERGE_RESOLUTION|>--- conflicted
+++ resolved
@@ -3,13 +3,8 @@
   <schema_version>3.0</schema_version>
   <name>build_residential_hpxml</name>
   <uid>a13a8983-2b01-4930-8af2-42030b6e4233</uid>
-<<<<<<< HEAD
-  <version_id>f331cc90-a94f-457b-95e3-2af0821a3eed</version_id>
-  <version_modified>20211014T161825Z</version_modified>
-=======
   <version_id>eff04d99-8373-4544-a682-acb64cab7878</version_id>
   <version_modified>20211116T210240Z</version_modified>
->>>>>>> 5b99e02a
   <xml_checksum>2C38F48B</xml_checksum>
   <class_name>BuildResidentialHPXML</class_name>
   <display_name>HPXML Builder (Beta)</display_name>
@@ -729,6 +724,10 @@
           <display_name>UnventedCrawlspace</display_name>
         </choice>
         <choice>
+          <value>ConditionedCrawlspace</value>
+          <display_name>ConditionedCrawlspace</display_name>
+        </choice>
+        <choice>
           <value>UnconditionedBasement</value>
           <display_name>UnconditionedBasement</display_name>
         </choice>
@@ -1004,6 +1003,24 @@
       <default_value>28.1</default_value>
     </argument>
     <argument>
+      <name>foundation_wall_type</name>
+      <display_name>Foundation Wall: Type</display_name>
+      <description>The material type of the foundation wall.</description>
+      <type>String</type>
+      <required>true</required>
+      <model_dependent>false</model_dependent>
+      <default_value>auto</default_value>
+    </argument>
+    <argument>
+      <name>foundation_wall_thickness</name>
+      <display_name>Foundation Wall: Thickness</display_name>
+      <description>The thickness of the foundation wall.</description>
+      <type>String</type>
+      <required>true</required>
+      <model_dependent>false</model_dependent>
+      <default_value>auto</default_value>
+    </argument>
+    <argument>
       <name>foundation_wall_insulation_r</name>
       <display_name>Foundation Wall: Insulation Nominal R-value</display_name>
       <description>Nominal R-value for the foundation wall insulation. Only applies to basements/crawlspaces.</description>
@@ -1063,15 +1080,6 @@
       <model_dependent>false</model_dependent>
     </argument>
     <argument>
-      <name>foundation_wall_thickness</name>
-      <display_name>Foundation Wall: Thickness</display_name>
-      <description>The thickness of the foundation wall.</description>
-      <type>String</type>
-      <required>true</required>
-      <model_dependent>false</model_dependent>
-      <default_value>auto</default_value>
-    </argument>
-    <argument>
       <name>rim_joist_assembly_r</name>
       <display_name>Rim Joist: Assembly R-value</display_name>
       <description>Assembly R-value for the rim joists. Only applies to basements/crawlspaces.</description>
@@ -1123,7 +1131,7 @@
     <argument>
       <name>slab_thickness</name>
       <display_name>Slab: Thickness</display_name>
-      <description>The thickness of the slab.</description>
+      <description>The thickness of the slab. Zero can be entered if there is a dirt floor instead of a slab.</description>
       <type>String</type>
       <required>true</required>
       <model_dependent>false</model_dependent>
@@ -1853,6 +1861,10 @@
           <display_name>FixedHeater</display_name>
         </choice>
         <choice>
+          <value>PackagedTerminalAirConditionerHeating</value>
+          <display_name>PackagedTerminalAirConditionerHeating</display_name>
+        </choice>
+        <choice>
           <value>Shared Boiler w/ Baseboard</value>
           <display_name>Shared Boiler w/ Baseboard</display_name>
         </choice>
@@ -1865,7 +1877,7 @@
     <argument>
       <name>heating_system_fuel</name>
       <display_name>Heating System: Fuel Type</display_name>
-      <description>The fuel type of the heating system. Ignored for ElectricResistance.</description>
+      <description>The fuel type of the heating system. Ignored for ElectricResistance and PackagedTerminalAirConditionerHeating.</description>
       <type>Choice</type>
       <required>true</required>
       <model_dependent>false</model_dependent>
@@ -1969,12 +1981,16 @@
           <value>mini-split</value>
           <display_name>mini-split</display_name>
         </choice>
+        <choice>
+          <value>packaged terminal air conditioner</value>
+          <display_name>packaged terminal air conditioner</display_name>
+        </choice>
       </choices>
     </argument>
     <argument>
       <name>cooling_system_cooling_efficiency_type</name>
       <display_name>Cooling System: Efficiency Type</display_name>
-      <description>The efficiency type of the cooling system. System types central air conditioner and mini-split use SEER. System type room air conditioner uses EER or CEER. Ignored for system type evaporative cooler.</description>
+      <description>The efficiency type of the cooling system. System types central air conditioner and mini-split use SEER. System types room air conditioner and packaged terminal air conditioner use EER or CEER. Ignored for system type evaporative cooler.</description>
       <type>Choice</type>
       <required>true</required>
       <model_dependent>false</model_dependent>
@@ -2058,7 +2074,7 @@
     <argument>
       <name>cooling_system_is_ducted</name>
       <display_name>Cooling System: Is Ducted</display_name>
-      <description>Whether the cooling system is ducted or not. Only used for mini-split and evaporative cooler. It's assumed that central air conditioner is ducted and room air conditioner is not ducted.</description>
+      <description>Whether the cooling system is ducted or not. Only used for mini-split and evaporative cooler. It's assumed that central air conditioner is ducted, and room air conditioner and packaged terminal air conditioner are not ducted.</description>
       <type>Boolean</type>
       <required>true</required>
       <model_dependent>false</model_dependent>
@@ -2117,12 +2133,16 @@
           <value>ground-to-air</value>
           <display_name>ground-to-air</display_name>
         </choice>
+        <choice>
+          <value>packaged terminal heat pump</value>
+          <display_name>packaged terminal heat pump</display_name>
+        </choice>
       </choices>
     </argument>
     <argument>
       <name>heat_pump_heating_efficiency_type</name>
       <display_name>Heat Pump: Heating Efficiency Type</display_name>
-      <description>The heating efficiency type of heat pump. System types air-to-air and mini-split use HSPF. System type ground-to-air uses COP.</description>
+      <description>The heating efficiency type of heat pump. System types air-to-air and mini-split use HSPF. System types ground-to-air and packaged terminal heat pump use COP.</description>
       <type>Choice</type>
       <required>true</required>
       <model_dependent>false</model_dependent>
@@ -2151,7 +2171,7 @@
     <argument>
       <name>heat_pump_cooling_efficiency_type</name>
       <display_name>Heat Pump: Cooling Efficiency Type</display_name>
-      <description>The cooling efficiency type of heat pump. System types air-to-air and mini-split use SEER. System type ground-to-air uses EER.</description>
+      <description>The cooling efficiency type of heat pump. System types air-to-air and mini-split use SEER. System types ground-to-air and packaged terminal heat pump use EER.</description>
       <type>Choice</type>
       <required>true</required>
       <model_dependent>false</model_dependent>
@@ -2184,7 +2204,7 @@
     <argument>
       <name>heat_pump_cooling_compressor_type</name>
       <display_name>Heat Pump: Cooling Compressor Type</display_name>
-      <description>The compressor type of the heat pump. Only applies to air-to-air and mini-split.</description>
+      <description>The compressor type of the heat pump. Only applies to air-to-air.</description>
       <type>Choice</type>
       <required>false</required>
       <model_dependent>false</model_dependent>
@@ -2551,11 +2571,15 @@
       <type>Choice</type>
       <required>true</required>
       <model_dependent>false</model_dependent>
-      <default_value>CFM25</default_value>
+      <default_value>Percent</default_value>
       <choices>
         <choice>
           <value>CFM25</value>
           <display_name>CFM25</display_name>
+        </choice>
+        <choice>
+          <value>CFM50</value>
+          <display_name>CFM50</display_name>
         </choice>
         <choice>
           <value>Percent</value>
@@ -2570,7 +2594,7 @@
       <type>Double</type>
       <required>true</required>
       <model_dependent>false</model_dependent>
-      <default_value>75</default_value>
+      <default_value>0.1</default_value>
     </argument>
     <argument>
       <name>ducts_return_leakage_to_outside_value</name>
@@ -2579,7 +2603,7 @@
       <type>Double</type>
       <required>true</required>
       <model_dependent>false</model_dependent>
-      <default_value>25</default_value>
+      <default_value>0.1</default_value>
     </argument>
     <argument>
       <name>ducts_supply_location</name>
@@ -2615,6 +2639,10 @@
           <display_name>crawlspace - unvented</display_name>
         </choice>
         <choice>
+          <value>crawlspace - conditioned</value>
+          <display_name>crawlspace - conditioned</display_name>
+        </choice>
+        <choice>
           <value>attic - vented</value>
           <display_name>attic - vented</display_name>
         </choice>
@@ -2712,6 +2740,10 @@
         <choice>
           <value>crawlspace - unvented</value>
           <display_name>crawlspace - unvented</display_name>
+        </choice>
+        <choice>
+          <value>crawlspace - conditioned</value>
+          <display_name>crawlspace - conditioned</display_name>
         </choice>
         <choice>
           <value>attic - vented</value>
@@ -3363,6 +3395,10 @@
           <display_name>crawlspace - unvented</display_name>
         </choice>
         <choice>
+          <value>crawlspace - conditioned</value>
+          <display_name>crawlspace - conditioned</display_name>
+        </choice>
+        <choice>
           <value>other exterior</value>
           <display_name>other exterior</display_name>
         </choice>
@@ -3521,60 +3557,6 @@
         <choice>
           <value>false</value>
           <display_name>false</display_name>
-        </choice>
-      </choices>
-    </argument>
-    <argument>
-      <name>water_heater_tank_model_type</name>
-      <display_name>Water Heater: Tank Type</display_name>
-      <description>Type of tank model to use. The 'stratified' tank generally provide more accurate results, but may significantly increase run time. Applies only to storage water heater.</description>
-      <type>Choice</type>
-      <required>true</required>
-      <model_dependent>false</model_dependent>
-      <default_value>mixed</default_value>
-      <choices>
-        <choice>
-          <value>mixed</value>
-          <display_name>mixed</display_name>
-        </choice>
-        <choice>
-          <value>stratified</value>
-          <display_name>stratified</display_name>
-        </choice>
-      </choices>
-    </argument>
-    <argument>
-      <name>water_heater_scheduled_setpoint_path</name>
-      <display_name>Water Heater: Scheduled Setpoint Path</display_name>
-      <description>Absolute (or relative) path of the csv file containing the setpoint schedule. Setpoint should be defined (in F) for every hour. Applies only to storage water heater and heat pump water heater.</description>
-      <type>String</type>
-      <required>false</required>
-      <model_dependent>false</model_dependent>
-    </argument>
-    <argument>
-      <name>water_heater_scheduled_operating_mode_path</name>
-      <display_name>Water Heater: Scheduled Operating Mode Path</display_name>
-      <description>Absolute (or relative) path of the csv file containing the operating mode schedule. Valid values are 0 (standard) and 1 (heat pump only) and must be specified for every hour. Applies only to heat pump water heater.</description>
-      <type>String</type>
-      <required>false</required>
-      <model_dependent>false</model_dependent>
-    </argument>
-    <argument>
-      <name>water_heater_operating_mode</name>
-      <display_name>Water Heater: Operating Mode</display_name>
-      <description>The water heater operating mode. The 'heat pump only' option only uses the heat pump, while 'standard' allows the backup electric resistance to come on in high demand situations. This is ignored if a scheduled operating mode type is selected. Applies only to heat pump water heater.</description>
-      <type>Choice</type>
-      <required>true</required>
-      <model_dependent>false</model_dependent>
-      <default_value>standard</default_value>
-      <choices>
-        <choice>
-          <value>standard</value>
-          <display_name>standard</display_name>
-        </choice>
-        <choice>
-          <value>heat pump only</value>
-          <display_name>heat pump only</display_name>
         </choice>
       </choices>
     </argument>
@@ -5897,17 +5879,7 @@
       <filename>geometry.rb</filename>
       <filetype>rb</filetype>
       <usage_type>resource</usage_type>
-<<<<<<< HEAD
-      <checksum>6581D5A2</checksum>
-    </file>
-    <file>
-      <filename>build_residential_hpxml_test.rb</filename>
-      <filetype>rb</filetype>
-      <usage_type>test</usage_type>
-      <checksum>7A2C5503</checksum>
-=======
       <checksum>11D30CF5</checksum>
->>>>>>> 5b99e02a
     </file>
     <file>
       <version>
@@ -5918,9 +5890,6 @@
       <filename>measure.rb</filename>
       <filetype>rb</filetype>
       <usage_type>script</usage_type>
-<<<<<<< HEAD
-      <checksum>55D2148F</checksum>
-=======
       <checksum>B79AB6AD</checksum>
     </file>
     <file>
@@ -5928,7 +5897,6 @@
       <filetype>rb</filetype>
       <usage_type>test</usage_type>
       <checksum>E0973EDE</checksum>
->>>>>>> 5b99e02a
     </file>
   </files>
 </measure>