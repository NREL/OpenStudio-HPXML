<?xml version="1.0"?>
<measure>
  <schema_version>3.0</schema_version>
  <name>build_residential_hpxml</name>
  <uid>a13a8983-2b01-4930-8af2-42030b6e4233</uid>
<<<<<<< HEAD
  <version_id>719ecc67-7ae7-46f6-a170-61f3185e1325</version_id>
  <version_modified>20220127T183603Z</version_modified>
=======
  <version_id>973e6264-c9bb-4153-99f8-45f4646c7c93</version_id>
  <version_modified>20220127T193558Z</version_modified>
>>>>>>> e9d40b13
  <xml_checksum>2C38F48B</xml_checksum>
  <class_name>BuildResidentialHPXML</class_name>
  <display_name>HPXML Builder (Beta)</display_name>
  <description>Builds a residential HPXML file.</description>
  <modeler_description>TODO</modeler_description>
  <arguments>
    <argument>
      <name>hpxml_path</name>
      <display_name>HPXML File Path</display_name>
      <description>Absolute/relative path of the HPXML file.</description>
      <type>String</type>
      <required>true</required>
      <model_dependent>false</model_dependent>
    </argument>
    <argument>
      <name>software_info_program_used</name>
      <display_name>Software Info: Program Used</display_name>
      <description>The name of the software program used.</description>
      <type>String</type>
      <required>false</required>
      <model_dependent>false</model_dependent>
    </argument>
    <argument>
      <name>software_info_program_version</name>
      <display_name>Software Info: Program Version</display_name>
      <description>The version of the software program used.</description>
      <type>String</type>
      <required>false</required>
      <model_dependent>false</model_dependent>
    </argument>
    <argument>
      <name>simulation_control_timestep</name>
      <display_name>Simulation Control: Timestep</display_name>
      <description>Value must be a divisor of 60.</description>
      <type>Integer</type>
      <units>min</units>
      <required>false</required>
      <model_dependent>false</model_dependent>
    </argument>
    <argument>
      <name>simulation_control_run_period</name>
      <display_name>Simulation Control: Run Period</display_name>
      <description>Enter a date like "Jan 1 - Dec 31".</description>
      <type>String</type>
      <required>false</required>
      <model_dependent>false</model_dependent>
    </argument>
    <argument>
      <name>simulation_control_run_period_calendar_year</name>
      <display_name>Simulation Control: Run Period Calendar Year</display_name>
      <description>This numeric field should contain the calendar year that determines the start day of week. If you are running simulations using AMY weather files, the value entered for calendar year will not be used; it will be overridden by the actual year found in the AMY weather file.</description>
      <type>Integer</type>
      <units>year</units>
      <required>false</required>
      <model_dependent>false</model_dependent>
    </argument>
    <argument>
      <name>simulation_control_daylight_saving_enabled</name>
      <display_name>Simulation Control: Daylight Saving Enabled</display_name>
      <description>Whether to use daylight saving.</description>
      <type>Boolean</type>
      <required>false</required>
      <model_dependent>false</model_dependent>
      <choices>
        <choice>
          <value>true</value>
          <display_name>true</display_name>
        </choice>
        <choice>
          <value>false</value>
          <display_name>false</display_name>
        </choice>
      </choices>
    </argument>
    <argument>
      <name>simulation_control_daylight_saving_period</name>
      <display_name>Simulation Control: Daylight Saving Period</display_name>
      <description>Enter a date like "Mar 15 - Dec 15".</description>
      <type>String</type>
      <required>false</required>
      <model_dependent>false</model_dependent>
    </argument>
    <argument>
      <name>site_type</name>
      <display_name>Site: Type</display_name>
      <description>The type of site.</description>
      <type>Choice</type>
      <required>false</required>
      <model_dependent>false</model_dependent>
      <choices>
        <choice>
          <value>suburban</value>
          <display_name>suburban</display_name>
        </choice>
        <choice>
          <value>urban</value>
          <display_name>urban</display_name>
        </choice>
        <choice>
          <value>rural</value>
          <display_name>rural</display_name>
        </choice>
      </choices>
    </argument>
    <argument>
      <name>site_shielding_of_home</name>
      <display_name>Site: Shielding of Home</display_name>
      <description>Presence of nearby buildings, trees, obstructions for infiltration model.  A value of 'auto' will use 'normal'.</description>
      <type>Choice</type>
      <required>true</required>
      <model_dependent>false</model_dependent>
      <default_value>auto</default_value>
      <choices>
        <choice>
          <value>auto</value>
          <display_name>auto</display_name>
        </choice>
        <choice>
          <value>exposed</value>
          <display_name>exposed</display_name>
        </choice>
        <choice>
          <value>normal</value>
          <display_name>normal</display_name>
        </choice>
        <choice>
          <value>well-shielded</value>
          <display_name>well-shielded</display_name>
        </choice>
      </choices>
    </argument>
    <argument>
      <name>site_zip_code</name>
      <display_name>Site: Zip Code</display_name>
      <description>Zip code of the home address.</description>
      <type>String</type>
      <required>false</required>
      <model_dependent>false</model_dependent>
    </argument>
    <argument>
      <name>site_iecc_zone</name>
      <display_name>Site: IECC Zone</display_name>
      <description>IECC zone of the home address.</description>
      <type>Choice</type>
      <required>false</required>
      <model_dependent>false</model_dependent>
      <choices>
        <choice>
          <value>1A</value>
          <display_name>1A</display_name>
        </choice>
        <choice>
          <value>1B</value>
          <display_name>1B</display_name>
        </choice>
        <choice>
          <value>1C</value>
          <display_name>1C</display_name>
        </choice>
        <choice>
          <value>2A</value>
          <display_name>2A</display_name>
        </choice>
        <choice>
          <value>2B</value>
          <display_name>2B</display_name>
        </choice>
        <choice>
          <value>2C</value>
          <display_name>2C</display_name>
        </choice>
        <choice>
          <value>3A</value>
          <display_name>3A</display_name>
        </choice>
        <choice>
          <value>3B</value>
          <display_name>3B</display_name>
        </choice>
        <choice>
          <value>3C</value>
          <display_name>3C</display_name>
        </choice>
        <choice>
          <value>4A</value>
          <display_name>4A</display_name>
        </choice>
        <choice>
          <value>4B</value>
          <display_name>4B</display_name>
        </choice>
        <choice>
          <value>4C</value>
          <display_name>4C</display_name>
        </choice>
        <choice>
          <value>5A</value>
          <display_name>5A</display_name>
        </choice>
        <choice>
          <value>5B</value>
          <display_name>5B</display_name>
        </choice>
        <choice>
          <value>5C</value>
          <display_name>5C</display_name>
        </choice>
        <choice>
          <value>6A</value>
          <display_name>6A</display_name>
        </choice>
        <choice>
          <value>6B</value>
          <display_name>6B</display_name>
        </choice>
        <choice>
          <value>6C</value>
          <display_name>6C</display_name>
        </choice>
        <choice>
          <value>7</value>
          <display_name>7</display_name>
        </choice>
        <choice>
          <value>8</value>
          <display_name>8</display_name>
        </choice>
      </choices>
    </argument>
    <argument>
      <name>site_state_code</name>
      <display_name>Site: State Code</display_name>
      <description>State code of the home address.</description>
      <type>Choice</type>
      <required>false</required>
      <model_dependent>false</model_dependent>
      <choices>
        <choice>
          <value>AK</value>
          <display_name>AK</display_name>
        </choice>
        <choice>
          <value>AL</value>
          <display_name>AL</display_name>
        </choice>
        <choice>
          <value>AR</value>
          <display_name>AR</display_name>
        </choice>
        <choice>
          <value>AZ</value>
          <display_name>AZ</display_name>
        </choice>
        <choice>
          <value>CA</value>
          <display_name>CA</display_name>
        </choice>
        <choice>
          <value>CO</value>
          <display_name>CO</display_name>
        </choice>
        <choice>
          <value>CT</value>
          <display_name>CT</display_name>
        </choice>
        <choice>
          <value>DC</value>
          <display_name>DC</display_name>
        </choice>
        <choice>
          <value>DE</value>
          <display_name>DE</display_name>
        </choice>
        <choice>
          <value>FL</value>
          <display_name>FL</display_name>
        </choice>
        <choice>
          <value>GA</value>
          <display_name>GA</display_name>
        </choice>
        <choice>
          <value>HI</value>
          <display_name>HI</display_name>
        </choice>
        <choice>
          <value>IA</value>
          <display_name>IA</display_name>
        </choice>
        <choice>
          <value>ID</value>
          <display_name>ID</display_name>
        </choice>
        <choice>
          <value>IL</value>
          <display_name>IL</display_name>
        </choice>
        <choice>
          <value>IN</value>
          <display_name>IN</display_name>
        </choice>
        <choice>
          <value>KS</value>
          <display_name>KS</display_name>
        </choice>
        <choice>
          <value>KY</value>
          <display_name>KY</display_name>
        </choice>
        <choice>
          <value>LA</value>
          <display_name>LA</display_name>
        </choice>
        <choice>
          <value>MA</value>
          <display_name>MA</display_name>
        </choice>
        <choice>
          <value>MD</value>
          <display_name>MD</display_name>
        </choice>
        <choice>
          <value>ME</value>
          <display_name>ME</display_name>
        </choice>
        <choice>
          <value>MI</value>
          <display_name>MI</display_name>
        </choice>
        <choice>
          <value>MN</value>
          <display_name>MN</display_name>
        </choice>
        <choice>
          <value>MO</value>
          <display_name>MO</display_name>
        </choice>
        <choice>
          <value>MS</value>
          <display_name>MS</display_name>
        </choice>
        <choice>
          <value>MT</value>
          <display_name>MT</display_name>
        </choice>
        <choice>
          <value>NC</value>
          <display_name>NC</display_name>
        </choice>
        <choice>
          <value>ND</value>
          <display_name>ND</display_name>
        </choice>
        <choice>
          <value>NE</value>
          <display_name>NE</display_name>
        </choice>
        <choice>
          <value>NH</value>
          <display_name>NH</display_name>
        </choice>
        <choice>
          <value>NJ</value>
          <display_name>NJ</display_name>
        </choice>
        <choice>
          <value>NM</value>
          <display_name>NM</display_name>
        </choice>
        <choice>
          <value>NV</value>
          <display_name>NV</display_name>
        </choice>
        <choice>
          <value>NY</value>
          <display_name>NY</display_name>
        </choice>
        <choice>
          <value>OH</value>
          <display_name>OH</display_name>
        </choice>
        <choice>
          <value>OK</value>
          <display_name>OK</display_name>
        </choice>
        <choice>
          <value>OR</value>
          <display_name>OR</display_name>
        </choice>
        <choice>
          <value>PA</value>
          <display_name>PA</display_name>
        </choice>
        <choice>
          <value>RI</value>
          <display_name>RI</display_name>
        </choice>
        <choice>
          <value>SC</value>
          <display_name>SC</display_name>
        </choice>
        <choice>
          <value>SD</value>
          <display_name>SD</display_name>
        </choice>
        <choice>
          <value>TN</value>
          <display_name>TN</display_name>
        </choice>
        <choice>
          <value>TX</value>
          <display_name>TX</display_name>
        </choice>
        <choice>
          <value>UT</value>
          <display_name>UT</display_name>
        </choice>
        <choice>
          <value>VA</value>
          <display_name>VA</display_name>
        </choice>
        <choice>
          <value>VT</value>
          <display_name>VT</display_name>
        </choice>
        <choice>
          <value>WA</value>
          <display_name>WA</display_name>
        </choice>
        <choice>
          <value>WI</value>
          <display_name>WI</display_name>
        </choice>
        <choice>
          <value>WV</value>
          <display_name>WV</display_name>
        </choice>
        <choice>
          <value>WY</value>
          <display_name>WY</display_name>
        </choice>
      </choices>
    </argument>
    <argument>
      <name>site_time_zone_utc_offset</name>
      <display_name>Site: Time Zone UTC Offset</display_name>
      <description>Time zone UTC offset of the home address. Must be between -12 and 14.</description>
      <type>Double</type>
      <units>hr</units>
      <required>false</required>
      <model_dependent>false</model_dependent>
    </argument>
    <argument>
      <name>weather_station_epw_filepath</name>
      <display_name>Weather Station: EnergyPlus Weather (EPW) Filepath</display_name>
      <description>Path of the EPW file.</description>
      <type>String</type>
      <required>true</required>
      <model_dependent>false</model_dependent>
      <default_value>USA_CO_Denver.Intl.AP.725650_TMY3.epw</default_value>
    </argument>
    <argument>
      <name>year_built</name>
      <display_name>Building Construction: Year Built</display_name>
      <description>The year the building was built</description>
      <type>Integer</type>
      <required>false</required>
      <model_dependent>false</model_dependent>
    </argument>
    <argument>
      <name>geometry_unit_type</name>
      <display_name>Geometry: Unit Type</display_name>
      <description>The type of dwelling unit. Use single-family attached for a dwelling unit with 1 or more stories, attached units to one or both sides, and no units above/below. Use apartment unit for a dwelling unit with 1 story, attached units to one, two, or three sides, and units above and/or below.</description>
      <type>Choice</type>
      <required>true</required>
      <model_dependent>false</model_dependent>
      <default_value>single-family detached</default_value>
      <choices>
        <choice>
          <value>single-family detached</value>
          <display_name>single-family detached</display_name>
        </choice>
        <choice>
          <value>single-family attached</value>
          <display_name>single-family attached</display_name>
        </choice>
        <choice>
          <value>apartment unit</value>
          <display_name>apartment unit</display_name>
        </choice>
      </choices>
    </argument>
    <argument>
      <name>geometry_unit_left_wall_is_adiabatic</name>
      <display_name>Geometry: Unit Left Wall Is Adiabatic</display_name>
      <description>Presence of an adiabatic left wall.</description>
      <type>Boolean</type>
      <required>true</required>
      <model_dependent>false</model_dependent>
      <default_value>false</default_value>
      <choices>
        <choice>
          <value>true</value>
          <display_name>true</display_name>
        </choice>
        <choice>
          <value>false</value>
          <display_name>false</display_name>
        </choice>
      </choices>
    </argument>
    <argument>
      <name>geometry_unit_right_wall_is_adiabatic</name>
      <display_name>Geometry: Unit Right Wall Is Adiabatic</display_name>
      <description>Presence of an adiabatic right wall.</description>
      <type>Boolean</type>
      <required>true</required>
      <model_dependent>false</model_dependent>
      <default_value>false</default_value>
      <choices>
        <choice>
          <value>true</value>
          <display_name>true</display_name>
        </choice>
        <choice>
          <value>false</value>
          <display_name>false</display_name>
        </choice>
      </choices>
    </argument>
    <argument>
      <name>geometry_unit_front_wall_is_adiabatic</name>
      <display_name>Geometry: Unit Front Wall Is Adiabatic</display_name>
      <description>Presence of an adiabatic front wall, for example, the unit is adjacent to a conditioned corridor.</description>
      <type>Boolean</type>
      <required>true</required>
      <model_dependent>false</model_dependent>
      <default_value>false</default_value>
      <choices>
        <choice>
          <value>true</value>
          <display_name>true</display_name>
        </choice>
        <choice>
          <value>false</value>
          <display_name>false</display_name>
        </choice>
      </choices>
    </argument>
    <argument>
      <name>geometry_unit_back_wall_is_adiabatic</name>
      <display_name>Geometry: Unit Back Wall Is Adiabatic</display_name>
      <description>Presence of an adiabatic back wall.</description>
      <type>Boolean</type>
      <required>true</required>
      <model_dependent>false</model_dependent>
      <default_value>false</default_value>
      <choices>
        <choice>
          <value>true</value>
          <display_name>true</display_name>
        </choice>
        <choice>
          <value>false</value>
          <display_name>false</display_name>
        </choice>
      </choices>
    </argument>
    <argument>
      <name>geometry_unit_num_floors_above_grade</name>
      <display_name>Geometry: Unit Number of Floors Above Grade</display_name>
      <description>The number of floors above grade in the unit. Attic type ConditionedAttic is included. Assumed to be 1 for apartment units.</description>
      <type>Integer</type>
      <units>#</units>
      <required>true</required>
      <model_dependent>false</model_dependent>
      <default_value>2</default_value>
    </argument>
    <argument>
      <name>geometry_unit_cfa</name>
      <display_name>Geometry: Unit Conditioned Floor Area</display_name>
      <description>The total floor area of the unit's conditioned space (including any conditioned basement floor area).</description>
      <type>Double</type>
      <units>ft^2</units>
      <required>true</required>
      <model_dependent>false</model_dependent>
      <default_value>2000</default_value>
    </argument>
    <argument>
      <name>geometry_unit_aspect_ratio</name>
      <display_name>Geometry: Unit Aspect Ratio</display_name>
      <description>The ratio of front/back wall length to left/right wall length for the unit, excluding any protruding garage wall area.</description>
      <type>Double</type>
      <units>FB/LR</units>
      <required>true</required>
      <model_dependent>false</model_dependent>
      <default_value>2</default_value>
    </argument>
    <argument>
      <name>geometry_unit_orientation</name>
      <display_name>Geometry: Unit Orientation</display_name>
      <description>The unit's orientation is measured clockwise from north (e.g., North=0, East=90, South=180, West=270).</description>
      <type>Double</type>
      <units>degrees</units>
      <required>true</required>
      <model_dependent>false</model_dependent>
      <default_value>180</default_value>
    </argument>
    <argument>
      <name>geometry_unit_num_bedrooms</name>
      <display_name>Geometry: Unit Number of Bedrooms</display_name>
      <description>The number of bedrooms in the unit. Used to determine the energy usage of appliances and plug loads, hot water usage, etc.</description>
      <type>Integer</type>
      <units>#</units>
      <required>true</required>
      <model_dependent>false</model_dependent>
      <default_value>3</default_value>
    </argument>
    <argument>
      <name>geometry_unit_num_bathrooms</name>
      <display_name>Geometry: Unit Number of Bathrooms</display_name>
      <description>The number of bathrooms in the unit.  A value of 'auto' will default the value based on the number of bedrooms.</description>
      <type>String</type>
      <units>#</units>
      <required>true</required>
      <model_dependent>false</model_dependent>
      <default_value>auto</default_value>
    </argument>
    <argument>
      <name>geometry_unit_num_occupants</name>
      <display_name>Geometry: Unit Number of Occupants</display_name>
      <description>The number of occupants in the unit. A value of 'auto' will default the value based on the number of bedrooms. Used to specify the internal gains from people only.</description>
      <type>String</type>
      <units>#</units>
      <required>true</required>
      <model_dependent>false</model_dependent>
      <default_value>auto</default_value>
    </argument>
    <argument>
      <name>geometry_building_num_units</name>
      <display_name>Geometry: Building Number of Units</display_name>
      <description>The number of units in the building. This is required for single-family attached and apartment units.</description>
      <type>Integer</type>
      <units>#</units>
      <required>false</required>
      <model_dependent>false</model_dependent>
    </argument>
    <argument>
      <name>geometry_average_ceiling_height</name>
      <display_name>Geometry: Average Ceiling Height</display_name>
      <description>Average distance from the floor to the ceiling.</description>
      <type>Double</type>
      <units>ft</units>
      <required>true</required>
      <model_dependent>false</model_dependent>
      <default_value>8</default_value>
    </argument>
    <argument>
      <name>geometry_garage_width</name>
      <display_name>Geometry: Garage Width</display_name>
      <description>The width of the garage. Enter zero for no garage. Only applies to single-family detached units.</description>
      <type>Double</type>
      <units>ft</units>
      <required>true</required>
      <model_dependent>false</model_dependent>
      <default_value>0</default_value>
    </argument>
    <argument>
      <name>geometry_garage_depth</name>
      <display_name>Geometry: Garage Depth</display_name>
      <description>The depth of the garage. Only applies to single-family detached units.</description>
      <type>Double</type>
      <units>ft</units>
      <required>true</required>
      <model_dependent>false</model_dependent>
      <default_value>20</default_value>
    </argument>
    <argument>
      <name>geometry_garage_protrusion</name>
      <display_name>Geometry: Garage Protrusion</display_name>
      <description>The fraction of the garage that is protruding from the living space. Only applies to single-family detached units.</description>
      <type>Double</type>
      <units>frac</units>
      <required>true</required>
      <model_dependent>false</model_dependent>
      <default_value>0</default_value>
    </argument>
    <argument>
      <name>geometry_garage_position</name>
      <display_name>Geometry: Garage Position</display_name>
      <description>The position of the garage. Only applies to single-family detached units.</description>
      <type>Choice</type>
      <required>true</required>
      <model_dependent>false</model_dependent>
      <default_value>Right</default_value>
      <choices>
        <choice>
          <value>Right</value>
          <display_name>Right</display_name>
        </choice>
        <choice>
          <value>Left</value>
          <display_name>Left</display_name>
        </choice>
      </choices>
    </argument>
    <argument>
      <name>geometry_foundation_type</name>
      <display_name>Geometry: Foundation Type</display_name>
      <description>The foundation type of the building. Foundation types ConditionedBasement and ConditionedCrawlspace are not allowed for apartment units.</description>
      <type>Choice</type>
      <required>true</required>
      <model_dependent>false</model_dependent>
      <default_value>SlabOnGrade</default_value>
      <choices>
        <choice>
          <value>SlabOnGrade</value>
          <display_name>SlabOnGrade</display_name>
        </choice>
        <choice>
          <value>VentedCrawlspace</value>
          <display_name>VentedCrawlspace</display_name>
        </choice>
        <choice>
          <value>UnventedCrawlspace</value>
          <display_name>UnventedCrawlspace</display_name>
        </choice>
        <choice>
          <value>ConditionedCrawlspace</value>
          <display_name>ConditionedCrawlspace</display_name>
        </choice>
        <choice>
          <value>UnconditionedBasement</value>
          <display_name>UnconditionedBasement</display_name>
        </choice>
        <choice>
          <value>ConditionedBasement</value>
          <display_name>ConditionedBasement</display_name>
        </choice>
        <choice>
          <value>Ambient</value>
          <display_name>Ambient</display_name>
        </choice>
        <choice>
          <value>AboveApartment</value>
          <display_name>AboveApartment</display_name>
        </choice>
      </choices>
    </argument>
    <argument>
      <name>geometry_foundation_height</name>
      <display_name>Geometry: Foundation Height</display_name>
      <description>The height of the foundation (e.g., 3ft for crawlspace, 8ft for basement). Only applies to basements/crawlspaces.</description>
      <type>Double</type>
      <units>ft</units>
      <required>true</required>
      <model_dependent>false</model_dependent>
      <default_value>0</default_value>
    </argument>
    <argument>
      <name>geometry_foundation_height_above_grade</name>
      <display_name>Geometry: Foundation Height Above Grade</display_name>
      <description>The depth above grade of the foundation wall. Only applies to basements/crawlspaces.</description>
      <type>Double</type>
      <units>ft</units>
      <required>true</required>
      <model_dependent>false</model_dependent>
      <default_value>0</default_value>
    </argument>
    <argument>
      <name>geometry_rim_joist_height</name>
      <display_name>Geometry: Rim Joist Height</display_name>
      <description>The height of the rim joists. Only applies to basements/crawlspaces.</description>
      <type>Double</type>
      <units>in</units>
      <required>false</required>
      <model_dependent>false</model_dependent>
    </argument>
    <argument>
      <name>geometry_attic_type</name>
      <display_name>Geometry: Attic Type</display_name>
      <description>The attic type of the building. Attic type ConditionedAttic is not allowed for apartment units.</description>
      <type>Choice</type>
      <required>true</required>
      <model_dependent>false</model_dependent>
      <default_value>VentedAttic</default_value>
      <choices>
        <choice>
          <value>FlatRoof</value>
          <display_name>FlatRoof</display_name>
        </choice>
        <choice>
          <value>VentedAttic</value>
          <display_name>VentedAttic</display_name>
        </choice>
        <choice>
          <value>UnventedAttic</value>
          <display_name>UnventedAttic</display_name>
        </choice>
        <choice>
          <value>ConditionedAttic</value>
          <display_name>ConditionedAttic</display_name>
        </choice>
        <choice>
          <value>BelowApartment</value>
          <display_name>BelowApartment</display_name>
        </choice>
      </choices>
    </argument>
    <argument>
      <name>geometry_roof_type</name>
      <display_name>Geometry: Roof Type</display_name>
      <description>The roof type of the building. Ignored if the building has a flat roof.</description>
      <type>Choice</type>
      <required>true</required>
      <model_dependent>false</model_dependent>
      <default_value>gable</default_value>
      <choices>
        <choice>
          <value>gable</value>
          <display_name>gable</display_name>
        </choice>
        <choice>
          <value>hip</value>
          <display_name>hip</display_name>
        </choice>
      </choices>
    </argument>
    <argument>
      <name>geometry_roof_pitch</name>
      <display_name>Geometry: Roof Pitch</display_name>
      <description>The roof pitch of the attic. Ignored if the building has a flat roof.</description>
      <type>Choice</type>
      <required>true</required>
      <model_dependent>false</model_dependent>
      <default_value>6:12</default_value>
      <choices>
        <choice>
          <value>1:12</value>
          <display_name>1:12</display_name>
        </choice>
        <choice>
          <value>2:12</value>
          <display_name>2:12</display_name>
        </choice>
        <choice>
          <value>3:12</value>
          <display_name>3:12</display_name>
        </choice>
        <choice>
          <value>4:12</value>
          <display_name>4:12</display_name>
        </choice>
        <choice>
          <value>5:12</value>
          <display_name>5:12</display_name>
        </choice>
        <choice>
          <value>6:12</value>
          <display_name>6:12</display_name>
        </choice>
        <choice>
          <value>7:12</value>
          <display_name>7:12</display_name>
        </choice>
        <choice>
          <value>8:12</value>
          <display_name>8:12</display_name>
        </choice>
        <choice>
          <value>9:12</value>
          <display_name>9:12</display_name>
        </choice>
        <choice>
          <value>10:12</value>
          <display_name>10:12</display_name>
        </choice>
        <choice>
          <value>11:12</value>
          <display_name>11:12</display_name>
        </choice>
        <choice>
          <value>12:12</value>
          <display_name>12:12</display_name>
        </choice>
      </choices>
    </argument>
    <argument>
      <name>geometry_eaves_depth</name>
      <display_name>Geometry: Eaves Depth</display_name>
      <description>The eaves depth of the roof.</description>
      <type>Double</type>
      <units>ft</units>
      <required>true</required>
      <model_dependent>false</model_dependent>
      <default_value>2</default_value>
    </argument>
    <argument>
      <name>geometry_has_flue_or_chimney</name>
      <display_name>Geometry: Has Flue or Chimney</display_name>
      <description>Presence of flue or chimney for infiltration model.  A value of 'auto' will default based on the fuel type and efficiency of space/water heating equipment in the home.</description>
      <type>String</type>
      <required>true</required>
      <model_dependent>false</model_dependent>
      <default_value>auto</default_value>
    </argument>
    <argument>
      <name>neighbor_front_distance</name>
      <display_name>Neighbor: Front Distance</display_name>
      <description>The distance between the unit and the neighboring building to the front (not including eaves). A value of zero indicates no neighbors. Used for shading.</description>
      <type>Double</type>
      <units>ft</units>
      <required>true</required>
      <model_dependent>false</model_dependent>
      <default_value>0</default_value>
    </argument>
    <argument>
      <name>neighbor_back_distance</name>
      <display_name>Neighbor: Back Distance</display_name>
      <description>The distance between the unit and the neighboring building to the back (not including eaves). A value of zero indicates no neighbors. Used for shading.</description>
      <type>Double</type>
      <units>ft</units>
      <required>true</required>
      <model_dependent>false</model_dependent>
      <default_value>0</default_value>
    </argument>
    <argument>
      <name>neighbor_left_distance</name>
      <display_name>Neighbor: Left Distance</display_name>
      <description>The distance between the unit and the neighboring building to the left (not including eaves). A value of zero indicates no neighbors. Used for shading.</description>
      <type>Double</type>
      <units>ft</units>
      <required>true</required>
      <model_dependent>false</model_dependent>
      <default_value>10</default_value>
    </argument>
    <argument>
      <name>neighbor_right_distance</name>
      <display_name>Neighbor: Right Distance</display_name>
      <description>The distance between the unit and the neighboring building to the right (not including eaves). A value of zero indicates no neighbors. Used for shading.</description>
      <type>Double</type>
      <units>ft</units>
      <required>true</required>
      <model_dependent>false</model_dependent>
      <default_value>10</default_value>
    </argument>
    <argument>
      <name>neighbor_front_height</name>
      <display_name>Neighbor: Front Height</display_name>
      <description>The height of the neighboring building to the front. A value of 'auto' will use the same height as this building.</description>
      <type>String</type>
      <units>ft</units>
      <required>true</required>
      <model_dependent>false</model_dependent>
      <default_value>auto</default_value>
    </argument>
    <argument>
      <name>neighbor_back_height</name>
      <display_name>Neighbor: Back Height</display_name>
      <description>The height of the neighboring building to the back. A value of 'auto' will use the same height as this building.</description>
      <type>String</type>
      <units>ft</units>
      <required>true</required>
      <model_dependent>false</model_dependent>
      <default_value>auto</default_value>
    </argument>
    <argument>
      <name>neighbor_left_height</name>
      <display_name>Neighbor: Left Height</display_name>
      <description>The height of the neighboring building to the left. A value of 'auto' will use the same height as this building.</description>
      <type>String</type>
      <units>ft</units>
      <required>true</required>
      <model_dependent>false</model_dependent>
      <default_value>auto</default_value>
    </argument>
    <argument>
      <name>neighbor_right_height</name>
      <display_name>Neighbor: Right Height</display_name>
      <description>The height of the neighboring building to the right. A value of 'auto' will use the same height as this building.</description>
      <type>String</type>
      <units>ft</units>
      <required>true</required>
      <model_dependent>false</model_dependent>
      <default_value>auto</default_value>
    </argument>
    <argument>
      <name>floor_over_foundation_assembly_r</name>
      <display_name>Floor: Over Foundation Assembly R-value</display_name>
      <description>Assembly R-value for the floor over the foundation. Ignored if the building has a slab-on-grade foundation.</description>
      <type>Double</type>
      <units>h-ft^2-R/Btu</units>
      <required>true</required>
      <model_dependent>false</model_dependent>
      <default_value>28.1</default_value>
    </argument>
    <argument>
      <name>floor_over_garage_assembly_r</name>
      <display_name>Floor: Over Garage Assembly R-value</display_name>
      <description>Assembly R-value for the floor over the garage. Ignored unless the building has a garage under conditioned space.</description>
      <type>Double</type>
      <units>h-ft^2-R/Btu</units>
      <required>true</required>
      <model_dependent>false</model_dependent>
      <default_value>28.1</default_value>
    </argument>
    <argument>
      <name>foundation_wall_type</name>
      <display_name>Foundation Wall: Type</display_name>
      <description>The material type of the foundation wall.</description>
      <type>String</type>
      <required>true</required>
      <model_dependent>false</model_dependent>
      <default_value>auto</default_value>
    </argument>
    <argument>
      <name>foundation_wall_thickness</name>
      <display_name>Foundation Wall: Thickness</display_name>
      <description>The thickness of the foundation wall.</description>
      <type>String</type>
      <required>true</required>
      <model_dependent>false</model_dependent>
      <default_value>auto</default_value>
    </argument>
    <argument>
      <name>foundation_wall_insulation_r</name>
      <display_name>Foundation Wall: Insulation Nominal R-value</display_name>
      <description>Nominal R-value for the foundation wall insulation. Only applies to basements/crawlspaces.</description>
      <type>Double</type>
      <units>h-ft^2-R/Btu</units>
      <required>true</required>
      <model_dependent>false</model_dependent>
      <default_value>0</default_value>
    </argument>
    <argument>
      <name>foundation_wall_insulation_location</name>
      <display_name>Foundation Wall: Insulation Location</display_name>
      <description>Whether the insulation is on the interior or exterior of the foundation wall. Only applies to basements/crawlspaces.</description>
      <type>Choice</type>
      <units>ft</units>
      <required>false</required>
      <model_dependent>false</model_dependent>
      <default_value>exterior</default_value>
      <choices>
        <choice>
          <value>interior</value>
          <display_name>interior</display_name>
        </choice>
        <choice>
          <value>exterior</value>
          <display_name>exterior</display_name>
        </choice>
      </choices>
    </argument>
    <argument>
      <name>foundation_wall_insulation_distance_to_top</name>
      <display_name>Foundation Wall: Insulation Distance To Top</display_name>
      <description>The distance from the top of the foundation wall to the top of the foundation wall insulation. Only applies to basements/crawlspaces. A value of 'auto' will use zero.</description>
      <type>String</type>
      <units>ft</units>
      <required>true</required>
      <model_dependent>false</model_dependent>
      <default_value>auto</default_value>
    </argument>
    <argument>
      <name>foundation_wall_insulation_distance_to_bottom</name>
      <display_name>Foundation Wall: Insulation Distance To Bottom</display_name>
      <description>The distance from the top of the foundation wall to the bottom of the foundation wall insulation. Only applies to basements/crawlspaces. A value of 'auto' will use the height of the foundation wall.</description>
      <type>String</type>
      <units>ft</units>
      <required>true</required>
      <model_dependent>false</model_dependent>
      <default_value>auto</default_value>
    </argument>
    <argument>
      <name>foundation_wall_assembly_r</name>
      <display_name>Foundation Wall: Assembly R-value</display_name>
      <description>Assembly R-value for the foundation walls. Only applies to basements/crawlspaces. If provided, overrides the previous foundation wall insulation inputs.</description>
      <type>Double</type>
      <units>h-ft^2-R/Btu</units>
      <required>false</required>
      <model_dependent>false</model_dependent>
    </argument>
    <argument>
      <name>rim_joist_assembly_r</name>
      <display_name>Rim Joist: Assembly R-value</display_name>
      <description>Assembly R-value for the rim joists. Only applies to basements/crawlspaces.</description>
      <type>Double</type>
      <units>h-ft^2-R/Btu</units>
      <required>false</required>
      <model_dependent>false</model_dependent>
    </argument>
    <argument>
      <name>slab_perimeter_insulation_r</name>
      <display_name>Slab: Perimeter Insulation Nominal R-value</display_name>
      <description>Nominal R-value of the vertical slab perimeter insulation. Applies to slab-on-grade foundations and basement/crawlspace floors.</description>
      <type>Double</type>
      <units>h-ft^2-R/Btu</units>
      <required>true</required>
      <model_dependent>false</model_dependent>
      <default_value>0</default_value>
    </argument>
    <argument>
      <name>slab_perimeter_depth</name>
      <display_name>Slab: Perimeter Insulation Depth</display_name>
      <description>Depth from grade to bottom of vertical slab perimeter insulation. Applies to slab-on-grade foundations and basement/crawlspace floors.</description>
      <type>Double</type>
      <units>ft</units>
      <required>true</required>
      <model_dependent>false</model_dependent>
      <default_value>0</default_value>
    </argument>
    <argument>
      <name>slab_under_insulation_r</name>
      <display_name>Slab: Under Slab Insulation Nominal R-value</display_name>
      <description>Nominal R-value of the horizontal under slab insulation. Applies to slab-on-grade foundations and basement/crawlspace floors.</description>
      <type>Double</type>
      <units>h-ft^2-R/Btu</units>
      <required>true</required>
      <model_dependent>false</model_dependent>
      <default_value>0</default_value>
    </argument>
    <argument>
      <name>slab_under_width</name>
      <display_name>Slab: Under Slab Insulation Width</display_name>
      <description>Width from slab edge inward of horizontal under-slab insulation. Enter 999 to specify that the under slab insulation spans the entire slab. Applies to slab-on-grade foundations and basement/crawlspace floors.</description>
      <type>Double</type>
      <units>ft</units>
      <required>true</required>
      <model_dependent>false</model_dependent>
      <default_value>0</default_value>
    </argument>
    <argument>
      <name>slab_thickness</name>
      <display_name>Slab: Thickness</display_name>
      <description>The thickness of the slab. Zero can be entered if there is a dirt floor instead of a slab.</description>
      <type>String</type>
      <required>true</required>
      <model_dependent>false</model_dependent>
      <default_value>auto</default_value>
    </argument>
    <argument>
      <name>slab_carpet_fraction</name>
      <display_name>Slab: Carpet Fraction</display_name>
      <description>Fraction of the slab floor area that is carpeted.</description>
      <type>String</type>
      <units>Frac</units>
      <required>true</required>
      <model_dependent>false</model_dependent>
      <default_value>auto</default_value>
    </argument>
    <argument>
      <name>slab_carpet_r</name>
      <display_name>Slab: Carpet R-value</display_name>
      <description>R-value of the slab carpet.</description>
      <type>String</type>
      <units>h-ft^2-R/Btu</units>
      <required>true</required>
      <model_dependent>false</model_dependent>
      <default_value>auto</default_value>
    </argument>
    <argument>
      <name>ceiling_assembly_r</name>
      <display_name>Ceiling: Assembly R-value</display_name>
      <description>Assembly R-value for the ceiling (attic floor).</description>
      <type>Double</type>
      <units>h-ft^2-R/Btu</units>
      <required>true</required>
      <model_dependent>false</model_dependent>
      <default_value>31.6</default_value>
    </argument>
    <argument>
      <name>roof_material_type</name>
      <display_name>Roof: Material Type</display_name>
      <description>The material type of the roof.</description>
      <type>Choice</type>
      <required>false</required>
      <model_dependent>false</model_dependent>
      <choices>
        <choice>
          <value>asphalt or fiberglass shingles</value>
          <display_name>asphalt or fiberglass shingles</display_name>
        </choice>
        <choice>
          <value>concrete</value>
          <display_name>concrete</display_name>
        </choice>
        <choice>
          <value>cool roof</value>
          <display_name>cool roof</display_name>
        </choice>
        <choice>
          <value>slate or tile shingles</value>
          <display_name>slate or tile shingles</display_name>
        </choice>
        <choice>
          <value>expanded polystyrene sheathing</value>
          <display_name>expanded polystyrene sheathing</display_name>
        </choice>
        <choice>
          <value>metal surfacing</value>
          <display_name>metal surfacing</display_name>
        </choice>
        <choice>
          <value>plastic/rubber/synthetic sheeting</value>
          <display_name>plastic/rubber/synthetic sheeting</display_name>
        </choice>
        <choice>
          <value>shingles</value>
          <display_name>shingles</display_name>
        </choice>
        <choice>
          <value>wood shingles or shakes</value>
          <display_name>wood shingles or shakes</display_name>
        </choice>
      </choices>
    </argument>
    <argument>
      <name>roof_color</name>
      <display_name>Roof: Color</display_name>
      <description>The color of the roof.</description>
      <type>Choice</type>
      <required>true</required>
      <model_dependent>false</model_dependent>
      <default_value>medium</default_value>
      <choices>
        <choice>
          <value>dark</value>
          <display_name>dark</display_name>
        </choice>
        <choice>
          <value>light</value>
          <display_name>light</display_name>
        </choice>
        <choice>
          <value>medium</value>
          <display_name>medium</display_name>
        </choice>
        <choice>
          <value>medium dark</value>
          <display_name>medium dark</display_name>
        </choice>
        <choice>
          <value>reflective</value>
          <display_name>reflective</display_name>
        </choice>
      </choices>
    </argument>
    <argument>
      <name>roof_assembly_r</name>
      <display_name>Roof: Assembly R-value</display_name>
      <description>Assembly R-value of the roof.</description>
      <type>Double</type>
      <units>h-ft^2-R/Btu</units>
      <required>true</required>
      <model_dependent>false</model_dependent>
      <default_value>2.3</default_value>
    </argument>
    <argument>
      <name>roof_radiant_barrier</name>
      <display_name>Roof: Has Radiant Barrier</display_name>
      <description>Presence of a radiant barrier in the attic.</description>
      <type>Boolean</type>
      <required>true</required>
      <model_dependent>false</model_dependent>
      <default_value>false</default_value>
      <choices>
        <choice>
          <value>true</value>
          <display_name>true</display_name>
        </choice>
        <choice>
          <value>false</value>
          <display_name>false</display_name>
        </choice>
      </choices>
    </argument>
    <argument>
      <name>roof_radiant_barrier_grade</name>
      <display_name>Roof: Radiant Barrier Grade</display_name>
      <description>The grade of the radiant barrier, if it exists.</description>
      <type>Choice</type>
      <required>true</required>
      <model_dependent>false</model_dependent>
      <default_value>1</default_value>
      <choices>
        <choice>
          <value>1</value>
          <display_name>1</display_name>
        </choice>
        <choice>
          <value>2</value>
          <display_name>2</display_name>
        </choice>
        <choice>
          <value>3</value>
          <display_name>3</display_name>
        </choice>
      </choices>
    </argument>
    <argument>
      <name>wall_type</name>
      <display_name>Wall: Type</display_name>
      <description>The type of walls.</description>
      <type>Choice</type>
      <required>true</required>
      <model_dependent>false</model_dependent>
      <default_value>WoodStud</default_value>
      <choices>
        <choice>
          <value>WoodStud</value>
          <display_name>WoodStud</display_name>
        </choice>
        <choice>
          <value>ConcreteMasonryUnit</value>
          <display_name>ConcreteMasonryUnit</display_name>
        </choice>
        <choice>
          <value>DoubleWoodStud</value>
          <display_name>DoubleWoodStud</display_name>
        </choice>
        <choice>
          <value>InsulatedConcreteForms</value>
          <display_name>InsulatedConcreteForms</display_name>
        </choice>
        <choice>
          <value>LogWall</value>
          <display_name>LogWall</display_name>
        </choice>
        <choice>
          <value>StructurallyInsulatedPanel</value>
          <display_name>StructurallyInsulatedPanel</display_name>
        </choice>
        <choice>
          <value>SolidConcrete</value>
          <display_name>SolidConcrete</display_name>
        </choice>
        <choice>
          <value>SteelFrame</value>
          <display_name>SteelFrame</display_name>
        </choice>
        <choice>
          <value>Stone</value>
          <display_name>Stone</display_name>
        </choice>
        <choice>
          <value>StrawBale</value>
          <display_name>StrawBale</display_name>
        </choice>
        <choice>
          <value>StructuralBrick</value>
          <display_name>StructuralBrick</display_name>
        </choice>
      </choices>
    </argument>
    <argument>
      <name>wall_siding_type</name>
      <display_name>Wall: Siding Type</display_name>
      <description>The siding type of the walls. Also applies to rim joists.</description>
      <type>Choice</type>
      <required>false</required>
      <model_dependent>false</model_dependent>
      <choices>
        <choice>
          <value>aluminum siding</value>
          <display_name>aluminum siding</display_name>
        </choice>
        <choice>
          <value>asbestos siding</value>
          <display_name>asbestos siding</display_name>
        </choice>
        <choice>
          <value>brick veneer</value>
          <display_name>brick veneer</display_name>
        </choice>
        <choice>
          <value>composite shingle siding</value>
          <display_name>composite shingle siding</display_name>
        </choice>
        <choice>
          <value>fiber cement siding</value>
          <display_name>fiber cement siding</display_name>
        </choice>
        <choice>
          <value>masonite siding</value>
          <display_name>masonite siding</display_name>
        </choice>
        <choice>
          <value>none</value>
          <display_name>none</display_name>
        </choice>
        <choice>
          <value>stucco</value>
          <display_name>stucco</display_name>
        </choice>
        <choice>
          <value>synthetic stucco</value>
          <display_name>synthetic stucco</display_name>
        </choice>
        <choice>
          <value>vinyl siding</value>
          <display_name>vinyl siding</display_name>
        </choice>
        <choice>
          <value>wood siding</value>
          <display_name>wood siding</display_name>
        </choice>
      </choices>
    </argument>
    <argument>
      <name>wall_color</name>
      <display_name>Wall: Color</display_name>
      <description>The color of the walls. Also applies to rim joists.</description>
      <type>Choice</type>
      <required>true</required>
      <model_dependent>false</model_dependent>
      <default_value>medium</default_value>
      <choices>
        <choice>
          <value>dark</value>
          <display_name>dark</display_name>
        </choice>
        <choice>
          <value>light</value>
          <display_name>light</display_name>
        </choice>
        <choice>
          <value>medium</value>
          <display_name>medium</display_name>
        </choice>
        <choice>
          <value>medium dark</value>
          <display_name>medium dark</display_name>
        </choice>
        <choice>
          <value>reflective</value>
          <display_name>reflective</display_name>
        </choice>
      </choices>
    </argument>
    <argument>
      <name>wall_assembly_r</name>
      <display_name>Wall: Assembly R-value</display_name>
      <description>Assembly R-value of the walls.</description>
      <type>Double</type>
      <units>h-ft^2-R/Btu</units>
      <required>true</required>
      <model_dependent>false</model_dependent>
      <default_value>11.9</default_value>
    </argument>
    <argument>
      <name>window_front_wwr</name>
      <display_name>Windows: Front Window-to-Wall Ratio</display_name>
      <description>The ratio of window area to wall area for the unit's front facade. Enter 0 if specifying Front Window Area instead.</description>
      <type>Double</type>
      <required>true</required>
      <model_dependent>false</model_dependent>
      <default_value>0.18</default_value>
    </argument>
    <argument>
      <name>window_back_wwr</name>
      <display_name>Windows: Back Window-to-Wall Ratio</display_name>
      <description>The ratio of window area to wall area for the unit's back facade. Enter 0 if specifying Back Window Area instead.</description>
      <type>Double</type>
      <required>true</required>
      <model_dependent>false</model_dependent>
      <default_value>0.18</default_value>
    </argument>
    <argument>
      <name>window_left_wwr</name>
      <display_name>Windows: Left Window-to-Wall Ratio</display_name>
      <description>The ratio of window area to wall area for the unit's left facade (when viewed from the front). Enter 0 if specifying Left Window Area instead.</description>
      <type>Double</type>
      <required>true</required>
      <model_dependent>false</model_dependent>
      <default_value>0.18</default_value>
    </argument>
    <argument>
      <name>window_right_wwr</name>
      <display_name>Windows: Right Window-to-Wall Ratio</display_name>
      <description>The ratio of window area to wall area for the unit's right facade (when viewed from the front). Enter 0 if specifying Right Window Area instead.</description>
      <type>Double</type>
      <required>true</required>
      <model_dependent>false</model_dependent>
      <default_value>0.18</default_value>
    </argument>
    <argument>
      <name>window_area_front</name>
      <display_name>Windows: Front Window Area</display_name>
      <description>The amount of window area on the unit's front facade. Enter 0 if specifying Front Window-to-Wall Ratio instead.</description>
      <type>Double</type>
      <required>true</required>
      <model_dependent>false</model_dependent>
      <default_value>0</default_value>
    </argument>
    <argument>
      <name>window_area_back</name>
      <display_name>Windows: Back Window Area</display_name>
      <description>The amount of window area on the unit's back facade. Enter 0 if specifying Back Window-to-Wall Ratio instead.</description>
      <type>Double</type>
      <required>true</required>
      <model_dependent>false</model_dependent>
      <default_value>0</default_value>
    </argument>
    <argument>
      <name>window_area_left</name>
      <display_name>Windows: Left Window Area</display_name>
      <description>The amount of window area on the unit's left facade (when viewed from the front). Enter 0 if specifying Left Window-to-Wall Ratio instead.</description>
      <type>Double</type>
      <required>true</required>
      <model_dependent>false</model_dependent>
      <default_value>0</default_value>
    </argument>
    <argument>
      <name>window_area_right</name>
      <display_name>Windows: Right Window Area</display_name>
      <description>The amount of window area on the unit's right facade (when viewed from the front). Enter 0 if specifying Right Window-to-Wall Ratio instead.</description>
      <type>Double</type>
      <required>true</required>
      <model_dependent>false</model_dependent>
      <default_value>0</default_value>
    </argument>
    <argument>
      <name>window_aspect_ratio</name>
      <display_name>Windows: Aspect Ratio</display_name>
      <description>Ratio of window height to width.</description>
      <type>Double</type>
      <required>true</required>
      <model_dependent>false</model_dependent>
      <default_value>1.333</default_value>
    </argument>
    <argument>
      <name>window_fraction_operable</name>
      <display_name>Windows: Fraction Operable</display_name>
      <description>Fraction of windows that are operable.</description>
      <type>Double</type>
      <required>false</required>
      <model_dependent>false</model_dependent>
    </argument>
    <argument>
      <name>window_ufactor</name>
      <display_name>Windows: U-Factor</display_name>
      <description>Full-assembly NFRC U-factor.</description>
      <type>Double</type>
      <units>Btu/hr-ft^2-R</units>
      <required>true</required>
      <model_dependent>false</model_dependent>
      <default_value>0.37</default_value>
    </argument>
    <argument>
      <name>window_shgc</name>
      <display_name>Windows: SHGC</display_name>
      <description>Full-assembly NFRC solar heat gain coefficient.</description>
      <type>Double</type>
      <required>true</required>
      <model_dependent>false</model_dependent>
      <default_value>0.3</default_value>
    </argument>
    <argument>
      <name>window_interior_shading_winter</name>
      <display_name>Windows: Winter Interior Shading</display_name>
      <description>Interior shading multiplier for the heating season. 1.0 indicates no reduction in solar gain, 0.85 indicates 15% reduction, etc.</description>
      <type>Double</type>
      <required>false</required>
      <model_dependent>false</model_dependent>
    </argument>
    <argument>
      <name>window_interior_shading_summer</name>
      <display_name>Windows: Summer Interior Shading</display_name>
      <description>Interior shading multiplier for the cooling season. 1.0 indicates no reduction in solar gain, 0.85 indicates 15% reduction, etc.</description>
      <type>Double</type>
      <required>false</required>
      <model_dependent>false</model_dependent>
    </argument>
    <argument>
      <name>window_exterior_shading_winter</name>
      <display_name>Windows: Winter Exterior Shading</display_name>
      <description>Exterior shading multiplier for the heating season. 1.0 indicates no reduction in solar gain, 0.85 indicates 15% reduction, etc.</description>
      <type>Double</type>
      <required>false</required>
      <model_dependent>false</model_dependent>
    </argument>
    <argument>
      <name>window_exterior_shading_summer</name>
      <display_name>Windows: Summer Exterior Shading</display_name>
      <description>Exterior shading multiplier for the cooling season. 1.0 indicates no reduction in solar gain, 0.85 indicates 15% reduction, etc.</description>
      <type>Double</type>
      <required>false</required>
      <model_dependent>false</model_dependent>
    </argument>
    <argument>
      <name>overhangs_front_depth</name>
      <display_name>Overhangs: Front Depth</display_name>
      <description>The depth of overhangs for windows for the front facade.</description>
      <type>Double</type>
      <required>true</required>
      <model_dependent>false</model_dependent>
      <default_value>0</default_value>
    </argument>
    <argument>
      <name>overhangs_front_distance_to_top_of_window</name>
      <display_name>Overhangs: Front Distance to Top of Window</display_name>
      <description>The overhangs distance to the top of window for the front facade.</description>
      <type>Double</type>
      <required>true</required>
      <model_dependent>false</model_dependent>
      <default_value>0</default_value>
    </argument>
    <argument>
      <name>overhangs_front_distance_to_bottom_of_window</name>
      <display_name>Overhangs: Front Distance to Bottom of Window</display_name>
      <description>The overhangs distance to the bottom of window for the front facade.</description>
      <type>Double</type>
      <required>true</required>
      <model_dependent>false</model_dependent>
      <default_value>4</default_value>
    </argument>
    <argument>
      <name>overhangs_back_depth</name>
      <display_name>Overhangs: Back Depth</display_name>
      <description>The depth of overhangs for windows for the back facade.</description>
      <type>Double</type>
      <required>true</required>
      <model_dependent>false</model_dependent>
      <default_value>0</default_value>
    </argument>
    <argument>
      <name>overhangs_back_distance_to_top_of_window</name>
      <display_name>Overhangs: Back Distance to Top of Window</display_name>
      <description>The overhangs distance to the top of window for the back facade.</description>
      <type>Double</type>
      <required>true</required>
      <model_dependent>false</model_dependent>
      <default_value>0</default_value>
    </argument>
    <argument>
      <name>overhangs_back_distance_to_bottom_of_window</name>
      <display_name>Overhangs: Back Distance to Bottom of Window</display_name>
      <description>The overhangs distance to the bottom of window for the back facade.</description>
      <type>Double</type>
      <required>true</required>
      <model_dependent>false</model_dependent>
      <default_value>4</default_value>
    </argument>
    <argument>
      <name>overhangs_left_depth</name>
      <display_name>Overhangs: Left Depth</display_name>
      <description>The depth of overhangs for windows for the left facade.</description>
      <type>Double</type>
      <required>true</required>
      <model_dependent>false</model_dependent>
      <default_value>0</default_value>
    </argument>
    <argument>
      <name>overhangs_left_distance_to_top_of_window</name>
      <display_name>Overhangs: Left Distance to Top of Window</display_name>
      <description>The overhangs distance to the top of window for the left facade.</description>
      <type>Double</type>
      <required>true</required>
      <model_dependent>false</model_dependent>
      <default_value>0</default_value>
    </argument>
    <argument>
      <name>overhangs_left_distance_to_bottom_of_window</name>
      <display_name>Overhangs: Left Distance to Bottom of Window</display_name>
      <description>The overhangs distance to the bottom of window for the left facade.</description>
      <type>Double</type>
      <required>true</required>
      <model_dependent>false</model_dependent>
      <default_value>4</default_value>
    </argument>
    <argument>
      <name>overhangs_right_depth</name>
      <display_name>Overhangs: Right Depth</display_name>
      <description>The depth of overhangs for windows for the right facade.</description>
      <type>Double</type>
      <required>true</required>
      <model_dependent>false</model_dependent>
      <default_value>0</default_value>
    </argument>
    <argument>
      <name>overhangs_right_distance_to_top_of_window</name>
      <display_name>Overhangs: Right Distance to Top of Window</display_name>
      <description>The overhangs distance to the top of window for the right facade.</description>
      <type>Double</type>
      <required>true</required>
      <model_dependent>false</model_dependent>
      <default_value>0</default_value>
    </argument>
    <argument>
      <name>overhangs_right_distance_to_bottom_of_window</name>
      <display_name>Overhangs: Right Distance to Bottom of Window</display_name>
      <description>The overhangs distance to the bottom of window for the right facade.</description>
      <type>Double</type>
      <required>true</required>
      <model_dependent>false</model_dependent>
      <default_value>4</default_value>
    </argument>
    <argument>
      <name>skylight_area_front</name>
      <display_name>Skylights: Front Roof Area</display_name>
      <description>The amount of skylight area on the unit's front conditioned roof facade.</description>
      <type>Double</type>
      <required>true</required>
      <model_dependent>false</model_dependent>
      <default_value>0</default_value>
    </argument>
    <argument>
      <name>skylight_area_back</name>
      <display_name>Skylights: Back Roof Area</display_name>
      <description>The amount of skylight area on the unit's back conditioned roof facade.</description>
      <type>Double</type>
      <required>true</required>
      <model_dependent>false</model_dependent>
      <default_value>0</default_value>
    </argument>
    <argument>
      <name>skylight_area_left</name>
      <display_name>Skylights: Left Roof Area</display_name>
      <description>The amount of skylight area on the unit's left conditioned roof facade (when viewed from the front).</description>
      <type>Double</type>
      <required>true</required>
      <model_dependent>false</model_dependent>
      <default_value>0</default_value>
    </argument>
    <argument>
      <name>skylight_area_right</name>
      <display_name>Skylights: Right Roof Area</display_name>
      <description>The amount of skylight area on the unit's right conditioned roof facade (when viewed from the front).</description>
      <type>Double</type>
      <required>true</required>
      <model_dependent>false</model_dependent>
      <default_value>0</default_value>
    </argument>
    <argument>
      <name>skylight_ufactor</name>
      <display_name>Skylights: U-Factor</display_name>
      <description>Full-assembly NFRC U-factor.</description>
      <type>Double</type>
      <units>Btu/hr-ft^2-R</units>
      <required>true</required>
      <model_dependent>false</model_dependent>
      <default_value>0.33</default_value>
    </argument>
    <argument>
      <name>skylight_shgc</name>
      <display_name>Skylights: SHGC</display_name>
      <description>Full-assembly NFRC solar heat gain coefficient.</description>
      <type>Double</type>
      <required>true</required>
      <model_dependent>false</model_dependent>
      <default_value>0.45</default_value>
    </argument>
    <argument>
      <name>door_area</name>
      <display_name>Doors: Area</display_name>
      <description>The area of the opaque door(s).</description>
      <type>Double</type>
      <units>ft^2</units>
      <required>true</required>
      <model_dependent>false</model_dependent>
      <default_value>20</default_value>
    </argument>
    <argument>
      <name>door_rvalue</name>
      <display_name>Doors: R-value</display_name>
      <description>R-value of the opaque door(s).</description>
      <type>Double</type>
      <units>h-ft^2-R/Btu</units>
      <required>true</required>
      <model_dependent>false</model_dependent>
      <default_value>4.4</default_value>
    </argument>
    <argument>
      <name>air_leakage_units</name>
      <display_name>Air Leakage: Units</display_name>
      <description>The unit of measure for the air leakage.</description>
      <type>Choice</type>
      <required>true</required>
      <model_dependent>false</model_dependent>
      <default_value>ACH</default_value>
      <choices>
        <choice>
          <value>ACH</value>
          <display_name>ACH</display_name>
        </choice>
        <choice>
          <value>CFM</value>
          <display_name>CFM</display_name>
        </choice>
        <choice>
          <value>ACHnatural</value>
          <display_name>ACHnatural</display_name>
        </choice>
      </choices>
    </argument>
    <argument>
      <name>air_leakage_house_pressure</name>
      <display_name>Air Leakage: House Pressure</display_name>
      <description>The house pressure relative to outside. Required when units are ACH or CFM.</description>
      <type>Double</type>
      <units>Pa</units>
      <required>true</required>
      <model_dependent>false</model_dependent>
      <default_value>50</default_value>
    </argument>
    <argument>
      <name>air_leakage_value</name>
      <display_name>Air Leakage: Value</display_name>
      <description>Air exchange rate value.</description>
      <type>Double</type>
      <required>true</required>
      <model_dependent>false</model_dependent>
      <default_value>3</default_value>
    </argument>
    <argument>
      <name>heating_system_type</name>
      <display_name>Heating System: Type</display_name>
      <description>The type of heating system. Use 'none' if there is no heating system.</description>
      <type>Choice</type>
      <required>true</required>
      <model_dependent>false</model_dependent>
      <default_value>Furnace</default_value>
      <choices>
        <choice>
          <value>none</value>
          <display_name>none</display_name>
        </choice>
        <choice>
          <value>Furnace</value>
          <display_name>Furnace</display_name>
        </choice>
        <choice>
          <value>WallFurnace</value>
          <display_name>WallFurnace</display_name>
        </choice>
        <choice>
          <value>FloorFurnace</value>
          <display_name>FloorFurnace</display_name>
        </choice>
        <choice>
          <value>Boiler</value>
          <display_name>Boiler</display_name>
        </choice>
        <choice>
          <value>ElectricResistance</value>
          <display_name>ElectricResistance</display_name>
        </choice>
        <choice>
          <value>Stove</value>
          <display_name>Stove</display_name>
        </choice>
        <choice>
          <value>PortableHeater</value>
          <display_name>PortableHeater</display_name>
        </choice>
        <choice>
          <value>Fireplace</value>
          <display_name>Fireplace</display_name>
        </choice>
        <choice>
          <value>FixedHeater</value>
          <display_name>FixedHeater</display_name>
        </choice>
        <choice>
          <value>PackagedTerminalAirConditionerHeating</value>
          <display_name>PackagedTerminalAirConditionerHeating</display_name>
        </choice>
        <choice>
          <value>Shared Boiler w/ Baseboard</value>
          <display_name>Shared Boiler w/ Baseboard</display_name>
        </choice>
        <choice>
          <value>Shared Boiler w/ Ductless Fan Coil</value>
          <display_name>Shared Boiler w/ Ductless Fan Coil</display_name>
        </choice>
      </choices>
    </argument>
    <argument>
      <name>heating_system_fuel</name>
      <display_name>Heating System: Fuel Type</display_name>
      <description>The fuel type of the heating system. Ignored for ElectricResistance and PackagedTerminalAirConditionerHeating.</description>
      <type>Choice</type>
      <required>true</required>
      <model_dependent>false</model_dependent>
      <default_value>natural gas</default_value>
      <choices>
        <choice>
          <value>electricity</value>
          <display_name>electricity</display_name>
        </choice>
        <choice>
          <value>natural gas</value>
          <display_name>natural gas</display_name>
        </choice>
        <choice>
          <value>fuel oil</value>
          <display_name>fuel oil</display_name>
        </choice>
        <choice>
          <value>propane</value>
          <display_name>propane</display_name>
        </choice>
        <choice>
          <value>wood</value>
          <display_name>wood</display_name>
        </choice>
        <choice>
          <value>wood pellets</value>
          <display_name>wood pellets</display_name>
        </choice>
        <choice>
          <value>coal</value>
          <display_name>coal</display_name>
        </choice>
      </choices>
    </argument>
    <argument>
      <name>heating_system_heating_efficiency</name>
      <display_name>Heating System: Rated AFUE or Percent</display_name>
      <description>The rated heating efficiency value of the heating system.</description>
      <type>Double</type>
      <units>Frac</units>
      <required>true</required>
      <model_dependent>false</model_dependent>
      <default_value>0.78</default_value>
    </argument>
    <argument>
      <name>heating_system_heating_capacity</name>
      <display_name>Heating System: Heating Capacity</display_name>
      <description>The output heating capacity of the heating system. Enter 'auto' to size the capacity based on ACCA Manual J/S.</description>
      <type>String</type>
      <units>Btu/hr</units>
      <required>true</required>
      <model_dependent>false</model_dependent>
      <default_value>auto</default_value>
    </argument>
    <argument>
      <name>heating_system_fraction_heat_load_served</name>
      <display_name>Heating System: Fraction Heat Load Served</display_name>
      <description>The heating load served by the heating system.</description>
      <type>Double</type>
      <units>Frac</units>
      <required>true</required>
      <model_dependent>false</model_dependent>
      <default_value>1</default_value>
    </argument>
    <argument>
      <name>heating_system_airflow_defect_ratio</name>
      <display_name>Heating System: Airflow Defect Ratio</display_name>
      <description>The airflow defect ratio, defined as (InstalledAirflow - DesignAirflow) / DesignAirflow, of the heating system per ANSI/RESNET/ACCA Standard 310. A value of zero means no airflow defect. Applies only to Furnace.</description>
      <type>Double</type>
      <units>Frac</units>
      <required>false</required>
      <model_dependent>false</model_dependent>
    </argument>
    <argument>
      <name>cooling_system_type</name>
      <display_name>Cooling System: Type</display_name>
      <description>The type of cooling system. Use 'none' if there is no cooling system.</description>
      <type>Choice</type>
      <required>true</required>
      <model_dependent>false</model_dependent>
      <default_value>central air conditioner</default_value>
      <choices>
        <choice>
          <value>none</value>
          <display_name>none</display_name>
        </choice>
        <choice>
          <value>central air conditioner</value>
          <display_name>central air conditioner</display_name>
        </choice>
        <choice>
          <value>room air conditioner</value>
          <display_name>room air conditioner</display_name>
        </choice>
        <choice>
          <value>evaporative cooler</value>
          <display_name>evaporative cooler</display_name>
        </choice>
        <choice>
          <value>mini-split</value>
          <display_name>mini-split</display_name>
        </choice>
        <choice>
          <value>packaged terminal air conditioner</value>
          <display_name>packaged terminal air conditioner</display_name>
        </choice>
      </choices>
    </argument>
    <argument>
      <name>cooling_system_cooling_efficiency_type</name>
      <display_name>Cooling System: Efficiency Type</display_name>
      <description>The efficiency type of the cooling system. System types central air conditioner and mini-split use SEER. System types room air conditioner and packaged terminal air conditioner use EER or CEER. Ignored for system type evaporative cooler.</description>
      <type>Choice</type>
      <required>true</required>
      <model_dependent>false</model_dependent>
      <default_value>SEER</default_value>
      <choices>
        <choice>
          <value>SEER</value>
          <display_name>SEER</display_name>
        </choice>
        <choice>
          <value>EER</value>
          <display_name>EER</display_name>
        </choice>
        <choice>
          <value>CEER</value>
          <display_name>CEER</display_name>
        </choice>
      </choices>
    </argument>
    <argument>
      <name>cooling_system_cooling_efficiency</name>
      <display_name>Cooling System: Efficiency</display_name>
      <description>The rated efficiency value of the cooling system. Ignored for evaporative cooler.</description>
      <type>Double</type>
      <units>SEER or EER or CEER</units>
      <required>true</required>
      <model_dependent>false</model_dependent>
      <default_value>13</default_value>
    </argument>
    <argument>
      <name>cooling_system_cooling_compressor_type</name>
      <display_name>Cooling System: Cooling Compressor Type</display_name>
      <description>The compressor type of the cooling system. Only applies to central air conditioner.</description>
      <type>Choice</type>
      <required>false</required>
      <model_dependent>false</model_dependent>
      <choices>
        <choice>
          <value>single stage</value>
          <display_name>single stage</display_name>
        </choice>
        <choice>
          <value>two stage</value>
          <display_name>two stage</display_name>
        </choice>
        <choice>
          <value>variable speed</value>
          <display_name>variable speed</display_name>
        </choice>
      </choices>
    </argument>
    <argument>
      <name>cooling_system_cooling_sensible_heat_fraction</name>
      <display_name>Cooling System: Cooling Sensible Heat Fraction</display_name>
      <description>The sensible heat fraction of the cooling system. Ignored for evaporative cooler.</description>
      <type>Double</type>
      <units>Frac</units>
      <required>false</required>
      <model_dependent>false</model_dependent>
    </argument>
    <argument>
      <name>cooling_system_cooling_capacity</name>
      <display_name>Cooling System: Cooling Capacity</display_name>
      <description>The output cooling capacity of the cooling system. Enter 'auto' to size the capacity based on ACCA Manual J/S.</description>
      <type>String</type>
      <units>tons</units>
      <required>true</required>
      <model_dependent>false</model_dependent>
      <default_value>auto</default_value>
    </argument>
    <argument>
      <name>cooling_system_fraction_cool_load_served</name>
      <display_name>Cooling System: Fraction Cool Load Served</display_name>
      <description>The cooling load served by the cooling system.</description>
      <type>Double</type>
      <units>Frac</units>
      <required>true</required>
      <model_dependent>false</model_dependent>
      <default_value>1</default_value>
    </argument>
    <argument>
      <name>cooling_system_is_ducted</name>
      <display_name>Cooling System: Is Ducted</display_name>
      <description>Whether the cooling system is ducted or not. Only used for mini-split and evaporative cooler. It's assumed that central air conditioner is ducted, and room air conditioner and packaged terminal air conditioner are not ducted.</description>
      <type>Boolean</type>
      <required>true</required>
      <model_dependent>false</model_dependent>
      <default_value>false</default_value>
      <choices>
        <choice>
          <value>true</value>
          <display_name>true</display_name>
        </choice>
        <choice>
          <value>false</value>
          <display_name>false</display_name>
        </choice>
      </choices>
    </argument>
    <argument>
      <name>cooling_system_airflow_defect_ratio</name>
      <display_name>Cooling System: Airflow Defect Ratio</display_name>
      <description>The airflow defect ratio, defined as (InstalledAirflow - DesignAirflow) / DesignAirflow, of the cooling system per ANSI/RESNET/ACCA Standard 310. A value of zero means no airflow defect. Applies only to central air conditioner and ducted mini-split.</description>
      <type>Double</type>
      <units>Frac</units>
      <required>false</required>
      <model_dependent>false</model_dependent>
    </argument>
    <argument>
      <name>cooling_system_charge_defect_ratio</name>
      <display_name>Cooling System: Charge Defect Ratio</display_name>
      <description>The refrigerant charge defect ratio, defined as (InstalledCharge - DesignCharge) / DesignCharge, of the cooling system per ANSI/RESNET/ACCA Standard 310. A value of zero means no refrigerant charge defect. Applies only to central air conditioner and mini-split.</description>
      <type>Double</type>
      <units>Frac</units>
      <required>false</required>
      <model_dependent>false</model_dependent>
    </argument>
    <argument>
      <name>heat_pump_type</name>
      <display_name>Heat Pump: Type</display_name>
      <description>The type of heat pump. Use 'none' if there is no heat pump.</description>
      <type>Choice</type>
      <required>true</required>
      <model_dependent>false</model_dependent>
      <default_value>none</default_value>
      <choices>
        <choice>
          <value>none</value>
          <display_name>none</display_name>
        </choice>
        <choice>
          <value>air-to-air</value>
          <display_name>air-to-air</display_name>
        </choice>
        <choice>
          <value>mini-split</value>
          <display_name>mini-split</display_name>
        </choice>
        <choice>
          <value>ground-to-air</value>
          <display_name>ground-to-air</display_name>
        </choice>
        <choice>
          <value>packaged terminal heat pump</value>
          <display_name>packaged terminal heat pump</display_name>
        </choice>
      </choices>
    </argument>
    <argument>
      <name>heat_pump_heating_efficiency_type</name>
      <display_name>Heat Pump: Heating Efficiency Type</display_name>
      <description>The heating efficiency type of heat pump. System types air-to-air and mini-split use HSPF. System types ground-to-air and packaged terminal heat pump use COP.</description>
      <type>Choice</type>
      <required>true</required>
      <model_dependent>false</model_dependent>
      <default_value>HSPF</default_value>
      <choices>
        <choice>
          <value>HSPF</value>
          <display_name>HSPF</display_name>
        </choice>
        <choice>
          <value>COP</value>
          <display_name>COP</display_name>
        </choice>
      </choices>
    </argument>
    <argument>
      <name>heat_pump_heating_efficiency</name>
      <display_name>Heat Pump: Heating Efficiency</display_name>
      <description>The rated heating efficiency value of the heat pump.</description>
      <type>Double</type>
      <units>HSPF or COP</units>
      <required>true</required>
      <model_dependent>false</model_dependent>
      <default_value>7.7</default_value>
    </argument>
    <argument>
      <name>heat_pump_cooling_efficiency_type</name>
      <display_name>Heat Pump: Cooling Efficiency Type</display_name>
      <description>The cooling efficiency type of heat pump. System types air-to-air and mini-split use SEER. System types ground-to-air and packaged terminal heat pump use EER.</description>
      <type>Choice</type>
      <required>true</required>
      <model_dependent>false</model_dependent>
      <default_value>SEER</default_value>
      <choices>
        <choice>
          <value>SEER</value>
          <display_name>SEER</display_name>
        </choice>
        <choice>
          <value>EER</value>
          <display_name>EER</display_name>
        </choice>
        <choice>
          <value>CEER</value>
          <display_name>CEER</display_name>
        </choice>
      </choices>
    </argument>
    <argument>
      <name>heat_pump_cooling_efficiency</name>
      <display_name>Heat Pump: Cooling Efficiency</display_name>
      <description>The rated cooling efficiency value of the heat pump.</description>
      <type>Double</type>
      <units>SEER or EER</units>
      <required>true</required>
      <model_dependent>false</model_dependent>
      <default_value>13</default_value>
    </argument>
    <argument>
      <name>heat_pump_cooling_compressor_type</name>
      <display_name>Heat Pump: Cooling Compressor Type</display_name>
      <description>The compressor type of the heat pump. Only applies to air-to-air.</description>
      <type>Choice</type>
      <required>false</required>
      <model_dependent>false</model_dependent>
      <choices>
        <choice>
          <value>single stage</value>
          <display_name>single stage</display_name>
        </choice>
        <choice>
          <value>two stage</value>
          <display_name>two stage</display_name>
        </choice>
        <choice>
          <value>variable speed</value>
          <display_name>variable speed</display_name>
        </choice>
      </choices>
    </argument>
    <argument>
      <name>heat_pump_cooling_sensible_heat_fraction</name>
      <display_name>Heat Pump: Cooling Sensible Heat Fraction</display_name>
      <description>The sensible heat fraction of the heat pump.</description>
      <type>Double</type>
      <units>Frac</units>
      <required>false</required>
      <model_dependent>false</model_dependent>
    </argument>
    <argument>
      <name>heat_pump_heating_capacity</name>
      <display_name>Heat Pump: Heating Capacity</display_name>
      <description>The output heating capacity of the heat pump. Enter 'auto' to size the capacity based on ACCA Manual J/S (i.e., based on cooling design loads with some oversizing allowances for heating design loads). Enter 'auto using max load' to size the capacity based on the maximum of heating/cooling design loads.</description>
      <type>String</type>
      <units>Btu/hr</units>
      <required>true</required>
      <model_dependent>false</model_dependent>
      <default_value>auto</default_value>
    </argument>
    <argument>
      <name>heat_pump_heating_capacity_17_f</name>
      <display_name>Heat Pump: Heating Capacity 17F</display_name>
      <description>The output heating capacity of the heat pump at 17F. Only applies to air-to-air and mini-split.</description>
      <type>String</type>
      <units>Btu/hr</units>
      <required>true</required>
      <model_dependent>false</model_dependent>
      <default_value>auto</default_value>
    </argument>
    <argument>
      <name>heat_pump_cooling_capacity</name>
      <display_name>Heat Pump: Cooling Capacity</display_name>
      <description>The output cooling capacity of the heat pump. Enter 'auto' to size the capacity based on ACCA Manual J/S.</description>
      <type>String</type>
      <units>Btu/hr</units>
      <required>true</required>
      <model_dependent>false</model_dependent>
      <default_value>auto</default_value>
    </argument>
    <argument>
      <name>heat_pump_fraction_heat_load_served</name>
      <display_name>Heat Pump: Fraction Heat Load Served</display_name>
      <description>The heating load served by the heat pump.</description>
      <type>Double</type>
      <units>Frac</units>
      <required>true</required>
      <model_dependent>false</model_dependent>
      <default_value>1</default_value>
    </argument>
    <argument>
      <name>heat_pump_fraction_cool_load_served</name>
      <display_name>Heat Pump: Fraction Cool Load Served</display_name>
      <description>The cooling load served by the heat pump.</description>
      <type>Double</type>
      <units>Frac</units>
      <required>true</required>
      <model_dependent>false</model_dependent>
      <default_value>1</default_value>
    </argument>
    <argument>
      <name>heat_pump_backup_type</name>
      <display_name>Heat Pump: Backup Type</display_name>
      <description>The backup type of the heat pump. If 'integrated', represents e.g. built-in electric strip heat or dual-fuel integrated furnace. If 'separate', represents e.g. electric baseboard or boiler based on the Heating System 2 specified below. Use 'none' if there is no backup heating.</description>
      <type>Choice</type>
      <required>true</required>
      <model_dependent>false</model_dependent>
      <default_value>integrated</default_value>
      <choices>
        <choice>
          <value>none</value>
          <display_name>none</display_name>
        </choice>
        <choice>
          <value>integrated</value>
          <display_name>integrated</display_name>
        </choice>
        <choice>
          <value>separate</value>
          <display_name>separate</display_name>
        </choice>
      </choices>
    </argument>
    <argument>
      <name>heat_pump_backup_fuel</name>
      <display_name>Heat Pump: Backup Fuel Type</display_name>
      <description>The backup fuel type of the heat pump. Only applies if Backup Type is 'integrated'.</description>
      <type>Choice</type>
      <required>true</required>
      <model_dependent>false</model_dependent>
      <default_value>electricity</default_value>
      <choices>
        <choice>
          <value>electricity</value>
          <display_name>electricity</display_name>
        </choice>
        <choice>
          <value>natural gas</value>
          <display_name>natural gas</display_name>
        </choice>
        <choice>
          <value>fuel oil</value>
          <display_name>fuel oil</display_name>
        </choice>
        <choice>
          <value>propane</value>
          <display_name>propane</display_name>
        </choice>
      </choices>
    </argument>
    <argument>
      <name>heat_pump_backup_heating_efficiency</name>
      <display_name>Heat Pump: Backup Rated Efficiency</display_name>
      <description>The backup rated efficiency value of the heat pump. Percent for electricity fuel type. AFUE otherwise. Only applies if Backup Type is 'integrated'.</description>
      <type>Double</type>
      <required>true</required>
      <model_dependent>false</model_dependent>
      <default_value>1</default_value>
    </argument>
    <argument>
      <name>heat_pump_backup_heating_capacity</name>
      <display_name>Heat Pump: Backup Heating Capacity</display_name>
      <description>The backup output heating capacity of the heat pump. Enter 'auto' to size the capacity based on ACCA Manual J/S. Only applies if Backup Type is 'integrated'.</description>
      <type>String</type>
      <units>Btu/hr</units>
      <required>true</required>
      <model_dependent>false</model_dependent>
      <default_value>auto</default_value>
    </argument>
    <argument>
      <name>heat_pump_backup_heating_switchover_temp</name>
      <display_name>Heat Pump: Backup Heating Switchover Temperature</display_name>
      <description>The temperature at which the heat pump stops operating and the backup heating system starts running. Only applies to air-to-air and mini-split. If not provided, backup heating will operate as needed when heat pump capacity is insufficient. Applies if Backup Type is either 'integrated' or 'separate'.</description>
      <type>Double</type>
      <units>deg-F</units>
      <required>false</required>
      <model_dependent>false</model_dependent>
    </argument>
    <argument>
      <name>heat_pump_is_ducted</name>
      <display_name>Heat Pump: Is Ducted</display_name>
      <description>Whether the heat pump is ducted or not. Only used for mini-split. It's assumed that air-to-air and ground-to-air are ducted.</description>
      <type>Boolean</type>
      <required>false</required>
      <model_dependent>false</model_dependent>
      <choices>
        <choice>
          <value>true</value>
          <display_name>true</display_name>
        </choice>
        <choice>
          <value>false</value>
          <display_name>false</display_name>
        </choice>
      </choices>
    </argument>
    <argument>
      <name>heat_pump_airflow_defect_ratio</name>
      <display_name>Heat Pump: Airflow Defect Ratio</display_name>
      <description>The airflow defect ratio, defined as (InstalledAirflow - DesignAirflow) / DesignAirflow, of the heat pump per ANSI/RESNET/ACCA Standard 310. A value of zero means no airflow defect. Applies only to air-to-air, ducted mini-split, and ground-to-air.</description>
      <type>Double</type>
      <units>Frac</units>
      <required>false</required>
      <model_dependent>false</model_dependent>
    </argument>
    <argument>
      <name>heat_pump_charge_defect_ratio</name>
      <display_name>Heat Pump: Charge Defect Ratio</display_name>
      <description>The refrigerant charge defect ratio, defined as (InstalledCharge - DesignCharge) / DesignCharge, of the heat pump per ANSI/RESNET/ACCA Standard 310. A value of zero means no refrigerant charge defect. Applies to all heat pump types.</description>
      <type>Double</type>
      <units>Frac</units>
      <required>false</required>
      <model_dependent>false</model_dependent>
    </argument>
    <argument>
      <name>heating_system_2_type</name>
      <display_name>Heating System 2: Type</display_name>
      <description>The type of the second heating system.</description>
      <type>Choice</type>
      <required>true</required>
      <model_dependent>false</model_dependent>
      <default_value>none</default_value>
      <choices>
        <choice>
          <value>none</value>
          <display_name>none</display_name>
        </choice>
        <choice>
          <value>WallFurnace</value>
          <display_name>WallFurnace</display_name>
        </choice>
        <choice>
          <value>FloorFurnace</value>
          <display_name>FloorFurnace</display_name>
        </choice>
        <choice>
          <value>Boiler</value>
          <display_name>Boiler</display_name>
        </choice>
        <choice>
          <value>ElectricResistance</value>
          <display_name>ElectricResistance</display_name>
        </choice>
        <choice>
          <value>Stove</value>
          <display_name>Stove</display_name>
        </choice>
        <choice>
          <value>PortableHeater</value>
          <display_name>PortableHeater</display_name>
        </choice>
        <choice>
          <value>Fireplace</value>
          <display_name>Fireplace</display_name>
        </choice>
      </choices>
    </argument>
    <argument>
      <name>heating_system_2_fuel</name>
      <display_name>Heating System 2: Fuel Type</display_name>
      <description>The fuel type of the second heating system. Ignored for ElectricResistance.</description>
      <type>Choice</type>
      <required>true</required>
      <model_dependent>false</model_dependent>
      <default_value>electricity</default_value>
      <choices>
        <choice>
          <value>electricity</value>
          <display_name>electricity</display_name>
        </choice>
        <choice>
          <value>natural gas</value>
          <display_name>natural gas</display_name>
        </choice>
        <choice>
          <value>fuel oil</value>
          <display_name>fuel oil</display_name>
        </choice>
        <choice>
          <value>propane</value>
          <display_name>propane</display_name>
        </choice>
        <choice>
          <value>wood</value>
          <display_name>wood</display_name>
        </choice>
        <choice>
          <value>wood pellets</value>
          <display_name>wood pellets</display_name>
        </choice>
        <choice>
          <value>coal</value>
          <display_name>coal</display_name>
        </choice>
      </choices>
    </argument>
    <argument>
      <name>heating_system_2_heating_efficiency</name>
      <display_name>Heating System 2: Rated AFUE or Percent</display_name>
      <description>The rated heating efficiency value of the second heating system.</description>
      <type>Double</type>
      <units>Frac</units>
      <required>true</required>
      <model_dependent>false</model_dependent>
      <default_value>1</default_value>
    </argument>
    <argument>
      <name>heating_system_2_heating_capacity</name>
      <display_name>Heating System 2: Heating Capacity</display_name>
      <description>The output heating capacity of the second heating system. Enter 'auto' to size the capacity based on ACCA Manual J/S.</description>
      <type>String</type>
      <units>Btu/hr</units>
      <required>true</required>
      <model_dependent>false</model_dependent>
      <default_value>auto</default_value>
    </argument>
    <argument>
      <name>heating_system_2_fraction_heat_load_served</name>
      <display_name>Heating System 2: Fraction Heat Load Served</display_name>
      <description>The heat load served fraction of the second heating system. Ignored if this heating system serves as a backup system for a heat pump.</description>
      <type>Double</type>
      <units>Frac</units>
      <required>true</required>
      <model_dependent>false</model_dependent>
      <default_value>0.25</default_value>
    </argument>
    <argument>
      <name>hvac_control_heating_weekday_setpoint</name>
      <display_name>HVAC Control: Heating Weekday Setpoint Schedule</display_name>
      <description>Specify the constant or 24-hour comma-separated weekday heating setpoint schedule.</description>
      <type>String</type>
      <units>deg-F</units>
      <required>true</required>
      <model_dependent>false</model_dependent>
      <default_value>71</default_value>
    </argument>
    <argument>
      <name>hvac_control_heating_weekend_setpoint</name>
      <display_name>HVAC Control: Heating Weekend Setpoint Schedule</display_name>
      <description>Specify the constant or 24-hour comma-separated weekend heating setpoint schedule.</description>
      <type>String</type>
      <units>deg-F</units>
      <required>true</required>
      <model_dependent>false</model_dependent>
      <default_value>71</default_value>
    </argument>
    <argument>
      <name>hvac_control_cooling_weekday_setpoint</name>
      <display_name>HVAC Control: Cooling Weekday Setpoint Schedule</display_name>
      <description>Specify the constant or 24-hour comma-separated weekday cooling setpoint schedule.</description>
      <type>String</type>
      <units>deg-F</units>
      <required>true</required>
      <model_dependent>false</model_dependent>
      <default_value>76</default_value>
    </argument>
    <argument>
      <name>hvac_control_cooling_weekend_setpoint</name>
      <display_name>HVAC Control: Cooling Weekend Setpoint Schedule</display_name>
      <description>Specify the constant or 24-hour comma-separated weekend cooling setpoint schedule.</description>
      <type>String</type>
      <units>deg-F</units>
      <required>true</required>
      <model_dependent>false</model_dependent>
      <default_value>76</default_value>
    </argument>
    <argument>
      <name>hvac_control_heating_season_period</name>
      <display_name>HVAC Control: Heating Season Period</display_name>
      <description>Enter a date like "Nov 1 - Jun 30".</description>
      <type>String</type>
      <required>false</required>
      <model_dependent>false</model_dependent>
    </argument>
    <argument>
      <name>hvac_control_cooling_season_period</name>
      <display_name>HVAC Control: Cooling Season Period</display_name>
      <description>Enter a date like "Jun 1 - Oct 31".</description>
      <type>String</type>
      <required>false</required>
      <model_dependent>false</model_dependent>
    </argument>
    <argument>
      <name>ducts_leakage_units</name>
      <display_name>Ducts: Leakage Units</display_name>
      <description>The leakage units of the ducts.</description>
      <type>Choice</type>
      <required>true</required>
      <model_dependent>false</model_dependent>
      <default_value>Percent</default_value>
      <choices>
        <choice>
          <value>CFM25</value>
          <display_name>CFM25</display_name>
        </choice>
        <choice>
          <value>CFM50</value>
          <display_name>CFM50</display_name>
        </choice>
        <choice>
          <value>Percent</value>
          <display_name>Percent</display_name>
        </choice>
      </choices>
    </argument>
    <argument>
      <name>ducts_supply_leakage_to_outside_value</name>
      <display_name>Ducts: Supply Leakage to Outside Value</display_name>
      <description>The leakage value to outside for the supply ducts.</description>
      <type>Double</type>
      <required>true</required>
      <model_dependent>false</model_dependent>
      <default_value>0.1</default_value>
    </argument>
    <argument>
      <name>ducts_return_leakage_to_outside_value</name>
      <display_name>Ducts: Return Leakage to Outside Value</display_name>
      <description>The leakage value to outside for the return ducts.</description>
      <type>Double</type>
      <required>true</required>
      <model_dependent>false</model_dependent>
      <default_value>0.1</default_value>
    </argument>
    <argument>
      <name>ducts_supply_location</name>
      <display_name>Ducts: Supply Location</display_name>
      <description>The location of the supply ducts.</description>
      <type>Choice</type>
      <required>true</required>
      <model_dependent>false</model_dependent>
      <default_value>auto</default_value>
      <choices>
        <choice>
          <value>auto</value>
          <display_name>auto</display_name>
        </choice>
        <choice>
          <value>living space</value>
          <display_name>living space</display_name>
        </choice>
        <choice>
          <value>basement - conditioned</value>
          <display_name>basement - conditioned</display_name>
        </choice>
        <choice>
          <value>basement - unconditioned</value>
          <display_name>basement - unconditioned</display_name>
        </choice>
        <choice>
          <value>crawlspace - vented</value>
          <display_name>crawlspace - vented</display_name>
        </choice>
        <choice>
          <value>crawlspace - unvented</value>
          <display_name>crawlspace - unvented</display_name>
        </choice>
        <choice>
          <value>crawlspace - conditioned</value>
          <display_name>crawlspace - conditioned</display_name>
        </choice>
        <choice>
          <value>attic - vented</value>
          <display_name>attic - vented</display_name>
        </choice>
        <choice>
          <value>attic - unvented</value>
          <display_name>attic - unvented</display_name>
        </choice>
        <choice>
          <value>garage</value>
          <display_name>garage</display_name>
        </choice>
        <choice>
          <value>exterior wall</value>
          <display_name>exterior wall</display_name>
        </choice>
        <choice>
          <value>under slab</value>
          <display_name>under slab</display_name>
        </choice>
        <choice>
          <value>roof deck</value>
          <display_name>roof deck</display_name>
        </choice>
        <choice>
          <value>outside</value>
          <display_name>outside</display_name>
        </choice>
        <choice>
          <value>other housing unit</value>
          <display_name>other housing unit</display_name>
        </choice>
        <choice>
          <value>other heated space</value>
          <display_name>other heated space</display_name>
        </choice>
        <choice>
          <value>other multifamily buffer space</value>
          <display_name>other multifamily buffer space</display_name>
        </choice>
        <choice>
          <value>other non-freezing space</value>
          <display_name>other non-freezing space</display_name>
        </choice>
      </choices>
    </argument>
    <argument>
      <name>ducts_supply_insulation_r</name>
      <display_name>Ducts: Supply Insulation R-Value</display_name>
      <description>The insulation r-value of the supply ducts excluding air films.</description>
      <type>Double</type>
      <units>h-ft^2-R/Btu</units>
      <required>true</required>
      <model_dependent>false</model_dependent>
      <default_value>0</default_value>
    </argument>
    <argument>
      <name>ducts_supply_surface_area</name>
      <display_name>Ducts: Supply Surface Area</display_name>
      <description>The surface area of the supply ducts.</description>
      <type>String</type>
      <units>ft^2</units>
      <required>true</required>
      <model_dependent>false</model_dependent>
      <default_value>auto</default_value>
    </argument>
    <argument>
      <name>ducts_return_location</name>
      <display_name>Ducts: Return Location</display_name>
      <description>The location of the return ducts.</description>
      <type>Choice</type>
      <required>true</required>
      <model_dependent>false</model_dependent>
      <default_value>auto</default_value>
      <choices>
        <choice>
          <value>auto</value>
          <display_name>auto</display_name>
        </choice>
        <choice>
          <value>living space</value>
          <display_name>living space</display_name>
        </choice>
        <choice>
          <value>basement - conditioned</value>
          <display_name>basement - conditioned</display_name>
        </choice>
        <choice>
          <value>basement - unconditioned</value>
          <display_name>basement - unconditioned</display_name>
        </choice>
        <choice>
          <value>crawlspace - vented</value>
          <display_name>crawlspace - vented</display_name>
        </choice>
        <choice>
          <value>crawlspace - unvented</value>
          <display_name>crawlspace - unvented</display_name>
        </choice>
        <choice>
          <value>crawlspace - conditioned</value>
          <display_name>crawlspace - conditioned</display_name>
        </choice>
        <choice>
          <value>attic - vented</value>
          <display_name>attic - vented</display_name>
        </choice>
        <choice>
          <value>attic - unvented</value>
          <display_name>attic - unvented</display_name>
        </choice>
        <choice>
          <value>garage</value>
          <display_name>garage</display_name>
        </choice>
        <choice>
          <value>exterior wall</value>
          <display_name>exterior wall</display_name>
        </choice>
        <choice>
          <value>under slab</value>
          <display_name>under slab</display_name>
        </choice>
        <choice>
          <value>roof deck</value>
          <display_name>roof deck</display_name>
        </choice>
        <choice>
          <value>outside</value>
          <display_name>outside</display_name>
        </choice>
        <choice>
          <value>other housing unit</value>
          <display_name>other housing unit</display_name>
        </choice>
        <choice>
          <value>other heated space</value>
          <display_name>other heated space</display_name>
        </choice>
        <choice>
          <value>other multifamily buffer space</value>
          <display_name>other multifamily buffer space</display_name>
        </choice>
        <choice>
          <value>other non-freezing space</value>
          <display_name>other non-freezing space</display_name>
        </choice>
      </choices>
    </argument>
    <argument>
      <name>ducts_return_insulation_r</name>
      <display_name>Ducts: Return Insulation R-Value</display_name>
      <description>The insulation r-value of the return ducts excluding air films.</description>
      <type>Double</type>
      <units>h-ft^2-R/Btu</units>
      <required>true</required>
      <model_dependent>false</model_dependent>
      <default_value>0</default_value>
    </argument>
    <argument>
      <name>ducts_return_surface_area</name>
      <display_name>Ducts: Return Surface Area</display_name>
      <description>The surface area of the return ducts.</description>
      <type>String</type>
      <units>ft^2</units>
      <required>true</required>
      <model_dependent>false</model_dependent>
      <default_value>auto</default_value>
    </argument>
    <argument>
      <name>ducts_number_of_return_registers</name>
      <display_name>Ducts: Number of Return Registers</display_name>
      <description>The number of return registers of the ducts. Only used if duct surface areas are set to auto.</description>
      <type>String</type>
      <units>#</units>
      <required>false</required>
      <model_dependent>false</model_dependent>
      <default_value>auto</default_value>
    </argument>
    <argument>
      <name>mech_vent_fan_type</name>
      <display_name>Mechanical Ventilation: Fan Type</display_name>
      <description>The type of the mechanical ventilation. Use 'none' if there is no mechanical ventilation system.</description>
      <type>Choice</type>
      <required>true</required>
      <model_dependent>false</model_dependent>
      <default_value>none</default_value>
      <choices>
        <choice>
          <value>none</value>
          <display_name>none</display_name>
        </choice>
        <choice>
          <value>exhaust only</value>
          <display_name>exhaust only</display_name>
        </choice>
        <choice>
          <value>supply only</value>
          <display_name>supply only</display_name>
        </choice>
        <choice>
          <value>energy recovery ventilator</value>
          <display_name>energy recovery ventilator</display_name>
        </choice>
        <choice>
          <value>heat recovery ventilator</value>
          <display_name>heat recovery ventilator</display_name>
        </choice>
        <choice>
          <value>balanced</value>
          <display_name>balanced</display_name>
        </choice>
        <choice>
          <value>central fan integrated supply</value>
          <display_name>central fan integrated supply</display_name>
        </choice>
      </choices>
    </argument>
    <argument>
      <name>mech_vent_flow_rate</name>
      <display_name>Mechanical Ventilation: Flow Rate</display_name>
      <description>The flow rate of the mechanical ventilation.</description>
      <type>String</type>
      <units>CFM</units>
      <required>true</required>
      <model_dependent>false</model_dependent>
      <default_value>auto</default_value>
    </argument>
    <argument>
      <name>mech_vent_hours_in_operation</name>
      <display_name>Mechanical Ventilation: Hours In Operation</display_name>
      <description>The hours in operation of the mechanical ventilation.</description>
      <type>String</type>
      <units>hrs/day</units>
      <required>true</required>
      <model_dependent>false</model_dependent>
      <default_value>auto</default_value>
    </argument>
    <argument>
      <name>mech_vent_recovery_efficiency_type</name>
      <display_name>Mechanical Ventilation: Total Recovery Efficiency Type</display_name>
      <description>The total recovery efficiency type of the mechanical ventilation.</description>
      <type>Choice</type>
      <required>true</required>
      <model_dependent>false</model_dependent>
      <default_value>Unadjusted</default_value>
      <choices>
        <choice>
          <value>Unadjusted</value>
          <display_name>Unadjusted</display_name>
        </choice>
        <choice>
          <value>Adjusted</value>
          <display_name>Adjusted</display_name>
        </choice>
      </choices>
    </argument>
    <argument>
      <name>mech_vent_total_recovery_efficiency</name>
      <display_name>Mechanical Ventilation: Total Recovery Efficiency</display_name>
      <description>The Unadjusted or Adjusted total recovery efficiency of the mechanical ventilation. Applies to energy recovery ventilator.</description>
      <type>Double</type>
      <units>Frac</units>
      <required>true</required>
      <model_dependent>false</model_dependent>
      <default_value>0.48</default_value>
    </argument>
    <argument>
      <name>mech_vent_sensible_recovery_efficiency</name>
      <display_name>Mechanical Ventilation: Sensible Recovery Efficiency</display_name>
      <description>The Unadjusted or Adjusted sensible recovery efficiency of the mechanical ventilation. Applies to energy recovery ventilator and heat recovery ventilator.</description>
      <type>Double</type>
      <units>Frac</units>
      <required>true</required>
      <model_dependent>false</model_dependent>
      <default_value>0.72</default_value>
    </argument>
    <argument>
      <name>mech_vent_fan_power</name>
      <display_name>Mechanical Ventilation: Fan Power</display_name>
      <description>The fan power of the mechanical ventilation.</description>
      <type>String</type>
      <units>W</units>
      <required>true</required>
      <model_dependent>false</model_dependent>
      <default_value>auto</default_value>
    </argument>
    <argument>
      <name>mech_vent_num_units_served</name>
      <display_name>Mechanical Ventilation: Number of Units Served</display_name>
      <description>Number of dwelling units served by the mechanical ventilation system. Must be 1 if single-family detached. Used to apportion flow rate and fan power to the unit.</description>
      <type>Integer</type>
      <units>#</units>
      <required>true</required>
      <model_dependent>false</model_dependent>
      <default_value>1</default_value>
    </argument>
    <argument>
      <name>mech_vent_shared_frac_recirculation</name>
      <display_name>Shared Mechanical Ventilation: Fraction Recirculation</display_name>
      <description>Fraction of the total supply air that is recirculated, with the remainder assumed to be outdoor air. The value must be 0 for exhaust only systems. This is required for a shared mechanical ventilation system.</description>
      <type>Double</type>
      <units>Frac</units>
      <required>false</required>
      <model_dependent>false</model_dependent>
    </argument>
    <argument>
      <name>mech_vent_shared_preheating_fuel</name>
      <display_name>Shared Mechanical Ventilation: Preheating Fuel</display_name>
      <description>Fuel type of the preconditioning heating equipment. Only used for a shared mechanical ventilation system.</description>
      <type>Choice</type>
      <required>false</required>
      <model_dependent>false</model_dependent>
      <choices>
        <choice>
          <value>electricity</value>
          <display_name>electricity</display_name>
        </choice>
        <choice>
          <value>natural gas</value>
          <display_name>natural gas</display_name>
        </choice>
        <choice>
          <value>fuel oil</value>
          <display_name>fuel oil</display_name>
        </choice>
        <choice>
          <value>propane</value>
          <display_name>propane</display_name>
        </choice>
        <choice>
          <value>wood</value>
          <display_name>wood</display_name>
        </choice>
        <choice>
          <value>wood pellets</value>
          <display_name>wood pellets</display_name>
        </choice>
        <choice>
          <value>coal</value>
          <display_name>coal</display_name>
        </choice>
      </choices>
    </argument>
    <argument>
      <name>mech_vent_shared_preheating_efficiency</name>
      <display_name>Shared Mechanical Ventilation: Preheating Efficiency</display_name>
      <description>Efficiency of the preconditioning heating equipment. Only used for a shared mechanical ventilation system.</description>
      <type>Double</type>
      <units>COP</units>
      <required>false</required>
      <model_dependent>false</model_dependent>
    </argument>
    <argument>
      <name>mech_vent_shared_preheating_fraction_heat_load_served</name>
      <display_name>Shared Mechanical Ventilation: Preheating Fraction Ventilation Heat Load Served</display_name>
      <description>Fraction of heating load introduced by the shared ventilation system that is met by the preconditioning heating equipment.</description>
      <type>Double</type>
      <units>Frac</units>
      <required>false</required>
      <model_dependent>false</model_dependent>
    </argument>
    <argument>
      <name>mech_vent_shared_precooling_fuel</name>
      <display_name>Shared Mechanical Ventilation: Precooling Fuel</display_name>
      <description>Fuel type of the preconditioning cooling equipment. Only used for a shared mechanical ventilation system.</description>
      <type>Choice</type>
      <required>false</required>
      <model_dependent>false</model_dependent>
      <choices>
        <choice>
          <value>electricity</value>
          <display_name>electricity</display_name>
        </choice>
      </choices>
    </argument>
    <argument>
      <name>mech_vent_shared_precooling_efficiency</name>
      <display_name>Shared Mechanical Ventilation: Precooling Efficiency</display_name>
      <description>Efficiency of the preconditioning cooling equipment. Only used for a shared mechanical ventilation system.</description>
      <type>Double</type>
      <units>COP</units>
      <required>false</required>
      <model_dependent>false</model_dependent>
    </argument>
    <argument>
      <name>mech_vent_shared_precooling_fraction_cool_load_served</name>
      <display_name>Shared Mechanical Ventilation: Precooling Fraction Ventilation Cool Load Served</display_name>
      <description>Fraction of cooling load introduced by the shared ventilation system that is met by the preconditioning cooling equipment.</description>
      <type>Double</type>
      <units>Frac</units>
      <required>false</required>
      <model_dependent>false</model_dependent>
    </argument>
    <argument>
      <name>mech_vent_2_fan_type</name>
      <display_name>Mechanical Ventilation 2: Fan Type</display_name>
      <description>The type of the second mechanical ventilation. Use 'none' if there is no second mechanical ventilation system.</description>
      <type>Choice</type>
      <required>true</required>
      <model_dependent>false</model_dependent>
      <default_value>none</default_value>
      <choices>
        <choice>
          <value>none</value>
          <display_name>none</display_name>
        </choice>
        <choice>
          <value>exhaust only</value>
          <display_name>exhaust only</display_name>
        </choice>
        <choice>
          <value>supply only</value>
          <display_name>supply only</display_name>
        </choice>
        <choice>
          <value>energy recovery ventilator</value>
          <display_name>energy recovery ventilator</display_name>
        </choice>
        <choice>
          <value>heat recovery ventilator</value>
          <display_name>heat recovery ventilator</display_name>
        </choice>
        <choice>
          <value>balanced</value>
          <display_name>balanced</display_name>
        </choice>
      </choices>
    </argument>
    <argument>
      <name>mech_vent_2_flow_rate</name>
      <display_name>Mechanical Ventilation 2: Flow Rate</display_name>
      <description>The flow rate of the second mechanical ventilation.</description>
      <type>Double</type>
      <units>CFM</units>
      <required>true</required>
      <model_dependent>false</model_dependent>
      <default_value>110</default_value>
    </argument>
    <argument>
      <name>mech_vent_2_hours_in_operation</name>
      <display_name>Mechanical Ventilation 2: Hours In Operation</display_name>
      <description>The hours in operation of the second mechanical ventilation.</description>
      <type>Double</type>
      <units>hrs/day</units>
      <required>true</required>
      <model_dependent>false</model_dependent>
      <default_value>24</default_value>
    </argument>
    <argument>
      <name>mech_vent_2_recovery_efficiency_type</name>
      <display_name>Mechanical Ventilation 2: Total Recovery Efficiency Type</display_name>
      <description>The total recovery efficiency type of the second mechanical ventilation.</description>
      <type>Choice</type>
      <required>true</required>
      <model_dependent>false</model_dependent>
      <default_value>Unadjusted</default_value>
      <choices>
        <choice>
          <value>Unadjusted</value>
          <display_name>Unadjusted</display_name>
        </choice>
        <choice>
          <value>Adjusted</value>
          <display_name>Adjusted</display_name>
        </choice>
      </choices>
    </argument>
    <argument>
      <name>mech_vent_2_total_recovery_efficiency</name>
      <display_name>Mechanical Ventilation 2: Total Recovery Efficiency</display_name>
      <description>The Unadjusted or Adjusted total recovery efficiency of the second mechanical ventilation. Applies to energy recovery ventilator.</description>
      <type>Double</type>
      <units>Frac</units>
      <required>true</required>
      <model_dependent>false</model_dependent>
      <default_value>0.48</default_value>
    </argument>
    <argument>
      <name>mech_vent_2_sensible_recovery_efficiency</name>
      <display_name>Mechanical Ventilation 2: Sensible Recovery Efficiency</display_name>
      <description>The Unadjusted or Adjusted sensible recovery efficiency of the second mechanical ventilation. Applies to energy recovery ventilator and heat recovery ventilator.</description>
      <type>Double</type>
      <units>Frac</units>
      <required>true</required>
      <model_dependent>false</model_dependent>
      <default_value>0.72</default_value>
    </argument>
    <argument>
      <name>mech_vent_2_fan_power</name>
      <display_name>Mechanical Ventilation 2: Fan Power</display_name>
      <description>The fan power of the second mechanical ventilation.</description>
      <type>Double</type>
      <units>W</units>
      <required>true</required>
      <model_dependent>false</model_dependent>
      <default_value>30</default_value>
    </argument>
    <argument>
      <name>kitchen_fans_quantity</name>
      <display_name>Kitchen Fans: Quantity</display_name>
      <description>The quantity of the kitchen fans.</description>
      <type>String</type>
      <units>#</units>
      <required>true</required>
      <model_dependent>false</model_dependent>
      <default_value>auto</default_value>
    </argument>
    <argument>
      <name>kitchen_fans_flow_rate</name>
      <display_name>Kitchen Fans: Flow Rate</display_name>
      <description>The flow rate of the kitchen fan.</description>
      <type>String</type>
      <units>CFM</units>
      <required>false</required>
      <model_dependent>false</model_dependent>
      <default_value>auto</default_value>
    </argument>
    <argument>
      <name>kitchen_fans_hours_in_operation</name>
      <display_name>Kitchen Fans: Hours In Operation</display_name>
      <description>The hours in operation of the kitchen fan.</description>
      <type>String</type>
      <units>hrs/day</units>
      <required>false</required>
      <model_dependent>false</model_dependent>
      <default_value>auto</default_value>
    </argument>
    <argument>
      <name>kitchen_fans_power</name>
      <display_name>Kitchen Fans: Fan Power</display_name>
      <description>The fan power of the kitchen fan.</description>
      <type>String</type>
      <units>W</units>
      <required>false</required>
      <model_dependent>false</model_dependent>
      <default_value>auto</default_value>
    </argument>
    <argument>
      <name>kitchen_fans_start_hour</name>
      <display_name>Kitchen Fans: Start Hour</display_name>
      <description>The start hour of the kitchen fan.</description>
      <type>String</type>
      <units>hr</units>
      <required>false</required>
      <model_dependent>false</model_dependent>
      <default_value>auto</default_value>
    </argument>
    <argument>
      <name>bathroom_fans_quantity</name>
      <display_name>Bathroom Fans: Quantity</display_name>
      <description>The quantity of the bathroom fans.</description>
      <type>String</type>
      <units>#</units>
      <required>true</required>
      <model_dependent>false</model_dependent>
      <default_value>auto</default_value>
    </argument>
    <argument>
      <name>bathroom_fans_flow_rate</name>
      <display_name>Bathroom Fans: Flow Rate</display_name>
      <description>The flow rate of the bathroom fans.</description>
      <type>String</type>
      <units>CFM</units>
      <required>false</required>
      <model_dependent>false</model_dependent>
      <default_value>auto</default_value>
    </argument>
    <argument>
      <name>bathroom_fans_hours_in_operation</name>
      <display_name>Bathroom Fans: Hours In Operation</display_name>
      <description>The hours in operation of the bathroom fans.</description>
      <type>String</type>
      <units>hrs/day</units>
      <required>false</required>
      <model_dependent>false</model_dependent>
      <default_value>auto</default_value>
    </argument>
    <argument>
      <name>bathroom_fans_power</name>
      <display_name>Bathroom Fans: Fan Power</display_name>
      <description>The fan power of the bathroom fans.</description>
      <type>String</type>
      <units>W</units>
      <required>false</required>
      <model_dependent>false</model_dependent>
      <default_value>auto</default_value>
    </argument>
    <argument>
      <name>bathroom_fans_start_hour</name>
      <display_name>Bathroom Fans: Start Hour</display_name>
      <description>The start hour of the bathroom fans.</description>
      <type>String</type>
      <units>hr</units>
      <required>false</required>
      <model_dependent>false</model_dependent>
      <default_value>auto</default_value>
    </argument>
    <argument>
      <name>whole_house_fan_present</name>
      <display_name>Whole House Fan: Present</display_name>
      <description>Whether there is a whole house fan.</description>
      <type>Boolean</type>
      <required>true</required>
      <model_dependent>false</model_dependent>
      <default_value>false</default_value>
      <choices>
        <choice>
          <value>true</value>
          <display_name>true</display_name>
        </choice>
        <choice>
          <value>false</value>
          <display_name>false</display_name>
        </choice>
      </choices>
    </argument>
    <argument>
      <name>whole_house_fan_flow_rate</name>
      <display_name>Whole House Fan: Flow Rate</display_name>
      <description>The flow rate of the whole house fan.</description>
      <type>String</type>
      <units>CFM</units>
      <required>false</required>
      <model_dependent>false</model_dependent>
      <default_value>auto</default_value>
    </argument>
    <argument>
      <name>whole_house_fan_power</name>
      <display_name>Whole House Fan: Fan Power</display_name>
      <description>The fan power of the whole house fan.</description>
      <type>String</type>
      <units>W</units>
      <required>false</required>
      <model_dependent>false</model_dependent>
      <default_value>auto</default_value>
    </argument>
    <argument>
      <name>water_heater_type</name>
      <display_name>Water Heater: Type</display_name>
      <description>The type of water heater. Use 'none' if there is no water heater.</description>
      <type>Choice</type>
      <required>true</required>
      <model_dependent>false</model_dependent>
      <default_value>storage water heater</default_value>
      <choices>
        <choice>
          <value>none</value>
          <display_name>none</display_name>
        </choice>
        <choice>
          <value>storage water heater</value>
          <display_name>storage water heater</display_name>
        </choice>
        <choice>
          <value>instantaneous water heater</value>
          <display_name>instantaneous water heater</display_name>
        </choice>
        <choice>
          <value>heat pump water heater</value>
          <display_name>heat pump water heater</display_name>
        </choice>
        <choice>
          <value>space-heating boiler with storage tank</value>
          <display_name>space-heating boiler with storage tank</display_name>
        </choice>
        <choice>
          <value>space-heating boiler with tankless coil</value>
          <display_name>space-heating boiler with tankless coil</display_name>
        </choice>
      </choices>
    </argument>
    <argument>
      <name>water_heater_fuel_type</name>
      <display_name>Water Heater: Fuel Type</display_name>
      <description>The fuel type of water heater. Ignored for heat pump water heater.</description>
      <type>Choice</type>
      <required>true</required>
      <model_dependent>false</model_dependent>
      <default_value>natural gas</default_value>
      <choices>
        <choice>
          <value>electricity</value>
          <display_name>electricity</display_name>
        </choice>
        <choice>
          <value>natural gas</value>
          <display_name>natural gas</display_name>
        </choice>
        <choice>
          <value>fuel oil</value>
          <display_name>fuel oil</display_name>
        </choice>
        <choice>
          <value>propane</value>
          <display_name>propane</display_name>
        </choice>
        <choice>
          <value>wood</value>
          <display_name>wood</display_name>
        </choice>
        <choice>
          <value>coal</value>
          <display_name>coal</display_name>
        </choice>
      </choices>
    </argument>
    <argument>
      <name>water_heater_location</name>
      <display_name>Water Heater: Location</display_name>
      <description>The location of water heater.</description>
      <type>Choice</type>
      <required>true</required>
      <model_dependent>false</model_dependent>
      <default_value>auto</default_value>
      <choices>
        <choice>
          <value>auto</value>
          <display_name>auto</display_name>
        </choice>
        <choice>
          <value>living space</value>
          <display_name>living space</display_name>
        </choice>
        <choice>
          <value>basement - conditioned</value>
          <display_name>basement - conditioned</display_name>
        </choice>
        <choice>
          <value>basement - unconditioned</value>
          <display_name>basement - unconditioned</display_name>
        </choice>
        <choice>
          <value>garage</value>
          <display_name>garage</display_name>
        </choice>
        <choice>
          <value>attic - vented</value>
          <display_name>attic - vented</display_name>
        </choice>
        <choice>
          <value>attic - unvented</value>
          <display_name>attic - unvented</display_name>
        </choice>
        <choice>
          <value>crawlspace - vented</value>
          <display_name>crawlspace - vented</display_name>
        </choice>
        <choice>
          <value>crawlspace - unvented</value>
          <display_name>crawlspace - unvented</display_name>
        </choice>
        <choice>
          <value>crawlspace - conditioned</value>
          <display_name>crawlspace - conditioned</display_name>
        </choice>
        <choice>
          <value>other exterior</value>
          <display_name>other exterior</display_name>
        </choice>
        <choice>
          <value>other housing unit</value>
          <display_name>other housing unit</display_name>
        </choice>
        <choice>
          <value>other heated space</value>
          <display_name>other heated space</display_name>
        </choice>
        <choice>
          <value>other multifamily buffer space</value>
          <display_name>other multifamily buffer space</display_name>
        </choice>
        <choice>
          <value>other non-freezing space</value>
          <display_name>other non-freezing space</display_name>
        </choice>
      </choices>
    </argument>
    <argument>
      <name>water_heater_tank_volume</name>
      <display_name>Water Heater: Tank Volume</display_name>
      <description>Nominal volume of water heater tank. Set to 'auto' to have volume autosized. Only applies to storage water heater, heat pump water heater, and space-heating boiler with storage tank.</description>
      <type>String</type>
      <units>gal</units>
      <required>true</required>
      <model_dependent>false</model_dependent>
      <default_value>auto</default_value>
    </argument>
    <argument>
      <name>water_heater_efficiency_type</name>
      <display_name>Water Heater: Efficiency Type</display_name>
      <description>The efficiency type of water heater. Does not apply to space-heating boilers.</description>
      <type>Choice</type>
      <required>true</required>
      <model_dependent>false</model_dependent>
      <default_value>EnergyFactor</default_value>
      <choices>
        <choice>
          <value>EnergyFactor</value>
          <display_name>EnergyFactor</display_name>
        </choice>
        <choice>
          <value>UniformEnergyFactor</value>
          <display_name>UniformEnergyFactor</display_name>
        </choice>
      </choices>
    </argument>
    <argument>
      <name>water_heater_efficiency</name>
      <display_name>Water Heater: Efficiency</display_name>
      <description>Rated Energy Factor or Uniform Energy Factor. Does not apply to space-heating boilers.</description>
      <type>Double</type>
      <required>true</required>
      <model_dependent>false</model_dependent>
      <default_value>0.67</default_value>
    </argument>
    <argument>
      <name>water_heater_usage_bin</name>
      <display_name>Water Heater: Usage Bin</display_name>
      <description>The usage of the water heater. Required if Efficiency Type is UniformEnergyFactor and Type is not instantaneous water heater. Does not apply to space-heating boilers.</description>
      <type>Choice</type>
      <required>false</required>
      <model_dependent>false</model_dependent>
      <choices>
        <choice>
          <value>very small</value>
          <display_name>very small</display_name>
        </choice>
        <choice>
          <value>low</value>
          <display_name>low</display_name>
        </choice>
        <choice>
          <value>medium</value>
          <display_name>medium</display_name>
        </choice>
        <choice>
          <value>high</value>
          <display_name>high</display_name>
        </choice>
      </choices>
    </argument>
    <argument>
      <name>water_heater_recovery_efficiency</name>
      <display_name>Water Heater: Recovery Efficiency</display_name>
      <description>Ratio of energy delivered to water heater to the energy content of the fuel consumed by the water heater. Only used for non-electric storage water heaters.</description>
      <type>String</type>
      <units>Frac</units>
      <required>true</required>
      <model_dependent>false</model_dependent>
      <default_value>auto</default_value>
    </argument>
    <argument>
      <name>water_heater_heating_capacity</name>
      <display_name>Water Heater: Heating Capacity</display_name>
      <description>Heating capacity. Set to 'auto' to have heating capacity defaulted. Only applies to storage water heater.</description>
      <type>String</type>
      <units>Btu/hr</units>
      <required>true</required>
      <model_dependent>false</model_dependent>
      <default_value>auto</default_value>
    </argument>
    <argument>
      <name>water_heater_standby_loss</name>
      <display_name>Water Heater: Standby Loss</display_name>
      <description>The standby loss of water heater. Only applies to space-heating boilers.</description>
      <type>Double</type>
      <units>deg-F/hr</units>
      <required>false</required>
      <model_dependent>false</model_dependent>
    </argument>
    <argument>
      <name>water_heater_jacket_rvalue</name>
      <display_name>Water Heater: Jacket R-value</display_name>
      <description>The jacket R-value of water heater. Doesn't apply to instantaneous water heater or space-heating boiler with tankless coil.</description>
      <type>Double</type>
      <units>h-ft^2-R/Btu</units>
      <required>false</required>
      <model_dependent>false</model_dependent>
    </argument>
    <argument>
      <name>water_heater_setpoint_temperature</name>
      <display_name>Water Heater: Setpoint Temperature</display_name>
      <description>The setpoint temperature of water heater.</description>
      <type>String</type>
      <units>deg-F</units>
      <required>true</required>
      <model_dependent>false</model_dependent>
      <default_value>auto</default_value>
    </argument>
    <argument>
      <name>water_heater_num_units_served</name>
      <display_name>Water Heater: Number of Units Served</display_name>
      <description>Number of dwelling units served (directly or indirectly) by the water heater. Must be 1 if single-family detached. Used to apportion water heater tank losses to the unit.</description>
      <type>Integer</type>
      <units>#</units>
      <required>true</required>
      <model_dependent>false</model_dependent>
      <default_value>1</default_value>
    </argument>
    <argument>
      <name>water_heater_uses_desuperheater</name>
      <display_name>Water Heater: Uses Desuperheater</display_name>
      <description>Requires that the dwelling unit has a air-to-air, mini-split, or ground-to-air heat pump or a central air conditioner or mini-split air conditioner.</description>
      <type>Boolean</type>
      <required>false</required>
      <model_dependent>false</model_dependent>
      <choices>
        <choice>
          <value>true</value>
          <display_name>true</display_name>
        </choice>
        <choice>
          <value>false</value>
          <display_name>false</display_name>
        </choice>
      </choices>
    </argument>
    <argument>
      <name>hot_water_distribution_system_type</name>
      <display_name>Hot Water Distribution: System Type</display_name>
      <description>The type of the hot water distribution system.</description>
      <type>Choice</type>
      <required>true</required>
      <model_dependent>false</model_dependent>
      <default_value>Standard</default_value>
      <choices>
        <choice>
          <value>Standard</value>
          <display_name>Standard</display_name>
        </choice>
        <choice>
          <value>Recirculation</value>
          <display_name>Recirculation</display_name>
        </choice>
      </choices>
    </argument>
    <argument>
      <name>hot_water_distribution_standard_piping_length</name>
      <display_name>Hot Water Distribution: Standard Piping Length</display_name>
      <description>If the distribution system is Standard, the length of the piping. A value of 'auto' will use a default.</description>
      <type>String</type>
      <units>ft</units>
      <required>true</required>
      <model_dependent>false</model_dependent>
      <default_value>auto</default_value>
    </argument>
    <argument>
      <name>hot_water_distribution_recirc_control_type</name>
      <display_name>Hot Water Distribution: Recirculation Control Type</display_name>
      <description>If the distribution system is Recirculation, the type of hot water recirculation control, if any.</description>
      <type>Choice</type>
      <required>true</required>
      <model_dependent>false</model_dependent>
      <default_value>no control</default_value>
      <choices>
        <choice>
          <value>no control</value>
          <display_name>no control</display_name>
        </choice>
        <choice>
          <value>timer</value>
          <display_name>timer</display_name>
        </choice>
        <choice>
          <value>temperature</value>
          <display_name>temperature</display_name>
        </choice>
        <choice>
          <value>presence sensor demand control</value>
          <display_name>presence sensor demand control</display_name>
        </choice>
        <choice>
          <value>manual demand control</value>
          <display_name>manual demand control</display_name>
        </choice>
      </choices>
    </argument>
    <argument>
      <name>hot_water_distribution_recirc_piping_length</name>
      <display_name>Hot Water Distribution: Recirculation Piping Length</display_name>
      <description>If the distribution system is Recirculation, the length of the recirculation piping.</description>
      <type>String</type>
      <units>ft</units>
      <required>true</required>
      <model_dependent>false</model_dependent>
      <default_value>auto</default_value>
    </argument>
    <argument>
      <name>hot_water_distribution_recirc_branch_piping_length</name>
      <display_name>Hot Water Distribution: Recirculation Branch Piping Length</display_name>
      <description>If the distribution system is Recirculation, the length of the recirculation branch piping.</description>
      <type>String</type>
      <units>ft</units>
      <required>true</required>
      <model_dependent>false</model_dependent>
      <default_value>auto</default_value>
    </argument>
    <argument>
      <name>hot_water_distribution_recirc_pump_power</name>
      <display_name>Hot Water Distribution: Recirculation Pump Power</display_name>
      <description>If the distribution system is Recirculation, the recirculation pump power.</description>
      <type>String</type>
      <units>W</units>
      <required>true</required>
      <model_dependent>false</model_dependent>
      <default_value>auto</default_value>
    </argument>
    <argument>
      <name>hot_water_distribution_pipe_r</name>
      <display_name>Hot Water Distribution: Pipe Insulation Nominal R-Value</display_name>
      <description>Nominal R-value of the pipe insulation.</description>
      <type>String</type>
      <units>h-ft^2-R/Btu</units>
      <required>true</required>
      <model_dependent>false</model_dependent>
      <default_value>auto</default_value>
    </argument>
    <argument>
      <name>dwhr_facilities_connected</name>
      <display_name>Drain Water Heat Recovery: Facilities Connected</display_name>
      <description>Which facilities are connected for the drain water heat recovery. Use 'none' if there is no drain water heat recovery system.</description>
      <type>Choice</type>
      <required>true</required>
      <model_dependent>false</model_dependent>
      <default_value>none</default_value>
      <choices>
        <choice>
          <value>none</value>
          <display_name>none</display_name>
        </choice>
        <choice>
          <value>one</value>
          <display_name>one</display_name>
        </choice>
        <choice>
          <value>all</value>
          <display_name>all</display_name>
        </choice>
      </choices>
    </argument>
    <argument>
      <name>dwhr_equal_flow</name>
      <display_name>Drain Water Heat Recovery: Equal Flow</display_name>
      <description>Whether the drain water heat recovery has equal flow.</description>
      <type>Boolean</type>
      <required>true</required>
      <model_dependent>false</model_dependent>
      <default_value>true</default_value>
      <choices>
        <choice>
          <value>true</value>
          <display_name>true</display_name>
        </choice>
        <choice>
          <value>false</value>
          <display_name>false</display_name>
        </choice>
      </choices>
    </argument>
    <argument>
      <name>dwhr_efficiency</name>
      <display_name>Drain Water Heat Recovery: Efficiency</display_name>
      <description>The efficiency of the drain water heat recovery.</description>
      <type>Double</type>
      <units>Frac</units>
      <required>true</required>
      <model_dependent>false</model_dependent>
      <default_value>0.55</default_value>
    </argument>
    <argument>
      <name>water_fixtures_shower_low_flow</name>
      <display_name>Hot Water Fixtures: Is Shower Low Flow</display_name>
      <description>Whether the shower fixture is low flow.</description>
      <type>Boolean</type>
      <required>true</required>
      <model_dependent>false</model_dependent>
      <default_value>false</default_value>
      <choices>
        <choice>
          <value>true</value>
          <display_name>true</display_name>
        </choice>
        <choice>
          <value>false</value>
          <display_name>false</display_name>
        </choice>
      </choices>
    </argument>
    <argument>
      <name>water_fixtures_sink_low_flow</name>
      <display_name>Hot Water Fixtures: Is Sink Low Flow</display_name>
      <description>Whether the sink fixture is low flow.</description>
      <type>Boolean</type>
      <required>true</required>
      <model_dependent>false</model_dependent>
      <default_value>false</default_value>
      <choices>
        <choice>
          <value>true</value>
          <display_name>true</display_name>
        </choice>
        <choice>
          <value>false</value>
          <display_name>false</display_name>
        </choice>
      </choices>
    </argument>
    <argument>
      <name>water_fixtures_usage_multiplier</name>
      <display_name>Hot Water Fixtures: Usage Multiplier</display_name>
      <description>Multiplier on the hot water usage that can reflect, e.g., high/low usage occupants.</description>
      <type>Double</type>
      <required>true</required>
      <model_dependent>false</model_dependent>
      <default_value>1</default_value>
    </argument>
    <argument>
      <name>solar_thermal_system_type</name>
      <display_name>Solar Thermal: System Type</display_name>
      <description>The type of solar thermal system. Use 'none' if there is no solar thermal system.</description>
      <type>Choice</type>
      <required>true</required>
      <model_dependent>false</model_dependent>
      <default_value>none</default_value>
      <choices>
        <choice>
          <value>none</value>
          <display_name>none</display_name>
        </choice>
        <choice>
          <value>hot water</value>
          <display_name>hot water</display_name>
        </choice>
      </choices>
    </argument>
    <argument>
      <name>solar_thermal_collector_area</name>
      <display_name>Solar Thermal: Collector Area</display_name>
      <description>The collector area of the solar thermal system.</description>
      <type>Double</type>
      <units>ft^2</units>
      <required>true</required>
      <model_dependent>false</model_dependent>
      <default_value>40</default_value>
    </argument>
    <argument>
      <name>solar_thermal_collector_loop_type</name>
      <display_name>Solar Thermal: Collector Loop Type</display_name>
      <description>The collector loop type of the solar thermal system.</description>
      <type>Choice</type>
      <required>true</required>
      <model_dependent>false</model_dependent>
      <default_value>liquid direct</default_value>
      <choices>
        <choice>
          <value>liquid direct</value>
          <display_name>liquid direct</display_name>
        </choice>
        <choice>
          <value>liquid indirect</value>
          <display_name>liquid indirect</display_name>
        </choice>
        <choice>
          <value>passive thermosyphon</value>
          <display_name>passive thermosyphon</display_name>
        </choice>
      </choices>
    </argument>
    <argument>
      <name>solar_thermal_collector_type</name>
      <display_name>Solar Thermal: Collector Type</display_name>
      <description>The collector type of the solar thermal system.</description>
      <type>Choice</type>
      <required>true</required>
      <model_dependent>false</model_dependent>
      <default_value>evacuated tube</default_value>
      <choices>
        <choice>
          <value>evacuated tube</value>
          <display_name>evacuated tube</display_name>
        </choice>
        <choice>
          <value>single glazing black</value>
          <display_name>single glazing black</display_name>
        </choice>
        <choice>
          <value>double glazing black</value>
          <display_name>double glazing black</display_name>
        </choice>
        <choice>
          <value>integrated collector storage</value>
          <display_name>integrated collector storage</display_name>
        </choice>
      </choices>
    </argument>
    <argument>
      <name>solar_thermal_collector_azimuth</name>
      <display_name>Solar Thermal: Collector Azimuth</display_name>
      <description>The collector azimuth of the solar thermal system. Azimuth is measured clockwise from north (e.g., North=0, East=90, South=180, West=270).</description>
      <type>Double</type>
      <units>degrees</units>
      <required>true</required>
      <model_dependent>false</model_dependent>
      <default_value>180</default_value>
    </argument>
    <argument>
      <name>solar_thermal_collector_tilt</name>
      <display_name>Solar Thermal: Collector Tilt</display_name>
      <description>The collector tilt of the solar thermal system. Can also enter, e.g., RoofPitch, RoofPitch+20, Latitude, Latitude-15, etc.</description>
      <type>String</type>
      <units>degrees</units>
      <required>true</required>
      <model_dependent>false</model_dependent>
      <default_value>RoofPitch</default_value>
    </argument>
    <argument>
      <name>solar_thermal_collector_rated_optical_efficiency</name>
      <display_name>Solar Thermal: Collector Rated Optical Efficiency</display_name>
      <description>The collector rated optical efficiency of the solar thermal system.</description>
      <type>Double</type>
      <units>Frac</units>
      <required>true</required>
      <model_dependent>false</model_dependent>
      <default_value>0.5</default_value>
    </argument>
    <argument>
      <name>solar_thermal_collector_rated_thermal_losses</name>
      <display_name>Solar Thermal: Collector Rated Thermal Losses</display_name>
      <description>The collector rated thermal losses of the solar thermal system.</description>
      <type>Double</type>
      <units>Frac</units>
      <required>true</required>
      <model_dependent>false</model_dependent>
      <default_value>0.2799</default_value>
    </argument>
    <argument>
      <name>solar_thermal_storage_volume</name>
      <display_name>Solar Thermal: Storage Volume</display_name>
      <description>The storage volume of the solar thermal system.</description>
      <type>String</type>
      <units>Frac</units>
      <required>true</required>
      <model_dependent>false</model_dependent>
      <default_value>auto</default_value>
    </argument>
    <argument>
      <name>solar_thermal_solar_fraction</name>
      <display_name>Solar Thermal: Solar Fraction</display_name>
      <description>The solar fraction of the solar thermal system. If provided, overrides all other solar thermal inputs.</description>
      <type>Double</type>
      <units>Frac</units>
      <required>true</required>
      <model_dependent>false</model_dependent>
      <default_value>0</default_value>
    </argument>
    <argument>
      <name>pv_system_module_type</name>
      <display_name>PV System: Module Type</display_name>
      <description>Module type of the PV system. Use 'none' if there is no PV system.</description>
      <type>Choice</type>
      <required>true</required>
      <model_dependent>false</model_dependent>
      <default_value>none</default_value>
      <choices>
        <choice>
          <value>none</value>
          <display_name>none</display_name>
        </choice>
        <choice>
          <value>auto</value>
          <display_name>auto</display_name>
        </choice>
        <choice>
          <value>standard</value>
          <display_name>standard</display_name>
        </choice>
        <choice>
          <value>premium</value>
          <display_name>premium</display_name>
        </choice>
        <choice>
          <value>thin film</value>
          <display_name>thin film</display_name>
        </choice>
      </choices>
    </argument>
    <argument>
      <name>pv_system_location</name>
      <display_name>PV System: Location</display_name>
      <description>Location of the PV system.</description>
      <type>Choice</type>
      <required>true</required>
      <model_dependent>false</model_dependent>
      <default_value>auto</default_value>
      <choices>
        <choice>
          <value>auto</value>
          <display_name>auto</display_name>
        </choice>
        <choice>
          <value>roof</value>
          <display_name>roof</display_name>
        </choice>
        <choice>
          <value>ground</value>
          <display_name>ground</display_name>
        </choice>
      </choices>
    </argument>
    <argument>
      <name>pv_system_tracking</name>
      <display_name>PV System: Tracking</display_name>
      <description>Tracking of the PV system.</description>
      <type>Choice</type>
      <required>true</required>
      <model_dependent>false</model_dependent>
      <default_value>auto</default_value>
      <choices>
        <choice>
          <value>auto</value>
          <display_name>auto</display_name>
        </choice>
        <choice>
          <value>fixed</value>
          <display_name>fixed</display_name>
        </choice>
        <choice>
          <value>1-axis</value>
          <display_name>1-axis</display_name>
        </choice>
        <choice>
          <value>1-axis backtracked</value>
          <display_name>1-axis backtracked</display_name>
        </choice>
        <choice>
          <value>2-axis</value>
          <display_name>2-axis</display_name>
        </choice>
      </choices>
    </argument>
    <argument>
      <name>pv_system_array_azimuth</name>
      <display_name>PV System: Array Azimuth</display_name>
      <description>Array azimuth of the PV system. Azimuth is measured clockwise from north (e.g., North=0, East=90, South=180, West=270).</description>
      <type>Double</type>
      <units>degrees</units>
      <required>true</required>
      <model_dependent>false</model_dependent>
      <default_value>180</default_value>
    </argument>
    <argument>
      <name>pv_system_array_tilt</name>
      <display_name>PV System: Array Tilt</display_name>
      <description>Array tilt of the PV system. Can also enter, e.g., RoofPitch, RoofPitch+20, Latitude, Latitude-15, etc.</description>
      <type>String</type>
      <units>degrees</units>
      <required>true</required>
      <model_dependent>false</model_dependent>
      <default_value>RoofPitch</default_value>
    </argument>
    <argument>
      <name>pv_system_max_power_output</name>
      <display_name>PV System: Maximum Power Output</display_name>
      <description>Maximum power output of the PV system. For a shared system, this is the total building maximum power output.</description>
      <type>Double</type>
      <units>W</units>
      <required>true</required>
      <model_dependent>false</model_dependent>
      <default_value>4000</default_value>
    </argument>
    <argument>
      <name>pv_system_inverter_efficiency</name>
      <display_name>PV System: Inverter Efficiency</display_name>
      <description>Inverter efficiency of the PV system. If there are two PV systems, this will apply to both.</description>
      <type>Double</type>
      <units>Frac</units>
      <required>false</required>
      <model_dependent>false</model_dependent>
    </argument>
    <argument>
      <name>pv_system_system_losses_fraction</name>
      <display_name>PV System: System Losses Fraction</display_name>
      <description>System losses fraction of the PV system. If there are two PV systems, this will apply to both.</description>
      <type>Double</type>
      <units>Frac</units>
      <required>false</required>
      <model_dependent>false</model_dependent>
    </argument>
    <argument>
      <name>pv_system_num_bedrooms_served</name>
      <display_name>PV System: Number of Bedrooms Served</display_name>
      <description>Number of bedrooms served by PV system. Ignored if single-family detached. Used to apportion PV generation to the unit of a SFA/MF building. If there are two PV systems, this will apply to both.</description>
      <type>Integer</type>
      <units>#</units>
      <required>true</required>
      <model_dependent>false</model_dependent>
      <default_value>3</default_value>
    </argument>
    <argument>
      <name>pv_system_2_module_type</name>
      <display_name>PV System 2: Module Type</display_name>
      <description>Module type of the second PV system. Use 'none' if there is no PV system 2.</description>
      <type>Choice</type>
      <required>true</required>
      <model_dependent>false</model_dependent>
      <default_value>none</default_value>
      <choices>
        <choice>
          <value>none</value>
          <display_name>none</display_name>
        </choice>
        <choice>
          <value>auto</value>
          <display_name>auto</display_name>
        </choice>
        <choice>
          <value>standard</value>
          <display_name>standard</display_name>
        </choice>
        <choice>
          <value>premium</value>
          <display_name>premium</display_name>
        </choice>
        <choice>
          <value>thin film</value>
          <display_name>thin film</display_name>
        </choice>
      </choices>
    </argument>
    <argument>
      <name>pv_system_2_location</name>
      <display_name>PV System 2: Location</display_name>
      <description>Location of the second PV system.</description>
      <type>Choice</type>
      <required>true</required>
      <model_dependent>false</model_dependent>
      <default_value>auto</default_value>
      <choices>
        <choice>
          <value>auto</value>
          <display_name>auto</display_name>
        </choice>
        <choice>
          <value>roof</value>
          <display_name>roof</display_name>
        </choice>
        <choice>
          <value>ground</value>
          <display_name>ground</display_name>
        </choice>
      </choices>
    </argument>
    <argument>
      <name>pv_system_2_tracking</name>
      <display_name>PV System 2: Tracking</display_name>
      <description>Tracking of the second PV system.</description>
      <type>Choice</type>
      <required>true</required>
      <model_dependent>false</model_dependent>
      <default_value>auto</default_value>
      <choices>
        <choice>
          <value>auto</value>
          <display_name>auto</display_name>
        </choice>
        <choice>
          <value>fixed</value>
          <display_name>fixed</display_name>
        </choice>
        <choice>
          <value>1-axis</value>
          <display_name>1-axis</display_name>
        </choice>
        <choice>
          <value>1-axis backtracked</value>
          <display_name>1-axis backtracked</display_name>
        </choice>
        <choice>
          <value>2-axis</value>
          <display_name>2-axis</display_name>
        </choice>
      </choices>
    </argument>
    <argument>
      <name>pv_system_2_array_azimuth</name>
      <display_name>PV System 2: Array Azimuth</display_name>
      <description>Array azimuth of the second PV system. Azimuth is measured clockwise from north (e.g., North=0, East=90, South=180, West=270).</description>
      <type>Double</type>
      <units>degrees</units>
      <required>true</required>
      <model_dependent>false</model_dependent>
      <default_value>180</default_value>
    </argument>
    <argument>
      <name>pv_system_2_array_tilt</name>
      <display_name>PV System 2: Array Tilt</display_name>
      <description>Array tilt of the second PV system. Can also enter, e.g., RoofPitch, RoofPitch+20, Latitude, Latitude-15, etc.</description>
      <type>String</type>
      <units>degrees</units>
      <required>true</required>
      <model_dependent>false</model_dependent>
      <default_value>RoofPitch</default_value>
    </argument>
    <argument>
      <name>pv_system_2_max_power_output</name>
      <display_name>PV System 2: Maximum Power Output</display_name>
      <description>Maximum power output of the second PV system. For a shared system, this is the total building maximum power output.</description>
      <type>Double</type>
      <units>W</units>
      <required>true</required>
      <model_dependent>false</model_dependent>
      <default_value>4000</default_value>
    </argument>
    <argument>
      <name>battery_location</name>
      <display_name>Battery: Location</display_name>
      <description>The space type for the lithium ion battery location.</description>
      <type>Choice</type>
      <required>true</required>
      <model_dependent>false</model_dependent>
      <default_value>none</default_value>
      <choices>
        <choice>
          <value>auto</value>
          <display_name>auto</display_name>
        </choice>
        <choice>
          <value>none</value>
          <display_name>none</display_name>
        </choice>
        <choice>
          <value>living space</value>
          <display_name>living space</display_name>
        </choice>
        <choice>
          <value>basement - conditioned</value>
          <display_name>basement - conditioned</display_name>
        </choice>
        <choice>
          <value>basement - unconditioned</value>
          <display_name>basement - unconditioned</display_name>
        </choice>
        <choice>
          <value>crawlspace - vented</value>
          <display_name>crawlspace - vented</display_name>
        </choice>
        <choice>
          <value>crawlspace - unvented</value>
          <display_name>crawlspace - unvented</display_name>
        </choice>
        <choice>
          <value>crawlspace - conditioned</value>
          <display_name>crawlspace - conditioned</display_name>
        </choice>
        <choice>
          <value>attic - vented</value>
          <display_name>attic - vented</display_name>
        </choice>
        <choice>
          <value>attic - unvented</value>
          <display_name>attic - unvented</display_name>
        </choice>
        <choice>
          <value>garage</value>
          <display_name>garage</display_name>
        </choice>
        <choice>
          <value>outside</value>
          <display_name>outside</display_name>
        </choice>
      </choices>
    </argument>
    <argument>
      <name>battery_power</name>
      <display_name>Battery: Rated Power Output</display_name>
      <description>The rated power output of the lithium ion battery.</description>
      <type>String</type>
      <units>W</units>
      <required>true</required>
      <model_dependent>false</model_dependent>
      <default_value>auto</default_value>
    </argument>
    <argument>
      <name>battery_capacity</name>
      <display_name>Battery: Nominal Capacity</display_name>
      <description>The nominal capacity of the lithium ion battery.</description>
      <type>String</type>
      <units>kWh</units>
      <required>true</required>
      <model_dependent>false</model_dependent>
      <default_value>auto</default_value>
    </argument>
    <argument>
      <name>lighting_present</name>
      <display_name>Lighting: Present</display_name>
      <description>Whether there is lighting energy use.</description>
      <type>Boolean</type>
      <required>false</required>
      <model_dependent>false</model_dependent>
      <default_value>true</default_value>
      <choices>
        <choice>
          <value>true</value>
          <display_name>true</display_name>
        </choice>
        <choice>
          <value>false</value>
          <display_name>false</display_name>
        </choice>
      </choices>
    </argument>
    <argument>
      <name>lighting_interior_fraction_cfl</name>
      <display_name>Lighting: Interior Fraction CFL</display_name>
      <description>Fraction of all lamps (interior) that are compact fluorescent. Lighting not specified as CFL, LFL, or LED is assumed to be incandescent.</description>
      <type>Double</type>
      <required>true</required>
      <model_dependent>false</model_dependent>
      <default_value>0.1</default_value>
    </argument>
    <argument>
      <name>lighting_interior_fraction_lfl</name>
      <display_name>Lighting: Interior Fraction LFL</display_name>
      <description>Fraction of all lamps (interior) that are linear fluorescent. Lighting not specified as CFL, LFL, or LED is assumed to be incandescent.</description>
      <type>Double</type>
      <required>true</required>
      <model_dependent>false</model_dependent>
      <default_value>0</default_value>
    </argument>
    <argument>
      <name>lighting_interior_fraction_led</name>
      <display_name>Lighting: Interior Fraction LED</display_name>
      <description>Fraction of all lamps (interior) that are light emitting diodes. Lighting not specified as CFL, LFL, or LED is assumed to be incandescent.</description>
      <type>Double</type>
      <required>true</required>
      <model_dependent>false</model_dependent>
      <default_value>0</default_value>
    </argument>
    <argument>
      <name>lighting_interior_usage_multiplier</name>
      <display_name>Lighting: Interior Usage Multiplier</display_name>
      <description>Multiplier on the lighting energy usage (interior) that can reflect, e.g., high/low usage occupants.</description>
      <type>Double</type>
      <required>true</required>
      <model_dependent>false</model_dependent>
      <default_value>1</default_value>
    </argument>
    <argument>
      <name>lighting_exterior_fraction_cfl</name>
      <display_name>Lighting: Exterior Fraction CFL</display_name>
      <description>Fraction of all lamps (exterior) that are compact fluorescent. Lighting not specified as CFL, LFL, or LED is assumed to be incandescent.</description>
      <type>Double</type>
      <required>true</required>
      <model_dependent>false</model_dependent>
      <default_value>0</default_value>
    </argument>
    <argument>
      <name>lighting_exterior_fraction_lfl</name>
      <display_name>Lighting: Exterior Fraction LFL</display_name>
      <description>Fraction of all lamps (exterior) that are linear fluorescent. Lighting not specified as CFL, LFL, or LED is assumed to be incandescent.</description>
      <type>Double</type>
      <required>true</required>
      <model_dependent>false</model_dependent>
      <default_value>0</default_value>
    </argument>
    <argument>
      <name>lighting_exterior_fraction_led</name>
      <display_name>Lighting: Exterior Fraction LED</display_name>
      <description>Fraction of all lamps (exterior) that are light emitting diodes. Lighting not specified as CFL, LFL, or LED is assumed to be incandescent.</description>
      <type>Double</type>
      <required>true</required>
      <model_dependent>false</model_dependent>
      <default_value>0</default_value>
    </argument>
    <argument>
      <name>lighting_exterior_usage_multiplier</name>
      <display_name>Lighting: Exterior Usage Multiplier</display_name>
      <description>Multiplier on the lighting energy usage (exterior) that can reflect, e.g., high/low usage occupants.</description>
      <type>Double</type>
      <required>true</required>
      <model_dependent>false</model_dependent>
      <default_value>1</default_value>
    </argument>
    <argument>
      <name>lighting_garage_fraction_cfl</name>
      <display_name>Lighting: Garage Fraction CFL</display_name>
      <description>Fraction of all lamps (garage) that are compact fluorescent. Lighting not specified as CFL, LFL, or LED is assumed to be incandescent.</description>
      <type>Double</type>
      <required>true</required>
      <model_dependent>false</model_dependent>
      <default_value>0</default_value>
    </argument>
    <argument>
      <name>lighting_garage_fraction_lfl</name>
      <display_name>Lighting: Garage Fraction LFL</display_name>
      <description>Fraction of all lamps (garage) that are linear fluorescent. Lighting not specified as CFL, LFL, or LED is assumed to be incandescent.</description>
      <type>Double</type>
      <required>true</required>
      <model_dependent>false</model_dependent>
      <default_value>0</default_value>
    </argument>
    <argument>
      <name>lighting_garage_fraction_led</name>
      <display_name>Lighting: Garage Fraction LED</display_name>
      <description>Fraction of all lamps (garage) that are light emitting diodes. Lighting not specified as CFL, LFL, or LED is assumed to be incandescent.</description>
      <type>Double</type>
      <required>true</required>
      <model_dependent>false</model_dependent>
      <default_value>0</default_value>
    </argument>
    <argument>
      <name>lighting_garage_usage_multiplier</name>
      <display_name>Lighting: Garage Usage Multiplier</display_name>
      <description>Multiplier on the lighting energy usage (garage) that can reflect, e.g., high/low usage occupants.</description>
      <type>Double</type>
      <required>true</required>
      <model_dependent>false</model_dependent>
      <default_value>1</default_value>
    </argument>
    <argument>
      <name>holiday_lighting_present</name>
      <display_name>Holiday Lighting: Present</display_name>
      <description>Whether there is holiday lighting.</description>
      <type>Boolean</type>
      <required>true</required>
      <model_dependent>false</model_dependent>
      <default_value>false</default_value>
      <choices>
        <choice>
          <value>true</value>
          <display_name>true</display_name>
        </choice>
        <choice>
          <value>false</value>
          <display_name>false</display_name>
        </choice>
      </choices>
    </argument>
    <argument>
      <name>holiday_lighting_daily_kwh</name>
      <display_name>Holiday Lighting: Daily Consumption</display_name>
      <description>The daily energy consumption for holiday lighting (exterior).</description>
      <type>String</type>
      <units>kWh/day</units>
      <required>true</required>
      <model_dependent>false</model_dependent>
      <default_value>auto</default_value>
    </argument>
    <argument>
      <name>holiday_lighting_period</name>
      <display_name>Holiday Lighting: Period</display_name>
      <description>Enter a date like "Nov 25 - Jan 5".</description>
      <type>String</type>
      <required>false</required>
      <model_dependent>false</model_dependent>
    </argument>
    <argument>
      <name>dehumidifier_type</name>
      <display_name>Dehumidifier: Type</display_name>
      <description>The type of dehumidifier.</description>
      <type>Choice</type>
      <required>true</required>
      <model_dependent>false</model_dependent>
      <default_value>none</default_value>
      <choices>
        <choice>
          <value>none</value>
          <display_name>none</display_name>
        </choice>
        <choice>
          <value>portable</value>
          <display_name>portable</display_name>
        </choice>
        <choice>
          <value>whole-home</value>
          <display_name>whole-home</display_name>
        </choice>
      </choices>
    </argument>
    <argument>
      <name>dehumidifier_efficiency_type</name>
      <display_name>Dehumidifier: Efficiency Type</display_name>
      <description>The efficiency type of dehumidifier.</description>
      <type>Choice</type>
      <required>true</required>
      <model_dependent>false</model_dependent>
      <default_value>IntegratedEnergyFactor</default_value>
      <choices>
        <choice>
          <value>EnergyFactor</value>
          <display_name>EnergyFactor</display_name>
        </choice>
        <choice>
          <value>IntegratedEnergyFactor</value>
          <display_name>IntegratedEnergyFactor</display_name>
        </choice>
      </choices>
    </argument>
    <argument>
      <name>dehumidifier_efficiency</name>
      <display_name>Dehumidifier: Efficiency</display_name>
      <description>The efficiency of the dehumidifier.</description>
      <type>Double</type>
      <units>liters/kWh</units>
      <required>true</required>
      <model_dependent>false</model_dependent>
      <default_value>1.5</default_value>
    </argument>
    <argument>
      <name>dehumidifier_capacity</name>
      <display_name>Dehumidifier: Capacity</display_name>
      <description>The capacity (water removal rate) of the dehumidifier.</description>
      <type>Double</type>
      <units>pint/day</units>
      <required>true</required>
      <model_dependent>false</model_dependent>
      <default_value>40</default_value>
    </argument>
    <argument>
      <name>dehumidifier_rh_setpoint</name>
      <display_name>Dehumidifier: Relative Humidity Setpoint</display_name>
      <description>The relative humidity setpoint of the dehumidifier.</description>
      <type>Double</type>
      <units>Frac</units>
      <required>true</required>
      <model_dependent>false</model_dependent>
      <default_value>0.5</default_value>
    </argument>
    <argument>
      <name>dehumidifier_fraction_dehumidification_load_served</name>
      <display_name>Dehumidifier: Fraction Dehumidification Load Served</display_name>
      <description>The dehumidification load served fraction of the dehumidifier.</description>
      <type>Double</type>
      <units>Frac</units>
      <required>true</required>
      <model_dependent>false</model_dependent>
      <default_value>1</default_value>
    </argument>
    <argument>
      <name>clothes_washer_location</name>
      <display_name>Clothes Washer: Location</display_name>
      <description>The space type for the clothes washer location.</description>
      <type>Choice</type>
      <required>true</required>
      <model_dependent>false</model_dependent>
      <default_value>auto</default_value>
      <choices>
        <choice>
          <value>auto</value>
          <display_name>auto</display_name>
        </choice>
        <choice>
          <value>none</value>
          <display_name>none</display_name>
        </choice>
        <choice>
          <value>living space</value>
          <display_name>living space</display_name>
        </choice>
        <choice>
          <value>basement - conditioned</value>
          <display_name>basement - conditioned</display_name>
        </choice>
        <choice>
          <value>basement - unconditioned</value>
          <display_name>basement - unconditioned</display_name>
        </choice>
        <choice>
          <value>garage</value>
          <display_name>garage</display_name>
        </choice>
        <choice>
          <value>other housing unit</value>
          <display_name>other housing unit</display_name>
        </choice>
        <choice>
          <value>other heated space</value>
          <display_name>other heated space</display_name>
        </choice>
        <choice>
          <value>other multifamily buffer space</value>
          <display_name>other multifamily buffer space</display_name>
        </choice>
        <choice>
          <value>other non-freezing space</value>
          <display_name>other non-freezing space</display_name>
        </choice>
      </choices>
    </argument>
    <argument>
      <name>clothes_washer_efficiency_type</name>
      <display_name>Clothes Washer: Efficiency Type</display_name>
      <description>The efficiency type of the clothes washer.</description>
      <type>Choice</type>
      <required>true</required>
      <model_dependent>false</model_dependent>
      <default_value>IntegratedModifiedEnergyFactor</default_value>
      <choices>
        <choice>
          <value>ModifiedEnergyFactor</value>
          <display_name>ModifiedEnergyFactor</display_name>
        </choice>
        <choice>
          <value>IntegratedModifiedEnergyFactor</value>
          <display_name>IntegratedModifiedEnergyFactor</display_name>
        </choice>
      </choices>
    </argument>
    <argument>
      <name>clothes_washer_efficiency</name>
      <display_name>Clothes Washer: Efficiency</display_name>
      <description>The efficiency of the clothes washer.</description>
      <type>String</type>
      <units>ft^3/kWh-cyc</units>
      <required>true</required>
      <model_dependent>false</model_dependent>
      <default_value>auto</default_value>
    </argument>
    <argument>
      <name>clothes_washer_rated_annual_kwh</name>
      <display_name>Clothes Washer: Rated Annual Consumption</display_name>
      <description>The annual energy consumed by the clothes washer, as rated, obtained from the EnergyGuide label. This includes both the appliance electricity consumption and the energy required for water heating.</description>
      <type>String</type>
      <units>kWh/yr</units>
      <required>true</required>
      <model_dependent>false</model_dependent>
      <default_value>auto</default_value>
    </argument>
    <argument>
      <name>clothes_washer_label_electric_rate</name>
      <display_name>Clothes Washer: Label Electric Rate</display_name>
      <description>The annual energy consumed by the clothes washer, as rated, obtained from the EnergyGuide label. This includes both the appliance electricity consumption and the energy required for water heating.</description>
      <type>String</type>
      <units>$/kWh</units>
      <required>true</required>
      <model_dependent>false</model_dependent>
      <default_value>auto</default_value>
    </argument>
    <argument>
      <name>clothes_washer_label_gas_rate</name>
      <display_name>Clothes Washer: Label Gas Rate</display_name>
      <description>The annual energy consumed by the clothes washer, as rated, obtained from the EnergyGuide label. This includes both the appliance electricity consumption and the energy required for water heating.</description>
      <type>String</type>
      <units>$/therm</units>
      <required>true</required>
      <model_dependent>false</model_dependent>
      <default_value>auto</default_value>
    </argument>
    <argument>
      <name>clothes_washer_label_annual_gas_cost</name>
      <display_name>Clothes Washer: Label Annual Cost with Gas DHW</display_name>
      <description>The annual cost of using the system under test conditions. Input is obtained from the EnergyGuide label.</description>
      <type>String</type>
      <units>$</units>
      <required>true</required>
      <model_dependent>false</model_dependent>
      <default_value>auto</default_value>
    </argument>
    <argument>
      <name>clothes_washer_label_usage</name>
      <display_name>Clothes Washer: Label Usage</display_name>
      <description>The clothes washer loads per week.</description>
      <type>String</type>
      <units>cyc/wk</units>
      <required>true</required>
      <model_dependent>false</model_dependent>
      <default_value>auto</default_value>
    </argument>
    <argument>
      <name>clothes_washer_capacity</name>
      <display_name>Clothes Washer: Drum Volume</display_name>
      <description>Volume of the washer drum. Obtained from the EnergyStar website or the manufacturer's literature.</description>
      <type>String</type>
      <units>ft^3</units>
      <required>true</required>
      <model_dependent>false</model_dependent>
      <default_value>auto</default_value>
    </argument>
    <argument>
      <name>clothes_washer_usage_multiplier</name>
      <display_name>Clothes Washer: Usage Multiplier</display_name>
      <description>Multiplier on the clothes washer energy and hot water usage that can reflect, e.g., high/low usage occupants.</description>
      <type>Double</type>
      <required>true</required>
      <model_dependent>false</model_dependent>
      <default_value>1</default_value>
    </argument>
    <argument>
      <name>clothes_dryer_location</name>
      <display_name>Clothes Dryer: Location</display_name>
      <description>The space type for the clothes dryer location.</description>
      <type>Choice</type>
      <required>true</required>
      <model_dependent>false</model_dependent>
      <default_value>auto</default_value>
      <choices>
        <choice>
          <value>auto</value>
          <display_name>auto</display_name>
        </choice>
        <choice>
          <value>none</value>
          <display_name>none</display_name>
        </choice>
        <choice>
          <value>living space</value>
          <display_name>living space</display_name>
        </choice>
        <choice>
          <value>basement - conditioned</value>
          <display_name>basement - conditioned</display_name>
        </choice>
        <choice>
          <value>basement - unconditioned</value>
          <display_name>basement - unconditioned</display_name>
        </choice>
        <choice>
          <value>garage</value>
          <display_name>garage</display_name>
        </choice>
        <choice>
          <value>other housing unit</value>
          <display_name>other housing unit</display_name>
        </choice>
        <choice>
          <value>other heated space</value>
          <display_name>other heated space</display_name>
        </choice>
        <choice>
          <value>other multifamily buffer space</value>
          <display_name>other multifamily buffer space</display_name>
        </choice>
        <choice>
          <value>other non-freezing space</value>
          <display_name>other non-freezing space</display_name>
        </choice>
      </choices>
    </argument>
    <argument>
      <name>clothes_dryer_fuel_type</name>
      <display_name>Clothes Dryer: Fuel Type</display_name>
      <description>Type of fuel used by the clothes dryer.</description>
      <type>Choice</type>
      <required>true</required>
      <model_dependent>false</model_dependent>
      <default_value>natural gas</default_value>
      <choices>
        <choice>
          <value>electricity</value>
          <display_name>electricity</display_name>
        </choice>
        <choice>
          <value>natural gas</value>
          <display_name>natural gas</display_name>
        </choice>
        <choice>
          <value>fuel oil</value>
          <display_name>fuel oil</display_name>
        </choice>
        <choice>
          <value>propane</value>
          <display_name>propane</display_name>
        </choice>
        <choice>
          <value>wood</value>
          <display_name>wood</display_name>
        </choice>
        <choice>
          <value>coal</value>
          <display_name>coal</display_name>
        </choice>
      </choices>
    </argument>
    <argument>
      <name>clothes_dryer_efficiency_type</name>
      <display_name>Clothes Dryer: Efficiency Type</display_name>
      <description>The efficiency type of the clothes dryer.</description>
      <type>Choice</type>
      <required>true</required>
      <model_dependent>false</model_dependent>
      <default_value>CombinedEnergyFactor</default_value>
      <choices>
        <choice>
          <value>EnergyFactor</value>
          <display_name>EnergyFactor</display_name>
        </choice>
        <choice>
          <value>CombinedEnergyFactor</value>
          <display_name>CombinedEnergyFactor</display_name>
        </choice>
      </choices>
    </argument>
    <argument>
      <name>clothes_dryer_efficiency</name>
      <display_name>Clothes Dryer: Efficiency</display_name>
      <description>The efficiency of the clothes dryer.</description>
      <type>String</type>
      <units>lb/kWh</units>
      <required>true</required>
      <model_dependent>false</model_dependent>
      <default_value>auto</default_value>
    </argument>
    <argument>
      <name>clothes_dryer_vented_flow_rate</name>
      <display_name>Clothes Dryer: Vented Flow Rate</display_name>
      <description>The exhaust flow rate of the vented clothes dryer.</description>
      <type>String</type>
      <units>CFM</units>
      <required>true</required>
      <model_dependent>false</model_dependent>
      <default_value>auto</default_value>
    </argument>
    <argument>
      <name>clothes_dryer_usage_multiplier</name>
      <display_name>Clothes Dryer: Usage Multiplier</display_name>
      <description>Multiplier on the clothes dryer energy usage that can reflect, e.g., high/low usage occupants.</description>
      <type>Double</type>
      <required>true</required>
      <model_dependent>false</model_dependent>
      <default_value>1</default_value>
    </argument>
    <argument>
      <name>dishwasher_location</name>
      <display_name>Dishwasher: Location</display_name>
      <description>The space type for the dishwasher location.</description>
      <type>Choice</type>
      <required>true</required>
      <model_dependent>false</model_dependent>
      <default_value>auto</default_value>
      <choices>
        <choice>
          <value>auto</value>
          <display_name>auto</display_name>
        </choice>
        <choice>
          <value>none</value>
          <display_name>none</display_name>
        </choice>
        <choice>
          <value>living space</value>
          <display_name>living space</display_name>
        </choice>
        <choice>
          <value>basement - conditioned</value>
          <display_name>basement - conditioned</display_name>
        </choice>
        <choice>
          <value>basement - unconditioned</value>
          <display_name>basement - unconditioned</display_name>
        </choice>
        <choice>
          <value>garage</value>
          <display_name>garage</display_name>
        </choice>
        <choice>
          <value>other housing unit</value>
          <display_name>other housing unit</display_name>
        </choice>
        <choice>
          <value>other heated space</value>
          <display_name>other heated space</display_name>
        </choice>
        <choice>
          <value>other multifamily buffer space</value>
          <display_name>other multifamily buffer space</display_name>
        </choice>
        <choice>
          <value>other non-freezing space</value>
          <display_name>other non-freezing space</display_name>
        </choice>
      </choices>
    </argument>
    <argument>
      <name>dishwasher_efficiency_type</name>
      <display_name>Dishwasher: Efficiency Type</display_name>
      <description>The efficiency type of dishwasher.</description>
      <type>Choice</type>
      <required>true</required>
      <model_dependent>false</model_dependent>
      <default_value>RatedAnnualkWh</default_value>
      <choices>
        <choice>
          <value>RatedAnnualkWh</value>
          <display_name>RatedAnnualkWh</display_name>
        </choice>
        <choice>
          <value>EnergyFactor</value>
          <display_name>EnergyFactor</display_name>
        </choice>
      </choices>
    </argument>
    <argument>
      <name>dishwasher_efficiency</name>
      <display_name>Dishwasher: Efficiency</display_name>
      <description>The efficiency of the dishwasher.</description>
      <type>String</type>
      <units>RatedAnnualkWh or EnergyFactor</units>
      <required>true</required>
      <model_dependent>false</model_dependent>
      <default_value>auto</default_value>
    </argument>
    <argument>
      <name>dishwasher_label_electric_rate</name>
      <display_name>Dishwasher: Label Electric Rate</display_name>
      <description>The label electric rate of the dishwasher.</description>
      <type>String</type>
      <units>$/kWh</units>
      <required>true</required>
      <model_dependent>false</model_dependent>
      <default_value>auto</default_value>
    </argument>
    <argument>
      <name>dishwasher_label_gas_rate</name>
      <display_name>Dishwasher: Label Gas Rate</display_name>
      <description>The label gas rate of the dishwasher.</description>
      <type>String</type>
      <units>$/therm</units>
      <required>true</required>
      <model_dependent>false</model_dependent>
      <default_value>auto</default_value>
    </argument>
    <argument>
      <name>dishwasher_label_annual_gas_cost</name>
      <display_name>Dishwasher: Label Annual Gas Cost</display_name>
      <description>The label annual gas cost of the dishwasher.</description>
      <type>String</type>
      <units>$</units>
      <required>true</required>
      <model_dependent>false</model_dependent>
      <default_value>auto</default_value>
    </argument>
    <argument>
      <name>dishwasher_label_usage</name>
      <display_name>Dishwasher: Label Usage</display_name>
      <description>The dishwasher loads per week.</description>
      <type>String</type>
      <units>cyc/wk</units>
      <required>true</required>
      <model_dependent>false</model_dependent>
      <default_value>auto</default_value>
    </argument>
    <argument>
      <name>dishwasher_place_setting_capacity</name>
      <display_name>Dishwasher: Number of Place Settings</display_name>
      <description>The number of place settings for the unit. Data obtained from manufacturer's literature.</description>
      <type>String</type>
      <units>#</units>
      <required>true</required>
      <model_dependent>false</model_dependent>
      <default_value>auto</default_value>
    </argument>
    <argument>
      <name>dishwasher_usage_multiplier</name>
      <display_name>Dishwasher: Usage Multiplier</display_name>
      <description>Multiplier on the dishwasher energy usage that can reflect, e.g., high/low usage occupants.</description>
      <type>Double</type>
      <required>true</required>
      <model_dependent>false</model_dependent>
      <default_value>1</default_value>
    </argument>
    <argument>
      <name>refrigerator_location</name>
      <display_name>Refrigerator: Location</display_name>
      <description>The space type for the refrigerator location.</description>
      <type>Choice</type>
      <required>true</required>
      <model_dependent>false</model_dependent>
      <default_value>auto</default_value>
      <choices>
        <choice>
          <value>auto</value>
          <display_name>auto</display_name>
        </choice>
        <choice>
          <value>none</value>
          <display_name>none</display_name>
        </choice>
        <choice>
          <value>living space</value>
          <display_name>living space</display_name>
        </choice>
        <choice>
          <value>basement - conditioned</value>
          <display_name>basement - conditioned</display_name>
        </choice>
        <choice>
          <value>basement - unconditioned</value>
          <display_name>basement - unconditioned</display_name>
        </choice>
        <choice>
          <value>garage</value>
          <display_name>garage</display_name>
        </choice>
        <choice>
          <value>other housing unit</value>
          <display_name>other housing unit</display_name>
        </choice>
        <choice>
          <value>other heated space</value>
          <display_name>other heated space</display_name>
        </choice>
        <choice>
          <value>other multifamily buffer space</value>
          <display_name>other multifamily buffer space</display_name>
        </choice>
        <choice>
          <value>other non-freezing space</value>
          <display_name>other non-freezing space</display_name>
        </choice>
      </choices>
    </argument>
    <argument>
      <name>refrigerator_rated_annual_kwh</name>
      <display_name>Refrigerator: Rated Annual Consumption</display_name>
      <description>The EnergyGuide rated annual energy consumption for a refrigerator.</description>
      <type>String</type>
      <units>kWh/yr</units>
      <required>true</required>
      <model_dependent>false</model_dependent>
      <default_value>auto</default_value>
    </argument>
    <argument>
      <name>refrigerator_usage_multiplier</name>
      <display_name>Refrigerator: Usage Multiplier</display_name>
      <description>Multiplier on the refrigerator energy usage that can reflect, e.g., high/low usage occupants.</description>
      <type>Double</type>
      <required>true</required>
      <model_dependent>false</model_dependent>
      <default_value>1</default_value>
    </argument>
    <argument>
      <name>extra_refrigerator_location</name>
      <display_name>Extra Refrigerator: Location</display_name>
      <description>The space type for the extra refrigerator location.</description>
      <type>Choice</type>
      <required>true</required>
      <model_dependent>false</model_dependent>
      <default_value>none</default_value>
      <choices>
        <choice>
          <value>auto</value>
          <display_name>auto</display_name>
        </choice>
        <choice>
          <value>none</value>
          <display_name>none</display_name>
        </choice>
        <choice>
          <value>living space</value>
          <display_name>living space</display_name>
        </choice>
        <choice>
          <value>basement - conditioned</value>
          <display_name>basement - conditioned</display_name>
        </choice>
        <choice>
          <value>basement - unconditioned</value>
          <display_name>basement - unconditioned</display_name>
        </choice>
        <choice>
          <value>garage</value>
          <display_name>garage</display_name>
        </choice>
        <choice>
          <value>other housing unit</value>
          <display_name>other housing unit</display_name>
        </choice>
        <choice>
          <value>other heated space</value>
          <display_name>other heated space</display_name>
        </choice>
        <choice>
          <value>other multifamily buffer space</value>
          <display_name>other multifamily buffer space</display_name>
        </choice>
        <choice>
          <value>other non-freezing space</value>
          <display_name>other non-freezing space</display_name>
        </choice>
      </choices>
    </argument>
    <argument>
      <name>extra_refrigerator_rated_annual_kwh</name>
      <display_name>Extra Refrigerator: Rated Annual Consumption</display_name>
      <description>The EnergyGuide rated annual energy consumption for an extra rrefrigerator.</description>
      <type>String</type>
      <units>kWh/yr</units>
      <required>true</required>
      <model_dependent>false</model_dependent>
      <default_value>auto</default_value>
    </argument>
    <argument>
      <name>extra_refrigerator_usage_multiplier</name>
      <display_name>Extra Refrigerator: Usage Multiplier</display_name>
      <description>Multiplier on the extra refrigerator energy usage that can reflect, e.g., high/low usage occupants.</description>
      <type>Double</type>
      <required>true</required>
      <model_dependent>false</model_dependent>
      <default_value>1</default_value>
    </argument>
    <argument>
      <name>freezer_location</name>
      <display_name>Freezer: Location</display_name>
      <description>The space type for the freezer location.</description>
      <type>Choice</type>
      <required>true</required>
      <model_dependent>false</model_dependent>
      <default_value>none</default_value>
      <choices>
        <choice>
          <value>auto</value>
          <display_name>auto</display_name>
        </choice>
        <choice>
          <value>none</value>
          <display_name>none</display_name>
        </choice>
        <choice>
          <value>living space</value>
          <display_name>living space</display_name>
        </choice>
        <choice>
          <value>basement - conditioned</value>
          <display_name>basement - conditioned</display_name>
        </choice>
        <choice>
          <value>basement - unconditioned</value>
          <display_name>basement - unconditioned</display_name>
        </choice>
        <choice>
          <value>garage</value>
          <display_name>garage</display_name>
        </choice>
        <choice>
          <value>other housing unit</value>
          <display_name>other housing unit</display_name>
        </choice>
        <choice>
          <value>other heated space</value>
          <display_name>other heated space</display_name>
        </choice>
        <choice>
          <value>other multifamily buffer space</value>
          <display_name>other multifamily buffer space</display_name>
        </choice>
        <choice>
          <value>other non-freezing space</value>
          <display_name>other non-freezing space</display_name>
        </choice>
      </choices>
    </argument>
    <argument>
      <name>freezer_rated_annual_kwh</name>
      <display_name>Freezer: Rated Annual Consumption</display_name>
      <description>The EnergyGuide rated annual energy consumption for a freezer.</description>
      <type>String</type>
      <units>kWh/yr</units>
      <required>true</required>
      <model_dependent>false</model_dependent>
      <default_value>auto</default_value>
    </argument>
    <argument>
      <name>freezer_usage_multiplier</name>
      <display_name>Freezer: Usage Multiplier</display_name>
      <description>Multiplier on the freezer energy usage that can reflect, e.g., high/low usage occupants.</description>
      <type>Double</type>
      <required>true</required>
      <model_dependent>false</model_dependent>
      <default_value>1</default_value>
    </argument>
    <argument>
      <name>cooking_range_oven_location</name>
      <display_name>Cooking Range/Oven: Location</display_name>
      <description>The space type for the cooking range/oven location.</description>
      <type>Choice</type>
      <required>true</required>
      <model_dependent>false</model_dependent>
      <default_value>auto</default_value>
      <choices>
        <choice>
          <value>auto</value>
          <display_name>auto</display_name>
        </choice>
        <choice>
          <value>none</value>
          <display_name>none</display_name>
        </choice>
        <choice>
          <value>living space</value>
          <display_name>living space</display_name>
        </choice>
        <choice>
          <value>basement - conditioned</value>
          <display_name>basement - conditioned</display_name>
        </choice>
        <choice>
          <value>basement - unconditioned</value>
          <display_name>basement - unconditioned</display_name>
        </choice>
        <choice>
          <value>garage</value>
          <display_name>garage</display_name>
        </choice>
        <choice>
          <value>other housing unit</value>
          <display_name>other housing unit</display_name>
        </choice>
        <choice>
          <value>other heated space</value>
          <display_name>other heated space</display_name>
        </choice>
        <choice>
          <value>other multifamily buffer space</value>
          <display_name>other multifamily buffer space</display_name>
        </choice>
        <choice>
          <value>other non-freezing space</value>
          <display_name>other non-freezing space</display_name>
        </choice>
      </choices>
    </argument>
    <argument>
      <name>cooking_range_oven_fuel_type</name>
      <display_name>Cooking Range/Oven: Fuel Type</display_name>
      <description>Type of fuel used by the cooking range/oven.</description>
      <type>Choice</type>
      <required>true</required>
      <model_dependent>false</model_dependent>
      <default_value>natural gas</default_value>
      <choices>
        <choice>
          <value>electricity</value>
          <display_name>electricity</display_name>
        </choice>
        <choice>
          <value>natural gas</value>
          <display_name>natural gas</display_name>
        </choice>
        <choice>
          <value>fuel oil</value>
          <display_name>fuel oil</display_name>
        </choice>
        <choice>
          <value>propane</value>
          <display_name>propane</display_name>
        </choice>
        <choice>
          <value>wood</value>
          <display_name>wood</display_name>
        </choice>
        <choice>
          <value>coal</value>
          <display_name>coal</display_name>
        </choice>
      </choices>
    </argument>
    <argument>
      <name>cooking_range_oven_is_induction</name>
      <display_name>Cooking Range/Oven: Is Induction</display_name>
      <description>Whether the cooking range is induction.</description>
      <type>Boolean</type>
      <required>false</required>
      <model_dependent>false</model_dependent>
      <choices>
        <choice>
          <value>true</value>
          <display_name>true</display_name>
        </choice>
        <choice>
          <value>false</value>
          <display_name>false</display_name>
        </choice>
      </choices>
    </argument>
    <argument>
      <name>cooking_range_oven_is_convection</name>
      <display_name>Cooking Range/Oven: Is Convection</display_name>
      <description>Whether the oven is convection.</description>
      <type>Boolean</type>
      <required>false</required>
      <model_dependent>false</model_dependent>
      <choices>
        <choice>
          <value>true</value>
          <display_name>true</display_name>
        </choice>
        <choice>
          <value>false</value>
          <display_name>false</display_name>
        </choice>
      </choices>
    </argument>
    <argument>
      <name>cooking_range_oven_usage_multiplier</name>
      <display_name>Cooking Range/Oven: Usage Multiplier</display_name>
      <description>Multiplier on the cooking range/oven energy usage that can reflect, e.g., high/low usage occupants.</description>
      <type>Double</type>
      <required>true</required>
      <model_dependent>false</model_dependent>
      <default_value>1</default_value>
    </argument>
    <argument>
      <name>ceiling_fan_present</name>
      <display_name>Ceiling Fan: Present</display_name>
      <description>Whether there is are any ceiling fans.</description>
      <type>Boolean</type>
      <required>true</required>
      <model_dependent>false</model_dependent>
      <default_value>true</default_value>
      <choices>
        <choice>
          <value>true</value>
          <display_name>true</display_name>
        </choice>
        <choice>
          <value>false</value>
          <display_name>false</display_name>
        </choice>
      </choices>
    </argument>
    <argument>
      <name>ceiling_fan_efficiency</name>
      <display_name>Ceiling Fan: Efficiency</display_name>
      <description>The efficiency rating of the ceiling fan(s) at medium speed.</description>
      <type>String</type>
      <units>CFM/W</units>
      <required>true</required>
      <model_dependent>false</model_dependent>
      <default_value>auto</default_value>
    </argument>
    <argument>
      <name>ceiling_fan_quantity</name>
      <display_name>Ceiling Fan: Quantity</display_name>
      <description>Total number of ceiling fans.</description>
      <type>String</type>
      <units>#</units>
      <required>true</required>
      <model_dependent>false</model_dependent>
      <default_value>auto</default_value>
    </argument>
    <argument>
      <name>ceiling_fan_cooling_setpoint_temp_offset</name>
      <display_name>Ceiling Fan: Cooling Setpoint Temperature Offset</display_name>
      <description>The setpoint temperature offset during cooling season for the ceiling fan(s). Only applies if ceiling fan quantity is greater than zero.</description>
      <type>Double</type>
      <units>deg-F</units>
      <required>true</required>
      <model_dependent>false</model_dependent>
      <default_value>0</default_value>
    </argument>
    <argument>
      <name>misc_plug_loads_television_present</name>
      <display_name>Misc Plug Loads: Television Present</display_name>
      <description>Whether there are televisions.</description>
      <type>Boolean</type>
      <required>true</required>
      <model_dependent>false</model_dependent>
      <default_value>true</default_value>
      <choices>
        <choice>
          <value>true</value>
          <display_name>true</display_name>
        </choice>
        <choice>
          <value>false</value>
          <display_name>false</display_name>
        </choice>
      </choices>
    </argument>
    <argument>
      <name>misc_plug_loads_television_annual_kwh</name>
      <display_name>Misc Plug Loads: Television Annual kWh</display_name>
      <description>The annual energy consumption of the television plug loads.</description>
      <type>String</type>
      <units>kWh/yr</units>
      <required>true</required>
      <model_dependent>false</model_dependent>
      <default_value>auto</default_value>
    </argument>
    <argument>
      <name>misc_plug_loads_television_usage_multiplier</name>
      <display_name>Misc Plug Loads: Television Usage Multiplier</display_name>
      <description>Multiplier on the television energy usage that can reflect, e.g., high/low usage occupants.</description>
      <type>Double</type>
      <required>true</required>
      <model_dependent>false</model_dependent>
      <default_value>1</default_value>
    </argument>
    <argument>
      <name>misc_plug_loads_other_annual_kwh</name>
      <display_name>Misc Plug Loads: Other Annual kWh</display_name>
      <description>The annual energy consumption of the other residual plug loads.</description>
      <type>String</type>
      <units>kWh/yr</units>
      <required>true</required>
      <model_dependent>false</model_dependent>
      <default_value>auto</default_value>
    </argument>
    <argument>
      <name>misc_plug_loads_other_frac_sensible</name>
      <display_name>Misc Plug Loads: Other Sensible Fraction</display_name>
      <description>Fraction of other residual plug loads' internal gains that are sensible.</description>
      <type>String</type>
      <units>Frac</units>
      <required>true</required>
      <model_dependent>false</model_dependent>
      <default_value>auto</default_value>
    </argument>
    <argument>
      <name>misc_plug_loads_other_frac_latent</name>
      <display_name>Misc Plug Loads: Other Latent Fraction</display_name>
      <description>Fraction of other residual plug loads' internal gains that are latent.</description>
      <type>String</type>
      <units>Frac</units>
      <required>true</required>
      <model_dependent>false</model_dependent>
      <default_value>auto</default_value>
    </argument>
    <argument>
      <name>misc_plug_loads_other_usage_multiplier</name>
      <display_name>Misc Plug Loads: Other Usage Multiplier</display_name>
      <description>Multiplier on the other energy usage that can reflect, e.g., high/low usage occupants.</description>
      <type>Double</type>
      <required>true</required>
      <model_dependent>false</model_dependent>
      <default_value>1</default_value>
    </argument>
    <argument>
      <name>misc_plug_loads_well_pump_present</name>
      <display_name>Misc Plug Loads: Well Pump Present</display_name>
      <description>Whether there is a well pump.</description>
      <type>Boolean</type>
      <required>true</required>
      <model_dependent>false</model_dependent>
      <default_value>false</default_value>
      <choices>
        <choice>
          <value>true</value>
          <display_name>true</display_name>
        </choice>
        <choice>
          <value>false</value>
          <display_name>false</display_name>
        </choice>
      </choices>
    </argument>
    <argument>
      <name>misc_plug_loads_well_pump_annual_kwh</name>
      <display_name>Misc Plug Loads: Well Pump Annual kWh</display_name>
      <description>The annual energy consumption of the well pump plug loads.</description>
      <type>String</type>
      <units>kWh/yr</units>
      <required>true</required>
      <model_dependent>false</model_dependent>
      <default_value>auto</default_value>
    </argument>
    <argument>
      <name>misc_plug_loads_well_pump_usage_multiplier</name>
      <display_name>Misc Plug Loads: Well Pump Usage Multiplier</display_name>
      <description>Multiplier on the well pump energy usage that can reflect, e.g., high/low usage occupants.</description>
      <type>Double</type>
      <required>true</required>
      <model_dependent>false</model_dependent>
      <default_value>1</default_value>
    </argument>
    <argument>
      <name>misc_plug_loads_vehicle_present</name>
      <display_name>Misc Plug Loads: Vehicle Present</display_name>
      <description>Whether there is an electric vehicle.</description>
      <type>Boolean</type>
      <required>true</required>
      <model_dependent>false</model_dependent>
      <default_value>false</default_value>
      <choices>
        <choice>
          <value>true</value>
          <display_name>true</display_name>
        </choice>
        <choice>
          <value>false</value>
          <display_name>false</display_name>
        </choice>
      </choices>
    </argument>
    <argument>
      <name>misc_plug_loads_vehicle_annual_kwh</name>
      <display_name>Misc Plug Loads: Vehicle Annual kWh</display_name>
      <description>The annual energy consumption of the electric vehicle plug loads.</description>
      <type>String</type>
      <units>kWh/yr</units>
      <required>true</required>
      <model_dependent>false</model_dependent>
      <default_value>auto</default_value>
    </argument>
    <argument>
      <name>misc_plug_loads_vehicle_usage_multiplier</name>
      <display_name>Misc Plug Loads: Vehicle Usage Multiplier</display_name>
      <description>Multiplier on the electric vehicle energy usage that can reflect, e.g., high/low usage occupants.</description>
      <type>Double</type>
      <required>true</required>
      <model_dependent>false</model_dependent>
      <default_value>1</default_value>
    </argument>
    <argument>
      <name>misc_fuel_loads_grill_present</name>
      <display_name>Misc Fuel Loads: Grill Present</display_name>
      <description>Whether there is a fuel loads grill.</description>
      <type>Boolean</type>
      <required>true</required>
      <model_dependent>false</model_dependent>
      <default_value>false</default_value>
      <choices>
        <choice>
          <value>true</value>
          <display_name>true</display_name>
        </choice>
        <choice>
          <value>false</value>
          <display_name>false</display_name>
        </choice>
      </choices>
    </argument>
    <argument>
      <name>misc_fuel_loads_grill_fuel_type</name>
      <display_name>Misc Fuel Loads: Grill Fuel Type</display_name>
      <description>The fuel type of the fuel loads grill.</description>
      <type>Choice</type>
      <required>true</required>
      <model_dependent>false</model_dependent>
      <default_value>natural gas</default_value>
      <choices>
        <choice>
          <value>natural gas</value>
          <display_name>natural gas</display_name>
        </choice>
        <choice>
          <value>fuel oil</value>
          <display_name>fuel oil</display_name>
        </choice>
        <choice>
          <value>propane</value>
          <display_name>propane</display_name>
        </choice>
        <choice>
          <value>wood</value>
          <display_name>wood</display_name>
        </choice>
        <choice>
          <value>wood pellets</value>
          <display_name>wood pellets</display_name>
        </choice>
      </choices>
    </argument>
    <argument>
      <name>misc_fuel_loads_grill_annual_therm</name>
      <display_name>Misc Fuel Loads: Grill Annual therm</display_name>
      <description>The annual energy consumption of the fuel loads grill.</description>
      <type>String</type>
      <units>therm/yr</units>
      <required>true</required>
      <model_dependent>false</model_dependent>
      <default_value>auto</default_value>
    </argument>
    <argument>
      <name>misc_fuel_loads_grill_usage_multiplier</name>
      <display_name>Misc Fuel Loads: Grill Usage Multiplier</display_name>
      <description>Multiplier on the fuel loads grill energy usage that can reflect, e.g., high/low usage occupants.</description>
      <type>Double</type>
      <required>true</required>
      <model_dependent>false</model_dependent>
      <default_value>0</default_value>
    </argument>
    <argument>
      <name>misc_fuel_loads_lighting_present</name>
      <display_name>Misc Fuel Loads: Lighting Present</display_name>
      <description>Whether there is fuel loads lighting.</description>
      <type>Boolean</type>
      <required>true</required>
      <model_dependent>false</model_dependent>
      <default_value>false</default_value>
      <choices>
        <choice>
          <value>true</value>
          <display_name>true</display_name>
        </choice>
        <choice>
          <value>false</value>
          <display_name>false</display_name>
        </choice>
      </choices>
    </argument>
    <argument>
      <name>misc_fuel_loads_lighting_fuel_type</name>
      <display_name>Misc Fuel Loads: Lighting Fuel Type</display_name>
      <description>The fuel type of the fuel loads lighting.</description>
      <type>Choice</type>
      <required>true</required>
      <model_dependent>false</model_dependent>
      <default_value>natural gas</default_value>
      <choices>
        <choice>
          <value>natural gas</value>
          <display_name>natural gas</display_name>
        </choice>
        <choice>
          <value>fuel oil</value>
          <display_name>fuel oil</display_name>
        </choice>
        <choice>
          <value>propane</value>
          <display_name>propane</display_name>
        </choice>
        <choice>
          <value>wood</value>
          <display_name>wood</display_name>
        </choice>
        <choice>
          <value>wood pellets</value>
          <display_name>wood pellets</display_name>
        </choice>
      </choices>
    </argument>
    <argument>
      <name>misc_fuel_loads_lighting_annual_therm</name>
      <display_name>Misc Fuel Loads: Lighting Annual therm</display_name>
      <description>The annual energy consumption of the fuel loads lighting.</description>
      <type>String</type>
      <units>therm/yr</units>
      <required>true</required>
      <model_dependent>false</model_dependent>
      <default_value>auto</default_value>
    </argument>
    <argument>
      <name>misc_fuel_loads_lighting_usage_multiplier</name>
      <display_name>Misc Fuel Loads: Lighting Usage Multiplier</display_name>
      <description>Multiplier on the fuel loads lighting energy usage that can reflect, e.g., high/low usage occupants.</description>
      <type>Double</type>
      <required>true</required>
      <model_dependent>false</model_dependent>
      <default_value>0</default_value>
    </argument>
    <argument>
      <name>misc_fuel_loads_fireplace_present</name>
      <display_name>Misc Fuel Loads: Fireplace Present</display_name>
      <description>Whether there is fuel loads fireplace.</description>
      <type>Boolean</type>
      <required>true</required>
      <model_dependent>false</model_dependent>
      <default_value>false</default_value>
      <choices>
        <choice>
          <value>true</value>
          <display_name>true</display_name>
        </choice>
        <choice>
          <value>false</value>
          <display_name>false</display_name>
        </choice>
      </choices>
    </argument>
    <argument>
      <name>misc_fuel_loads_fireplace_fuel_type</name>
      <display_name>Misc Fuel Loads: Fireplace Fuel Type</display_name>
      <description>The fuel type of the fuel loads fireplace.</description>
      <type>Choice</type>
      <required>true</required>
      <model_dependent>false</model_dependent>
      <default_value>natural gas</default_value>
      <choices>
        <choice>
          <value>natural gas</value>
          <display_name>natural gas</display_name>
        </choice>
        <choice>
          <value>fuel oil</value>
          <display_name>fuel oil</display_name>
        </choice>
        <choice>
          <value>propane</value>
          <display_name>propane</display_name>
        </choice>
        <choice>
          <value>wood</value>
          <display_name>wood</display_name>
        </choice>
        <choice>
          <value>wood pellets</value>
          <display_name>wood pellets</display_name>
        </choice>
      </choices>
    </argument>
    <argument>
      <name>misc_fuel_loads_fireplace_annual_therm</name>
      <display_name>Misc Fuel Loads: Fireplace Annual therm</display_name>
      <description>The annual energy consumption of the fuel loads fireplace.</description>
      <type>String</type>
      <units>therm/yr</units>
      <required>true</required>
      <model_dependent>false</model_dependent>
      <default_value>auto</default_value>
    </argument>
    <argument>
      <name>misc_fuel_loads_fireplace_frac_sensible</name>
      <display_name>Misc Fuel Loads: Fireplace Sensible Fraction</display_name>
      <description>Fraction of fireplace residual fuel loads' internal gains that are sensible.</description>
      <type>String</type>
      <units>Frac</units>
      <required>true</required>
      <model_dependent>false</model_dependent>
      <default_value>auto</default_value>
    </argument>
    <argument>
      <name>misc_fuel_loads_fireplace_frac_latent</name>
      <display_name>Misc Fuel Loads: Fireplace Latent Fraction</display_name>
      <description>Fraction of fireplace residual fuel loads' internal gains that are latent.</description>
      <type>String</type>
      <units>Frac</units>
      <required>true</required>
      <model_dependent>false</model_dependent>
      <default_value>auto</default_value>
    </argument>
    <argument>
      <name>misc_fuel_loads_fireplace_usage_multiplier</name>
      <display_name>Misc Fuel Loads: Fireplace Usage Multiplier</display_name>
      <description>Multiplier on the fuel loads fireplace energy usage that can reflect, e.g., high/low usage occupants.</description>
      <type>Double</type>
      <required>true</required>
      <model_dependent>false</model_dependent>
      <default_value>0</default_value>
    </argument>
    <argument>
      <name>pool_present</name>
      <display_name>Pool: Present</display_name>
      <description>Whether there is a pool.</description>
      <type>Boolean</type>
      <required>true</required>
      <model_dependent>false</model_dependent>
      <default_value>false</default_value>
      <choices>
        <choice>
          <value>true</value>
          <display_name>true</display_name>
        </choice>
        <choice>
          <value>false</value>
          <display_name>false</display_name>
        </choice>
      </choices>
    </argument>
    <argument>
      <name>pool_pump_annual_kwh</name>
      <display_name>Pool: Pump Annual kWh</display_name>
      <description>The annual energy consumption of the pool pump.</description>
      <type>String</type>
      <units>kWh/yr</units>
      <required>true</required>
      <model_dependent>false</model_dependent>
      <default_value>auto</default_value>
    </argument>
    <argument>
      <name>pool_pump_usage_multiplier</name>
      <display_name>Pool: Pump Usage Multiplier</display_name>
      <description>Multiplier on the pool pump energy usage that can reflect, e.g., high/low usage occupants.</description>
      <type>Double</type>
      <required>true</required>
      <model_dependent>false</model_dependent>
      <default_value>1</default_value>
    </argument>
    <argument>
      <name>pool_heater_type</name>
      <display_name>Pool: Heater Type</display_name>
      <description>The type of pool heater. Use 'none' if there is no pool heater.</description>
      <type>Choice</type>
      <required>true</required>
      <model_dependent>false</model_dependent>
      <default_value>none</default_value>
      <choices>
        <choice>
          <value>none</value>
          <display_name>none</display_name>
        </choice>
        <choice>
          <value>electric resistance</value>
          <display_name>electric resistance</display_name>
        </choice>
        <choice>
          <value>gas fired</value>
          <display_name>gas fired</display_name>
        </choice>
        <choice>
          <value>heat pump</value>
          <display_name>heat pump</display_name>
        </choice>
      </choices>
    </argument>
    <argument>
      <name>pool_heater_annual_kwh</name>
      <display_name>Pool: Heater Annual kWh</display_name>
      <description>The annual energy consumption of the electric resistance pool heater.</description>
      <type>String</type>
      <units>kWh/yr</units>
      <required>true</required>
      <model_dependent>false</model_dependent>
      <default_value>auto</default_value>
    </argument>
    <argument>
      <name>pool_heater_annual_therm</name>
      <display_name>Pool: Heater Annual therm</display_name>
      <description>The annual energy consumption of the gas fired pool heater.</description>
      <type>String</type>
      <units>therm/yr</units>
      <required>true</required>
      <model_dependent>false</model_dependent>
      <default_value>auto</default_value>
    </argument>
    <argument>
      <name>pool_heater_usage_multiplier</name>
      <display_name>Pool: Heater Usage Multiplier</display_name>
      <description>Multiplier on the pool heater energy usage that can reflect, e.g., high/low usage occupants.</description>
      <type>Double</type>
      <required>true</required>
      <model_dependent>false</model_dependent>
      <default_value>1</default_value>
    </argument>
    <argument>
      <name>hot_tub_present</name>
      <display_name>Hot Tub: Present</display_name>
      <description>Whether there is a hot tub.</description>
      <type>Boolean</type>
      <required>true</required>
      <model_dependent>false</model_dependent>
      <default_value>false</default_value>
      <choices>
        <choice>
          <value>true</value>
          <display_name>true</display_name>
        </choice>
        <choice>
          <value>false</value>
          <display_name>false</display_name>
        </choice>
      </choices>
    </argument>
    <argument>
      <name>hot_tub_pump_annual_kwh</name>
      <display_name>Hot Tub: Pump Annual kWh</display_name>
      <description>The annual energy consumption of the hot tub pump.</description>
      <type>String</type>
      <units>kWh/yr</units>
      <required>true</required>
      <model_dependent>false</model_dependent>
      <default_value>auto</default_value>
    </argument>
    <argument>
      <name>hot_tub_pump_usage_multiplier</name>
      <display_name>Hot Tub: Pump Usage Multiplier</display_name>
      <description>Multiplier on the hot tub pump energy usage that can reflect, e.g., high/low usage occupants.</description>
      <type>Double</type>
      <required>true</required>
      <model_dependent>false</model_dependent>
      <default_value>1</default_value>
    </argument>
    <argument>
      <name>hot_tub_heater_type</name>
      <display_name>Hot Tub: Heater Type</display_name>
      <description>The type of hot tub heater. Use 'none' if there is no hot tub heater.</description>
      <type>Choice</type>
      <required>true</required>
      <model_dependent>false</model_dependent>
      <default_value>none</default_value>
      <choices>
        <choice>
          <value>none</value>
          <display_name>none</display_name>
        </choice>
        <choice>
          <value>electric resistance</value>
          <display_name>electric resistance</display_name>
        </choice>
        <choice>
          <value>gas fired</value>
          <display_name>gas fired</display_name>
        </choice>
        <choice>
          <value>heat pump</value>
          <display_name>heat pump</display_name>
        </choice>
      </choices>
    </argument>
    <argument>
      <name>hot_tub_heater_annual_kwh</name>
      <display_name>Hot Tub: Heater Annual kWh</display_name>
      <description>The annual energy consumption of the electric resistance hot tub heater.</description>
      <type>String</type>
      <units>kWh/yr</units>
      <required>true</required>
      <model_dependent>false</model_dependent>
      <default_value>auto</default_value>
    </argument>
    <argument>
      <name>hot_tub_heater_annual_therm</name>
      <display_name>Hot Tub: Heater Annual therm</display_name>
      <description>The annual energy consumption of the gas fired hot tub heater.</description>
      <type>String</type>
      <units>therm/yr</units>
      <required>true</required>
      <model_dependent>false</model_dependent>
      <default_value>auto</default_value>
    </argument>
    <argument>
      <name>hot_tub_heater_usage_multiplier</name>
      <display_name>Hot Tub: Heater Usage Multiplier</display_name>
      <description>Multiplier on the hot tub heater energy usage that can reflect, e.g., high/low usage occupants.</description>
      <type>Double</type>
      <required>true</required>
      <model_dependent>false</model_dependent>
      <default_value>1</default_value>
    </argument>
    <argument>
      <name>apply_defaults</name>
      <display_name>Apply default values</display_name>
      <description>Sets OS-HPXML default values in the HPXML output file</description>
      <type>Boolean</type>
      <required>false</required>
      <model_dependent>false</model_dependent>
      <default_value>false</default_value>
      <choices>
        <choice>
          <value>true</value>
          <display_name>true</display_name>
        </choice>
        <choice>
          <value>false</value>
          <display_name>false</display_name>
        </choice>
      </choices>
    </argument>
    <argument>
      <name>emissions_scenario_names</name>
      <display_name>Emissions: Scenario Names</display_name>
      <description>Names of emissions scenarios. If multiple scenarios, use a comma-separated list.</description>
      <type>String</type>
      <required>false</required>
      <model_dependent>false</model_dependent>
    </argument>
    <argument>
      <name>emissions_types</name>
      <display_name>Emissions: Types</display_name>
      <description>Types of emissions (e.g., CO2, NOx, etc.). If multiple scenarios, use a comma-separated list.</description>
      <type>String</type>
      <required>false</required>
      <model_dependent>false</model_dependent>
    </argument>
    <argument>
      <name>emissions_electricity_units</name>
      <display_name>Emissions: Electricity Units</display_name>
      <description>Electricity emissions factors units. If multiple scenarios, use a comma-separated list. Only lb/MWh and kg/MWh are allowed.</description>
      <type>String</type>
      <required>false</required>
      <model_dependent>false</model_dependent>
    </argument>
    <argument>
      <name>emissions_electricity_values_or_filepaths</name>
      <display_name>Emissions: Electricity Values or File Paths</display_name>
      <description>Electricity emissions factors values, specified as either an annual factor or an absolute/relative path to a file with hourly factors. If multiple scenarios, use a comma-separated list.</description>
      <type>String</type>
      <required>false</required>
      <model_dependent>false</model_dependent>
    </argument>
    <argument>
      <name>emissions_fossil_fuel_units</name>
      <display_name>Emissions: Fossil Fuel Units</display_name>
      <description>Fossil fuel emissions factors units. If multiple scenarios, use a comma-separated list. Only lb/MBtu and kg/MBtu are allowed.</description>
      <type>String</type>
      <required>false</required>
      <model_dependent>false</model_dependent>
    </argument>
    <argument>
      <name>emissions_natural_gas_values</name>
      <display_name>Emissions: Natural Gas Values</display_name>
      <description>Natural gas emissions factors values, specified as an annual factor. If multiple scenarios, use a comma-separated list.</description>
      <type>String</type>
      <required>false</required>
      <model_dependent>false</model_dependent>
    </argument>
    <argument>
      <name>emissions_propane_values</name>
      <display_name>Emissions: Propane Values</display_name>
      <description>Propane emissions factors values, specified as an annual factor. If multiple scenarios, use a comma-separated list.</description>
      <type>String</type>
      <required>false</required>
      <model_dependent>false</model_dependent>
    </argument>
    <argument>
      <name>emissions_fuel_oil_values</name>
      <display_name>Emissions: Fuel Oil Values</display_name>
      <description>Fuel oil emissions factors values, specified as an annual factor. If multiple scenarios, use a comma-separated list.</description>
      <type>String</type>
      <required>false</required>
      <model_dependent>false</model_dependent>
    </argument>
    <argument>
      <name>emissions_coal_values</name>
      <display_name>Emissions: Coal Values</display_name>
      <description>Coal emissions factors values, specified as an annual factor. If multiple scenarios, use a comma-separated list.</description>
      <type>String</type>
      <required>false</required>
      <model_dependent>false</model_dependent>
    </argument>
    <argument>
      <name>emissions_wood_values</name>
      <display_name>Emissions: Wood Values</display_name>
      <description>Wood emissions factors values, specified as an annual factor. If multiple scenarios, use a comma-separated list.</description>
      <type>String</type>
      <required>false</required>
      <model_dependent>false</model_dependent>
    </argument>
    <argument>
      <name>emissions_wood_pellets_values</name>
      <display_name>Emissions: Wood Pellets Values</display_name>
      <description>Wood pellets emissions factors values, specified as an annual factor. If multiple scenarios, use a comma-separated list.</description>
      <type>String</type>
      <required>false</required>
      <model_dependent>false</model_dependent>
    </argument>
  </arguments>
  <outputs />
  <provenances />
  <tags>
    <tag>Whole Building.Space Types</tag>
  </tags>
  <attributes>
    <attribute>
      <name>Measure Type</name>
      <value>ModelMeasure</value>
      <datatype>string</datatype>
    </attribute>
  </attributes>
  <files>
    <file>
      <filename>geometry.rb</filename>
      <filetype>rb</filetype>
      <usage_type>resource</usage_type>
<<<<<<< HEAD
      <checksum>2E568E41</checksum>
    </file>
    <file>
      <filename>build_residential_hpxml_test.rb</filename>
      <filetype>rb</filetype>
      <usage_type>test</usage_type>
      <checksum>88259D10</checksum>
=======
      <checksum>6977E044</checksum>
>>>>>>> e9d40b13
    </file>
    <file>
      <filename>extra_files/extra-auto.xml</filename>
      <filetype>xml</filetype>
      <usage_type>test</usage_type>
      <checksum>8DEAE32A</checksum>
    </file>
    <file>
      <filename>extra_files/extra-second-heating-system-fireplace-to-heating-system.xml</filename>
      <filetype>xml</filetype>
      <usage_type>test</usage_type>
      <checksum>DD30EC95</checksum>
    </file>
    <file>
      <filename>extra_files/base-mf.xml</filename>
      <filetype>xml</filetype>
      <usage_type>test</usage_type>
      <checksum>CFFB4345</checksum>
    </file>
    <file>
      <filename>extra_files/base-sfa.xml</filename>
      <filetype>xml</filetype>
      <usage_type>test</usage_type>
      <checksum>91ED5DED</checksum>
    </file>
    <file>
      <filename>extra_files/base-sfd.xml</filename>
      <filetype>xml</filetype>
      <usage_type>test</usage_type>
      <checksum>742E8CD1</checksum>
    </file>
    <file>
      <filename>extra_files/extra-enclosure-atticroof-conditioned-eaves-gable.xml</filename>
      <filetype>xml</filetype>
      <usage_type>test</usage_type>
      <checksum>ED50173E</checksum>
    </file>
    <file>
      <filename>extra_files/extra-enclosure-atticroof-conditioned-eaves-hip.xml</filename>
      <filetype>xml</filetype>
      <usage_type>test</usage_type>
      <checksum>F19BAAF7</checksum>
    </file>
    <file>
      <filename>extra_files/extra-enclosure-garage-atticroof-conditioned.xml</filename>
      <filetype>xml</filetype>
      <usage_type>test</usage_type>
      <checksum>4F87CFA6</checksum>
    </file>
    <file>
      <filename>extra_files/extra-enclosure-garage-partially-protruded.xml</filename>
      <filetype>xml</filetype>
      <usage_type>test</usage_type>
      <checksum>73F0D8A5</checksum>
    </file>
    <file>
      <filename>extra_files/extra-enclosure-windows-shading.xml</filename>
      <filetype>xml</filetype>
      <usage_type>test</usage_type>
      <checksum>21D446CA</checksum>
    </file>
    <file>
      <filename>extra_files/extra-gas-hot-tub-heater-with-zero-kwh.xml</filename>
      <filetype>xml</filetype>
      <usage_type>test</usage_type>
      <checksum>092A5AB1</checksum>
    </file>
    <file>
      <filename>extra_files/extra-gas-pool-heater-with-zero-kwh.xml</filename>
      <filetype>xml</filetype>
      <usage_type>test</usage_type>
      <checksum>6B8FDC75</checksum>
    </file>
    <file>
      <filename>extra_files/extra-iecc-zone-different-than-epw.xml</filename>
      <filetype>xml</filetype>
      <usage_type>test</usage_type>
      <checksum>97A5F5F4</checksum>
    </file>
    <file>
      <filename>extra_files/extra-mf-eaves.xml</filename>
      <filetype>xml</filetype>
      <usage_type>test</usage_type>
      <checksum>07B18752</checksum>
    </file>
    <file>
      <filename>extra_files/extra-mf-exterior-corridor.xml</filename>
      <filetype>xml</filetype>
      <usage_type>test</usage_type>
      <checksum>CFFB4345</checksum>
    </file>
    <file>
      <filename>extra_files/extra-mf-rear-units.xml</filename>
      <filetype>xml</filetype>
      <usage_type>test</usage_type>
      <checksum>CFFB4345</checksum>
    </file>
    <file>
      <filename>extra_files/extra-mf-slab-left-bottom-rear-units.xml</filename>
      <filetype>xml</filetype>
      <usage_type>test</usage_type>
      <checksum>04EF0AA5</checksum>
    </file>
    <file>
      <filename>extra_files/extra-mf-slab-left-bottom.xml</filename>
      <filetype>xml</filetype>
      <usage_type>test</usage_type>
      <checksum>4C13E085</checksum>
    </file>
    <file>
      <filename>extra_files/extra-mf-slab-left-middle-rear-units.xml</filename>
      <filetype>xml</filetype>
      <usage_type>test</usage_type>
      <checksum>3DC7BE42</checksum>
    </file>
    <file>
      <filename>extra_files/extra-mf-slab-left-middle.xml</filename>
      <filetype>xml</filetype>
      <usage_type>test</usage_type>
      <checksum>CFFB4345</checksum>
    </file>
    <file>
      <filename>extra_files/extra-mf-slab-left-top-rear-units.xml</filename>
      <filetype>xml</filetype>
      <usage_type>test</usage_type>
      <checksum>3DC7BE42</checksum>
    </file>
    <file>
      <filename>extra_files/extra-mf-slab-left-top.xml</filename>
      <filetype>xml</filetype>
      <usage_type>test</usage_type>
      <checksum>CFFB4345</checksum>
    </file>
    <file>
      <filename>extra_files/extra-mf-slab-middle-bottom-rear-units.xml</filename>
      <filetype>xml</filetype>
      <usage_type>test</usage_type>
      <checksum>56A143F6</checksum>
    </file>
    <file>
      <filename>extra_files/extra-mf-slab-middle-bottom.xml</filename>
      <filetype>xml</filetype>
      <usage_type>test</usage_type>
      <checksum>6598C5AE</checksum>
    </file>
    <file>
      <filename>extra_files/extra-mf-slab-middle-middle-rear-units.xml</filename>
      <filetype>xml</filetype>
      <usage_type>test</usage_type>
      <checksum>B727CF0B</checksum>
    </file>
    <file>
      <filename>extra_files/extra-mf-slab-middle-middle.xml</filename>
      <filetype>xml</filetype>
      <usage_type>test</usage_type>
      <checksum>FF9EEE95</checksum>
    </file>
    <file>
      <filename>extra_files/extra-mf-slab-middle-top-rear-units.xml</filename>
      <filetype>xml</filetype>
      <usage_type>test</usage_type>
      <checksum>B727CF0B</checksum>
    </file>
    <file>
      <filename>extra_files/extra-mf-slab-middle-top.xml</filename>
      <filetype>xml</filetype>
      <usage_type>test</usage_type>
      <checksum>FF9EEE95</checksum>
    </file>
    <file>
      <filename>extra_files/extra-mf-slab-rear-units.xml</filename>
      <filetype>xml</filetype>
      <usage_type>test</usage_type>
      <checksum>04EF0AA5</checksum>
    </file>
    <file>
      <filename>extra_files/extra-mf-slab-right-bottom-rear-units.xml</filename>
      <filetype>xml</filetype>
      <usage_type>test</usage_type>
      <checksum>56A143F6</checksum>
    </file>
    <file>
      <filename>extra_files/extra-mf-slab-right-bottom.xml</filename>
      <filetype>xml</filetype>
      <usage_type>test</usage_type>
      <checksum>6598C5AE</checksum>
    </file>
    <file>
      <filename>extra_files/extra-mf-slab-right-middle-rear-units.xml</filename>
      <filetype>xml</filetype>
      <usage_type>test</usage_type>
      <checksum>B727CF0B</checksum>
    </file>
    <file>
      <filename>extra_files/extra-mf-slab-right-middle.xml</filename>
      <filetype>xml</filetype>
      <usage_type>test</usage_type>
      <checksum>FF9EEE95</checksum>
    </file>
    <file>
      <filename>extra_files/extra-mf-slab-right-top-rear-units.xml</filename>
      <filetype>xml</filetype>
      <usage_type>test</usage_type>
      <checksum>B727CF0B</checksum>
    </file>
    <file>
      <filename>extra_files/extra-mf-slab-right-top.xml</filename>
      <filetype>xml</filetype>
      <usage_type>test</usage_type>
      <checksum>FF9EEE95</checksum>
    </file>
    <file>
      <filename>extra_files/extra-mf-slab.xml</filename>
      <filetype>xml</filetype>
      <usage_type>test</usage_type>
      <checksum>4C13E085</checksum>
    </file>
    <file>
      <filename>extra_files/extra-mf-unvented-crawlspace-left-bottom-rear-units.xml</filename>
      <filetype>xml</filetype>
      <usage_type>test</usage_type>
      <checksum>926546E1</checksum>
    </file>
    <file>
      <filename>extra_files/extra-mf-unvented-crawlspace-left-bottom.xml</filename>
      <filetype>xml</filetype>
      <usage_type>test</usage_type>
      <checksum>79025980</checksum>
    </file>
    <file>
      <filename>extra_files/extra-mf-unvented-crawlspace-left-middle-rear-units.xml</filename>
      <filetype>xml</filetype>
      <usage_type>test</usage_type>
      <checksum>3DC7BE42</checksum>
    </file>
    <file>
      <filename>extra_files/extra-mf-unvented-crawlspace-left-middle.xml</filename>
      <filetype>xml</filetype>
      <usage_type>test</usage_type>
      <checksum>CFFB4345</checksum>
    </file>
    <file>
      <filename>extra_files/extra-mf-unvented-crawlspace-left-top-rear-units.xml</filename>
      <filetype>xml</filetype>
      <usage_type>test</usage_type>
      <checksum>3DC7BE42</checksum>
    </file>
    <file>
      <filename>extra_files/extra-mf-unvented-crawlspace-left-top.xml</filename>
      <filetype>xml</filetype>
      <usage_type>test</usage_type>
      <checksum>CFFB4345</checksum>
    </file>
    <file>
      <filename>extra_files/extra-mf-unvented-crawlspace-middle-bottom-rear-units.xml</filename>
      <filetype>xml</filetype>
      <usage_type>test</usage_type>
      <checksum>E07A2D39</checksum>
    </file>
    <file>
      <filename>extra_files/extra-mf-unvented-crawlspace-middle-bottom.xml</filename>
      <filetype>xml</filetype>
      <usage_type>test</usage_type>
      <checksum>75DD2F39</checksum>
    </file>
    <file>
      <filename>extra_files/extra-mf-unvented-crawlspace-middle-middle-rear-units.xml</filename>
      <filetype>xml</filetype>
      <usage_type>test</usage_type>
      <checksum>B727CF0B</checksum>
    </file>
    <file>
      <filename>extra_files/extra-mf-unvented-crawlspace-middle-middle.xml</filename>
      <filetype>xml</filetype>
      <usage_type>test</usage_type>
      <checksum>FF9EEE95</checksum>
    </file>
    <file>
      <filename>extra_files/extra-mf-unvented-crawlspace-middle-top-rear-units.xml</filename>
      <filetype>xml</filetype>
      <usage_type>test</usage_type>
      <checksum>B727CF0B</checksum>
    </file>
    <file>
      <filename>extra_files/extra-mf-unvented-crawlspace-middle-top.xml</filename>
      <filetype>xml</filetype>
      <usage_type>test</usage_type>
      <checksum>FF9EEE95</checksum>
    </file>
    <file>
      <filename>extra_files/extra-mf-unvented-crawlspace-rear-units.xml</filename>
      <filetype>xml</filetype>
      <usage_type>test</usage_type>
      <checksum>926546E1</checksum>
    </file>
    <file>
      <filename>extra_files/extra-mf-unvented-crawlspace-right-bottom-rear-units.xml</filename>
      <filetype>xml</filetype>
      <usage_type>test</usage_type>
      <checksum>E07A2D39</checksum>
    </file>
    <file>
      <filename>extra_files/extra-mf-unvented-crawlspace-right-bottom.xml</filename>
      <filetype>xml</filetype>
      <usage_type>test</usage_type>
      <checksum>75DD2F39</checksum>
    </file>
    <file>
      <filename>extra_files/extra-mf-unvented-crawlspace-right-middle-rear-units.xml</filename>
      <filetype>xml</filetype>
      <usage_type>test</usage_type>
      <checksum>B727CF0B</checksum>
    </file>
    <file>
      <filename>extra_files/extra-mf-unvented-crawlspace-right-middle.xml</filename>
      <filetype>xml</filetype>
      <usage_type>test</usage_type>
      <checksum>FF9EEE95</checksum>
    </file>
    <file>
      <filename>extra_files/extra-mf-unvented-crawlspace-right-top-rear-units.xml</filename>
      <filetype>xml</filetype>
      <usage_type>test</usage_type>
      <checksum>B727CF0B</checksum>
    </file>
    <file>
      <filename>extra_files/extra-mf-unvented-crawlspace-right-top.xml</filename>
      <filetype>xml</filetype>
      <usage_type>test</usage_type>
      <checksum>FF9EEE95</checksum>
    </file>
    <file>
      <filename>extra_files/extra-mf-unvented-crawlspace.xml</filename>
      <filetype>xml</filetype>
      <usage_type>test</usage_type>
      <checksum>79025980</checksum>
    </file>
    <file>
      <filename>extra_files/extra-mf-vented-crawlspace-left-bottom-rear-units.xml</filename>
      <filetype>xml</filetype>
      <usage_type>test</usage_type>
      <checksum>C165D7B6</checksum>
    </file>
    <file>
      <filename>extra_files/extra-mf-vented-crawlspace-left-bottom.xml</filename>
      <filetype>xml</filetype>
      <usage_type>test</usage_type>
      <checksum>A9E8933B</checksum>
    </file>
    <file>
      <filename>extra_files/extra-mf-vented-crawlspace-left-middle-rear-units.xml</filename>
      <filetype>xml</filetype>
      <usage_type>test</usage_type>
      <checksum>3DC7BE42</checksum>
    </file>
    <file>
      <filename>extra_files/extra-mf-vented-crawlspace-left-middle.xml</filename>
      <filetype>xml</filetype>
      <usage_type>test</usage_type>
      <checksum>CFFB4345</checksum>
    </file>
    <file>
      <filename>extra_files/extra-mf-vented-crawlspace-left-top-rear-units.xml</filename>
      <filetype>xml</filetype>
      <usage_type>test</usage_type>
      <checksum>3DC7BE42</checksum>
    </file>
    <file>
      <filename>extra_files/extra-mf-vented-crawlspace-left-top.xml</filename>
      <filetype>xml</filetype>
      <usage_type>test</usage_type>
      <checksum>CFFB4345</checksum>
    </file>
    <file>
      <filename>extra_files/extra-mf-vented-crawlspace-middle-bottom-rear-units.xml</filename>
      <filetype>xml</filetype>
      <usage_type>test</usage_type>
      <checksum>F48929C4</checksum>
    </file>
    <file>
      <filename>extra_files/extra-mf-vented-crawlspace-middle-bottom.xml</filename>
      <filetype>xml</filetype>
      <usage_type>test</usage_type>
      <checksum>D9628445</checksum>
    </file>
    <file>
      <filename>extra_files/extra-mf-vented-crawlspace-middle-middle-rear-units.xml</filename>
      <filetype>xml</filetype>
      <usage_type>test</usage_type>
      <checksum>B727CF0B</checksum>
    </file>
    <file>
      <filename>extra_files/extra-mf-vented-crawlspace-middle-middle.xml</filename>
      <filetype>xml</filetype>
      <usage_type>test</usage_type>
      <checksum>FF9EEE95</checksum>
    </file>
    <file>
      <filename>extra_files/extra-mf-vented-crawlspace-middle-top-rear-units.xml</filename>
      <filetype>xml</filetype>
      <usage_type>test</usage_type>
      <checksum>B727CF0B</checksum>
    </file>
    <file>
      <filename>extra_files/extra-mf-vented-crawlspace-middle-top.xml</filename>
      <filetype>xml</filetype>
      <usage_type>test</usage_type>
      <checksum>FF9EEE95</checksum>
    </file>
    <file>
      <filename>extra_files/extra-mf-vented-crawlspace-rear-units.xml</filename>
      <filetype>xml</filetype>
      <usage_type>test</usage_type>
      <checksum>C165D7B6</checksum>
    </file>
    <file>
      <filename>extra_files/extra-mf-vented-crawlspace-right-bottom-rear-units.xml</filename>
      <filetype>xml</filetype>
      <usage_type>test</usage_type>
      <checksum>F48929C4</checksum>
    </file>
    <file>
      <filename>extra_files/extra-mf-vented-crawlspace-right-bottom.xml</filename>
      <filetype>xml</filetype>
      <usage_type>test</usage_type>
      <checksum>D9628445</checksum>
    </file>
    <file>
      <filename>extra_files/extra-mf-vented-crawlspace-right-middle-rear-units.xml</filename>
      <filetype>xml</filetype>
      <usage_type>test</usage_type>
      <checksum>B727CF0B</checksum>
    </file>
    <file>
      <filename>extra_files/extra-mf-vented-crawlspace-right-middle.xml</filename>
      <filetype>xml</filetype>
      <usage_type>test</usage_type>
      <checksum>FF9EEE95</checksum>
    </file>
    <file>
      <filename>extra_files/extra-mf-vented-crawlspace-right-top-rear-units.xml</filename>
      <filetype>xml</filetype>
      <usage_type>test</usage_type>
      <checksum>B727CF0B</checksum>
    </file>
    <file>
      <filename>extra_files/extra-mf-vented-crawlspace-right-top.xml</filename>
      <filetype>xml</filetype>
      <usage_type>test</usage_type>
      <checksum>FF9EEE95</checksum>
    </file>
    <file>
      <filename>extra_files/extra-mf-vented-crawlspace.xml</filename>
      <filetype>xml</filetype>
      <usage_type>test</usage_type>
      <checksum>A9E8933B</checksum>
    </file>
    <file>
      <filename>extra_files/extra-no-rim-joists.xml</filename>
      <filetype>xml</filetype>
      <usage_type>test</usage_type>
      <checksum>15510E9E</checksum>
    </file>
    <file>
      <filename>extra_files/extra-pv-roofpitch.xml</filename>
      <filetype>xml</filetype>
      <usage_type>test</usage_type>
      <checksum>96727187</checksum>
    </file>
    <file>
      <filename>extra_files/extra-second-heating-system-boiler-to-heat-pump.xml</filename>
      <filetype>xml</filetype>
      <usage_type>test</usage_type>
      <checksum>301C9883</checksum>
    </file>
    <file>
      <filename>extra_files/extra-second-heating-system-boiler-to-heating-system.xml</filename>
      <filetype>xml</filetype>
      <usage_type>test</usage_type>
      <checksum>7DC198F4</checksum>
    </file>
    <file>
      <filename>extra_files/extra-second-heating-system-fireplace-to-heat-pump.xml</filename>
      <filetype>xml</filetype>
      <usage_type>test</usage_type>
      <checksum>F03D167C</checksum>
    </file>
    <file>
      <filename>extra_files/extra-second-heating-system-portable-heater-to-heat-pump.xml</filename>
      <filetype>xml</filetype>
      <usage_type>test</usage_type>
      <checksum>50054AD5</checksum>
    </file>
    <file>
      <filename>extra_files/extra-second-heating-system-portable-heater-to-heating-system.xml</filename>
      <filetype>xml</filetype>
      <usage_type>test</usage_type>
      <checksum>970D6E72</checksum>
    </file>
    <file>
      <filename>extra_files/extra-second-refrigerator.xml</filename>
      <filetype>xml</filetype>
      <usage_type>test</usage_type>
      <checksum>2D9E0D4A</checksum>
    </file>
    <file>
      <filename>extra_files/extra-sfa-atticroof-conditioned-eaves-gable.xml</filename>
      <filetype>xml</filetype>
      <usage_type>test</usage_type>
      <checksum>298DDE0F</checksum>
    </file>
    <file>
      <filename>extra_files/extra-sfa-atticroof-conditioned-eaves-hip.xml</filename>
      <filetype>xml</filetype>
      <usage_type>test</usage_type>
      <checksum>9F11D0EC</checksum>
    </file>
    <file>
      <filename>extra_files/extra-sfa-atticroof-flat.xml</filename>
      <filetype>xml</filetype>
      <usage_type>test</usage_type>
      <checksum>A8D546A6</checksum>
    </file>
    <file>
      <filename>extra_files/extra-sfa-conditioned-crawlspace.xml</filename>
      <filetype>xml</filetype>
      <usage_type>test</usage_type>
      <checksum>3CD5E573</checksum>
    </file>
    <file>
      <filename>extra_files/extra-sfa-exterior-corridor.xml</filename>
      <filetype>xml</filetype>
      <usage_type>test</usage_type>
      <checksum>91ED5DED</checksum>
    </file>
    <file>
      <filename>extra_files/extra-sfa-rear-units.xml</filename>
      <filetype>xml</filetype>
      <usage_type>test</usage_type>
      <checksum>91ED5DED</checksum>
    </file>
    <file>
      <filename>extra_files/extra-sfa-slab-middle.xml</filename>
      <filetype>xml</filetype>
      <usage_type>test</usage_type>
      <checksum>234DBB6F</checksum>
    </file>
    <file>
      <filename>extra_files/extra-sfa-slab-right.xml</filename>
      <filetype>xml</filetype>
      <usage_type>test</usage_type>
      <checksum>234DBB6F</checksum>
    </file>
    <file>
      <filename>extra_files/extra-sfa-slab.xml</filename>
      <filetype>xml</filetype>
      <usage_type>test</usage_type>
      <checksum>D134A0C6</checksum>
    </file>
    <file>
      <filename>extra_files/extra-sfa-unconditioned-basement-middle.xml</filename>
      <filetype>xml</filetype>
      <usage_type>test</usage_type>
      <checksum>A15F3030</checksum>
    </file>
    <file>
      <filename>extra_files/extra-sfa-unconditioned-basement-right.xml</filename>
      <filetype>xml</filetype>
      <usage_type>test</usage_type>
      <checksum>A15F3030</checksum>
    </file>
    <file>
      <filename>extra_files/extra-sfa-unconditioned-basement.xml</filename>
      <filetype>xml</filetype>
      <usage_type>test</usage_type>
      <checksum>D832451F</checksum>
    </file>
    <file>
      <filename>extra_files/extra-sfa-unvented-crawlspace-middle.xml</filename>
      <filetype>xml</filetype>
      <usage_type>test</usage_type>
      <checksum>C9B09FA1</checksum>
    </file>
    <file>
      <filename>extra_files/extra-sfa-unvented-crawlspace-right.xml</filename>
      <filetype>xml</filetype>
      <usage_type>test</usage_type>
      <checksum>C9B09FA1</checksum>
    </file>
    <file>
      <filename>extra_files/extra-sfa-unvented-crawlspace.xml</filename>
      <filetype>xml</filetype>
      <usage_type>test</usage_type>
      <checksum>CD815A07</checksum>
    </file>
    <file>
      <filename>extra_files/extra-sfa-vented-crawlspace-middle.xml</filename>
      <filetype>xml</filetype>
      <usage_type>test</usage_type>
      <checksum>42E1EF12</checksum>
    </file>
    <file>
      <filename>extra_files/extra-sfa-vented-crawlspace-right.xml</filename>
      <filetype>xml</filetype>
      <usage_type>test</usage_type>
      <checksum>42E1EF12</checksum>
    </file>
    <file>
      <filename>extra_files/extra-sfa-vented-crawlspace.xml</filename>
      <filetype>xml</filetype>
      <usage_type>test</usage_type>
      <checksum>6B8359C7</checksum>
    </file>
    <file>
      <filename>extra_files/extra-state-code-different-than-epw.xml</filename>
      <filetype>xml</filetype>
      <usage_type>test</usage_type>
      <checksum>80AB592A</checksum>
    </file>
    <file>
      <filename>extra_files/extra-zero-clothes-washer-kwh.xml</filename>
      <filetype>xml</filetype>
      <usage_type>test</usage_type>
      <checksum>FBA73BE4</checksum>
    </file>
    <file>
      <filename>extra_files/extra-zero-dishwasher-kwh.xml</filename>
      <filetype>xml</filetype>
      <usage_type>test</usage_type>
      <checksum>06800BD3</checksum>
    </file>
    <file>
      <filename>extra_files/extra-zero-extra-refrigerator-kwh.xml</filename>
      <filetype>xml</filetype>
      <usage_type>test</usage_type>
      <checksum>742E8CD1</checksum>
    </file>
    <file>
      <filename>extra_files/extra-zero-freezer-kwh.xml</filename>
      <filetype>xml</filetype>
      <usage_type>test</usage_type>
      <checksum>742E8CD1</checksum>
    </file>
    <file>
      <filename>extra_files/extra-zero-refrigerator-kwh.xml</filename>
      <filetype>xml</filetype>
      <usage_type>test</usage_type>
      <checksum>C2338102</checksum>
    </file>
    <file>
      <filename>extra_files/warning-conditioned-attic-with-floor-insulation.xml</filename>
      <filetype>xml</filetype>
      <usage_type>test</usage_type>
      <checksum>AD5B31E2</checksum>
    </file>
    <file>
      <filename>extra_files/warning-conditioned-basement-with-ceiling-insulation.xml</filename>
      <filetype>xml</filetype>
      <usage_type>test</usage_type>
      <checksum>742E8CD1</checksum>
    </file>
    <file>
      <filename>extra_files/warning-mf-bottom-slab-non-zero-foundation-height.xml</filename>
      <filetype>xml</filetype>
      <usage_type>test</usage_type>
      <checksum>4C13E085</checksum>
    </file>
    <file>
      <filename>extra_files/warning-multipliers-without-fuel-loads.xml</filename>
      <filetype>xml</filetype>
      <usage_type>test</usage_type>
      <checksum>742E8CD1</checksum>
    </file>
    <file>
      <filename>extra_files/warning-multipliers-without-other-plug-loads.xml</filename>
      <filetype>xml</filetype>
      <usage_type>test</usage_type>
      <checksum>5AFD095B</checksum>
    </file>
    <file>
      <filename>extra_files/warning-multipliers-without-tv-plug-loads.xml</filename>
      <filetype>xml</filetype>
      <usage_type>test</usage_type>
      <checksum>7D1AF762</checksum>
    </file>
    <file>
      <filename>extra_files/warning-multipliers-without-vehicle-plug-loads.xml</filename>
      <filetype>xml</filetype>
      <usage_type>test</usage_type>
      <checksum>742E8CD1</checksum>
    </file>
    <file>
      <filename>extra_files/warning-multipliers-without-well-pump-plug-loads.xml</filename>
      <filetype>xml</filetype>
      <usage_type>test</usage_type>
      <checksum>742E8CD1</checksum>
    </file>
    <file>
      <filename>extra_files/warning-non-electric-heat-pump-water-heater.xml</filename>
      <filetype>xml</filetype>
      <usage_type>test</usage_type>
      <checksum>5370327F</checksum>
    </file>
    <file>
      <filename>extra_files/warning-second-heating-system-serves-majority-heat.xml</filename>
      <filetype>xml</filetype>
      <usage_type>test</usage_type>
      <checksum>92D853FB</checksum>
    </file>
    <file>
      <filename>extra_files/warning-sfd-slab-non-zero-foundation-height.xml</filename>
      <filetype>xml</filetype>
      <usage_type>test</usage_type>
      <checksum>849FE397</checksum>
    </file>
    <file>
      <filename>extra_files/warning-slab-non-zero-foundation-height-above-grade.xml</filename>
      <filetype>xml</filetype>
      <usage_type>test</usage_type>
      <checksum>849FE397</checksum>
    </file>
    <file>
      <filename>extra_files/warning-unconditioned-basement-with-wall-and-ceiling-insulation.xml</filename>
      <filetype>xml</filetype>
      <usage_type>test</usage_type>
      <checksum>8B37DDCC</checksum>
    </file>
    <file>
      <filename>extra_files/warning-unvented-attic-with-floor-and-roof-insulation.xml</filename>
      <filetype>xml</filetype>
      <usage_type>test</usage_type>
      <checksum>058A8C40</checksum>
    </file>
    <file>
      <filename>extra_files/warning-unvented-crawlspace-with-wall-and-ceiling-insulation.xml</filename>
      <filetype>xml</filetype>
      <usage_type>test</usage_type>
      <checksum>CA70565D</checksum>
    </file>
    <file>
      <filename>extra_files/warning-vented-attic-with-floor-and-roof-insulation.xml</filename>
      <filetype>xml</filetype>
      <usage_type>test</usage_type>
      <checksum>656305EF</checksum>
    </file>
    <file>
      <filename>extra_files/warning-vented-crawlspace-with-wall-and-ceiling-insulation.xml</filename>
      <filetype>xml</filetype>
      <usage_type>test</usage_type>
      <checksum>1B214F55</checksum>
    </file>
    <file>
<<<<<<< HEAD
      <filename>extra_files/extra-dhw-solar-latitude.xml</filename>
      <filetype>xml</filetype>
      <usage_type>test</usage_type>
      <checksum>3C69C059</checksum>
    </file>
    <file>
      <filename>extra_files/error-hip-roof-and-protruding-garage.xml</filename>
      <filetype>xml</filetype>
      <usage_type>test</usage_type>
      <checksum>1C2C3DDC</checksum>
    </file>
    <file>
      <filename>extra_files/error-invalid-living-and-garage-1.xml</filename>
      <filetype>xml</filetype>
      <usage_type>test</usage_type>
      <checksum>0FEA5D8B</checksum>
    </file>
    <file>
      <filename>extra_files/error-invalid-living-and-garage-2.xml</filename>
      <filetype>xml</filetype>
      <usage_type>test</usage_type>
      <checksum>54090807</checksum>
    </file>
    <file>
      <filename>extra_files/error-invalid-time-zone.xml</filename>
      <filetype>xml</filetype>
      <usage_type>test</usage_type>
      <checksum>F0FB2E25</checksum>
    </file>
    <file>
      <filename>extra_files/extra-emissions-fossil-fuel-factors.xml</filename>
      <filetype>xml</filetype>
      <usage_type>test</usage_type>
      <checksum>29BF6BF8</checksum>
    </file>
    <file>
      <filename>extra_files/extra-mf-ambient.xml</filename>
      <filetype>xml</filetype>
      <usage_type>test</usage_type>
      <checksum>7F3AB2D5</checksum>
    </file>
    <file>
      <filename>extra_files/extra-mf-atticroof-flat.xml</filename>
      <filetype>xml</filetype>
=======
      <filename>build_residential_hpxml_test.rb</filename>
      <filetype>rb</filetype>
>>>>>>> e9d40b13
      <usage_type>test</usage_type>
      <checksum>9E1237A6</checksum>
    </file>
    <file>
      <version>
        <software_program>OpenStudio</software_program>
        <identifier>2.9.0</identifier>
        <min_compatible>2.9.0</min_compatible>
      </version>
      <filename>measure.rb</filename>
      <filetype>rb</filetype>
      <usage_type>script</usage_type>
      <checksum>FAE4E376</checksum>
    </file>
    <file>
      <filename>extra_files/extra-sfa-ambient - Copy.xml</filename>
      <filetype>xml</filetype>
      <usage_type>test</usage_type>
      <checksum>C028936D</checksum>
    </file>
    <file>
      <filename>extra_files/extra-sfa-ambient.xml</filename>
      <filetype>xml</filetype>
      <usage_type>test</usage_type>
      <checksum>1AC59B1D</checksum>
    </file>
    <file>
      <filename>extra_files/extra-time-zone-different-than-epw.xml</filename>
      <filetype>xml</filetype>
      <usage_type>test</usage_type>
      <checksum>51B7BF16</checksum>
    </file>
    <file>
      <version>
        <software_program>OpenStudio</software_program>
        <identifier>2.9.0</identifier>
        <min_compatible>2.9.0</min_compatible>
      </version>
      <filename>measure.rb</filename>
      <filetype>rb</filetype>
      <usage_type>script</usage_type>
      <checksum>97857D00</checksum>
    </file>
  </files>
</measure><|MERGE_RESOLUTION|>--- conflicted
+++ resolved
@@ -3,13 +3,8 @@
   <schema_version>3.0</schema_version>
   <name>build_residential_hpxml</name>
   <uid>a13a8983-2b01-4930-8af2-42030b6e4233</uid>
-<<<<<<< HEAD
-  <version_id>719ecc67-7ae7-46f6-a170-61f3185e1325</version_id>
-  <version_modified>20220127T183603Z</version_modified>
-=======
-  <version_id>973e6264-c9bb-4153-99f8-45f4646c7c93</version_id>
-  <version_modified>20220127T193558Z</version_modified>
->>>>>>> e9d40b13
+  <version_id>ce933a5e-55ba-4d28-ade3-c82f0daa82d8</version_id>
+  <version_modified>20220127T194158Z</version_modified>
   <xml_checksum>2C38F48B</xml_checksum>
   <class_name>BuildResidentialHPXML</class_name>
   <display_name>HPXML Builder (Beta)</display_name>
@@ -6000,820 +5995,769 @@
       <filename>geometry.rb</filename>
       <filetype>rb</filetype>
       <usage_type>resource</usage_type>
-<<<<<<< HEAD
       <checksum>2E568E41</checksum>
+    </file>
+    <file>
+      <filename>extra_files/extra-auto.xml</filename>
+      <filetype>xml</filetype>
+      <usage_type>test</usage_type>
+      <checksum>8DEAE32A</checksum>
+    </file>
+    <file>
+      <filename>extra_files/extra-second-heating-system-fireplace-to-heating-system.xml</filename>
+      <filetype>xml</filetype>
+      <usage_type>test</usage_type>
+      <checksum>DD30EC95</checksum>
+    </file>
+    <file>
+      <filename>extra_files/base-mf.xml</filename>
+      <filetype>xml</filetype>
+      <usage_type>test</usage_type>
+      <checksum>CFFB4345</checksum>
+    </file>
+    <file>
+      <filename>extra_files/base-sfa.xml</filename>
+      <filetype>xml</filetype>
+      <usage_type>test</usage_type>
+      <checksum>91ED5DED</checksum>
+    </file>
+    <file>
+      <filename>extra_files/base-sfd.xml</filename>
+      <filetype>xml</filetype>
+      <usage_type>test</usage_type>
+      <checksum>742E8CD1</checksum>
+    </file>
+    <file>
+      <filename>extra_files/extra-enclosure-atticroof-conditioned-eaves-gable.xml</filename>
+      <filetype>xml</filetype>
+      <usage_type>test</usage_type>
+      <checksum>ED50173E</checksum>
+    </file>
+    <file>
+      <filename>extra_files/extra-enclosure-atticroof-conditioned-eaves-hip.xml</filename>
+      <filetype>xml</filetype>
+      <usage_type>test</usage_type>
+      <checksum>F19BAAF7</checksum>
+    </file>
+    <file>
+      <filename>extra_files/extra-enclosure-garage-atticroof-conditioned.xml</filename>
+      <filetype>xml</filetype>
+      <usage_type>test</usage_type>
+      <checksum>4F87CFA6</checksum>
+    </file>
+    <file>
+      <filename>extra_files/extra-enclosure-garage-partially-protruded.xml</filename>
+      <filetype>xml</filetype>
+      <usage_type>test</usage_type>
+      <checksum>73F0D8A5</checksum>
+    </file>
+    <file>
+      <filename>extra_files/extra-enclosure-windows-shading.xml</filename>
+      <filetype>xml</filetype>
+      <usage_type>test</usage_type>
+      <checksum>21D446CA</checksum>
+    </file>
+    <file>
+      <filename>extra_files/extra-gas-hot-tub-heater-with-zero-kwh.xml</filename>
+      <filetype>xml</filetype>
+      <usage_type>test</usage_type>
+      <checksum>092A5AB1</checksum>
+    </file>
+    <file>
+      <filename>extra_files/extra-gas-pool-heater-with-zero-kwh.xml</filename>
+      <filetype>xml</filetype>
+      <usage_type>test</usage_type>
+      <checksum>6B8FDC75</checksum>
+    </file>
+    <file>
+      <filename>extra_files/extra-iecc-zone-different-than-epw.xml</filename>
+      <filetype>xml</filetype>
+      <usage_type>test</usage_type>
+      <checksum>97A5F5F4</checksum>
+    </file>
+    <file>
+      <filename>extra_files/extra-mf-eaves.xml</filename>
+      <filetype>xml</filetype>
+      <usage_type>test</usage_type>
+      <checksum>07B18752</checksum>
+    </file>
+    <file>
+      <filename>extra_files/extra-mf-exterior-corridor.xml</filename>
+      <filetype>xml</filetype>
+      <usage_type>test</usage_type>
+      <checksum>CFFB4345</checksum>
+    </file>
+    <file>
+      <filename>extra_files/extra-mf-rear-units.xml</filename>
+      <filetype>xml</filetype>
+      <usage_type>test</usage_type>
+      <checksum>CFFB4345</checksum>
+    </file>
+    <file>
+      <filename>extra_files/extra-mf-slab-left-bottom-rear-units.xml</filename>
+      <filetype>xml</filetype>
+      <usage_type>test</usage_type>
+      <checksum>04EF0AA5</checksum>
+    </file>
+    <file>
+      <filename>extra_files/extra-mf-slab-left-bottom.xml</filename>
+      <filetype>xml</filetype>
+      <usage_type>test</usage_type>
+      <checksum>4C13E085</checksum>
+    </file>
+    <file>
+      <filename>extra_files/extra-mf-slab-left-middle-rear-units.xml</filename>
+      <filetype>xml</filetype>
+      <usage_type>test</usage_type>
+      <checksum>3DC7BE42</checksum>
+    </file>
+    <file>
+      <filename>extra_files/extra-mf-slab-left-middle.xml</filename>
+      <filetype>xml</filetype>
+      <usage_type>test</usage_type>
+      <checksum>CFFB4345</checksum>
+    </file>
+    <file>
+      <filename>extra_files/extra-mf-slab-left-top-rear-units.xml</filename>
+      <filetype>xml</filetype>
+      <usage_type>test</usage_type>
+      <checksum>3DC7BE42</checksum>
+    </file>
+    <file>
+      <filename>extra_files/extra-mf-slab-left-top.xml</filename>
+      <filetype>xml</filetype>
+      <usage_type>test</usage_type>
+      <checksum>CFFB4345</checksum>
+    </file>
+    <file>
+      <filename>extra_files/extra-mf-slab-middle-bottom-rear-units.xml</filename>
+      <filetype>xml</filetype>
+      <usage_type>test</usage_type>
+      <checksum>56A143F6</checksum>
+    </file>
+    <file>
+      <filename>extra_files/extra-mf-slab-middle-bottom.xml</filename>
+      <filetype>xml</filetype>
+      <usage_type>test</usage_type>
+      <checksum>6598C5AE</checksum>
+    </file>
+    <file>
+      <filename>extra_files/extra-mf-slab-middle-middle-rear-units.xml</filename>
+      <filetype>xml</filetype>
+      <usage_type>test</usage_type>
+      <checksum>B727CF0B</checksum>
+    </file>
+    <file>
+      <filename>extra_files/extra-mf-slab-middle-middle.xml</filename>
+      <filetype>xml</filetype>
+      <usage_type>test</usage_type>
+      <checksum>FF9EEE95</checksum>
+    </file>
+    <file>
+      <filename>extra_files/extra-mf-slab-middle-top-rear-units.xml</filename>
+      <filetype>xml</filetype>
+      <usage_type>test</usage_type>
+      <checksum>B727CF0B</checksum>
+    </file>
+    <file>
+      <filename>extra_files/extra-mf-slab-middle-top.xml</filename>
+      <filetype>xml</filetype>
+      <usage_type>test</usage_type>
+      <checksum>FF9EEE95</checksum>
+    </file>
+    <file>
+      <filename>extra_files/extra-mf-slab-rear-units.xml</filename>
+      <filetype>xml</filetype>
+      <usage_type>test</usage_type>
+      <checksum>04EF0AA5</checksum>
+    </file>
+    <file>
+      <filename>extra_files/extra-mf-slab-right-bottom-rear-units.xml</filename>
+      <filetype>xml</filetype>
+      <usage_type>test</usage_type>
+      <checksum>56A143F6</checksum>
+    </file>
+    <file>
+      <filename>extra_files/extra-mf-slab-right-bottom.xml</filename>
+      <filetype>xml</filetype>
+      <usage_type>test</usage_type>
+      <checksum>6598C5AE</checksum>
+    </file>
+    <file>
+      <filename>extra_files/extra-mf-slab-right-middle-rear-units.xml</filename>
+      <filetype>xml</filetype>
+      <usage_type>test</usage_type>
+      <checksum>B727CF0B</checksum>
+    </file>
+    <file>
+      <filename>extra_files/extra-mf-slab-right-middle.xml</filename>
+      <filetype>xml</filetype>
+      <usage_type>test</usage_type>
+      <checksum>FF9EEE95</checksum>
+    </file>
+    <file>
+      <filename>extra_files/extra-mf-slab-right-top-rear-units.xml</filename>
+      <filetype>xml</filetype>
+      <usage_type>test</usage_type>
+      <checksum>B727CF0B</checksum>
+    </file>
+    <file>
+      <filename>extra_files/extra-mf-slab-right-top.xml</filename>
+      <filetype>xml</filetype>
+      <usage_type>test</usage_type>
+      <checksum>FF9EEE95</checksum>
+    </file>
+    <file>
+      <filename>extra_files/extra-mf-slab.xml</filename>
+      <filetype>xml</filetype>
+      <usage_type>test</usage_type>
+      <checksum>4C13E085</checksum>
+    </file>
+    <file>
+      <filename>extra_files/extra-mf-unvented-crawlspace-left-bottom-rear-units.xml</filename>
+      <filetype>xml</filetype>
+      <usage_type>test</usage_type>
+      <checksum>926546E1</checksum>
+    </file>
+    <file>
+      <filename>extra_files/extra-mf-unvented-crawlspace-left-bottom.xml</filename>
+      <filetype>xml</filetype>
+      <usage_type>test</usage_type>
+      <checksum>79025980</checksum>
+    </file>
+    <file>
+      <filename>extra_files/extra-mf-unvented-crawlspace-left-middle-rear-units.xml</filename>
+      <filetype>xml</filetype>
+      <usage_type>test</usage_type>
+      <checksum>3DC7BE42</checksum>
+    </file>
+    <file>
+      <filename>extra_files/extra-mf-unvented-crawlspace-left-middle.xml</filename>
+      <filetype>xml</filetype>
+      <usage_type>test</usage_type>
+      <checksum>CFFB4345</checksum>
+    </file>
+    <file>
+      <filename>extra_files/extra-mf-unvented-crawlspace-left-top-rear-units.xml</filename>
+      <filetype>xml</filetype>
+      <usage_type>test</usage_type>
+      <checksum>3DC7BE42</checksum>
+    </file>
+    <file>
+      <filename>extra_files/extra-mf-unvented-crawlspace-left-top.xml</filename>
+      <filetype>xml</filetype>
+      <usage_type>test</usage_type>
+      <checksum>CFFB4345</checksum>
+    </file>
+    <file>
+      <filename>extra_files/extra-mf-unvented-crawlspace-middle-bottom-rear-units.xml</filename>
+      <filetype>xml</filetype>
+      <usage_type>test</usage_type>
+      <checksum>E07A2D39</checksum>
+    </file>
+    <file>
+      <filename>extra_files/extra-mf-unvented-crawlspace-middle-bottom.xml</filename>
+      <filetype>xml</filetype>
+      <usage_type>test</usage_type>
+      <checksum>75DD2F39</checksum>
+    </file>
+    <file>
+      <filename>extra_files/extra-mf-unvented-crawlspace-middle-middle-rear-units.xml</filename>
+      <filetype>xml</filetype>
+      <usage_type>test</usage_type>
+      <checksum>B727CF0B</checksum>
+    </file>
+    <file>
+      <filename>extra_files/extra-mf-unvented-crawlspace-middle-middle.xml</filename>
+      <filetype>xml</filetype>
+      <usage_type>test</usage_type>
+      <checksum>FF9EEE95</checksum>
+    </file>
+    <file>
+      <filename>extra_files/extra-mf-unvented-crawlspace-middle-top-rear-units.xml</filename>
+      <filetype>xml</filetype>
+      <usage_type>test</usage_type>
+      <checksum>B727CF0B</checksum>
+    </file>
+    <file>
+      <filename>extra_files/extra-mf-unvented-crawlspace-middle-top.xml</filename>
+      <filetype>xml</filetype>
+      <usage_type>test</usage_type>
+      <checksum>FF9EEE95</checksum>
+    </file>
+    <file>
+      <filename>extra_files/extra-mf-unvented-crawlspace-rear-units.xml</filename>
+      <filetype>xml</filetype>
+      <usage_type>test</usage_type>
+      <checksum>926546E1</checksum>
+    </file>
+    <file>
+      <filename>extra_files/extra-mf-unvented-crawlspace-right-bottom-rear-units.xml</filename>
+      <filetype>xml</filetype>
+      <usage_type>test</usage_type>
+      <checksum>E07A2D39</checksum>
+    </file>
+    <file>
+      <filename>extra_files/extra-mf-unvented-crawlspace-right-bottom.xml</filename>
+      <filetype>xml</filetype>
+      <usage_type>test</usage_type>
+      <checksum>75DD2F39</checksum>
+    </file>
+    <file>
+      <filename>extra_files/extra-mf-unvented-crawlspace-right-middle-rear-units.xml</filename>
+      <filetype>xml</filetype>
+      <usage_type>test</usage_type>
+      <checksum>B727CF0B</checksum>
+    </file>
+    <file>
+      <filename>extra_files/extra-mf-unvented-crawlspace-right-middle.xml</filename>
+      <filetype>xml</filetype>
+      <usage_type>test</usage_type>
+      <checksum>FF9EEE95</checksum>
+    </file>
+    <file>
+      <filename>extra_files/extra-mf-unvented-crawlspace-right-top-rear-units.xml</filename>
+      <filetype>xml</filetype>
+      <usage_type>test</usage_type>
+      <checksum>B727CF0B</checksum>
+    </file>
+    <file>
+      <filename>extra_files/extra-mf-unvented-crawlspace-right-top.xml</filename>
+      <filetype>xml</filetype>
+      <usage_type>test</usage_type>
+      <checksum>FF9EEE95</checksum>
+    </file>
+    <file>
+      <filename>extra_files/extra-mf-unvented-crawlspace.xml</filename>
+      <filetype>xml</filetype>
+      <usage_type>test</usage_type>
+      <checksum>79025980</checksum>
+    </file>
+    <file>
+      <filename>extra_files/extra-mf-vented-crawlspace-left-bottom-rear-units.xml</filename>
+      <filetype>xml</filetype>
+      <usage_type>test</usage_type>
+      <checksum>C165D7B6</checksum>
+    </file>
+    <file>
+      <filename>extra_files/extra-mf-vented-crawlspace-left-bottom.xml</filename>
+      <filetype>xml</filetype>
+      <usage_type>test</usage_type>
+      <checksum>A9E8933B</checksum>
+    </file>
+    <file>
+      <filename>extra_files/extra-mf-vented-crawlspace-left-middle-rear-units.xml</filename>
+      <filetype>xml</filetype>
+      <usage_type>test</usage_type>
+      <checksum>3DC7BE42</checksum>
+    </file>
+    <file>
+      <filename>extra_files/extra-mf-vented-crawlspace-left-middle.xml</filename>
+      <filetype>xml</filetype>
+      <usage_type>test</usage_type>
+      <checksum>CFFB4345</checksum>
+    </file>
+    <file>
+      <filename>extra_files/extra-mf-vented-crawlspace-left-top-rear-units.xml</filename>
+      <filetype>xml</filetype>
+      <usage_type>test</usage_type>
+      <checksum>3DC7BE42</checksum>
+    </file>
+    <file>
+      <filename>extra_files/extra-mf-vented-crawlspace-left-top.xml</filename>
+      <filetype>xml</filetype>
+      <usage_type>test</usage_type>
+      <checksum>CFFB4345</checksum>
+    </file>
+    <file>
+      <filename>extra_files/extra-mf-vented-crawlspace-middle-bottom-rear-units.xml</filename>
+      <filetype>xml</filetype>
+      <usage_type>test</usage_type>
+      <checksum>F48929C4</checksum>
+    </file>
+    <file>
+      <filename>extra_files/extra-mf-vented-crawlspace-middle-bottom.xml</filename>
+      <filetype>xml</filetype>
+      <usage_type>test</usage_type>
+      <checksum>D9628445</checksum>
+    </file>
+    <file>
+      <filename>extra_files/extra-mf-vented-crawlspace-middle-middle-rear-units.xml</filename>
+      <filetype>xml</filetype>
+      <usage_type>test</usage_type>
+      <checksum>B727CF0B</checksum>
+    </file>
+    <file>
+      <filename>extra_files/extra-mf-vented-crawlspace-middle-middle.xml</filename>
+      <filetype>xml</filetype>
+      <usage_type>test</usage_type>
+      <checksum>FF9EEE95</checksum>
+    </file>
+    <file>
+      <filename>extra_files/extra-mf-vented-crawlspace-middle-top-rear-units.xml</filename>
+      <filetype>xml</filetype>
+      <usage_type>test</usage_type>
+      <checksum>B727CF0B</checksum>
+    </file>
+    <file>
+      <filename>extra_files/extra-mf-vented-crawlspace-middle-top.xml</filename>
+      <filetype>xml</filetype>
+      <usage_type>test</usage_type>
+      <checksum>FF9EEE95</checksum>
+    </file>
+    <file>
+      <filename>extra_files/extra-mf-vented-crawlspace-rear-units.xml</filename>
+      <filetype>xml</filetype>
+      <usage_type>test</usage_type>
+      <checksum>C165D7B6</checksum>
+    </file>
+    <file>
+      <filename>extra_files/extra-mf-vented-crawlspace-right-bottom-rear-units.xml</filename>
+      <filetype>xml</filetype>
+      <usage_type>test</usage_type>
+      <checksum>F48929C4</checksum>
+    </file>
+    <file>
+      <filename>extra_files/extra-mf-vented-crawlspace-right-bottom.xml</filename>
+      <filetype>xml</filetype>
+      <usage_type>test</usage_type>
+      <checksum>D9628445</checksum>
+    </file>
+    <file>
+      <filename>extra_files/extra-mf-vented-crawlspace-right-middle-rear-units.xml</filename>
+      <filetype>xml</filetype>
+      <usage_type>test</usage_type>
+      <checksum>B727CF0B</checksum>
+    </file>
+    <file>
+      <filename>extra_files/extra-mf-vented-crawlspace-right-middle.xml</filename>
+      <filetype>xml</filetype>
+      <usage_type>test</usage_type>
+      <checksum>FF9EEE95</checksum>
+    </file>
+    <file>
+      <filename>extra_files/extra-mf-vented-crawlspace-right-top-rear-units.xml</filename>
+      <filetype>xml</filetype>
+      <usage_type>test</usage_type>
+      <checksum>B727CF0B</checksum>
+    </file>
+    <file>
+      <filename>extra_files/extra-mf-vented-crawlspace-right-top.xml</filename>
+      <filetype>xml</filetype>
+      <usage_type>test</usage_type>
+      <checksum>FF9EEE95</checksum>
+    </file>
+    <file>
+      <filename>extra_files/extra-mf-vented-crawlspace.xml</filename>
+      <filetype>xml</filetype>
+      <usage_type>test</usage_type>
+      <checksum>A9E8933B</checksum>
+    </file>
+    <file>
+      <filename>extra_files/extra-no-rim-joists.xml</filename>
+      <filetype>xml</filetype>
+      <usage_type>test</usage_type>
+      <checksum>15510E9E</checksum>
+    </file>
+    <file>
+      <filename>extra_files/extra-pv-roofpitch.xml</filename>
+      <filetype>xml</filetype>
+      <usage_type>test</usage_type>
+      <checksum>96727187</checksum>
+    </file>
+    <file>
+      <filename>extra_files/extra-second-heating-system-boiler-to-heat-pump.xml</filename>
+      <filetype>xml</filetype>
+      <usage_type>test</usage_type>
+      <checksum>301C9883</checksum>
+    </file>
+    <file>
+      <filename>extra_files/extra-second-heating-system-boiler-to-heating-system.xml</filename>
+      <filetype>xml</filetype>
+      <usage_type>test</usage_type>
+      <checksum>7DC198F4</checksum>
+    </file>
+    <file>
+      <filename>extra_files/extra-second-heating-system-fireplace-to-heat-pump.xml</filename>
+      <filetype>xml</filetype>
+      <usage_type>test</usage_type>
+      <checksum>F03D167C</checksum>
+    </file>
+    <file>
+      <filename>extra_files/extra-second-heating-system-portable-heater-to-heat-pump.xml</filename>
+      <filetype>xml</filetype>
+      <usage_type>test</usage_type>
+      <checksum>50054AD5</checksum>
+    </file>
+    <file>
+      <filename>extra_files/extra-second-heating-system-portable-heater-to-heating-system.xml</filename>
+      <filetype>xml</filetype>
+      <usage_type>test</usage_type>
+      <checksum>970D6E72</checksum>
+    </file>
+    <file>
+      <filename>extra_files/extra-second-refrigerator.xml</filename>
+      <filetype>xml</filetype>
+      <usage_type>test</usage_type>
+      <checksum>2D9E0D4A</checksum>
+    </file>
+    <file>
+      <filename>extra_files/extra-sfa-atticroof-conditioned-eaves-gable.xml</filename>
+      <filetype>xml</filetype>
+      <usage_type>test</usage_type>
+      <checksum>298DDE0F</checksum>
+    </file>
+    <file>
+      <filename>extra_files/extra-sfa-atticroof-conditioned-eaves-hip.xml</filename>
+      <filetype>xml</filetype>
+      <usage_type>test</usage_type>
+      <checksum>9F11D0EC</checksum>
+    </file>
+    <file>
+      <filename>extra_files/extra-sfa-atticroof-flat.xml</filename>
+      <filetype>xml</filetype>
+      <usage_type>test</usage_type>
+      <checksum>A8D546A6</checksum>
+    </file>
+    <file>
+      <filename>extra_files/extra-sfa-conditioned-crawlspace.xml</filename>
+      <filetype>xml</filetype>
+      <usage_type>test</usage_type>
+      <checksum>3CD5E573</checksum>
+    </file>
+    <file>
+      <filename>extra_files/extra-sfa-exterior-corridor.xml</filename>
+      <filetype>xml</filetype>
+      <usage_type>test</usage_type>
+      <checksum>91ED5DED</checksum>
+    </file>
+    <file>
+      <filename>extra_files/extra-sfa-rear-units.xml</filename>
+      <filetype>xml</filetype>
+      <usage_type>test</usage_type>
+      <checksum>91ED5DED</checksum>
+    </file>
+    <file>
+      <filename>extra_files/extra-sfa-slab-middle.xml</filename>
+      <filetype>xml</filetype>
+      <usage_type>test</usage_type>
+      <checksum>234DBB6F</checksum>
+    </file>
+    <file>
+      <filename>extra_files/extra-sfa-slab-right.xml</filename>
+      <filetype>xml</filetype>
+      <usage_type>test</usage_type>
+      <checksum>234DBB6F</checksum>
+    </file>
+    <file>
+      <filename>extra_files/extra-sfa-slab.xml</filename>
+      <filetype>xml</filetype>
+      <usage_type>test</usage_type>
+      <checksum>D134A0C6</checksum>
+    </file>
+    <file>
+      <filename>extra_files/extra-sfa-unconditioned-basement-middle.xml</filename>
+      <filetype>xml</filetype>
+      <usage_type>test</usage_type>
+      <checksum>A15F3030</checksum>
+    </file>
+    <file>
+      <filename>extra_files/extra-sfa-unconditioned-basement-right.xml</filename>
+      <filetype>xml</filetype>
+      <usage_type>test</usage_type>
+      <checksum>A15F3030</checksum>
+    </file>
+    <file>
+      <filename>extra_files/extra-sfa-unconditioned-basement.xml</filename>
+      <filetype>xml</filetype>
+      <usage_type>test</usage_type>
+      <checksum>D832451F</checksum>
+    </file>
+    <file>
+      <filename>extra_files/extra-sfa-unvented-crawlspace-middle.xml</filename>
+      <filetype>xml</filetype>
+      <usage_type>test</usage_type>
+      <checksum>C9B09FA1</checksum>
+    </file>
+    <file>
+      <filename>extra_files/extra-sfa-unvented-crawlspace-right.xml</filename>
+      <filetype>xml</filetype>
+      <usage_type>test</usage_type>
+      <checksum>C9B09FA1</checksum>
+    </file>
+    <file>
+      <filename>extra_files/extra-sfa-unvented-crawlspace.xml</filename>
+      <filetype>xml</filetype>
+      <usage_type>test</usage_type>
+      <checksum>CD815A07</checksum>
+    </file>
+    <file>
+      <filename>extra_files/extra-sfa-vented-crawlspace-middle.xml</filename>
+      <filetype>xml</filetype>
+      <usage_type>test</usage_type>
+      <checksum>42E1EF12</checksum>
+    </file>
+    <file>
+      <filename>extra_files/extra-sfa-vented-crawlspace-right.xml</filename>
+      <filetype>xml</filetype>
+      <usage_type>test</usage_type>
+      <checksum>42E1EF12</checksum>
+    </file>
+    <file>
+      <filename>extra_files/extra-sfa-vented-crawlspace.xml</filename>
+      <filetype>xml</filetype>
+      <usage_type>test</usage_type>
+      <checksum>6B8359C7</checksum>
+    </file>
+    <file>
+      <filename>extra_files/extra-state-code-different-than-epw.xml</filename>
+      <filetype>xml</filetype>
+      <usage_type>test</usage_type>
+      <checksum>80AB592A</checksum>
+    </file>
+    <file>
+      <filename>extra_files/extra-zero-clothes-washer-kwh.xml</filename>
+      <filetype>xml</filetype>
+      <usage_type>test</usage_type>
+      <checksum>FBA73BE4</checksum>
+    </file>
+    <file>
+      <filename>extra_files/extra-zero-dishwasher-kwh.xml</filename>
+      <filetype>xml</filetype>
+      <usage_type>test</usage_type>
+      <checksum>06800BD3</checksum>
+    </file>
+    <file>
+      <filename>extra_files/extra-zero-extra-refrigerator-kwh.xml</filename>
+      <filetype>xml</filetype>
+      <usage_type>test</usage_type>
+      <checksum>742E8CD1</checksum>
+    </file>
+    <file>
+      <filename>extra_files/extra-zero-freezer-kwh.xml</filename>
+      <filetype>xml</filetype>
+      <usage_type>test</usage_type>
+      <checksum>742E8CD1</checksum>
+    </file>
+    <file>
+      <filename>extra_files/extra-zero-refrigerator-kwh.xml</filename>
+      <filetype>xml</filetype>
+      <usage_type>test</usage_type>
+      <checksum>C2338102</checksum>
+    </file>
+    <file>
+      <filename>extra_files/extra-dhw-solar-latitude.xml</filename>
+      <filetype>xml</filetype>
+      <usage_type>test</usage_type>
+      <checksum>3C69C059</checksum>
+    </file>
+    <file>
+      <filename>extra_files/warning-conditioned-attic-with-floor-insulation.xml</filename>
+      <filetype>xml</filetype>
+      <usage_type>test</usage_type>
+      <checksum>AD5B31E2</checksum>
+    </file>
+    <file>
+      <filename>extra_files/warning-conditioned-basement-with-ceiling-insulation.xml</filename>
+      <filetype>xml</filetype>
+      <usage_type>test</usage_type>
+      <checksum>742E8CD1</checksum>
+    </file>
+    <file>
+      <filename>extra_files/warning-mf-bottom-slab-non-zero-foundation-height.xml</filename>
+      <filetype>xml</filetype>
+      <usage_type>test</usage_type>
+      <checksum>4C13E085</checksum>
+    </file>
+    <file>
+      <filename>extra_files/warning-multipliers-without-fuel-loads.xml</filename>
+      <filetype>xml</filetype>
+      <usage_type>test</usage_type>
+      <checksum>742E8CD1</checksum>
+    </file>
+    <file>
+      <filename>extra_files/warning-multipliers-without-other-plug-loads.xml</filename>
+      <filetype>xml</filetype>
+      <usage_type>test</usage_type>
+      <checksum>5AFD095B</checksum>
+    </file>
+    <file>
+      <filename>extra_files/warning-multipliers-without-tv-plug-loads.xml</filename>
+      <filetype>xml</filetype>
+      <usage_type>test</usage_type>
+      <checksum>7D1AF762</checksum>
+    </file>
+    <file>
+      <filename>extra_files/warning-multipliers-without-vehicle-plug-loads.xml</filename>
+      <filetype>xml</filetype>
+      <usage_type>test</usage_type>
+      <checksum>742E8CD1</checksum>
+    </file>
+    <file>
+      <filename>extra_files/warning-multipliers-without-well-pump-plug-loads.xml</filename>
+      <filetype>xml</filetype>
+      <usage_type>test</usage_type>
+      <checksum>742E8CD1</checksum>
+    </file>
+    <file>
+      <filename>extra_files/warning-non-electric-heat-pump-water-heater.xml</filename>
+      <filetype>xml</filetype>
+      <usage_type>test</usage_type>
+      <checksum>5370327F</checksum>
+    </file>
+    <file>
+      <filename>extra_files/warning-second-heating-system-serves-majority-heat.xml</filename>
+      <filetype>xml</filetype>
+      <usage_type>test</usage_type>
+      <checksum>92D853FB</checksum>
+    </file>
+    <file>
+      <filename>extra_files/warning-sfd-slab-non-zero-foundation-height.xml</filename>
+      <filetype>xml</filetype>
+      <usage_type>test</usage_type>
+      <checksum>849FE397</checksum>
+    </file>
+    <file>
+      <filename>extra_files/warning-slab-non-zero-foundation-height-above-grade.xml</filename>
+      <filetype>xml</filetype>
+      <usage_type>test</usage_type>
+      <checksum>849FE397</checksum>
+    </file>
+    <file>
+      <filename>extra_files/warning-unconditioned-basement-with-wall-and-ceiling-insulation.xml</filename>
+      <filetype>xml</filetype>
+      <usage_type>test</usage_type>
+      <checksum>8B37DDCC</checksum>
+    </file>
+    <file>
+      <filename>extra_files/warning-unvented-attic-with-floor-and-roof-insulation.xml</filename>
+      <filetype>xml</filetype>
+      <usage_type>test</usage_type>
+      <checksum>058A8C40</checksum>
+    </file>
+    <file>
+      <filename>extra_files/warning-unvented-crawlspace-with-wall-and-ceiling-insulation.xml</filename>
+      <filetype>xml</filetype>
+      <usage_type>test</usage_type>
+      <checksum>CA70565D</checksum>
+    </file>
+    <file>
+      <filename>extra_files/warning-vented-attic-with-floor-and-roof-insulation.xml</filename>
+      <filetype>xml</filetype>
+      <usage_type>test</usage_type>
+      <checksum>656305EF</checksum>
+    </file>
+    <file>
+      <filename>extra_files/warning-vented-crawlspace-with-wall-and-ceiling-insulation.xml</filename>
+      <filetype>xml</filetype>
+      <usage_type>test</usage_type>
+      <checksum>1B214F55</checksum>
     </file>
     <file>
       <filename>build_residential_hpxml_test.rb</filename>
       <filetype>rb</filetype>
       <usage_type>test</usage_type>
-      <checksum>88259D10</checksum>
-=======
-      <checksum>6977E044</checksum>
->>>>>>> e9d40b13
-    </file>
-    <file>
-      <filename>extra_files/extra-auto.xml</filename>
-      <filetype>xml</filetype>
-      <usage_type>test</usage_type>
-      <checksum>8DEAE32A</checksum>
-    </file>
-    <file>
-      <filename>extra_files/extra-second-heating-system-fireplace-to-heating-system.xml</filename>
-      <filetype>xml</filetype>
-      <usage_type>test</usage_type>
-      <checksum>DD30EC95</checksum>
-    </file>
-    <file>
-      <filename>extra_files/base-mf.xml</filename>
-      <filetype>xml</filetype>
-      <usage_type>test</usage_type>
-      <checksum>CFFB4345</checksum>
-    </file>
-    <file>
-      <filename>extra_files/base-sfa.xml</filename>
-      <filetype>xml</filetype>
-      <usage_type>test</usage_type>
-      <checksum>91ED5DED</checksum>
-    </file>
-    <file>
-      <filename>extra_files/base-sfd.xml</filename>
-      <filetype>xml</filetype>
-      <usage_type>test</usage_type>
-      <checksum>742E8CD1</checksum>
-    </file>
-    <file>
-      <filename>extra_files/extra-enclosure-atticroof-conditioned-eaves-gable.xml</filename>
-      <filetype>xml</filetype>
-      <usage_type>test</usage_type>
-      <checksum>ED50173E</checksum>
-    </file>
-    <file>
-      <filename>extra_files/extra-enclosure-atticroof-conditioned-eaves-hip.xml</filename>
-      <filetype>xml</filetype>
-      <usage_type>test</usage_type>
-      <checksum>F19BAAF7</checksum>
-    </file>
-    <file>
-      <filename>extra_files/extra-enclosure-garage-atticroof-conditioned.xml</filename>
-      <filetype>xml</filetype>
-      <usage_type>test</usage_type>
-      <checksum>4F87CFA6</checksum>
-    </file>
-    <file>
-      <filename>extra_files/extra-enclosure-garage-partially-protruded.xml</filename>
-      <filetype>xml</filetype>
-      <usage_type>test</usage_type>
-      <checksum>73F0D8A5</checksum>
-    </file>
-    <file>
-      <filename>extra_files/extra-enclosure-windows-shading.xml</filename>
-      <filetype>xml</filetype>
-      <usage_type>test</usage_type>
-      <checksum>21D446CA</checksum>
-    </file>
-    <file>
-      <filename>extra_files/extra-gas-hot-tub-heater-with-zero-kwh.xml</filename>
-      <filetype>xml</filetype>
-      <usage_type>test</usage_type>
-      <checksum>092A5AB1</checksum>
-    </file>
-    <file>
-      <filename>extra_files/extra-gas-pool-heater-with-zero-kwh.xml</filename>
-      <filetype>xml</filetype>
-      <usage_type>test</usage_type>
-      <checksum>6B8FDC75</checksum>
-    </file>
-    <file>
-      <filename>extra_files/extra-iecc-zone-different-than-epw.xml</filename>
-      <filetype>xml</filetype>
-      <usage_type>test</usage_type>
-      <checksum>97A5F5F4</checksum>
-    </file>
-    <file>
-      <filename>extra_files/extra-mf-eaves.xml</filename>
-      <filetype>xml</filetype>
-      <usage_type>test</usage_type>
-      <checksum>07B18752</checksum>
-    </file>
-    <file>
-      <filename>extra_files/extra-mf-exterior-corridor.xml</filename>
-      <filetype>xml</filetype>
-      <usage_type>test</usage_type>
-      <checksum>CFFB4345</checksum>
-    </file>
-    <file>
-      <filename>extra_files/extra-mf-rear-units.xml</filename>
-      <filetype>xml</filetype>
-      <usage_type>test</usage_type>
-      <checksum>CFFB4345</checksum>
-    </file>
-    <file>
-      <filename>extra_files/extra-mf-slab-left-bottom-rear-units.xml</filename>
-      <filetype>xml</filetype>
-      <usage_type>test</usage_type>
-      <checksum>04EF0AA5</checksum>
-    </file>
-    <file>
-      <filename>extra_files/extra-mf-slab-left-bottom.xml</filename>
-      <filetype>xml</filetype>
-      <usage_type>test</usage_type>
-      <checksum>4C13E085</checksum>
-    </file>
-    <file>
-      <filename>extra_files/extra-mf-slab-left-middle-rear-units.xml</filename>
-      <filetype>xml</filetype>
-      <usage_type>test</usage_type>
-      <checksum>3DC7BE42</checksum>
-    </file>
-    <file>
-      <filename>extra_files/extra-mf-slab-left-middle.xml</filename>
-      <filetype>xml</filetype>
-      <usage_type>test</usage_type>
-      <checksum>CFFB4345</checksum>
-    </file>
-    <file>
-      <filename>extra_files/extra-mf-slab-left-top-rear-units.xml</filename>
-      <filetype>xml</filetype>
-      <usage_type>test</usage_type>
-      <checksum>3DC7BE42</checksum>
-    </file>
-    <file>
-      <filename>extra_files/extra-mf-slab-left-top.xml</filename>
-      <filetype>xml</filetype>
-      <usage_type>test</usage_type>
-      <checksum>CFFB4345</checksum>
-    </file>
-    <file>
-      <filename>extra_files/extra-mf-slab-middle-bottom-rear-units.xml</filename>
-      <filetype>xml</filetype>
-      <usage_type>test</usage_type>
-      <checksum>56A143F6</checksum>
-    </file>
-    <file>
-      <filename>extra_files/extra-mf-slab-middle-bottom.xml</filename>
-      <filetype>xml</filetype>
-      <usage_type>test</usage_type>
-      <checksum>6598C5AE</checksum>
-    </file>
-    <file>
-      <filename>extra_files/extra-mf-slab-middle-middle-rear-units.xml</filename>
-      <filetype>xml</filetype>
-      <usage_type>test</usage_type>
-      <checksum>B727CF0B</checksum>
-    </file>
-    <file>
-      <filename>extra_files/extra-mf-slab-middle-middle.xml</filename>
-      <filetype>xml</filetype>
-      <usage_type>test</usage_type>
-      <checksum>FF9EEE95</checksum>
-    </file>
-    <file>
-      <filename>extra_files/extra-mf-slab-middle-top-rear-units.xml</filename>
-      <filetype>xml</filetype>
-      <usage_type>test</usage_type>
-      <checksum>B727CF0B</checksum>
-    </file>
-    <file>
-      <filename>extra_files/extra-mf-slab-middle-top.xml</filename>
-      <filetype>xml</filetype>
-      <usage_type>test</usage_type>
-      <checksum>FF9EEE95</checksum>
-    </file>
-    <file>
-      <filename>extra_files/extra-mf-slab-rear-units.xml</filename>
-      <filetype>xml</filetype>
-      <usage_type>test</usage_type>
-      <checksum>04EF0AA5</checksum>
-    </file>
-    <file>
-      <filename>extra_files/extra-mf-slab-right-bottom-rear-units.xml</filename>
-      <filetype>xml</filetype>
-      <usage_type>test</usage_type>
-      <checksum>56A143F6</checksum>
-    </file>
-    <file>
-      <filename>extra_files/extra-mf-slab-right-bottom.xml</filename>
-      <filetype>xml</filetype>
-      <usage_type>test</usage_type>
-      <checksum>6598C5AE</checksum>
-    </file>
-    <file>
-      <filename>extra_files/extra-mf-slab-right-middle-rear-units.xml</filename>
-      <filetype>xml</filetype>
-      <usage_type>test</usage_type>
-      <checksum>B727CF0B</checksum>
-    </file>
-    <file>
-      <filename>extra_files/extra-mf-slab-right-middle.xml</filename>
-      <filetype>xml</filetype>
-      <usage_type>test</usage_type>
-      <checksum>FF9EEE95</checksum>
-    </file>
-    <file>
-      <filename>extra_files/extra-mf-slab-right-top-rear-units.xml</filename>
-      <filetype>xml</filetype>
-      <usage_type>test</usage_type>
-      <checksum>B727CF0B</checksum>
-    </file>
-    <file>
-      <filename>extra_files/extra-mf-slab-right-top.xml</filename>
-      <filetype>xml</filetype>
-      <usage_type>test</usage_type>
-      <checksum>FF9EEE95</checksum>
-    </file>
-    <file>
-      <filename>extra_files/extra-mf-slab.xml</filename>
-      <filetype>xml</filetype>
-      <usage_type>test</usage_type>
-      <checksum>4C13E085</checksum>
-    </file>
-    <file>
-      <filename>extra_files/extra-mf-unvented-crawlspace-left-bottom-rear-units.xml</filename>
-      <filetype>xml</filetype>
-      <usage_type>test</usage_type>
-      <checksum>926546E1</checksum>
-    </file>
-    <file>
-      <filename>extra_files/extra-mf-unvented-crawlspace-left-bottom.xml</filename>
-      <filetype>xml</filetype>
-      <usage_type>test</usage_type>
-      <checksum>79025980</checksum>
-    </file>
-    <file>
-      <filename>extra_files/extra-mf-unvented-crawlspace-left-middle-rear-units.xml</filename>
-      <filetype>xml</filetype>
-      <usage_type>test</usage_type>
-      <checksum>3DC7BE42</checksum>
-    </file>
-    <file>
-      <filename>extra_files/extra-mf-unvented-crawlspace-left-middle.xml</filename>
-      <filetype>xml</filetype>
-      <usage_type>test</usage_type>
-      <checksum>CFFB4345</checksum>
-    </file>
-    <file>
-      <filename>extra_files/extra-mf-unvented-crawlspace-left-top-rear-units.xml</filename>
-      <filetype>xml</filetype>
-      <usage_type>test</usage_type>
-      <checksum>3DC7BE42</checksum>
-    </file>
-    <file>
-      <filename>extra_files/extra-mf-unvented-crawlspace-left-top.xml</filename>
-      <filetype>xml</filetype>
-      <usage_type>test</usage_type>
-      <checksum>CFFB4345</checksum>
-    </file>
-    <file>
-      <filename>extra_files/extra-mf-unvented-crawlspace-middle-bottom-rear-units.xml</filename>
-      <filetype>xml</filetype>
-      <usage_type>test</usage_type>
-      <checksum>E07A2D39</checksum>
-    </file>
-    <file>
-      <filename>extra_files/extra-mf-unvented-crawlspace-middle-bottom.xml</filename>
-      <filetype>xml</filetype>
-      <usage_type>test</usage_type>
-      <checksum>75DD2F39</checksum>
-    </file>
-    <file>
-      <filename>extra_files/extra-mf-unvented-crawlspace-middle-middle-rear-units.xml</filename>
-      <filetype>xml</filetype>
-      <usage_type>test</usage_type>
-      <checksum>B727CF0B</checksum>
-    </file>
-    <file>
-      <filename>extra_files/extra-mf-unvented-crawlspace-middle-middle.xml</filename>
-      <filetype>xml</filetype>
-      <usage_type>test</usage_type>
-      <checksum>FF9EEE95</checksum>
-    </file>
-    <file>
-      <filename>extra_files/extra-mf-unvented-crawlspace-middle-top-rear-units.xml</filename>
-      <filetype>xml</filetype>
-      <usage_type>test</usage_type>
-      <checksum>B727CF0B</checksum>
-    </file>
-    <file>
-      <filename>extra_files/extra-mf-unvented-crawlspace-middle-top.xml</filename>
-      <filetype>xml</filetype>
-      <usage_type>test</usage_type>
-      <checksum>FF9EEE95</checksum>
-    </file>
-    <file>
-      <filename>extra_files/extra-mf-unvented-crawlspace-rear-units.xml</filename>
-      <filetype>xml</filetype>
-      <usage_type>test</usage_type>
-      <checksum>926546E1</checksum>
-    </file>
-    <file>
-      <filename>extra_files/extra-mf-unvented-crawlspace-right-bottom-rear-units.xml</filename>
-      <filetype>xml</filetype>
-      <usage_type>test</usage_type>
-      <checksum>E07A2D39</checksum>
-    </file>
-    <file>
-      <filename>extra_files/extra-mf-unvented-crawlspace-right-bottom.xml</filename>
-      <filetype>xml</filetype>
-      <usage_type>test</usage_type>
-      <checksum>75DD2F39</checksum>
-    </file>
-    <file>
-      <filename>extra_files/extra-mf-unvented-crawlspace-right-middle-rear-units.xml</filename>
-      <filetype>xml</filetype>
-      <usage_type>test</usage_type>
-      <checksum>B727CF0B</checksum>
-    </file>
-    <file>
-      <filename>extra_files/extra-mf-unvented-crawlspace-right-middle.xml</filename>
-      <filetype>xml</filetype>
-      <usage_type>test</usage_type>
-      <checksum>FF9EEE95</checksum>
-    </file>
-    <file>
-      <filename>extra_files/extra-mf-unvented-crawlspace-right-top-rear-units.xml</filename>
-      <filetype>xml</filetype>
-      <usage_type>test</usage_type>
-      <checksum>B727CF0B</checksum>
-    </file>
-    <file>
-      <filename>extra_files/extra-mf-unvented-crawlspace-right-top.xml</filename>
-      <filetype>xml</filetype>
-      <usage_type>test</usage_type>
-      <checksum>FF9EEE95</checksum>
-    </file>
-    <file>
-      <filename>extra_files/extra-mf-unvented-crawlspace.xml</filename>
-      <filetype>xml</filetype>
-      <usage_type>test</usage_type>
-      <checksum>79025980</checksum>
-    </file>
-    <file>
-      <filename>extra_files/extra-mf-vented-crawlspace-left-bottom-rear-units.xml</filename>
-      <filetype>xml</filetype>
-      <usage_type>test</usage_type>
-      <checksum>C165D7B6</checksum>
-    </file>
-    <file>
-      <filename>extra_files/extra-mf-vented-crawlspace-left-bottom.xml</filename>
-      <filetype>xml</filetype>
-      <usage_type>test</usage_type>
-      <checksum>A9E8933B</checksum>
-    </file>
-    <file>
-      <filename>extra_files/extra-mf-vented-crawlspace-left-middle-rear-units.xml</filename>
-      <filetype>xml</filetype>
-      <usage_type>test</usage_type>
-      <checksum>3DC7BE42</checksum>
-    </file>
-    <file>
-      <filename>extra_files/extra-mf-vented-crawlspace-left-middle.xml</filename>
-      <filetype>xml</filetype>
-      <usage_type>test</usage_type>
-      <checksum>CFFB4345</checksum>
-    </file>
-    <file>
-      <filename>extra_files/extra-mf-vented-crawlspace-left-top-rear-units.xml</filename>
-      <filetype>xml</filetype>
-      <usage_type>test</usage_type>
-      <checksum>3DC7BE42</checksum>
-    </file>
-    <file>
-      <filename>extra_files/extra-mf-vented-crawlspace-left-top.xml</filename>
-      <filetype>xml</filetype>
-      <usage_type>test</usage_type>
-      <checksum>CFFB4345</checksum>
-    </file>
-    <file>
-      <filename>extra_files/extra-mf-vented-crawlspace-middle-bottom-rear-units.xml</filename>
-      <filetype>xml</filetype>
-      <usage_type>test</usage_type>
-      <checksum>F48929C4</checksum>
-    </file>
-    <file>
-      <filename>extra_files/extra-mf-vented-crawlspace-middle-bottom.xml</filename>
-      <filetype>xml</filetype>
-      <usage_type>test</usage_type>
-      <checksum>D9628445</checksum>
-    </file>
-    <file>
-      <filename>extra_files/extra-mf-vented-crawlspace-middle-middle-rear-units.xml</filename>
-      <filetype>xml</filetype>
-      <usage_type>test</usage_type>
-      <checksum>B727CF0B</checksum>
-    </file>
-    <file>
-      <filename>extra_files/extra-mf-vented-crawlspace-middle-middle.xml</filename>
-      <filetype>xml</filetype>
-      <usage_type>test</usage_type>
-      <checksum>FF9EEE95</checksum>
-    </file>
-    <file>
-      <filename>extra_files/extra-mf-vented-crawlspace-middle-top-rear-units.xml</filename>
-      <filetype>xml</filetype>
-      <usage_type>test</usage_type>
-      <checksum>B727CF0B</checksum>
-    </file>
-    <file>
-      <filename>extra_files/extra-mf-vented-crawlspace-middle-top.xml</filename>
-      <filetype>xml</filetype>
-      <usage_type>test</usage_type>
-      <checksum>FF9EEE95</checksum>
-    </file>
-    <file>
-      <filename>extra_files/extra-mf-vented-crawlspace-rear-units.xml</filename>
-      <filetype>xml</filetype>
-      <usage_type>test</usage_type>
-      <checksum>C165D7B6</checksum>
-    </file>
-    <file>
-      <filename>extra_files/extra-mf-vented-crawlspace-right-bottom-rear-units.xml</filename>
-      <filetype>xml</filetype>
-      <usage_type>test</usage_type>
-      <checksum>F48929C4</checksum>
-    </file>
-    <file>
-      <filename>extra_files/extra-mf-vented-crawlspace-right-bottom.xml</filename>
-      <filetype>xml</filetype>
-      <usage_type>test</usage_type>
-      <checksum>D9628445</checksum>
-    </file>
-    <file>
-      <filename>extra_files/extra-mf-vented-crawlspace-right-middle-rear-units.xml</filename>
-      <filetype>xml</filetype>
-      <usage_type>test</usage_type>
-      <checksum>B727CF0B</checksum>
-    </file>
-    <file>
-      <filename>extra_files/extra-mf-vented-crawlspace-right-middle.xml</filename>
-      <filetype>xml</filetype>
-      <usage_type>test</usage_type>
-      <checksum>FF9EEE95</checksum>
-    </file>
-    <file>
-      <filename>extra_files/extra-mf-vented-crawlspace-right-top-rear-units.xml</filename>
-      <filetype>xml</filetype>
-      <usage_type>test</usage_type>
-      <checksum>B727CF0B</checksum>
-    </file>
-    <file>
-      <filename>extra_files/extra-mf-vented-crawlspace-right-top.xml</filename>
-      <filetype>xml</filetype>
-      <usage_type>test</usage_type>
-      <checksum>FF9EEE95</checksum>
-    </file>
-    <file>
-      <filename>extra_files/extra-mf-vented-crawlspace.xml</filename>
-      <filetype>xml</filetype>
-      <usage_type>test</usage_type>
-      <checksum>A9E8933B</checksum>
-    </file>
-    <file>
-      <filename>extra_files/extra-no-rim-joists.xml</filename>
-      <filetype>xml</filetype>
-      <usage_type>test</usage_type>
-      <checksum>15510E9E</checksum>
-    </file>
-    <file>
-      <filename>extra_files/extra-pv-roofpitch.xml</filename>
-      <filetype>xml</filetype>
-      <usage_type>test</usage_type>
-      <checksum>96727187</checksum>
-    </file>
-    <file>
-      <filename>extra_files/extra-second-heating-system-boiler-to-heat-pump.xml</filename>
-      <filetype>xml</filetype>
-      <usage_type>test</usage_type>
-      <checksum>301C9883</checksum>
-    </file>
-    <file>
-      <filename>extra_files/extra-second-heating-system-boiler-to-heating-system.xml</filename>
-      <filetype>xml</filetype>
-      <usage_type>test</usage_type>
-      <checksum>7DC198F4</checksum>
-    </file>
-    <file>
-      <filename>extra_files/extra-second-heating-system-fireplace-to-heat-pump.xml</filename>
-      <filetype>xml</filetype>
-      <usage_type>test</usage_type>
-      <checksum>F03D167C</checksum>
-    </file>
-    <file>
-      <filename>extra_files/extra-second-heating-system-portable-heater-to-heat-pump.xml</filename>
-      <filetype>xml</filetype>
-      <usage_type>test</usage_type>
-      <checksum>50054AD5</checksum>
-    </file>
-    <file>
-      <filename>extra_files/extra-second-heating-system-portable-heater-to-heating-system.xml</filename>
-      <filetype>xml</filetype>
-      <usage_type>test</usage_type>
-      <checksum>970D6E72</checksum>
-    </file>
-    <file>
-      <filename>extra_files/extra-second-refrigerator.xml</filename>
-      <filetype>xml</filetype>
-      <usage_type>test</usage_type>
-      <checksum>2D9E0D4A</checksum>
-    </file>
-    <file>
-      <filename>extra_files/extra-sfa-atticroof-conditioned-eaves-gable.xml</filename>
-      <filetype>xml</filetype>
-      <usage_type>test</usage_type>
-      <checksum>298DDE0F</checksum>
-    </file>
-    <file>
-      <filename>extra_files/extra-sfa-atticroof-conditioned-eaves-hip.xml</filename>
-      <filetype>xml</filetype>
-      <usage_type>test</usage_type>
-      <checksum>9F11D0EC</checksum>
-    </file>
-    <file>
-      <filename>extra_files/extra-sfa-atticroof-flat.xml</filename>
-      <filetype>xml</filetype>
-      <usage_type>test</usage_type>
-      <checksum>A8D546A6</checksum>
-    </file>
-    <file>
-      <filename>extra_files/extra-sfa-conditioned-crawlspace.xml</filename>
-      <filetype>xml</filetype>
-      <usage_type>test</usage_type>
-      <checksum>3CD5E573</checksum>
-    </file>
-    <file>
-      <filename>extra_files/extra-sfa-exterior-corridor.xml</filename>
-      <filetype>xml</filetype>
-      <usage_type>test</usage_type>
-      <checksum>91ED5DED</checksum>
-    </file>
-    <file>
-      <filename>extra_files/extra-sfa-rear-units.xml</filename>
-      <filetype>xml</filetype>
-      <usage_type>test</usage_type>
-      <checksum>91ED5DED</checksum>
-    </file>
-    <file>
-      <filename>extra_files/extra-sfa-slab-middle.xml</filename>
-      <filetype>xml</filetype>
-      <usage_type>test</usage_type>
-      <checksum>234DBB6F</checksum>
-    </file>
-    <file>
-      <filename>extra_files/extra-sfa-slab-right.xml</filename>
-      <filetype>xml</filetype>
-      <usage_type>test</usage_type>
-      <checksum>234DBB6F</checksum>
-    </file>
-    <file>
-      <filename>extra_files/extra-sfa-slab.xml</filename>
-      <filetype>xml</filetype>
-      <usage_type>test</usage_type>
-      <checksum>D134A0C6</checksum>
-    </file>
-    <file>
-      <filename>extra_files/extra-sfa-unconditioned-basement-middle.xml</filename>
-      <filetype>xml</filetype>
-      <usage_type>test</usage_type>
-      <checksum>A15F3030</checksum>
-    </file>
-    <file>
-      <filename>extra_files/extra-sfa-unconditioned-basement-right.xml</filename>
-      <filetype>xml</filetype>
-      <usage_type>test</usage_type>
-      <checksum>A15F3030</checksum>
-    </file>
-    <file>
-      <filename>extra_files/extra-sfa-unconditioned-basement.xml</filename>
-      <filetype>xml</filetype>
-      <usage_type>test</usage_type>
-      <checksum>D832451F</checksum>
-    </file>
-    <file>
-      <filename>extra_files/extra-sfa-unvented-crawlspace-middle.xml</filename>
-      <filetype>xml</filetype>
-      <usage_type>test</usage_type>
-      <checksum>C9B09FA1</checksum>
-    </file>
-    <file>
-      <filename>extra_files/extra-sfa-unvented-crawlspace-right.xml</filename>
-      <filetype>xml</filetype>
-      <usage_type>test</usage_type>
-      <checksum>C9B09FA1</checksum>
-    </file>
-    <file>
-      <filename>extra_files/extra-sfa-unvented-crawlspace.xml</filename>
-      <filetype>xml</filetype>
-      <usage_type>test</usage_type>
-      <checksum>CD815A07</checksum>
-    </file>
-    <file>
-      <filename>extra_files/extra-sfa-vented-crawlspace-middle.xml</filename>
-      <filetype>xml</filetype>
-      <usage_type>test</usage_type>
-      <checksum>42E1EF12</checksum>
-    </file>
-    <file>
-      <filename>extra_files/extra-sfa-vented-crawlspace-right.xml</filename>
-      <filetype>xml</filetype>
-      <usage_type>test</usage_type>
-      <checksum>42E1EF12</checksum>
-    </file>
-    <file>
-      <filename>extra_files/extra-sfa-vented-crawlspace.xml</filename>
-      <filetype>xml</filetype>
-      <usage_type>test</usage_type>
-      <checksum>6B8359C7</checksum>
-    </file>
-    <file>
-      <filename>extra_files/extra-state-code-different-than-epw.xml</filename>
-      <filetype>xml</filetype>
-      <usage_type>test</usage_type>
-      <checksum>80AB592A</checksum>
-    </file>
-    <file>
-      <filename>extra_files/extra-zero-clothes-washer-kwh.xml</filename>
-      <filetype>xml</filetype>
-      <usage_type>test</usage_type>
-      <checksum>FBA73BE4</checksum>
-    </file>
-    <file>
-      <filename>extra_files/extra-zero-dishwasher-kwh.xml</filename>
-      <filetype>xml</filetype>
-      <usage_type>test</usage_type>
-      <checksum>06800BD3</checksum>
-    </file>
-    <file>
-      <filename>extra_files/extra-zero-extra-refrigerator-kwh.xml</filename>
-      <filetype>xml</filetype>
-      <usage_type>test</usage_type>
-      <checksum>742E8CD1</checksum>
-    </file>
-    <file>
-      <filename>extra_files/extra-zero-freezer-kwh.xml</filename>
-      <filetype>xml</filetype>
-      <usage_type>test</usage_type>
-      <checksum>742E8CD1</checksum>
-    </file>
-    <file>
-      <filename>extra_files/extra-zero-refrigerator-kwh.xml</filename>
-      <filetype>xml</filetype>
-      <usage_type>test</usage_type>
-      <checksum>C2338102</checksum>
-    </file>
-    <file>
-      <filename>extra_files/warning-conditioned-attic-with-floor-insulation.xml</filename>
-      <filetype>xml</filetype>
-      <usage_type>test</usage_type>
-      <checksum>AD5B31E2</checksum>
-    </file>
-    <file>
-      <filename>extra_files/warning-conditioned-basement-with-ceiling-insulation.xml</filename>
-      <filetype>xml</filetype>
-      <usage_type>test</usage_type>
-      <checksum>742E8CD1</checksum>
-    </file>
-    <file>
-      <filename>extra_files/warning-mf-bottom-slab-non-zero-foundation-height.xml</filename>
-      <filetype>xml</filetype>
-      <usage_type>test</usage_type>
-      <checksum>4C13E085</checksum>
-    </file>
-    <file>
-      <filename>extra_files/warning-multipliers-without-fuel-loads.xml</filename>
-      <filetype>xml</filetype>
-      <usage_type>test</usage_type>
-      <checksum>742E8CD1</checksum>
-    </file>
-    <file>
-      <filename>extra_files/warning-multipliers-without-other-plug-loads.xml</filename>
-      <filetype>xml</filetype>
-      <usage_type>test</usage_type>
-      <checksum>5AFD095B</checksum>
-    </file>
-    <file>
-      <filename>extra_files/warning-multipliers-without-tv-plug-loads.xml</filename>
-      <filetype>xml</filetype>
-      <usage_type>test</usage_type>
-      <checksum>7D1AF762</checksum>
-    </file>
-    <file>
-      <filename>extra_files/warning-multipliers-without-vehicle-plug-loads.xml</filename>
-      <filetype>xml</filetype>
-      <usage_type>test</usage_type>
-      <checksum>742E8CD1</checksum>
-    </file>
-    <file>
-      <filename>extra_files/warning-multipliers-without-well-pump-plug-loads.xml</filename>
-      <filetype>xml</filetype>
-      <usage_type>test</usage_type>
-      <checksum>742E8CD1</checksum>
-    </file>
-    <file>
-      <filename>extra_files/warning-non-electric-heat-pump-water-heater.xml</filename>
-      <filetype>xml</filetype>
-      <usage_type>test</usage_type>
-      <checksum>5370327F</checksum>
-    </file>
-    <file>
-      <filename>extra_files/warning-second-heating-system-serves-majority-heat.xml</filename>
-      <filetype>xml</filetype>
-      <usage_type>test</usage_type>
-      <checksum>92D853FB</checksum>
-    </file>
-    <file>
-      <filename>extra_files/warning-sfd-slab-non-zero-foundation-height.xml</filename>
-      <filetype>xml</filetype>
-      <usage_type>test</usage_type>
-      <checksum>849FE397</checksum>
-    </file>
-    <file>
-      <filename>extra_files/warning-slab-non-zero-foundation-height-above-grade.xml</filename>
-      <filetype>xml</filetype>
-      <usage_type>test</usage_type>
-      <checksum>849FE397</checksum>
-    </file>
-    <file>
-      <filename>extra_files/warning-unconditioned-basement-with-wall-and-ceiling-insulation.xml</filename>
-      <filetype>xml</filetype>
-      <usage_type>test</usage_type>
-      <checksum>8B37DDCC</checksum>
-    </file>
-    <file>
-      <filename>extra_files/warning-unvented-attic-with-floor-and-roof-insulation.xml</filename>
-      <filetype>xml</filetype>
-      <usage_type>test</usage_type>
-      <checksum>058A8C40</checksum>
-    </file>
-    <file>
-      <filename>extra_files/warning-unvented-crawlspace-with-wall-and-ceiling-insulation.xml</filename>
-      <filetype>xml</filetype>
-      <usage_type>test</usage_type>
-      <checksum>CA70565D</checksum>
-    </file>
-    <file>
-      <filename>extra_files/warning-vented-attic-with-floor-and-roof-insulation.xml</filename>
-      <filetype>xml</filetype>
-      <usage_type>test</usage_type>
-      <checksum>656305EF</checksum>
-    </file>
-    <file>
-      <filename>extra_files/warning-vented-crawlspace-with-wall-and-ceiling-insulation.xml</filename>
-      <filetype>xml</filetype>
-      <usage_type>test</usage_type>
-      <checksum>1B214F55</checksum>
-    </file>
-    <file>
-<<<<<<< HEAD
-      <filename>extra_files/extra-dhw-solar-latitude.xml</filename>
-      <filetype>xml</filetype>
-      <usage_type>test</usage_type>
-      <checksum>3C69C059</checksum>
-    </file>
-    <file>
-      <filename>extra_files/error-hip-roof-and-protruding-garage.xml</filename>
-      <filetype>xml</filetype>
-      <usage_type>test</usage_type>
-      <checksum>1C2C3DDC</checksum>
-    </file>
-    <file>
-      <filename>extra_files/error-invalid-living-and-garage-1.xml</filename>
-      <filetype>xml</filetype>
-      <usage_type>test</usage_type>
-      <checksum>0FEA5D8B</checksum>
-    </file>
-    <file>
-      <filename>extra_files/error-invalid-living-and-garage-2.xml</filename>
-      <filetype>xml</filetype>
-      <usage_type>test</usage_type>
-      <checksum>54090807</checksum>
-    </file>
-    <file>
-      <filename>extra_files/error-invalid-time-zone.xml</filename>
-      <filetype>xml</filetype>
-      <usage_type>test</usage_type>
-      <checksum>F0FB2E25</checksum>
-    </file>
-    <file>
-      <filename>extra_files/extra-emissions-fossil-fuel-factors.xml</filename>
-      <filetype>xml</filetype>
-      <usage_type>test</usage_type>
-      <checksum>29BF6BF8</checksum>
-    </file>
-    <file>
-      <filename>extra_files/extra-mf-ambient.xml</filename>
-      <filetype>xml</filetype>
-      <usage_type>test</usage_type>
-      <checksum>7F3AB2D5</checksum>
-    </file>
-    <file>
-      <filename>extra_files/extra-mf-atticroof-flat.xml</filename>
-      <filetype>xml</filetype>
-=======
-      <filename>build_residential_hpxml_test.rb</filename>
-      <filetype>rb</filetype>
->>>>>>> e9d40b13
-      <usage_type>test</usage_type>
-      <checksum>9E1237A6</checksum>
+      <checksum>988FB8C9</checksum>
     </file>
     <file>
       <version>
@@ -6824,7 +6768,55 @@
       <filename>measure.rb</filename>
       <filetype>rb</filetype>
       <usage_type>script</usage_type>
-      <checksum>FAE4E376</checksum>
+      <checksum>9B83F726</checksum>
+    </file>
+    <file>
+      <filename>extra_files/error-hip-roof-and-protruding-garage.xml</filename>
+      <filetype>xml</filetype>
+      <usage_type>test</usage_type>
+      <checksum>1C2C3DDC</checksum>
+    </file>
+    <file>
+      <filename>extra_files/error-invalid-living-and-garage-1.xml</filename>
+      <filetype>xml</filetype>
+      <usage_type>test</usage_type>
+      <checksum>0FEA5D8B</checksum>
+    </file>
+    <file>
+      <filename>extra_files/error-invalid-living-and-garage-2.xml</filename>
+      <filetype>xml</filetype>
+      <usage_type>test</usage_type>
+      <checksum>54090807</checksum>
+    </file>
+    <file>
+      <filename>extra_files/error-invalid-time-zone.xml</filename>
+      <filetype>xml</filetype>
+      <usage_type>test</usage_type>
+      <checksum>F0FB2E25</checksum>
+    </file>
+    <file>
+      <filename>extra_files/extra-emissions-fossil-fuel-factors.xml</filename>
+      <filetype>xml</filetype>
+      <usage_type>test</usage_type>
+      <checksum>29BF6BF8</checksum>
+    </file>
+    <file>
+      <filename>extra_files/extra-mf-ambient.xml</filename>
+      <filetype>xml</filetype>
+      <usage_type>test</usage_type>
+      <checksum>7F3AB2D5</checksum>
+    </file>
+    <file>
+      <filename>extra_files/extra-mf-atticroof-flat.xml</filename>
+      <filetype>xml</filetype>
+      <usage_type>test</usage_type>
+      <checksum>228BA7BB</checksum>
+    </file>
+    <file>
+      <filename>extra_files/extra-mf-atticroof-vented.xml</filename>
+      <filetype>xml</filetype>
+      <usage_type>test</usage_type>
+      <checksum>EC0F1768</checksum>
     </file>
     <file>
       <filename>extra_files/extra-sfa-ambient - Copy.xml</filename>
@@ -6843,17 +6835,6 @@
       <filetype>xml</filetype>
       <usage_type>test</usage_type>
       <checksum>51B7BF16</checksum>
-    </file>
-    <file>
-      <version>
-        <software_program>OpenStudio</software_program>
-        <identifier>2.9.0</identifier>
-        <min_compatible>2.9.0</min_compatible>
-      </version>
-      <filename>measure.rb</filename>
-      <filetype>rb</filetype>
-      <usage_type>script</usage_type>
-      <checksum>97857D00</checksum>
     </file>
   </files>
 </measure>