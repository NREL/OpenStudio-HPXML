<?xml version="1.0"?>
<measure>
  <schema_version>3.1</schema_version>
  <name>build_residential_hpxml</name>
  <uid>a13a8983-2b01-4930-8af2-42030b6e4233</uid>
<<<<<<< HEAD
  <version_id>666f2203-1f02-44f3-835a-ed1cd52f876e</version_id>
  <version_modified>2024-02-08T21:52:22Z</version_modified>
=======
  <version_id>c8848d28-0d8b-41e8-91f1-abec125fca07</version_id>
  <version_modified>2024-02-19T20:13:13Z</version_modified>
>>>>>>> ff99d251
  <xml_checksum>2C38F48B</xml_checksum>
  <class_name>BuildResidentialHPXML</class_name>
  <display_name>HPXML Builder</display_name>
  <description>Builds a residential HPXML file.</description>
  <modeler_description>Note: OS-HPXML default values can be found in the OS-HPXML documentation or can be seen by using the 'apply_defaults' argument.</modeler_description>
  <arguments>
    <argument>
      <name>hpxml_path</name>
      <display_name>HPXML File Path</display_name>
      <description>Absolute/relative path of the HPXML file.</description>
      <type>String</type>
      <required>true</required>
      <model_dependent>false</model_dependent>
    </argument>
    <argument>
      <name>existing_hpxml_path</name>
      <display_name>Existing HPXML File Path</display_name>
      <description>Absolute/relative path of the existing HPXML file. If not provided, a new HPXML file with one Building element is created. If provided, a new Building element will be appended to this HPXML file (e.g., to create a multifamily HPXML file describing multiple dwelling units).</description>
      <type>String</type>
      <required>false</required>
      <model_dependent>false</model_dependent>
    </argument>
    <argument>
      <name>whole_sfa_or_mf_building_sim</name>
      <display_name>Whole SFA/MF Building Simulation?</display_name>
      <description>If the HPXML file represents a single family-attached/multifamily building with multiple dwelling units defined, specifies whether to run the HPXML file as a single whole building model.</description>
      <type>Boolean</type>
      <required>false</required>
      <model_dependent>false</model_dependent>
      <choices>
        <choice>
          <value>true</value>
          <display_name>true</display_name>
        </choice>
        <choice>
          <value>false</value>
          <display_name>false</display_name>
        </choice>
      </choices>
    </argument>
    <argument>
      <name>software_info_program_used</name>
      <display_name>Software Info: Program Used</display_name>
      <description>The name of the software program used.</description>
      <type>String</type>
      <required>false</required>
      <model_dependent>false</model_dependent>
    </argument>
    <argument>
      <name>software_info_program_version</name>
      <display_name>Software Info: Program Version</display_name>
      <description>The version of the software program used.</description>
      <type>String</type>
      <required>false</required>
      <model_dependent>false</model_dependent>
    </argument>
    <argument>
      <name>schedules_filepaths</name>
      <display_name>Schedules: CSV File Paths</display_name>
      <description>Absolute/relative paths of csv files containing user-specified detailed schedules. If multiple files, use a comma-separated list.</description>
      <type>String</type>
      <required>false</required>
      <model_dependent>false</model_dependent>
    </argument>
    <argument>
      <name>schedules_vacancy_period</name>
      <display_name>Schedules: Vacancy Period</display_name>
      <description>Specifies the vacancy period. Enter a date like "Dec 15 - Jan 15". Optionally, can enter hour of the day like "Dec 15 2 - Jan 15 20" (start hour can be 0 through 23 and end hour can be 1 through 24).</description>
      <type>String</type>
      <required>false</required>
      <model_dependent>false</model_dependent>
    </argument>
    <argument>
      <name>schedules_power_outage_period</name>
      <display_name>Schedules: Power Outage Period</display_name>
      <description>Specifies the power outage period. Enter a date like "Dec 15 - Jan 15". Optionally, can enter hour of the day like "Dec 15 2 - Jan 15 20" (start hour can be 0 through 23 and end hour can be 1 through 24).</description>
      <type>String</type>
      <required>false</required>
      <model_dependent>false</model_dependent>
    </argument>
    <argument>
      <name>schedules_power_outage_window_natvent_availability</name>
      <display_name>Schedules: Power Outage Period Window Natural Ventilation Availability</display_name>
      <description>The availability of the natural ventilation schedule during the outage period.</description>
      <type>Choice</type>
      <required>false</required>
      <model_dependent>false</model_dependent>
      <choices>
        <choice>
          <value>regular schedule</value>
          <display_name>regular schedule</display_name>
        </choice>
        <choice>
          <value>always available</value>
          <display_name>always available</display_name>
        </choice>
        <choice>
          <value>always unavailable</value>
          <display_name>always unavailable</display_name>
        </choice>
      </choices>
    </argument>
    <argument>
      <name>simulation_control_timestep</name>
      <display_name>Simulation Control: Timestep</display_name>
      <description>Value must be a divisor of 60. If not provided, the OS-HPXML default (see &lt;a href='https://openstudio-hpxml.readthedocs.io/en/v1.7.0/workflow_inputs.html#hpxml-simulation-control'&gt;HPXML Simulation Control&lt;/a&gt;) is used.</description>
      <type>Integer</type>
      <units>min</units>
      <required>false</required>
      <model_dependent>false</model_dependent>
    </argument>
    <argument>
      <name>simulation_control_run_period</name>
      <display_name>Simulation Control: Run Period</display_name>
      <description>Enter a date like 'Jan 1 - Dec 31'. If not provided, the OS-HPXML default (see &lt;a href='https://openstudio-hpxml.readthedocs.io/en/v1.7.0/workflow_inputs.html#hpxml-simulation-control'&gt;HPXML Simulation Control&lt;/a&gt;) is used.</description>
      <type>String</type>
      <required>false</required>
      <model_dependent>false</model_dependent>
    </argument>
    <argument>
      <name>simulation_control_run_period_calendar_year</name>
      <display_name>Simulation Control: Run Period Calendar Year</display_name>
      <description>This numeric field should contain the calendar year that determines the start day of week. If you are running simulations using AMY weather files, the value entered for calendar year will not be used; it will be overridden by the actual year found in the AMY weather file. If not provided, the OS-HPXML default (see &lt;a href='https://openstudio-hpxml.readthedocs.io/en/v1.7.0/workflow_inputs.html#hpxml-simulation-control'&gt;HPXML Simulation Control&lt;/a&gt;) is used.</description>
      <type>Integer</type>
      <units>year</units>
      <required>false</required>
      <model_dependent>false</model_dependent>
    </argument>
    <argument>
      <name>simulation_control_daylight_saving_enabled</name>
      <display_name>Simulation Control: Daylight Saving Enabled</display_name>
      <description>Whether to use daylight saving. If not provided, the OS-HPXML default (see &lt;a href='https://openstudio-hpxml.readthedocs.io/en/v1.7.0/workflow_inputs.html#hpxml-building-site'&gt;HPXML Building Site&lt;/a&gt;) is used.</description>
      <type>Boolean</type>
      <required>false</required>
      <model_dependent>false</model_dependent>
      <choices>
        <choice>
          <value>true</value>
          <display_name>true</display_name>
        </choice>
        <choice>
          <value>false</value>
          <display_name>false</display_name>
        </choice>
      </choices>
    </argument>
    <argument>
      <name>simulation_control_daylight_saving_period</name>
      <display_name>Simulation Control: Daylight Saving Period</display_name>
      <description>Enter a date like 'Mar 15 - Dec 15'. If not provided, the OS-HPXML default (see &lt;a href='https://openstudio-hpxml.readthedocs.io/en/v1.7.0/workflow_inputs.html#hpxml-building-site'&gt;HPXML Building Site&lt;/a&gt;) is used.</description>
      <type>String</type>
      <required>false</required>
      <model_dependent>false</model_dependent>
    </argument>
    <argument>
      <name>simulation_control_temperature_capacitance_multiplier</name>
      <display_name>Simulation Control: Temperature Capacitance Multiplier</display_name>
      <description>Affects the transient calculation of indoor air temperatures. If not provided, the OS-HPXML default (see &lt;a href='https://openstudio-hpxml.readthedocs.io/en/v1.7.0/workflow_inputs.html#hpxml-simulation-control'&gt;HPXML Simulation Control&lt;/a&gt;) is used.</description>
      <type>String</type>
      <required>false</required>
      <model_dependent>false</model_dependent>
    </argument>
    <argument>
      <name>site_type</name>
      <display_name>Site: Type</display_name>
      <description>The type of site. If not provided, the OS-HPXML default (see &lt;a href='https://openstudio-hpxml.readthedocs.io/en/v1.7.0/workflow_inputs.html#hpxml-site'&gt;HPXML Site&lt;/a&gt;) is used.</description>
      <type>Choice</type>
      <required>false</required>
      <model_dependent>false</model_dependent>
      <choices>
        <choice>
          <value>suburban</value>
          <display_name>suburban</display_name>
        </choice>
        <choice>
          <value>urban</value>
          <display_name>urban</display_name>
        </choice>
        <choice>
          <value>rural</value>
          <display_name>rural</display_name>
        </choice>
      </choices>
    </argument>
    <argument>
      <name>site_shielding_of_home</name>
      <display_name>Site: Shielding of Home</display_name>
      <description>Presence of nearby buildings, trees, obstructions for infiltration model. If not provided, the OS-HPXML default (see &lt;a href='https://openstudio-hpxml.readthedocs.io/en/v1.7.0/workflow_inputs.html#hpxml-site'&gt;HPXML Site&lt;/a&gt;) is used.</description>
      <type>Choice</type>
      <required>false</required>
      <model_dependent>false</model_dependent>
      <choices>
        <choice>
          <value>exposed</value>
          <display_name>exposed</display_name>
        </choice>
        <choice>
          <value>normal</value>
          <display_name>normal</display_name>
        </choice>
        <choice>
          <value>well-shielded</value>
          <display_name>well-shielded</display_name>
        </choice>
      </choices>
    </argument>
    <argument>
      <name>site_soil_and_moisture_type</name>
      <display_name>Site: Soil and Moisture Type</display_name>
      <description>Type of soil and moisture. This is used to inform ground conductivity and diffusivity. If not provided, the OS-HPXML default (see &lt;a href='https://openstudio-hpxml.readthedocs.io/en/v1.7.0/workflow_inputs.html#hpxml-site'&gt;HPXML Site&lt;/a&gt;) is used.</description>
      <type>Choice</type>
      <required>false</required>
      <model_dependent>false</model_dependent>
      <choices>
        <choice>
          <value>clay, dry</value>
          <display_name>clay, dry</display_name>
        </choice>
        <choice>
          <value>clay, mixed</value>
          <display_name>clay, mixed</display_name>
        </choice>
        <choice>
          <value>clay, wet</value>
          <display_name>clay, wet</display_name>
        </choice>
        <choice>
          <value>gravel, dry</value>
          <display_name>gravel, dry</display_name>
        </choice>
        <choice>
          <value>gravel, mixed</value>
          <display_name>gravel, mixed</display_name>
        </choice>
        <choice>
          <value>gravel, wet</value>
          <display_name>gravel, wet</display_name>
        </choice>
        <choice>
          <value>loam, dry</value>
          <display_name>loam, dry</display_name>
        </choice>
        <choice>
          <value>loam, mixed</value>
          <display_name>loam, mixed</display_name>
        </choice>
        <choice>
          <value>loam, wet</value>
          <display_name>loam, wet</display_name>
        </choice>
        <choice>
          <value>sand, dry</value>
          <display_name>sand, dry</display_name>
        </choice>
        <choice>
          <value>sand, mixed</value>
          <display_name>sand, mixed</display_name>
        </choice>
        <choice>
          <value>sand, wet</value>
          <display_name>sand, wet</display_name>
        </choice>
        <choice>
          <value>silt, dry</value>
          <display_name>silt, dry</display_name>
        </choice>
        <choice>
          <value>silt, mixed</value>
          <display_name>silt, mixed</display_name>
        </choice>
        <choice>
          <value>silt, wet</value>
          <display_name>silt, wet</display_name>
        </choice>
        <choice>
          <value>unknown, dry</value>
          <display_name>unknown, dry</display_name>
        </choice>
        <choice>
          <value>unknown, mixed</value>
          <display_name>unknown, mixed</display_name>
        </choice>
        <choice>
          <value>unknown, wet</value>
          <display_name>unknown, wet</display_name>
        </choice>
      </choices>
    </argument>
    <argument>
      <name>site_ground_conductivity</name>
      <display_name>Site: Ground Conductivity</display_name>
      <description>Conductivity of the ground soil. If provided, overrides the previous site and moisture type input.</description>
      <type>Double</type>
      <units>Btu/hr-ft-F</units>
      <required>false</required>
      <model_dependent>false</model_dependent>
    </argument>
    <argument>
      <name>site_ground_diffusivity</name>
      <display_name>Site: Ground Diffusivity</display_name>
      <description>Diffusivity of the ground soil. If provided, overrides the previous site and moisture type input.</description>
      <type>Double</type>
      <units>ft^2/hr</units>
      <required>false</required>
      <model_dependent>false</model_dependent>
    </argument>
    <argument>
      <name>site_zip_code</name>
      <display_name>Site: Zip Code</display_name>
      <description>Zip code of the home address.</description>
      <type>String</type>
      <required>false</required>
      <model_dependent>false</model_dependent>
    </argument>
    <argument>
      <name>site_iecc_zone</name>
      <display_name>Site: IECC Zone</display_name>
      <description>IECC zone of the home address.</description>
      <type>Choice</type>
      <required>false</required>
      <model_dependent>false</model_dependent>
      <choices>
        <choice>
          <value>1A</value>
          <display_name>1A</display_name>
        </choice>
        <choice>
          <value>1B</value>
          <display_name>1B</display_name>
        </choice>
        <choice>
          <value>1C</value>
          <display_name>1C</display_name>
        </choice>
        <choice>
          <value>2A</value>
          <display_name>2A</display_name>
        </choice>
        <choice>
          <value>2B</value>
          <display_name>2B</display_name>
        </choice>
        <choice>
          <value>2C</value>
          <display_name>2C</display_name>
        </choice>
        <choice>
          <value>3A</value>
          <display_name>3A</display_name>
        </choice>
        <choice>
          <value>3B</value>
          <display_name>3B</display_name>
        </choice>
        <choice>
          <value>3C</value>
          <display_name>3C</display_name>
        </choice>
        <choice>
          <value>4A</value>
          <display_name>4A</display_name>
        </choice>
        <choice>
          <value>4B</value>
          <display_name>4B</display_name>
        </choice>
        <choice>
          <value>4C</value>
          <display_name>4C</display_name>
        </choice>
        <choice>
          <value>5A</value>
          <display_name>5A</display_name>
        </choice>
        <choice>
          <value>5B</value>
          <display_name>5B</display_name>
        </choice>
        <choice>
          <value>5C</value>
          <display_name>5C</display_name>
        </choice>
        <choice>
          <value>6A</value>
          <display_name>6A</display_name>
        </choice>
        <choice>
          <value>6B</value>
          <display_name>6B</display_name>
        </choice>
        <choice>
          <value>6C</value>
          <display_name>6C</display_name>
        </choice>
        <choice>
          <value>7</value>
          <display_name>7</display_name>
        </choice>
        <choice>
          <value>8</value>
          <display_name>8</display_name>
        </choice>
      </choices>
    </argument>
    <argument>
      <name>site_state_code</name>
      <display_name>Site: State Code</display_name>
      <description>State code of the home address.</description>
      <type>Choice</type>
      <required>false</required>
      <model_dependent>false</model_dependent>
      <choices>
        <choice>
          <value>AK</value>
          <display_name>AK</display_name>
        </choice>
        <choice>
          <value>AL</value>
          <display_name>AL</display_name>
        </choice>
        <choice>
          <value>AR</value>
          <display_name>AR</display_name>
        </choice>
        <choice>
          <value>AZ</value>
          <display_name>AZ</display_name>
        </choice>
        <choice>
          <value>CA</value>
          <display_name>CA</display_name>
        </choice>
        <choice>
          <value>CO</value>
          <display_name>CO</display_name>
        </choice>
        <choice>
          <value>CT</value>
          <display_name>CT</display_name>
        </choice>
        <choice>
          <value>DC</value>
          <display_name>DC</display_name>
        </choice>
        <choice>
          <value>DE</value>
          <display_name>DE</display_name>
        </choice>
        <choice>
          <value>FL</value>
          <display_name>FL</display_name>
        </choice>
        <choice>
          <value>GA</value>
          <display_name>GA</display_name>
        </choice>
        <choice>
          <value>HI</value>
          <display_name>HI</display_name>
        </choice>
        <choice>
          <value>IA</value>
          <display_name>IA</display_name>
        </choice>
        <choice>
          <value>ID</value>
          <display_name>ID</display_name>
        </choice>
        <choice>
          <value>IL</value>
          <display_name>IL</display_name>
        </choice>
        <choice>
          <value>IN</value>
          <display_name>IN</display_name>
        </choice>
        <choice>
          <value>KS</value>
          <display_name>KS</display_name>
        </choice>
        <choice>
          <value>KY</value>
          <display_name>KY</display_name>
        </choice>
        <choice>
          <value>LA</value>
          <display_name>LA</display_name>
        </choice>
        <choice>
          <value>MA</value>
          <display_name>MA</display_name>
        </choice>
        <choice>
          <value>MD</value>
          <display_name>MD</display_name>
        </choice>
        <choice>
          <value>ME</value>
          <display_name>ME</display_name>
        </choice>
        <choice>
          <value>MI</value>
          <display_name>MI</display_name>
        </choice>
        <choice>
          <value>MN</value>
          <display_name>MN</display_name>
        </choice>
        <choice>
          <value>MO</value>
          <display_name>MO</display_name>
        </choice>
        <choice>
          <value>MS</value>
          <display_name>MS</display_name>
        </choice>
        <choice>
          <value>MT</value>
          <display_name>MT</display_name>
        </choice>
        <choice>
          <value>NC</value>
          <display_name>NC</display_name>
        </choice>
        <choice>
          <value>ND</value>
          <display_name>ND</display_name>
        </choice>
        <choice>
          <value>NE</value>
          <display_name>NE</display_name>
        </choice>
        <choice>
          <value>NH</value>
          <display_name>NH</display_name>
        </choice>
        <choice>
          <value>NJ</value>
          <display_name>NJ</display_name>
        </choice>
        <choice>
          <value>NM</value>
          <display_name>NM</display_name>
        </choice>
        <choice>
          <value>NV</value>
          <display_name>NV</display_name>
        </choice>
        <choice>
          <value>NY</value>
          <display_name>NY</display_name>
        </choice>
        <choice>
          <value>OH</value>
          <display_name>OH</display_name>
        </choice>
        <choice>
          <value>OK</value>
          <display_name>OK</display_name>
        </choice>
        <choice>
          <value>OR</value>
          <display_name>OR</display_name>
        </choice>
        <choice>
          <value>PA</value>
          <display_name>PA</display_name>
        </choice>
        <choice>
          <value>RI</value>
          <display_name>RI</display_name>
        </choice>
        <choice>
          <value>SC</value>
          <display_name>SC</display_name>
        </choice>
        <choice>
          <value>SD</value>
          <display_name>SD</display_name>
        </choice>
        <choice>
          <value>TN</value>
          <display_name>TN</display_name>
        </choice>
        <choice>
          <value>TX</value>
          <display_name>TX</display_name>
        </choice>
        <choice>
          <value>UT</value>
          <display_name>UT</display_name>
        </choice>
        <choice>
          <value>VA</value>
          <display_name>VA</display_name>
        </choice>
        <choice>
          <value>VT</value>
          <display_name>VT</display_name>
        </choice>
        <choice>
          <value>WA</value>
          <display_name>WA</display_name>
        </choice>
        <choice>
          <value>WI</value>
          <display_name>WI</display_name>
        </choice>
        <choice>
          <value>WV</value>
          <display_name>WV</display_name>
        </choice>
        <choice>
          <value>WY</value>
          <display_name>WY</display_name>
        </choice>
      </choices>
    </argument>
    <argument>
      <name>site_time_zone_utc_offset</name>
      <display_name>Site: Time Zone UTC Offset</display_name>
      <description>Time zone UTC offset of the home address. Must be between -12 and 14.</description>
      <type>Double</type>
      <units>hr</units>
      <required>false</required>
      <model_dependent>false</model_dependent>
    </argument>
    <argument>
      <name>weather_station_epw_filepath</name>
      <display_name>Weather Station: EnergyPlus Weather (EPW) Filepath</display_name>
      <description>Path of the EPW file.</description>
      <type>String</type>
      <required>true</required>
      <model_dependent>false</model_dependent>
      <default_value>USA_CO_Denver.Intl.AP.725650_TMY3.epw</default_value>
    </argument>
    <argument>
      <name>year_built</name>
      <display_name>Building Construction: Year Built</display_name>
      <description>The year the building was built.</description>
      <type>Integer</type>
      <required>false</required>
      <model_dependent>false</model_dependent>
    </argument>
    <argument>
      <name>unit_multiplier</name>
      <display_name>Building Construction: Unit Multiplier</display_name>
      <description>The number of similar dwelling units. EnergyPlus simulation results will be multiplied this value. If not provided, defaults to 1.</description>
      <type>Integer</type>
      <required>false</required>
      <model_dependent>false</model_dependent>
    </argument>
    <argument>
      <name>geometry_unit_type</name>
      <display_name>Geometry: Unit Type</display_name>
      <description>The type of dwelling unit. Use single-family attached for a dwelling unit with 1 or more stories, attached units to one or both sides, and no units above/below. Use apartment unit for a dwelling unit with 1 story, attached units to one, two, or three sides, and units above and/or below.</description>
      <type>Choice</type>
      <required>true</required>
      <model_dependent>false</model_dependent>
      <default_value>single-family detached</default_value>
      <choices>
        <choice>
          <value>single-family detached</value>
          <display_name>single-family detached</display_name>
        </choice>
        <choice>
          <value>single-family attached</value>
          <display_name>single-family attached</display_name>
        </choice>
        <choice>
          <value>apartment unit</value>
          <display_name>apartment unit</display_name>
        </choice>
        <choice>
          <value>manufactured home</value>
          <display_name>manufactured home</display_name>
        </choice>
      </choices>
    </argument>
    <argument>
      <name>geometry_unit_left_wall_is_adiabatic</name>
      <display_name>Geometry: Unit Left Wall Is Adiabatic</display_name>
      <description>Presence of an adiabatic left wall.</description>
      <type>Boolean</type>
      <required>false</required>
      <model_dependent>false</model_dependent>
      <default_value>false</default_value>
      <choices>
        <choice>
          <value>true</value>
          <display_name>true</display_name>
        </choice>
        <choice>
          <value>false</value>
          <display_name>false</display_name>
        </choice>
      </choices>
    </argument>
    <argument>
      <name>geometry_unit_right_wall_is_adiabatic</name>
      <display_name>Geometry: Unit Right Wall Is Adiabatic</display_name>
      <description>Presence of an adiabatic right wall.</description>
      <type>Boolean</type>
      <required>false</required>
      <model_dependent>false</model_dependent>
      <default_value>false</default_value>
      <choices>
        <choice>
          <value>true</value>
          <display_name>true</display_name>
        </choice>
        <choice>
          <value>false</value>
          <display_name>false</display_name>
        </choice>
      </choices>
    </argument>
    <argument>
      <name>geometry_unit_front_wall_is_adiabatic</name>
      <display_name>Geometry: Unit Front Wall Is Adiabatic</display_name>
      <description>Presence of an adiabatic front wall, for example, the unit is adjacent to a conditioned corridor.</description>
      <type>Boolean</type>
      <required>false</required>
      <model_dependent>false</model_dependent>
      <default_value>false</default_value>
      <choices>
        <choice>
          <value>true</value>
          <display_name>true</display_name>
        </choice>
        <choice>
          <value>false</value>
          <display_name>false</display_name>
        </choice>
      </choices>
    </argument>
    <argument>
      <name>geometry_unit_back_wall_is_adiabatic</name>
      <display_name>Geometry: Unit Back Wall Is Adiabatic</display_name>
      <description>Presence of an adiabatic back wall.</description>
      <type>Boolean</type>
      <required>false</required>
      <model_dependent>false</model_dependent>
      <default_value>false</default_value>
      <choices>
        <choice>
          <value>true</value>
          <display_name>true</display_name>
        </choice>
        <choice>
          <value>false</value>
          <display_name>false</display_name>
        </choice>
      </choices>
    </argument>
    <argument>
      <name>geometry_unit_num_floors_above_grade</name>
      <display_name>Geometry: Unit Number of Floors Above Grade</display_name>
      <description>The number of floors above grade in the unit. Attic type ConditionedAttic is included. Assumed to be 1 for apartment units.</description>
      <type>Integer</type>
      <units>#</units>
      <required>true</required>
      <model_dependent>false</model_dependent>
      <default_value>2</default_value>
    </argument>
    <argument>
      <name>geometry_unit_cfa</name>
      <display_name>Geometry: Unit Conditioned Floor Area</display_name>
      <description>The total floor area of the unit's conditioned space (including any conditioned basement floor area).</description>
      <type>Double</type>
      <units>ft^2</units>
      <required>true</required>
      <model_dependent>false</model_dependent>
      <default_value>2000</default_value>
    </argument>
    <argument>
      <name>geometry_unit_aspect_ratio</name>
      <display_name>Geometry: Unit Aspect Ratio</display_name>
      <description>The ratio of front/back wall length to left/right wall length for the unit, excluding any protruding garage wall area.</description>
      <type>Double</type>
      <units>Frac</units>
      <required>true</required>
      <model_dependent>false</model_dependent>
      <default_value>2</default_value>
    </argument>
    <argument>
      <name>geometry_unit_orientation</name>
      <display_name>Geometry: Unit Orientation</display_name>
      <description>The unit's orientation is measured clockwise from north (e.g., North=0, East=90, South=180, West=270).</description>
      <type>Double</type>
      <units>degrees</units>
      <required>true</required>
      <model_dependent>false</model_dependent>
      <default_value>180</default_value>
    </argument>
    <argument>
      <name>geometry_unit_num_bedrooms</name>
      <display_name>Geometry: Unit Number of Bedrooms</display_name>
      <description>The number of bedrooms in the unit.</description>
      <type>Integer</type>
      <units>#</units>
      <required>true</required>
      <model_dependent>false</model_dependent>
      <default_value>3</default_value>
    </argument>
    <argument>
      <name>geometry_unit_num_bathrooms</name>
      <display_name>Geometry: Unit Number of Bathrooms</display_name>
      <description>The number of bathrooms in the unit. If not provided, the OS-HPXML default (see &lt;a href='https://openstudio-hpxml.readthedocs.io/en/v1.7.0/workflow_inputs.html#hpxml-building-construction'&gt;HPXML Building Construction&lt;/a&gt;) is used.</description>
      <type>Integer</type>
      <units>#</units>
      <required>false</required>
      <model_dependent>false</model_dependent>
    </argument>
    <argument>
      <name>geometry_unit_num_occupants</name>
      <display_name>Geometry: Unit Number of Occupants</display_name>
      <description>The number of occupants in the unit. If not provided, an *asset* calculation is performed assuming standard occupancy, in which various end use defaults (e.g., plug loads, appliances, and hot water usage) are calculated based on Number of Bedrooms and Conditioned Floor Area per ANSI/RESNET/ICC 301-2019. If provided, an *operational* calculation is instead performed in which the end use defaults are adjusted using the relationship between Number of Bedrooms and Number of Occupants from RECS 2015.</description>
      <type>Double</type>
      <units>#</units>
      <required>false</required>
      <model_dependent>false</model_dependent>
    </argument>
    <argument>
      <name>geometry_building_num_units</name>
      <display_name>Geometry: Building Number of Units</display_name>
      <description>The number of units in the building. Required for single-family attached and apartment units.</description>
      <type>Integer</type>
      <units>#</units>
      <required>false</required>
      <model_dependent>false</model_dependent>
    </argument>
    <argument>
      <name>geometry_average_ceiling_height</name>
      <display_name>Geometry: Average Ceiling Height</display_name>
      <description>Average distance from the floor to the ceiling.</description>
      <type>Double</type>
      <units>ft</units>
      <required>true</required>
      <model_dependent>false</model_dependent>
      <default_value>8</default_value>
    </argument>
    <argument>
      <name>geometry_garage_width</name>
      <display_name>Geometry: Garage Width</display_name>
      <description>The width of the garage. Enter zero for no garage. Only applies to single-family detached units.</description>
      <type>Double</type>
      <units>ft</units>
      <required>true</required>
      <model_dependent>false</model_dependent>
      <default_value>0</default_value>
    </argument>
    <argument>
      <name>geometry_garage_depth</name>
      <display_name>Geometry: Garage Depth</display_name>
      <description>The depth of the garage. Only applies to single-family detached units.</description>
      <type>Double</type>
      <units>ft</units>
      <required>true</required>
      <model_dependent>false</model_dependent>
      <default_value>20</default_value>
    </argument>
    <argument>
      <name>geometry_garage_protrusion</name>
      <display_name>Geometry: Garage Protrusion</display_name>
      <description>The fraction of the garage that is protruding from the conditioned space. Only applies to single-family detached units.</description>
      <type>Double</type>
      <units>Frac</units>
      <required>true</required>
      <model_dependent>false</model_dependent>
      <default_value>0</default_value>
    </argument>
    <argument>
      <name>geometry_garage_position</name>
      <display_name>Geometry: Garage Position</display_name>
      <description>The position of the garage. Only applies to single-family detached units.</description>
      <type>Choice</type>
      <required>true</required>
      <model_dependent>false</model_dependent>
      <default_value>Right</default_value>
      <choices>
        <choice>
          <value>Right</value>
          <display_name>Right</display_name>
        </choice>
        <choice>
          <value>Left</value>
          <display_name>Left</display_name>
        </choice>
      </choices>
    </argument>
    <argument>
      <name>geometry_foundation_type</name>
      <display_name>Geometry: Foundation Type</display_name>
      <description>The foundation type of the building. Foundation types ConditionedBasement and ConditionedCrawlspace are not allowed for apartment units.</description>
      <type>Choice</type>
      <required>true</required>
      <model_dependent>false</model_dependent>
      <default_value>SlabOnGrade</default_value>
      <choices>
        <choice>
          <value>SlabOnGrade</value>
          <display_name>SlabOnGrade</display_name>
        </choice>
        <choice>
          <value>VentedCrawlspace</value>
          <display_name>VentedCrawlspace</display_name>
        </choice>
        <choice>
          <value>UnventedCrawlspace</value>
          <display_name>UnventedCrawlspace</display_name>
        </choice>
        <choice>
          <value>ConditionedCrawlspace</value>
          <display_name>ConditionedCrawlspace</display_name>
        </choice>
        <choice>
          <value>UnconditionedBasement</value>
          <display_name>UnconditionedBasement</display_name>
        </choice>
        <choice>
          <value>ConditionedBasement</value>
          <display_name>ConditionedBasement</display_name>
        </choice>
        <choice>
          <value>Ambient</value>
          <display_name>Ambient</display_name>
        </choice>
        <choice>
          <value>AboveApartment</value>
          <display_name>AboveApartment</display_name>
        </choice>
        <choice>
          <value>BellyAndWingWithSkirt</value>
          <display_name>BellyAndWingWithSkirt</display_name>
        </choice>
        <choice>
          <value>BellyAndWingNoSkirt</value>
          <display_name>BellyAndWingNoSkirt</display_name>
        </choice>
      </choices>
    </argument>
    <argument>
      <name>geometry_foundation_height</name>
      <display_name>Geometry: Foundation Height</display_name>
      <description>The height of the foundation (e.g., 3ft for crawlspace, 8ft for basement). Only applies to basements/crawlspaces.</description>
      <type>Double</type>
      <units>ft</units>
      <required>true</required>
      <model_dependent>false</model_dependent>
      <default_value>0</default_value>
    </argument>
    <argument>
      <name>geometry_foundation_height_above_grade</name>
      <display_name>Geometry: Foundation Height Above Grade</display_name>
      <description>The depth above grade of the foundation wall. Only applies to basements/crawlspaces.</description>
      <type>Double</type>
      <units>ft</units>
      <required>true</required>
      <model_dependent>false</model_dependent>
      <default_value>0</default_value>
    </argument>
    <argument>
      <name>geometry_rim_joist_height</name>
      <display_name>Geometry: Rim Joist Height</display_name>
      <description>The height of the rim joists. Only applies to basements/crawlspaces.</description>
      <type>Double</type>
      <units>in</units>
      <required>false</required>
      <model_dependent>false</model_dependent>
    </argument>
    <argument>
      <name>geometry_attic_type</name>
      <display_name>Geometry: Attic Type</display_name>
      <description>The attic type of the building. Attic type ConditionedAttic is not allowed for apartment units.</description>
      <type>Choice</type>
      <required>true</required>
      <model_dependent>false</model_dependent>
      <default_value>VentedAttic</default_value>
      <choices>
        <choice>
          <value>FlatRoof</value>
          <display_name>FlatRoof</display_name>
        </choice>
        <choice>
          <value>VentedAttic</value>
          <display_name>VentedAttic</display_name>
        </choice>
        <choice>
          <value>UnventedAttic</value>
          <display_name>UnventedAttic</display_name>
        </choice>
        <choice>
          <value>ConditionedAttic</value>
          <display_name>ConditionedAttic</display_name>
        </choice>
        <choice>
          <value>BelowApartment</value>
          <display_name>BelowApartment</display_name>
        </choice>
      </choices>
    </argument>
    <argument>
      <name>geometry_roof_type</name>
      <display_name>Geometry: Roof Type</display_name>
      <description>The roof type of the building. Ignored if the building has a flat roof.</description>
      <type>Choice</type>
      <required>true</required>
      <model_dependent>false</model_dependent>
      <default_value>gable</default_value>
      <choices>
        <choice>
          <value>gable</value>
          <display_name>gable</display_name>
        </choice>
        <choice>
          <value>hip</value>
          <display_name>hip</display_name>
        </choice>
      </choices>
    </argument>
    <argument>
      <name>geometry_roof_pitch</name>
      <display_name>Geometry: Roof Pitch</display_name>
      <description>The roof pitch of the attic. Ignored if the building has a flat roof.</description>
      <type>Choice</type>
      <required>true</required>
      <model_dependent>false</model_dependent>
      <default_value>6:12</default_value>
      <choices>
        <choice>
          <value>1:12</value>
          <display_name>1:12</display_name>
        </choice>
        <choice>
          <value>2:12</value>
          <display_name>2:12</display_name>
        </choice>
        <choice>
          <value>3:12</value>
          <display_name>3:12</display_name>
        </choice>
        <choice>
          <value>4:12</value>
          <display_name>4:12</display_name>
        </choice>
        <choice>
          <value>5:12</value>
          <display_name>5:12</display_name>
        </choice>
        <choice>
          <value>6:12</value>
          <display_name>6:12</display_name>
        </choice>
        <choice>
          <value>7:12</value>
          <display_name>7:12</display_name>
        </choice>
        <choice>
          <value>8:12</value>
          <display_name>8:12</display_name>
        </choice>
        <choice>
          <value>9:12</value>
          <display_name>9:12</display_name>
        </choice>
        <choice>
          <value>10:12</value>
          <display_name>10:12</display_name>
        </choice>
        <choice>
          <value>11:12</value>
          <display_name>11:12</display_name>
        </choice>
        <choice>
          <value>12:12</value>
          <display_name>12:12</display_name>
        </choice>
      </choices>
    </argument>
    <argument>
      <name>geometry_eaves_depth</name>
      <display_name>Geometry: Eaves Depth</display_name>
      <description>The eaves depth of the roof.</description>
      <type>Double</type>
      <units>ft</units>
      <required>true</required>
      <model_dependent>false</model_dependent>
      <default_value>2</default_value>
    </argument>
    <argument>
      <name>neighbor_front_distance</name>
      <display_name>Neighbor: Front Distance</display_name>
      <description>The distance between the unit and the neighboring building to the front (not including eaves). A value of zero indicates no neighbors. Used for shading.</description>
      <type>Double</type>
      <units>ft</units>
      <required>true</required>
      <model_dependent>false</model_dependent>
      <default_value>0</default_value>
    </argument>
    <argument>
      <name>neighbor_back_distance</name>
      <display_name>Neighbor: Back Distance</display_name>
      <description>The distance between the unit and the neighboring building to the back (not including eaves). A value of zero indicates no neighbors. Used for shading.</description>
      <type>Double</type>
      <units>ft</units>
      <required>true</required>
      <model_dependent>false</model_dependent>
      <default_value>0</default_value>
    </argument>
    <argument>
      <name>neighbor_left_distance</name>
      <display_name>Neighbor: Left Distance</display_name>
      <description>The distance between the unit and the neighboring building to the left (not including eaves). A value of zero indicates no neighbors. Used for shading.</description>
      <type>Double</type>
      <units>ft</units>
      <required>true</required>
      <model_dependent>false</model_dependent>
      <default_value>10</default_value>
    </argument>
    <argument>
      <name>neighbor_right_distance</name>
      <display_name>Neighbor: Right Distance</display_name>
      <description>The distance between the unit and the neighboring building to the right (not including eaves). A value of zero indicates no neighbors. Used for shading.</description>
      <type>Double</type>
      <units>ft</units>
      <required>true</required>
      <model_dependent>false</model_dependent>
      <default_value>10</default_value>
    </argument>
    <argument>
      <name>neighbor_front_height</name>
      <display_name>Neighbor: Front Height</display_name>
      <description>The height of the neighboring building to the front. If not provided, the OS-HPXML default (see &lt;a href='https://openstudio-hpxml.readthedocs.io/en/v1.7.0/workflow_inputs.html#hpxml-site'&gt;HPXML Site&lt;/a&gt;) is used.</description>
      <type>Double</type>
      <units>ft</units>
      <required>false</required>
      <model_dependent>false</model_dependent>
    </argument>
    <argument>
      <name>neighbor_back_height</name>
      <display_name>Neighbor: Back Height</display_name>
      <description>The height of the neighboring building to the back. If not provided, the OS-HPXML default (see &lt;a href='https://openstudio-hpxml.readthedocs.io/en/v1.7.0/workflow_inputs.html#hpxml-site'&gt;HPXML Site&lt;/a&gt;) is used.</description>
      <type>Double</type>
      <units>ft</units>
      <required>false</required>
      <model_dependent>false</model_dependent>
    </argument>
    <argument>
      <name>neighbor_left_height</name>
      <display_name>Neighbor: Left Height</display_name>
      <description>The height of the neighboring building to the left. If not provided, the OS-HPXML default (see &lt;a href='https://openstudio-hpxml.readthedocs.io/en/v1.7.0/workflow_inputs.html#hpxml-site'&gt;HPXML Site&lt;/a&gt;) is used.</description>
      <type>Double</type>
      <units>ft</units>
      <required>false</required>
      <model_dependent>false</model_dependent>
    </argument>
    <argument>
      <name>neighbor_right_height</name>
      <display_name>Neighbor: Right Height</display_name>
      <description>The height of the neighboring building to the right. If not provided, the OS-HPXML default (see &lt;a href='https://openstudio-hpxml.readthedocs.io/en/v1.7.0/workflow_inputs.html#hpxml-site'&gt;HPXML Site&lt;/a&gt;) is used.</description>
      <type>Double</type>
      <units>ft</units>
      <required>false</required>
      <model_dependent>false</model_dependent>
    </argument>
    <argument>
      <name>floor_over_foundation_assembly_r</name>
      <display_name>Floor: Over Foundation Assembly R-value</display_name>
      <description>Assembly R-value for the floor over the foundation. Ignored if the building has a slab-on-grade foundation.</description>
      <type>Double</type>
      <units>h-ft^2-R/Btu</units>
      <required>true</required>
      <model_dependent>false</model_dependent>
      <default_value>28.1</default_value>
    </argument>
    <argument>
      <name>floor_over_garage_assembly_r</name>
      <display_name>Floor: Over Garage Assembly R-value</display_name>
      <description>Assembly R-value for the floor over the garage. Ignored unless the building has a garage under conditioned space.</description>
      <type>Double</type>
      <units>h-ft^2-R/Btu</units>
      <required>true</required>
      <model_dependent>false</model_dependent>
      <default_value>28.1</default_value>
    </argument>
    <argument>
      <name>floor_type</name>
      <display_name>Floor: Type</display_name>
      <description>The type of floors.</description>
      <type>Choice</type>
      <required>true</required>
      <model_dependent>false</model_dependent>
      <default_value>WoodFrame</default_value>
      <choices>
        <choice>
          <value>WoodFrame</value>
          <display_name>WoodFrame</display_name>
        </choice>
        <choice>
          <value>StructuralInsulatedPanel</value>
          <display_name>StructuralInsulatedPanel</display_name>
        </choice>
        <choice>
          <value>SolidConcrete</value>
          <display_name>SolidConcrete</display_name>
        </choice>
        <choice>
          <value>SteelFrame</value>
          <display_name>SteelFrame</display_name>
        </choice>
      </choices>
    </argument>
    <argument>
      <name>foundation_wall_type</name>
      <display_name>Foundation Wall: Type</display_name>
      <description>The material type of the foundation wall. If not provided, the OS-HPXML default (see &lt;a href='https://openstudio-hpxml.readthedocs.io/en/v1.7.0/workflow_inputs.html#hpxml-foundation-walls'&gt;HPXML Foundation Walls&lt;/a&gt;) is used.</description>
      <type>Choice</type>
      <required>false</required>
      <model_dependent>false</model_dependent>
      <choices>
        <choice>
          <value>solid concrete</value>
          <display_name>solid concrete</display_name>
        </choice>
        <choice>
          <value>concrete block</value>
          <display_name>concrete block</display_name>
        </choice>
        <choice>
          <value>concrete block foam core</value>
          <display_name>concrete block foam core</display_name>
        </choice>
        <choice>
          <value>concrete block perlite core</value>
          <display_name>concrete block perlite core</display_name>
        </choice>
        <choice>
          <value>concrete block vermiculite core</value>
          <display_name>concrete block vermiculite core</display_name>
        </choice>
        <choice>
          <value>concrete block solid core</value>
          <display_name>concrete block solid core</display_name>
        </choice>
        <choice>
          <value>double brick</value>
          <display_name>double brick</display_name>
        </choice>
        <choice>
          <value>wood</value>
          <display_name>wood</display_name>
        </choice>
      </choices>
    </argument>
    <argument>
      <name>foundation_wall_thickness</name>
      <display_name>Foundation Wall: Thickness</display_name>
      <description>The thickness of the foundation wall. If not provided, the OS-HPXML default (see &lt;a href='https://openstudio-hpxml.readthedocs.io/en/v1.7.0/workflow_inputs.html#hpxml-foundation-walls'&gt;HPXML Foundation Walls&lt;/a&gt;) is used.</description>
      <type>Double</type>
      <units>in</units>
      <required>false</required>
      <model_dependent>false</model_dependent>
    </argument>
    <argument>
      <name>foundation_wall_insulation_r</name>
      <display_name>Foundation Wall: Insulation Nominal R-value</display_name>
      <description>Nominal R-value for the foundation wall insulation. Only applies to basements/crawlspaces.</description>
      <type>Double</type>
      <units>h-ft^2-R/Btu</units>
      <required>true</required>
      <model_dependent>false</model_dependent>
      <default_value>0</default_value>
    </argument>
    <argument>
      <name>foundation_wall_insulation_location</name>
      <display_name>Foundation Wall: Insulation Location</display_name>
      <description>Whether the insulation is on the interior or exterior of the foundation wall. Only applies to basements/crawlspaces.</description>
      <type>Choice</type>
      <units>ft</units>
      <required>false</required>
      <model_dependent>false</model_dependent>
      <default_value>exterior</default_value>
      <choices>
        <choice>
          <value>interior</value>
          <display_name>interior</display_name>
        </choice>
        <choice>
          <value>exterior</value>
          <display_name>exterior</display_name>
        </choice>
      </choices>
    </argument>
    <argument>
      <name>foundation_wall_insulation_distance_to_top</name>
      <display_name>Foundation Wall: Insulation Distance To Top</display_name>
      <description>The distance from the top of the foundation wall to the top of the foundation wall insulation. Only applies to basements/crawlspaces. If not provided, the OS-HPXML default (see &lt;a href='https://openstudio-hpxml.readthedocs.io/en/v1.7.0/workflow_inputs.html#hpxml-foundation-walls'&gt;HPXML Foundation Walls&lt;/a&gt;) is used.</description>
      <type>Double</type>
      <units>ft</units>
      <required>false</required>
      <model_dependent>false</model_dependent>
    </argument>
    <argument>
      <name>foundation_wall_insulation_distance_to_bottom</name>
      <display_name>Foundation Wall: Insulation Distance To Bottom</display_name>
      <description>The distance from the top of the foundation wall to the bottom of the foundation wall insulation. Only applies to basements/crawlspaces. If not provided, the OS-HPXML default (see &lt;a href='https://openstudio-hpxml.readthedocs.io/en/v1.7.0/workflow_inputs.html#hpxml-foundation-walls'&gt;HPXML Foundation Walls&lt;/a&gt;) is used.</description>
      <type>Double</type>
      <units>ft</units>
      <required>false</required>
      <model_dependent>false</model_dependent>
    </argument>
    <argument>
      <name>foundation_wall_assembly_r</name>
      <display_name>Foundation Wall: Assembly R-value</display_name>
      <description>Assembly R-value for the foundation walls. Only applies to basements/crawlspaces. If provided, overrides the previous foundation wall insulation inputs. If not provided, it is ignored.</description>
      <type>Double</type>
      <units>h-ft^2-R/Btu</units>
      <required>false</required>
      <model_dependent>false</model_dependent>
    </argument>
    <argument>
      <name>rim_joist_assembly_r</name>
      <display_name>Rim Joist: Assembly R-value</display_name>
      <description>Assembly R-value for the rim joists. Only applies to basements/crawlspaces. Required if a rim joist height is provided.</description>
      <type>Double</type>
      <units>h-ft^2-R/Btu</units>
      <required>false</required>
      <model_dependent>false</model_dependent>
    </argument>
    <argument>
      <name>slab_perimeter_insulation_r</name>
      <display_name>Slab: Perimeter Insulation Nominal R-value</display_name>
      <description>Nominal R-value of the vertical slab perimeter insulation. Applies to slab-on-grade foundations and basement/crawlspace floors.</description>
      <type>Double</type>
      <units>h-ft^2-R/Btu</units>
      <required>true</required>
      <model_dependent>false</model_dependent>
      <default_value>0</default_value>
    </argument>
    <argument>
      <name>slab_perimeter_depth</name>
      <display_name>Slab: Perimeter Insulation Depth</display_name>
      <description>Depth from grade to bottom of vertical slab perimeter insulation. Applies to slab-on-grade foundations and basement/crawlspace floors.</description>
      <type>Double</type>
      <units>ft</units>
      <required>true</required>
      <model_dependent>false</model_dependent>
      <default_value>0</default_value>
    </argument>
    <argument>
      <name>slab_under_insulation_r</name>
      <display_name>Slab: Under Slab Insulation Nominal R-value</display_name>
      <description>Nominal R-value of the horizontal under slab insulation. Applies to slab-on-grade foundations and basement/crawlspace floors.</description>
      <type>Double</type>
      <units>h-ft^2-R/Btu</units>
      <required>true</required>
      <model_dependent>false</model_dependent>
      <default_value>0</default_value>
    </argument>
    <argument>
      <name>slab_under_width</name>
      <display_name>Slab: Under Slab Insulation Width</display_name>
      <description>Width from slab edge inward of horizontal under-slab insulation. Enter 999 to specify that the under slab insulation spans the entire slab. Applies to slab-on-grade foundations and basement/crawlspace floors.</description>
      <type>Double</type>
      <units>ft</units>
      <required>true</required>
      <model_dependent>false</model_dependent>
      <default_value>0</default_value>
    </argument>
    <argument>
      <name>slab_thickness</name>
      <display_name>Slab: Thickness</display_name>
      <description>The thickness of the slab. Zero can be entered if there is a dirt floor instead of a slab. If not provided, the OS-HPXML default (see &lt;a href='https://openstudio-hpxml.readthedocs.io/en/v1.7.0/workflow_inputs.html#hpxml-slabs'&gt;HPXML Slabs&lt;/a&gt;) is used.</description>
      <type>Double</type>
      <units>in</units>
      <required>false</required>
      <model_dependent>false</model_dependent>
    </argument>
    <argument>
      <name>slab_carpet_fraction</name>
      <display_name>Slab: Carpet Fraction</display_name>
      <description>Fraction of the slab floor area that is carpeted. If not provided, the OS-HPXML default (see &lt;a href='https://openstudio-hpxml.readthedocs.io/en/v1.7.0/workflow_inputs.html#hpxml-slabs'&gt;HPXML Slabs&lt;/a&gt;) is used.</description>
      <type>Double</type>
      <units>Frac</units>
      <required>false</required>
      <model_dependent>false</model_dependent>
    </argument>
    <argument>
      <name>slab_carpet_r</name>
      <display_name>Slab: Carpet R-value</display_name>
      <description>R-value of the slab carpet. If not provided, the OS-HPXML default (see &lt;a href='https://openstudio-hpxml.readthedocs.io/en/v1.7.0/workflow_inputs.html#hpxml-slabs'&gt;HPXML Slabs&lt;/a&gt;) is used.</description>
      <type>Double</type>
      <units>h-ft^2-R/Btu</units>
      <required>false</required>
      <model_dependent>false</model_dependent>
    </argument>
    <argument>
      <name>ceiling_assembly_r</name>
      <display_name>Ceiling: Assembly R-value</display_name>
      <description>Assembly R-value for the ceiling (attic floor).</description>
      <type>Double</type>
      <units>h-ft^2-R/Btu</units>
      <required>true</required>
      <model_dependent>false</model_dependent>
      <default_value>31.6</default_value>
    </argument>
    <argument>
      <name>roof_material_type</name>
      <display_name>Roof: Material Type</display_name>
      <description>The material type of the roof. If not provided, the OS-HPXML default (see &lt;a href='https://openstudio-hpxml.readthedocs.io/en/v1.7.0/workflow_inputs.html#hpxml-roofs'&gt;HPXML Roofs&lt;/a&gt;) is used.</description>
      <type>Choice</type>
      <required>false</required>
      <model_dependent>false</model_dependent>
      <choices>
        <choice>
          <value>asphalt or fiberglass shingles</value>
          <display_name>asphalt or fiberglass shingles</display_name>
        </choice>
        <choice>
          <value>concrete</value>
          <display_name>concrete</display_name>
        </choice>
        <choice>
          <value>cool roof</value>
          <display_name>cool roof</display_name>
        </choice>
        <choice>
          <value>slate or tile shingles</value>
          <display_name>slate or tile shingles</display_name>
        </choice>
        <choice>
          <value>expanded polystyrene sheathing</value>
          <display_name>expanded polystyrene sheathing</display_name>
        </choice>
        <choice>
          <value>metal surfacing</value>
          <display_name>metal surfacing</display_name>
        </choice>
        <choice>
          <value>plastic/rubber/synthetic sheeting</value>
          <display_name>plastic/rubber/synthetic sheeting</display_name>
        </choice>
        <choice>
          <value>shingles</value>
          <display_name>shingles</display_name>
        </choice>
        <choice>
          <value>wood shingles or shakes</value>
          <display_name>wood shingles or shakes</display_name>
        </choice>
      </choices>
    </argument>
    <argument>
      <name>roof_color</name>
      <display_name>Roof: Color</display_name>
      <description>The color of the roof. If not provided, the OS-HPXML default (see &lt;a href='https://openstudio-hpxml.readthedocs.io/en/v1.7.0/workflow_inputs.html#hpxml-roofs'&gt;HPXML Roofs&lt;/a&gt;) is used.</description>
      <type>Choice</type>
      <required>false</required>
      <model_dependent>false</model_dependent>
      <choices>
        <choice>
          <value>dark</value>
          <display_name>dark</display_name>
        </choice>
        <choice>
          <value>light</value>
          <display_name>light</display_name>
        </choice>
        <choice>
          <value>medium</value>
          <display_name>medium</display_name>
        </choice>
        <choice>
          <value>medium dark</value>
          <display_name>medium dark</display_name>
        </choice>
        <choice>
          <value>reflective</value>
          <display_name>reflective</display_name>
        </choice>
      </choices>
    </argument>
    <argument>
      <name>roof_assembly_r</name>
      <display_name>Roof: Assembly R-value</display_name>
      <description>Assembly R-value of the roof.</description>
      <type>Double</type>
      <units>h-ft^2-R/Btu</units>
      <required>true</required>
      <model_dependent>false</model_dependent>
      <default_value>2.3</default_value>
    </argument>
    <argument>
      <name>radiant_barrier_attic_location</name>
      <display_name>Attic: Radiant Barrier Location</display_name>
      <description>The location of the radiant barrier in the attic.</description>
      <type>Choice</type>
      <required>false</required>
      <model_dependent>false</model_dependent>
      <choices>
        <choice>
          <value>none</value>
          <display_name>none</display_name>
        </choice>
        <choice>
          <value>Attic roof only</value>
          <display_name>Attic roof only</display_name>
        </choice>
        <choice>
          <value>Attic roof and gable walls</value>
          <display_name>Attic roof and gable walls</display_name>
        </choice>
        <choice>
          <value>Attic floor</value>
          <display_name>Attic floor</display_name>
        </choice>
      </choices>
    </argument>
    <argument>
      <name>radiant_barrier_grade</name>
      <display_name>Attic: Radiant Barrier Grade</display_name>
      <description>The grade of the radiant barrier in the attic. If not provided, the OS-HPXML default (see &lt;a href='https://openstudio-hpxml.readthedocs.io/en/v1.7.0/workflow_inputs.html#hpxml-roofs'&gt;HPXML Roofs&lt;/a&gt;) is used.</description>
      <type>Choice</type>
      <required>false</required>
      <model_dependent>false</model_dependent>
      <choices>
        <choice>
          <value>1</value>
          <display_name>1</display_name>
        </choice>
        <choice>
          <value>2</value>
          <display_name>2</display_name>
        </choice>
        <choice>
          <value>3</value>
          <display_name>3</display_name>
        </choice>
      </choices>
    </argument>
    <argument>
      <name>wall_type</name>
      <display_name>Wall: Type</display_name>
      <description>The type of walls.</description>
      <type>Choice</type>
      <required>true</required>
      <model_dependent>false</model_dependent>
      <default_value>WoodStud</default_value>
      <choices>
        <choice>
          <value>WoodStud</value>
          <display_name>WoodStud</display_name>
        </choice>
        <choice>
          <value>ConcreteMasonryUnit</value>
          <display_name>ConcreteMasonryUnit</display_name>
        </choice>
        <choice>
          <value>DoubleWoodStud</value>
          <display_name>DoubleWoodStud</display_name>
        </choice>
        <choice>
          <value>InsulatedConcreteForms</value>
          <display_name>InsulatedConcreteForms</display_name>
        </choice>
        <choice>
          <value>LogWall</value>
          <display_name>LogWall</display_name>
        </choice>
        <choice>
          <value>StructuralInsulatedPanel</value>
          <display_name>StructuralInsulatedPanel</display_name>
        </choice>
        <choice>
          <value>SolidConcrete</value>
          <display_name>SolidConcrete</display_name>
        </choice>
        <choice>
          <value>SteelFrame</value>
          <display_name>SteelFrame</display_name>
        </choice>
        <choice>
          <value>Stone</value>
          <display_name>Stone</display_name>
        </choice>
        <choice>
          <value>StrawBale</value>
          <display_name>StrawBale</display_name>
        </choice>
        <choice>
          <value>StructuralBrick</value>
          <display_name>StructuralBrick</display_name>
        </choice>
      </choices>
    </argument>
    <argument>
      <name>wall_siding_type</name>
      <display_name>Wall: Siding Type</display_name>
      <description>The siding type of the walls. Also applies to rim joists. If not provided, the OS-HPXML default (see &lt;a href='https://openstudio-hpxml.readthedocs.io/en/v1.7.0/workflow_inputs.html#hpxml-walls'&gt;HPXML Walls&lt;/a&gt;) is used.</description>
      <type>Choice</type>
      <required>false</required>
      <model_dependent>false</model_dependent>
      <choices>
        <choice>
          <value>aluminum siding</value>
          <display_name>aluminum siding</display_name>
        </choice>
        <choice>
          <value>asbestos siding</value>
          <display_name>asbestos siding</display_name>
        </choice>
        <choice>
          <value>brick veneer</value>
          <display_name>brick veneer</display_name>
        </choice>
        <choice>
          <value>composite shingle siding</value>
          <display_name>composite shingle siding</display_name>
        </choice>
        <choice>
          <value>fiber cement siding</value>
          <display_name>fiber cement siding</display_name>
        </choice>
        <choice>
          <value>masonite siding</value>
          <display_name>masonite siding</display_name>
        </choice>
        <choice>
          <value>none</value>
          <display_name>none</display_name>
        </choice>
        <choice>
          <value>stucco</value>
          <display_name>stucco</display_name>
        </choice>
        <choice>
          <value>synthetic stucco</value>
          <display_name>synthetic stucco</display_name>
        </choice>
        <choice>
          <value>vinyl siding</value>
          <display_name>vinyl siding</display_name>
        </choice>
        <choice>
          <value>wood siding</value>
          <display_name>wood siding</display_name>
        </choice>
      </choices>
    </argument>
    <argument>
      <name>wall_color</name>
      <display_name>Wall: Color</display_name>
      <description>The color of the walls. Also applies to rim joists. If not provided, the OS-HPXML default (see &lt;a href='https://openstudio-hpxml.readthedocs.io/en/v1.7.0/workflow_inputs.html#hpxml-walls'&gt;HPXML Walls&lt;/a&gt;) is used.</description>
      <type>Choice</type>
      <required>false</required>
      <model_dependent>false</model_dependent>
      <choices>
        <choice>
          <value>dark</value>
          <display_name>dark</display_name>
        </choice>
        <choice>
          <value>light</value>
          <display_name>light</display_name>
        </choice>
        <choice>
          <value>medium</value>
          <display_name>medium</display_name>
        </choice>
        <choice>
          <value>medium dark</value>
          <display_name>medium dark</display_name>
        </choice>
        <choice>
          <value>reflective</value>
          <display_name>reflective</display_name>
        </choice>
      </choices>
    </argument>
    <argument>
      <name>wall_assembly_r</name>
      <display_name>Wall: Assembly R-value</display_name>
      <description>Assembly R-value of the walls.</description>
      <type>Double</type>
      <units>h-ft^2-R/Btu</units>
      <required>true</required>
      <model_dependent>false</model_dependent>
      <default_value>11.9</default_value>
    </argument>
    <argument>
      <name>window_front_wwr</name>
      <display_name>Windows: Front Window-to-Wall Ratio</display_name>
      <description>The ratio of window area to wall area for the unit's front facade. Enter 0 if specifying Front Window Area instead.</description>
      <type>Double</type>
      <units>Frac</units>
      <required>true</required>
      <model_dependent>false</model_dependent>
      <default_value>0.18</default_value>
    </argument>
    <argument>
      <name>window_back_wwr</name>
      <display_name>Windows: Back Window-to-Wall Ratio</display_name>
      <description>The ratio of window area to wall area for the unit's back facade. Enter 0 if specifying Back Window Area instead.</description>
      <type>Double</type>
      <units>Frac</units>
      <required>true</required>
      <model_dependent>false</model_dependent>
      <default_value>0.18</default_value>
    </argument>
    <argument>
      <name>window_left_wwr</name>
      <display_name>Windows: Left Window-to-Wall Ratio</display_name>
      <description>The ratio of window area to wall area for the unit's left facade (when viewed from the front). Enter 0 if specifying Left Window Area instead.</description>
      <type>Double</type>
      <units>Frac</units>
      <required>true</required>
      <model_dependent>false</model_dependent>
      <default_value>0.18</default_value>
    </argument>
    <argument>
      <name>window_right_wwr</name>
      <display_name>Windows: Right Window-to-Wall Ratio</display_name>
      <description>The ratio of window area to wall area for the unit's right facade (when viewed from the front). Enter 0 if specifying Right Window Area instead.</description>
      <type>Double</type>
      <units>Frac</units>
      <required>true</required>
      <model_dependent>false</model_dependent>
      <default_value>0.18</default_value>
    </argument>
    <argument>
      <name>window_area_front</name>
      <display_name>Windows: Front Window Area</display_name>
      <description>The amount of window area on the unit's front facade. Enter 0 if specifying Front Window-to-Wall Ratio instead.</description>
      <type>Double</type>
      <units>ft^2</units>
      <required>true</required>
      <model_dependent>false</model_dependent>
      <default_value>0</default_value>
    </argument>
    <argument>
      <name>window_area_back</name>
      <display_name>Windows: Back Window Area</display_name>
      <description>The amount of window area on the unit's back facade. Enter 0 if specifying Back Window-to-Wall Ratio instead.</description>
      <type>Double</type>
      <units>ft^2</units>
      <required>true</required>
      <model_dependent>false</model_dependent>
      <default_value>0</default_value>
    </argument>
    <argument>
      <name>window_area_left</name>
      <display_name>Windows: Left Window Area</display_name>
      <description>The amount of window area on the unit's left facade (when viewed from the front). Enter 0 if specifying Left Window-to-Wall Ratio instead.</description>
      <type>Double</type>
      <units>ft^2</units>
      <required>true</required>
      <model_dependent>false</model_dependent>
      <default_value>0</default_value>
    </argument>
    <argument>
      <name>window_area_right</name>
      <display_name>Windows: Right Window Area</display_name>
      <description>The amount of window area on the unit's right facade (when viewed from the front). Enter 0 if specifying Right Window-to-Wall Ratio instead.</description>
      <type>Double</type>
      <units>ft^2</units>
      <required>true</required>
      <model_dependent>false</model_dependent>
      <default_value>0</default_value>
    </argument>
    <argument>
      <name>window_aspect_ratio</name>
      <display_name>Windows: Aspect Ratio</display_name>
      <description>Ratio of window height to width.</description>
      <type>Double</type>
      <units>Frac</units>
      <required>true</required>
      <model_dependent>false</model_dependent>
      <default_value>1.333</default_value>
    </argument>
    <argument>
      <name>window_fraction_operable</name>
      <display_name>Windows: Fraction Operable</display_name>
      <description>Fraction of windows that are operable. If not provided, the OS-HPXML default (see &lt;a href='https://openstudio-hpxml.readthedocs.io/en/v1.7.0/workflow_inputs.html#hpxml-windows'&gt;HPXML Windows&lt;/a&gt;) is used.</description>
      <type>Double</type>
      <units>Frac</units>
      <required>false</required>
      <model_dependent>false</model_dependent>
    </argument>
    <argument>
      <name>window_natvent_availability</name>
      <display_name>Windows: Natural Ventilation Availability</display_name>
      <description>For operable windows, the number of days/week that windows can be opened by occupants for natural ventilation. If not provided, the OS-HPXML default (see &lt;a href='https://openstudio-hpxml.readthedocs.io/en/v1.7.0/workflow_inputs.html#hpxml-windows'&gt;HPXML Windows&lt;/a&gt;) is used.</description>
      <type>Integer</type>
      <units>Days/week</units>
      <required>false</required>
      <model_dependent>false</model_dependent>
    </argument>
    <argument>
      <name>window_ufactor</name>
      <display_name>Windows: U-Factor</display_name>
      <description>Full-assembly NFRC U-factor.</description>
      <type>Double</type>
      <units>Btu/hr-ft^2-R</units>
      <required>true</required>
      <model_dependent>false</model_dependent>
      <default_value>0.37</default_value>
    </argument>
    <argument>
      <name>window_shgc</name>
      <display_name>Windows: SHGC</display_name>
      <description>Full-assembly NFRC solar heat gain coefficient.</description>
      <type>Double</type>
      <required>true</required>
      <model_dependent>false</model_dependent>
      <default_value>0.3</default_value>
    </argument>
    <argument>
      <name>window_interior_shading_winter</name>
      <display_name>Windows: Winter Interior Shading</display_name>
      <description>Interior shading coefficient for the winter season. 1.0 indicates no reduction in solar gain, 0.85 indicates 15% reduction, etc. If not provided, the OS-HPXML default (see &lt;a href='https://openstudio-hpxml.readthedocs.io/en/v1.7.0/workflow_inputs.html#hpxml-windows'&gt;HPXML Windows&lt;/a&gt;) is used.</description>
      <type>Double</type>
      <units>Frac</units>
      <required>false</required>
      <model_dependent>false</model_dependent>
    </argument>
    <argument>
      <name>window_interior_shading_summer</name>
      <display_name>Windows: Summer Interior Shading</display_name>
      <description>Interior shading coefficient for the summer season. 1.0 indicates no reduction in solar gain, 0.85 indicates 15% reduction, etc. If not provided, the OS-HPXML default (see &lt;a href='https://openstudio-hpxml.readthedocs.io/en/v1.7.0/workflow_inputs.html#hpxml-windows'&gt;HPXML Windows&lt;/a&gt;) is used.</description>
      <type>Double</type>
      <units>Frac</units>
      <required>false</required>
      <model_dependent>false</model_dependent>
    </argument>
    <argument>
      <name>window_exterior_shading_winter</name>
      <display_name>Windows: Winter Exterior Shading</display_name>
      <description>Exterior shading coefficient for the winter season. 1.0 indicates no reduction in solar gain, 0.85 indicates 15% reduction, etc. If not provided, the OS-HPXML default (see &lt;a href='https://openstudio-hpxml.readthedocs.io/en/v1.7.0/workflow_inputs.html#hpxml-windows'&gt;HPXML Windows&lt;/a&gt;) is used.</description>
      <type>Double</type>
      <units>Frac</units>
      <required>false</required>
      <model_dependent>false</model_dependent>
    </argument>
    <argument>
      <name>window_exterior_shading_summer</name>
      <display_name>Windows: Summer Exterior Shading</display_name>
      <description>Exterior shading coefficient for the summer season. 1.0 indicates no reduction in solar gain, 0.85 indicates 15% reduction, etc. If not provided, the OS-HPXML default (see &lt;a href='https://openstudio-hpxml.readthedocs.io/en/v1.7.0/workflow_inputs.html#hpxml-windows'&gt;HPXML Windows&lt;/a&gt;) is used.</description>
      <type>Double</type>
      <units>Frac</units>
      <required>false</required>
      <model_dependent>false</model_dependent>
    </argument>
    <argument>
      <name>window_shading_summer_season</name>
      <display_name>Windows: Shading Summer Season</display_name>
      <description>Enter a date like 'May 1 - Sep 30'. Defines the summer season for purposes of shading coefficients; the rest of the year is assumed to be winter. If not provided, the OS-HPXML default (see &lt;a href='https://openstudio-hpxml.readthedocs.io/en/v1.7.0/workflow_inputs.html#hpxml-windows'&gt;HPXML Windows&lt;/a&gt;) is used.</description>
      <type>String</type>
      <required>false</required>
      <model_dependent>false</model_dependent>
    </argument>
    <argument>
      <name>window_storm_type</name>
      <display_name>Windows: Storm Type</display_name>
      <description>The type of storm, if present. If not provided, assumes there is no storm.</description>
      <type>Choice</type>
      <required>false</required>
      <model_dependent>false</model_dependent>
      <choices>
        <choice>
          <value>clear</value>
          <display_name>clear</display_name>
        </choice>
        <choice>
          <value>low-e</value>
          <display_name>low-e</display_name>
        </choice>
      </choices>
    </argument>
    <argument>
      <name>overhangs_front_depth</name>
      <display_name>Overhangs: Front Depth</display_name>
      <description>The depth of overhangs for windows for the front facade.</description>
      <type>Double</type>
      <units>ft</units>
      <required>true</required>
      <model_dependent>false</model_dependent>
      <default_value>0</default_value>
    </argument>
    <argument>
      <name>overhangs_front_distance_to_top_of_window</name>
      <display_name>Overhangs: Front Distance to Top of Window</display_name>
      <description>The overhangs distance to the top of window for the front facade.</description>
      <type>Double</type>
      <units>ft</units>
      <required>true</required>
      <model_dependent>false</model_dependent>
      <default_value>0</default_value>
    </argument>
    <argument>
      <name>overhangs_front_distance_to_bottom_of_window</name>
      <display_name>Overhangs: Front Distance to Bottom of Window</display_name>
      <description>The overhangs distance to the bottom of window for the front facade.</description>
      <type>Double</type>
      <units>ft</units>
      <required>true</required>
      <model_dependent>false</model_dependent>
      <default_value>4</default_value>
    </argument>
    <argument>
      <name>overhangs_back_depth</name>
      <display_name>Overhangs: Back Depth</display_name>
      <description>The depth of overhangs for windows for the back facade.</description>
      <type>Double</type>
      <units>ft</units>
      <required>true</required>
      <model_dependent>false</model_dependent>
      <default_value>0</default_value>
    </argument>
    <argument>
      <name>overhangs_back_distance_to_top_of_window</name>
      <display_name>Overhangs: Back Distance to Top of Window</display_name>
      <description>The overhangs distance to the top of window for the back facade.</description>
      <type>Double</type>
      <units>ft</units>
      <required>true</required>
      <model_dependent>false</model_dependent>
      <default_value>0</default_value>
    </argument>
    <argument>
      <name>overhangs_back_distance_to_bottom_of_window</name>
      <display_name>Overhangs: Back Distance to Bottom of Window</display_name>
      <description>The overhangs distance to the bottom of window for the back facade.</description>
      <type>Double</type>
      <units>ft</units>
      <required>true</required>
      <model_dependent>false</model_dependent>
      <default_value>4</default_value>
    </argument>
    <argument>
      <name>overhangs_left_depth</name>
      <display_name>Overhangs: Left Depth</display_name>
      <description>The depth of overhangs for windows for the left facade.</description>
      <type>Double</type>
      <units>ft</units>
      <required>true</required>
      <model_dependent>false</model_dependent>
      <default_value>0</default_value>
    </argument>
    <argument>
      <name>overhangs_left_distance_to_top_of_window</name>
      <display_name>Overhangs: Left Distance to Top of Window</display_name>
      <description>The overhangs distance to the top of window for the left facade.</description>
      <type>Double</type>
      <units>ft</units>
      <required>true</required>
      <model_dependent>false</model_dependent>
      <default_value>0</default_value>
    </argument>
    <argument>
      <name>overhangs_left_distance_to_bottom_of_window</name>
      <display_name>Overhangs: Left Distance to Bottom of Window</display_name>
      <description>The overhangs distance to the bottom of window for the left facade.</description>
      <type>Double</type>
      <units>ft</units>
      <required>true</required>
      <model_dependent>false</model_dependent>
      <default_value>4</default_value>
    </argument>
    <argument>
      <name>overhangs_right_depth</name>
      <display_name>Overhangs: Right Depth</display_name>
      <description>The depth of overhangs for windows for the right facade.</description>
      <type>Double</type>
      <units>ft</units>
      <required>true</required>
      <model_dependent>false</model_dependent>
      <default_value>0</default_value>
    </argument>
    <argument>
      <name>overhangs_right_distance_to_top_of_window</name>
      <display_name>Overhangs: Right Distance to Top of Window</display_name>
      <description>The overhangs distance to the top of window for the right facade.</description>
      <type>Double</type>
      <units>ft</units>
      <required>true</required>
      <model_dependent>false</model_dependent>
      <default_value>0</default_value>
    </argument>
    <argument>
      <name>overhangs_right_distance_to_bottom_of_window</name>
      <display_name>Overhangs: Right Distance to Bottom of Window</display_name>
      <description>The overhangs distance to the bottom of window for the right facade.</description>
      <type>Double</type>
      <units>ft</units>
      <required>true</required>
      <model_dependent>false</model_dependent>
      <default_value>4</default_value>
    </argument>
    <argument>
      <name>skylight_area_front</name>
      <display_name>Skylights: Front Roof Area</display_name>
      <description>The amount of skylight area on the unit's front conditioned roof facade.</description>
      <type>Double</type>
      <units>ft^2</units>
      <required>true</required>
      <model_dependent>false</model_dependent>
      <default_value>0</default_value>
    </argument>
    <argument>
      <name>skylight_area_back</name>
      <display_name>Skylights: Back Roof Area</display_name>
      <description>The amount of skylight area on the unit's back conditioned roof facade.</description>
      <type>Double</type>
      <units>ft^2</units>
      <required>true</required>
      <model_dependent>false</model_dependent>
      <default_value>0</default_value>
    </argument>
    <argument>
      <name>skylight_area_left</name>
      <display_name>Skylights: Left Roof Area</display_name>
      <description>The amount of skylight area on the unit's left conditioned roof facade (when viewed from the front).</description>
      <type>Double</type>
      <units>ft^2</units>
      <required>true</required>
      <model_dependent>false</model_dependent>
      <default_value>0</default_value>
    </argument>
    <argument>
      <name>skylight_area_right</name>
      <display_name>Skylights: Right Roof Area</display_name>
      <description>The amount of skylight area on the unit's right conditioned roof facade (when viewed from the front).</description>
      <type>Double</type>
      <units>ft^2</units>
      <required>true</required>
      <model_dependent>false</model_dependent>
      <default_value>0</default_value>
    </argument>
    <argument>
      <name>skylight_ufactor</name>
      <display_name>Skylights: U-Factor</display_name>
      <description>Full-assembly NFRC U-factor.</description>
      <type>Double</type>
      <units>Btu/hr-ft^2-R</units>
      <required>true</required>
      <model_dependent>false</model_dependent>
      <default_value>0.33</default_value>
    </argument>
    <argument>
      <name>skylight_shgc</name>
      <display_name>Skylights: SHGC</display_name>
      <description>Full-assembly NFRC solar heat gain coefficient.</description>
      <type>Double</type>
      <required>true</required>
      <model_dependent>false</model_dependent>
      <default_value>0.45</default_value>
    </argument>
    <argument>
      <name>skylight_storm_type</name>
      <display_name>Skylights: Storm Type</display_name>
      <description>The type of storm, if present. If not provided, assumes there is no storm.</description>
      <type>Choice</type>
      <required>false</required>
      <model_dependent>false</model_dependent>
      <choices>
        <choice>
          <value>clear</value>
          <display_name>clear</display_name>
        </choice>
        <choice>
          <value>low-e</value>
          <display_name>low-e</display_name>
        </choice>
      </choices>
    </argument>
    <argument>
      <name>door_area</name>
      <display_name>Doors: Area</display_name>
      <description>The area of the opaque door(s).</description>
      <type>Double</type>
      <units>ft^2</units>
      <required>true</required>
      <model_dependent>false</model_dependent>
      <default_value>20</default_value>
    </argument>
    <argument>
      <name>door_rvalue</name>
      <display_name>Doors: R-value</display_name>
      <description>R-value of the opaque door(s).</description>
      <type>Double</type>
      <units>h-ft^2-R/Btu</units>
      <required>true</required>
      <model_dependent>false</model_dependent>
      <default_value>4.4</default_value>
    </argument>
    <argument>
      <name>air_leakage_units</name>
      <display_name>Air Leakage: Units</display_name>
      <description>The unit of measure for the air leakage.</description>
      <type>Choice</type>
      <required>true</required>
      <model_dependent>false</model_dependent>
      <default_value>ACH</default_value>
      <choices>
        <choice>
          <value>ACH</value>
          <display_name>ACH</display_name>
        </choice>
        <choice>
          <value>CFM</value>
          <display_name>CFM</display_name>
        </choice>
        <choice>
          <value>ACHnatural</value>
          <display_name>ACHnatural</display_name>
        </choice>
        <choice>
          <value>CFMnatural</value>
          <display_name>CFMnatural</display_name>
        </choice>
        <choice>
          <value>EffectiveLeakageArea</value>
          <display_name>EffectiveLeakageArea</display_name>
        </choice>
      </choices>
    </argument>
    <argument>
      <name>air_leakage_house_pressure</name>
      <display_name>Air Leakage: House Pressure</display_name>
      <description>The house pressure relative to outside. Required when units are ACH or CFM.</description>
      <type>Double</type>
      <units>Pa</units>
      <required>true</required>
      <model_dependent>false</model_dependent>
      <default_value>50</default_value>
    </argument>
    <argument>
      <name>air_leakage_value</name>
      <display_name>Air Leakage: Value</display_name>
      <description>Air exchange rate value. For 'EffectiveLeakageArea', provide value in sq. in.</description>
      <type>Double</type>
      <required>true</required>
      <model_dependent>false</model_dependent>
      <default_value>3</default_value>
    </argument>
    <argument>
      <name>air_leakage_type</name>
      <display_name>Air Leakage: Type</display_name>
      <description>Type of air leakage. If 'unit total', represents the total infiltration to the unit as measured by a compartmentalization test, in which case the air leakage value will be adjusted by the ratio of exterior envelope surface area to total envelope surface area. Otherwise, if 'unit exterior only', represents the infiltration to the unit from outside only as measured by a guarded test. Required when unit type is single-family attached or apartment unit.</description>
      <type>Choice</type>
      <required>false</required>
      <model_dependent>false</model_dependent>
      <choices>
        <choice>
          <value>unit total</value>
          <display_name>unit total</display_name>
        </choice>
        <choice>
          <value>unit exterior only</value>
          <display_name>unit exterior only</display_name>
        </choice>
      </choices>
    </argument>
    <argument>
      <name>air_leakage_has_flue_or_chimney_in_conditioned_space</name>
      <display_name>Air Leakage: Has Flue or Chimney in Conditioned Space</display_name>
      <description>Presence of flue or chimney with combustion air from conditioned space; used for infiltration model. If not provided, the OS-HPXML default (see &lt;a href='https://openstudio-hpxml.readthedocs.io/en/v1.7.0/workflow_inputs.html#flue-or-chimney'&gt;Flue or Chimney&lt;/a&gt;) is used.</description>
      <type>Boolean</type>
      <required>false</required>
      <model_dependent>false</model_dependent>
      <choices>
        <choice>
          <value>true</value>
          <display_name>true</display_name>
        </choice>
        <choice>
          <value>false</value>
          <display_name>false</display_name>
        </choice>
      </choices>
    </argument>
    <argument>
      <name>heating_system_type</name>
      <display_name>Heating System: Type</display_name>
      <description>The type of heating system. Use 'none' if there is no heating system or if there is a heat pump serving a heating load.</description>
      <type>Choice</type>
      <required>true</required>
      <model_dependent>false</model_dependent>
      <default_value>Furnace</default_value>
      <choices>
        <choice>
          <value>none</value>
          <display_name>none</display_name>
        </choice>
        <choice>
          <value>Furnace</value>
          <display_name>Furnace</display_name>
        </choice>
        <choice>
          <value>WallFurnace</value>
          <display_name>WallFurnace</display_name>
        </choice>
        <choice>
          <value>FloorFurnace</value>
          <display_name>FloorFurnace</display_name>
        </choice>
        <choice>
          <value>Boiler</value>
          <display_name>Boiler</display_name>
        </choice>
        <choice>
          <value>ElectricResistance</value>
          <display_name>ElectricResistance</display_name>
        </choice>
        <choice>
          <value>Stove</value>
          <display_name>Stove</display_name>
        </choice>
        <choice>
          <value>SpaceHeater</value>
          <display_name>SpaceHeater</display_name>
        </choice>
        <choice>
          <value>Fireplace</value>
          <display_name>Fireplace</display_name>
        </choice>
        <choice>
          <value>Shared Boiler w/ Baseboard</value>
          <display_name>Shared Boiler w/ Baseboard</display_name>
        </choice>
        <choice>
          <value>Shared Boiler w/ Ductless Fan Coil</value>
          <display_name>Shared Boiler w/ Ductless Fan Coil</display_name>
        </choice>
      </choices>
    </argument>
    <argument>
      <name>heating_system_fuel</name>
      <display_name>Heating System: Fuel Type</display_name>
      <description>The fuel type of the heating system. Ignored for ElectricResistance.</description>
      <type>Choice</type>
      <required>true</required>
      <model_dependent>false</model_dependent>
      <default_value>natural gas</default_value>
      <choices>
        <choice>
          <value>electricity</value>
          <display_name>electricity</display_name>
        </choice>
        <choice>
          <value>natural gas</value>
          <display_name>natural gas</display_name>
        </choice>
        <choice>
          <value>fuel oil</value>
          <display_name>fuel oil</display_name>
        </choice>
        <choice>
          <value>propane</value>
          <display_name>propane</display_name>
        </choice>
        <choice>
          <value>wood</value>
          <display_name>wood</display_name>
        </choice>
        <choice>
          <value>wood pellets</value>
          <display_name>wood pellets</display_name>
        </choice>
        <choice>
          <value>coal</value>
          <display_name>coal</display_name>
        </choice>
      </choices>
    </argument>
    <argument>
      <name>heating_system_heating_efficiency</name>
      <display_name>Heating System: Rated AFUE or Percent</display_name>
      <description>The rated heating efficiency value of the heating system.</description>
      <type>Double</type>
      <units>Frac</units>
      <required>true</required>
      <model_dependent>false</model_dependent>
      <default_value>0.78</default_value>
    </argument>
    <argument>
      <name>heating_system_heating_capacity</name>
      <display_name>Heating System: Heating Capacity</display_name>
      <description>The output heating capacity of the heating system. If not provided, the OS-HPXML autosized default (see &lt;a href='https://openstudio-hpxml.readthedocs.io/en/v1.7.0/workflow_inputs.html#hpxml-heating-systems'&gt;HPXML Heating Systems&lt;/a&gt;) is used.</description>
      <type>Double</type>
      <units>Btu/hr</units>
      <required>false</required>
      <model_dependent>false</model_dependent>
    </argument>
    <argument>
      <name>heating_system_fraction_heat_load_served</name>
      <display_name>Heating System: Fraction Heat Load Served</display_name>
      <description>The heating load served by the heating system.</description>
      <type>Double</type>
      <units>Frac</units>
      <required>true</required>
      <model_dependent>false</model_dependent>
      <default_value>1</default_value>
    </argument>
    <argument>
      <name>heating_system_pilot_light</name>
      <display_name>Heating System: Pilot Light</display_name>
      <description>The fuel usage of the pilot light. Applies only to Furnace, WallFurnace, FloorFurnace, Stove, Boiler, and Fireplace with non-electric fuel type. If not provided, assumes no pilot light.</description>
      <type>Double</type>
      <units>Btuh</units>
      <required>false</required>
      <model_dependent>false</model_dependent>
    </argument>
    <argument>
      <name>heating_system_airflow_defect_ratio</name>
      <display_name>Heating System: Airflow Defect Ratio</display_name>
      <description>The airflow defect ratio, defined as (InstalledAirflow - DesignAirflow) / DesignAirflow, of the heating system per ANSI/RESNET/ACCA Standard 310. A value of zero means no airflow defect. Applies only to Furnace. If not provided, assumes no defect.</description>
      <type>Double</type>
      <units>Frac</units>
      <required>false</required>
      <model_dependent>false</model_dependent>
    </argument>
    <argument>
      <name>cooling_system_type</name>
      <display_name>Cooling System: Type</display_name>
      <description>The type of cooling system. Use 'none' if there is no cooling system or if there is a heat pump serving a cooling load.</description>
      <type>Choice</type>
      <required>true</required>
      <model_dependent>false</model_dependent>
      <default_value>central air conditioner</default_value>
      <choices>
        <choice>
          <value>none</value>
          <display_name>none</display_name>
        </choice>
        <choice>
          <value>central air conditioner</value>
          <display_name>central air conditioner</display_name>
        </choice>
        <choice>
          <value>room air conditioner</value>
          <display_name>room air conditioner</display_name>
        </choice>
        <choice>
          <value>evaporative cooler</value>
          <display_name>evaporative cooler</display_name>
        </choice>
        <choice>
          <value>mini-split</value>
          <display_name>mini-split</display_name>
        </choice>
        <choice>
          <value>packaged terminal air conditioner</value>
          <display_name>packaged terminal air conditioner</display_name>
        </choice>
      </choices>
    </argument>
    <argument>
      <name>cooling_system_cooling_efficiency_type</name>
      <display_name>Cooling System: Efficiency Type</display_name>
      <description>The efficiency type of the cooling system. System types central air conditioner and mini-split use SEER or SEER2. System types room air conditioner and packaged terminal air conditioner use EER or CEER. Ignored for system type evaporative cooler.</description>
      <type>Choice</type>
      <required>true</required>
      <model_dependent>false</model_dependent>
      <default_value>SEER</default_value>
      <choices>
        <choice>
          <value>SEER</value>
          <display_name>SEER</display_name>
        </choice>
        <choice>
          <value>SEER2</value>
          <display_name>SEER2</display_name>
        </choice>
        <choice>
          <value>EER</value>
          <display_name>EER</display_name>
        </choice>
        <choice>
          <value>CEER</value>
          <display_name>CEER</display_name>
        </choice>
      </choices>
    </argument>
    <argument>
      <name>cooling_system_cooling_efficiency</name>
      <display_name>Cooling System: Efficiency</display_name>
      <description>The rated efficiency value of the cooling system. Ignored for evaporative cooler.</description>
      <type>Double</type>
      <required>true</required>
      <model_dependent>false</model_dependent>
      <default_value>13</default_value>
    </argument>
    <argument>
      <name>cooling_system_cooling_compressor_type</name>
      <display_name>Cooling System: Cooling Compressor Type</display_name>
      <description>The compressor type of the cooling system. Only applies to central air conditioner and mini-split. If not provided, the OS-HPXML default (see &lt;a href='https://openstudio-hpxml.readthedocs.io/en/v1.7.0/workflow_inputs.html#central-air-conditioner'&gt;Central Air Conditioner&lt;/a&gt;, &lt;a href='https://openstudio-hpxml.readthedocs.io/en/v1.7.0/workflow_inputs.html#mini-split-air-conditioner'&gt;Mini-Split Air Conditioner&lt;/a&gt;) is used.</description>
      <type>Choice</type>
      <required>false</required>
      <model_dependent>false</model_dependent>
      <choices>
        <choice>
          <value>single stage</value>
          <display_name>single stage</display_name>
        </choice>
        <choice>
          <value>two stage</value>
          <display_name>two stage</display_name>
        </choice>
        <choice>
          <value>variable speed</value>
          <display_name>variable speed</display_name>
        </choice>
      </choices>
    </argument>
    <argument>
      <name>cooling_system_cooling_sensible_heat_fraction</name>
      <display_name>Cooling System: Cooling Sensible Heat Fraction</display_name>
      <description>The sensible heat fraction of the cooling system. Ignored for evaporative cooler. If not provided, the OS-HPXML default (see &lt;a href='https://openstudio-hpxml.readthedocs.io/en/v1.7.0/workflow_inputs.html#central-air-conditioner'&gt;Central Air Conditioner&lt;/a&gt;, &lt;a href='https://openstudio-hpxml.readthedocs.io/en/v1.7.0/workflow_inputs.html#room-air-conditioner'&gt;Room Air Conditioner&lt;/a&gt;, &lt;a href='https://openstudio-hpxml.readthedocs.io/en/v1.7.0/workflow_inputs.html#packaged-terminal-air-conditioner'&gt;Packaged Terminal Air Conditioner&lt;/a&gt;, &lt;a href='https://openstudio-hpxml.readthedocs.io/en/v1.7.0/workflow_inputs.html#mini-split-air-conditioner'&gt;Mini-Split Air Conditioner&lt;/a&gt;) is used.</description>
      <type>Double</type>
      <units>Frac</units>
      <required>false</required>
      <model_dependent>false</model_dependent>
    </argument>
    <argument>
      <name>cooling_system_cooling_capacity</name>
      <display_name>Cooling System: Cooling Capacity</display_name>
      <description>The output cooling capacity of the cooling system. If not provided, the OS-HPXML autosized default (see &lt;a href='https://openstudio-hpxml.readthedocs.io/en/v1.7.0/workflow_inputs.html#central-air-conditioner'&gt;Central Air Conditioner&lt;/a&gt;, &lt;a href='https://openstudio-hpxml.readthedocs.io/en/v1.7.0/workflow_inputs.html#room-air-conditioner'&gt;Room Air Conditioner&lt;/a&gt;, &lt;a href='https://openstudio-hpxml.readthedocs.io/en/v1.7.0/workflow_inputs.html#packaged-terminal-air-conditioner'&gt;Packaged Terminal Air Conditioner&lt;/a&gt;, &lt;a href='https://openstudio-hpxml.readthedocs.io/en/v1.7.0/workflow_inputs.html#evaporative-cooler'&gt;Evaporative Cooler&lt;/a&gt;, &lt;a href='https://openstudio-hpxml.readthedocs.io/en/v1.7.0/workflow_inputs.html#mini-split-air-conditioner'&gt;Mini-Split Air Conditioner&lt;/a&gt;) is used.</description>
      <type>Double</type>
      <units>Btu/hr</units>
      <required>false</required>
      <model_dependent>false</model_dependent>
    </argument>
    <argument>
      <name>cooling_system_fraction_cool_load_served</name>
      <display_name>Cooling System: Fraction Cool Load Served</display_name>
      <description>The cooling load served by the cooling system.</description>
      <type>Double</type>
      <units>Frac</units>
      <required>true</required>
      <model_dependent>false</model_dependent>
      <default_value>1</default_value>
    </argument>
    <argument>
      <name>cooling_system_is_ducted</name>
      <display_name>Cooling System: Is Ducted</display_name>
      <description>Whether the cooling system is ducted or not. Only used for mini-split and evaporative cooler. It's assumed that central air conditioner is ducted, and room air conditioner and packaged terminal air conditioner are not ducted.</description>
      <type>Boolean</type>
      <required>false</required>
      <model_dependent>false</model_dependent>
      <default_value>false</default_value>
      <choices>
        <choice>
          <value>true</value>
          <display_name>true</display_name>
        </choice>
        <choice>
          <value>false</value>
          <display_name>false</display_name>
        </choice>
      </choices>
    </argument>
    <argument>
      <name>cooling_system_airflow_defect_ratio</name>
      <display_name>Cooling System: Airflow Defect Ratio</display_name>
      <description>The airflow defect ratio, defined as (InstalledAirflow - DesignAirflow) / DesignAirflow, of the cooling system per ANSI/RESNET/ACCA Standard 310. A value of zero means no airflow defect. Applies only to central air conditioner and ducted mini-split. If not provided, assumes no defect.</description>
      <type>Double</type>
      <units>Frac</units>
      <required>false</required>
      <model_dependent>false</model_dependent>
    </argument>
    <argument>
      <name>cooling_system_charge_defect_ratio</name>
      <display_name>Cooling System: Charge Defect Ratio</display_name>
      <description>The refrigerant charge defect ratio, defined as (InstalledCharge - DesignCharge) / DesignCharge, of the cooling system per ANSI/RESNET/ACCA Standard 310. A value of zero means no refrigerant charge defect. Applies only to central air conditioner and mini-split. If not provided, assumes no defect.</description>
      <type>Double</type>
      <units>Frac</units>
      <required>false</required>
      <model_dependent>false</model_dependent>
    </argument>
    <argument>
      <name>cooling_system_crankcase_heater_watts</name>
      <display_name>Cooling System: Crankcase Heater Power Watts</display_name>
      <description>Cooling system crankcase heater power consumption in Watts. Applies only to central air conditioner, room air conditioner, packaged terminal air conditioner and mini-split. If not provided, the OS-HPXML default (see &lt;a href='https://openstudio-hpxml.readthedocs.io/en/v1.7.0/workflow_inputs.html#central-air-conditioner'&gt;Central Air Conditioner&lt;/a&gt;, &lt;a href='https://openstudio-hpxml.readthedocs.io/en/v1.7.0/workflow_inputs.html#room-air-conditioner'&gt;Room Air Conditioner&lt;/a&gt;, &lt;a href='https://openstudio-hpxml.readthedocs.io/en/v1.7.0/workflow_inputs.html#packaged-terminal-air-conditioner'&gt;Packaged Terminal Air Conditioner&lt;/a&gt;, &lt;a href='https://openstudio-hpxml.readthedocs.io/en/v1.7.0/workflow_inputs.html#mini-split-air-conditioner'&gt;Mini-Split Air Conditioner&lt;/a&gt;) is used.</description>
      <type>Double</type>
      <units>W</units>
      <required>false</required>
      <model_dependent>false</model_dependent>
    </argument>
    <argument>
      <name>cooling_system_integrated_heating_system_fuel</name>
      <display_name>Cooling System: Integrated Heating System Fuel Type</display_name>
      <description>The fuel type of the heating system integrated into cooling system. Only used for packaged terminal air conditioner and room air conditioner.</description>
      <type>Choice</type>
      <required>false</required>
      <model_dependent>false</model_dependent>
      <choices>
        <choice>
          <value>electricity</value>
          <display_name>electricity</display_name>
        </choice>
        <choice>
          <value>natural gas</value>
          <display_name>natural gas</display_name>
        </choice>
        <choice>
          <value>fuel oil</value>
          <display_name>fuel oil</display_name>
        </choice>
        <choice>
          <value>propane</value>
          <display_name>propane</display_name>
        </choice>
        <choice>
          <value>wood</value>
          <display_name>wood</display_name>
        </choice>
        <choice>
          <value>wood pellets</value>
          <display_name>wood pellets</display_name>
        </choice>
        <choice>
          <value>coal</value>
          <display_name>coal</display_name>
        </choice>
      </choices>
    </argument>
    <argument>
      <name>cooling_system_integrated_heating_system_efficiency_percent</name>
      <display_name>Cooling System: Integrated Heating System Efficiency</display_name>
      <description>The rated heating efficiency value of the heating system integrated into cooling system. Only used for packaged terminal air conditioner and room air conditioner.</description>
      <type>Double</type>
      <units>Frac</units>
      <required>false</required>
      <model_dependent>false</model_dependent>
    </argument>
    <argument>
      <name>cooling_system_integrated_heating_system_capacity</name>
      <display_name>Cooling System: Integrated Heating System Heating Capacity</display_name>
      <description>The output heating capacity of the heating system integrated into cooling system. If not provided, the OS-HPXML autosized default (see &lt;a href='https://openstudio-hpxml.readthedocs.io/en/v1.7.0/workflow_inputs.html#room-air-conditioner'&gt;Room Air Conditioner&lt;/a&gt;, &lt;a href='https://openstudio-hpxml.readthedocs.io/en/v1.7.0/workflow_inputs.html#packaged-terminal-air-conditioner'&gt;Packaged Terminal Air Conditioner&lt;/a&gt;) is used. Only used for room air conditioner and packaged terminal air conditioner.</description>
      <type>Double</type>
      <units>Btu/hr</units>
      <required>false</required>
      <model_dependent>false</model_dependent>
    </argument>
    <argument>
      <name>cooling_system_integrated_heating_system_fraction_heat_load_served</name>
      <display_name>Cooling System: Integrated Heating System Fraction Heat Load Served</display_name>
      <description>The heating load served by the heating system integrated into cooling system. Only used for packaged terminal air conditioner and room air conditioner.</description>
      <type>Double</type>
      <units>Frac</units>
      <required>false</required>
      <model_dependent>false</model_dependent>
    </argument>
    <argument>
      <name>heat_pump_type</name>
      <display_name>Heat Pump: Type</display_name>
      <description>The type of heat pump. Use 'none' if there is no heat pump.</description>
      <type>Choice</type>
      <required>true</required>
      <model_dependent>false</model_dependent>
      <default_value>none</default_value>
      <choices>
        <choice>
          <value>none</value>
          <display_name>none</display_name>
        </choice>
        <choice>
          <value>air-to-air</value>
          <display_name>air-to-air</display_name>
        </choice>
        <choice>
          <value>mini-split</value>
          <display_name>mini-split</display_name>
        </choice>
        <choice>
          <value>ground-to-air</value>
          <display_name>ground-to-air</display_name>
        </choice>
        <choice>
          <value>packaged terminal heat pump</value>
          <display_name>packaged terminal heat pump</display_name>
        </choice>
        <choice>
          <value>room air conditioner with reverse cycle</value>
          <display_name>room air conditioner with reverse cycle</display_name>
        </choice>
      </choices>
    </argument>
    <argument>
      <name>heat_pump_heating_efficiency_type</name>
      <display_name>Heat Pump: Heating Efficiency Type</display_name>
      <description>The heating efficiency type of heat pump. System types air-to-air and mini-split use HSPF or HSPF2. System types ground-to-air, packaged terminal heat pump and room air conditioner with reverse cycle use COP.</description>
      <type>Choice</type>
      <required>true</required>
      <model_dependent>false</model_dependent>
      <default_value>HSPF</default_value>
      <choices>
        <choice>
          <value>HSPF</value>
          <display_name>HSPF</display_name>
        </choice>
        <choice>
          <value>HSPF2</value>
          <display_name>HSPF2</display_name>
        </choice>
        <choice>
          <value>COP</value>
          <display_name>COP</display_name>
        </choice>
      </choices>
    </argument>
    <argument>
      <name>heat_pump_heating_efficiency</name>
      <display_name>Heat Pump: Heating Efficiency</display_name>
      <description>The rated heating efficiency value of the heat pump.</description>
      <type>Double</type>
      <required>true</required>
      <model_dependent>false</model_dependent>
      <default_value>7.7</default_value>
    </argument>
    <argument>
      <name>heat_pump_cooling_efficiency_type</name>
      <display_name>Heat Pump: Cooling Efficiency Type</display_name>
      <description>The cooling efficiency type of heat pump. System types air-to-air and mini-split use SEER or SEER2. System types ground-to-air, packaged terminal heat pump and room air conditioner with reverse cycle use EER.</description>
      <type>Choice</type>
      <required>true</required>
      <model_dependent>false</model_dependent>
      <default_value>SEER</default_value>
      <choices>
        <choice>
          <value>SEER</value>
          <display_name>SEER</display_name>
        </choice>
        <choice>
          <value>SEER2</value>
          <display_name>SEER2</display_name>
        </choice>
        <choice>
          <value>EER</value>
          <display_name>EER</display_name>
        </choice>
        <choice>
          <value>CEER</value>
          <display_name>CEER</display_name>
        </choice>
      </choices>
    </argument>
    <argument>
      <name>heat_pump_cooling_efficiency</name>
      <display_name>Heat Pump: Cooling Efficiency</display_name>
      <description>The rated cooling efficiency value of the heat pump.</description>
      <type>Double</type>
      <required>true</required>
      <model_dependent>false</model_dependent>
      <default_value>13</default_value>
    </argument>
    <argument>
      <name>heat_pump_cooling_compressor_type</name>
      <display_name>Heat Pump: Cooling Compressor Type</display_name>
      <description>The compressor type of the heat pump. Only applies to air-to-air and mini-split. If not provided, the OS-HPXML default (see &lt;a href='https://openstudio-hpxml.readthedocs.io/en/v1.7.0/workflow_inputs.html#air-to-air-heat-pump'&gt;Air-to-Air Heat Pump&lt;/a&gt;, &lt;a href='https://openstudio-hpxml.readthedocs.io/en/v1.7.0/workflow_inputs.html#mini-split-heat-pump'&gt;Mini-Split Heat Pump&lt;/a&gt;) is used.</description>
      <type>Choice</type>
      <required>false</required>
      <model_dependent>false</model_dependent>
      <choices>
        <choice>
          <value>single stage</value>
          <display_name>single stage</display_name>
        </choice>
        <choice>
          <value>two stage</value>
          <display_name>two stage</display_name>
        </choice>
        <choice>
          <value>variable speed</value>
          <display_name>variable speed</display_name>
        </choice>
      </choices>
    </argument>
    <argument>
      <name>heat_pump_cooling_sensible_heat_fraction</name>
      <display_name>Heat Pump: Cooling Sensible Heat Fraction</display_name>
      <description>The sensible heat fraction of the heat pump. If not provided, the OS-HPXML default (see &lt;a href='https://openstudio-hpxml.readthedocs.io/en/v1.7.0/workflow_inputs.html#air-to-air-heat-pump'&gt;Air-to-Air Heat Pump&lt;/a&gt;, &lt;a href='https://openstudio-hpxml.readthedocs.io/en/v1.7.0/workflow_inputs.html#mini-split-heat-pump'&gt;Mini-Split Heat Pump&lt;/a&gt;, &lt;a href='https://openstudio-hpxml.readthedocs.io/en/v1.7.0/workflow_inputs.html#packaged-terminal-heat-pump'&gt;Packaged Terminal Heat Pump&lt;/a&gt;, &lt;a href='https://openstudio-hpxml.readthedocs.io/en/v1.7.0/workflow_inputs.html#room-air-conditioner-w-reverse-cycle'&gt;Room Air Conditioner w/ Reverse Cycle&lt;/a&gt;, &lt;a href='https://openstudio-hpxml.readthedocs.io/en/v1.7.0/workflow_inputs.html#ground-to-air-heat-pump'&gt;Ground-to-Air Heat Pump&lt;/a&gt;) is used.</description>
      <type>Double</type>
      <units>Frac</units>
      <required>false</required>
      <model_dependent>false</model_dependent>
    </argument>
    <argument>
      <name>heat_pump_heating_capacity</name>
      <display_name>Heat Pump: Heating Capacity</display_name>
      <description>The output heating capacity of the heat pump. If not provided, the OS-HPXML autosized default (see &lt;a href='https://openstudio-hpxml.readthedocs.io/en/v1.7.0/workflow_inputs.html#air-to-air-heat-pump'&gt;Air-to-Air Heat Pump&lt;/a&gt;, &lt;a href='https://openstudio-hpxml.readthedocs.io/en/v1.7.0/workflow_inputs.html#mini-split-heat-pump'&gt;Mini-Split Heat Pump&lt;/a&gt;, &lt;a href='https://openstudio-hpxml.readthedocs.io/en/v1.7.0/workflow_inputs.html#packaged-terminal-heat-pump'&gt;Packaged Terminal Heat Pump&lt;/a&gt;, &lt;a href='https://openstudio-hpxml.readthedocs.io/en/v1.7.0/workflow_inputs.html#room-air-conditioner-w-reverse-cycle'&gt;Room Air Conditioner w/ Reverse Cycle&lt;/a&gt;, &lt;a href='https://openstudio-hpxml.readthedocs.io/en/v1.7.0/workflow_inputs.html#ground-to-air-heat-pump'&gt;Ground-to-Air Heat Pump&lt;/a&gt;) is used.</description>
      <type>Double</type>
      <units>Btu/hr</units>
      <required>false</required>
      <model_dependent>false</model_dependent>
    </argument>
    <argument>
      <name>heat_pump_heating_capacity_retention_fraction</name>
      <display_name>Heat Pump: Heating Capacity Retention Fraction</display_name>
      <description>The output heating capacity of the heat pump at a user-specified temperature (e.g., 17F or 5F) divided by the above nominal heating capacity. Applies to all heat pump types except ground-to-air. If not provided, the OS-HPXML default (see &lt;a href='https://openstudio-hpxml.readthedocs.io/en/v1.7.0/workflow_inputs.html#air-to-air-heat-pump'&gt;Air-to-Air Heat Pump&lt;/a&gt;, &lt;a href='https://openstudio-hpxml.readthedocs.io/en/v1.7.0/workflow_inputs.html#mini-split-heat-pump'&gt;Mini-Split Heat Pump&lt;/a&gt;, &lt;a href='https://openstudio-hpxml.readthedocs.io/en/v1.7.0/workflow_inputs.html#packaged-terminal-heat-pump'&gt;Packaged Terminal Heat Pump&lt;/a&gt;, &lt;a href='https://openstudio-hpxml.readthedocs.io/en/v1.7.0/workflow_inputs.html#room-air-conditioner-w-reverse-cycle'&gt;Room Air Conditioner w/ Reverse Cycle&lt;/a&gt;) is used.</description>
      <type>Double</type>
      <units>Frac</units>
      <required>false</required>
      <model_dependent>false</model_dependent>
    </argument>
    <argument>
      <name>heat_pump_heating_capacity_retention_temp</name>
      <display_name>Heat Pump: Heating Capacity Retention Temperature</display_name>
      <description>The user-specified temperature (e.g., 17F or 5F) for the above heating capacity retention fraction. Applies to all heat pump types except ground-to-air. Required if the Heating Capacity Retention Fraction is provided.</description>
      <type>Double</type>
      <units>deg-F</units>
      <required>false</required>
      <model_dependent>false</model_dependent>
    </argument>
    <argument>
      <name>heat_pump_cooling_capacity</name>
      <display_name>Heat Pump: Cooling Capacity</display_name>
      <description>The output cooling capacity of the heat pump. If not provided, the OS-HPXML autosized default (see &lt;a href='https://openstudio-hpxml.readthedocs.io/en/v1.7.0/workflow_inputs.html#air-to-air-heat-pump'&gt;Air-to-Air Heat Pump&lt;/a&gt;, &lt;a href='https://openstudio-hpxml.readthedocs.io/en/v1.7.0/workflow_inputs.html#mini-split-heat-pump'&gt;Mini-Split Heat Pump&lt;/a&gt;, &lt;a href='https://openstudio-hpxml.readthedocs.io/en/v1.7.0/workflow_inputs.html#packaged-terminal-heat-pump'&gt;Packaged Terminal Heat Pump&lt;/a&gt;, &lt;a href='https://openstudio-hpxml.readthedocs.io/en/v1.7.0/workflow_inputs.html#room-air-conditioner-w-reverse-cycle'&gt;Room Air Conditioner w/ Reverse Cycle&lt;/a&gt;, &lt;a href='https://openstudio-hpxml.readthedocs.io/en/v1.7.0/workflow_inputs.html#ground-to-air-heat-pump'&gt;Ground-to-Air Heat Pump&lt;/a&gt;) is used.</description>
      <type>Double</type>
      <units>Btu/hr</units>
      <required>false</required>
      <model_dependent>false</model_dependent>
    </argument>
    <argument>
      <name>heat_pump_fraction_heat_load_served</name>
      <display_name>Heat Pump: Fraction Heat Load Served</display_name>
      <description>The heating load served by the heat pump.</description>
      <type>Double</type>
      <units>Frac</units>
      <required>true</required>
      <model_dependent>false</model_dependent>
      <default_value>1</default_value>
    </argument>
    <argument>
      <name>heat_pump_fraction_cool_load_served</name>
      <display_name>Heat Pump: Fraction Cool Load Served</display_name>
      <description>The cooling load served by the heat pump.</description>
      <type>Double</type>
      <units>Frac</units>
      <required>true</required>
      <model_dependent>false</model_dependent>
      <default_value>1</default_value>
    </argument>
    <argument>
      <name>heat_pump_compressor_lockout_temp</name>
      <display_name>Heat Pump: Compressor Lockout Temperature</display_name>
      <description>The temperature below which the heat pump compressor is disabled. If both this and Backup Heating Lockout Temperature are provided and use the same value, it essentially defines a switchover temperature (for, e.g., a dual-fuel heat pump). Applies to all heat pump types other than ground-to-air. If not provided, the OS-HPXML default (see &lt;a href='https://openstudio-hpxml.readthedocs.io/en/v1.7.0/workflow_inputs.html#air-to-air-heat-pump'&gt;Air-to-Air Heat Pump&lt;/a&gt;, &lt;a href='https://openstudio-hpxml.readthedocs.io/en/v1.7.0/workflow_inputs.html#mini-split-heat-pump'&gt;Mini-Split Heat Pump&lt;/a&gt;, &lt;a href='https://openstudio-hpxml.readthedocs.io/en/v1.7.0/workflow_inputs.html#packaged-terminal-heat-pump'&gt;Packaged Terminal Heat Pump&lt;/a&gt;, &lt;a href='https://openstudio-hpxml.readthedocs.io/en/v1.7.0/workflow_inputs.html#room-air-conditioner-w-reverse-cycle'&gt;Room Air Conditioner w/ Reverse Cycle&lt;/a&gt;) is used.</description>
      <type>Double</type>
      <units>deg-F</units>
      <required>false</required>
      <model_dependent>false</model_dependent>
    </argument>
    <argument>
      <name>heat_pump_backup_type</name>
      <display_name>Heat Pump: Backup Type</display_name>
      <description>The backup type of the heat pump. If 'integrated', represents e.g. built-in electric strip heat or dual-fuel integrated furnace. If 'separate', represents e.g. electric baseboard or boiler based on the Heating System 2 specified below. Use 'none' if there is no backup heating.</description>
      <type>Choice</type>
      <required>true</required>
      <model_dependent>false</model_dependent>
      <default_value>integrated</default_value>
      <choices>
        <choice>
          <value>none</value>
          <display_name>none</display_name>
        </choice>
        <choice>
          <value>integrated</value>
          <display_name>integrated</display_name>
        </choice>
        <choice>
          <value>separate</value>
          <display_name>separate</display_name>
        </choice>
      </choices>
    </argument>
    <argument>
      <name>heat_pump_backup_fuel</name>
      <display_name>Heat Pump: Backup Fuel Type</display_name>
      <description>The backup fuel type of the heat pump. Only applies if Backup Type is 'integrated'.</description>
      <type>Choice</type>
      <required>true</required>
      <model_dependent>false</model_dependent>
      <default_value>electricity</default_value>
      <choices>
        <choice>
          <value>electricity</value>
          <display_name>electricity</display_name>
        </choice>
        <choice>
          <value>natural gas</value>
          <display_name>natural gas</display_name>
        </choice>
        <choice>
          <value>fuel oil</value>
          <display_name>fuel oil</display_name>
        </choice>
        <choice>
          <value>propane</value>
          <display_name>propane</display_name>
        </choice>
      </choices>
    </argument>
    <argument>
      <name>heat_pump_backup_heating_efficiency</name>
      <display_name>Heat Pump: Backup Rated Efficiency</display_name>
      <description>The backup rated efficiency value of the heat pump. Percent for electricity fuel type. AFUE otherwise. Only applies if Backup Type is 'integrated'.</description>
      <type>Double</type>
      <required>true</required>
      <model_dependent>false</model_dependent>
      <default_value>1</default_value>
    </argument>
    <argument>
      <name>heat_pump_backup_heating_capacity</name>
      <display_name>Heat Pump: Backup Heating Capacity</display_name>
      <description>The backup output heating capacity of the heat pump. If not provided, the OS-HPXML autosized default (see &lt;a href='https://openstudio-hpxml.readthedocs.io/en/v1.7.0/workflow_inputs.html#backup'&gt;Backup&lt;/a&gt;) is used. Only applies if Backup Type is 'integrated'.</description>
      <type>Double</type>
      <units>Btu/hr</units>
      <required>false</required>
      <model_dependent>false</model_dependent>
    </argument>
    <argument>
      <name>heat_pump_backup_heating_lockout_temp</name>
      <display_name>Heat Pump: Backup Heating Lockout Temperature</display_name>
      <description>The temperature above which the heat pump backup system is disabled. If both this and Compressor Lockout Temperature are provided and use the same value, it essentially defines a switchover temperature (for, e.g., a dual-fuel heat pump). Applies for both Backup Type of 'integrated' and 'separate'. If not provided, the OS-HPXML default (see &lt;a href='https://openstudio-hpxml.readthedocs.io/en/v1.7.0/workflow_inputs.html#backup'&gt;Backup&lt;/a&gt;) is used.</description>
      <type>Double</type>
      <units>deg-F</units>
      <required>false</required>
      <model_dependent>false</model_dependent>
    </argument>
    <argument>
      <name>heat_pump_sizing_methodology</name>
      <display_name>Heat Pump: Sizing Methodology</display_name>
      <description>The auto-sizing methodology to use when the heat pump capacity is not provided. If not provided, the OS-HPXML default (see &lt;a href='https://openstudio-hpxml.readthedocs.io/en/v1.7.0/workflow_inputs.html#hpxml-hvac-sizing-control'&gt;HPXML HVAC Sizing Control&lt;/a&gt;) is used.</description>
      <type>Choice</type>
      <required>false</required>
      <model_dependent>false</model_dependent>
      <choices>
        <choice>
          <value>ACCA</value>
          <display_name>ACCA</display_name>
        </choice>
        <choice>
          <value>HERS</value>
          <display_name>HERS</display_name>
        </choice>
        <choice>
          <value>MaxLoad</value>
          <display_name>MaxLoad</display_name>
        </choice>
      </choices>
    </argument>
    <argument>
      <name>heat_pump_backup_sizing_methodology</name>
      <display_name>Heat Pump: Backup Sizing Methodology</display_name>
      <description>The auto-sizing methodology to use when the heat pump backup capacity is not provided. If not provided, the OS-HPXML default (see &lt;a href='https://openstudio-hpxml.readthedocs.io/en/v1.7.0/workflow_inputs.html#hpxml-hvac-sizing-control'&gt;HPXML HVAC Sizing Control&lt;/a&gt;) is used.</description>
      <type>Choice</type>
      <required>false</required>
      <model_dependent>false</model_dependent>
      <choices>
        <choice>
          <value>emergency</value>
          <display_name>emergency</display_name>
        </choice>
        <choice>
          <value>supplemental</value>
          <display_name>supplemental</display_name>
        </choice>
      </choices>
    </argument>
    <argument>
      <name>heat_pump_is_ducted</name>
      <display_name>Heat Pump: Is Ducted</display_name>
      <description>Whether the heat pump is ducted or not. Only used for mini-split. It's assumed that air-to-air and ground-to-air are ducted, and packaged terminal heat pump and room air conditioner with reverse cycle are not ducted. If not provided, assumes not ducted.</description>
      <type>Boolean</type>
      <required>false</required>
      <model_dependent>false</model_dependent>
      <choices>
        <choice>
          <value>true</value>
          <display_name>true</display_name>
        </choice>
        <choice>
          <value>false</value>
          <display_name>false</display_name>
        </choice>
      </choices>
    </argument>
    <argument>
      <name>heat_pump_airflow_defect_ratio</name>
      <display_name>Heat Pump: Airflow Defect Ratio</display_name>
      <description>The airflow defect ratio, defined as (InstalledAirflow - DesignAirflow) / DesignAirflow, of the heat pump per ANSI/RESNET/ACCA Standard 310. A value of zero means no airflow defect. Applies only to air-to-air, ducted mini-split, and ground-to-air. If not provided, assumes no defect.</description>
      <type>Double</type>
      <units>Frac</units>
      <required>false</required>
      <model_dependent>false</model_dependent>
    </argument>
    <argument>
      <name>heat_pump_charge_defect_ratio</name>
      <display_name>Heat Pump: Charge Defect Ratio</display_name>
      <description>The refrigerant charge defect ratio, defined as (InstalledCharge - DesignCharge) / DesignCharge, of the heat pump per ANSI/RESNET/ACCA Standard 310. A value of zero means no refrigerant charge defect. Applies to all heat pump types. If not provided, assumes no defect.</description>
      <type>Double</type>
      <units>Frac</units>
      <required>false</required>
      <model_dependent>false</model_dependent>
    </argument>
    <argument>
      <name>heat_pump_crankcase_heater_watts</name>
      <display_name>Heat Pump: Crankcase Heater Power Watts</display_name>
      <description>Heat Pump crankcase heater power consumption in Watts. Applies only to air-to-air, mini-split, packaged terminal heat pump and room air conditioner with reverse cycle. If not provided, the OS-HPXML default (see &lt;a href='https://openstudio-hpxml.readthedocs.io/en/v1.7.0/workflow_inputs.html#air-to-air-heat-pump'&gt;Air-to-Air Heat Pump&lt;/a&gt;, &lt;a href='https://openstudio-hpxml.readthedocs.io/en/v1.7.0/workflow_inputs.html#mini-split-heat-pump'&gt;Mini-Split Heat Pump&lt;/a&gt;, &lt;a href='https://openstudio-hpxml.readthedocs.io/en/v1.7.0/workflow_inputs.html#packaged-terminal-heat-pump'&gt;Packaged Terminal Heat Pump&lt;/a&gt;, &lt;a href='https://openstudio-hpxml.readthedocs.io/en/v1.7.0/workflow_inputs.html#room-air-conditioner-w-reverse-cycle'&gt;Room Air Conditioner w/ Reverse Cycle&lt;/a&gt;) is used.</description>
      <type>Double</type>
      <units>W</units>
      <required>false</required>
      <model_dependent>false</model_dependent>
    </argument>
    <argument>
      <name>hvac_perf_data_capacity_type</name>
      <display_name>HVAC Detailed Performance Data: Capacity Type</display_name>
      <description>Type of capacity values for detailed performance data if available. Applies only to variable-speed air-source HVAC systems (central air conditioners, mini-split air conditioners, air-to-air heat pumps, and mini-split heat pumps).</description>
      <type>Choice</type>
      <units>Absolute capacities</units>
      <required>false</required>
      <model_dependent>false</model_dependent>
      <choices>
        <choice>
          <value>Absolute capacities</value>
          <display_name>Absolute capacities</display_name>
        </choice>
        <choice>
          <value>Normalized capacity fractions</value>
          <display_name>Normalized capacity fractions</display_name>
        </choice>
      </choices>
    </argument>
    <argument>
      <name>hvac_perf_data_heating_outdoor_temperatures</name>
      <display_name>HVAC Detailed Performance Data: Heating Outdoor Temperatures</display_name>
      <description>Outdoor temperatures of heating detailed performance data if available. Applies only to variable-speed air-source HVAC systems (central air conditioners, mini-split air conditioners, air-to-air heat pumps, and mini-split heat pumps). One of the outdoor temperatures must be 47 deg-F. At least two performance data points are required using a comma-separated list.</description>
      <type>String</type>
      <units>deg-F</units>
      <required>false</required>
      <model_dependent>false</model_dependent>
    </argument>
    <argument>
      <name>hvac_perf_data_heating_min_speed_capacities</name>
      <display_name>HVAC Detailed Performance Data: Heating Minimum Speed Capacities</display_name>
      <description>Minimum speed capacities of heating detailed performance data if available. Applies only to variable-speed air-source HVAC systems (central air conditioners, mini-split air conditioners, air-to-air heat pumps, and mini-split heat pumps). At least two performance data points are required using a comma-separated list.</description>
      <type>String</type>
      <units>Btu/hr or Frac</units>
      <required>false</required>
      <model_dependent>false</model_dependent>
    </argument>
    <argument>
      <name>hvac_perf_data_heating_max_speed_capacities</name>
      <display_name>HVAC Detailed Performance Data: Heating Maximum Speed Capacities</display_name>
      <description>Maximum speed capacities of heating detailed performance data if available. Applies only to variable-speed air-source HVAC systems (central air conditioners, mini-split air conditioners, air-to-air heat pumps, and mini-split heat pumps). At least two performance data points are required using a comma-separated list.</description>
      <type>String</type>
      <units>Btu/hr or Frac</units>
      <required>false</required>
      <model_dependent>false</model_dependent>
    </argument>
    <argument>
      <name>hvac_perf_data_heating_min_speed_cops</name>
      <display_name>HVAC Detailed Performance Data: Heating Minimum Speed COPs</display_name>
      <description>Minimum speed efficiency COP values of heating detailed performance data if available. Applies only to variable-speed air-source HVAC systems (central air conditioners, mini-split air conditioners, air-to-air heat pumps, and mini-split heat pumps). At least two performance data points are required using a comma-separated list.</description>
      <type>String</type>
      <units>W/W</units>
      <required>false</required>
      <model_dependent>false</model_dependent>
    </argument>
    <argument>
      <name>hvac_perf_data_heating_max_speed_cops</name>
      <display_name>HVAC Detailed Performance Data: Heating Maximum Speed COPs</display_name>
      <description>Maximum speed efficiency COP values of heating detailed performance data if available. Applies only to variable-speed air-source HVAC systems (central air conditioners, mini-split air conditioners, air-to-air heat pumps, and mini-split heat pumps). At least two performance data points are required using a comma-separated list.</description>
      <type>String</type>
      <units>W/W</units>
      <required>false</required>
      <model_dependent>false</model_dependent>
    </argument>
    <argument>
      <name>hvac_perf_data_cooling_outdoor_temperatures</name>
      <display_name>HVAC Detailed Performance Data: Cooling Outdoor Temperatures</display_name>
      <description>Outdoor temperatures of cooling detailed performance data if available. Applies only to variable-speed air-source HVAC systems (central air conditioners, mini-split air conditioners, air-to-air heat pumps, and mini-split heat pumps). One of the outdoor temperatures must be 95 deg-F. At least two performance data points are required using a comma-separated list.</description>
      <type>String</type>
      <units>deg-F</units>
      <required>false</required>
      <model_dependent>false</model_dependent>
    </argument>
    <argument>
      <name>hvac_perf_data_cooling_min_speed_capacities</name>
      <display_name>HVAC Detailed Performance Data: Cooling Minimum Speed Capacities</display_name>
      <description>Minimum speed capacities of cooling detailed performance data if available. Applies only to variable-speed air-source HVAC systems (central air conditioners, mini-split air conditioners, air-to-air heat pumps, and mini-split heat pumps). At least two performance data points are required using a comma-separated list.</description>
      <type>String</type>
      <units>Btu/hr or Frac</units>
      <required>false</required>
      <model_dependent>false</model_dependent>
    </argument>
    <argument>
      <name>hvac_perf_data_cooling_max_speed_capacities</name>
      <display_name>HVAC Detailed Performance Data: Cooling Maximum Speed Capacities</display_name>
      <description>Maximum speed capacities of cooling detailed performance data if available. Applies only to variable-speed air-source HVAC systems (central air conditioners, mini-split air conditioners, air-to-air heat pumps, and mini-split heat pumps). At least two performance data points are required using a comma-separated list.</description>
      <type>String</type>
      <units>Btu/hr or Frac</units>
      <required>false</required>
      <model_dependent>false</model_dependent>
    </argument>
    <argument>
      <name>hvac_perf_data_cooling_min_speed_cops</name>
      <display_name>HVAC Detailed Performance Data: Cooling Minimum Speed COPs</display_name>
      <description>Minimum speed efficiency COP values of cooling detailed performance data if available. Applies only to variable-speed air-source HVAC systems (central air conditioners, mini-split air conditioners, air-to-air heat pumps, and mini-split heat pumps). At least two performance data points are required using a comma-separated list.</description>
      <type>String</type>
      <units>W/W</units>
      <required>false</required>
      <model_dependent>false</model_dependent>
    </argument>
    <argument>
      <name>hvac_perf_data_cooling_max_speed_cops</name>
      <display_name>HVAC Detailed Performance Data: Cooling Maximum Speed COPs</display_name>
      <description>Maximum speed efficiency COP values of cooling detailed performance data if available. Applies only to variable-speed air-source HVAC systems (central air conditioners, mini-split air conditioners, air-to-air heat pumps, and mini-split heat pumps). At least two performance data points are required using a comma-separated list.</description>
      <type>String</type>
      <units>W/W</units>
      <required>false</required>
      <model_dependent>false</model_dependent>
    </argument>
    <argument>
      <name>geothermal_loop_configuration</name>
      <display_name>Geothermal Loop: Configuration</display_name>
      <description>Configuration of the geothermal loop. Only applies to ground-to-air heat pump type. If not provided, the OS-HPXML default (see &lt;a href='https://openstudio-hpxml.readthedocs.io/en/v1.7.0/workflow_inputs.html#ground-to-air-heat-pump'&gt;Ground-to-Air Heat Pump&lt;/a&gt;) is used.</description>
      <type>Choice</type>
      <required>false</required>
      <model_dependent>false</model_dependent>
      <choices>
        <choice>
          <value>none</value>
          <display_name>none</display_name>
        </choice>
        <choice>
          <value>vertical</value>
          <display_name>vertical</display_name>
        </choice>
      </choices>
    </argument>
    <argument>
      <name>geothermal_loop_borefield_configuration</name>
      <display_name>Geothermal Loop: Borefield Configuration</display_name>
      <description>Borefield configuration of the geothermal loop. Only applies to ground-to-air heat pump type. If not provided, the OS-HPXML default (see &lt;a href='https://openstudio-hpxml.readthedocs.io/en/v1.7.0/workflow_inputs.html#hpxml-geothermal-loops'&gt;HPXML Geothermal Loops&lt;/a&gt;) is used.</description>
      <type>Choice</type>
      <required>false</required>
      <model_dependent>false</model_dependent>
      <choices>
        <choice>
          <value>Rectangle</value>
          <display_name>Rectangle</display_name>
        </choice>
        <choice>
          <value>Open Rectangle</value>
          <display_name>Open Rectangle</display_name>
        </choice>
        <choice>
          <value>C</value>
          <display_name>C</display_name>
        </choice>
        <choice>
          <value>L</value>
          <display_name>L</display_name>
        </choice>
        <choice>
          <value>U</value>
          <display_name>U</display_name>
        </choice>
        <choice>
          <value>Lopsided U</value>
          <display_name>Lopsided U</display_name>
        </choice>
      </choices>
    </argument>
    <argument>
      <name>geothermal_loop_loop_flow</name>
      <display_name>Geothermal Loop: Loop Flow</display_name>
      <description>Water flow rate through the geothermal loop. Only applies to ground-to-air heat pump type. If not provided, the OS-HPXML autosized default (see &lt;a href='https://openstudio-hpxml.readthedocs.io/en/v1.7.0/workflow_inputs.html#hpxml-geothermal-loops'&gt;HPXML Geothermal Loops&lt;/a&gt;) is used.</description>
      <type>Double</type>
      <units>gpm</units>
      <required>false</required>
      <model_dependent>false</model_dependent>
    </argument>
    <argument>
      <name>geothermal_loop_boreholes_count</name>
      <display_name>Geothermal Loop: Boreholes Count</display_name>
      <description>Number of boreholes. Only applies to ground-to-air heat pump type. If not provided, the OS-HPXML autosized default (see &lt;a href='https://openstudio-hpxml.readthedocs.io/en/v1.7.0/workflow_inputs.html#hpxml-geothermal-loops'&gt;HPXML Geothermal Loops&lt;/a&gt;) is used.</description>
      <type>Integer</type>
      <units>#</units>
      <required>false</required>
      <model_dependent>false</model_dependent>
    </argument>
    <argument>
      <name>geothermal_loop_boreholes_length</name>
      <display_name>Geothermal Loop: Boreholes Length</display_name>
      <description>Average length of each borehole (vertical). Only applies to ground-to-air heat pump type. If not provided, the OS-HPXML autosized default (see &lt;a href='https://openstudio-hpxml.readthedocs.io/en/v1.7.0/workflow_inputs.html#hpxml-geothermal-loops'&gt;HPXML Geothermal Loops&lt;/a&gt;) is used.</description>
      <type>Double</type>
      <units>ft</units>
      <required>false</required>
      <model_dependent>false</model_dependent>
    </argument>
    <argument>
      <name>geothermal_loop_boreholes_spacing</name>
      <display_name>Geothermal Loop: Boreholes Spacing</display_name>
      <description>Distance between bores. Only applies to ground-to-air heat pump type. If not provided, the OS-HPXML default (see &lt;a href='https://openstudio-hpxml.readthedocs.io/en/v1.7.0/workflow_inputs.html#hpxml-geothermal-loops'&gt;HPXML Geothermal Loops&lt;/a&gt;) is used.</description>
      <type>Double</type>
      <units>ft</units>
      <required>false</required>
      <model_dependent>false</model_dependent>
    </argument>
    <argument>
      <name>geothermal_loop_boreholes_diameter</name>
      <display_name>Geothermal Loop: Boreholes Diameter</display_name>
      <description>Diameter of bores. Only applies to ground-to-air heat pump type. If not provided, the OS-HPXML default (see &lt;a href='https://openstudio-hpxml.readthedocs.io/en/v1.7.0/workflow_inputs.html#hpxml-geothermal-loops'&gt;HPXML Geothermal Loops&lt;/a&gt;) is used.</description>
      <type>Double</type>
      <units>in</units>
      <required>false</required>
      <model_dependent>false</model_dependent>
    </argument>
    <argument>
      <name>geothermal_loop_grout_type</name>
      <display_name>Geothermal Loop: Grout Type</display_name>
      <description>Grout type of the geothermal loop. Only applies to ground-to-air heat pump type. If not provided, the OS-HPXML default (see &lt;a href='https://openstudio-hpxml.readthedocs.io/en/v1.7.0/workflow_inputs.html#hpxml-geothermal-loops'&gt;HPXML Geothermal Loops&lt;/a&gt;) is used.</description>
      <type>Choice</type>
      <required>false</required>
      <model_dependent>false</model_dependent>
      <choices>
        <choice>
          <value>standard</value>
          <display_name>standard</display_name>
        </choice>
        <choice>
          <value>thermally enhanced</value>
          <display_name>thermally enhanced</display_name>
        </choice>
      </choices>
    </argument>
    <argument>
      <name>geothermal_loop_pipe_type</name>
      <display_name>Geothermal Loop: Pipe Type</display_name>
      <description>Pipe type of the geothermal loop. Only applies to ground-to-air heat pump type. If not provided, the OS-HPXML default (see &lt;a href='https://openstudio-hpxml.readthedocs.io/en/v1.7.0/workflow_inputs.html#hpxml-geothermal-loops'&gt;HPXML Geothermal Loops&lt;/a&gt;) is used.</description>
      <type>Choice</type>
      <required>false</required>
      <model_dependent>false</model_dependent>
      <choices>
        <choice>
          <value>standard</value>
          <display_name>standard</display_name>
        </choice>
        <choice>
          <value>thermally enhanced</value>
          <display_name>thermally enhanced</display_name>
        </choice>
      </choices>
    </argument>
    <argument>
      <name>geothermal_loop_pipe_diameter</name>
      <display_name>Geothermal Loop: Pipe Diameter</display_name>
      <description>Pipe diameter of the geothermal loop. Only applies to ground-to-air heat pump type. If not provided, the OS-HPXML default (see &lt;a href='https://openstudio-hpxml.readthedocs.io/en/v1.7.0/workflow_inputs.html#hpxml-geothermal-loops'&gt;HPXML Geothermal Loops&lt;/a&gt;) is used.</description>
      <type>Choice</type>
      <units>in</units>
      <required>false</required>
      <model_dependent>false</model_dependent>
      <choices>
        <choice>
          <value>3/4" pipe</value>
          <display_name>3/4" pipe</display_name>
        </choice>
        <choice>
          <value>1" pipe</value>
          <display_name>1" pipe</display_name>
        </choice>
        <choice>
          <value>1-1/4" pipe</value>
          <display_name>1-1/4" pipe</display_name>
        </choice>
      </choices>
    </argument>
    <argument>
      <name>heating_system_2_type</name>
      <display_name>Heating System 2: Type</display_name>
      <description>The type of the second heating system.</description>
      <type>Choice</type>
      <required>true</required>
      <model_dependent>false</model_dependent>
      <default_value>none</default_value>
      <choices>
        <choice>
          <value>none</value>
          <display_name>none</display_name>
        </choice>
        <choice>
          <value>Furnace</value>
          <display_name>Furnace</display_name>
        </choice>
        <choice>
          <value>WallFurnace</value>
          <display_name>WallFurnace</display_name>
        </choice>
        <choice>
          <value>FloorFurnace</value>
          <display_name>FloorFurnace</display_name>
        </choice>
        <choice>
          <value>Boiler</value>
          <display_name>Boiler</display_name>
        </choice>
        <choice>
          <value>ElectricResistance</value>
          <display_name>ElectricResistance</display_name>
        </choice>
        <choice>
          <value>Stove</value>
          <display_name>Stove</display_name>
        </choice>
        <choice>
          <value>SpaceHeater</value>
          <display_name>SpaceHeater</display_name>
        </choice>
        <choice>
          <value>Fireplace</value>
          <display_name>Fireplace</display_name>
        </choice>
      </choices>
    </argument>
    <argument>
      <name>heating_system_2_fuel</name>
      <display_name>Heating System 2: Fuel Type</display_name>
      <description>The fuel type of the second heating system. Ignored for ElectricResistance.</description>
      <type>Choice</type>
      <required>true</required>
      <model_dependent>false</model_dependent>
      <default_value>electricity</default_value>
      <choices>
        <choice>
          <value>electricity</value>
          <display_name>electricity</display_name>
        </choice>
        <choice>
          <value>natural gas</value>
          <display_name>natural gas</display_name>
        </choice>
        <choice>
          <value>fuel oil</value>
          <display_name>fuel oil</display_name>
        </choice>
        <choice>
          <value>propane</value>
          <display_name>propane</display_name>
        </choice>
        <choice>
          <value>wood</value>
          <display_name>wood</display_name>
        </choice>
        <choice>
          <value>wood pellets</value>
          <display_name>wood pellets</display_name>
        </choice>
        <choice>
          <value>coal</value>
          <display_name>coal</display_name>
        </choice>
      </choices>
    </argument>
    <argument>
      <name>heating_system_2_heating_efficiency</name>
      <display_name>Heating System 2: Rated AFUE or Percent</display_name>
      <description>The rated heating efficiency value of the second heating system.</description>
      <type>Double</type>
      <units>Frac</units>
      <required>true</required>
      <model_dependent>false</model_dependent>
      <default_value>1</default_value>
    </argument>
    <argument>
      <name>heating_system_2_heating_capacity</name>
      <display_name>Heating System 2: Heating Capacity</display_name>
      <description>The output heating capacity of the second heating system. If not provided, the OS-HPXML autosized default (see &lt;a href='https://openstudio-hpxml.readthedocs.io/en/v1.7.0/workflow_inputs.html#hpxml-heating-systems'&gt;HPXML Heating Systems&lt;/a&gt;) is used.</description>
      <type>Double</type>
      <units>Btu/hr</units>
      <required>false</required>
      <model_dependent>false</model_dependent>
    </argument>
    <argument>
      <name>heating_system_2_fraction_heat_load_served</name>
      <display_name>Heating System 2: Fraction Heat Load Served</display_name>
      <description>The heat load served fraction of the second heating system. Ignored if this heating system serves as a backup system for a heat pump.</description>
      <type>Double</type>
      <units>Frac</units>
      <required>true</required>
      <model_dependent>false</model_dependent>
      <default_value>0.25</default_value>
    </argument>
    <argument>
      <name>hvac_control_heating_weekday_setpoint</name>
      <display_name>HVAC Control: Heating Weekday Setpoint Schedule</display_name>
      <description>Specify the constant or 24-hour comma-separated weekday heating setpoint schedule. Required unless a detailed CSV schedule is provided.</description>
      <type>String</type>
      <units>deg-F</units>
      <required>false</required>
      <model_dependent>false</model_dependent>
    </argument>
    <argument>
      <name>hvac_control_heating_weekend_setpoint</name>
      <display_name>HVAC Control: Heating Weekend Setpoint Schedule</display_name>
      <description>Specify the constant or 24-hour comma-separated weekend heating setpoint schedule. Required unless a detailed CSV schedule is provided.</description>
      <type>String</type>
      <units>deg-F</units>
      <required>false</required>
      <model_dependent>false</model_dependent>
    </argument>
    <argument>
      <name>hvac_control_cooling_weekday_setpoint</name>
      <display_name>HVAC Control: Cooling Weekday Setpoint Schedule</display_name>
      <description>Specify the constant or 24-hour comma-separated weekday cooling setpoint schedule. Required unless a detailed CSV schedule is provided.</description>
      <type>String</type>
      <units>deg-F</units>
      <required>false</required>
      <model_dependent>false</model_dependent>
    </argument>
    <argument>
      <name>hvac_control_cooling_weekend_setpoint</name>
      <display_name>HVAC Control: Cooling Weekend Setpoint Schedule</display_name>
      <description>Specify the constant or 24-hour comma-separated weekend cooling setpoint schedule. Required unless a detailed CSV schedule is provided.</description>
      <type>String</type>
      <units>deg-F</units>
      <required>false</required>
      <model_dependent>false</model_dependent>
    </argument>
    <argument>
      <name>hvac_control_heating_season_period</name>
      <display_name>HVAC Control: Heating Season Period</display_name>
      <description>Enter a date like 'Nov 1 - Jun 30'. If not provided, the OS-HPXML default (see &lt;a href='https://openstudio-hpxml.readthedocs.io/en/v1.7.0/workflow_inputs.html#hpxml-hvac-control'&gt;HPXML HVAC Control&lt;/a&gt;) is used. Can also provide 'BuildingAmerica' to use automatic seasons from the Building America House Simulation Protocols.</description>
      <type>String</type>
      <required>false</required>
      <model_dependent>false</model_dependent>
    </argument>
    <argument>
      <name>hvac_control_cooling_season_period</name>
      <display_name>HVAC Control: Cooling Season Period</display_name>
      <description>Enter a date like 'Jun 1 - Oct 31'. If not provided, the OS-HPXML default (see &lt;a href='https://openstudio-hpxml.readthedocs.io/en/v1.7.0/workflow_inputs.html#hpxml-hvac-control'&gt;HPXML HVAC Control&lt;/a&gt;) is used. Can also provide 'BuildingAmerica' to use automatic seasons from the Building America House Simulation Protocols.</description>
      <type>String</type>
      <required>false</required>
      <model_dependent>false</model_dependent>
    </argument>
    <argument>
      <name>ducts_leakage_units</name>
      <display_name>Ducts: Leakage Units</display_name>
      <description>The leakage units of the ducts.</description>
      <type>Choice</type>
      <required>true</required>
      <model_dependent>false</model_dependent>
      <default_value>Percent</default_value>
      <choices>
        <choice>
          <value>CFM25</value>
          <display_name>CFM25</display_name>
        </choice>
        <choice>
          <value>CFM50</value>
          <display_name>CFM50</display_name>
        </choice>
        <choice>
          <value>Percent</value>
          <display_name>Percent</display_name>
        </choice>
      </choices>
    </argument>
    <argument>
      <name>ducts_supply_leakage_to_outside_value</name>
      <display_name>Ducts: Supply Leakage to Outside Value</display_name>
      <description>The leakage value to outside for the supply ducts.</description>
      <type>Double</type>
      <required>true</required>
      <model_dependent>false</model_dependent>
      <default_value>0.1</default_value>
    </argument>
    <argument>
      <name>ducts_return_leakage_to_outside_value</name>
      <display_name>Ducts: Return Leakage to Outside Value</display_name>
      <description>The leakage value to outside for the return ducts.</description>
      <type>Double</type>
      <required>true</required>
      <model_dependent>false</model_dependent>
      <default_value>0.1</default_value>
    </argument>
    <argument>
      <name>ducts_supply_location</name>
      <display_name>Ducts: Supply Location</display_name>
      <description>The location of the supply ducts. If not provided, the OS-HPXML default (see &lt;a href='https://openstudio-hpxml.readthedocs.io/en/v1.7.0/workflow_inputs.html#air-distribution'&gt;Air Distribution&lt;/a&gt;) is used.</description>
      <type>Choice</type>
      <required>false</required>
      <model_dependent>false</model_dependent>
      <choices>
        <choice>
          <value>conditioned space</value>
          <display_name>conditioned space</display_name>
        </choice>
        <choice>
          <value>basement - conditioned</value>
          <display_name>basement - conditioned</display_name>
        </choice>
        <choice>
          <value>basement - unconditioned</value>
          <display_name>basement - unconditioned</display_name>
        </choice>
        <choice>
          <value>crawlspace</value>
          <display_name>crawlspace</display_name>
        </choice>
        <choice>
          <value>crawlspace - vented</value>
          <display_name>crawlspace - vented</display_name>
        </choice>
        <choice>
          <value>crawlspace - unvented</value>
          <display_name>crawlspace - unvented</display_name>
        </choice>
        <choice>
          <value>crawlspace - conditioned</value>
          <display_name>crawlspace - conditioned</display_name>
        </choice>
        <choice>
          <value>attic</value>
          <display_name>attic</display_name>
        </choice>
        <choice>
          <value>attic - vented</value>
          <display_name>attic - vented</display_name>
        </choice>
        <choice>
          <value>attic - unvented</value>
          <display_name>attic - unvented</display_name>
        </choice>
        <choice>
          <value>garage</value>
          <display_name>garage</display_name>
        </choice>
        <choice>
          <value>exterior wall</value>
          <display_name>exterior wall</display_name>
        </choice>
        <choice>
          <value>under slab</value>
          <display_name>under slab</display_name>
        </choice>
        <choice>
          <value>roof deck</value>
          <display_name>roof deck</display_name>
        </choice>
        <choice>
          <value>outside</value>
          <display_name>outside</display_name>
        </choice>
        <choice>
          <value>other housing unit</value>
          <display_name>other housing unit</display_name>
        </choice>
        <choice>
          <value>other heated space</value>
          <display_name>other heated space</display_name>
        </choice>
        <choice>
          <value>other multifamily buffer space</value>
          <display_name>other multifamily buffer space</display_name>
        </choice>
        <choice>
          <value>other non-freezing space</value>
          <display_name>other non-freezing space</display_name>
        </choice>
        <choice>
          <value>manufactured home belly</value>
          <display_name>manufactured home belly</display_name>
        </choice>
      </choices>
    </argument>
    <argument>
      <name>ducts_supply_insulation_r</name>
      <display_name>Ducts: Supply Insulation R-Value</display_name>
      <description>The insulation r-value of the supply ducts excluding air films.</description>
      <type>Double</type>
      <units>h-ft^2-R/Btu</units>
      <required>true</required>
      <model_dependent>false</model_dependent>
      <default_value>0</default_value>
    </argument>
    <argument>
      <name>ducts_supply_buried_insulation_level</name>
      <display_name>Ducts: Supply Buried Insulation Level</display_name>
      <description>Whether the supply ducts are buried in, e.g., attic loose-fill insulation. Partially buried ducts have insulation that does not cover the top of the ducts. Fully buried ducts have insulation that just covers the top of the ducts. Deeply buried ducts have insulation that continues above the top of the ducts.</description>
      <type>Choice</type>
      <required>false</required>
      <model_dependent>false</model_dependent>
      <choices>
        <choice>
          <value>not buried</value>
          <display_name>not buried</display_name>
        </choice>
        <choice>
          <value>partially buried</value>
          <display_name>partially buried</display_name>
        </choice>
        <choice>
          <value>fully buried</value>
          <display_name>fully buried</display_name>
        </choice>
        <choice>
          <value>deeply buried</value>
          <display_name>deeply buried</display_name>
        </choice>
      </choices>
    </argument>
    <argument>
      <name>ducts_supply_surface_area</name>
      <display_name>Ducts: Supply Surface Area</display_name>
      <description>The supply ducts surface area in the given location. If neither Surface Area nor Area Fraction provided, the OS-HPXML default (see &lt;a href='https://openstudio-hpxml.readthedocs.io/en/v1.7.0/workflow_inputs.html#air-distribution'&gt;Air Distribution&lt;/a&gt;) is used.</description>
      <type>Double</type>
      <units>ft^2</units>
      <required>false</required>
      <model_dependent>false</model_dependent>
    </argument>
    <argument>
      <name>ducts_supply_surface_area_fraction</name>
      <display_name>Ducts: Supply Area Fraction</display_name>
      <description>The fraction of supply ducts surface area in the given location. Only used if Surface Area is not provided. If the fraction is less than 1, the remaining duct area is assumed to be in conditioned space. If neither Surface Area nor Area Fraction provided, the OS-HPXML default (see &lt;a href='https://openstudio-hpxml.readthedocs.io/en/v1.7.0/workflow_inputs.html#air-distribution'&gt;Air Distribution&lt;/a&gt;) is used.</description>
      <type>Double</type>
      <units>frac</units>
      <required>false</required>
      <model_dependent>false</model_dependent>
    </argument>
    <argument>
      <name>ducts_return_location</name>
      <display_name>Ducts: Return Location</display_name>
      <description>The location of the return ducts. If not provided, the OS-HPXML default (see &lt;a href='https://openstudio-hpxml.readthedocs.io/en/v1.7.0/workflow_inputs.html#air-distribution'&gt;Air Distribution&lt;/a&gt;) is used.</description>
      <type>Choice</type>
      <required>false</required>
      <model_dependent>false</model_dependent>
      <choices>
        <choice>
          <value>conditioned space</value>
          <display_name>conditioned space</display_name>
        </choice>
        <choice>
          <value>basement - conditioned</value>
          <display_name>basement - conditioned</display_name>
        </choice>
        <choice>
          <value>basement - unconditioned</value>
          <display_name>basement - unconditioned</display_name>
        </choice>
        <choice>
          <value>crawlspace</value>
          <display_name>crawlspace</display_name>
        </choice>
        <choice>
          <value>crawlspace - vented</value>
          <display_name>crawlspace - vented</display_name>
        </choice>
        <choice>
          <value>crawlspace - unvented</value>
          <display_name>crawlspace - unvented</display_name>
        </choice>
        <choice>
          <value>crawlspace - conditioned</value>
          <display_name>crawlspace - conditioned</display_name>
        </choice>
        <choice>
          <value>attic</value>
          <display_name>attic</display_name>
        </choice>
        <choice>
          <value>attic - vented</value>
          <display_name>attic - vented</display_name>
        </choice>
        <choice>
          <value>attic - unvented</value>
          <display_name>attic - unvented</display_name>
        </choice>
        <choice>
          <value>garage</value>
          <display_name>garage</display_name>
        </choice>
        <choice>
          <value>exterior wall</value>
          <display_name>exterior wall</display_name>
        </choice>
        <choice>
          <value>under slab</value>
          <display_name>under slab</display_name>
        </choice>
        <choice>
          <value>roof deck</value>
          <display_name>roof deck</display_name>
        </choice>
        <choice>
          <value>outside</value>
          <display_name>outside</display_name>
        </choice>
        <choice>
          <value>other housing unit</value>
          <display_name>other housing unit</display_name>
        </choice>
        <choice>
          <value>other heated space</value>
          <display_name>other heated space</display_name>
        </choice>
        <choice>
          <value>other multifamily buffer space</value>
          <display_name>other multifamily buffer space</display_name>
        </choice>
        <choice>
          <value>other non-freezing space</value>
          <display_name>other non-freezing space</display_name>
        </choice>
        <choice>
          <value>manufactured home belly</value>
          <display_name>manufactured home belly</display_name>
        </choice>
      </choices>
    </argument>
    <argument>
      <name>ducts_return_insulation_r</name>
      <display_name>Ducts: Return Insulation R-Value</display_name>
      <description>The insulation r-value of the return ducts excluding air films.</description>
      <type>Double</type>
      <units>h-ft^2-R/Btu</units>
      <required>true</required>
      <model_dependent>false</model_dependent>
      <default_value>0</default_value>
    </argument>
    <argument>
      <name>ducts_return_buried_insulation_level</name>
      <display_name>Ducts: Return Buried Insulation Level</display_name>
      <description>Whether the return ducts are buried in, e.g., attic loose-fill insulation. Partially buried ducts have insulation that does not cover the top of the ducts. Fully buried ducts have insulation that just covers the top of the ducts. Deeply buried ducts have insulation that continues above the top of the ducts.</description>
      <type>Choice</type>
      <required>false</required>
      <model_dependent>false</model_dependent>
      <choices>
        <choice>
          <value>not buried</value>
          <display_name>not buried</display_name>
        </choice>
        <choice>
          <value>partially buried</value>
          <display_name>partially buried</display_name>
        </choice>
        <choice>
          <value>fully buried</value>
          <display_name>fully buried</display_name>
        </choice>
        <choice>
          <value>deeply buried</value>
          <display_name>deeply buried</display_name>
        </choice>
      </choices>
    </argument>
    <argument>
      <name>ducts_return_surface_area</name>
      <display_name>Ducts: Return Surface Area</display_name>
      <description>The return ducts surface area in the given location. If neither Surface Area nor Area Fraction provided, the OS-HPXML default (see &lt;a href='https://openstudio-hpxml.readthedocs.io/en/v1.7.0/workflow_inputs.html#air-distribution'&gt;Air Distribution&lt;/a&gt;) is used.</description>
      <type>Double</type>
      <units>ft^2</units>
      <required>false</required>
      <model_dependent>false</model_dependent>
    </argument>
    <argument>
      <name>ducts_return_surface_area_fraction</name>
      <display_name>Ducts: Return Area Fraction</display_name>
      <description>The fraction of return ducts surface area in the given location. Only used if Surface Area is not provided. If the fraction is less than 1, the remaining duct area is assumed to be in conditioned space. If neither Surface Area nor Area Fraction provided, the OS-HPXML default (see &lt;a href='https://openstudio-hpxml.readthedocs.io/en/v1.7.0/workflow_inputs.html#air-distribution'&gt;Air Distribution&lt;/a&gt;) is used.</description>
      <type>Double</type>
      <units>frac</units>
      <required>false</required>
      <model_dependent>false</model_dependent>
    </argument>
    <argument>
      <name>ducts_number_of_return_registers</name>
      <display_name>Ducts: Number of Return Registers</display_name>
      <description>The number of return registers of the ducts. Only used to calculate default return duct surface area. If not provided, the OS-HPXML default (see &lt;a href='https://openstudio-hpxml.readthedocs.io/en/v1.7.0/workflow_inputs.html#air-distribution'&gt;Air Distribution&lt;/a&gt;) is used.</description>
      <type>Integer</type>
      <units>#</units>
      <required>false</required>
      <model_dependent>false</model_dependent>
    </argument>
    <argument>
      <name>mech_vent_fan_type</name>
      <display_name>Mechanical Ventilation: Fan Type</display_name>
      <description>The type of the mechanical ventilation. Use 'none' if there is no mechanical ventilation system.</description>
      <type>Choice</type>
      <required>true</required>
      <model_dependent>false</model_dependent>
      <default_value>none</default_value>
      <choices>
        <choice>
          <value>none</value>
          <display_name>none</display_name>
        </choice>
        <choice>
          <value>exhaust only</value>
          <display_name>exhaust only</display_name>
        </choice>
        <choice>
          <value>supply only</value>
          <display_name>supply only</display_name>
        </choice>
        <choice>
          <value>energy recovery ventilator</value>
          <display_name>energy recovery ventilator</display_name>
        </choice>
        <choice>
          <value>heat recovery ventilator</value>
          <display_name>heat recovery ventilator</display_name>
        </choice>
        <choice>
          <value>balanced</value>
          <display_name>balanced</display_name>
        </choice>
        <choice>
          <value>central fan integrated supply</value>
          <display_name>central fan integrated supply</display_name>
        </choice>
      </choices>
    </argument>
    <argument>
      <name>mech_vent_flow_rate</name>
      <display_name>Mechanical Ventilation: Flow Rate</display_name>
      <description>The flow rate of the mechanical ventilation. If not provided, the OS-HPXML default (see &lt;a href='https://openstudio-hpxml.readthedocs.io/en/v1.7.0/workflow_inputs.html#hpxml-mechanical-ventilation-fans'&gt;HPXML Mechanical Ventilation Fans&lt;/a&gt;) is used.</description>
      <type>Double</type>
      <units>CFM</units>
      <required>false</required>
      <model_dependent>false</model_dependent>
    </argument>
    <argument>
      <name>mech_vent_hours_in_operation</name>
      <display_name>Mechanical Ventilation: Hours In Operation</display_name>
      <description>The hours in operation of the mechanical ventilation. If not provided, the OS-HPXML default (see &lt;a href='https://openstudio-hpxml.readthedocs.io/en/v1.7.0/workflow_inputs.html#hpxml-mechanical-ventilation-fans'&gt;HPXML Mechanical Ventilation Fans&lt;/a&gt;) is used.</description>
      <type>Double</type>
      <units>hrs/day</units>
      <required>false</required>
      <model_dependent>false</model_dependent>
    </argument>
    <argument>
      <name>mech_vent_recovery_efficiency_type</name>
      <display_name>Mechanical Ventilation: Total Recovery Efficiency Type</display_name>
      <description>The total recovery efficiency type of the mechanical ventilation.</description>
      <type>Choice</type>
      <required>true</required>
      <model_dependent>false</model_dependent>
      <default_value>Unadjusted</default_value>
      <choices>
        <choice>
          <value>Unadjusted</value>
          <display_name>Unadjusted</display_name>
        </choice>
        <choice>
          <value>Adjusted</value>
          <display_name>Adjusted</display_name>
        </choice>
      </choices>
    </argument>
    <argument>
      <name>mech_vent_total_recovery_efficiency</name>
      <display_name>Mechanical Ventilation: Total Recovery Efficiency</display_name>
      <description>The Unadjusted or Adjusted total recovery efficiency of the mechanical ventilation. Applies to energy recovery ventilator.</description>
      <type>Double</type>
      <units>Frac</units>
      <required>true</required>
      <model_dependent>false</model_dependent>
      <default_value>0.48</default_value>
    </argument>
    <argument>
      <name>mech_vent_sensible_recovery_efficiency</name>
      <display_name>Mechanical Ventilation: Sensible Recovery Efficiency</display_name>
      <description>The Unadjusted or Adjusted sensible recovery efficiency of the mechanical ventilation. Applies to energy recovery ventilator and heat recovery ventilator.</description>
      <type>Double</type>
      <units>Frac</units>
      <required>true</required>
      <model_dependent>false</model_dependent>
      <default_value>0.72</default_value>
    </argument>
    <argument>
      <name>mech_vent_fan_power</name>
      <display_name>Mechanical Ventilation: Fan Power</display_name>
      <description>The fan power of the mechanical ventilation. If not provided, the OS-HPXML default (see &lt;a href='https://openstudio-hpxml.readthedocs.io/en/v1.7.0/workflow_inputs.html#hpxml-mechanical-ventilation-fans'&gt;HPXML Mechanical Ventilation Fans&lt;/a&gt;) is used.</description>
      <type>Double</type>
      <units>W</units>
      <required>false</required>
      <model_dependent>false</model_dependent>
    </argument>
    <argument>
      <name>mech_vent_num_units_served</name>
      <display_name>Mechanical Ventilation: Number of Units Served</display_name>
      <description>Number of dwelling units served by the mechanical ventilation system. Must be 1 if single-family detached. Used to apportion flow rate and fan power to the unit.</description>
      <type>Integer</type>
      <units>#</units>
      <required>true</required>
      <model_dependent>false</model_dependent>
      <default_value>1</default_value>
    </argument>
    <argument>
      <name>mech_vent_shared_frac_recirculation</name>
      <display_name>Shared Mechanical Ventilation: Fraction Recirculation</display_name>
      <description>Fraction of the total supply air that is recirculated, with the remainder assumed to be outdoor air. The value must be 0 for exhaust only systems. Required for a shared mechanical ventilation system.</description>
      <type>Double</type>
      <units>Frac</units>
      <required>false</required>
      <model_dependent>false</model_dependent>
    </argument>
    <argument>
      <name>mech_vent_shared_preheating_fuel</name>
      <display_name>Shared Mechanical Ventilation: Preheating Fuel</display_name>
      <description>Fuel type of the preconditioning heating equipment. Only used for a shared mechanical ventilation system. If not provided, assumes no preheating.</description>
      <type>Choice</type>
      <required>false</required>
      <model_dependent>false</model_dependent>
      <choices>
        <choice>
          <value>electricity</value>
          <display_name>electricity</display_name>
        </choice>
        <choice>
          <value>natural gas</value>
          <display_name>natural gas</display_name>
        </choice>
        <choice>
          <value>fuel oil</value>
          <display_name>fuel oil</display_name>
        </choice>
        <choice>
          <value>propane</value>
          <display_name>propane</display_name>
        </choice>
        <choice>
          <value>wood</value>
          <display_name>wood</display_name>
        </choice>
        <choice>
          <value>wood pellets</value>
          <display_name>wood pellets</display_name>
        </choice>
        <choice>
          <value>coal</value>
          <display_name>coal</display_name>
        </choice>
      </choices>
    </argument>
    <argument>
      <name>mech_vent_shared_preheating_efficiency</name>
      <display_name>Shared Mechanical Ventilation: Preheating Efficiency</display_name>
      <description>Efficiency of the preconditioning heating equipment. Only used for a shared mechanical ventilation system. If not provided, assumes no preheating.</description>
      <type>Double</type>
      <units>COP</units>
      <required>false</required>
      <model_dependent>false</model_dependent>
    </argument>
    <argument>
      <name>mech_vent_shared_preheating_fraction_heat_load_served</name>
      <display_name>Shared Mechanical Ventilation: Preheating Fraction Ventilation Heat Load Served</display_name>
      <description>Fraction of heating load introduced by the shared ventilation system that is met by the preconditioning heating equipment. If not provided, assumes no preheating.</description>
      <type>Double</type>
      <units>Frac</units>
      <required>false</required>
      <model_dependent>false</model_dependent>
    </argument>
    <argument>
      <name>mech_vent_shared_precooling_fuel</name>
      <display_name>Shared Mechanical Ventilation: Precooling Fuel</display_name>
      <description>Fuel type of the preconditioning cooling equipment. Only used for a shared mechanical ventilation system. If not provided, assumes no precooling.</description>
      <type>Choice</type>
      <required>false</required>
      <model_dependent>false</model_dependent>
      <choices>
        <choice>
          <value>electricity</value>
          <display_name>electricity</display_name>
        </choice>
      </choices>
    </argument>
    <argument>
      <name>mech_vent_shared_precooling_efficiency</name>
      <display_name>Shared Mechanical Ventilation: Precooling Efficiency</display_name>
      <description>Efficiency of the preconditioning cooling equipment. Only used for a shared mechanical ventilation system. If not provided, assumes no precooling.</description>
      <type>Double</type>
      <units>COP</units>
      <required>false</required>
      <model_dependent>false</model_dependent>
    </argument>
    <argument>
      <name>mech_vent_shared_precooling_fraction_cool_load_served</name>
      <display_name>Shared Mechanical Ventilation: Precooling Fraction Ventilation Cool Load Served</display_name>
      <description>Fraction of cooling load introduced by the shared ventilation system that is met by the preconditioning cooling equipment. If not provided, assumes no precooling.</description>
      <type>Double</type>
      <units>Frac</units>
      <required>false</required>
      <model_dependent>false</model_dependent>
    </argument>
    <argument>
      <name>mech_vent_2_fan_type</name>
      <display_name>Mechanical Ventilation 2: Fan Type</display_name>
      <description>The type of the second mechanical ventilation. Use 'none' if there is no second mechanical ventilation system.</description>
      <type>Choice</type>
      <required>true</required>
      <model_dependent>false</model_dependent>
      <default_value>none</default_value>
      <choices>
        <choice>
          <value>none</value>
          <display_name>none</display_name>
        </choice>
        <choice>
          <value>exhaust only</value>
          <display_name>exhaust only</display_name>
        </choice>
        <choice>
          <value>supply only</value>
          <display_name>supply only</display_name>
        </choice>
        <choice>
          <value>energy recovery ventilator</value>
          <display_name>energy recovery ventilator</display_name>
        </choice>
        <choice>
          <value>heat recovery ventilator</value>
          <display_name>heat recovery ventilator</display_name>
        </choice>
        <choice>
          <value>balanced</value>
          <display_name>balanced</display_name>
        </choice>
      </choices>
    </argument>
    <argument>
      <name>mech_vent_2_flow_rate</name>
      <display_name>Mechanical Ventilation 2: Flow Rate</display_name>
      <description>The flow rate of the second mechanical ventilation.</description>
      <type>Double</type>
      <units>CFM</units>
      <required>true</required>
      <model_dependent>false</model_dependent>
      <default_value>110</default_value>
    </argument>
    <argument>
      <name>mech_vent_2_hours_in_operation</name>
      <display_name>Mechanical Ventilation 2: Hours In Operation</display_name>
      <description>The hours in operation of the second mechanical ventilation.</description>
      <type>Double</type>
      <units>hrs/day</units>
      <required>true</required>
      <model_dependent>false</model_dependent>
      <default_value>24</default_value>
    </argument>
    <argument>
      <name>mech_vent_2_recovery_efficiency_type</name>
      <display_name>Mechanical Ventilation 2: Total Recovery Efficiency Type</display_name>
      <description>The total recovery efficiency type of the second mechanical ventilation.</description>
      <type>Choice</type>
      <required>true</required>
      <model_dependent>false</model_dependent>
      <default_value>Unadjusted</default_value>
      <choices>
        <choice>
          <value>Unadjusted</value>
          <display_name>Unadjusted</display_name>
        </choice>
        <choice>
          <value>Adjusted</value>
          <display_name>Adjusted</display_name>
        </choice>
      </choices>
    </argument>
    <argument>
      <name>mech_vent_2_total_recovery_efficiency</name>
      <display_name>Mechanical Ventilation 2: Total Recovery Efficiency</display_name>
      <description>The Unadjusted or Adjusted total recovery efficiency of the second mechanical ventilation. Applies to energy recovery ventilator.</description>
      <type>Double</type>
      <units>Frac</units>
      <required>true</required>
      <model_dependent>false</model_dependent>
      <default_value>0.48</default_value>
    </argument>
    <argument>
      <name>mech_vent_2_sensible_recovery_efficiency</name>
      <display_name>Mechanical Ventilation 2: Sensible Recovery Efficiency</display_name>
      <description>The Unadjusted or Adjusted sensible recovery efficiency of the second mechanical ventilation. Applies to energy recovery ventilator and heat recovery ventilator.</description>
      <type>Double</type>
      <units>Frac</units>
      <required>true</required>
      <model_dependent>false</model_dependent>
      <default_value>0.72</default_value>
    </argument>
    <argument>
      <name>mech_vent_2_fan_power</name>
      <display_name>Mechanical Ventilation 2: Fan Power</display_name>
      <description>The fan power of the second mechanical ventilation.</description>
      <type>Double</type>
      <units>W</units>
      <required>true</required>
      <model_dependent>false</model_dependent>
      <default_value>30</default_value>
    </argument>
    <argument>
      <name>kitchen_fans_quantity</name>
      <display_name>Kitchen Fans: Quantity</display_name>
      <description>The quantity of the kitchen fans. If not provided, the OS-HPXML default (see &lt;a href='https://openstudio-hpxml.readthedocs.io/en/v1.7.0/workflow_inputs.html#hpxml-local-ventilation-fans'&gt;HPXML Local Ventilation Fans&lt;/a&gt;) is used.</description>
      <type>Integer</type>
      <units>#</units>
      <required>false</required>
      <model_dependent>false</model_dependent>
    </argument>
    <argument>
      <name>kitchen_fans_flow_rate</name>
      <display_name>Kitchen Fans: Flow Rate</display_name>
      <description>The flow rate of the kitchen fan. If not provided, the OS-HPXML default (see &lt;a href='https://openstudio-hpxml.readthedocs.io/en/v1.7.0/workflow_inputs.html#hpxml-local-ventilation-fans'&gt;HPXML Local Ventilation Fans&lt;/a&gt;) is used.</description>
      <type>Double</type>
      <units>CFM</units>
      <required>false</required>
      <model_dependent>false</model_dependent>
    </argument>
    <argument>
      <name>kitchen_fans_hours_in_operation</name>
      <display_name>Kitchen Fans: Hours In Operation</display_name>
      <description>The hours in operation of the kitchen fan. If not provided, the OS-HPXML default (see &lt;a href='https://openstudio-hpxml.readthedocs.io/en/v1.7.0/workflow_inputs.html#hpxml-local-ventilation-fans'&gt;HPXML Local Ventilation Fans&lt;/a&gt;) is used.</description>
      <type>Double</type>
      <units>hrs/day</units>
      <required>false</required>
      <model_dependent>false</model_dependent>
    </argument>
    <argument>
      <name>kitchen_fans_power</name>
      <display_name>Kitchen Fans: Fan Power</display_name>
      <description>The fan power of the kitchen fan. If not provided, the OS-HPXML default (see &lt;a href='https://openstudio-hpxml.readthedocs.io/en/v1.7.0/workflow_inputs.html#hpxml-local-ventilation-fans'&gt;HPXML Local Ventilation Fans&lt;/a&gt;) is used.</description>
      <type>Double</type>
      <units>W</units>
      <required>false</required>
      <model_dependent>false</model_dependent>
    </argument>
    <argument>
      <name>kitchen_fans_start_hour</name>
      <display_name>Kitchen Fans: Start Hour</display_name>
      <description>The start hour of the kitchen fan. If not provided, the OS-HPXML default (see &lt;a href='https://openstudio-hpxml.readthedocs.io/en/v1.7.0/workflow_inputs.html#hpxml-local-ventilation-fans'&gt;HPXML Local Ventilation Fans&lt;/a&gt;) is used.</description>
      <type>Integer</type>
      <units>hr</units>
      <required>false</required>
      <model_dependent>false</model_dependent>
    </argument>
    <argument>
      <name>bathroom_fans_quantity</name>
      <display_name>Bathroom Fans: Quantity</display_name>
      <description>The quantity of the bathroom fans. If not provided, the OS-HPXML default (see &lt;a href='https://openstudio-hpxml.readthedocs.io/en/v1.7.0/workflow_inputs.html#hpxml-local-ventilation-fans'&gt;HPXML Local Ventilation Fans&lt;/a&gt;) is used.</description>
      <type>Integer</type>
      <units>#</units>
      <required>false</required>
      <model_dependent>false</model_dependent>
    </argument>
    <argument>
      <name>bathroom_fans_flow_rate</name>
      <display_name>Bathroom Fans: Flow Rate</display_name>
      <description>The flow rate of the bathroom fans. If not provided, the OS-HPXML default (see &lt;a href='https://openstudio-hpxml.readthedocs.io/en/v1.7.0/workflow_inputs.html#hpxml-local-ventilation-fans'&gt;HPXML Local Ventilation Fans&lt;/a&gt;) is used.</description>
      <type>Double</type>
      <units>CFM</units>
      <required>false</required>
      <model_dependent>false</model_dependent>
    </argument>
    <argument>
      <name>bathroom_fans_hours_in_operation</name>
      <display_name>Bathroom Fans: Hours In Operation</display_name>
      <description>The hours in operation of the bathroom fans. If not provided, the OS-HPXML default (see &lt;a href='https://openstudio-hpxml.readthedocs.io/en/v1.7.0/workflow_inputs.html#hpxml-local-ventilation-fans'&gt;HPXML Local Ventilation Fans&lt;/a&gt;) is used.</description>
      <type>Double</type>
      <units>hrs/day</units>
      <required>false</required>
      <model_dependent>false</model_dependent>
    </argument>
    <argument>
      <name>bathroom_fans_power</name>
      <display_name>Bathroom Fans: Fan Power</display_name>
      <description>The fan power of the bathroom fans. If not provided, the OS-HPXML default (see &lt;a href='https://openstudio-hpxml.readthedocs.io/en/v1.7.0/workflow_inputs.html#hpxml-local-ventilation-fans'&gt;HPXML Local Ventilation Fans&lt;/a&gt;) is used.</description>
      <type>Double</type>
      <units>W</units>
      <required>false</required>
      <model_dependent>false</model_dependent>
    </argument>
    <argument>
      <name>bathroom_fans_start_hour</name>
      <display_name>Bathroom Fans: Start Hour</display_name>
      <description>The start hour of the bathroom fans. If not provided, the OS-HPXML default (see &lt;a href='https://openstudio-hpxml.readthedocs.io/en/v1.7.0/workflow_inputs.html#hpxml-local-ventilation-fans'&gt;HPXML Local Ventilation Fans&lt;/a&gt;) is used.</description>
      <type>Integer</type>
      <units>hr</units>
      <required>false</required>
      <model_dependent>false</model_dependent>
    </argument>
    <argument>
      <name>whole_house_fan_present</name>
      <display_name>Whole House Fan: Present</display_name>
      <description>Whether there is a whole house fan.</description>
      <type>Boolean</type>
      <required>true</required>
      <model_dependent>false</model_dependent>
      <default_value>false</default_value>
      <choices>
        <choice>
          <value>true</value>
          <display_name>true</display_name>
        </choice>
        <choice>
          <value>false</value>
          <display_name>false</display_name>
        </choice>
      </choices>
    </argument>
    <argument>
      <name>whole_house_fan_flow_rate</name>
      <display_name>Whole House Fan: Flow Rate</display_name>
      <description>The flow rate of the whole house fan. If not provided, the OS-HPXML default (see &lt;a href='https://openstudio-hpxml.readthedocs.io/en/v1.7.0/workflow_inputs.html#hpxml-whole-house-fans'&gt;HPXML Whole House Fans&lt;/a&gt;) is used.</description>
      <type>Double</type>
      <units>CFM</units>
      <required>false</required>
      <model_dependent>false</model_dependent>
    </argument>
    <argument>
      <name>whole_house_fan_power</name>
      <display_name>Whole House Fan: Fan Power</display_name>
      <description>The fan power of the whole house fan. If not provided, the OS-HPXML default (see &lt;a href='https://openstudio-hpxml.readthedocs.io/en/v1.7.0/workflow_inputs.html#hpxml-whole-house-fans'&gt;HPXML Whole House Fans&lt;/a&gt;) is used.</description>
      <type>Double</type>
      <units>W</units>
      <required>false</required>
      <model_dependent>false</model_dependent>
    </argument>
    <argument>
      <name>water_heater_type</name>
      <display_name>Water Heater: Type</display_name>
      <description>The type of water heater. Use 'none' if there is no water heater.</description>
      <type>Choice</type>
      <required>true</required>
      <model_dependent>false</model_dependent>
      <default_value>storage water heater</default_value>
      <choices>
        <choice>
          <value>none</value>
          <display_name>none</display_name>
        </choice>
        <choice>
          <value>storage water heater</value>
          <display_name>storage water heater</display_name>
        </choice>
        <choice>
          <value>instantaneous water heater</value>
          <display_name>instantaneous water heater</display_name>
        </choice>
        <choice>
          <value>heat pump water heater</value>
          <display_name>heat pump water heater</display_name>
        </choice>
        <choice>
          <value>space-heating boiler with storage tank</value>
          <display_name>space-heating boiler with storage tank</display_name>
        </choice>
        <choice>
          <value>space-heating boiler with tankless coil</value>
          <display_name>space-heating boiler with tankless coil</display_name>
        </choice>
      </choices>
    </argument>
    <argument>
      <name>water_heater_fuel_type</name>
      <display_name>Water Heater: Fuel Type</display_name>
      <description>The fuel type of water heater. Ignored for heat pump water heater.</description>
      <type>Choice</type>
      <required>true</required>
      <model_dependent>false</model_dependent>
      <default_value>natural gas</default_value>
      <choices>
        <choice>
          <value>electricity</value>
          <display_name>electricity</display_name>
        </choice>
        <choice>
          <value>natural gas</value>
          <display_name>natural gas</display_name>
        </choice>
        <choice>
          <value>fuel oil</value>
          <display_name>fuel oil</display_name>
        </choice>
        <choice>
          <value>propane</value>
          <display_name>propane</display_name>
        </choice>
        <choice>
          <value>wood</value>
          <display_name>wood</display_name>
        </choice>
        <choice>
          <value>coal</value>
          <display_name>coal</display_name>
        </choice>
      </choices>
    </argument>
    <argument>
      <name>water_heater_location</name>
      <display_name>Water Heater: Location</display_name>
      <description>The location of water heater. If not provided, the OS-HPXML default (see &lt;a href='https://openstudio-hpxml.readthedocs.io/en/v1.7.0/workflow_inputs.html#hpxml-water-heating-systems'&gt;HPXML Water Heating Systems&lt;/a&gt;) is used.</description>
      <type>Choice</type>
      <required>false</required>
      <model_dependent>false</model_dependent>
      <choices>
        <choice>
          <value>conditioned space</value>
          <display_name>conditioned space</display_name>
        </choice>
        <choice>
          <value>basement - conditioned</value>
          <display_name>basement - conditioned</display_name>
        </choice>
        <choice>
          <value>basement - unconditioned</value>
          <display_name>basement - unconditioned</display_name>
        </choice>
        <choice>
          <value>garage</value>
          <display_name>garage</display_name>
        </choice>
        <choice>
          <value>attic</value>
          <display_name>attic</display_name>
        </choice>
        <choice>
          <value>attic - vented</value>
          <display_name>attic - vented</display_name>
        </choice>
        <choice>
          <value>attic - unvented</value>
          <display_name>attic - unvented</display_name>
        </choice>
        <choice>
          <value>crawlspace</value>
          <display_name>crawlspace</display_name>
        </choice>
        <choice>
          <value>crawlspace - vented</value>
          <display_name>crawlspace - vented</display_name>
        </choice>
        <choice>
          <value>crawlspace - unvented</value>
          <display_name>crawlspace - unvented</display_name>
        </choice>
        <choice>
          <value>crawlspace - conditioned</value>
          <display_name>crawlspace - conditioned</display_name>
        </choice>
        <choice>
          <value>other exterior</value>
          <display_name>other exterior</display_name>
        </choice>
        <choice>
          <value>other housing unit</value>
          <display_name>other housing unit</display_name>
        </choice>
        <choice>
          <value>other heated space</value>
          <display_name>other heated space</display_name>
        </choice>
        <choice>
          <value>other multifamily buffer space</value>
          <display_name>other multifamily buffer space</display_name>
        </choice>
        <choice>
          <value>other non-freezing space</value>
          <display_name>other non-freezing space</display_name>
        </choice>
      </choices>
    </argument>
    <argument>
      <name>water_heater_tank_volume</name>
      <display_name>Water Heater: Tank Volume</display_name>
      <description>Nominal volume of water heater tank. Only applies to storage water heater, heat pump water heater, and space-heating boiler with storage tank. If not provided, the OS-HPXML default (see &lt;a href='https://openstudio-hpxml.readthedocs.io/en/v1.7.0/workflow_inputs.html#conventional-storage'&gt;Conventional Storage&lt;/a&gt;, &lt;a href='https://openstudio-hpxml.readthedocs.io/en/v1.7.0/workflow_inputs.html#heat-pump'&gt;Heat Pump&lt;/a&gt;, &lt;a href='https://openstudio-hpxml.readthedocs.io/en/v1.7.0/workflow_inputs.html#combi-boiler-w-storage'&gt;Combi Boiler w/ Storage&lt;/a&gt;) is used.</description>
      <type>Double</type>
      <units>gal</units>
      <required>false</required>
      <model_dependent>false</model_dependent>
    </argument>
    <argument>
      <name>water_heater_efficiency_type</name>
      <display_name>Water Heater: Efficiency Type</display_name>
      <description>The efficiency type of water heater. Does not apply to space-heating boilers.</description>
      <type>Choice</type>
      <required>true</required>
      <model_dependent>false</model_dependent>
      <default_value>EnergyFactor</default_value>
      <choices>
        <choice>
          <value>EnergyFactor</value>
          <display_name>EnergyFactor</display_name>
        </choice>
        <choice>
          <value>UniformEnergyFactor</value>
          <display_name>UniformEnergyFactor</display_name>
        </choice>
      </choices>
    </argument>
    <argument>
      <name>water_heater_efficiency</name>
      <display_name>Water Heater: Efficiency</display_name>
      <description>Rated Energy Factor or Uniform Energy Factor. Does not apply to space-heating boilers.</description>
      <type>Double</type>
      <required>true</required>
      <model_dependent>false</model_dependent>
      <default_value>0.67</default_value>
    </argument>
    <argument>
      <name>water_heater_usage_bin</name>
      <display_name>Water Heater: Usage Bin</display_name>
      <description>The usage of the water heater. Only applies if Efficiency Type is UniformEnergyFactor and Type is not instantaneous water heater. Does not apply to space-heating boilers. If not provided, the OS-HPXML default (see &lt;a href='https://openstudio-hpxml.readthedocs.io/en/v1.7.0/workflow_inputs.html#conventional-storage'&gt;Conventional Storage&lt;/a&gt;, &lt;a href='https://openstudio-hpxml.readthedocs.io/en/v1.7.0/workflow_inputs.html#heat-pump'&gt;Heat Pump&lt;/a&gt;) is used.</description>
      <type>Choice</type>
      <required>false</required>
      <model_dependent>false</model_dependent>
      <choices>
        <choice>
          <value>very small</value>
          <display_name>very small</display_name>
        </choice>
        <choice>
          <value>low</value>
          <display_name>low</display_name>
        </choice>
        <choice>
          <value>medium</value>
          <display_name>medium</display_name>
        </choice>
        <choice>
          <value>high</value>
          <display_name>high</display_name>
        </choice>
      </choices>
    </argument>
    <argument>
      <name>water_heater_recovery_efficiency</name>
      <display_name>Water Heater: Recovery Efficiency</display_name>
      <description>Ratio of energy delivered to water heater to the energy content of the fuel consumed by the water heater. Only used for non-electric storage water heaters. If not provided, the OS-HPXML default (see &lt;a href='https://openstudio-hpxml.readthedocs.io/en/v1.7.0/workflow_inputs.html#conventional-storage'&gt;Conventional Storage&lt;/a&gt;) is used.</description>
      <type>Double</type>
      <units>Frac</units>
      <required>false</required>
      <model_dependent>false</model_dependent>
    </argument>
    <argument>
      <name>water_heater_heating_capacity</name>
      <display_name>Water Heater: Heating Capacity</display_name>
      <description>Heating capacity. Only applies to storage water heater. If not provided, the OS-HPXML default (see &lt;a href='https://openstudio-hpxml.readthedocs.io/en/v1.7.0/workflow_inputs.html#conventional-storage'&gt;Conventional Storage&lt;/a&gt;) is used.</description>
      <type>Double</type>
      <units>Btu/hr</units>
      <required>false</required>
      <model_dependent>false</model_dependent>
    </argument>
    <argument>
      <name>water_heater_standby_loss</name>
      <display_name>Water Heater: Standby Loss</display_name>
      <description>The standby loss of water heater. Only applies to space-heating boilers. If not provided, the OS-HPXML default (see &lt;a href='https://openstudio-hpxml.readthedocs.io/en/v1.7.0/workflow_inputs.html#combi-boiler-w-storage'&gt;Combi Boiler w/ Storage&lt;/a&gt;) is used.</description>
      <type>Double</type>
      <units>deg-F/hr</units>
      <required>false</required>
      <model_dependent>false</model_dependent>
    </argument>
    <argument>
      <name>water_heater_jacket_rvalue</name>
      <display_name>Water Heater: Jacket R-value</display_name>
      <description>The jacket R-value of water heater. Doesn't apply to instantaneous water heater or space-heating boiler with tankless coil. If not provided, defaults to no jacket insulation.</description>
      <type>Double</type>
      <units>h-ft^2-R/Btu</units>
      <required>false</required>
      <model_dependent>false</model_dependent>
    </argument>
    <argument>
      <name>water_heater_setpoint_temperature</name>
      <display_name>Water Heater: Setpoint Temperature</display_name>
      <description>The setpoint temperature of water heater. If not provided, the OS-HPXML default (see &lt;a href='https://openstudio-hpxml.readthedocs.io/en/v1.7.0/workflow_inputs.html#hpxml-water-heating-systems'&gt;HPXML Water Heating Systems&lt;/a&gt;) is used.</description>
      <type>Double</type>
      <units>deg-F</units>
      <required>false</required>
      <model_dependent>false</model_dependent>
    </argument>
    <argument>
      <name>water_heater_num_units_served</name>
      <display_name>Water Heater: Number of Units Served</display_name>
      <description>Number of dwelling units served (directly or indirectly) by the water heater. Must be 1 if single-family detached. Used to apportion water heater tank losses to the unit.</description>
      <type>Integer</type>
      <units>#</units>
      <required>true</required>
      <model_dependent>false</model_dependent>
      <default_value>1</default_value>
    </argument>
    <argument>
      <name>water_heater_uses_desuperheater</name>
      <display_name>Water Heater: Uses Desuperheater</display_name>
      <description>Requires that the dwelling unit has a air-to-air, mini-split, or ground-to-air heat pump or a central air conditioner or mini-split air conditioner. If not provided, assumes no desuperheater.</description>
      <type>Boolean</type>
      <required>false</required>
      <model_dependent>false</model_dependent>
      <choices>
        <choice>
          <value>true</value>
          <display_name>true</display_name>
        </choice>
        <choice>
          <value>false</value>
          <display_name>false</display_name>
        </choice>
      </choices>
    </argument>
    <argument>
      <name>water_heater_tank_model_type</name>
      <display_name>Water Heater: Tank Type</display_name>
      <description>Type of tank model to use. The 'stratified' tank generally provide more accurate results, but may significantly increase run time. Applies only to storage water heater. If not provided, the OS-HPXML default (see &lt;a href='https://openstudio-hpxml.readthedocs.io/en/v1.7.0/workflow_inputs.html#conventional-storage'&gt;Conventional Storage&lt;/a&gt;) is used.</description>
      <type>Choice</type>
      <required>false</required>
      <model_dependent>false</model_dependent>
      <choices>
        <choice>
          <value>mixed</value>
          <display_name>mixed</display_name>
        </choice>
        <choice>
          <value>stratified</value>
          <display_name>stratified</display_name>
        </choice>
      </choices>
    </argument>
    <argument>
      <name>water_heater_operating_mode</name>
      <display_name>Water Heater: Operating Mode</display_name>
      <description>The water heater operating mode. The 'heat pump only' option only uses the heat pump, while 'hybrid/auto' allows the backup electric resistance to come on in high demand situations. This is ignored if a scheduled operating mode type is selected. Applies only to heat pump water heater. If not provided, the OS-HPXML default (see &lt;a href='https://openstudio-hpxml.readthedocs.io/en/v1.7.0/workflow_inputs.html#heat-pump'&gt;Heat Pump&lt;/a&gt;) is used.</description>
      <type>Choice</type>
      <required>false</required>
      <model_dependent>false</model_dependent>
      <choices>
        <choice>
          <value>hybrid/auto</value>
          <display_name>hybrid/auto</display_name>
        </choice>
        <choice>
          <value>heat pump only</value>
          <display_name>heat pump only</display_name>
        </choice>
      </choices>
    </argument>
    <argument>
      <name>hot_water_distribution_system_type</name>
      <display_name>Hot Water Distribution: System Type</display_name>
      <description>The type of the hot water distribution system.</description>
      <type>Choice</type>
      <required>true</required>
      <model_dependent>false</model_dependent>
      <default_value>Standard</default_value>
      <choices>
        <choice>
          <value>Standard</value>
          <display_name>Standard</display_name>
        </choice>
        <choice>
          <value>Recirculation</value>
          <display_name>Recirculation</display_name>
        </choice>
      </choices>
    </argument>
    <argument>
      <name>hot_water_distribution_standard_piping_length</name>
      <display_name>Hot Water Distribution: Standard Piping Length</display_name>
      <description>If the distribution system is Standard, the length of the piping. If not provided, the OS-HPXML default (see &lt;a href='https://openstudio-hpxml.readthedocs.io/en/v1.7.0/workflow_inputs.html#standard'&gt;Standard&lt;/a&gt;) is used.</description>
      <type>Double</type>
      <units>ft</units>
      <required>false</required>
      <model_dependent>false</model_dependent>
    </argument>
    <argument>
      <name>hot_water_distribution_recirc_control_type</name>
      <display_name>Hot Water Distribution: Recirculation Control Type</display_name>
      <description>If the distribution system is Recirculation, the type of hot water recirculation control, if any.</description>
      <type>Choice</type>
      <required>false</required>
      <model_dependent>false</model_dependent>
      <default_value>no control</default_value>
      <choices>
        <choice>
          <value>no control</value>
          <display_name>no control</display_name>
        </choice>
        <choice>
          <value>timer</value>
          <display_name>timer</display_name>
        </choice>
        <choice>
          <value>temperature</value>
          <display_name>temperature</display_name>
        </choice>
        <choice>
          <value>presence sensor demand control</value>
          <display_name>presence sensor demand control</display_name>
        </choice>
        <choice>
          <value>manual demand control</value>
          <display_name>manual demand control</display_name>
        </choice>
      </choices>
    </argument>
    <argument>
      <name>hot_water_distribution_recirc_piping_length</name>
      <display_name>Hot Water Distribution: Recirculation Piping Length</display_name>
      <description>If the distribution system is Recirculation, the length of the recirculation piping. If not provided, the OS-HPXML default (see &lt;a href='https://openstudio-hpxml.readthedocs.io/en/v1.7.0/workflow_inputs.html#recirculation-in-unit'&gt;Recirculation (In-Unit)&lt;/a&gt;) is used.</description>
      <type>Double</type>
      <units>ft</units>
      <required>false</required>
      <model_dependent>false</model_dependent>
    </argument>
    <argument>
      <name>hot_water_distribution_recirc_branch_piping_length</name>
      <display_name>Hot Water Distribution: Recirculation Branch Piping Length</display_name>
      <description>If the distribution system is Recirculation, the length of the recirculation branch piping. If not provided, the OS-HPXML default (see &lt;a href='https://openstudio-hpxml.readthedocs.io/en/v1.7.0/workflow_inputs.html#recirculation-in-unit'&gt;Recirculation (In-Unit)&lt;/a&gt;) is used.</description>
      <type>Double</type>
      <units>ft</units>
      <required>false</required>
      <model_dependent>false</model_dependent>
    </argument>
    <argument>
      <name>hot_water_distribution_recirc_pump_power</name>
      <display_name>Hot Water Distribution: Recirculation Pump Power</display_name>
      <description>If the distribution system is Recirculation, the recirculation pump power. If not provided, the OS-HPXML default (see &lt;a href='https://openstudio-hpxml.readthedocs.io/en/v1.7.0/workflow_inputs.html#recirculation-in-unit'&gt;Recirculation (In-Unit)&lt;/a&gt;) is used.</description>
      <type>Double</type>
      <units>W</units>
      <required>false</required>
      <model_dependent>false</model_dependent>
    </argument>
    <argument>
      <name>hot_water_distribution_pipe_r</name>
      <display_name>Hot Water Distribution: Pipe Insulation Nominal R-Value</display_name>
      <description>Nominal R-value of the pipe insulation. If not provided, the OS-HPXML default (see &lt;a href='https://openstudio-hpxml.readthedocs.io/en/v1.7.0/workflow_inputs.html#hpxml-hot-water-distribution'&gt;HPXML Hot Water Distribution&lt;/a&gt;) is used.</description>
      <type>Double</type>
      <units>h-ft^2-R/Btu</units>
      <required>false</required>
      <model_dependent>false</model_dependent>
    </argument>
    <argument>
      <name>dwhr_facilities_connected</name>
      <display_name>Drain Water Heat Recovery: Facilities Connected</display_name>
      <description>Which facilities are connected for the drain water heat recovery. Use 'none' if there is no drain water heat recovery system.</description>
      <type>Choice</type>
      <required>true</required>
      <model_dependent>false</model_dependent>
      <default_value>none</default_value>
      <choices>
        <choice>
          <value>none</value>
          <display_name>none</display_name>
        </choice>
        <choice>
          <value>one</value>
          <display_name>one</display_name>
        </choice>
        <choice>
          <value>all</value>
          <display_name>all</display_name>
        </choice>
      </choices>
    </argument>
    <argument>
      <name>dwhr_equal_flow</name>
      <display_name>Drain Water Heat Recovery: Equal Flow</display_name>
      <description>Whether the drain water heat recovery has equal flow.</description>
      <type>Boolean</type>
      <required>false</required>
      <model_dependent>false</model_dependent>
      <default_value>true</default_value>
      <choices>
        <choice>
          <value>true</value>
          <display_name>true</display_name>
        </choice>
        <choice>
          <value>false</value>
          <display_name>false</display_name>
        </choice>
      </choices>
    </argument>
    <argument>
      <name>dwhr_efficiency</name>
      <display_name>Drain Water Heat Recovery: Efficiency</display_name>
      <description>The efficiency of the drain water heat recovery.</description>
      <type>Double</type>
      <units>Frac</units>
      <required>false</required>
      <model_dependent>false</model_dependent>
      <default_value>0.55</default_value>
    </argument>
    <argument>
      <name>water_fixtures_shower_low_flow</name>
      <display_name>Hot Water Fixtures: Is Shower Low Flow</display_name>
      <description>Whether the shower fixture is low flow.</description>
      <type>Boolean</type>
      <required>true</required>
      <model_dependent>false</model_dependent>
      <default_value>false</default_value>
      <choices>
        <choice>
          <value>true</value>
          <display_name>true</display_name>
        </choice>
        <choice>
          <value>false</value>
          <display_name>false</display_name>
        </choice>
      </choices>
    </argument>
    <argument>
      <name>water_fixtures_sink_low_flow</name>
      <display_name>Hot Water Fixtures: Is Sink Low Flow</display_name>
      <description>Whether the sink fixture is low flow.</description>
      <type>Boolean</type>
      <required>true</required>
      <model_dependent>false</model_dependent>
      <default_value>false</default_value>
      <choices>
        <choice>
          <value>true</value>
          <display_name>true</display_name>
        </choice>
        <choice>
          <value>false</value>
          <display_name>false</display_name>
        </choice>
      </choices>
    </argument>
    <argument>
      <name>water_fixtures_usage_multiplier</name>
      <display_name>Hot Water Fixtures: Usage Multiplier</display_name>
      <description>Multiplier on the hot water usage that can reflect, e.g., high/low usage occupants. If not provided, the OS-HPXML default (see &lt;a href='https://openstudio-hpxml.readthedocs.io/en/v1.7.0/workflow_inputs.html#hpxml-water-fixtures'&gt;HPXML Water Fixtures&lt;/a&gt;) is used.</description>
      <type>Double</type>
      <required>false</required>
      <model_dependent>false</model_dependent>
    </argument>
    <argument>
      <name>general_water_use_usage_multiplier</name>
      <display_name>General Water Use: Usage Multiplier</display_name>
      <description>Multiplier on internal gains from general water use (floor mopping, shower evaporation, water films on showers, tubs &amp; sinks surfaces, plant watering, etc.) that can reflect, e.g., high/low usage occupants. If not provided, the OS-HPXML default (see &lt;a href='https://openstudio-hpxml.readthedocs.io/en/v1.7.0/workflow_inputs.html#hpxml-building-occupancy'&gt;HPXML Building Occupancy&lt;/a&gt;) is used.</description>
      <type>Double</type>
      <required>false</required>
      <model_dependent>false</model_dependent>
    </argument>
    <argument>
      <name>solar_thermal_system_type</name>
      <display_name>Solar Thermal: System Type</display_name>
      <description>The type of solar thermal system. Use 'none' if there is no solar thermal system.</description>
      <type>Choice</type>
      <required>true</required>
      <model_dependent>false</model_dependent>
      <default_value>none</default_value>
      <choices>
        <choice>
          <value>none</value>
          <display_name>none</display_name>
        </choice>
        <choice>
          <value>hot water</value>
          <display_name>hot water</display_name>
        </choice>
      </choices>
    </argument>
    <argument>
      <name>solar_thermal_collector_area</name>
      <display_name>Solar Thermal: Collector Area</display_name>
      <description>The collector area of the solar thermal system.</description>
      <type>Double</type>
      <units>ft^2</units>
      <required>true</required>
      <model_dependent>false</model_dependent>
      <default_value>40</default_value>
    </argument>
    <argument>
      <name>solar_thermal_collector_loop_type</name>
      <display_name>Solar Thermal: Collector Loop Type</display_name>
      <description>The collector loop type of the solar thermal system.</description>
      <type>Choice</type>
      <required>true</required>
      <model_dependent>false</model_dependent>
      <default_value>liquid direct</default_value>
      <choices>
        <choice>
          <value>liquid direct</value>
          <display_name>liquid direct</display_name>
        </choice>
        <choice>
          <value>liquid indirect</value>
          <display_name>liquid indirect</display_name>
        </choice>
        <choice>
          <value>passive thermosyphon</value>
          <display_name>passive thermosyphon</display_name>
        </choice>
      </choices>
    </argument>
    <argument>
      <name>solar_thermal_collector_type</name>
      <display_name>Solar Thermal: Collector Type</display_name>
      <description>The collector type of the solar thermal system.</description>
      <type>Choice</type>
      <required>true</required>
      <model_dependent>false</model_dependent>
      <default_value>evacuated tube</default_value>
      <choices>
        <choice>
          <value>evacuated tube</value>
          <display_name>evacuated tube</display_name>
        </choice>
        <choice>
          <value>single glazing black</value>
          <display_name>single glazing black</display_name>
        </choice>
        <choice>
          <value>double glazing black</value>
          <display_name>double glazing black</display_name>
        </choice>
        <choice>
          <value>integrated collector storage</value>
          <display_name>integrated collector storage</display_name>
        </choice>
      </choices>
    </argument>
    <argument>
      <name>solar_thermal_collector_azimuth</name>
      <display_name>Solar Thermal: Collector Azimuth</display_name>
      <description>The collector azimuth of the solar thermal system. Azimuth is measured clockwise from north (e.g., North=0, East=90, South=180, West=270).</description>
      <type>Double</type>
      <units>degrees</units>
      <required>true</required>
      <model_dependent>false</model_dependent>
      <default_value>180</default_value>
    </argument>
    <argument>
      <name>solar_thermal_collector_tilt</name>
      <display_name>Solar Thermal: Collector Tilt</display_name>
      <description>The collector tilt of the solar thermal system. Can also enter, e.g., RoofPitch, RoofPitch+20, Latitude, Latitude-15, etc.</description>
      <type>String</type>
      <units>degrees</units>
      <required>true</required>
      <model_dependent>false</model_dependent>
      <default_value>RoofPitch</default_value>
    </argument>
    <argument>
      <name>solar_thermal_collector_rated_optical_efficiency</name>
      <display_name>Solar Thermal: Collector Rated Optical Efficiency</display_name>
      <description>The collector rated optical efficiency of the solar thermal system.</description>
      <type>Double</type>
      <units>Frac</units>
      <required>true</required>
      <model_dependent>false</model_dependent>
      <default_value>0.5</default_value>
    </argument>
    <argument>
      <name>solar_thermal_collector_rated_thermal_losses</name>
      <display_name>Solar Thermal: Collector Rated Thermal Losses</display_name>
      <description>The collector rated thermal losses of the solar thermal system.</description>
      <type>Double</type>
      <units>Btu/hr-ft^2-R</units>
      <required>true</required>
      <model_dependent>false</model_dependent>
      <default_value>0.2799</default_value>
    </argument>
    <argument>
      <name>solar_thermal_storage_volume</name>
      <display_name>Solar Thermal: Storage Volume</display_name>
      <description>The storage volume of the solar thermal system. If not provided, the OS-HPXML default (see &lt;a href='https://openstudio-hpxml.readthedocs.io/en/v1.7.0/workflow_inputs.html#detailed-inputs'&gt;Detailed Inputs&lt;/a&gt;) is used.</description>
      <type>Double</type>
      <units>gal</units>
      <required>false</required>
      <model_dependent>false</model_dependent>
    </argument>
    <argument>
      <name>solar_thermal_solar_fraction</name>
      <display_name>Solar Thermal: Solar Fraction</display_name>
      <description>The solar fraction of the solar thermal system. If provided, overrides all other solar thermal inputs.</description>
      <type>Double</type>
      <units>Frac</units>
      <required>true</required>
      <model_dependent>false</model_dependent>
      <default_value>0</default_value>
    </argument>
    <argument>
      <name>pv_system_present</name>
      <display_name>PV System: Present</display_name>
      <description>Whether there is a PV system present.</description>
      <type>Boolean</type>
      <required>true</required>
      <model_dependent>false</model_dependent>
      <default_value>false</default_value>
      <choices>
        <choice>
          <value>true</value>
          <display_name>true</display_name>
        </choice>
        <choice>
          <value>false</value>
          <display_name>false</display_name>
        </choice>
      </choices>
    </argument>
    <argument>
      <name>pv_system_module_type</name>
      <display_name>PV System: Module Type</display_name>
      <description>Module type of the PV system. If not provided, the OS-HPXML default (see &lt;a href='https://openstudio-hpxml.readthedocs.io/en/v1.7.0/workflow_inputs.html#hpxml-photovoltaics'&gt;HPXML Photovoltaics&lt;/a&gt;) is used.</description>
      <type>Choice</type>
      <required>false</required>
      <model_dependent>false</model_dependent>
      <choices>
        <choice>
          <value>standard</value>
          <display_name>standard</display_name>
        </choice>
        <choice>
          <value>premium</value>
          <display_name>premium</display_name>
        </choice>
        <choice>
          <value>thin film</value>
          <display_name>thin film</display_name>
        </choice>
      </choices>
    </argument>
    <argument>
      <name>pv_system_location</name>
      <display_name>PV System: Location</display_name>
      <description>Location of the PV system. If not provided, the OS-HPXML default (see &lt;a href='https://openstudio-hpxml.readthedocs.io/en/v1.7.0/workflow_inputs.html#hpxml-photovoltaics'&gt;HPXML Photovoltaics&lt;/a&gt;) is used.</description>
      <type>Choice</type>
      <required>false</required>
      <model_dependent>false</model_dependent>
      <choices>
        <choice>
          <value>roof</value>
          <display_name>roof</display_name>
        </choice>
        <choice>
          <value>ground</value>
          <display_name>ground</display_name>
        </choice>
      </choices>
    </argument>
    <argument>
      <name>pv_system_tracking</name>
      <display_name>PV System: Tracking</display_name>
      <description>Type of tracking for the PV system. If not provided, the OS-HPXML default (see &lt;a href='https://openstudio-hpxml.readthedocs.io/en/v1.7.0/workflow_inputs.html#hpxml-photovoltaics'&gt;HPXML Photovoltaics&lt;/a&gt;) is used.</description>
      <type>Choice</type>
      <required>false</required>
      <model_dependent>false</model_dependent>
      <choices>
        <choice>
          <value>fixed</value>
          <display_name>fixed</display_name>
        </choice>
        <choice>
          <value>1-axis</value>
          <display_name>1-axis</display_name>
        </choice>
        <choice>
          <value>1-axis backtracked</value>
          <display_name>1-axis backtracked</display_name>
        </choice>
        <choice>
          <value>2-axis</value>
          <display_name>2-axis</display_name>
        </choice>
      </choices>
    </argument>
    <argument>
      <name>pv_system_array_azimuth</name>
      <display_name>PV System: Array Azimuth</display_name>
      <description>Array azimuth of the PV system. Azimuth is measured clockwise from north (e.g., North=0, East=90, South=180, West=270).</description>
      <type>Double</type>
      <units>degrees</units>
      <required>true</required>
      <model_dependent>false</model_dependent>
      <default_value>180</default_value>
    </argument>
    <argument>
      <name>pv_system_array_tilt</name>
      <display_name>PV System: Array Tilt</display_name>
      <description>Array tilt of the PV system. Can also enter, e.g., RoofPitch, RoofPitch+20, Latitude, Latitude-15, etc.</description>
      <type>String</type>
      <units>degrees</units>
      <required>true</required>
      <model_dependent>false</model_dependent>
      <default_value>RoofPitch</default_value>
    </argument>
    <argument>
      <name>pv_system_max_power_output</name>
      <display_name>PV System: Maximum Power Output</display_name>
      <description>Maximum power output of the PV system. For a shared system, this is the total building maximum power output.</description>
      <type>Double</type>
      <units>W</units>
      <required>true</required>
      <model_dependent>false</model_dependent>
      <default_value>4000</default_value>
    </argument>
    <argument>
      <name>pv_system_inverter_efficiency</name>
      <display_name>PV System: Inverter Efficiency</display_name>
      <description>Inverter efficiency of the PV system. If there are two PV systems, this will apply to both. If not provided, the OS-HPXML default (see &lt;a href='https://openstudio-hpxml.readthedocs.io/en/v1.7.0/workflow_inputs.html#hpxml-photovoltaics'&gt;HPXML Photovoltaics&lt;/a&gt;) is used.</description>
      <type>Double</type>
      <units>Frac</units>
      <required>false</required>
      <model_dependent>false</model_dependent>
    </argument>
    <argument>
      <name>pv_system_system_losses_fraction</name>
      <display_name>PV System: System Losses Fraction</display_name>
      <description>System losses fraction of the PV system. If there are two PV systems, this will apply to both. If not provided, the OS-HPXML default (see &lt;a href='https://openstudio-hpxml.readthedocs.io/en/v1.7.0/workflow_inputs.html#hpxml-photovoltaics'&gt;HPXML Photovoltaics&lt;/a&gt;) is used.</description>
      <type>Double</type>
      <units>Frac</units>
      <required>false</required>
      <model_dependent>false</model_dependent>
    </argument>
    <argument>
      <name>pv_system_num_bedrooms_served</name>
      <display_name>PV System: Number of Bedrooms Served</display_name>
      <description>Number of bedrooms served by PV system. Required if single-family attached or apartment unit. Used to apportion PV generation to the unit of a SFA/MF building. If there are two PV systems, this will apply to both.</description>
      <type>Integer</type>
      <units>#</units>
      <required>false</required>
      <model_dependent>false</model_dependent>
    </argument>
    <argument>
      <name>pv_system_2_present</name>
      <display_name>PV System 2: Present</display_name>
      <description>Whether there is a second PV system present.</description>
      <type>Boolean</type>
      <required>true</required>
      <model_dependent>false</model_dependent>
      <default_value>false</default_value>
      <choices>
        <choice>
          <value>true</value>
          <display_name>true</display_name>
        </choice>
        <choice>
          <value>false</value>
          <display_name>false</display_name>
        </choice>
      </choices>
    </argument>
    <argument>
      <name>pv_system_2_module_type</name>
      <display_name>PV System 2: Module Type</display_name>
      <description>Module type of the second PV system. If not provided, the OS-HPXML default (see &lt;a href='https://openstudio-hpxml.readthedocs.io/en/v1.7.0/workflow_inputs.html#hpxml-photovoltaics'&gt;HPXML Photovoltaics&lt;/a&gt;) is used.</description>
      <type>Choice</type>
      <required>false</required>
      <model_dependent>false</model_dependent>
      <choices>
        <choice>
          <value>standard</value>
          <display_name>standard</display_name>
        </choice>
        <choice>
          <value>premium</value>
          <display_name>premium</display_name>
        </choice>
        <choice>
          <value>thin film</value>
          <display_name>thin film</display_name>
        </choice>
      </choices>
    </argument>
    <argument>
      <name>pv_system_2_location</name>
      <display_name>PV System 2: Location</display_name>
      <description>Location of the second PV system. If not provided, the OS-HPXML default (see &lt;a href='https://openstudio-hpxml.readthedocs.io/en/v1.7.0/workflow_inputs.html#hpxml-photovoltaics'&gt;HPXML Photovoltaics&lt;/a&gt;) is used.</description>
      <type>Choice</type>
      <required>false</required>
      <model_dependent>false</model_dependent>
      <choices>
        <choice>
          <value>roof</value>
          <display_name>roof</display_name>
        </choice>
        <choice>
          <value>ground</value>
          <display_name>ground</display_name>
        </choice>
      </choices>
    </argument>
    <argument>
      <name>pv_system_2_tracking</name>
      <display_name>PV System 2: Tracking</display_name>
      <description>Type of tracking for the second PV system. If not provided, the OS-HPXML default (see &lt;a href='https://openstudio-hpxml.readthedocs.io/en/v1.7.0/workflow_inputs.html#hpxml-photovoltaics'&gt;HPXML Photovoltaics&lt;/a&gt;) is used.</description>
      <type>Choice</type>
      <required>false</required>
      <model_dependent>false</model_dependent>
      <choices>
        <choice>
          <value>fixed</value>
          <display_name>fixed</display_name>
        </choice>
        <choice>
          <value>1-axis</value>
          <display_name>1-axis</display_name>
        </choice>
        <choice>
          <value>1-axis backtracked</value>
          <display_name>1-axis backtracked</display_name>
        </choice>
        <choice>
          <value>2-axis</value>
          <display_name>2-axis</display_name>
        </choice>
      </choices>
    </argument>
    <argument>
      <name>pv_system_2_array_azimuth</name>
      <display_name>PV System 2: Array Azimuth</display_name>
      <description>Array azimuth of the second PV system. Azimuth is measured clockwise from north (e.g., North=0, East=90, South=180, West=270).</description>
      <type>Double</type>
      <units>degrees</units>
      <required>true</required>
      <model_dependent>false</model_dependent>
      <default_value>180</default_value>
    </argument>
    <argument>
      <name>pv_system_2_array_tilt</name>
      <display_name>PV System 2: Array Tilt</display_name>
      <description>Array tilt of the second PV system. Can also enter, e.g., RoofPitch, RoofPitch+20, Latitude, Latitude-15, etc.</description>
      <type>String</type>
      <units>degrees</units>
      <required>true</required>
      <model_dependent>false</model_dependent>
      <default_value>RoofPitch</default_value>
    </argument>
    <argument>
      <name>pv_system_2_max_power_output</name>
      <display_name>PV System 2: Maximum Power Output</display_name>
      <description>Maximum power output of the second PV system. For a shared system, this is the total building maximum power output.</description>
      <type>Double</type>
      <units>W</units>
      <required>true</required>
      <model_dependent>false</model_dependent>
      <default_value>4000</default_value>
    </argument>
    <argument>
      <name>battery_present</name>
      <display_name>Battery: Present</display_name>
      <description>Whether there is a lithium ion battery present.</description>
      <type>Boolean</type>
      <required>true</required>
      <model_dependent>false</model_dependent>
      <default_value>false</default_value>
      <choices>
        <choice>
          <value>true</value>
          <display_name>true</display_name>
        </choice>
        <choice>
          <value>false</value>
          <display_name>false</display_name>
        </choice>
      </choices>
    </argument>
    <argument>
      <name>battery_location</name>
      <display_name>Battery: Location</display_name>
      <description>The space type for the lithium ion battery location. If not provided, the OS-HPXML default (see &lt;a href='https://openstudio-hpxml.readthedocs.io/en/v1.7.0/workflow_inputs.html#hpxml-batteries'&gt;HPXML Batteries&lt;/a&gt;) is used.</description>
      <type>Choice</type>
      <required>false</required>
      <model_dependent>false</model_dependent>
      <choices>
        <choice>
          <value>conditioned space</value>
          <display_name>conditioned space</display_name>
        </choice>
        <choice>
          <value>basement - conditioned</value>
          <display_name>basement - conditioned</display_name>
        </choice>
        <choice>
          <value>basement - unconditioned</value>
          <display_name>basement - unconditioned</display_name>
        </choice>
        <choice>
          <value>crawlspace</value>
          <display_name>crawlspace</display_name>
        </choice>
        <choice>
          <value>crawlspace - vented</value>
          <display_name>crawlspace - vented</display_name>
        </choice>
        <choice>
          <value>crawlspace - unvented</value>
          <display_name>crawlspace - unvented</display_name>
        </choice>
        <choice>
          <value>crawlspace - conditioned</value>
          <display_name>crawlspace - conditioned</display_name>
        </choice>
        <choice>
          <value>attic</value>
          <display_name>attic</display_name>
        </choice>
        <choice>
          <value>attic - vented</value>
          <display_name>attic - vented</display_name>
        </choice>
        <choice>
          <value>attic - unvented</value>
          <display_name>attic - unvented</display_name>
        </choice>
        <choice>
          <value>garage</value>
          <display_name>garage</display_name>
        </choice>
        <choice>
          <value>outside</value>
          <display_name>outside</display_name>
        </choice>
      </choices>
    </argument>
    <argument>
      <name>battery_power</name>
      <display_name>Battery: Rated Power Output</display_name>
      <description>The rated power output of the lithium ion battery. If not provided, the OS-HPXML default (see &lt;a href='https://openstudio-hpxml.readthedocs.io/en/v1.7.0/workflow_inputs.html#hpxml-batteries'&gt;HPXML Batteries&lt;/a&gt;) is used.</description>
      <type>Double</type>
      <units>W</units>
      <required>false</required>
      <model_dependent>false</model_dependent>
    </argument>
    <argument>
      <name>battery_capacity</name>
      <display_name>Battery: Nominal Capacity</display_name>
      <description>The nominal capacity of the lithium ion battery. If not provided, the OS-HPXML default (see &lt;a href='https://openstudio-hpxml.readthedocs.io/en/v1.7.0/workflow_inputs.html#hpxml-batteries'&gt;HPXML Batteries&lt;/a&gt;) is used.</description>
      <type>Double</type>
      <units>kWh</units>
      <required>false</required>
      <model_dependent>false</model_dependent>
    </argument>
    <argument>
      <name>battery_usable_capacity</name>
      <display_name>Battery: Usable Capacity</display_name>
      <description>The usable capacity of the lithium ion battery. If not provided, the OS-HPXML default (see &lt;a href='https://openstudio-hpxml.readthedocs.io/en/v1.7.0/workflow_inputs.html#hpxml-batteries'&gt;HPXML Batteries&lt;/a&gt;) is used.</description>
      <type>Double</type>
      <units>kWh</units>
      <required>false</required>
      <model_dependent>false</model_dependent>
    </argument>
    <argument>
      <name>battery_round_trip_efficiency</name>
      <display_name>Battery: Round Trip Efficiency</display_name>
      <description>The round trip efficiency of the lithium ion battery. If not provided, the OS-HPXML default (see &lt;a href='https://openstudio-hpxml.readthedocs.io/en/v1.7.0/workflow_inputs.html#hpxml-batteries'&gt;HPXML Batteries&lt;/a&gt;) is used.</description>
      <type>Double</type>
      <units>Frac</units>
      <required>false</required>
      <model_dependent>false</model_dependent>
    </argument>
    <argument>
      <name>battery_num_bedrooms_served</name>
      <display_name>Battery: Number of Bedrooms Served</display_name>
      <description>Number of bedrooms served by the lithium ion battery. Required if single-family attached or apartment unit. Used to apportion battery charging/discharging to the unit of a SFA/MF building.</description>
      <type>Integer</type>
      <units>#</units>
      <required>false</required>
      <model_dependent>false</model_dependent>
    </argument>
    <argument>
      <name>lighting_present</name>
      <display_name>Lighting: Present</display_name>
      <description>Whether there is lighting energy use.</description>
      <type>Boolean</type>
      <required>true</required>
      <model_dependent>false</model_dependent>
      <default_value>true</default_value>
      <choices>
        <choice>
          <value>true</value>
          <display_name>true</display_name>
        </choice>
        <choice>
          <value>false</value>
          <display_name>false</display_name>
        </choice>
      </choices>
    </argument>
    <argument>
      <name>lighting_interior_fraction_cfl</name>
      <display_name>Lighting: Interior Fraction CFL</display_name>
      <description>Fraction of all lamps (interior) that are compact fluorescent. Lighting not specified as CFL, LFL, or LED is assumed to be incandescent.</description>
      <type>Double</type>
      <required>true</required>
      <model_dependent>false</model_dependent>
      <default_value>0.1</default_value>
    </argument>
    <argument>
      <name>lighting_interior_fraction_lfl</name>
      <display_name>Lighting: Interior Fraction LFL</display_name>
      <description>Fraction of all lamps (interior) that are linear fluorescent. Lighting not specified as CFL, LFL, or LED is assumed to be incandescent.</description>
      <type>Double</type>
      <required>true</required>
      <model_dependent>false</model_dependent>
      <default_value>0</default_value>
    </argument>
    <argument>
      <name>lighting_interior_fraction_led</name>
      <display_name>Lighting: Interior Fraction LED</display_name>
      <description>Fraction of all lamps (interior) that are light emitting diodes. Lighting not specified as CFL, LFL, or LED is assumed to be incandescent.</description>
      <type>Double</type>
      <required>true</required>
      <model_dependent>false</model_dependent>
      <default_value>0</default_value>
    </argument>
    <argument>
      <name>lighting_interior_usage_multiplier</name>
      <display_name>Lighting: Interior Usage Multiplier</display_name>
      <description>Multiplier on the lighting energy usage (interior) that can reflect, e.g., high/low usage occupants. If not provided, the OS-HPXML default (see &lt;a href='https://openstudio-hpxml.readthedocs.io/en/v1.7.0/workflow_inputs.html#hpxml-lighting'&gt;HPXML Lighting&lt;/a&gt;) is used.</description>
      <type>Double</type>
      <required>false</required>
      <model_dependent>false</model_dependent>
    </argument>
    <argument>
      <name>lighting_exterior_fraction_cfl</name>
      <display_name>Lighting: Exterior Fraction CFL</display_name>
      <description>Fraction of all lamps (exterior) that are compact fluorescent. Lighting not specified as CFL, LFL, or LED is assumed to be incandescent.</description>
      <type>Double</type>
      <required>true</required>
      <model_dependent>false</model_dependent>
      <default_value>0</default_value>
    </argument>
    <argument>
      <name>lighting_exterior_fraction_lfl</name>
      <display_name>Lighting: Exterior Fraction LFL</display_name>
      <description>Fraction of all lamps (exterior) that are linear fluorescent. Lighting not specified as CFL, LFL, or LED is assumed to be incandescent.</description>
      <type>Double</type>
      <required>true</required>
      <model_dependent>false</model_dependent>
      <default_value>0</default_value>
    </argument>
    <argument>
      <name>lighting_exterior_fraction_led</name>
      <display_name>Lighting: Exterior Fraction LED</display_name>
      <description>Fraction of all lamps (exterior) that are light emitting diodes. Lighting not specified as CFL, LFL, or LED is assumed to be incandescent.</description>
      <type>Double</type>
      <required>true</required>
      <model_dependent>false</model_dependent>
      <default_value>0</default_value>
    </argument>
    <argument>
      <name>lighting_exterior_usage_multiplier</name>
      <display_name>Lighting: Exterior Usage Multiplier</display_name>
      <description>Multiplier on the lighting energy usage (exterior) that can reflect, e.g., high/low usage occupants. If not provided, the OS-HPXML default (see &lt;a href='https://openstudio-hpxml.readthedocs.io/en/v1.7.0/workflow_inputs.html#hpxml-lighting'&gt;HPXML Lighting&lt;/a&gt;) is used.</description>
      <type>Double</type>
      <required>false</required>
      <model_dependent>false</model_dependent>
    </argument>
    <argument>
      <name>lighting_garage_fraction_cfl</name>
      <display_name>Lighting: Garage Fraction CFL</display_name>
      <description>Fraction of all lamps (garage) that are compact fluorescent. Lighting not specified as CFL, LFL, or LED is assumed to be incandescent.</description>
      <type>Double</type>
      <required>true</required>
      <model_dependent>false</model_dependent>
      <default_value>0</default_value>
    </argument>
    <argument>
      <name>lighting_garage_fraction_lfl</name>
      <display_name>Lighting: Garage Fraction LFL</display_name>
      <description>Fraction of all lamps (garage) that are linear fluorescent. Lighting not specified as CFL, LFL, or LED is assumed to be incandescent.</description>
      <type>Double</type>
      <required>true</required>
      <model_dependent>false</model_dependent>
      <default_value>0</default_value>
    </argument>
    <argument>
      <name>lighting_garage_fraction_led</name>
      <display_name>Lighting: Garage Fraction LED</display_name>
      <description>Fraction of all lamps (garage) that are light emitting diodes. Lighting not specified as CFL, LFL, or LED is assumed to be incandescent.</description>
      <type>Double</type>
      <required>true</required>
      <model_dependent>false</model_dependent>
      <default_value>0</default_value>
    </argument>
    <argument>
      <name>lighting_garage_usage_multiplier</name>
      <display_name>Lighting: Garage Usage Multiplier</display_name>
      <description>Multiplier on the lighting energy usage (garage) that can reflect, e.g., high/low usage occupants. If not provided, the OS-HPXML default (see &lt;a href='https://openstudio-hpxml.readthedocs.io/en/v1.7.0/workflow_inputs.html#hpxml-lighting'&gt;HPXML Lighting&lt;/a&gt;) is used.</description>
      <type>Double</type>
      <required>false</required>
      <model_dependent>false</model_dependent>
    </argument>
    <argument>
      <name>holiday_lighting_present</name>
      <display_name>Holiday Lighting: Present</display_name>
      <description>Whether there is holiday lighting.</description>
      <type>Boolean</type>
      <required>true</required>
      <model_dependent>false</model_dependent>
      <default_value>false</default_value>
      <choices>
        <choice>
          <value>true</value>
          <display_name>true</display_name>
        </choice>
        <choice>
          <value>false</value>
          <display_name>false</display_name>
        </choice>
      </choices>
    </argument>
    <argument>
      <name>holiday_lighting_daily_kwh</name>
      <display_name>Holiday Lighting: Daily Consumption</display_name>
      <description>The daily energy consumption for holiday lighting (exterior). If not provided, the OS-HPXML default (see &lt;a href='https://openstudio-hpxml.readthedocs.io/en/v1.7.0/workflow_inputs.html#hpxml-lighting'&gt;HPXML Lighting&lt;/a&gt;) is used.</description>
      <type>Double</type>
      <units>kWh/day</units>
      <required>false</required>
      <model_dependent>false</model_dependent>
    </argument>
    <argument>
      <name>holiday_lighting_period</name>
      <display_name>Holiday Lighting: Period</display_name>
      <description>Enter a date like 'Nov 25 - Jan 5'. If not provided, the OS-HPXML default (see &lt;a href='https://openstudio-hpxml.readthedocs.io/en/v1.7.0/workflow_inputs.html#hpxml-lighting'&gt;HPXML Lighting&lt;/a&gt;) is used.</description>
      <type>String</type>
      <required>false</required>
      <model_dependent>false</model_dependent>
    </argument>
    <argument>
      <name>dehumidifier_type</name>
      <display_name>Dehumidifier: Type</display_name>
      <description>The type of dehumidifier.</description>
      <type>Choice</type>
      <required>true</required>
      <model_dependent>false</model_dependent>
      <default_value>none</default_value>
      <choices>
        <choice>
          <value>none</value>
          <display_name>none</display_name>
        </choice>
        <choice>
          <value>portable</value>
          <display_name>portable</display_name>
        </choice>
        <choice>
          <value>whole-home</value>
          <display_name>whole-home</display_name>
        </choice>
      </choices>
    </argument>
    <argument>
      <name>dehumidifier_efficiency_type</name>
      <display_name>Dehumidifier: Efficiency Type</display_name>
      <description>The efficiency type of dehumidifier.</description>
      <type>Choice</type>
      <required>true</required>
      <model_dependent>false</model_dependent>
      <default_value>IntegratedEnergyFactor</default_value>
      <choices>
        <choice>
          <value>EnergyFactor</value>
          <display_name>EnergyFactor</display_name>
        </choice>
        <choice>
          <value>IntegratedEnergyFactor</value>
          <display_name>IntegratedEnergyFactor</display_name>
        </choice>
      </choices>
    </argument>
    <argument>
      <name>dehumidifier_efficiency</name>
      <display_name>Dehumidifier: Efficiency</display_name>
      <description>The efficiency of the dehumidifier.</description>
      <type>Double</type>
      <units>liters/kWh</units>
      <required>true</required>
      <model_dependent>false</model_dependent>
      <default_value>1.5</default_value>
    </argument>
    <argument>
      <name>dehumidifier_capacity</name>
      <display_name>Dehumidifier: Capacity</display_name>
      <description>The capacity (water removal rate) of the dehumidifier.</description>
      <type>Double</type>
      <units>pint/day</units>
      <required>true</required>
      <model_dependent>false</model_dependent>
      <default_value>40</default_value>
    </argument>
    <argument>
      <name>dehumidifier_rh_setpoint</name>
      <display_name>Dehumidifier: Relative Humidity Setpoint</display_name>
      <description>The relative humidity setpoint of the dehumidifier.</description>
      <type>Double</type>
      <units>Frac</units>
      <required>true</required>
      <model_dependent>false</model_dependent>
      <default_value>0.5</default_value>
    </argument>
    <argument>
      <name>dehumidifier_fraction_dehumidification_load_served</name>
      <display_name>Dehumidifier: Fraction Dehumidification Load Served</display_name>
      <description>The dehumidification load served fraction of the dehumidifier.</description>
      <type>Double</type>
      <units>Frac</units>
      <required>true</required>
      <model_dependent>false</model_dependent>
      <default_value>1</default_value>
    </argument>
    <argument>
      <name>clothes_washer_present</name>
      <display_name>Clothes Washer: Present</display_name>
      <description>Whether there is a clothes washer present.</description>
      <type>Boolean</type>
      <required>true</required>
      <model_dependent>false</model_dependent>
      <default_value>true</default_value>
      <choices>
        <choice>
          <value>true</value>
          <display_name>true</display_name>
        </choice>
        <choice>
          <value>false</value>
          <display_name>false</display_name>
        </choice>
      </choices>
    </argument>
    <argument>
      <name>clothes_washer_location</name>
      <display_name>Clothes Washer: Location</display_name>
      <description>The space type for the clothes washer location. If not provided, the OS-HPXML default (see &lt;a href='https://openstudio-hpxml.readthedocs.io/en/v1.7.0/workflow_inputs.html#hpxml-clothes-washer'&gt;HPXML Clothes Washer&lt;/a&gt;) is used.</description>
      <type>Choice</type>
      <required>false</required>
      <model_dependent>false</model_dependent>
      <choices>
        <choice>
          <value>conditioned space</value>
          <display_name>conditioned space</display_name>
        </choice>
        <choice>
          <value>basement - conditioned</value>
          <display_name>basement - conditioned</display_name>
        </choice>
        <choice>
          <value>basement - unconditioned</value>
          <display_name>basement - unconditioned</display_name>
        </choice>
        <choice>
          <value>garage</value>
          <display_name>garage</display_name>
        </choice>
        <choice>
          <value>other housing unit</value>
          <display_name>other housing unit</display_name>
        </choice>
        <choice>
          <value>other heated space</value>
          <display_name>other heated space</display_name>
        </choice>
        <choice>
          <value>other multifamily buffer space</value>
          <display_name>other multifamily buffer space</display_name>
        </choice>
        <choice>
          <value>other non-freezing space</value>
          <display_name>other non-freezing space</display_name>
        </choice>
      </choices>
    </argument>
    <argument>
      <name>clothes_washer_efficiency_type</name>
      <display_name>Clothes Washer: Efficiency Type</display_name>
      <description>The efficiency type of the clothes washer.</description>
      <type>Choice</type>
      <required>true</required>
      <model_dependent>false</model_dependent>
      <default_value>IntegratedModifiedEnergyFactor</default_value>
      <choices>
        <choice>
          <value>ModifiedEnergyFactor</value>
          <display_name>ModifiedEnergyFactor</display_name>
        </choice>
        <choice>
          <value>IntegratedModifiedEnergyFactor</value>
          <display_name>IntegratedModifiedEnergyFactor</display_name>
        </choice>
      </choices>
    </argument>
    <argument>
      <name>clothes_washer_efficiency</name>
      <display_name>Clothes Washer: Efficiency</display_name>
      <description>The efficiency of the clothes washer. If not provided, the OS-HPXML default (see &lt;a href='https://openstudio-hpxml.readthedocs.io/en/v1.7.0/workflow_inputs.html#hpxml-clothes-washer'&gt;HPXML Clothes Washer&lt;/a&gt;) is used.</description>
      <type>Double</type>
      <units>ft^3/kWh-cyc</units>
      <required>false</required>
      <model_dependent>false</model_dependent>
    </argument>
    <argument>
      <name>clothes_washer_rated_annual_kwh</name>
      <display_name>Clothes Washer: Rated Annual Consumption</display_name>
      <description>The annual energy consumed by the clothes washer, as rated, obtained from the EnergyGuide label. This includes both the appliance electricity consumption and the energy required for water heating. If not provided, the OS-HPXML default (see &lt;a href='https://openstudio-hpxml.readthedocs.io/en/v1.7.0/workflow_inputs.html#hpxml-clothes-washer'&gt;HPXML Clothes Washer&lt;/a&gt;) is used.</description>
      <type>Double</type>
      <units>kWh/yr</units>
      <required>false</required>
      <model_dependent>false</model_dependent>
    </argument>
    <argument>
      <name>clothes_washer_label_electric_rate</name>
      <display_name>Clothes Washer: Label Electric Rate</display_name>
      <description>The annual energy consumed by the clothes washer, as rated, obtained from the EnergyGuide label. This includes both the appliance electricity consumption and the energy required for water heating. If not provided, the OS-HPXML default (see &lt;a href='https://openstudio-hpxml.readthedocs.io/en/v1.7.0/workflow_inputs.html#hpxml-clothes-washer'&gt;HPXML Clothes Washer&lt;/a&gt;) is used.</description>
      <type>Double</type>
      <units>$/kWh</units>
      <required>false</required>
      <model_dependent>false</model_dependent>
    </argument>
    <argument>
      <name>clothes_washer_label_gas_rate</name>
      <display_name>Clothes Washer: Label Gas Rate</display_name>
      <description>The annual energy consumed by the clothes washer, as rated, obtained from the EnergyGuide label. This includes both the appliance electricity consumption and the energy required for water heating. If not provided, the OS-HPXML default (see &lt;a href='https://openstudio-hpxml.readthedocs.io/en/v1.7.0/workflow_inputs.html#hpxml-clothes-washer'&gt;HPXML Clothes Washer&lt;/a&gt;) is used.</description>
      <type>Double</type>
      <units>$/therm</units>
      <required>false</required>
      <model_dependent>false</model_dependent>
    </argument>
    <argument>
      <name>clothes_washer_label_annual_gas_cost</name>
      <display_name>Clothes Washer: Label Annual Cost with Gas DHW</display_name>
      <description>The annual cost of using the system under test conditions. Input is obtained from the EnergyGuide label. If not provided, the OS-HPXML default (see &lt;a href='https://openstudio-hpxml.readthedocs.io/en/v1.7.0/workflow_inputs.html#hpxml-clothes-washer'&gt;HPXML Clothes Washer&lt;/a&gt;) is used.</description>
      <type>Double</type>
      <units>$</units>
      <required>false</required>
      <model_dependent>false</model_dependent>
    </argument>
    <argument>
      <name>clothes_washer_label_usage</name>
      <display_name>Clothes Washer: Label Usage</display_name>
      <description>The clothes washer loads per week. If not provided, the OS-HPXML default (see &lt;a href='https://openstudio-hpxml.readthedocs.io/en/v1.7.0/workflow_inputs.html#hpxml-clothes-washer'&gt;HPXML Clothes Washer&lt;/a&gt;) is used.</description>
      <type>Double</type>
      <units>cyc/wk</units>
      <required>false</required>
      <model_dependent>false</model_dependent>
    </argument>
    <argument>
      <name>clothes_washer_capacity</name>
      <display_name>Clothes Washer: Drum Volume</display_name>
      <description>Volume of the washer drum. Obtained from the EnergyStar website or the manufacturer's literature. If not provided, the OS-HPXML default (see &lt;a href='https://openstudio-hpxml.readthedocs.io/en/v1.7.0/workflow_inputs.html#hpxml-clothes-washer'&gt;HPXML Clothes Washer&lt;/a&gt;) is used.</description>
      <type>Double</type>
      <units>ft^3</units>
      <required>false</required>
      <model_dependent>false</model_dependent>
    </argument>
    <argument>
      <name>clothes_washer_usage_multiplier</name>
      <display_name>Clothes Washer: Usage Multiplier</display_name>
      <description>Multiplier on the clothes washer energy and hot water usage that can reflect, e.g., high/low usage occupants. If not provided, the OS-HPXML default (see &lt;a href='https://openstudio-hpxml.readthedocs.io/en/v1.7.0/workflow_inputs.html#hpxml-clothes-washer'&gt;HPXML Clothes Washer&lt;/a&gt;) is used.</description>
      <type>Double</type>
      <required>false</required>
      <model_dependent>false</model_dependent>
    </argument>
    <argument>
      <name>clothes_dryer_present</name>
      <display_name>Clothes Dryer: Present</display_name>
      <description>Whether there is a clothes dryer present.</description>
      <type>Boolean</type>
      <required>true</required>
      <model_dependent>false</model_dependent>
      <default_value>true</default_value>
      <choices>
        <choice>
          <value>true</value>
          <display_name>true</display_name>
        </choice>
        <choice>
          <value>false</value>
          <display_name>false</display_name>
        </choice>
      </choices>
    </argument>
    <argument>
      <name>clothes_dryer_location</name>
      <display_name>Clothes Dryer: Location</display_name>
      <description>The space type for the clothes dryer location. If not provided, the OS-HPXML default (see &lt;a href='https://openstudio-hpxml.readthedocs.io/en/v1.7.0/workflow_inputs.html#hpxml-clothes-dryer'&gt;HPXML Clothes Dryer&lt;/a&gt;) is used.</description>
      <type>Choice</type>
      <required>false</required>
      <model_dependent>false</model_dependent>
      <choices>
        <choice>
          <value>conditioned space</value>
          <display_name>conditioned space</display_name>
        </choice>
        <choice>
          <value>basement - conditioned</value>
          <display_name>basement - conditioned</display_name>
        </choice>
        <choice>
          <value>basement - unconditioned</value>
          <display_name>basement - unconditioned</display_name>
        </choice>
        <choice>
          <value>garage</value>
          <display_name>garage</display_name>
        </choice>
        <choice>
          <value>other housing unit</value>
          <display_name>other housing unit</display_name>
        </choice>
        <choice>
          <value>other heated space</value>
          <display_name>other heated space</display_name>
        </choice>
        <choice>
          <value>other multifamily buffer space</value>
          <display_name>other multifamily buffer space</display_name>
        </choice>
        <choice>
          <value>other non-freezing space</value>
          <display_name>other non-freezing space</display_name>
        </choice>
      </choices>
    </argument>
    <argument>
      <name>clothes_dryer_fuel_type</name>
      <display_name>Clothes Dryer: Fuel Type</display_name>
      <description>Type of fuel used by the clothes dryer.</description>
      <type>Choice</type>
      <required>true</required>
      <model_dependent>false</model_dependent>
      <default_value>natural gas</default_value>
      <choices>
        <choice>
          <value>electricity</value>
          <display_name>electricity</display_name>
        </choice>
        <choice>
          <value>natural gas</value>
          <display_name>natural gas</display_name>
        </choice>
        <choice>
          <value>fuel oil</value>
          <display_name>fuel oil</display_name>
        </choice>
        <choice>
          <value>propane</value>
          <display_name>propane</display_name>
        </choice>
        <choice>
          <value>wood</value>
          <display_name>wood</display_name>
        </choice>
        <choice>
          <value>coal</value>
          <display_name>coal</display_name>
        </choice>
      </choices>
    </argument>
    <argument>
      <name>clothes_dryer_efficiency_type</name>
      <display_name>Clothes Dryer: Efficiency Type</display_name>
      <description>The efficiency type of the clothes dryer.</description>
      <type>Choice</type>
      <required>true</required>
      <model_dependent>false</model_dependent>
      <default_value>CombinedEnergyFactor</default_value>
      <choices>
        <choice>
          <value>EnergyFactor</value>
          <display_name>EnergyFactor</display_name>
        </choice>
        <choice>
          <value>CombinedEnergyFactor</value>
          <display_name>CombinedEnergyFactor</display_name>
        </choice>
      </choices>
    </argument>
    <argument>
      <name>clothes_dryer_efficiency</name>
      <display_name>Clothes Dryer: Efficiency</display_name>
      <description>The efficiency of the clothes dryer. If not provided, the OS-HPXML default (see &lt;a href='https://openstudio-hpxml.readthedocs.io/en/v1.7.0/workflow_inputs.html#hpxml-clothes-dryer'&gt;HPXML Clothes Dryer&lt;/a&gt;) is used.</description>
      <type>Double</type>
      <units>lb/kWh</units>
      <required>false</required>
      <model_dependent>false</model_dependent>
    </argument>
    <argument>
      <name>clothes_dryer_vented_flow_rate</name>
      <display_name>Clothes Dryer: Vented Flow Rate</display_name>
      <description>The exhaust flow rate of the vented clothes dryer. If not provided, the OS-HPXML default (see &lt;a href='https://openstudio-hpxml.readthedocs.io/en/v1.7.0/workflow_inputs.html#hpxml-clothes-dryer'&gt;HPXML Clothes Dryer&lt;/a&gt;) is used.</description>
      <type>Double</type>
      <units>CFM</units>
      <required>false</required>
      <model_dependent>false</model_dependent>
    </argument>
    <argument>
      <name>clothes_dryer_usage_multiplier</name>
      <display_name>Clothes Dryer: Usage Multiplier</display_name>
      <description>Multiplier on the clothes dryer energy usage that can reflect, e.g., high/low usage occupants. If not provided, the OS-HPXML default (see &lt;a href='https://openstudio-hpxml.readthedocs.io/en/v1.7.0/workflow_inputs.html#hpxml-clothes-dryer'&gt;HPXML Clothes Dryer&lt;/a&gt;) is used.</description>
      <type>Double</type>
      <required>false</required>
      <model_dependent>false</model_dependent>
    </argument>
    <argument>
      <name>dishwasher_present</name>
      <display_name>Dishwasher: Present</display_name>
      <description>Whether there is a dishwasher present.</description>
      <type>Boolean</type>
      <required>true</required>
      <model_dependent>false</model_dependent>
      <default_value>true</default_value>
      <choices>
        <choice>
          <value>true</value>
          <display_name>true</display_name>
        </choice>
        <choice>
          <value>false</value>
          <display_name>false</display_name>
        </choice>
      </choices>
    </argument>
    <argument>
      <name>dishwasher_location</name>
      <display_name>Dishwasher: Location</display_name>
      <description>The space type for the dishwasher location. If not provided, the OS-HPXML default (see &lt;a href='https://openstudio-hpxml.readthedocs.io/en/v1.7.0/workflow_inputs.html#hpxml-dishwasher'&gt;HPXML Dishwasher&lt;/a&gt;) is used.</description>
      <type>Choice</type>
      <required>false</required>
      <model_dependent>false</model_dependent>
      <choices>
        <choice>
          <value>conditioned space</value>
          <display_name>conditioned space</display_name>
        </choice>
        <choice>
          <value>basement - conditioned</value>
          <display_name>basement - conditioned</display_name>
        </choice>
        <choice>
          <value>basement - unconditioned</value>
          <display_name>basement - unconditioned</display_name>
        </choice>
        <choice>
          <value>garage</value>
          <display_name>garage</display_name>
        </choice>
        <choice>
          <value>other housing unit</value>
          <display_name>other housing unit</display_name>
        </choice>
        <choice>
          <value>other heated space</value>
          <display_name>other heated space</display_name>
        </choice>
        <choice>
          <value>other multifamily buffer space</value>
          <display_name>other multifamily buffer space</display_name>
        </choice>
        <choice>
          <value>other non-freezing space</value>
          <display_name>other non-freezing space</display_name>
        </choice>
      </choices>
    </argument>
    <argument>
      <name>dishwasher_efficiency_type</name>
      <display_name>Dishwasher: Efficiency Type</display_name>
      <description>The efficiency type of dishwasher.</description>
      <type>Choice</type>
      <required>true</required>
      <model_dependent>false</model_dependent>
      <default_value>RatedAnnualkWh</default_value>
      <choices>
        <choice>
          <value>RatedAnnualkWh</value>
          <display_name>RatedAnnualkWh</display_name>
        </choice>
        <choice>
          <value>EnergyFactor</value>
          <display_name>EnergyFactor</display_name>
        </choice>
      </choices>
    </argument>
    <argument>
      <name>dishwasher_efficiency</name>
      <display_name>Dishwasher: Efficiency</display_name>
      <description>The efficiency of the dishwasher. If not provided, the OS-HPXML default (see &lt;a href='https://openstudio-hpxml.readthedocs.io/en/v1.7.0/workflow_inputs.html#hpxml-dishwasher'&gt;HPXML Dishwasher&lt;/a&gt;) is used.</description>
      <type>Double</type>
      <units>RatedAnnualkWh or EnergyFactor</units>
      <required>false</required>
      <model_dependent>false</model_dependent>
    </argument>
    <argument>
      <name>dishwasher_label_electric_rate</name>
      <display_name>Dishwasher: Label Electric Rate</display_name>
      <description>The label electric rate of the dishwasher. If not provided, the OS-HPXML default (see &lt;a href='https://openstudio-hpxml.readthedocs.io/en/v1.7.0/workflow_inputs.html#hpxml-dishwasher'&gt;HPXML Dishwasher&lt;/a&gt;) is used.</description>
      <type>Double</type>
      <units>$/kWh</units>
      <required>false</required>
      <model_dependent>false</model_dependent>
    </argument>
    <argument>
      <name>dishwasher_label_gas_rate</name>
      <display_name>Dishwasher: Label Gas Rate</display_name>
      <description>The label gas rate of the dishwasher. If not provided, the OS-HPXML default (see &lt;a href='https://openstudio-hpxml.readthedocs.io/en/v1.7.0/workflow_inputs.html#hpxml-dishwasher'&gt;HPXML Dishwasher&lt;/a&gt;) is used.</description>
      <type>Double</type>
      <units>$/therm</units>
      <required>false</required>
      <model_dependent>false</model_dependent>
    </argument>
    <argument>
      <name>dishwasher_label_annual_gas_cost</name>
      <display_name>Dishwasher: Label Annual Gas Cost</display_name>
      <description>The label annual gas cost of the dishwasher. If not provided, the OS-HPXML default (see &lt;a href='https://openstudio-hpxml.readthedocs.io/en/v1.7.0/workflow_inputs.html#hpxml-dishwasher'&gt;HPXML Dishwasher&lt;/a&gt;) is used.</description>
      <type>Double</type>
      <units>$</units>
      <required>false</required>
      <model_dependent>false</model_dependent>
    </argument>
    <argument>
      <name>dishwasher_label_usage</name>
      <display_name>Dishwasher: Label Usage</display_name>
      <description>The dishwasher loads per week. If not provided, the OS-HPXML default (see &lt;a href='https://openstudio-hpxml.readthedocs.io/en/v1.7.0/workflow_inputs.html#hpxml-dishwasher'&gt;HPXML Dishwasher&lt;/a&gt;) is used.</description>
      <type>Double</type>
      <units>cyc/wk</units>
      <required>false</required>
      <model_dependent>false</model_dependent>
    </argument>
    <argument>
      <name>dishwasher_place_setting_capacity</name>
      <display_name>Dishwasher: Number of Place Settings</display_name>
      <description>The number of place settings for the unit. Data obtained from manufacturer's literature. If not provided, the OS-HPXML default (see &lt;a href='https://openstudio-hpxml.readthedocs.io/en/v1.7.0/workflow_inputs.html#hpxml-dishwasher'&gt;HPXML Dishwasher&lt;/a&gt;) is used.</description>
      <type>Integer</type>
      <units>#</units>
      <required>false</required>
      <model_dependent>false</model_dependent>
    </argument>
    <argument>
      <name>dishwasher_usage_multiplier</name>
      <display_name>Dishwasher: Usage Multiplier</display_name>
      <description>Multiplier on the dishwasher energy usage that can reflect, e.g., high/low usage occupants. If not provided, the OS-HPXML default (see &lt;a href='https://openstudio-hpxml.readthedocs.io/en/v1.7.0/workflow_inputs.html#hpxml-dishwasher'&gt;HPXML Dishwasher&lt;/a&gt;) is used.</description>
      <type>Double</type>
      <required>false</required>
      <model_dependent>false</model_dependent>
    </argument>
    <argument>
      <name>refrigerator_present</name>
      <display_name>Refrigerator: Present</display_name>
      <description>Whether there is a refrigerator present.</description>
      <type>Boolean</type>
      <required>true</required>
      <model_dependent>false</model_dependent>
      <default_value>true</default_value>
      <choices>
        <choice>
          <value>true</value>
          <display_name>true</display_name>
        </choice>
        <choice>
          <value>false</value>
          <display_name>false</display_name>
        </choice>
      </choices>
    </argument>
    <argument>
      <name>refrigerator_location</name>
      <display_name>Refrigerator: Location</display_name>
      <description>The space type for the refrigerator location. If not provided, the OS-HPXML default (see &lt;a href='https://openstudio-hpxml.readthedocs.io/en/v1.7.0/workflow_inputs.html#hpxml-refrigerators'&gt;HPXML Refrigerators&lt;/a&gt;) is used.</description>
      <type>Choice</type>
      <required>false</required>
      <model_dependent>false</model_dependent>
      <choices>
        <choice>
          <value>conditioned space</value>
          <display_name>conditioned space</display_name>
        </choice>
        <choice>
          <value>basement - conditioned</value>
          <display_name>basement - conditioned</display_name>
        </choice>
        <choice>
          <value>basement - unconditioned</value>
          <display_name>basement - unconditioned</display_name>
        </choice>
        <choice>
          <value>garage</value>
          <display_name>garage</display_name>
        </choice>
        <choice>
          <value>other housing unit</value>
          <display_name>other housing unit</display_name>
        </choice>
        <choice>
          <value>other heated space</value>
          <display_name>other heated space</display_name>
        </choice>
        <choice>
          <value>other multifamily buffer space</value>
          <display_name>other multifamily buffer space</display_name>
        </choice>
        <choice>
          <value>other non-freezing space</value>
          <display_name>other non-freezing space</display_name>
        </choice>
      </choices>
    </argument>
    <argument>
      <name>refrigerator_rated_annual_kwh</name>
      <display_name>Refrigerator: Rated Annual Consumption</display_name>
      <description>The EnergyGuide rated annual energy consumption for a refrigerator. If not provided, the OS-HPXML default (see &lt;a href='https://openstudio-hpxml.readthedocs.io/en/v1.7.0/workflow_inputs.html#hpxml-refrigerators'&gt;HPXML Refrigerators&lt;/a&gt;) is used.</description>
      <type>Double</type>
      <units>kWh/yr</units>
      <required>false</required>
      <model_dependent>false</model_dependent>
    </argument>
    <argument>
      <name>refrigerator_usage_multiplier</name>
      <display_name>Refrigerator: Usage Multiplier</display_name>
      <description>Multiplier on the refrigerator energy usage that can reflect, e.g., high/low usage occupants. If not provided, the OS-HPXML default (see &lt;a href='https://openstudio-hpxml.readthedocs.io/en/v1.7.0/workflow_inputs.html#hpxml-refrigerators'&gt;HPXML Refrigerators&lt;/a&gt;) is used.</description>
      <type>Double</type>
      <required>false</required>
      <model_dependent>false</model_dependent>
    </argument>
    <argument>
      <name>extra_refrigerator_present</name>
      <display_name>Extra Refrigerator: Present</display_name>
      <description>Whether there is an extra refrigerator present.</description>
      <type>Boolean</type>
      <required>true</required>
      <model_dependent>false</model_dependent>
      <default_value>false</default_value>
      <choices>
        <choice>
          <value>true</value>
          <display_name>true</display_name>
        </choice>
        <choice>
          <value>false</value>
          <display_name>false</display_name>
        </choice>
      </choices>
    </argument>
    <argument>
      <name>extra_refrigerator_location</name>
      <display_name>Extra Refrigerator: Location</display_name>
      <description>The space type for the extra refrigerator location. If not provided, the OS-HPXML default (see &lt;a href='https://openstudio-hpxml.readthedocs.io/en/v1.7.0/workflow_inputs.html#hpxml-refrigerators'&gt;HPXML Refrigerators&lt;/a&gt;) is used.</description>
      <type>Choice</type>
      <required>false</required>
      <model_dependent>false</model_dependent>
      <choices>
        <choice>
          <value>conditioned space</value>
          <display_name>conditioned space</display_name>
        </choice>
        <choice>
          <value>basement - conditioned</value>
          <display_name>basement - conditioned</display_name>
        </choice>
        <choice>
          <value>basement - unconditioned</value>
          <display_name>basement - unconditioned</display_name>
        </choice>
        <choice>
          <value>garage</value>
          <display_name>garage</display_name>
        </choice>
        <choice>
          <value>other housing unit</value>
          <display_name>other housing unit</display_name>
        </choice>
        <choice>
          <value>other heated space</value>
          <display_name>other heated space</display_name>
        </choice>
        <choice>
          <value>other multifamily buffer space</value>
          <display_name>other multifamily buffer space</display_name>
        </choice>
        <choice>
          <value>other non-freezing space</value>
          <display_name>other non-freezing space</display_name>
        </choice>
      </choices>
    </argument>
    <argument>
      <name>extra_refrigerator_rated_annual_kwh</name>
      <display_name>Extra Refrigerator: Rated Annual Consumption</display_name>
      <description>The EnergyGuide rated annual energy consumption for an extra rrefrigerator. If not provided, the OS-HPXML default (see &lt;a href='https://openstudio-hpxml.readthedocs.io/en/v1.7.0/workflow_inputs.html#hpxml-refrigerators'&gt;HPXML Refrigerators&lt;/a&gt;) is used.</description>
      <type>Double</type>
      <units>kWh/yr</units>
      <required>false</required>
      <model_dependent>false</model_dependent>
    </argument>
    <argument>
      <name>extra_refrigerator_usage_multiplier</name>
      <display_name>Extra Refrigerator: Usage Multiplier</display_name>
      <description>Multiplier on the extra refrigerator energy usage that can reflect, e.g., high/low usage occupants. If not provided, the OS-HPXML default (see &lt;a href='https://openstudio-hpxml.readthedocs.io/en/v1.7.0/workflow_inputs.html#hpxml-refrigerators'&gt;HPXML Refrigerators&lt;/a&gt;) is used.</description>
      <type>Double</type>
      <required>false</required>
      <model_dependent>false</model_dependent>
    </argument>
    <argument>
      <name>freezer_present</name>
      <display_name>Freezer: Present</display_name>
      <description>Whether there is a freezer present.</description>
      <type>Boolean</type>
      <required>true</required>
      <model_dependent>false</model_dependent>
      <default_value>false</default_value>
      <choices>
        <choice>
          <value>true</value>
          <display_name>true</display_name>
        </choice>
        <choice>
          <value>false</value>
          <display_name>false</display_name>
        </choice>
      </choices>
    </argument>
    <argument>
      <name>freezer_location</name>
      <display_name>Freezer: Location</display_name>
      <description>The space type for the freezer location. If not provided, the OS-HPXML default (see &lt;a href='https://openstudio-hpxml.readthedocs.io/en/v1.7.0/workflow_inputs.html#hpxml-freezers'&gt;HPXML Freezers&lt;/a&gt;) is used.</description>
      <type>Choice</type>
      <required>false</required>
      <model_dependent>false</model_dependent>
      <choices>
        <choice>
          <value>conditioned space</value>
          <display_name>conditioned space</display_name>
        </choice>
        <choice>
          <value>basement - conditioned</value>
          <display_name>basement - conditioned</display_name>
        </choice>
        <choice>
          <value>basement - unconditioned</value>
          <display_name>basement - unconditioned</display_name>
        </choice>
        <choice>
          <value>garage</value>
          <display_name>garage</display_name>
        </choice>
        <choice>
          <value>other housing unit</value>
          <display_name>other housing unit</display_name>
        </choice>
        <choice>
          <value>other heated space</value>
          <display_name>other heated space</display_name>
        </choice>
        <choice>
          <value>other multifamily buffer space</value>
          <display_name>other multifamily buffer space</display_name>
        </choice>
        <choice>
          <value>other non-freezing space</value>
          <display_name>other non-freezing space</display_name>
        </choice>
      </choices>
    </argument>
    <argument>
      <name>freezer_rated_annual_kwh</name>
      <display_name>Freezer: Rated Annual Consumption</display_name>
      <description>The EnergyGuide rated annual energy consumption for a freezer. If not provided, the OS-HPXML default (see &lt;a href='https://openstudio-hpxml.readthedocs.io/en/v1.7.0/workflow_inputs.html#hpxml-freezers'&gt;HPXML Freezers&lt;/a&gt;) is used.</description>
      <type>Double</type>
      <units>kWh/yr</units>
      <required>false</required>
      <model_dependent>false</model_dependent>
    </argument>
    <argument>
      <name>freezer_usage_multiplier</name>
      <display_name>Freezer: Usage Multiplier</display_name>
      <description>Multiplier on the freezer energy usage that can reflect, e.g., high/low usage occupants. If not provided, the OS-HPXML default (see &lt;a href='https://openstudio-hpxml.readthedocs.io/en/v1.7.0/workflow_inputs.html#hpxml-freezers'&gt;HPXML Freezers&lt;/a&gt;) is used.</description>
      <type>Double</type>
      <required>false</required>
      <model_dependent>false</model_dependent>
    </argument>
    <argument>
      <name>cooking_range_oven_present</name>
      <display_name>Cooking Range/Oven: Present</display_name>
      <description>Whether there is a cooking range/oven present.</description>
      <type>Boolean</type>
      <required>true</required>
      <model_dependent>false</model_dependent>
      <default_value>true</default_value>
      <choices>
        <choice>
          <value>true</value>
          <display_name>true</display_name>
        </choice>
        <choice>
          <value>false</value>
          <display_name>false</display_name>
        </choice>
      </choices>
    </argument>
    <argument>
      <name>cooking_range_oven_location</name>
      <display_name>Cooking Range/Oven: Location</display_name>
      <description>The space type for the cooking range/oven location. If not provided, the OS-HPXML default (see &lt;a href='https://openstudio-hpxml.readthedocs.io/en/v1.7.0/workflow_inputs.html#hpxml-cooking-range-oven'&gt;HPXML Cooking Range/Oven&lt;/a&gt;) is used.</description>
      <type>Choice</type>
      <required>false</required>
      <model_dependent>false</model_dependent>
      <choices>
        <choice>
          <value>conditioned space</value>
          <display_name>conditioned space</display_name>
        </choice>
        <choice>
          <value>basement - conditioned</value>
          <display_name>basement - conditioned</display_name>
        </choice>
        <choice>
          <value>basement - unconditioned</value>
          <display_name>basement - unconditioned</display_name>
        </choice>
        <choice>
          <value>garage</value>
          <display_name>garage</display_name>
        </choice>
        <choice>
          <value>other housing unit</value>
          <display_name>other housing unit</display_name>
        </choice>
        <choice>
          <value>other heated space</value>
          <display_name>other heated space</display_name>
        </choice>
        <choice>
          <value>other multifamily buffer space</value>
          <display_name>other multifamily buffer space</display_name>
        </choice>
        <choice>
          <value>other non-freezing space</value>
          <display_name>other non-freezing space</display_name>
        </choice>
      </choices>
    </argument>
    <argument>
      <name>cooking_range_oven_fuel_type</name>
      <display_name>Cooking Range/Oven: Fuel Type</display_name>
      <description>Type of fuel used by the cooking range/oven.</description>
      <type>Choice</type>
      <required>true</required>
      <model_dependent>false</model_dependent>
      <default_value>natural gas</default_value>
      <choices>
        <choice>
          <value>electricity</value>
          <display_name>electricity</display_name>
        </choice>
        <choice>
          <value>natural gas</value>
          <display_name>natural gas</display_name>
        </choice>
        <choice>
          <value>fuel oil</value>
          <display_name>fuel oil</display_name>
        </choice>
        <choice>
          <value>propane</value>
          <display_name>propane</display_name>
        </choice>
        <choice>
          <value>wood</value>
          <display_name>wood</display_name>
        </choice>
        <choice>
          <value>coal</value>
          <display_name>coal</display_name>
        </choice>
      </choices>
    </argument>
    <argument>
      <name>cooking_range_oven_is_induction</name>
      <display_name>Cooking Range/Oven: Is Induction</display_name>
      <description>Whether the cooking range is induction. If not provided, the OS-HPXML default (see &lt;a href='https://openstudio-hpxml.readthedocs.io/en/v1.7.0/workflow_inputs.html#hpxml-cooking-range-oven'&gt;HPXML Cooking Range/Oven&lt;/a&gt;) is used.</description>
      <type>Boolean</type>
      <required>false</required>
      <model_dependent>false</model_dependent>
      <choices>
        <choice>
          <value>true</value>
          <display_name>true</display_name>
        </choice>
        <choice>
          <value>false</value>
          <display_name>false</display_name>
        </choice>
      </choices>
    </argument>
    <argument>
      <name>cooking_range_oven_is_convection</name>
      <display_name>Cooking Range/Oven: Is Convection</display_name>
      <description>Whether the oven is convection. If not provided, the OS-HPXML default (see &lt;a href='https://openstudio-hpxml.readthedocs.io/en/v1.7.0/workflow_inputs.html#hpxml-cooking-range-oven'&gt;HPXML Cooking Range/Oven&lt;/a&gt;) is used.</description>
      <type>Boolean</type>
      <required>false</required>
      <model_dependent>false</model_dependent>
      <choices>
        <choice>
          <value>true</value>
          <display_name>true</display_name>
        </choice>
        <choice>
          <value>false</value>
          <display_name>false</display_name>
        </choice>
      </choices>
    </argument>
    <argument>
      <name>cooking_range_oven_usage_multiplier</name>
      <display_name>Cooking Range/Oven: Usage Multiplier</display_name>
      <description>Multiplier on the cooking range/oven energy usage that can reflect, e.g., high/low usage occupants. If not provided, the OS-HPXML default (see &lt;a href='https://openstudio-hpxml.readthedocs.io/en/v1.7.0/workflow_inputs.html#hpxml-cooking-range-oven'&gt;HPXML Cooking Range/Oven&lt;/a&gt;) is used.</description>
      <type>Double</type>
      <required>false</required>
      <model_dependent>false</model_dependent>
    </argument>
    <argument>
      <name>ceiling_fan_present</name>
      <display_name>Ceiling Fan: Present</display_name>
      <description>Whether there are any ceiling fans.</description>
      <type>Boolean</type>
      <required>true</required>
      <model_dependent>false</model_dependent>
      <default_value>true</default_value>
      <choices>
        <choice>
          <value>true</value>
          <display_name>true</display_name>
        </choice>
        <choice>
          <value>false</value>
          <display_name>false</display_name>
        </choice>
      </choices>
    </argument>
    <argument>
      <name>ceiling_fan_label_energy_use</name>
      <display_name>Ceiling Fan: Label Energy Use</display_name>
      <description>The label average energy use of the ceiling fan(s). If neither Efficiency nor Label Energy Use provided, the OS-HPXML default (see &lt;a href='https://openstudio-hpxml.readthedocs.io/en/v1.7.0/workflow_inputs.html#hpxml-ceiling-fans'&gt;HPXML Ceiling Fans&lt;/a&gt;) is used.</description>
      <type>Double</type>
      <units>W</units>
      <required>false</required>
      <model_dependent>false</model_dependent>
    </argument>
    <argument>
      <name>ceiling_fan_efficiency</name>
      <display_name>Ceiling Fan: Efficiency</display_name>
      <description>The efficiency rating of the ceiling fan(s) at medium speed. Only used if Label Energy Use not provided. If neither Efficiency nor Label Energy Use provided, the OS-HPXML default (see &lt;a href='https://openstudio-hpxml.readthedocs.io/en/v1.7.0/workflow_inputs.html#hpxml-ceiling-fans'&gt;HPXML Ceiling Fans&lt;/a&gt;) is used.</description>
      <type>Double</type>
      <units>CFM/W</units>
      <required>false</required>
      <model_dependent>false</model_dependent>
    </argument>
    <argument>
      <name>ceiling_fan_quantity</name>
      <display_name>Ceiling Fan: Quantity</display_name>
      <description>Total number of ceiling fans. If not provided, the OS-HPXML default (see &lt;a href='https://openstudio-hpxml.readthedocs.io/en/v1.7.0/workflow_inputs.html#hpxml-ceiling-fans'&gt;HPXML Ceiling Fans&lt;/a&gt;) is used.</description>
      <type>Integer</type>
      <units>#</units>
      <required>false</required>
      <model_dependent>false</model_dependent>
    </argument>
    <argument>
      <name>ceiling_fan_cooling_setpoint_temp_offset</name>
      <display_name>Ceiling Fan: Cooling Setpoint Temperature Offset</display_name>
      <description>The cooling setpoint temperature offset during months when the ceiling fans are operating. Only applies if ceiling fan quantity is greater than zero. If not provided, the OS-HPXML default (see &lt;a href='https://openstudio-hpxml.readthedocs.io/en/v1.7.0/workflow_inputs.html#hpxml-ceiling-fans'&gt;HPXML Ceiling Fans&lt;/a&gt;) is used.</description>
      <type>Double</type>
      <units>deg-F</units>
      <required>false</required>
      <model_dependent>false</model_dependent>
    </argument>
    <argument>
      <name>misc_plug_loads_television_present</name>
      <display_name>Misc Plug Loads: Television Present</display_name>
      <description>Whether there are televisions.</description>
      <type>Boolean</type>
      <required>true</required>
      <model_dependent>false</model_dependent>
      <default_value>true</default_value>
      <choices>
        <choice>
          <value>true</value>
          <display_name>true</display_name>
        </choice>
        <choice>
          <value>false</value>
          <display_name>false</display_name>
        </choice>
      </choices>
    </argument>
    <argument>
      <name>misc_plug_loads_television_annual_kwh</name>
      <display_name>Misc Plug Loads: Television Annual kWh</display_name>
      <description>The annual energy consumption of the television plug loads. If not provided, the OS-HPXML default (see &lt;a href='https://openstudio-hpxml.readthedocs.io/en/v1.7.0/workflow_inputs.html#hpxml-plug-loads'&gt;HPXML Plug Loads&lt;/a&gt;) is used.</description>
      <type>Double</type>
      <units>kWh/yr</units>
      <required>false</required>
      <model_dependent>false</model_dependent>
    </argument>
    <argument>
      <name>misc_plug_loads_television_usage_multiplier</name>
      <display_name>Misc Plug Loads: Television Usage Multiplier</display_name>
      <description>Multiplier on the television energy usage that can reflect, e.g., high/low usage occupants. If not provided, the OS-HPXML default (see &lt;a href='https://openstudio-hpxml.readthedocs.io/en/v1.7.0/workflow_inputs.html#hpxml-plug-loads'&gt;HPXML Plug Loads&lt;/a&gt;) is used.</description>
      <type>Double</type>
      <required>false</required>
      <model_dependent>false</model_dependent>
    </argument>
    <argument>
      <name>misc_plug_loads_other_annual_kwh</name>
      <display_name>Misc Plug Loads: Other Annual kWh</display_name>
      <description>The annual energy consumption of the other residual plug loads. If not provided, the OS-HPXML default (see &lt;a href='https://openstudio-hpxml.readthedocs.io/en/v1.7.0/workflow_inputs.html#hpxml-plug-loads'&gt;HPXML Plug Loads&lt;/a&gt;) is used.</description>
      <type>Double</type>
      <units>kWh/yr</units>
      <required>false</required>
      <model_dependent>false</model_dependent>
    </argument>
    <argument>
      <name>misc_plug_loads_other_frac_sensible</name>
      <display_name>Misc Plug Loads: Other Sensible Fraction</display_name>
      <description>Fraction of other residual plug loads' internal gains that are sensible. If not provided, the OS-HPXML default (see &lt;a href='https://openstudio-hpxml.readthedocs.io/en/v1.7.0/workflow_inputs.html#hpxml-plug-loads'&gt;HPXML Plug Loads&lt;/a&gt;) is used.</description>
      <type>Double</type>
      <units>Frac</units>
      <required>false</required>
      <model_dependent>false</model_dependent>
    </argument>
    <argument>
      <name>misc_plug_loads_other_frac_latent</name>
      <display_name>Misc Plug Loads: Other Latent Fraction</display_name>
      <description>Fraction of other residual plug loads' internal gains that are latent. If not provided, the OS-HPXML default (see &lt;a href='https://openstudio-hpxml.readthedocs.io/en/v1.7.0/workflow_inputs.html#hpxml-plug-loads'&gt;HPXML Plug Loads&lt;/a&gt;) is used.</description>
      <type>Double</type>
      <units>Frac</units>
      <required>false</required>
      <model_dependent>false</model_dependent>
    </argument>
    <argument>
      <name>misc_plug_loads_other_usage_multiplier</name>
      <display_name>Misc Plug Loads: Other Usage Multiplier</display_name>
      <description>Multiplier on the other energy usage that can reflect, e.g., high/low usage occupants. If not provided, the OS-HPXML default (see &lt;a href='https://openstudio-hpxml.readthedocs.io/en/v1.7.0/workflow_inputs.html#hpxml-plug-loads'&gt;HPXML Plug Loads&lt;/a&gt;) is used.</description>
      <type>Double</type>
      <required>false</required>
      <model_dependent>false</model_dependent>
    </argument>
    <argument>
      <name>misc_plug_loads_well_pump_present</name>
      <display_name>Misc Plug Loads: Well Pump Present</display_name>
      <description>Whether there is a well pump.</description>
      <type>Boolean</type>
      <required>true</required>
      <model_dependent>false</model_dependent>
      <default_value>false</default_value>
      <choices>
        <choice>
          <value>true</value>
          <display_name>true</display_name>
        </choice>
        <choice>
          <value>false</value>
          <display_name>false</display_name>
        </choice>
      </choices>
    </argument>
    <argument>
      <name>misc_plug_loads_well_pump_annual_kwh</name>
      <display_name>Misc Plug Loads: Well Pump Annual kWh</display_name>
      <description>The annual energy consumption of the well pump plug loads. If not provided, the OS-HPXML default (see &lt;a href='https://openstudio-hpxml.readthedocs.io/en/v1.7.0/workflow_inputs.html#hpxml-plug-loads'&gt;HPXML Plug Loads&lt;/a&gt;) is used.</description>
      <type>Double</type>
      <units>kWh/yr</units>
      <required>false</required>
      <model_dependent>false</model_dependent>
    </argument>
    <argument>
      <name>misc_plug_loads_well_pump_usage_multiplier</name>
      <display_name>Misc Plug Loads: Well Pump Usage Multiplier</display_name>
      <description>Multiplier on the well pump energy usage that can reflect, e.g., high/low usage occupants. If not provided, the OS-HPXML default (see &lt;a href='https://openstudio-hpxml.readthedocs.io/en/v1.7.0/workflow_inputs.html#hpxml-plug-loads'&gt;HPXML Plug Loads&lt;/a&gt;) is used.</description>
      <type>Double</type>
      <required>false</required>
      <model_dependent>false</model_dependent>
    </argument>
    <argument>
      <name>misc_plug_loads_vehicle_present</name>
      <display_name>Misc Plug Loads: Vehicle Present</display_name>
      <description>Whether there is an electric vehicle.</description>
      <type>Boolean</type>
      <required>true</required>
      <model_dependent>false</model_dependent>
      <default_value>false</default_value>
      <choices>
        <choice>
          <value>true</value>
          <display_name>true</display_name>
        </choice>
        <choice>
          <value>false</value>
          <display_name>false</display_name>
        </choice>
      </choices>
    </argument>
    <argument>
      <name>misc_plug_loads_vehicle_annual_kwh</name>
      <display_name>Misc Plug Loads: Vehicle Annual kWh</display_name>
      <description>The annual energy consumption of the electric vehicle plug loads. If not provided, the OS-HPXML default (see &lt;a href='https://openstudio-hpxml.readthedocs.io/en/v1.7.0/workflow_inputs.html#hpxml-plug-loads'&gt;HPXML Plug Loads&lt;/a&gt;) is used.</description>
      <type>Double</type>
      <units>kWh/yr</units>
      <required>false</required>
      <model_dependent>false</model_dependent>
    </argument>
    <argument>
      <name>misc_plug_loads_vehicle_usage_multiplier</name>
      <display_name>Misc Plug Loads: Vehicle Usage Multiplier</display_name>
      <description>Multiplier on the electric vehicle energy usage that can reflect, e.g., high/low usage occupants. If not provided, the OS-HPXML default (see &lt;a href='https://openstudio-hpxml.readthedocs.io/en/v1.7.0/workflow_inputs.html#hpxml-plug-loads'&gt;HPXML Plug Loads&lt;/a&gt;) is used.</description>
      <type>Double</type>
      <required>false</required>
      <model_dependent>false</model_dependent>
    </argument>
    <argument>
      <name>misc_fuel_loads_grill_present</name>
      <display_name>Misc Fuel Loads: Grill Present</display_name>
      <description>Whether there is a fuel loads grill.</description>
      <type>Boolean</type>
      <required>true</required>
      <model_dependent>false</model_dependent>
      <default_value>false</default_value>
      <choices>
        <choice>
          <value>true</value>
          <display_name>true</display_name>
        </choice>
        <choice>
          <value>false</value>
          <display_name>false</display_name>
        </choice>
      </choices>
    </argument>
    <argument>
      <name>misc_fuel_loads_grill_fuel_type</name>
      <display_name>Misc Fuel Loads: Grill Fuel Type</display_name>
      <description>The fuel type of the fuel loads grill.</description>
      <type>Choice</type>
      <required>true</required>
      <model_dependent>false</model_dependent>
      <default_value>natural gas</default_value>
      <choices>
        <choice>
          <value>natural gas</value>
          <display_name>natural gas</display_name>
        </choice>
        <choice>
          <value>fuel oil</value>
          <display_name>fuel oil</display_name>
        </choice>
        <choice>
          <value>propane</value>
          <display_name>propane</display_name>
        </choice>
        <choice>
          <value>wood</value>
          <display_name>wood</display_name>
        </choice>
        <choice>
          <value>wood pellets</value>
          <display_name>wood pellets</display_name>
        </choice>
      </choices>
    </argument>
    <argument>
      <name>misc_fuel_loads_grill_annual_therm</name>
      <display_name>Misc Fuel Loads: Grill Annual therm</display_name>
      <description>The annual energy consumption of the fuel loads grill. If not provided, the OS-HPXML default (see &lt;a href='https://openstudio-hpxml.readthedocs.io/en/v1.7.0/workflow_inputs.html#hpxml-fuel-loads'&gt;HPXML Fuel Loads&lt;/a&gt;) is used.</description>
      <type>Double</type>
      <units>therm/yr</units>
      <required>false</required>
      <model_dependent>false</model_dependent>
    </argument>
    <argument>
      <name>misc_fuel_loads_grill_usage_multiplier</name>
      <display_name>Misc Fuel Loads: Grill Usage Multiplier</display_name>
      <description>Multiplier on the fuel loads grill energy usage that can reflect, e.g., high/low usage occupants. If not provided, the OS-HPXML default (see &lt;a href='https://openstudio-hpxml.readthedocs.io/en/v1.7.0/workflow_inputs.html#hpxml-fuel-loads'&gt;HPXML Fuel Loads&lt;/a&gt;) is used.</description>
      <type>Double</type>
      <required>false</required>
      <model_dependent>false</model_dependent>
    </argument>
    <argument>
      <name>misc_fuel_loads_lighting_present</name>
      <display_name>Misc Fuel Loads: Lighting Present</display_name>
      <description>Whether there is fuel loads lighting.</description>
      <type>Boolean</type>
      <required>true</required>
      <model_dependent>false</model_dependent>
      <default_value>false</default_value>
      <choices>
        <choice>
          <value>true</value>
          <display_name>true</display_name>
        </choice>
        <choice>
          <value>false</value>
          <display_name>false</display_name>
        </choice>
      </choices>
    </argument>
    <argument>
      <name>misc_fuel_loads_lighting_fuel_type</name>
      <display_name>Misc Fuel Loads: Lighting Fuel Type</display_name>
      <description>The fuel type of the fuel loads lighting.</description>
      <type>Choice</type>
      <required>true</required>
      <model_dependent>false</model_dependent>
      <default_value>natural gas</default_value>
      <choices>
        <choice>
          <value>natural gas</value>
          <display_name>natural gas</display_name>
        </choice>
        <choice>
          <value>fuel oil</value>
          <display_name>fuel oil</display_name>
        </choice>
        <choice>
          <value>propane</value>
          <display_name>propane</display_name>
        </choice>
        <choice>
          <value>wood</value>
          <display_name>wood</display_name>
        </choice>
        <choice>
          <value>wood pellets</value>
          <display_name>wood pellets</display_name>
        </choice>
      </choices>
    </argument>
    <argument>
      <name>misc_fuel_loads_lighting_annual_therm</name>
      <display_name>Misc Fuel Loads: Lighting Annual therm</display_name>
      <description>The annual energy consumption of the fuel loads lighting. If not provided, the OS-HPXML default (see &lt;a href='https://openstudio-hpxml.readthedocs.io/en/v1.7.0/workflow_inputs.html#hpxml-fuel-loads'&gt;HPXML Fuel Loads&lt;/a&gt;)is used.</description>
      <type>Double</type>
      <units>therm/yr</units>
      <required>false</required>
      <model_dependent>false</model_dependent>
    </argument>
    <argument>
      <name>misc_fuel_loads_lighting_usage_multiplier</name>
      <display_name>Misc Fuel Loads: Lighting Usage Multiplier</display_name>
      <description>Multiplier on the fuel loads lighting energy usage that can reflect, e.g., high/low usage occupants. If not provided, the OS-HPXML default (see &lt;a href='https://openstudio-hpxml.readthedocs.io/en/v1.7.0/workflow_inputs.html#hpxml-fuel-loads'&gt;HPXML Fuel Loads&lt;/a&gt;) is used.</description>
      <type>Double</type>
      <required>false</required>
      <model_dependent>false</model_dependent>
    </argument>
    <argument>
      <name>misc_fuel_loads_fireplace_present</name>
      <display_name>Misc Fuel Loads: Fireplace Present</display_name>
      <description>Whether there is fuel loads fireplace.</description>
      <type>Boolean</type>
      <required>true</required>
      <model_dependent>false</model_dependent>
      <default_value>false</default_value>
      <choices>
        <choice>
          <value>true</value>
          <display_name>true</display_name>
        </choice>
        <choice>
          <value>false</value>
          <display_name>false</display_name>
        </choice>
      </choices>
    </argument>
    <argument>
      <name>misc_fuel_loads_fireplace_fuel_type</name>
      <display_name>Misc Fuel Loads: Fireplace Fuel Type</display_name>
      <description>The fuel type of the fuel loads fireplace.</description>
      <type>Choice</type>
      <required>true</required>
      <model_dependent>false</model_dependent>
      <default_value>natural gas</default_value>
      <choices>
        <choice>
          <value>natural gas</value>
          <display_name>natural gas</display_name>
        </choice>
        <choice>
          <value>fuel oil</value>
          <display_name>fuel oil</display_name>
        </choice>
        <choice>
          <value>propane</value>
          <display_name>propane</display_name>
        </choice>
        <choice>
          <value>wood</value>
          <display_name>wood</display_name>
        </choice>
        <choice>
          <value>wood pellets</value>
          <display_name>wood pellets</display_name>
        </choice>
      </choices>
    </argument>
    <argument>
      <name>misc_fuel_loads_fireplace_annual_therm</name>
      <display_name>Misc Fuel Loads: Fireplace Annual therm</display_name>
      <description>The annual energy consumption of the fuel loads fireplace. If not provided, the OS-HPXML default (see &lt;a href='https://openstudio-hpxml.readthedocs.io/en/v1.7.0/workflow_inputs.html#hpxml-fuel-loads'&gt;HPXML Fuel Loads&lt;/a&gt;) is used.</description>
      <type>Double</type>
      <units>therm/yr</units>
      <required>false</required>
      <model_dependent>false</model_dependent>
    </argument>
    <argument>
      <name>misc_fuel_loads_fireplace_frac_sensible</name>
      <display_name>Misc Fuel Loads: Fireplace Sensible Fraction</display_name>
      <description>Fraction of fireplace residual fuel loads' internal gains that are sensible. If not provided, the OS-HPXML default (see &lt;a href='https://openstudio-hpxml.readthedocs.io/en/v1.7.0/workflow_inputs.html#hpxml-fuel-loads'&gt;HPXML Fuel Loads&lt;/a&gt;) is used.</description>
      <type>Double</type>
      <units>Frac</units>
      <required>false</required>
      <model_dependent>false</model_dependent>
    </argument>
    <argument>
      <name>misc_fuel_loads_fireplace_frac_latent</name>
      <display_name>Misc Fuel Loads: Fireplace Latent Fraction</display_name>
      <description>Fraction of fireplace residual fuel loads' internal gains that are latent. If not provided, the OS-HPXML default (see &lt;a href='https://openstudio-hpxml.readthedocs.io/en/v1.7.0/workflow_inputs.html#hpxml-fuel-loads'&gt;HPXML Fuel Loads&lt;/a&gt;) is used.</description>
      <type>Double</type>
      <units>Frac</units>
      <required>false</required>
      <model_dependent>false</model_dependent>
    </argument>
    <argument>
      <name>misc_fuel_loads_fireplace_usage_multiplier</name>
      <display_name>Misc Fuel Loads: Fireplace Usage Multiplier</display_name>
      <description>Multiplier on the fuel loads fireplace energy usage that can reflect, e.g., high/low usage occupants. If not provided, the OS-HPXML default (see &lt;a href='https://openstudio-hpxml.readthedocs.io/en/v1.7.0/workflow_inputs.html#hpxml-fuel-loads'&gt;HPXML Fuel Loads&lt;/a&gt;) is used.</description>
      <type>Double</type>
      <required>false</required>
      <model_dependent>false</model_dependent>
    </argument>
    <argument>
      <name>pool_present</name>
      <display_name>Pool: Present</display_name>
      <description>Whether there is a pool.</description>
      <type>Boolean</type>
      <required>true</required>
      <model_dependent>false</model_dependent>
      <default_value>false</default_value>
      <choices>
        <choice>
          <value>true</value>
          <display_name>true</display_name>
        </choice>
        <choice>
          <value>false</value>
          <display_name>false</display_name>
        </choice>
      </choices>
    </argument>
    <argument>
      <name>pool_pump_annual_kwh</name>
      <display_name>Pool: Pump Annual kWh</display_name>
      <description>The annual energy consumption of the pool pump. If not provided, the OS-HPXML default (see &lt;a href='https://openstudio-hpxml.readthedocs.io/en/v1.7.0/workflow_inputs.html#pool-pump'&gt;Pool Pump&lt;/a&gt;) is used.</description>
      <type>Double</type>
      <units>kWh/yr</units>
      <required>false</required>
      <model_dependent>false</model_dependent>
    </argument>
    <argument>
      <name>pool_pump_usage_multiplier</name>
      <display_name>Pool: Pump Usage Multiplier</display_name>
      <description>Multiplier on the pool pump energy usage that can reflect, e.g., high/low usage occupants. If not provided, the OS-HPXML default (see &lt;a href='https://openstudio-hpxml.readthedocs.io/en/v1.7.0/workflow_inputs.html#pool-pump'&gt;Pool Pump&lt;/a&gt;) is used.</description>
      <type>Double</type>
      <required>false</required>
      <model_dependent>false</model_dependent>
    </argument>
    <argument>
      <name>pool_heater_type</name>
      <display_name>Pool: Heater Type</display_name>
      <description>The type of pool heater. Use 'none' if there is no pool heater.</description>
      <type>Choice</type>
      <required>true</required>
      <model_dependent>false</model_dependent>
      <default_value>none</default_value>
      <choices>
        <choice>
          <value>none</value>
          <display_name>none</display_name>
        </choice>
        <choice>
          <value>electric resistance</value>
          <display_name>electric resistance</display_name>
        </choice>
        <choice>
          <value>gas fired</value>
          <display_name>gas fired</display_name>
        </choice>
        <choice>
          <value>heat pump</value>
          <display_name>heat pump</display_name>
        </choice>
      </choices>
    </argument>
    <argument>
      <name>pool_heater_annual_kwh</name>
      <display_name>Pool: Heater Annual kWh</display_name>
      <description>The annual energy consumption of the electric resistance pool heater. If not provided, the OS-HPXML default (see &lt;a href='https://openstudio-hpxml.readthedocs.io/en/v1.7.0/workflow_inputs.html#pool-heater'&gt;Pool Heater&lt;/a&gt;) is used.</description>
      <type>Double</type>
      <units>kWh/yr</units>
      <required>false</required>
      <model_dependent>false</model_dependent>
    </argument>
    <argument>
      <name>pool_heater_annual_therm</name>
      <display_name>Pool: Heater Annual therm</display_name>
      <description>The annual energy consumption of the gas fired pool heater. If not provided, the OS-HPXML default (see &lt;a href='https://openstudio-hpxml.readthedocs.io/en/v1.7.0/workflow_inputs.html#pool-heater'&gt;Pool Heater&lt;/a&gt;) is used.</description>
      <type>Double</type>
      <units>therm/yr</units>
      <required>false</required>
      <model_dependent>false</model_dependent>
    </argument>
    <argument>
      <name>pool_heater_usage_multiplier</name>
      <display_name>Pool: Heater Usage Multiplier</display_name>
      <description>Multiplier on the pool heater energy usage that can reflect, e.g., high/low usage occupants. If not provided, the OS-HPXML default (see &lt;a href='https://openstudio-hpxml.readthedocs.io/en/v1.7.0/workflow_inputs.html#pool-heater'&gt;Pool Heater&lt;/a&gt;) is used.</description>
      <type>Double</type>
      <required>false</required>
      <model_dependent>false</model_dependent>
    </argument>
    <argument>
      <name>permanent_spa_present</name>
      <display_name>Permanent Spa: Present</display_name>
      <description>Whether there is a permanent spa.</description>
      <type>Boolean</type>
      <required>true</required>
      <model_dependent>false</model_dependent>
      <default_value>false</default_value>
      <choices>
        <choice>
          <value>true</value>
          <display_name>true</display_name>
        </choice>
        <choice>
          <value>false</value>
          <display_name>false</display_name>
        </choice>
      </choices>
    </argument>
    <argument>
      <name>permanent_spa_pump_annual_kwh</name>
      <display_name>Permanent Spa: Pump Annual kWh</display_name>
      <description>The annual energy consumption of the permanent spa pump. If not provided, the OS-HPXML default (see &lt;a href='https://openstudio-hpxml.readthedocs.io/en/v1.7.0/workflow_inputs.html#permanent-spa-pump'&gt;Permanent Spa Pump&lt;/a&gt;) is used.</description>
      <type>Double</type>
      <units>kWh/yr</units>
      <required>false</required>
      <model_dependent>false</model_dependent>
    </argument>
    <argument>
      <name>permanent_spa_pump_usage_multiplier</name>
      <display_name>Permanent Spa: Pump Usage Multiplier</display_name>
      <description>Multiplier on the permanent spa pump energy usage that can reflect, e.g., high/low usage occupants. If not provided, the OS-HPXML default (see &lt;a href='https://openstudio-hpxml.readthedocs.io/en/v1.7.0/workflow_inputs.html#permanent-spa-pump'&gt;Permanent Spa Pump&lt;/a&gt;) is used.</description>
      <type>Double</type>
      <required>false</required>
      <model_dependent>false</model_dependent>
    </argument>
    <argument>
      <name>permanent_spa_heater_type</name>
      <display_name>Permanent Spa: Heater Type</display_name>
      <description>The type of permanent spa heater. Use 'none' if there is no permanent spa heater.</description>
      <type>Choice</type>
      <required>true</required>
      <model_dependent>false</model_dependent>
      <default_value>none</default_value>
      <choices>
        <choice>
          <value>none</value>
          <display_name>none</display_name>
        </choice>
        <choice>
          <value>electric resistance</value>
          <display_name>electric resistance</display_name>
        </choice>
        <choice>
          <value>gas fired</value>
          <display_name>gas fired</display_name>
        </choice>
        <choice>
          <value>heat pump</value>
          <display_name>heat pump</display_name>
        </choice>
      </choices>
    </argument>
    <argument>
      <name>permanent_spa_heater_annual_kwh</name>
      <display_name>Permanent Spa: Heater Annual kWh</display_name>
      <description>The annual energy consumption of the electric resistance permanent spa heater. If not provided, the OS-HPXML default (see &lt;a href='https://openstudio-hpxml.readthedocs.io/en/v1.7.0/workflow_inputs.html#permanent-spa-heater'&gt;Permanent Spa Heater&lt;/a&gt;) is used.</description>
      <type>Double</type>
      <units>kWh/yr</units>
      <required>false</required>
      <model_dependent>false</model_dependent>
    </argument>
    <argument>
      <name>permanent_spa_heater_annual_therm</name>
      <display_name>Permanent Spa: Heater Annual therm</display_name>
      <description>The annual energy consumption of the gas fired permanent spa heater. If not provided, the OS-HPXML default (see &lt;a href='https://openstudio-hpxml.readthedocs.io/en/v1.7.0/workflow_inputs.html#permanent-spa-heater'&gt;Permanent Spa Heater&lt;/a&gt;) is used.</description>
      <type>Double</type>
      <units>therm/yr</units>
      <required>false</required>
      <model_dependent>false</model_dependent>
    </argument>
    <argument>
      <name>permanent_spa_heater_usage_multiplier</name>
      <display_name>Permanent Spa: Heater Usage Multiplier</display_name>
      <description>Multiplier on the permanent spa heater energy usage that can reflect, e.g., high/low usage occupants. If not provided, the OS-HPXML default (see &lt;a href='https://openstudio-hpxml.readthedocs.io/en/v1.7.0/workflow_inputs.html#permanent-spa-heater'&gt;Permanent Spa Heater&lt;/a&gt;) is used.</description>
      <type>Double</type>
      <required>false</required>
      <model_dependent>false</model_dependent>
    </argument>
    <argument>
      <name>emissions_scenario_names</name>
      <display_name>Emissions: Scenario Names</display_name>
      <description>Names of emissions scenarios. If multiple scenarios, use a comma-separated list. If not provided, no emissions scenarios are calculated.</description>
      <type>String</type>
      <required>false</required>
      <model_dependent>false</model_dependent>
    </argument>
    <argument>
      <name>emissions_types</name>
      <display_name>Emissions: Types</display_name>
      <description>Types of emissions (e.g., CO2e, NOx, etc.). If multiple scenarios, use a comma-separated list.</description>
      <type>String</type>
      <required>false</required>
      <model_dependent>false</model_dependent>
    </argument>
    <argument>
      <name>emissions_electricity_units</name>
      <display_name>Emissions: Electricity Units</display_name>
      <description>Electricity emissions factors units. If multiple scenarios, use a comma-separated list. Only lb/MWh and kg/MWh are allowed.</description>
      <type>String</type>
      <required>false</required>
      <model_dependent>false</model_dependent>
    </argument>
    <argument>
      <name>emissions_electricity_values_or_filepaths</name>
      <display_name>Emissions: Electricity Values or File Paths</display_name>
      <description>Electricity emissions factors values, specified as either an annual factor or an absolute/relative path to a file with hourly factors. If multiple scenarios, use a comma-separated list.</description>
      <type>String</type>
      <required>false</required>
      <model_dependent>false</model_dependent>
    </argument>
    <argument>
      <name>emissions_electricity_number_of_header_rows</name>
      <display_name>Emissions: Electricity Files Number of Header Rows</display_name>
      <description>The number of header rows in the electricity emissions factor file. Only applies when an electricity filepath is used. If multiple scenarios, use a comma-separated list.</description>
      <type>String</type>
      <required>false</required>
      <model_dependent>false</model_dependent>
    </argument>
    <argument>
      <name>emissions_electricity_column_numbers</name>
      <display_name>Emissions: Electricity Files Column Numbers</display_name>
      <description>The column number in the electricity emissions factor file. Only applies when an electricity filepath is used. If multiple scenarios, use a comma-separated list.</description>
      <type>String</type>
      <required>false</required>
      <model_dependent>false</model_dependent>
    </argument>
    <argument>
      <name>emissions_fossil_fuel_units</name>
      <display_name>Emissions: Fossil Fuel Units</display_name>
      <description>Fossil fuel emissions factors units. If multiple scenarios, use a comma-separated list. Only lb/MBtu and kg/MBtu are allowed.</description>
      <type>String</type>
      <required>false</required>
      <model_dependent>false</model_dependent>
    </argument>
    <argument>
      <name>emissions_natural_gas_values</name>
      <display_name>Emissions: Natural Gas Values</display_name>
      <description>Natural gas emissions factors values, specified as an annual factor. If multiple scenarios, use a comma-separated list.</description>
      <type>String</type>
      <required>false</required>
      <model_dependent>false</model_dependent>
    </argument>
    <argument>
      <name>emissions_propane_values</name>
      <display_name>Emissions: Propane Values</display_name>
      <description>Propane emissions factors values, specified as an annual factor. If multiple scenarios, use a comma-separated list.</description>
      <type>String</type>
      <required>false</required>
      <model_dependent>false</model_dependent>
    </argument>
    <argument>
      <name>emissions_fuel_oil_values</name>
      <display_name>Emissions: Fuel Oil Values</display_name>
      <description>Fuel oil emissions factors values, specified as an annual factor. If multiple scenarios, use a comma-separated list.</description>
      <type>String</type>
      <required>false</required>
      <model_dependent>false</model_dependent>
    </argument>
    <argument>
      <name>emissions_coal_values</name>
      <display_name>Emissions: Coal Values</display_name>
      <description>Coal emissions factors values, specified as an annual factor. If multiple scenarios, use a comma-separated list.</description>
      <type>String</type>
      <required>false</required>
      <model_dependent>false</model_dependent>
    </argument>
    <argument>
      <name>emissions_wood_values</name>
      <display_name>Emissions: Wood Values</display_name>
      <description>Wood emissions factors values, specified as an annual factor. If multiple scenarios, use a comma-separated list.</description>
      <type>String</type>
      <required>false</required>
      <model_dependent>false</model_dependent>
    </argument>
    <argument>
      <name>emissions_wood_pellets_values</name>
      <display_name>Emissions: Wood Pellets Values</display_name>
      <description>Wood pellets emissions factors values, specified as an annual factor. If multiple scenarios, use a comma-separated list.</description>
      <type>String</type>
      <required>false</required>
      <model_dependent>false</model_dependent>
    </argument>
    <argument>
      <name>utility_bill_scenario_names</name>
      <display_name>Utility Bills: Scenario Names</display_name>
      <description>Names of utility bill scenarios. If multiple scenarios, use a comma-separated list. If not provided, no utility bills scenarios are calculated.</description>
      <type>String</type>
      <required>false</required>
      <model_dependent>false</model_dependent>
    </argument>
    <argument>
      <name>utility_bill_electricity_filepaths</name>
      <display_name>Utility Bills: Electricity File Paths</display_name>
      <description>Electricity tariff file specified as an absolute/relative path to a file with utility rate structure information. Tariff file must be formatted to OpenEI API version 7. If multiple scenarios, use a comma-separated list.</description>
      <type>String</type>
      <required>false</required>
      <model_dependent>false</model_dependent>
    </argument>
    <argument>
      <name>utility_bill_electricity_fixed_charges</name>
      <display_name>Utility Bills: Electricity Fixed Charges</display_name>
      <description>Electricity utility bill monthly fixed charges. If multiple scenarios, use a comma-separated list.</description>
      <type>String</type>
      <required>false</required>
      <model_dependent>false</model_dependent>
    </argument>
    <argument>
      <name>utility_bill_natural_gas_fixed_charges</name>
      <display_name>Utility Bills: Natural Gas Fixed Charges</display_name>
      <description>Natural gas utility bill monthly fixed charges. If multiple scenarios, use a comma-separated list.</description>
      <type>String</type>
      <required>false</required>
      <model_dependent>false</model_dependent>
    </argument>
    <argument>
      <name>utility_bill_propane_fixed_charges</name>
      <display_name>Utility Bills: Propane Fixed Charges</display_name>
      <description>Propane utility bill monthly fixed charges. If multiple scenarios, use a comma-separated list.</description>
      <type>String</type>
      <required>false</required>
      <model_dependent>false</model_dependent>
    </argument>
    <argument>
      <name>utility_bill_fuel_oil_fixed_charges</name>
      <display_name>Utility Bills: Fuel Oil Fixed Charges</display_name>
      <description>Fuel oil utility bill monthly fixed charges. If multiple scenarios, use a comma-separated list.</description>
      <type>String</type>
      <required>false</required>
      <model_dependent>false</model_dependent>
    </argument>
    <argument>
      <name>utility_bill_coal_fixed_charges</name>
      <display_name>Utility Bills: Coal Fixed Charges</display_name>
      <description>Coal utility bill monthly fixed charges. If multiple scenarios, use a comma-separated list.</description>
      <type>String</type>
      <required>false</required>
      <model_dependent>false</model_dependent>
    </argument>
    <argument>
      <name>utility_bill_wood_fixed_charges</name>
      <display_name>Utility Bills: Wood Fixed Charges</display_name>
      <description>Wood utility bill monthly fixed charges. If multiple scenarios, use a comma-separated list.</description>
      <type>String</type>
      <required>false</required>
      <model_dependent>false</model_dependent>
    </argument>
    <argument>
      <name>utility_bill_wood_pellets_fixed_charges</name>
      <display_name>Utility Bills: Wood Pellets Fixed Charges</display_name>
      <description>Wood pellets utility bill monthly fixed charges. If multiple scenarios, use a comma-separated list.</description>
      <type>String</type>
      <required>false</required>
      <model_dependent>false</model_dependent>
    </argument>
    <argument>
      <name>utility_bill_electricity_marginal_rates</name>
      <display_name>Utility Bills: Electricity Marginal Rates</display_name>
      <description>Electricity utility bill marginal rates. If multiple scenarios, use a comma-separated list.</description>
      <type>String</type>
      <required>false</required>
      <model_dependent>false</model_dependent>
    </argument>
    <argument>
      <name>utility_bill_natural_gas_marginal_rates</name>
      <display_name>Utility Bills: Natural Gas Marginal Rates</display_name>
      <description>Natural gas utility bill marginal rates. If multiple scenarios, use a comma-separated list.</description>
      <type>String</type>
      <required>false</required>
      <model_dependent>false</model_dependent>
    </argument>
    <argument>
      <name>utility_bill_propane_marginal_rates</name>
      <display_name>Utility Bills: Propane Marginal Rates</display_name>
      <description>Propane utility bill marginal rates. If multiple scenarios, use a comma-separated list.</description>
      <type>String</type>
      <required>false</required>
      <model_dependent>false</model_dependent>
    </argument>
    <argument>
      <name>utility_bill_fuel_oil_marginal_rates</name>
      <display_name>Utility Bills: Fuel Oil Marginal Rates</display_name>
      <description>Fuel oil utility bill marginal rates. If multiple scenarios, use a comma-separated list.</description>
      <type>String</type>
      <required>false</required>
      <model_dependent>false</model_dependent>
    </argument>
    <argument>
      <name>utility_bill_coal_marginal_rates</name>
      <display_name>Utility Bills: Coal Marginal Rates</display_name>
      <description>Coal utility bill marginal rates. If multiple scenarios, use a comma-separated list.</description>
      <type>String</type>
      <required>false</required>
      <model_dependent>false</model_dependent>
    </argument>
    <argument>
      <name>utility_bill_wood_marginal_rates</name>
      <display_name>Utility Bills: Wood Marginal Rates</display_name>
      <description>Wood utility bill marginal rates. If multiple scenarios, use a comma-separated list.</description>
      <type>String</type>
      <required>false</required>
      <model_dependent>false</model_dependent>
    </argument>
    <argument>
      <name>utility_bill_wood_pellets_marginal_rates</name>
      <display_name>Utility Bills: Wood Pellets Marginal Rates</display_name>
      <description>Wood pellets utility bill marginal rates. If multiple scenarios, use a comma-separated list.</description>
      <type>String</type>
      <required>false</required>
      <model_dependent>false</model_dependent>
    </argument>
    <argument>
      <name>utility_bill_pv_compensation_types</name>
      <display_name>Utility Bills: PV Compensation Types</display_name>
      <description>Utility bill PV compensation types. If multiple scenarios, use a comma-separated list.</description>
      <type>String</type>
      <required>false</required>
      <model_dependent>false</model_dependent>
    </argument>
    <argument>
      <name>utility_bill_pv_net_metering_annual_excess_sellback_rate_types</name>
      <display_name>Utility Bills: PV Net Metering Annual Excess Sellback Rate Types</display_name>
      <description>Utility bill PV net metering annual excess sellback rate types. Only applies if the PV compensation type is 'NetMetering'. If multiple scenarios, use a comma-separated list.</description>
      <type>String</type>
      <required>false</required>
      <model_dependent>false</model_dependent>
    </argument>
    <argument>
      <name>utility_bill_pv_net_metering_annual_excess_sellback_rates</name>
      <display_name>Utility Bills: PV Net Metering Annual Excess Sellback Rates</display_name>
      <description>Utility bill PV net metering annual excess sellback rates. Only applies if the PV compensation type is 'NetMetering' and the PV annual excess sellback rate type is 'User-Specified'. If multiple scenarios, use a comma-separated list.</description>
      <type>String</type>
      <required>false</required>
      <model_dependent>false</model_dependent>
    </argument>
    <argument>
      <name>utility_bill_pv_feed_in_tariff_rates</name>
      <display_name>Utility Bills: PV Feed-In Tariff Rates</display_name>
      <description>Utility bill PV annual full/gross feed-in tariff rates. Only applies if the PV compensation type is 'FeedInTariff'. If multiple scenarios, use a comma-separated list.</description>
      <type>String</type>
      <required>false</required>
      <model_dependent>false</model_dependent>
    </argument>
    <argument>
      <name>utility_bill_pv_monthly_grid_connection_fee_units</name>
      <display_name>Utility Bills: PV Monthly Grid Connection Fee Units</display_name>
      <description>Utility bill PV monthly grid connection fee units. If multiple scenarios, use a comma-separated list.</description>
      <type>String</type>
      <required>false</required>
      <model_dependent>false</model_dependent>
    </argument>
    <argument>
      <name>utility_bill_pv_monthly_grid_connection_fees</name>
      <display_name>Utility Bills: PV Monthly Grid Connection Fees</display_name>
      <description>Utility bill PV monthly grid connection fees. If multiple scenarios, use a comma-separated list.</description>
      <type>String</type>
      <required>false</required>
      <model_dependent>false</model_dependent>
    </argument>
    <argument>
      <name>additional_properties</name>
      <display_name>Additional Properties</display_name>
      <description>Additional properties specified as key-value pairs (i.e., key=value). If multiple additional properties, use a |-separated list. For example, 'LowIncome=false|Remodeled|Description=2-story home in Denver'. These properties will be stored in the HPXML file under /HPXML/SoftwareInfo/extension/AdditionalProperties.</description>
      <type>String</type>
      <required>false</required>
      <model_dependent>false</model_dependent>
    </argument>
    <argument>
      <name>combine_like_surfaces</name>
      <display_name>Combine like surfaces?</display_name>
      <description>If true, combines like surfaces to simplify the HPXML file generated.</description>
      <type>Boolean</type>
      <required>false</required>
      <model_dependent>false</model_dependent>
      <default_value>false</default_value>
      <choices>
        <choice>
          <value>true</value>
          <display_name>true</display_name>
        </choice>
        <choice>
          <value>false</value>
          <display_name>false</display_name>
        </choice>
      </choices>
    </argument>
    <argument>
      <name>apply_defaults</name>
      <display_name>Apply Default Values?</display_name>
      <description>If true, applies OS-HPXML default values to the HPXML output file. Setting to true will also force validation of the HPXML output file before applying OS-HPXML default values.</description>
      <type>Boolean</type>
      <required>false</required>
      <model_dependent>false</model_dependent>
      <default_value>false</default_value>
      <choices>
        <choice>
          <value>true</value>
          <display_name>true</display_name>
        </choice>
        <choice>
          <value>false</value>
          <display_name>false</display_name>
        </choice>
      </choices>
    </argument>
    <argument>
      <name>apply_validation</name>
      <display_name>Apply Validation?</display_name>
      <description>If true, validates the HPXML output file. Set to false for faster performance. Note that validation is not needed if the HPXML file will be validated downstream (e.g., via the HPXMLtoOpenStudio measure).</description>
      <type>Boolean</type>
      <required>false</required>
      <model_dependent>false</model_dependent>
      <default_value>false</default_value>
      <choices>
        <choice>
          <value>true</value>
          <display_name>true</display_name>
        </choice>
        <choice>
          <value>false</value>
          <display_name>false</display_name>
        </choice>
      </choices>
    </argument>
  </arguments>
  <outputs />
  <provenances />
  <tags>
    <tag>Whole Building.Space Types</tag>
  </tags>
  <attributes>
    <attribute>
      <name>Measure Type</name>
      <value>ModelMeasure</value>
      <datatype>string</datatype>
    </attribute>
  </attributes>
  <files>
    <file>
      <filename>README.md</filename>
      <filetype>md</filetype>
      <usage_type>readme</usage_type>
<<<<<<< HEAD
      <checksum>C3A1E16A</checksum>
=======
      <checksum>58E2B548</checksum>
>>>>>>> ff99d251
    </file>
    <file>
      <filename>README.md.erb</filename>
      <filetype>erb</filetype>
      <usage_type>readmeerb</usage_type>
      <checksum>513F28E9</checksum>
    </file>
    <file>
      <version>
        <software_program>OpenStudio</software_program>
        <identifier>2.9.0</identifier>
        <min_compatible>2.9.0</min_compatible>
      </version>
      <filename>measure.rb</filename>
      <filetype>rb</filetype>
      <usage_type>script</usage_type>
<<<<<<< HEAD
      <checksum>934BDB4F</checksum>
=======
      <checksum>4E5B7CEC</checksum>
>>>>>>> ff99d251
    </file>
    <file>
      <filename>geometry.rb</filename>
      <filetype>rb</filetype>
      <usage_type>resource</usage_type>
      <checksum>84CB0D65</checksum>
    </file>
    <file>
      <filename>test_build_residential_hpxml.rb</filename>
      <filetype>rb</filetype>
      <usage_type>test</usage_type>
      <checksum>63FD5BD3</checksum>
    </file>
  </files>
</measure><|MERGE_RESOLUTION|>--- conflicted
+++ resolved
@@ -3,13 +3,8 @@
   <schema_version>3.1</schema_version>
   <name>build_residential_hpxml</name>
   <uid>a13a8983-2b01-4930-8af2-42030b6e4233</uid>
-<<<<<<< HEAD
-  <version_id>666f2203-1f02-44f3-835a-ed1cd52f876e</version_id>
-  <version_modified>2024-02-08T21:52:22Z</version_modified>
-=======
-  <version_id>c8848d28-0d8b-41e8-91f1-abec125fca07</version_id>
-  <version_modified>2024-02-19T20:13:13Z</version_modified>
->>>>>>> ff99d251
+  <version_id>336b3fe5-e64e-4835-aa47-5fdcf1e2d740</version_id>
+  <version_modified>2024-02-20T16:42:29Z</version_modified>
   <xml_checksum>2C38F48B</xml_checksum>
   <class_name>BuildResidentialHPXML</class_name>
   <display_name>HPXML Builder</display_name>
@@ -7181,11 +7176,7 @@
       <filename>README.md</filename>
       <filetype>md</filetype>
       <usage_type>readme</usage_type>
-<<<<<<< HEAD
-      <checksum>C3A1E16A</checksum>
-=======
-      <checksum>58E2B548</checksum>
->>>>>>> ff99d251
+      <checksum>F9FA062D</checksum>
     </file>
     <file>
       <filename>README.md.erb</filename>
@@ -7202,11 +7193,7 @@
       <filename>measure.rb</filename>
       <filetype>rb</filetype>
       <usage_type>script</usage_type>
-<<<<<<< HEAD
-      <checksum>934BDB4F</checksum>
-=======
-      <checksum>4E5B7CEC</checksum>
->>>>>>> ff99d251
+      <checksum>04ED2230</checksum>
     </file>
     <file>
       <filename>geometry.rb</filename>
