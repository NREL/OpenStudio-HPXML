--- conflicted
+++ resolved
@@ -3,13 +3,8 @@
   <schema_version>3.0</schema_version>
   <name>build_residential_hpxml</name>
   <uid>a13a8983-2b01-4930-8af2-42030b6e4233</uid>
-<<<<<<< HEAD
-  <version_id>255bf7e8-949e-4273-9433-e6d362d22c46</version_id>
-  <version_modified>20210521T230524Z</version_modified>
-=======
-  <version_id>baa07d42-ff3d-494c-9e82-b9345a79b98f</version_id>
-  <version_modified>20210603T151644Z</version_modified>
->>>>>>> 216e7b13
+  <version_id>86961ad8-03e6-44ce-8498-72d4ee3fb1fd</version_id>
+  <version_modified>20210603T153311Z</version_modified>
   <xml_checksum>2C38F48B</xml_checksum>
   <class_name>BuildResidentialHPXML</class_name>
   <display_name>HPXML Builder</display_name>
@@ -8211,95 +8206,91 @@
       <filename>base-misc-defaults.osw</filename>
       <filetype>osw</filetype>
       <usage_type>test</usage_type>
-<<<<<<< HEAD
-      <checksum>B87D3B24</checksum>
+      <checksum>AF5B03F4</checksum>
+    </file>
+    <file>
+      <filename>base-hvac-install-quality-air-to-air-heat-pump-1-speed.osw</filename>
+      <filetype>osw</filetype>
+      <usage_type>test</usage_type>
+      <checksum>1B7B1CF4</checksum>
+    </file>
+    <file>
+      <filename>base-hvac-install-quality-air-to-air-heat-pump-2-speed.osw</filename>
+      <filetype>osw</filetype>
+      <usage_type>test</usage_type>
+      <checksum>98AD18D6</checksum>
+    </file>
+    <file>
+      <filename>base-hvac-install-quality-air-to-air-heat-pump-var-speed.osw</filename>
+      <filetype>osw</filetype>
+      <usage_type>test</usage_type>
+      <checksum>B6FFDEE4</checksum>
+    </file>
+    <file>
+      <filename>base-hvac-install-quality-furnace-gas-central-ac-1-speed.osw</filename>
+      <filetype>osw</filetype>
+      <usage_type>test</usage_type>
+      <checksum>E864BC94</checksum>
+    </file>
+    <file>
+      <filename>base-hvac-install-quality-furnace-gas-central-ac-2-speed.osw</filename>
+      <filetype>osw</filetype>
+      <usage_type>test</usage_type>
+      <checksum>9D32AF8A</checksum>
+    </file>
+    <file>
+      <filename>base-hvac-install-quality-furnace-gas-central-ac-var-speed.osw</filename>
+      <filetype>osw</filetype>
+      <usage_type>test</usage_type>
+      <checksum>6C28C82E</checksum>
+    </file>
+    <file>
+      <filename>base-hvac-install-quality-furnace-gas-only.osw</filename>
+      <filetype>osw</filetype>
+      <usage_type>test</usage_type>
+      <checksum>146052AD</checksum>
+    </file>
+    <file>
+      <filename>base-hvac-install-quality-mini-split-air-conditioner-only-ducted.osw</filename>
+      <filetype>osw</filetype>
+      <usage_type>test</usage_type>
+      <checksum>42F42177</checksum>
+    </file>
+    <file>
+      <filename>base-hvac-install-quality-mini-split-heat-pump-ducted.osw</filename>
+      <filetype>osw</filetype>
+      <usage_type>test</usage_type>
+      <checksum>24E3B690</checksum>
+    </file>
+    <file>
+      <filename>base-hvac-install-quality-ground-to-air-heat-pump.osw</filename>
+      <filetype>osw</filetype>
+      <usage_type>test</usage_type>
+      <checksum>485C5F0F</checksum>
+    </file>
+    <file>
+      <filename>base-schedules-stochastic-vacant.osw</filename>
+      <filetype>osw</filetype>
+      <usage_type>test</usage_type>
+      <checksum>9625682A</checksum>
     </file>
     <file>
       <filename>build_residential_hpxml_test.rb</filename>
       <filetype>rb</filetype>
       <usage_type>test</usage_type>
-      <checksum>D9CA9611</checksum>
-    </file>
-    <file>
-      <filename>geometry.rb</filename>
-      <filetype>rb</filetype>
-      <usage_type>resource</usage_type>
-      <checksum>DF6094C4</checksum>
-=======
-      <checksum>AF5B03F4</checksum>
->>>>>>> 216e7b13
-    </file>
-    <file>
-      <filename>base-hvac-install-quality-air-to-air-heat-pump-1-speed.osw</filename>
-      <filetype>osw</filetype>
-      <usage_type>test</usage_type>
-      <checksum>1B7B1CF4</checksum>
-    </file>
-    <file>
-      <filename>base-hvac-install-quality-air-to-air-heat-pump-2-speed.osw</filename>
-      <filetype>osw</filetype>
-      <usage_type>test</usage_type>
-      <checksum>98AD18D6</checksum>
-    </file>
-    <file>
-      <filename>base-hvac-install-quality-air-to-air-heat-pump-var-speed.osw</filename>
-      <filetype>osw</filetype>
-      <usage_type>test</usage_type>
-      <checksum>B6FFDEE4</checksum>
-    </file>
-    <file>
-      <filename>base-hvac-install-quality-furnace-gas-central-ac-1-speed.osw</filename>
-      <filetype>osw</filetype>
-      <usage_type>test</usage_type>
-      <checksum>E864BC94</checksum>
-    </file>
-    <file>
-      <filename>base-hvac-install-quality-furnace-gas-central-ac-2-speed.osw</filename>
-      <filetype>osw</filetype>
-      <usage_type>test</usage_type>
-      <checksum>9D32AF8A</checksum>
-    </file>
-    <file>
-      <filename>base-hvac-install-quality-furnace-gas-central-ac-var-speed.osw</filename>
-      <filetype>osw</filetype>
-      <usage_type>test</usage_type>
-      <checksum>6C28C82E</checksum>
-    </file>
-    <file>
-      <filename>base-hvac-install-quality-furnace-gas-only.osw</filename>
-      <filetype>osw</filetype>
-      <usage_type>test</usage_type>
-      <checksum>146052AD</checksum>
-    </file>
-    <file>
-      <filename>base-hvac-install-quality-mini-split-air-conditioner-only-ducted.osw</filename>
-      <filetype>osw</filetype>
-      <usage_type>test</usage_type>
-      <checksum>42F42177</checksum>
-    </file>
-    <file>
-      <filename>base-hvac-install-quality-mini-split-heat-pump-ducted.osw</filename>
-      <filetype>osw</filetype>
-      <usage_type>test</usage_type>
-      <checksum>24E3B690</checksum>
-    </file>
-    <file>
-      <filename>base-hvac-install-quality-ground-to-air-heat-pump.osw</filename>
-      <filetype>osw</filetype>
-      <usage_type>test</usage_type>
-      <checksum>485C5F0F</checksum>
-    </file>
-    <file>
-      <filename>base-schedules-stochastic-vacant.osw</filename>
-      <filetype>osw</filetype>
-      <usage_type>test</usage_type>
-      <checksum>9625682A</checksum>
-    </file>
-    <file>
-      <filename>build_residential_hpxml_test.rb</filename>
-      <filetype>rb</filetype>
-      <usage_type>test</usage_type>
       <checksum>0561A8DC</checksum>
+    </file>
+    <file>
+      <filename>test_measure.xml</filename>
+      <filetype>xml</filetype>
+      <usage_type>test</usage_type>
+      <checksum>310F5A9B</checksum>
+    </file>
+    <file>
+      <filename>test_rakefile.xml</filename>
+      <filetype>xml</filetype>
+      <usage_type>test</usage_type>
+      <checksum>3EE9C89E</checksum>
     </file>
     <file>
       <version>
@@ -8310,66 +8301,43 @@
       <filename>measure.rb</filename>
       <filetype>rb</filetype>
       <usage_type>script</usage_type>
-      <checksum>E69CD1BB</checksum>
-    </file>
-    <file>
-      <filename>test_measure.xml</filename>
-      <filetype>xml</filetype>
-      <usage_type>test</usage_type>
-      <checksum>310F5A9B</checksum>
-    </file>
-    <file>
-      <filename>test_rakefile.xml</filename>
-      <filetype>xml</filetype>
-      <usage_type>test</usage_type>
-      <checksum>3EE9C89E</checksum>
-    </file>
-    <file>
-      <version>
-        <software_program>OpenStudio</software_program>
-        <identifier>2.9.0</identifier>
-        <min_compatible>2.9.0</min_compatible>
-      </version>
-      <filename>measure.rb</filename>
-      <filetype>rb</filetype>
-      <usage_type>script</usage_type>
-      <checksum>D7747310</checksum>
+      <checksum>A0EF978B</checksum>
     </file>
     <file>
       <filename>base-hvac-dual-fuel-air-to-air-heat-pump-var-speed-flex-dual-source.osw</filename>
       <filetype>osw</filetype>
       <usage_type>test</usage_type>
-      <checksum>E3C9630B</checksum>
+      <checksum>9F20699D</checksum>
     </file>
     <file>
       <filename>base-hvac-dual-fuel-air-to-air-heat-pump-var-speed-flex-ihp-grid-ac.osw</filename>
       <filetype>osw</filetype>
       <usage_type>test</usage_type>
-      <checksum>EC1033AD</checksum>
+      <checksum>90F9393B</checksum>
     </file>
     <file>
       <filename>base-hvac-dual-fuel-air-to-air-heat-pump-var-speed-flex-ihp-ice-storage.osw</filename>
       <filetype>osw</filetype>
       <usage_type>test</usage_type>
-      <checksum>2BB99B0A</checksum>
+      <checksum>6B4F3EB6</checksum>
     </file>
     <file>
       <filename>base-hvac-dual-fuel-air-to-air-heat-pump-var-speed-flex-ihp-pcm-storage.osw</filename>
       <filetype>osw</filetype>
       <usage_type>test</usage_type>
-      <checksum>EB5A3BF1</checksum>
+      <checksum>ABAC9E4D</checksum>
     </file>
     <file>
       <filename>base-hvac-dual-fuel-air-to-air-heat-pump-var-speed-flex-modulating.osw</filename>
       <filetype>osw</filetype>
       <usage_type>test</usage_type>
-      <checksum>269550AB</checksum>
+      <checksum>761C6483</checksum>
     </file>
     <file>
       <filename>base-hvac-dual-fuel-air-to-air-heat-pump-var-speed-flex.osw</filename>
       <filetype>osw</filetype>
       <usage_type>test</usage_type>
-      <checksum>86BE6499</checksum>
+      <checksum>13649EF3</checksum>
     </file>
   </files>
 </measure>