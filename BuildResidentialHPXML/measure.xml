--- conflicted
+++ resolved
@@ -3,13 +3,8 @@
   <schema_version>3.1</schema_version>
   <name>build_residential_hpxml</name>
   <uid>a13a8983-2b01-4930-8af2-42030b6e4233</uid>
-<<<<<<< HEAD
-  <version_id>54f3be39-bbda-4b53-8238-20c4166edca5</version_id>
-  <version_modified>2025-01-16T23:01:22Z</version_modified>
-=======
-  <version_id>ff0d59bb-d91a-4541-b946-afe4c5d3ab43</version_id>
-  <version_modified>2025-02-17T19:20:53Z</version_modified>
->>>>>>> e222dcbc
+  <version_id>6b3a2a36-11b7-4a15-b2db-34b47b10d771</version_id>
+  <version_modified>2025-02-27T17:59:16Z</version_modified>
   <xml_checksum>2C38F48B</xml_checksum>
   <class_name>BuildResidentialHPXML</class_name>
   <display_name>HPXML Builder</display_name>
@@ -7704,11 +7699,7 @@
       <filename>measure.rb</filename>
       <filetype>rb</filetype>
       <usage_type>script</usage_type>
-<<<<<<< HEAD
-      <checksum>89B21962</checksum>
-=======
-      <checksum>88B90FC6</checksum>
->>>>>>> e222dcbc
+      <checksum>341F5C60</checksum>
     </file>
     <file>
       <filename>constants.rb</filename>
