<?xml version="1.0"?>
<measure>
  <schema_version>3.0</schema_version>
  <name>build_residential_hpxml</name>
  <uid>a13a8983-2b01-4930-8af2-42030b6e4233</uid>
<<<<<<< HEAD
  <version_id>404578c0-a40e-48ca-a058-310780f0ce38</version_id>
  <version_modified>20210518T232107Z</version_modified>
=======
  <version_id>baa07d42-ff3d-494c-9e82-b9345a79b98f</version_id>
  <version_modified>20210603T151644Z</version_modified>
>>>>>>> 216e7b13
  <xml_checksum>2C38F48B</xml_checksum>
  <class_name>BuildResidentialHPXML</class_name>
  <display_name>HPXML Builder</display_name>
  <description>Builds a residential HPXML file.</description>
  <modeler_description>TODO</modeler_description>
  <arguments>
    <argument>
      <name>hpxml_path</name>
      <display_name>HPXML File Path</display_name>
      <description>Absolute/relative path of the HPXML file.</description>
      <type>String</type>
      <required>true</required>
      <model_dependent>false</model_dependent>
    </argument>
    <argument>
      <name>software_program_used</name>
      <display_name>Software Program Used</display_name>
      <description>The name of the software program used.</description>
      <type>String</type>
      <required>false</required>
      <model_dependent>false</model_dependent>
    </argument>
    <argument>
      <name>software_program_version</name>
      <display_name>Software Program Version</display_name>
      <description>The version of the software program used.</description>
      <type>String</type>
      <required>false</required>
      <model_dependent>false</model_dependent>
    </argument>
    <argument>
      <name>simulation_control_timestep</name>
      <display_name>Simulation Control: Timestep</display_name>
      <description>Value must be a divisor of 60.</description>
      <type>Integer</type>
      <units>min</units>
      <required>false</required>
      <model_dependent>false</model_dependent>
    </argument>
    <argument>
      <name>simulation_control_run_period_begin_month</name>
      <display_name>Simulation Control: Run Period Begin Month</display_name>
      <description>This numeric field should contain the starting month number (1 = January, 2 = February, etc.) for the annual run period desired.</description>
      <type>Integer</type>
      <units>#</units>
      <required>false</required>
      <model_dependent>false</model_dependent>
    </argument>
    <argument>
      <name>simulation_control_run_period_begin_day_of_month</name>
      <display_name>Simulation Control: Run Period Begin Day of Month</display_name>
      <description>This numeric field should contain the starting day of the starting month (must be valid for month) for the annual run period desired.</description>
      <type>Integer</type>
      <units>#</units>
      <required>false</required>
      <model_dependent>false</model_dependent>
    </argument>
    <argument>
      <name>simulation_control_run_period_end_month</name>
      <display_name>Simulation Control: Run Period End Month</display_name>
      <description>This numeric field should contain the end month number (1 = January, 2 = February, etc.) for the annual run period desired.</description>
      <type>Integer</type>
      <units>#</units>
      <required>false</required>
      <model_dependent>false</model_dependent>
    </argument>
    <argument>
      <name>simulation_control_run_period_end_day_of_month</name>
      <display_name>Simulation Control: Run Period End Day of Month</display_name>
      <description>This numeric field should contain the ending day of the ending month (must be valid for month) for the annual run period desired.</description>
      <type>Integer</type>
      <units>#</units>
      <required>false</required>
      <model_dependent>false</model_dependent>
    </argument>
    <argument>
      <name>simulation_control_run_period_calendar_year</name>
      <display_name>Simulation Control: Run Period Calendar Year</display_name>
      <description>This numeric field should contain the calendar year that determines the start day of week. If you are running simulations using AMY weather files, the value entered for calendar year will not be used; it will be overridden by the actual year found in the AMY weather file.</description>
      <type>Integer</type>
      <units>year</units>
      <required>false</required>
      <model_dependent>false</model_dependent>
    </argument>
    <argument>
      <name>simulation_control_daylight_saving_enabled</name>
      <display_name>Simulation Control: Daylight Saving Enabled</display_name>
      <description>Whether to use daylight saving.</description>
      <type>Boolean</type>
      <required>false</required>
      <model_dependent>false</model_dependent>
      <choices>
        <choice>
          <value>true</value>
          <display_name>true</display_name>
        </choice>
        <choice>
          <value>false</value>
          <display_name>false</display_name>
        </choice>
      </choices>
    </argument>
    <argument>
      <name>simulation_control_daylight_saving_begin_month</name>
      <display_name>Simulation Control: Daylight Saving Begin Month</display_name>
      <description>This numeric field should contain the starting month number (1 = January, 2 = February, etc.) for the annual daylight saving period desired.</description>
      <type>Integer</type>
      <units>#</units>
      <required>false</required>
      <model_dependent>false</model_dependent>
    </argument>
    <argument>
      <name>simulation_control_daylight_saving_begin_day_of_month</name>
      <display_name>Simulation Control: Daylight Saving Begin Day of Month</display_name>
      <description>This numeric field should contain the starting day of the starting month (must be valid for month) for the daylight saving period desired.</description>
      <type>Integer</type>
      <units>#</units>
      <required>false</required>
      <model_dependent>false</model_dependent>
    </argument>
    <argument>
      <name>simulation_control_daylight_saving_end_month</name>
      <display_name>Simulation Control: Daylight Saving End Month</display_name>
      <description>This numeric field should contain the end month number (1 = January, 2 = February, etc.) for the daylight saving period desired.</description>
      <type>Integer</type>
      <units>#</units>
      <required>false</required>
      <model_dependent>false</model_dependent>
    </argument>
    <argument>
      <name>simulation_control_daylight_saving_end_day_of_month</name>
      <display_name>Simulation Control: Daylight Saving End Day of Month</display_name>
      <description>This numeric field should contain the ending day of the ending month (must be valid for month) for the daylight saving period desired.</description>
      <type>Integer</type>
      <units>#</units>
      <required>false</required>
      <model_dependent>false</model_dependent>
    </argument>
    <argument>
      <name>schedules_type</name>
      <display_name>Schedules: Type</display_name>
      <description>The type of occupant-related schedules to use. Schedules corresponding to 'default' are average (e.g., Building America). Schedules corresponding to 'stochastic' are generated using time-inhomogeneous Markov chains derived from American Time Use Survey data, and supplemented with sampling duration and power level from NEEA RBSA data as well as DHW draw duration and flow rate from Aquacraft/AWWA data.</description>
      <type>Choice</type>
      <required>true</required>
      <model_dependent>false</model_dependent>
      <default_value>default</default_value>
      <choices>
        <choice>
          <value>default</value>
          <display_name>default</display_name>
        </choice>
        <choice>
          <value>stochastic</value>
          <display_name>stochastic</display_name>
        </choice>
        <choice>
          <value>user-specified</value>
          <display_name>user-specified</display_name>
        </choice>
      </choices>
    </argument>
    <argument>
      <name>schedules_path</name>
      <display_name>Schedules: Path</display_name>
      <description>Absolute (or relative) path of the csv file containing user-specified occupancy schedules.</description>
      <type>String</type>
      <required>false</required>
      <model_dependent>false</model_dependent>
    </argument>
    <argument>
      <name>schedules_vacancy_begin_month</name>
      <display_name>Schedules: Vacancy Start Begin Month</display_name>
      <description>This numeric field should contain the starting month number (1 = January, 2 = February, etc.) for the vacancy period desired. Only applies if the schedules type is 'stochastic'.</description>
      <type>Integer</type>
      <units>#</units>
      <required>false</required>
      <model_dependent>false</model_dependent>
    </argument>
    <argument>
      <name>schedules_vacancy_begin_day_of_month</name>
      <display_name>Schedules: Vacancy Begin Day of Month</display_name>
      <description>This numeric field should contain the starting day of the starting month (must be valid for month) for the vacancy period desired. Only applies if the schedules type is 'stochastic'.</description>
      <type>Integer</type>
      <units>#</units>
      <required>false</required>
      <model_dependent>false</model_dependent>
    </argument>
    <argument>
      <name>schedules_vacancy_end_month</name>
      <display_name>Schedules: Vacancy Start End Month</display_name>
      <description>This numeric field should contain the end month number (1 = January, 2 = February, etc.) for the vacancy period desired. Only applies if the schedules type is 'stochastic'.</description>
      <type>Integer</type>
      <units>#</units>
      <required>false</required>
      <model_dependent>false</model_dependent>
    </argument>
    <argument>
      <name>schedules_vacancy_end_day_of_month</name>
      <display_name>Schedules: Vacancy End Day of Month</display_name>
      <description>This numeric field should contain the ending day of the ending month (must be valid for month) for the vacancy period desired. Only applies if the schedules type is 'stochastic'.</description>
      <type>Integer</type>
      <units>#</units>
      <required>false</required>
      <model_dependent>false</model_dependent>
    </argument>
    <argument>
      <name>schedules_random_seed</name>
      <display_name>Schedules: Random Seed</display_name>
      <description>This numeric field is the seed for the random number generator. Only applies if the schedules type is 'stochastic'.</description>
      <type>Integer</type>
      <units>#</units>
      <required>false</required>
      <model_dependent>false</model_dependent>
    </argument>
    <argument>
      <name>weather_station_epw_filepath</name>
      <display_name>EnergyPlus Weather (EPW) Filepath</display_name>
      <description>Path of the EPW file.</description>
      <type>String</type>
      <required>true</required>
      <model_dependent>false</model_dependent>
      <default_value>USA_CO_Denver.Intl.AP.725650_TMY3.epw</default_value>
    </argument>
    <argument>
      <name>site_type</name>
      <display_name>Site: Type</display_name>
      <description>The type of site.</description>
      <type>Choice</type>
      <required>false</required>
      <model_dependent>false</model_dependent>
      <choices>
        <choice>
          <value>suburban</value>
          <display_name>suburban</display_name>
        </choice>
        <choice>
          <value>urban</value>
          <display_name>urban</display_name>
        </choice>
        <choice>
          <value>rural</value>
          <display_name>rural</display_name>
        </choice>
      </choices>
    </argument>
    <argument>
      <name>vintage</name>
      <display_name>Building Construction: Vintage</display_name>
      <description>The building vintage</description>
      <type>String</type>
      <required>false</required>
      <model_dependent>false</model_dependent>
    </argument>
    <argument>
      <name>geometry_unit_type</name>
      <display_name>Geometry: Unit Type</display_name>
      <description>The type of unit.</description>
      <type>Choice</type>
      <required>true</required>
      <model_dependent>false</model_dependent>
      <default_value>single-family detached</default_value>
      <choices>
        <choice>
          <value>single-family detached</value>
          <display_name>single-family detached</display_name>
        </choice>
        <choice>
          <value>single-family attached</value>
          <display_name>single-family attached</display_name>
        </choice>
        <choice>
          <value>apartment unit</value>
          <display_name>apartment unit</display_name>
        </choice>
      </choices>
    </argument>
    <argument>
      <name>geometry_cfa</name>
      <display_name>Geometry: Conditioned Floor Area</display_name>
      <description>The total floor area of the conditioned space (including any conditioned basement floor area).</description>
      <type>Double</type>
      <units>ft^2</units>
      <required>true</required>
      <model_dependent>false</model_dependent>
      <default_value>2000</default_value>
    </argument>
    <argument>
      <name>geometry_num_floors_above_grade</name>
      <display_name>Geometry: Number of Floors</display_name>
      <description>The number of floors above grade (in the unit if single-family detached or single-family attached, and in the building if apartment unit). Conditioned attics are included.</description>
      <type>Integer</type>
      <units>#</units>
      <required>true</required>
      <model_dependent>false</model_dependent>
      <default_value>2</default_value>
    </argument>
    <argument>
      <name>geometry_wall_height</name>
      <display_name>Geometry: Average Wall Height</display_name>
      <description>The average height of the walls.</description>
      <type>Double</type>
      <units>ft</units>
      <required>true</required>
      <model_dependent>false</model_dependent>
      <default_value>8</default_value>
    </argument>
    <argument>
      <name>geometry_orientation</name>
      <display_name>Geometry: Orientation</display_name>
      <description>The unit's orientation is measured clockwise from due south when viewed from above (e.g., North=0, East=90, South=180, West=270).</description>
      <type>Double</type>
      <units>degrees</units>
      <required>true</required>
      <model_dependent>false</model_dependent>
      <default_value>180</default_value>
    </argument>
    <argument>
      <name>geometry_aspect_ratio</name>
      <display_name>Geometry: Aspect Ratio</display_name>
      <description>The ratio of the front/back wall length to the left/right wall length, excluding any protruding garage wall area.</description>
      <type>Double</type>
      <units>FB/LR</units>
      <required>true</required>
      <model_dependent>false</model_dependent>
      <default_value>2</default_value>
    </argument>
    <argument>
      <name>geometry_corridor_position</name>
      <display_name>Geometry: Corridor Position</display_name>
      <description>The position of the corridor. Only applies to single-family attached and apartment unit units. Exterior corridors are shaded, but not enclosed. Interior corridors are enclosed and conditioned.</description>
      <type>Choice</type>
      <required>true</required>
      <model_dependent>false</model_dependent>
      <default_value>Double-Loaded Interior</default_value>
      <choices>
        <choice>
          <value>Double-Loaded Interior</value>
          <display_name>Double-Loaded Interior</display_name>
        </choice>
        <choice>
          <value>Single Exterior (Front)</value>
          <display_name>Single Exterior (Front)</display_name>
        </choice>
        <choice>
          <value>Double Exterior</value>
          <display_name>Double Exterior</display_name>
        </choice>
        <choice>
          <value>None</value>
          <display_name>None</display_name>
        </choice>
      </choices>
    </argument>
    <argument>
      <name>geometry_corridor_width</name>
      <display_name>Geometry: Corridor Width</display_name>
      <description>The width of the corridor. Only applies to apartment unit units.</description>
      <type>Double</type>
      <units>ft</units>
      <required>true</required>
      <model_dependent>false</model_dependent>
      <default_value>10</default_value>
    </argument>
    <argument>
      <name>geometry_inset_width</name>
      <display_name>Geometry: Inset Width</display_name>
      <description>The width of the inset. Only applies to apartment unit units.</description>
      <type>Double</type>
      <units>ft</units>
      <required>true</required>
      <model_dependent>false</model_dependent>
      <default_value>0</default_value>
    </argument>
    <argument>
      <name>geometry_inset_depth</name>
      <display_name>Geometry: Inset Depth</display_name>
      <description>The depth of the inset. Only applies to apartment unit units.</description>
      <type>Double</type>
      <units>ft</units>
      <required>true</required>
      <model_dependent>false</model_dependent>
      <default_value>0</default_value>
    </argument>
    <argument>
      <name>geometry_inset_position</name>
      <display_name>Geometry: Inset Position</display_name>
      <description>The position of the inset. Only applies to apartment unit units.</description>
      <type>Choice</type>
      <required>true</required>
      <model_dependent>false</model_dependent>
      <default_value>Right</default_value>
      <choices>
        <choice>
          <value>Right</value>
          <display_name>Right</display_name>
        </choice>
        <choice>
          <value>Left</value>
          <display_name>Left</display_name>
        </choice>
      </choices>
    </argument>
    <argument>
      <name>geometry_balcony_depth</name>
      <display_name>Geometry: Balcony Depth</display_name>
      <description>The depth of the balcony. Only applies to apartment unit units.</description>
      <type>Double</type>
      <units>ft</units>
      <required>true</required>
      <model_dependent>false</model_dependent>
      <default_value>0</default_value>
    </argument>
    <argument>
      <name>geometry_garage_width</name>
      <display_name>Geometry: Garage Width</display_name>
      <description>The width of the garage. Enter zero for no garage. Only applies to single-family detached units.</description>
      <type>Double</type>
      <units>ft</units>
      <required>true</required>
      <model_dependent>false</model_dependent>
      <default_value>0</default_value>
    </argument>
    <argument>
      <name>geometry_garage_depth</name>
      <display_name>Geometry: Garage Depth</display_name>
      <description>The depth of the garage. Only applies to single-family detached units.</description>
      <type>Double</type>
      <units>ft</units>
      <required>true</required>
      <model_dependent>false</model_dependent>
      <default_value>20</default_value>
    </argument>
    <argument>
      <name>geometry_garage_protrusion</name>
      <display_name>Geometry: Garage Protrusion</display_name>
      <description>The fraction of the garage that is protruding from the living space. Only applies to single-family detached units.</description>
      <type>Double</type>
      <units>frac</units>
      <required>true</required>
      <model_dependent>false</model_dependent>
      <default_value>0</default_value>
    </argument>
    <argument>
      <name>geometry_garage_position</name>
      <display_name>Geometry: Garage Position</display_name>
      <description>The position of the garage. Only applies to single-family detached units.</description>
      <type>Choice</type>
      <required>true</required>
      <model_dependent>false</model_dependent>
      <default_value>Right</default_value>
      <choices>
        <choice>
          <value>Right</value>
          <display_name>Right</display_name>
        </choice>
        <choice>
          <value>Left</value>
          <display_name>Left</display_name>
        </choice>
      </choices>
    </argument>
    <argument>
      <name>geometry_foundation_type</name>
      <display_name>Geometry: Foundation Type</display_name>
      <description>The foundation type of the building.</description>
      <type>Choice</type>
      <required>true</required>
      <model_dependent>false</model_dependent>
      <default_value>SlabOnGrade</default_value>
      <choices>
        <choice>
          <value>SlabOnGrade</value>
          <display_name>SlabOnGrade</display_name>
        </choice>
        <choice>
          <value>VentedCrawlspace</value>
          <display_name>VentedCrawlspace</display_name>
        </choice>
        <choice>
          <value>UnventedCrawlspace</value>
          <display_name>UnventedCrawlspace</display_name>
        </choice>
        <choice>
          <value>UnconditionedBasement</value>
          <display_name>UnconditionedBasement</display_name>
        </choice>
        <choice>
          <value>ConditionedBasement</value>
          <display_name>ConditionedBasement</display_name>
        </choice>
        <choice>
          <value>Ambient</value>
          <display_name>Ambient</display_name>
        </choice>
      </choices>
    </argument>
    <argument>
      <name>geometry_foundation_height</name>
      <display_name>Geometry: Foundation Height</display_name>
      <description>The height of the foundation (e.g., 3ft for crawlspace, 8ft for basement). Only applies to basements/crawlspaces.</description>
      <type>Double</type>
      <units>ft</units>
      <required>true</required>
      <model_dependent>false</model_dependent>
      <default_value>0</default_value>
    </argument>
    <argument>
      <name>geometry_foundation_height_above_grade</name>
      <display_name>Geometry: Foundation Height Above Grade</display_name>
      <description>The depth above grade of the foundation wall. Only applies to basements/crawlspaces.</description>
      <type>Double</type>
      <units>ft</units>
      <required>true</required>
      <model_dependent>false</model_dependent>
      <default_value>0</default_value>
    </argument>
    <argument>
      <name>geometry_rim_joist_height</name>
      <display_name>Geometry: Rim Joist Height</display_name>
      <description>The height of the rim joists. Only applies to basements/crawlspaces.</description>
      <type>Double</type>
      <units>in</units>
      <required>true</required>
      <model_dependent>false</model_dependent>
      <default_value>9.25</default_value>
    </argument>
    <argument>
      <name>geometry_roof_type</name>
      <display_name>Geometry: Roof Type</display_name>
      <description>The roof type of the building. Assumed flat for apartment unit units.</description>
      <type>Choice</type>
      <required>true</required>
      <model_dependent>false</model_dependent>
      <default_value>gable</default_value>
      <choices>
        <choice>
          <value>gable</value>
          <display_name>gable</display_name>
        </choice>
        <choice>
          <value>hip</value>
          <display_name>hip</display_name>
        </choice>
        <choice>
          <value>flat</value>
          <display_name>flat</display_name>
        </choice>
      </choices>
    </argument>
    <argument>
      <name>geometry_roof_pitch</name>
      <display_name>Geometry: Roof Pitch</display_name>
      <description>The roof pitch of the attic. Ignored if the building has a flat roof.</description>
      <type>Choice</type>
      <required>true</required>
      <model_dependent>false</model_dependent>
      <default_value>6:12</default_value>
      <choices>
        <choice>
          <value>1:12</value>
          <display_name>1:12</display_name>
        </choice>
        <choice>
          <value>2:12</value>
          <display_name>2:12</display_name>
        </choice>
        <choice>
          <value>3:12</value>
          <display_name>3:12</display_name>
        </choice>
        <choice>
          <value>4:12</value>
          <display_name>4:12</display_name>
        </choice>
        <choice>
          <value>5:12</value>
          <display_name>5:12</display_name>
        </choice>
        <choice>
          <value>6:12</value>
          <display_name>6:12</display_name>
        </choice>
        <choice>
          <value>7:12</value>
          <display_name>7:12</display_name>
        </choice>
        <choice>
          <value>8:12</value>
          <display_name>8:12</display_name>
        </choice>
        <choice>
          <value>9:12</value>
          <display_name>9:12</display_name>
        </choice>
        <choice>
          <value>10:12</value>
          <display_name>10:12</display_name>
        </choice>
        <choice>
          <value>11:12</value>
          <display_name>11:12</display_name>
        </choice>
        <choice>
          <value>12:12</value>
          <display_name>12:12</display_name>
        </choice>
      </choices>
    </argument>
    <argument>
      <name>geometry_attic_type</name>
      <display_name>Geometry: Attic Type</display_name>
      <description>The attic type of the building. Ignored if the building has a flat roof.</description>
      <type>Choice</type>
      <required>true</required>
      <model_dependent>false</model_dependent>
      <default_value>VentedAttic</default_value>
      <choices>
        <choice>
          <value>VentedAttic</value>
          <display_name>VentedAttic</display_name>
        </choice>
        <choice>
          <value>UnventedAttic</value>
          <display_name>UnventedAttic</display_name>
        </choice>
        <choice>
          <value>ConditionedAttic</value>
          <display_name>ConditionedAttic</display_name>
        </choice>
      </choices>
    </argument>
    <argument>
      <name>geometry_eaves_depth</name>
      <display_name>Geometry: Eaves Depth</display_name>
      <description>The eaves depth of the roof.</description>
      <type>Double</type>
      <units>ft</units>
      <required>true</required>
      <model_dependent>false</model_dependent>
      <default_value>2</default_value>
    </argument>
    <argument>
      <name>geometry_num_bedrooms</name>
      <display_name>Geometry: Number of Bedrooms</display_name>
      <description>Specify the number of bedrooms. Used to determine the energy usage of appliances and plug loads, hot water usage, etc.</description>
      <type>Integer</type>
      <units>#</units>
      <required>true</required>
      <model_dependent>false</model_dependent>
      <default_value>3</default_value>
    </argument>
    <argument>
      <name>geometry_num_bathrooms</name>
      <display_name>Geometry: Number of Bathrooms</display_name>
      <description>Specify the number of bathrooms.</description>
      <type>String</type>
      <units>#</units>
      <required>true</required>
      <model_dependent>false</model_dependent>
      <default_value>auto</default_value>
    </argument>
    <argument>
      <name>geometry_num_occupants</name>
      <display_name>Geometry: Number of Occupants</display_name>
      <description>Specify the number of occupants. A value of 'auto' will calculate the average number of occupants from the number of bedrooms. Used to specify the internal gains from people only.</description>
      <type>String</type>
      <units>#</units>
      <required>true</required>
      <model_dependent>false</model_dependent>
      <default_value>auto</default_value>
    </argument>
    <argument>
      <name>geometry_has_flue_or_chimney</name>
      <display_name>Geometry: Has Flue or Chimney</display_name>
      <description>Whether there is a flue or chimney.</description>
      <type>String</type>
      <required>true</required>
      <model_dependent>false</model_dependent>
      <default_value>auto</default_value>
    </argument>
    <argument>
      <name>geometry_level</name>
      <display_name>Geometry: Level</display_name>
      <description>The level of the apartment unit unit.</description>
      <type>Choice</type>
      <required>false</required>
      <model_dependent>false</model_dependent>
      <choices>
        <choice>
          <value>Bottom</value>
          <display_name>Bottom</display_name>
        </choice>
        <choice>
          <value>Middle</value>
          <display_name>Middle</display_name>
        </choice>
        <choice>
          <value>Top</value>
          <display_name>Top</display_name>
        </choice>
      </choices>
    </argument>
    <argument>
      <name>geometry_horizontal_location</name>
      <display_name>Geometry: Horizontal Location</display_name>
      <description>The horizontal location of the single-family attached or apartment unit unit when viewing the front of the building.</description>
      <type>Choice</type>
      <required>false</required>
      <model_dependent>false</model_dependent>
      <choices>
        <choice>
          <value>None</value>
          <display_name>None</display_name>
        </choice>
        <choice>
          <value>Left</value>
          <display_name>Left</display_name>
        </choice>
        <choice>
          <value>Middle</value>
          <display_name>Middle</display_name>
        </choice>
        <choice>
          <value>Right</value>
          <display_name>Right</display_name>
        </choice>
      </choices>
    </argument>
    <argument>
      <name>geometry_building_num_units</name>
      <display_name>Geometry: Building Number of Units</display_name>
      <description>The number of units in the building. This is required for single-family attached and apartment unit units.</description>
      <type>Integer</type>
      <units>#</units>
      <required>false</required>
      <model_dependent>false</model_dependent>
    </argument>
    <argument>
      <name>geometry_building_num_bedrooms</name>
      <display_name>Geometry: Building Number of Bedrooms</display_name>
      <description>The number of bedrooms in the building. This is required for single-family attached and apartment unit units with shared PV systems.</description>
      <type>Integer</type>
      <units>#</units>
      <required>false</required>
      <model_dependent>false</model_dependent>
    </argument>
    <argument>
      <name>floor_assembly_r</name>
      <display_name>Floor: Assembly R-value</display_name>
      <description>Assembly R-value for the floor (foundation ceiling). Ignored if the building has a slab foundation.</description>
      <type>Double</type>
      <units>h-ft^2-R/Btu</units>
      <required>true</required>
      <model_dependent>false</model_dependent>
      <default_value>30</default_value>
    </argument>
    <argument>
      <name>foundation_wall_insulation_r</name>
      <display_name>Foundation: Wall Insulation Nominal R-value</display_name>
      <description>Nominal R-value for the foundation wall insulation. Only applies to basements/crawlspaces.</description>
      <type>Double</type>
      <units>h-ft^2-R/Btu</units>
      <required>true</required>
      <model_dependent>false</model_dependent>
      <default_value>0</default_value>
    </argument>
    <argument>
      <name>foundation_wall_insulation_distance_to_top</name>
      <display_name>Foundation: Wall Insulation Distance To Top</display_name>
      <description>The distance from the top of the foundation wall to the top of the foundation wall insulation. Only applies to basements/crawlspaces.</description>
      <type>Double</type>
      <units>ft</units>
      <required>true</required>
      <model_dependent>false</model_dependent>
      <default_value>0</default_value>
    </argument>
    <argument>
      <name>foundation_wall_insulation_distance_to_bottom</name>
      <display_name>Foundation: Wall Insulation Distance To Bottom</display_name>
      <description>The distance from the top of the foundation wall to the bottom of the foundation wall insulation. Only applies to basements/crawlspaces. A value of 'auto' will use the same height as the foundation.</description>
      <type>String</type>
      <units>ft</units>
      <required>true</required>
      <model_dependent>false</model_dependent>
      <default_value>auto</default_value>
    </argument>
    <argument>
      <name>foundation_wall_assembly_r</name>
      <display_name>Foundation: Wall Assembly R-value</display_name>
      <description>Assembly R-value for the foundation walls. Only applies to basements/crawlspaces. If provided, overrides the previous foundation wall insulation inputs.</description>
      <type>Double</type>
      <units>h-ft^2-R/Btu</units>
      <required>false</required>
      <model_dependent>false</model_dependent>
    </argument>
    <argument>
      <name>foundation_wall_thickness</name>
      <display_name>Foundation: Wall Thickness</display_name>
      <description>The thickness of the foundation wall.</description>
      <type>String</type>
      <required>true</required>
      <model_dependent>false</model_dependent>
      <default_value>auto</default_value>
    </argument>
    <argument>
      <name>rim_joist_assembly_r</name>
      <display_name>Rim Joist: Assembly R-value</display_name>
      <description>Assembly R-value for the rim joists. Only applies to basements/crawlspaces.</description>
      <type>Double</type>
      <units>h-ft^2-R/Btu</units>
      <required>true</required>
      <model_dependent>false</model_dependent>
      <default_value>23</default_value>
    </argument>
    <argument>
      <name>slab_perimeter_insulation_r</name>
      <display_name>Slab: Perimeter Insulation Nominal R-value</display_name>
      <description>Nominal R-value of the vertical slab perimeter insulation. Applies to slab-on-grade foundations and basement/crawlspace floors.</description>
      <type>Double</type>
      <units>h-ft^2-R/Btu</units>
      <required>true</required>
      <model_dependent>false</model_dependent>
      <default_value>0</default_value>
    </argument>
    <argument>
      <name>slab_perimeter_depth</name>
      <display_name>Slab: Perimeter Insulation Depth</display_name>
      <description>Depth from grade to bottom of vertical slab perimeter insulation. Applies to slab-on-grade foundations and basement/crawlspace floors.</description>
      <type>Double</type>
      <units>ft</units>
      <required>true</required>
      <model_dependent>false</model_dependent>
      <default_value>0</default_value>
    </argument>
    <argument>
      <name>slab_under_insulation_r</name>
      <display_name>Slab: Under Slab Insulation Nominal R-value</display_name>
      <description>Nominal R-value of the horizontal under slab insulation. Applies to slab-on-grade foundations and basement/crawlspace floors.</description>
      <type>Double</type>
      <units>h-ft^2-R/Btu</units>
      <required>true</required>
      <model_dependent>false</model_dependent>
      <default_value>0</default_value>
    </argument>
    <argument>
      <name>slab_under_width</name>
      <display_name>Slab: Under Slab Insulation Width</display_name>
      <description>Width from slab edge inward of horizontal under-slab insulation. Enter 999 to specify that the under slab insulation spans the entire slab. Applies to slab-on-grade foundations and basement/crawlspace floors.</description>
      <type>Double</type>
      <units>ft</units>
      <required>true</required>
      <model_dependent>false</model_dependent>
      <default_value>0</default_value>
    </argument>
    <argument>
      <name>slab_thickness</name>
      <display_name>Slab: Thickness</display_name>
      <description>The thickness of the slab.</description>
      <type>String</type>
      <required>true</required>
      <model_dependent>false</model_dependent>
      <default_value>auto</default_value>
    </argument>
    <argument>
      <name>slab_carpet_fraction</name>
      <display_name>Slab: Carpet Fraction</display_name>
      <description>Fraction of the slab floor area that is carpeted.</description>
      <type>String</type>
      <units>Frac</units>
      <required>true</required>
      <model_dependent>false</model_dependent>
      <default_value>auto</default_value>
    </argument>
    <argument>
      <name>slab_carpet_r</name>
      <display_name>Slab: Carpet R-value</display_name>
      <description>R-value of the slab carpet.</description>
      <type>String</type>
      <units>h-ft^2-R/Btu</units>
      <required>true</required>
      <model_dependent>false</model_dependent>
      <default_value>auto</default_value>
    </argument>
    <argument>
      <name>ceiling_assembly_r</name>
      <display_name>Ceiling: Assembly R-value</display_name>
      <description>Assembly R-value for the ceiling (attic floor).</description>
      <type>Double</type>
      <units>h-ft^2-R/Btu</units>
      <required>true</required>
      <model_dependent>false</model_dependent>
      <default_value>30</default_value>
    </argument>
    <argument>
      <name>roof_material_type</name>
      <display_name>Roof: Material Type</display_name>
      <description>The material type of the roof.</description>
      <type>Choice</type>
      <required>false</required>
      <model_dependent>false</model_dependent>
      <choices>
        <choice>
          <value>asphalt or fiberglass shingles</value>
          <display_name>asphalt or fiberglass shingles</display_name>
        </choice>
        <choice>
          <value>concrete</value>
          <display_name>concrete</display_name>
        </choice>
        <choice>
          <value>slate or tile shingles</value>
          <display_name>slate or tile shingles</display_name>
        </choice>
        <choice>
          <value>metal surfacing</value>
          <display_name>metal surfacing</display_name>
        </choice>
        <choice>
          <value>plastic/rubber/synthetic sheeting</value>
          <display_name>plastic/rubber/synthetic sheeting</display_name>
        </choice>
        <choice>
          <value>wood shingles or shakes</value>
          <display_name>wood shingles or shakes</display_name>
        </choice>
      </choices>
    </argument>
    <argument>
      <name>roof_color</name>
      <display_name>Roof: Color</display_name>
      <description>The color of the roof.</description>
      <type>Choice</type>
      <required>true</required>
      <model_dependent>false</model_dependent>
      <default_value>medium</default_value>
      <choices>
        <choice>
          <value>dark</value>
          <display_name>dark</display_name>
        </choice>
        <choice>
          <value>light</value>
          <display_name>light</display_name>
        </choice>
        <choice>
          <value>medium</value>
          <display_name>medium</display_name>
        </choice>
        <choice>
          <value>medium dark</value>
          <display_name>medium dark</display_name>
        </choice>
        <choice>
          <value>reflective</value>
          <display_name>reflective</display_name>
        </choice>
      </choices>
    </argument>
    <argument>
      <name>roof_assembly_r</name>
      <display_name>Roof: Assembly R-value</display_name>
      <description>Assembly R-value of the roof.</description>
      <type>Double</type>
      <units>h-ft^2-R/Btu</units>
      <required>true</required>
      <model_dependent>false</model_dependent>
      <default_value>2.3</default_value>
    </argument>
    <argument>
      <name>roof_radiant_barrier</name>
      <display_name>Roof: Has Radiant Barrier</display_name>
      <description>Specifies whether the attic has a radiant barrier.</description>
      <type>Boolean</type>
      <required>true</required>
      <model_dependent>false</model_dependent>
      <default_value>false</default_value>
      <choices>
        <choice>
          <value>true</value>
          <display_name>true</display_name>
        </choice>
        <choice>
          <value>false</value>
          <display_name>false</display_name>
        </choice>
      </choices>
    </argument>
    <argument>
      <name>roof_radiant_barrier_grade</name>
      <display_name>Roof: Radiant Barrier Grade</display_name>
      <description>The grade of the radiant barrier, if it exists.</description>
      <type>Choice</type>
      <required>true</required>
      <model_dependent>false</model_dependent>
      <default_value>1</default_value>
      <choices>
        <choice>
          <value>1</value>
          <display_name>1</display_name>
        </choice>
        <choice>
          <value>2</value>
          <display_name>2</display_name>
        </choice>
        <choice>
          <value>3</value>
          <display_name>3</display_name>
        </choice>
      </choices>
    </argument>
    <argument>
      <name>neighbor_front_distance</name>
      <display_name>Neighbor: Front Distance</display_name>
      <description>The minimum distance between the simulated unit and the neighboring building to the front (not including eaves). A value of zero indicates no neighbors.</description>
      <type>Double</type>
      <units>ft</units>
      <required>true</required>
      <model_dependent>false</model_dependent>
      <default_value>0</default_value>
    </argument>
    <argument>
      <name>neighbor_back_distance</name>
      <display_name>Neighbor: Back Distance</display_name>
      <description>The minimum distance between the simulated unit and the neighboring building to the back (not including eaves). A value of zero indicates no neighbors.</description>
      <type>Double</type>
      <units>ft</units>
      <required>true</required>
      <model_dependent>false</model_dependent>
      <default_value>0</default_value>
    </argument>
    <argument>
      <name>neighbor_left_distance</name>
      <display_name>Neighbor: Left Distance</display_name>
      <description>The minimum distance between the simulated unit and the neighboring building to the left (not including eaves). A value of zero indicates no neighbors.</description>
      <type>Double</type>
      <units>ft</units>
      <required>true</required>
      <model_dependent>false</model_dependent>
      <default_value>10</default_value>
    </argument>
    <argument>
      <name>neighbor_right_distance</name>
      <display_name>Neighbor: Right Distance</display_name>
      <description>The minimum distance between the simulated unit and the neighboring building to the right (not including eaves). A value of zero indicates no neighbors.</description>
      <type>Double</type>
      <units>ft</units>
      <required>true</required>
      <model_dependent>false</model_dependent>
      <default_value>10</default_value>
    </argument>
    <argument>
      <name>neighbor_front_height</name>
      <display_name>Neighbor: Front Height</display_name>
      <description>The height of the neighboring building to the front. A value of 'auto' will use the same height as this building.</description>
      <type>String</type>
      <units>ft</units>
      <required>true</required>
      <model_dependent>false</model_dependent>
      <default_value>auto</default_value>
    </argument>
    <argument>
      <name>neighbor_back_height</name>
      <display_name>Neighbor: Back Height</display_name>
      <description>The height of the neighboring building to the back. A value of 'auto' will use the same height as this building.</description>
      <type>String</type>
      <units>ft</units>
      <required>true</required>
      <model_dependent>false</model_dependent>
      <default_value>auto</default_value>
    </argument>
    <argument>
      <name>neighbor_left_height</name>
      <display_name>Neighbor: Left Height</display_name>
      <description>The height of the neighboring building to the left. A value of 'auto' will use the same height as this building.</description>
      <type>String</type>
      <units>ft</units>
      <required>true</required>
      <model_dependent>false</model_dependent>
      <default_value>auto</default_value>
    </argument>
    <argument>
      <name>neighbor_right_height</name>
      <display_name>Neighbor: Right Height</display_name>
      <description>The height of the neighboring building to the right. A value of 'auto' will use the same height as this building.</description>
      <type>String</type>
      <units>ft</units>
      <required>true</required>
      <model_dependent>false</model_dependent>
      <default_value>auto</default_value>
    </argument>
    <argument>
      <name>wall_type</name>
      <display_name>Walls: Type</display_name>
      <description>The type of exterior walls.</description>
      <type>Choice</type>
      <required>true</required>
      <model_dependent>false</model_dependent>
      <default_value>WoodStud</default_value>
      <choices>
        <choice>
          <value>WoodStud</value>
          <display_name>WoodStud</display_name>
        </choice>
        <choice>
          <value>ConcreteMasonryUnit</value>
          <display_name>ConcreteMasonryUnit</display_name>
        </choice>
        <choice>
          <value>DoubleWoodStud</value>
          <display_name>DoubleWoodStud</display_name>
        </choice>
        <choice>
          <value>InsulatedConcreteForms</value>
          <display_name>InsulatedConcreteForms</display_name>
        </choice>
        <choice>
          <value>LogWall</value>
          <display_name>LogWall</display_name>
        </choice>
        <choice>
          <value>StructurallyInsulatedPanel</value>
          <display_name>StructurallyInsulatedPanel</display_name>
        </choice>
        <choice>
          <value>SolidConcrete</value>
          <display_name>SolidConcrete</display_name>
        </choice>
        <choice>
          <value>SteelFrame</value>
          <display_name>SteelFrame</display_name>
        </choice>
        <choice>
          <value>Stone</value>
          <display_name>Stone</display_name>
        </choice>
        <choice>
          <value>StrawBale</value>
          <display_name>StrawBale</display_name>
        </choice>
        <choice>
          <value>StructuralBrick</value>
          <display_name>StructuralBrick</display_name>
        </choice>
      </choices>
    </argument>
    <argument>
      <name>wall_siding_type</name>
      <display_name>Wall: Siding Type</display_name>
      <description>The siding type of the exterior walls. Also applies to rim joists.</description>
      <type>Choice</type>
      <required>false</required>
      <model_dependent>false</model_dependent>
      <choices>
        <choice>
          <value>aluminum siding</value>
          <display_name>aluminum siding</display_name>
        </choice>
        <choice>
          <value>brick veneer</value>
          <display_name>brick veneer</display_name>
        </choice>
        <choice>
          <value>fiber cement siding</value>
          <display_name>fiber cement siding</display_name>
        </choice>
        <choice>
          <value>stucco</value>
          <display_name>stucco</display_name>
        </choice>
        <choice>
          <value>vinyl siding</value>
          <display_name>vinyl siding</display_name>
        </choice>
        <choice>
          <value>wood siding</value>
          <display_name>wood siding</display_name>
        </choice>
      </choices>
    </argument>
    <argument>
      <name>wall_color</name>
      <display_name>Wall: Color</display_name>
      <description>The color of the exterior walls. Also applies to rim joists.</description>
      <type>Choice</type>
      <required>true</required>
      <model_dependent>false</model_dependent>
      <default_value>medium</default_value>
      <choices>
        <choice>
          <value>dark</value>
          <display_name>dark</display_name>
        </choice>
        <choice>
          <value>light</value>
          <display_name>light</display_name>
        </choice>
        <choice>
          <value>medium</value>
          <display_name>medium</display_name>
        </choice>
        <choice>
          <value>medium dark</value>
          <display_name>medium dark</display_name>
        </choice>
        <choice>
          <value>reflective</value>
          <display_name>reflective</display_name>
        </choice>
      </choices>
    </argument>
    <argument>
      <name>wall_assembly_r</name>
      <display_name>Walls: Assembly R-value</display_name>
      <description>Assembly R-value of the exterior walls.</description>
      <type>Double</type>
      <units>h-ft^2-R/Btu</units>
      <required>true</required>
      <model_dependent>false</model_dependent>
      <default_value>13</default_value>
    </argument>
    <argument>
      <name>window_front_wwr</name>
      <display_name>Windows: Front Window-to-Wall Ratio</display_name>
      <description>The ratio of window area to wall area for the unit's front facade. Enter 0 if specifying Front Window Area instead.</description>
      <type>Double</type>
      <required>true</required>
      <model_dependent>false</model_dependent>
      <default_value>0.18</default_value>
    </argument>
    <argument>
      <name>window_back_wwr</name>
      <display_name>Windows: Back Window-to-Wall Ratio</display_name>
      <description>The ratio of window area to wall area for the unit's back facade. Enter 0 if specifying Back Window Area instead.</description>
      <type>Double</type>
      <required>true</required>
      <model_dependent>false</model_dependent>
      <default_value>0.18</default_value>
    </argument>
    <argument>
      <name>window_left_wwr</name>
      <display_name>Windows: Left Window-to-Wall Ratio</display_name>
      <description>The ratio of window area to wall area for the unit's left facade (when viewed from the front). Enter 0 if specifying Left Window Area instead.</description>
      <type>Double</type>
      <required>true</required>
      <model_dependent>false</model_dependent>
      <default_value>0.18</default_value>
    </argument>
    <argument>
      <name>window_right_wwr</name>
      <display_name>Windows: Right Window-to-Wall Ratio</display_name>
      <description>The ratio of window area to wall area for the unit's right facade (when viewed from the front). Enter 0 if specifying Right Window Area instead.</description>
      <type>Double</type>
      <required>true</required>
      <model_dependent>false</model_dependent>
      <default_value>0.18</default_value>
    </argument>
    <argument>
      <name>window_area_front</name>
      <display_name>Windows: Front Window Area</display_name>
      <description>The amount of window area on the unit's front facade. Enter 0 if specifying Front Window-to-Wall Ratio instead.</description>
      <type>Double</type>
      <required>true</required>
      <model_dependent>false</model_dependent>
      <default_value>0</default_value>
    </argument>
    <argument>
      <name>window_area_back</name>
      <display_name>Windows: Back Window Area</display_name>
      <description>The amount of window area on the unit's back facade. Enter 0 if specifying Back Window-to-Wall Ratio instead.</description>
      <type>Double</type>
      <required>true</required>
      <model_dependent>false</model_dependent>
      <default_value>0</default_value>
    </argument>
    <argument>
      <name>window_area_left</name>
      <display_name>Windows: Left Window Area</display_name>
      <description>The amount of window area on the unit's left facade (when viewed from the front). Enter 0 if specifying Left Window-to-Wall Ratio instead.</description>
      <type>Double</type>
      <required>true</required>
      <model_dependent>false</model_dependent>
      <default_value>0</default_value>
    </argument>
    <argument>
      <name>window_area_right</name>
      <display_name>Windows: Right Window Area</display_name>
      <description>The amount of window area on the unit's right facade (when viewed from the front). Enter 0 if specifying Right Window-to-Wall Ratio instead.</description>
      <type>Double</type>
      <required>true</required>
      <model_dependent>false</model_dependent>
      <default_value>0</default_value>
    </argument>
    <argument>
      <name>window_aspect_ratio</name>
      <display_name>Windows: Aspect Ratio</display_name>
      <description>Ratio of window height to width.</description>
      <type>Double</type>
      <required>true</required>
      <model_dependent>false</model_dependent>
      <default_value>1.333</default_value>
    </argument>
    <argument>
      <name>window_fraction_operable</name>
      <display_name>Windows: Fraction Operable</display_name>
      <description>Fraction of windows that are operable.</description>
      <type>Double</type>
      <required>false</required>
      <model_dependent>false</model_dependent>
    </argument>
    <argument>
      <name>window_ufactor</name>
      <display_name>Windows: U-Factor</display_name>
      <description>The heat transfer coefficient of the windows.</description>
      <type>Double</type>
      <units>Btu/hr-ft^2-R</units>
      <required>true</required>
      <model_dependent>false</model_dependent>
      <default_value>0.37</default_value>
    </argument>
    <argument>
      <name>window_shgc</name>
      <display_name>Windows: SHGC</display_name>
      <description>The ratio of solar heat gain through a glazing system compared to that of an unobstructed opening, for windows.</description>
      <type>Double</type>
      <required>true</required>
      <model_dependent>false</model_dependent>
      <default_value>0.3</default_value>
    </argument>
    <argument>
      <name>window_interior_shading_winter</name>
      <display_name>Windows: Winter Interior Shading</display_name>
      <description>Interior shading multiplier for the heating season. 1.0 indicates no reduction in solar gain, 0.85 indicates 15% reduction, etc.</description>
      <type>Double</type>
      <required>false</required>
      <model_dependent>false</model_dependent>
    </argument>
    <argument>
      <name>window_interior_shading_summer</name>
      <display_name>Windows: Summer Interior Shading</display_name>
      <description>Interior shading multiplier for the cooling season. 1.0 indicates no reduction in solar gain, 0.85 indicates 15% reduction, etc.</description>
      <type>Double</type>
      <required>false</required>
      <model_dependent>false</model_dependent>
    </argument>
    <argument>
      <name>window_exterior_shading_winter</name>
      <display_name>Windows: Winter Exterior Shading</display_name>
      <description>Exterior shading multiplier for the heating season. 1.0 indicates no reduction in solar gain, 0.85 indicates 15% reduction, etc.</description>
      <type>Double</type>
      <required>false</required>
      <model_dependent>false</model_dependent>
    </argument>
    <argument>
      <name>window_exterior_shading_summer</name>
      <display_name>Windows: Summer Exterior Shading</display_name>
      <description>Exterior shading multiplier for the cooling season. 1.0 indicates no reduction in solar gain, 0.85 indicates 15% reduction, etc.</description>
      <type>Double</type>
      <required>false</required>
      <model_dependent>false</model_dependent>
    </argument>
    <argument>
      <name>overhangs_front_depth</name>
      <display_name>Overhangs: Front Facade Depth</display_name>
      <description>Specifies the depth of overhangs for windows on the front facade.</description>
      <type>Double</type>
      <required>true</required>
      <model_dependent>false</model_dependent>
      <default_value>0</default_value>
    </argument>
    <argument>
      <name>overhangs_front_distance_to_top_of_window</name>
      <display_name>Overhangs: Front Facade Distance to Top of Window</display_name>
      <description>Specifies the distance to the top of window of overhangs for windows on the front facade.</description>
      <type>Double</type>
      <required>true</required>
      <model_dependent>false</model_dependent>
      <default_value>0</default_value>
    </argument>
    <argument>
      <name>overhangs_back_depth</name>
      <display_name>Overhangs: Back Facade Depth</display_name>
      <description>Specifies the depth of overhangs for windows on the back facade.</description>
      <type>Double</type>
      <required>true</required>
      <model_dependent>false</model_dependent>
      <default_value>0</default_value>
    </argument>
    <argument>
      <name>overhangs_back_distance_to_top_of_window</name>
      <display_name>Overhangs: Back Facade Distance to Top of Window</display_name>
      <description>Specifies the distance to the top of window of overhangs for windows on the back facade.</description>
      <type>Double</type>
      <required>true</required>
      <model_dependent>false</model_dependent>
      <default_value>0</default_value>
    </argument>
    <argument>
      <name>overhangs_left_depth</name>
      <display_name>Overhangs: Left Facade Depth</display_name>
      <description>Specifies the depth of overhangs for windows on the left facade.</description>
      <type>Double</type>
      <required>true</required>
      <model_dependent>false</model_dependent>
      <default_value>0</default_value>
    </argument>
    <argument>
      <name>overhangs_left_distance_to_top_of_window</name>
      <display_name>Overhangs: Left Facade Distance to Top of Window</display_name>
      <description>Specifies the distance to the top of window of overhangs for windows on the left facade.</description>
      <type>Double</type>
      <required>true</required>
      <model_dependent>false</model_dependent>
      <default_value>0</default_value>
    </argument>
    <argument>
      <name>overhangs_right_depth</name>
      <display_name>Overhangs: Right Facade Depth</display_name>
      <description>Specifies the depth of overhangs for windows on the right facade.</description>
      <type>Double</type>
      <required>true</required>
      <model_dependent>false</model_dependent>
      <default_value>0</default_value>
    </argument>
    <argument>
      <name>overhangs_right_distance_to_top_of_window</name>
      <display_name>Overhangs: Right Facade Distance to Top of Window</display_name>
      <description>Specifies the distance to the top of window of overhangs for windows on the right facade.</description>
      <type>Double</type>
      <required>true</required>
      <model_dependent>false</model_dependent>
      <default_value>0</default_value>
    </argument>
    <argument>
      <name>skylight_area_front</name>
      <display_name>Skylights: Front Roof Area</display_name>
      <description>The amount of skylight area on the unit's front conditioned roof facade.</description>
      <type>Double</type>
      <required>true</required>
      <model_dependent>false</model_dependent>
      <default_value>0</default_value>
    </argument>
    <argument>
      <name>skylight_area_back</name>
      <display_name>Skylights: Back Roof Area</display_name>
      <description>The amount of skylight area on the unit's back conditioned roof facade.</description>
      <type>Double</type>
      <required>true</required>
      <model_dependent>false</model_dependent>
      <default_value>0</default_value>
    </argument>
    <argument>
      <name>skylight_area_left</name>
      <display_name>Skylights: Left Roof Area</display_name>
      <description>The amount of skylight area on the unit's left conditioned roof facade (when viewed from the front).</description>
      <type>Double</type>
      <required>true</required>
      <model_dependent>false</model_dependent>
      <default_value>0</default_value>
    </argument>
    <argument>
      <name>skylight_area_right</name>
      <display_name>Skylights: Right Roof Area</display_name>
      <description>The amount of skylight area on the unit's right conditioned roof facade (when viewed from the front).</description>
      <type>Double</type>
      <required>true</required>
      <model_dependent>false</model_dependent>
      <default_value>0</default_value>
    </argument>
    <argument>
      <name>skylight_ufactor</name>
      <display_name>Skylights: U-Factor</display_name>
      <description>The heat transfer coefficient of the skylights.</description>
      <type>Double</type>
      <units>Btu/hr-ft^2-R</units>
      <required>true</required>
      <model_dependent>false</model_dependent>
      <default_value>0.33</default_value>
    </argument>
    <argument>
      <name>skylight_shgc</name>
      <display_name>Skylights: SHGC</display_name>
      <description>The ratio of solar heat gain through a glazing system compared to that of an unobstructed opening, for skylights.</description>
      <type>Double</type>
      <required>true</required>
      <model_dependent>false</model_dependent>
      <default_value>0.45</default_value>
    </argument>
    <argument>
      <name>door_area</name>
      <display_name>Doors: Area</display_name>
      <description>The area of the opaque door(s).</description>
      <type>Double</type>
      <units>ft^2</units>
      <required>true</required>
      <model_dependent>false</model_dependent>
      <default_value>20</default_value>
    </argument>
    <argument>
      <name>door_rvalue</name>
      <display_name>Doors: R-value</display_name>
      <description>R-value of the doors.</description>
      <type>Double</type>
      <units>h-ft^2-R/Btu</units>
      <required>true</required>
      <model_dependent>false</model_dependent>
      <default_value>5</default_value>
    </argument>
    <argument>
      <name>air_leakage_units</name>
      <display_name>Air Leakage: Units</display_name>
      <description>The unit of measure for the above-grade living air leakage.</description>
      <type>Choice</type>
      <required>true</required>
      <model_dependent>false</model_dependent>
      <default_value>ACH</default_value>
      <choices>
        <choice>
          <value>ACH</value>
          <display_name>ACH</display_name>
        </choice>
        <choice>
          <value>CFM</value>
          <display_name>CFM</display_name>
        </choice>
        <choice>
          <value>ACHnatural</value>
          <display_name>ACHnatural</display_name>
        </choice>
      </choices>
    </argument>
    <argument>
      <name>air_leakage_house_pressure</name>
      <display_name>Air Leakage: House Pressure</display_name>
      <description>The pressure of the house for the above-grade living air leakage when the air leakage units are ACH or CFM.</description>
      <type>Double</type>
      <units>Pa</units>
      <required>true</required>
      <model_dependent>false</model_dependent>
      <default_value>50</default_value>
    </argument>
    <argument>
      <name>air_leakage_value</name>
      <display_name>Air Leakage: Value</display_name>
      <description>Air exchange rate, in ACH or CFM at the specified house pressure.</description>
      <type>Double</type>
      <required>true</required>
      <model_dependent>false</model_dependent>
      <default_value>3</default_value>
    </argument>
    <argument>
      <name>air_leakage_shielding_of_home</name>
      <display_name>Air Leakage: Shielding of Home</display_name>
      <description>Presence of nearby buildings, trees, obstructions for infiltration model.</description>
      <type>Choice</type>
      <required>true</required>
      <model_dependent>false</model_dependent>
      <default_value>auto</default_value>
      <choices>
        <choice>
          <value>auto</value>
          <display_name>auto</display_name>
        </choice>
        <choice>
          <value>exposed</value>
          <display_name>exposed</display_name>
        </choice>
        <choice>
          <value>normal</value>
          <display_name>normal</display_name>
        </choice>
        <choice>
          <value>well-shielded</value>
          <display_name>well-shielded</display_name>
        </choice>
      </choices>
    </argument>
    <argument>
      <name>heating_system_type</name>
      <display_name>Heating System: Type</display_name>
      <description>The type of heating system. Use 'none' if there is no heating system.</description>
      <type>Choice</type>
      <required>true</required>
      <model_dependent>false</model_dependent>
      <default_value>Furnace</default_value>
      <choices>
        <choice>
          <value>none</value>
          <display_name>none</display_name>
        </choice>
        <choice>
          <value>Furnace</value>
          <display_name>Furnace</display_name>
        </choice>
        <choice>
          <value>WallFurnace</value>
          <display_name>WallFurnace</display_name>
        </choice>
        <choice>
          <value>FloorFurnace</value>
          <display_name>FloorFurnace</display_name>
        </choice>
        <choice>
          <value>Boiler</value>
          <display_name>Boiler</display_name>
        </choice>
        <choice>
          <value>ElectricResistance</value>
          <display_name>ElectricResistance</display_name>
        </choice>
        <choice>
          <value>Stove</value>
          <display_name>Stove</display_name>
        </choice>
        <choice>
          <value>PortableHeater</value>
          <display_name>PortableHeater</display_name>
        </choice>
        <choice>
          <value>Fireplace</value>
          <display_name>Fireplace</display_name>
        </choice>
        <choice>
          <value>FixedHeater</value>
          <display_name>FixedHeater</display_name>
        </choice>
        <choice>
          <value>Shared Boiler w/ Baseboard</value>
          <display_name>Shared Boiler w/ Baseboard</display_name>
        </choice>
        <choice>
          <value>Shared Boiler w/ Ductless Fan Coil</value>
          <display_name>Shared Boiler w/ Ductless Fan Coil</display_name>
        </choice>
      </choices>
    </argument>
    <argument>
      <name>heating_system_fuel</name>
      <display_name>Heating System: Fuel Type</display_name>
      <description>The fuel type of the heating system. Ignored for ElectricResistance.</description>
      <type>Choice</type>
      <required>true</required>
      <model_dependent>false</model_dependent>
      <default_value>natural gas</default_value>
      <choices>
        <choice>
          <value>electricity</value>
          <display_name>electricity</display_name>
        </choice>
        <choice>
          <value>natural gas</value>
          <display_name>natural gas</display_name>
        </choice>
        <choice>
          <value>fuel oil</value>
          <display_name>fuel oil</display_name>
        </choice>
        <choice>
          <value>propane</value>
          <display_name>propane</display_name>
        </choice>
        <choice>
          <value>wood</value>
          <display_name>wood</display_name>
        </choice>
        <choice>
          <value>wood pellets</value>
          <display_name>wood pellets</display_name>
        </choice>
        <choice>
          <value>coal</value>
          <display_name>coal</display_name>
        </choice>
      </choices>
    </argument>
    <argument>
      <name>heating_system_heating_efficiency</name>
      <display_name>Heating System: Rated AFUE or Percent</display_name>
      <description>The rated heating efficiency value of the heating system.</description>
      <type>Double</type>
      <units>Frac</units>
      <required>true</required>
      <model_dependent>false</model_dependent>
      <default_value>0.78</default_value>
    </argument>
    <argument>
      <name>heating_system_heating_capacity</name>
      <display_name>Heating System: Heating Capacity</display_name>
      <description>The output heating capacity of the heating system. If using 'auto', the autosizing algorithm will use ACCA Manual J/S to set the capacity to meet its load served.</description>
      <type>String</type>
      <units>Btu/hr</units>
      <required>true</required>
      <model_dependent>false</model_dependent>
      <default_value>auto</default_value>
    </argument>
    <argument>
      <name>heating_system_fraction_heat_load_served</name>
      <display_name>Heating System: Fraction Heat Load Served</display_name>
      <description>The heating load served by the heating system.</description>
      <type>Double</type>
      <units>Frac</units>
      <required>true</required>
      <model_dependent>false</model_dependent>
      <default_value>1</default_value>
    </argument>
    <argument>
      <name>heating_system_airflow_defect_ratio</name>
      <display_name>Heating System: Airflow Defect Ratio</display_name>
      <description>The airflow defect ratio, defined as (InstalledAirflow - DesignAirflow) / DesignAirflow, of the heating system per ANSI/RESNET/ACCA Standard 310. A value of zero means no airflow defect. Applies only to Furnace.</description>
      <type>Double</type>
      <units>Frac</units>
      <required>false</required>
      <model_dependent>false</model_dependent>
    </argument>
    <argument>
      <name>cooling_system_type</name>
      <display_name>Cooling System: Type</display_name>
      <description>The type of cooling system. Use 'none' if there is no cooling system.</description>
      <type>Choice</type>
      <required>true</required>
      <model_dependent>false</model_dependent>
      <default_value>central air conditioner</default_value>
      <choices>
        <choice>
          <value>none</value>
          <display_name>none</display_name>
        </choice>
        <choice>
          <value>central air conditioner</value>
          <display_name>central air conditioner</display_name>
        </choice>
        <choice>
          <value>room air conditioner</value>
          <display_name>room air conditioner</display_name>
        </choice>
        <choice>
          <value>evaporative cooler</value>
          <display_name>evaporative cooler</display_name>
        </choice>
        <choice>
          <value>mini-split</value>
          <display_name>mini-split</display_name>
        </choice>
      </choices>
    </argument>
    <argument>
      <name>cooling_system_cooling_efficiency_type</name>
      <display_name>Cooling System: Efficiency Type</display_name>
      <description>The efficiency type of the cooling system. System types central air conditioner and mini-split use SEER. System type room air conditioner uses EER. Ignored for system type evaporative cooler.</description>
      <type>Choice</type>
      <required>true</required>
      <model_dependent>false</model_dependent>
      <default_value>SEER</default_value>
      <choices>
        <choice>
          <value>SEER</value>
          <display_name>SEER</display_name>
        </choice>
        <choice>
          <value>EER</value>
          <display_name>EER</display_name>
        </choice>
      </choices>
    </argument>
    <argument>
      <name>cooling_system_cooling_efficiency</name>
      <display_name>Cooling System: Efficiency</display_name>
      <description>The rated efficiency value of the cooling system. Ignored for evaporative cooler.</description>
      <type>Double</type>
      <units>SEER or EER</units>
      <required>true</required>
      <model_dependent>false</model_dependent>
      <default_value>13</default_value>
    </argument>
    <argument>
      <name>cooling_system_cooling_compressor_type</name>
      <display_name>Cooling System: Cooling Compressor Type</display_name>
      <description>The compressor type of the cooling system. Only applies to central air conditioner.</description>
      <type>Choice</type>
      <required>false</required>
      <model_dependent>false</model_dependent>
      <choices>
        <choice>
          <value>single stage</value>
          <display_name>single stage</display_name>
        </choice>
        <choice>
          <value>two stage</value>
          <display_name>two stage</display_name>
        </choice>
        <choice>
          <value>variable speed</value>
          <display_name>variable speed</display_name>
        </choice>
      </choices>
    </argument>
    <argument>
      <name>cooling_system_cooling_sensible_heat_fraction</name>
      <display_name>Cooling System: Cooling Sensible Heat Fraction</display_name>
      <description>The sensible heat fraction of the cooling system. Ignored for evaporative cooler.</description>
      <type>Double</type>
      <units>Frac</units>
      <required>false</required>
      <model_dependent>false</model_dependent>
    </argument>
    <argument>
      <name>cooling_system_cooling_capacity</name>
      <display_name>Cooling System: Cooling Capacity</display_name>
      <description>The output cooling capacity of the cooling system. If using 'auto', the autosizing algorithm will use ACCA Manual J/S to set the capacity to meet its load served.</description>
      <type>String</type>
      <units>tons</units>
      <required>true</required>
      <model_dependent>false</model_dependent>
      <default_value>auto</default_value>
    </argument>
    <argument>
      <name>cooling_system_fraction_cool_load_served</name>
      <display_name>Cooling System: Fraction Cool Load Served</display_name>
      <description>The cooling load served by the cooling system.</description>
      <type>Double</type>
      <units>Frac</units>
      <required>true</required>
      <model_dependent>false</model_dependent>
      <default_value>1</default_value>
    </argument>
    <argument>
      <name>cooling_system_is_ducted</name>
      <display_name>Cooling System: Is Ducted</display_name>
      <description>Whether the cooling system is ducted or not. Only used for mini-split and evaporative cooler.</description>
      <type>Boolean</type>
      <required>true</required>
      <model_dependent>false</model_dependent>
      <default_value>false</default_value>
      <choices>
        <choice>
          <value>true</value>
          <display_name>true</display_name>
        </choice>
        <choice>
          <value>false</value>
          <display_name>false</display_name>
        </choice>
      </choices>
    </argument>
    <argument>
      <name>cooling_system_airflow_defect_ratio</name>
      <display_name>Cooling System: Airflow Defect Ratio</display_name>
      <description>The airflow defect ratio, defined as (InstalledAirflow - DesignAirflow) / DesignAirflow, of the cooling system per ANSI/RESNET/ACCA Standard 310. A value of zero means no airflow defect. Applies only to central air conditioner and ducted mini-split.</description>
      <type>Double</type>
      <units>Frac</units>
      <required>false</required>
      <model_dependent>false</model_dependent>
    </argument>
    <argument>
      <name>cooling_system_charge_defect_ratio</name>
      <display_name>Cooling System: Charge Defect Ratio</display_name>
      <description>The refrigerant charge defect ratio, defined as (InstalledCharge - DesignCharge) / DesignCharge, of the cooling system per ANSI/RESNET/ACCA Standard 310. A value of zero means no refrigerant charge defect. Applies only to central air conditioner and mini-split.</description>
      <type>Double</type>
      <units>Frac</units>
      <required>false</required>
      <model_dependent>false</model_dependent>
    </argument>
    <argument>
      <name>heat_pump_type</name>
      <display_name>Heat Pump: Type</display_name>
      <description>The type of heat pump. Use 'none' if there is no heat pump.</description>
      <type>Choice</type>
      <required>true</required>
      <model_dependent>false</model_dependent>
      <default_value>none</default_value>
      <choices>
        <choice>
          <value>none</value>
          <display_name>none</display_name>
        </choice>
        <choice>
          <value>air-to-air</value>
          <display_name>air-to-air</display_name>
        </choice>
        <choice>
          <value>mini-split</value>
          <display_name>mini-split</display_name>
        </choice>
        <choice>
          <value>ground-to-air</value>
          <display_name>ground-to-air</display_name>
        </choice>
      </choices>
    </argument>
    <argument>
      <name>heat_pump_heating_efficiency_type</name>
      <display_name>Heat Pump: Heating Efficiency Type</display_name>
      <description>The heating efficiency type of heat pump. System types air-to-air and mini-split use HSPF. System type ground-to-air uses COP.</description>
      <type>Choice</type>
      <required>true</required>
      <model_dependent>false</model_dependent>
      <default_value>HSPF</default_value>
      <choices>
        <choice>
          <value>HSPF</value>
          <display_name>HSPF</display_name>
        </choice>
        <choice>
          <value>COP</value>
          <display_name>COP</display_name>
        </choice>
      </choices>
    </argument>
    <argument>
      <name>heat_pump_heating_efficiency</name>
      <display_name>Heat Pump: Heating Efficiency</display_name>
      <description>The rated heating efficiency value of the heat pump.</description>
      <type>Double</type>
      <units>HSPF or COP</units>
      <required>true</required>
      <model_dependent>false</model_dependent>
      <default_value>7.7</default_value>
    </argument>
    <argument>
      <name>heat_pump_cooling_efficiency_type</name>
      <display_name>Heat Pump: Cooling Efficiency Type</display_name>
      <description>The cooling efficiency type of heat pump. System types air-to-air and mini-split use SEER. System type ground-to-air uses EER.</description>
      <type>Choice</type>
      <required>true</required>
      <model_dependent>false</model_dependent>
      <default_value>SEER</default_value>
      <choices>
        <choice>
          <value>SEER</value>
          <display_name>SEER</display_name>
        </choice>
        <choice>
          <value>EER</value>
          <display_name>EER</display_name>
        </choice>
      </choices>
    </argument>
    <argument>
      <name>heat_pump_cooling_efficiency</name>
      <display_name>Heat Pump: Cooling Efficiency</display_name>
      <description>The rated cooling efficiency value of the heat pump.</description>
      <type>Double</type>
      <units>SEER or EER</units>
      <required>true</required>
      <model_dependent>false</model_dependent>
      <default_value>13</default_value>
    </argument>
    <argument>
      <name>heat_pump_cooling_compressor_type</name>
      <display_name>Heat Pump: Cooling Compressor Type</display_name>
      <description>The compressor type of the heat pump. Only applies to air-to-air and mini-split.</description>
      <type>Choice</type>
      <required>false</required>
      <model_dependent>false</model_dependent>
      <choices>
        <choice>
          <value>single stage</value>
          <display_name>single stage</display_name>
        </choice>
        <choice>
          <value>two stage</value>
          <display_name>two stage</display_name>
        </choice>
        <choice>
          <value>variable speed</value>
          <display_name>variable speed</display_name>
        </choice>
      </choices>
    </argument>
    <argument>
      <name>heat_pump_cooling_sensible_heat_fraction</name>
      <display_name>Heat Pump: Cooling Sensible Heat Fraction</display_name>
      <description>The sensible heat fraction of the heat pump.</description>
      <type>Double</type>
      <units>Frac</units>
      <required>false</required>
      <model_dependent>false</model_dependent>
    </argument>
    <argument>
      <name>heat_pump_heating_capacity</name>
      <display_name>Heat Pump: Heating Capacity</display_name>
      <description>The output heating capacity of the heat pump. If using 'auto', the autosizing algorithm will use ACCA Manual J/S to set the capacity to meet its load served.</description>
      <type>String</type>
      <units>Btu/hr</units>
      <required>true</required>
      <model_dependent>false</model_dependent>
      <default_value>auto</default_value>
    </argument>
    <argument>
      <name>heat_pump_heating_capacity_17_f</name>
      <display_name>Heat Pump: Heating Capacity 17F</display_name>
      <description>The output heating capacity of the heat pump at 17F. Only applies to air-to-air and mini-split.</description>
      <type>String</type>
      <units>Btu/hr</units>
      <required>true</required>
      <model_dependent>false</model_dependent>
      <default_value>auto</default_value>
    </argument>
    <argument>
      <name>heat_pump_cooling_capacity</name>
      <display_name>Heat Pump: Cooling Capacity</display_name>
      <description>The output cooling capacity of the heat pump. If using 'auto', the autosizing algorithm will use ACCA Manual J/S to set the capacity to meet its load served.</description>
      <type>String</type>
      <units>Btu/hr</units>
      <required>true</required>
      <model_dependent>false</model_dependent>
      <default_value>auto</default_value>
    </argument>
    <argument>
      <name>heat_pump_fraction_heat_load_served</name>
      <display_name>Heat Pump: Fraction Heat Load Served</display_name>
      <description>The heating load served by the heat pump.</description>
      <type>Double</type>
      <units>Frac</units>
      <required>true</required>
      <model_dependent>false</model_dependent>
      <default_value>1</default_value>
    </argument>
    <argument>
      <name>heat_pump_fraction_cool_load_served</name>
      <display_name>Heat Pump: Fraction Cool Load Served</display_name>
      <description>The cooling load served by the heat pump.</description>
      <type>Double</type>
      <units>Frac</units>
      <required>true</required>
      <model_dependent>false</model_dependent>
      <default_value>1</default_value>
    </argument>
    <argument>
      <name>heat_pump_backup_fuel</name>
      <display_name>Heat Pump: Backup Fuel Type</display_name>
      <description>The backup fuel type of the heat pump. Use 'none' if there is no backup heating.</description>
      <type>Choice</type>
      <required>true</required>
      <model_dependent>false</model_dependent>
      <default_value>none</default_value>
      <choices>
        <choice>
          <value>none</value>
          <display_name>none</display_name>
        </choice>
        <choice>
          <value>electricity</value>
          <display_name>electricity</display_name>
        </choice>
        <choice>
          <value>natural gas</value>
          <display_name>natural gas</display_name>
        </choice>
        <choice>
          <value>fuel oil</value>
          <display_name>fuel oil</display_name>
        </choice>
        <choice>
          <value>propane</value>
          <display_name>propane</display_name>
        </choice>
      </choices>
    </argument>
    <argument>
      <name>heat_pump_backup_heating_efficiency</name>
      <display_name>Heat Pump: Backup Rated Efficiency</display_name>
      <description>The backup rated efficiency value of the heat pump. Percent for electricity fuel type. AFUE otherwise.</description>
      <type>Double</type>
      <required>true</required>
      <model_dependent>false</model_dependent>
      <default_value>1</default_value>
    </argument>
    <argument>
      <name>heat_pump_backup_heating_capacity</name>
      <display_name>Heat Pump: Backup Heating Capacity</display_name>
      <description>The backup output heating capacity of the heat pump. If using 'auto', the autosizing algorithm will use ACCA Manual J/S to set the capacity to meet its load served.</description>
      <type>String</type>
      <units>Btu/hr</units>
      <required>true</required>
      <model_dependent>false</model_dependent>
      <default_value>auto</default_value>
    </argument>
    <argument>
      <name>heat_pump_backup_heating_switchover_temp</name>
      <display_name>Heat Pump: Backup Heating Switchover Temperature</display_name>
      <description>The temperature at which the heat pump stops operating and the backup heating system starts running. Only applies to air-to-air and mini-split. If not provided, backup heating will operate as needed when heat pump capacity is insufficient.</description>
      <type>Double</type>
      <units>deg-F</units>
      <required>false</required>
      <model_dependent>false</model_dependent>
    </argument>
    <argument>
      <name>heat_pump_is_ducted</name>
      <display_name>Heat Pump: Is Ducted</display_name>
      <description>Whether the heat pump is ducted or not. Only used for mini-split.</description>
      <type>Boolean</type>
      <required>false</required>
      <model_dependent>false</model_dependent>
      <choices>
        <choice>
          <value>true</value>
          <display_name>true</display_name>
        </choice>
        <choice>
          <value>false</value>
          <display_name>false</display_name>
        </choice>
      </choices>
    </argument>
    <argument>
      <name>heat_pump_airflow_defect_ratio</name>
      <display_name>Heat Pump: Airflow Defect Ratio</display_name>
      <description>The airflow defect ratio, defined as (InstalledAirflow - DesignAirflow) / DesignAirflow, of the heat pump per ANSI/RESNET/ACCA Standard 310. A value of zero means no airflow defect. Applies only to air-to-air, ducted mini-split, and ground-to-air.</description>
      <type>Double</type>
      <units>Frac</units>
      <required>false</required>
      <model_dependent>false</model_dependent>
    </argument>
    <argument>
      <name>heat_pump_charge_defect_ratio</name>
      <display_name>Heat Pump: Charge Defect Ratio</display_name>
      <description>The refrigerant charge defect ratio, defined as (InstalledCharge - DesignCharge) / DesignCharge, of the heat pump per ANSI/RESNET/ACCA Standard 310. A value of zero means no refrigerant charge defect. Applies to all heat pump types.</description>
      <type>Double</type>
      <units>Frac</units>
      <required>false</required>
      <model_dependent>false</model_dependent>
    </argument>
    <argument>
      <name>heating_system_type_2</name>
      <display_name>Heating System 2: Type</display_name>
      <description>The type of the second heating system.</description>
      <type>Choice</type>
      <required>true</required>
      <model_dependent>false</model_dependent>
      <default_value>none</default_value>
      <choices>
        <choice>
          <value>none</value>
          <display_name>none</display_name>
        </choice>
        <choice>
          <value>WallFurnace</value>
          <display_name>WallFurnace</display_name>
        </choice>
        <choice>
          <value>FloorFurnace</value>
          <display_name>FloorFurnace</display_name>
        </choice>
        <choice>
          <value>Boiler</value>
          <display_name>Boiler</display_name>
        </choice>
        <choice>
          <value>ElectricResistance</value>
          <display_name>ElectricResistance</display_name>
        </choice>
        <choice>
          <value>Stove</value>
          <display_name>Stove</display_name>
        </choice>
        <choice>
          <value>PortableHeater</value>
          <display_name>PortableHeater</display_name>
        </choice>
        <choice>
          <value>Fireplace</value>
          <display_name>Fireplace</display_name>
        </choice>
      </choices>
    </argument>
    <argument>
      <name>heating_system_fuel_2</name>
      <display_name>Heating System 2: Fuel Type</display_name>
      <description>The fuel type of the second heating system. Ignored for ElectricResistance.</description>
      <type>Choice</type>
      <required>true</required>
      <model_dependent>false</model_dependent>
      <default_value>electricity</default_value>
      <choices>
        <choice>
          <value>electricity</value>
          <display_name>electricity</display_name>
        </choice>
        <choice>
          <value>natural gas</value>
          <display_name>natural gas</display_name>
        </choice>
        <choice>
          <value>fuel oil</value>
          <display_name>fuel oil</display_name>
        </choice>
        <choice>
          <value>propane</value>
          <display_name>propane</display_name>
        </choice>
        <choice>
          <value>wood</value>
          <display_name>wood</display_name>
        </choice>
        <choice>
          <value>wood pellets</value>
          <display_name>wood pellets</display_name>
        </choice>
        <choice>
          <value>coal</value>
          <display_name>coal</display_name>
        </choice>
      </choices>
    </argument>
    <argument>
      <name>heating_system_heating_efficiency_2</name>
      <display_name>Heating System 2: Rated AFUE or Percent</display_name>
      <description>For Furnace/WallFurnace/FloorFurnace/Boiler second heating system, the rated AFUE value. For ElectricResistance/Stove/PortableHeater/Fireplace, the rated Percent value.</description>
      <type>Double</type>
      <units>Frac</units>
      <required>true</required>
      <model_dependent>false</model_dependent>
      <default_value>1</default_value>
    </argument>
    <argument>
      <name>heating_system_heating_capacity_2</name>
      <display_name>Heating System 2: Heating Capacity</display_name>
      <description>The output heating capacity of the second heating system. If using 'auto', the autosizing algorithm will use ACCA Manual J/S to set the capacity to meet its load served.</description>
      <type>String</type>
      <units>Btu/hr</units>
      <required>true</required>
      <model_dependent>false</model_dependent>
      <default_value>auto</default_value>
    </argument>
    <argument>
      <name>heating_system_fraction_heat_load_served_2</name>
      <display_name>Heating System 2: Fraction Heat Load Served</display_name>
      <description>The heat load served fraction of the second heating system.</description>
      <type>Double</type>
      <units>Frac</units>
      <required>true</required>
      <model_dependent>false</model_dependent>
      <default_value>0.25</default_value>
    </argument>
    <argument>
      <name>setpoint_heating_weekday</name>
      <display_name>Heating Setpoint: Weekday Schedule</display_name>
      <description>Specify the constant or 24-hour comma-separated weekday heating schedule.</description>
      <type>String</type>
      <units>deg-F</units>
      <required>true</required>
      <model_dependent>false</model_dependent>
      <default_value>71</default_value>
    </argument>
    <argument>
      <name>setpoint_heating_weekend</name>
      <display_name>Heating Setpoint: Weekend Schedule</display_name>
      <description>Specify the constant or 24-hour comma-separated weekend heating schedule.</description>
      <type>String</type>
      <units>deg-F</units>
      <required>true</required>
      <model_dependent>false</model_dependent>
      <default_value>71</default_value>
    </argument>
    <argument>
      <name>setpoint_cooling_weekday</name>
      <display_name>Cooling Setpoint: Weekday Schedule</display_name>
      <description>Specify the constant or 24-hour comma-separated weekday cooling schedule.</description>
      <type>String</type>
      <units>deg-F</units>
      <required>true</required>
      <model_dependent>false</model_dependent>
      <default_value>76</default_value>
    </argument>
    <argument>
      <name>setpoint_cooling_weekend</name>
      <display_name>Cooling Setpoint: Weekend Schedule</display_name>
      <description>Specify the constant or 24-hour comma-separated weekend cooling schedule.</description>
      <type>String</type>
      <units>deg-F</units>
      <required>true</required>
      <model_dependent>false</model_dependent>
      <default_value>76</default_value>
    </argument>
    <argument>
      <name>season_heating_begin_month</name>
      <display_name>Heating Season: Begin Month</display_name>
      <description>This numeric field should contain the starting month number (1 = January, 2 = February, etc.) for the heating season.</description>
      <type>Integer</type>
      <units>#</units>
      <required>false</required>
      <model_dependent>false</model_dependent>
    </argument>
    <argument>
      <name>season_heating_begin_day_of_month</name>
      <display_name>Heating Season: Begin Day of Month</display_name>
      <description>This numeric field should contain the starting day of the starting month (must be valid for month) for the heating season.</description>
      <type>Integer</type>
      <units>#</units>
      <required>false</required>
      <model_dependent>false</model_dependent>
    </argument>
    <argument>
      <name>season_heating_end_month</name>
      <display_name>Heating Season: End Month</display_name>
      <description>This numeric field should contain the end month number (1 = January, 2 = February, etc.) for the heating season.</description>
      <type>Integer</type>
      <units>#</units>
      <required>false</required>
      <model_dependent>false</model_dependent>
    </argument>
    <argument>
      <name>season_heating_end_day_of_month</name>
      <display_name>Heating Season: End Day of Month</display_name>
      <description>This numeric field should contain the ending day of the ending month (must be valid for month) for the heating season.</description>
      <type>Integer</type>
      <units>#</units>
      <required>false</required>
      <model_dependent>false</model_dependent>
    </argument>
    <argument>
      <name>season_cooling_begin_month</name>
      <display_name>Cooling Season: Begin Month</display_name>
      <description>This numeric field should contain the starting month number (1 = January, 2 = February, etc.) for the cooling season.</description>
      <type>Integer</type>
      <units>#</units>
      <required>false</required>
      <model_dependent>false</model_dependent>
    </argument>
    <argument>
      <name>season_cooling_begin_day_of_month</name>
      <display_name>Cooling Season: Begin Day of Month</display_name>
      <description>This numeric field should contain the starting day of the starting month (must be valid for month) for the cooling season.</description>
      <type>Integer</type>
      <units>#</units>
      <required>false</required>
      <model_dependent>false</model_dependent>
    </argument>
    <argument>
      <name>season_cooling_end_month</name>
      <display_name>Cooling Season: End Month</display_name>
      <description>This numeric field should contain the end month number (1 = January, 2 = February, etc.) for the cooling season.</description>
      <type>Integer</type>
      <units>#</units>
      <required>false</required>
      <model_dependent>false</model_dependent>
    </argument>
    <argument>
      <name>season_cooling_end_day_of_month</name>
      <display_name>Cooling Season: End Day of Month</display_name>
      <description>This numeric field should contain the ending day of the ending month (must be valid for month) for the cooling season.</description>
      <type>Integer</type>
      <units>#</units>
      <required>false</required>
      <model_dependent>false</model_dependent>
    </argument>
    <argument>
      <name>ducts_supply_leakage_units</name>
      <display_name>Ducts: Supply Leakage Units</display_name>
      <description>The leakage units of the supply ducts.</description>
      <type>Choice</type>
      <required>true</required>
      <model_dependent>false</model_dependent>
      <default_value>CFM25</default_value>
      <choices>
        <choice>
          <value>CFM25</value>
          <display_name>CFM25</display_name>
        </choice>
        <choice>
          <value>Percent</value>
          <display_name>Percent</display_name>
        </choice>
      </choices>
    </argument>
    <argument>
      <name>ducts_return_leakage_units</name>
      <display_name>Ducts: Return Leakage Units</display_name>
      <description>The leakage units of the return ducts.</description>
      <type>Choice</type>
      <required>true</required>
      <model_dependent>false</model_dependent>
      <default_value>CFM25</default_value>
      <choices>
        <choice>
          <value>CFM25</value>
          <display_name>CFM25</display_name>
        </choice>
        <choice>
          <value>Percent</value>
          <display_name>Percent</display_name>
        </choice>
      </choices>
    </argument>
    <argument>
      <name>ducts_supply_leakage_value</name>
      <display_name>Ducts: Supply Leakage Value</display_name>
      <description>The leakage value to outside of the supply ducts.</description>
      <type>Double</type>
      <required>true</required>
      <model_dependent>false</model_dependent>
      <default_value>75</default_value>
    </argument>
    <argument>
      <name>ducts_return_leakage_value</name>
      <display_name>Ducts: Return Leakage Value</display_name>
      <description>The leakage value to outside of the return ducts.</description>
      <type>Double</type>
      <required>true</required>
      <model_dependent>false</model_dependent>
      <default_value>25</default_value>
    </argument>
    <argument>
      <name>ducts_supply_insulation_r</name>
      <display_name>Ducts: Supply Insulation R-Value</display_name>
      <description>The insulation r-value of the supply ducts.</description>
      <type>Double</type>
      <units>h-ft^2-R/Btu</units>
      <required>true</required>
      <model_dependent>false</model_dependent>
      <default_value>0</default_value>
    </argument>
    <argument>
      <name>ducts_return_insulation_r</name>
      <display_name>Ducts: Return Insulation R-Value</display_name>
      <description>The insulation r-value of the return ducts.</description>
      <type>Double</type>
      <units>h-ft^2-R/Btu</units>
      <required>true</required>
      <model_dependent>false</model_dependent>
      <default_value>0</default_value>
    </argument>
    <argument>
      <name>ducts_supply_location</name>
      <display_name>Ducts: Supply Location</display_name>
      <description>The location of the supply ducts.</description>
      <type>Choice</type>
      <required>true</required>
      <model_dependent>false</model_dependent>
      <default_value>auto</default_value>
      <choices>
        <choice>
          <value>auto</value>
          <display_name>auto</display_name>
        </choice>
        <choice>
          <value>living space</value>
          <display_name>living space</display_name>
        </choice>
        <choice>
          <value>basement - conditioned</value>
          <display_name>basement - conditioned</display_name>
        </choice>
        <choice>
          <value>basement - unconditioned</value>
          <display_name>basement - unconditioned</display_name>
        </choice>
        <choice>
          <value>crawlspace - vented</value>
          <display_name>crawlspace - vented</display_name>
        </choice>
        <choice>
          <value>crawlspace - unvented</value>
          <display_name>crawlspace - unvented</display_name>
        </choice>
        <choice>
          <value>attic - vented</value>
          <display_name>attic - vented</display_name>
        </choice>
        <choice>
          <value>attic - unvented</value>
          <display_name>attic - unvented</display_name>
        </choice>
        <choice>
          <value>garage</value>
          <display_name>garage</display_name>
        </choice>
        <choice>
          <value>exterior wall</value>
          <display_name>exterior wall</display_name>
        </choice>
        <choice>
          <value>under slab</value>
          <display_name>under slab</display_name>
        </choice>
        <choice>
          <value>roof deck</value>
          <display_name>roof deck</display_name>
        </choice>
        <choice>
          <value>outside</value>
          <display_name>outside</display_name>
        </choice>
        <choice>
          <value>other housing unit</value>
          <display_name>other housing unit</display_name>
        </choice>
        <choice>
          <value>other heated space</value>
          <display_name>other heated space</display_name>
        </choice>
        <choice>
          <value>other multifamily buffer space</value>
          <display_name>other multifamily buffer space</display_name>
        </choice>
        <choice>
          <value>other non-freezing space</value>
          <display_name>other non-freezing space</display_name>
        </choice>
      </choices>
    </argument>
    <argument>
      <name>ducts_return_location</name>
      <display_name>Ducts: Return Location</display_name>
      <description>The location of the return ducts.</description>
      <type>Choice</type>
      <required>true</required>
      <model_dependent>false</model_dependent>
      <default_value>auto</default_value>
      <choices>
        <choice>
          <value>auto</value>
          <display_name>auto</display_name>
        </choice>
        <choice>
          <value>living space</value>
          <display_name>living space</display_name>
        </choice>
        <choice>
          <value>basement - conditioned</value>
          <display_name>basement - conditioned</display_name>
        </choice>
        <choice>
          <value>basement - unconditioned</value>
          <display_name>basement - unconditioned</display_name>
        </choice>
        <choice>
          <value>crawlspace - vented</value>
          <display_name>crawlspace - vented</display_name>
        </choice>
        <choice>
          <value>crawlspace - unvented</value>
          <display_name>crawlspace - unvented</display_name>
        </choice>
        <choice>
          <value>attic - vented</value>
          <display_name>attic - vented</display_name>
        </choice>
        <choice>
          <value>attic - unvented</value>
          <display_name>attic - unvented</display_name>
        </choice>
        <choice>
          <value>garage</value>
          <display_name>garage</display_name>
        </choice>
        <choice>
          <value>exterior wall</value>
          <display_name>exterior wall</display_name>
        </choice>
        <choice>
          <value>under slab</value>
          <display_name>under slab</display_name>
        </choice>
        <choice>
          <value>roof deck</value>
          <display_name>roof deck</display_name>
        </choice>
        <choice>
          <value>outside</value>
          <display_name>outside</display_name>
        </choice>
        <choice>
          <value>other housing unit</value>
          <display_name>other housing unit</display_name>
        </choice>
        <choice>
          <value>other heated space</value>
          <display_name>other heated space</display_name>
        </choice>
        <choice>
          <value>other multifamily buffer space</value>
          <display_name>other multifamily buffer space</display_name>
        </choice>
        <choice>
          <value>other non-freezing space</value>
          <display_name>other non-freezing space</display_name>
        </choice>
      </choices>
    </argument>
    <argument>
      <name>ducts_supply_surface_area</name>
      <display_name>Ducts: Supply Surface Area</display_name>
      <description>The surface area of the supply ducts.</description>
      <type>String</type>
      <units>ft^2</units>
      <required>true</required>
      <model_dependent>false</model_dependent>
      <default_value>auto</default_value>
    </argument>
    <argument>
      <name>ducts_return_surface_area</name>
      <display_name>Ducts: Return Surface Area</display_name>
      <description>The surface area of the return ducts.</description>
      <type>String</type>
      <units>ft^2</units>
      <required>true</required>
      <model_dependent>false</model_dependent>
      <default_value>auto</default_value>
    </argument>
    <argument>
      <name>ducts_number_of_return_registers</name>
      <display_name>Ducts: Number of Return Registers</display_name>
      <description>The number of return registers of the ducts. Ignored for ducted evaporative cooler.</description>
      <type>String</type>
      <units>#</units>
      <required>true</required>
      <model_dependent>false</model_dependent>
      <default_value>auto</default_value>
    </argument>
    <argument>
      <name>mech_vent_fan_type</name>
      <display_name>Mechanical Ventilation: Fan Type</display_name>
      <description>The type of the mechanical ventilation. Use 'none' if there is no mechanical ventilation system.</description>
      <type>Choice</type>
      <required>true</required>
      <model_dependent>false</model_dependent>
      <default_value>none</default_value>
      <choices>
        <choice>
          <value>none</value>
          <display_name>none</display_name>
        </choice>
        <choice>
          <value>exhaust only</value>
          <display_name>exhaust only</display_name>
        </choice>
        <choice>
          <value>supply only</value>
          <display_name>supply only</display_name>
        </choice>
        <choice>
          <value>energy recovery ventilator</value>
          <display_name>energy recovery ventilator</display_name>
        </choice>
        <choice>
          <value>heat recovery ventilator</value>
          <display_name>heat recovery ventilator</display_name>
        </choice>
        <choice>
          <value>balanced</value>
          <display_name>balanced</display_name>
        </choice>
        <choice>
          <value>central fan integrated supply</value>
          <display_name>central fan integrated supply</display_name>
        </choice>
      </choices>
    </argument>
    <argument>
      <name>mech_vent_flow_rate</name>
      <display_name>Mechanical Ventilation: Flow Rate</display_name>
      <description>The flow rate of the mechanical ventilation.</description>
      <type>Double</type>
      <units>CFM</units>
      <required>true</required>
      <model_dependent>false</model_dependent>
      <default_value>110</default_value>
    </argument>
    <argument>
      <name>mech_vent_hours_in_operation</name>
      <display_name>Mechanical Ventilation: Hours In Operation</display_name>
      <description>The hours in operation of the mechanical ventilation.</description>
      <type>String</type>
      <units>hrs/day</units>
      <required>true</required>
      <model_dependent>false</model_dependent>
      <default_value>auto</default_value>
    </argument>
    <argument>
      <name>mech_vent_recovery_efficiency_type</name>
      <display_name>Mechanical Ventilation: Total Recovery Efficiency Type</display_name>
      <description>The total recovery efficiency type of the mechanical ventilation.</description>
      <type>Choice</type>
      <required>true</required>
      <model_dependent>false</model_dependent>
      <default_value>Unadjusted</default_value>
      <choices>
        <choice>
          <value>Unadjusted</value>
          <display_name>Unadjusted</display_name>
        </choice>
        <choice>
          <value>Adjusted</value>
          <display_name>Adjusted</display_name>
        </choice>
      </choices>
    </argument>
    <argument>
      <name>mech_vent_total_recovery_efficiency</name>
      <display_name>Mechanical Ventilation: Total Recovery Efficiency</display_name>
      <description>The Unadjusted or Adjusted total recovery efficiency of the mechanical ventilation. Applies to energy recovery ventilator.</description>
      <type>Double</type>
      <units>Frac</units>
      <required>true</required>
      <model_dependent>false</model_dependent>
      <default_value>0.48</default_value>
    </argument>
    <argument>
      <name>mech_vent_sensible_recovery_efficiency</name>
      <display_name>Mechanical Ventilation: Sensible Recovery Efficiency</display_name>
      <description>The Unadjusted or Adjusted sensible recovery efficiency of the mechanical ventilation. Applies to energy recovery ventilator and heat recovery ventilator.</description>
      <type>Double</type>
      <units>Frac</units>
      <required>true</required>
      <model_dependent>false</model_dependent>
      <default_value>0.72</default_value>
    </argument>
    <argument>
      <name>mech_vent_fan_power</name>
      <display_name>Mechanical Ventilation: Fan Power</display_name>
      <description>The fan power of the mechanical ventilation.</description>
      <type>String</type>
      <units>W</units>
      <required>true</required>
      <model_dependent>false</model_dependent>
      <default_value>auto</default_value>
    </argument>
    <argument>
      <name>mech_vent_num_units_served</name>
      <display_name>Mechanical Ventilation: Number of Units Served</display_name>
      <description>Number of dwelling units served by the mechanical ventilation system. Must be 1 if single-family detached. Used to apportion flow rate and fan power to the unit.</description>
      <type>Integer</type>
      <units>#</units>
      <required>true</required>
      <model_dependent>false</model_dependent>
      <default_value>1</default_value>
    </argument>
    <argument>
      <name>shared_mech_vent_frac_recirculation</name>
      <display_name>Shared Mechanical Ventilation: Fraction Recirculation</display_name>
      <description>Fraction of the total supply air that is recirculated, with the remainder assumed to be outdoor air. The value must be 0 for exhaust only systems. This is required for a shared mechanical ventilation system.</description>
      <type>Double</type>
      <units>Frac</units>
      <required>false</required>
      <model_dependent>false</model_dependent>
    </argument>
    <argument>
      <name>shared_mech_vent_preheating_fuel</name>
      <display_name>Shared Mechanical Ventilation: Preheating Fuel</display_name>
      <description>Fuel type of the preconditioning heating equipment. Only used for a shared mechanical ventilation system.</description>
      <type>Choice</type>
      <required>false</required>
      <model_dependent>false</model_dependent>
      <choices>
        <choice>
          <value>electricity</value>
          <display_name>electricity</display_name>
        </choice>
        <choice>
          <value>natural gas</value>
          <display_name>natural gas</display_name>
        </choice>
        <choice>
          <value>fuel oil</value>
          <display_name>fuel oil</display_name>
        </choice>
        <choice>
          <value>propane</value>
          <display_name>propane</display_name>
        </choice>
        <choice>
          <value>wood</value>
          <display_name>wood</display_name>
        </choice>
        <choice>
          <value>wood pellets</value>
          <display_name>wood pellets</display_name>
        </choice>
        <choice>
          <value>coal</value>
          <display_name>coal</display_name>
        </choice>
      </choices>
    </argument>
    <argument>
      <name>shared_mech_vent_preheating_efficiency</name>
      <display_name>Shared Mechanical Ventilation: Preheating Efficiency</display_name>
      <description>Efficiency of the preconditioning heating equipment. Only used for a shared mechanical ventilation system.</description>
      <type>Double</type>
      <units>COP</units>
      <required>false</required>
      <model_dependent>false</model_dependent>
    </argument>
    <argument>
      <name>shared_mech_vent_preheating_fraction_heat_load_served</name>
      <display_name>Shared Mechanical Ventilation: Preheating Fraction Ventilation Heat Load Served</display_name>
      <description>Fraction of heating load introduced by the shared ventilation system that is met by the preconditioning heating equipment.</description>
      <type>Double</type>
      <units>Frac</units>
      <required>false</required>
      <model_dependent>false</model_dependent>
    </argument>
    <argument>
      <name>shared_mech_vent_precooling_fuel</name>
      <display_name>Shared Mechanical Ventilation: Precooling Fuel</display_name>
      <description>Fuel type of the preconditioning cooling equipment. Only used for a shared mechanical ventilation system.</description>
      <type>Choice</type>
      <required>false</required>
      <model_dependent>false</model_dependent>
      <choices>
        <choice>
          <value>electricity</value>
          <display_name>electricity</display_name>
        </choice>
      </choices>
    </argument>
    <argument>
      <name>shared_mech_vent_precooling_efficiency</name>
      <display_name>Shared Mechanical Ventilation: Precooling Efficiency</display_name>
      <description>Efficiency of the preconditioning cooling equipment. Only used for a shared mechanical ventilation system.</description>
      <type>Double</type>
      <units>COP</units>
      <required>false</required>
      <model_dependent>false</model_dependent>
    </argument>
    <argument>
      <name>shared_mech_vent_precooling_fraction_cool_load_served</name>
      <display_name>Shared Mechanical Ventilation: Precooling Fraction Ventilation Cool Load Served</display_name>
      <description>Fraction of cooling load introduced by the shared ventilation system that is met by the preconditioning cooling equipment.</description>
      <type>Double</type>
      <units>Frac</units>
      <required>false</required>
      <model_dependent>false</model_dependent>
    </argument>
    <argument>
      <name>mech_vent_fan_type_2</name>
      <display_name>Mechanical Ventilation 2: Fan Type</display_name>
      <description>The type of the second mechanical ventilation. Use 'none' if there is no second mechanical ventilation system.</description>
      <type>Choice</type>
      <required>true</required>
      <model_dependent>false</model_dependent>
      <default_value>none</default_value>
      <choices>
        <choice>
          <value>none</value>
          <display_name>none</display_name>
        </choice>
        <choice>
          <value>exhaust only</value>
          <display_name>exhaust only</display_name>
        </choice>
        <choice>
          <value>supply only</value>
          <display_name>supply only</display_name>
        </choice>
        <choice>
          <value>energy recovery ventilator</value>
          <display_name>energy recovery ventilator</display_name>
        </choice>
        <choice>
          <value>heat recovery ventilator</value>
          <display_name>heat recovery ventilator</display_name>
        </choice>
        <choice>
          <value>balanced</value>
          <display_name>balanced</display_name>
        </choice>
      </choices>
    </argument>
    <argument>
      <name>mech_vent_flow_rate_2</name>
      <display_name>Mechanical Ventilation 2: Flow Rate</display_name>
      <description>The flow rate of the second mechanical ventilation.</description>
      <type>Double</type>
      <units>CFM</units>
      <required>true</required>
      <model_dependent>false</model_dependent>
      <default_value>110</default_value>
    </argument>
    <argument>
      <name>mech_vent_hours_in_operation_2</name>
      <display_name>Mechanical Ventilation 2: Hours In Operation</display_name>
      <description>The hours in operation of the second mechanical ventilation.</description>
      <type>Double</type>
      <units>hrs/day</units>
      <required>true</required>
      <model_dependent>false</model_dependent>
      <default_value>24</default_value>
    </argument>
    <argument>
      <name>mech_vent_recovery_efficiency_type_2</name>
      <display_name>Mechanical Ventilation 2: Total Recovery Efficiency Type</display_name>
      <description>The total recovery efficiency type of the second mechanical ventilation.</description>
      <type>Choice</type>
      <required>true</required>
      <model_dependent>false</model_dependent>
      <default_value>Unadjusted</default_value>
      <choices>
        <choice>
          <value>Unadjusted</value>
          <display_name>Unadjusted</display_name>
        </choice>
        <choice>
          <value>Adjusted</value>
          <display_name>Adjusted</display_name>
        </choice>
      </choices>
    </argument>
    <argument>
      <name>mech_vent_total_recovery_efficiency_2</name>
      <display_name>Mechanical Ventilation 2: Total Recovery Efficiency</display_name>
      <description>The Unadjusted or Adjusted total recovery efficiency of the second mechanical ventilation. Applies to energy recovery ventilator.</description>
      <type>Double</type>
      <units>Frac</units>
      <required>true</required>
      <model_dependent>false</model_dependent>
      <default_value>0.48</default_value>
    </argument>
    <argument>
      <name>mech_vent_sensible_recovery_efficiency_2</name>
      <display_name>Mechanical Ventilation 2: Sensible Recovery Efficiency</display_name>
      <description>The Unadjusted or Adjusted sensible recovery efficiency of the second mechanical ventilation. Applies to energy recovery ventilator and heat recovery ventilator.</description>
      <type>Double</type>
      <units>Frac</units>
      <required>true</required>
      <model_dependent>false</model_dependent>
      <default_value>0.72</default_value>
    </argument>
    <argument>
      <name>mech_vent_fan_power_2</name>
      <display_name>Mechanical Ventilation 2: Fan Power</display_name>
      <description>The fan power of the second mechanical ventilation.</description>
      <type>Double</type>
      <units>W</units>
      <required>true</required>
      <model_dependent>false</model_dependent>
      <default_value>30</default_value>
    </argument>
    <argument>
      <name>kitchen_fans_quantity</name>
      <display_name>Kitchen Fans: Quantity</display_name>
      <description>The quantity of the kitchen fans.</description>
      <type>String</type>
      <units>#</units>
      <required>true</required>
      <model_dependent>false</model_dependent>
      <default_value>auto</default_value>
    </argument>
    <argument>
      <name>kitchen_fans_flow_rate</name>
      <display_name>Kitchen Fans: Flow Rate</display_name>
      <description>The flow rate of the kitchen fan.</description>
      <type>String</type>
      <units>CFM</units>
      <required>false</required>
      <model_dependent>false</model_dependent>
      <default_value>auto</default_value>
    </argument>
    <argument>
      <name>kitchen_fans_hours_in_operation</name>
      <display_name>Kitchen Fans: Hours In Operation</display_name>
      <description>The hours in operation of the kitchen fan.</description>
      <type>String</type>
      <units>hrs/day</units>
      <required>false</required>
      <model_dependent>false</model_dependent>
      <default_value>auto</default_value>
    </argument>
    <argument>
      <name>kitchen_fans_power</name>
      <display_name>Kitchen Fans: Fan Power</display_name>
      <description>The fan power of the kitchen fan.</description>
      <type>String</type>
      <units>W</units>
      <required>false</required>
      <model_dependent>false</model_dependent>
      <default_value>auto</default_value>
    </argument>
    <argument>
      <name>kitchen_fans_start_hour</name>
      <display_name>Kitchen Fans: Start Hour</display_name>
      <description>The start hour of the kitchen fan.</description>
      <type>String</type>
      <units>hr</units>
      <required>false</required>
      <model_dependent>false</model_dependent>
      <default_value>auto</default_value>
    </argument>
    <argument>
      <name>bathroom_fans_quantity</name>
      <display_name>Bathroom Fans: Quantity</display_name>
      <description>The quantity of the bathroom fans.</description>
      <type>String</type>
      <units>#</units>
      <required>true</required>
      <model_dependent>false</model_dependent>
      <default_value>auto</default_value>
    </argument>
    <argument>
      <name>bathroom_fans_flow_rate</name>
      <display_name>Bathroom Fans: Flow Rate</display_name>
      <description>The flow rate of the bathroom fans.</description>
      <type>String</type>
      <units>CFM</units>
      <required>false</required>
      <model_dependent>false</model_dependent>
      <default_value>auto</default_value>
    </argument>
    <argument>
      <name>bathroom_fans_hours_in_operation</name>
      <display_name>Bathroom Fans: Hours In Operation</display_name>
      <description>The hours in operation of the bathroom fans.</description>
      <type>String</type>
      <units>hrs/day</units>
      <required>false</required>
      <model_dependent>false</model_dependent>
      <default_value>auto</default_value>
    </argument>
    <argument>
      <name>bathroom_fans_power</name>
      <display_name>Bathroom Fans: Fan Power</display_name>
      <description>The fan power of the bathroom fans.</description>
      <type>String</type>
      <units>W</units>
      <required>false</required>
      <model_dependent>false</model_dependent>
      <default_value>auto</default_value>
    </argument>
    <argument>
      <name>bathroom_fans_start_hour</name>
      <display_name>Bathroom Fans: Start Hour</display_name>
      <description>The start hour of the bathroom fans.</description>
      <type>String</type>
      <units>hr</units>
      <required>false</required>
      <model_dependent>false</model_dependent>
      <default_value>auto</default_value>
    </argument>
    <argument>
      <name>whole_house_fan_present</name>
      <display_name>Whole House Fan: Present</display_name>
      <description>Whether there is a whole house fan.</description>
      <type>Boolean</type>
      <required>true</required>
      <model_dependent>false</model_dependent>
      <default_value>false</default_value>
      <choices>
        <choice>
          <value>true</value>
          <display_name>true</display_name>
        </choice>
        <choice>
          <value>false</value>
          <display_name>false</display_name>
        </choice>
      </choices>
    </argument>
    <argument>
      <name>whole_house_fan_flow_rate</name>
      <display_name>Whole House Fan: Flow Rate</display_name>
      <description>The flow rate of the whole house fan.</description>
      <type>Double</type>
      <units>CFM</units>
      <required>true</required>
      <model_dependent>false</model_dependent>
      <default_value>4500</default_value>
    </argument>
    <argument>
      <name>whole_house_fan_power</name>
      <display_name>Whole House Fan: Fan Power</display_name>
      <description>The fan power of the whole house fan.</description>
      <type>Double</type>
      <units>W</units>
      <required>true</required>
      <model_dependent>false</model_dependent>
      <default_value>300</default_value>
    </argument>
    <argument>
      <name>water_heater_type</name>
      <display_name>Water Heater: Type</display_name>
      <description>The type of water heater. Use 'none' if there is no water heater.</description>
      <type>Choice</type>
      <required>true</required>
      <model_dependent>false</model_dependent>
      <default_value>storage water heater</default_value>
      <choices>
        <choice>
          <value>none</value>
          <display_name>none</display_name>
        </choice>
        <choice>
          <value>storage water heater</value>
          <display_name>storage water heater</display_name>
        </choice>
        <choice>
          <value>instantaneous water heater</value>
          <display_name>instantaneous water heater</display_name>
        </choice>
        <choice>
          <value>heat pump water heater</value>
          <display_name>heat pump water heater</display_name>
        </choice>
        <choice>
          <value>space-heating boiler with storage tank</value>
          <display_name>space-heating boiler with storage tank</display_name>
        </choice>
        <choice>
          <value>space-heating boiler with tankless coil</value>
          <display_name>space-heating boiler with tankless coil</display_name>
        </choice>
      </choices>
    </argument>
    <argument>
      <name>water_heater_fuel_type</name>
      <display_name>Water Heater: Fuel Type</display_name>
      <description>The fuel type of water heater. Ignored for heat pump water heater.</description>
      <type>Choice</type>
      <required>true</required>
      <model_dependent>false</model_dependent>
      <default_value>natural gas</default_value>
      <choices>
        <choice>
          <value>electricity</value>
          <display_name>electricity</display_name>
        </choice>
        <choice>
          <value>natural gas</value>
          <display_name>natural gas</display_name>
        </choice>
        <choice>
          <value>fuel oil</value>
          <display_name>fuel oil</display_name>
        </choice>
        <choice>
          <value>propane</value>
          <display_name>propane</display_name>
        </choice>
        <choice>
          <value>wood</value>
          <display_name>wood</display_name>
        </choice>
        <choice>
          <value>coal</value>
          <display_name>coal</display_name>
        </choice>
      </choices>
    </argument>
    <argument>
      <name>water_heater_location</name>
      <display_name>Water Heater: Location</display_name>
      <description>The location of water heater.</description>
      <type>Choice</type>
      <required>true</required>
      <model_dependent>false</model_dependent>
      <default_value>auto</default_value>
      <choices>
        <choice>
          <value>auto</value>
          <display_name>auto</display_name>
        </choice>
        <choice>
          <value>living space</value>
          <display_name>living space</display_name>
        </choice>
        <choice>
          <value>basement - conditioned</value>
          <display_name>basement - conditioned</display_name>
        </choice>
        <choice>
          <value>basement - unconditioned</value>
          <display_name>basement - unconditioned</display_name>
        </choice>
        <choice>
          <value>garage</value>
          <display_name>garage</display_name>
        </choice>
        <choice>
          <value>attic - vented</value>
          <display_name>attic - vented</display_name>
        </choice>
        <choice>
          <value>attic - unvented</value>
          <display_name>attic - unvented</display_name>
        </choice>
        <choice>
          <value>crawlspace - vented</value>
          <display_name>crawlspace - vented</display_name>
        </choice>
        <choice>
          <value>crawlspace - unvented</value>
          <display_name>crawlspace - unvented</display_name>
        </choice>
        <choice>
          <value>other exterior</value>
          <display_name>other exterior</display_name>
        </choice>
        <choice>
          <value>other housing unit</value>
          <display_name>other housing unit</display_name>
        </choice>
        <choice>
          <value>other heated space</value>
          <display_name>other heated space</display_name>
        </choice>
        <choice>
          <value>other multifamily buffer space</value>
          <display_name>other multifamily buffer space</display_name>
        </choice>
        <choice>
          <value>other non-freezing space</value>
          <display_name>other non-freezing space</display_name>
        </choice>
      </choices>
    </argument>
    <argument>
      <name>water_heater_tank_volume</name>
      <display_name>Water Heater: Tank Volume</display_name>
      <description>Nominal volume of water heater tank. Set to 'auto' to have volume autosized. Only applies to storage water heater, heat pump water heater, and space-heating boiler with storage tank.</description>
      <type>String</type>
      <units>gal</units>
      <required>true</required>
      <model_dependent>false</model_dependent>
      <default_value>auto</default_value>
    </argument>
    <argument>
      <name>water_heater_efficiency_type</name>
      <display_name>Water Heater: Efficiency Type</display_name>
      <description>The efficiency type of water heater. Does not apply to space-heating boilers.</description>
      <type>Choice</type>
      <required>true</required>
      <model_dependent>false</model_dependent>
      <default_value>EnergyFactor</default_value>
      <choices>
        <choice>
          <value>EnergyFactor</value>
          <display_name>EnergyFactor</display_name>
        </choice>
        <choice>
          <value>UniformEnergyFactor</value>
          <display_name>UniformEnergyFactor</display_name>
        </choice>
      </choices>
    </argument>
    <argument>
      <name>water_heater_efficiency</name>
      <display_name>Water Heater: Efficiency</display_name>
      <description>Rated Energy Factor or Uniform Energy Factor. Does not apply to space-heating boilers.</description>
      <type>Double</type>
      <required>true</required>
      <model_dependent>false</model_dependent>
      <default_value>0.67</default_value>
    </argument>
    <argument>
      <name>water_heater_first_hour_rating</name>
      <display_name>Water Heater: First Hour Rating</display_name>
      <description>Rated gallons of hot water supplied in an hour. Required if Efficiency Type is UniformEnergyFactor and Type is not instantaneous water heater. Does not apply to space-heating boilers.</description>
      <type>Double</type>
      <units>gal/hr</units>
      <required>false</required>
      <model_dependent>false</model_dependent>
      <default_value>56</default_value>
    </argument>
    <argument>
      <name>water_heater_recovery_efficiency</name>
      <display_name>Water Heater: Recovery Efficiency</display_name>
      <description>Ratio of energy delivered to water heater to the energy content of the fuel consumed by the water heater. Only used for non-electric storage water heaters.</description>
      <type>String</type>
      <units>Frac</units>
      <required>true</required>
      <model_dependent>false</model_dependent>
      <default_value>auto</default_value>
    </argument>
    <argument>
      <name>water_heater_standby_loss</name>
      <display_name>Water Heater: Standby Loss</display_name>
      <description>The standby loss of water heater. Only applies to space-heating boilers.</description>
      <type>Double</type>
      <units>deg-F/hr</units>
      <required>false</required>
      <model_dependent>false</model_dependent>
    </argument>
    <argument>
      <name>water_heater_jacket_rvalue</name>
      <display_name>Water Heater: Jacket R-value</display_name>
      <description>The jacket R-value of water heater. Doesn't apply to instantaneous water heater or space-heating boiler with tankless coil.</description>
      <type>Double</type>
      <units>h-ft^2-R/Btu</units>
      <required>false</required>
      <model_dependent>false</model_dependent>
    </argument>
    <argument>
      <name>water_heater_setpoint_temperature</name>
      <display_name>Water Heater: Setpoint Temperature</display_name>
      <description>The setpoint temperature of water heater.</description>
      <type>String</type>
      <units>deg-F</units>
      <required>true</required>
      <model_dependent>false</model_dependent>
      <default_value>auto</default_value>
    </argument>
    <argument>
      <name>water_heater_num_units_served</name>
      <display_name>Water Heater: Number of Units Served</display_name>
      <description>Number of dwelling units served (directly or indirectly) by the water heater. Must be 1 if single-family detached. Used to apportion water heater tank losses to the unit.</description>
      <type>Integer</type>
      <units>#</units>
      <required>true</required>
      <model_dependent>false</model_dependent>
      <default_value>1</default_value>
    </argument>
    <argument>
      <name>dhw_distribution_system_type</name>
      <display_name>Hot Water Distribution: System Type</display_name>
      <description>The type of the hot water distribution system.</description>
      <type>Choice</type>
      <required>true</required>
      <model_dependent>false</model_dependent>
      <default_value>Standard</default_value>
      <choices>
        <choice>
          <value>Standard</value>
          <display_name>Standard</display_name>
        </choice>
        <choice>
          <value>Recirculation</value>
          <display_name>Recirculation</display_name>
        </choice>
      </choices>
    </argument>
    <argument>
      <name>dhw_distribution_standard_piping_length</name>
      <display_name>Hot Water Distribution: Standard Piping Length</display_name>
      <description>If the distribution system is Standard, the length of the piping. A value of 'auto' will use a default.</description>
      <type>String</type>
      <units>ft</units>
      <required>true</required>
      <model_dependent>false</model_dependent>
      <default_value>auto</default_value>
    </argument>
    <argument>
      <name>dhw_distribution_recirc_control_type</name>
      <display_name>Hot Water Distribution: Recirculation Control Type</display_name>
      <description>If the distribution system is Recirculation, the type of hot water recirculation control, if any.</description>
      <type>Choice</type>
      <required>true</required>
      <model_dependent>false</model_dependent>
      <default_value>no control</default_value>
      <choices>
        <choice>
          <value>no control</value>
          <display_name>no control</display_name>
        </choice>
        <choice>
          <value>timer</value>
          <display_name>timer</display_name>
        </choice>
        <choice>
          <value>temperature</value>
          <display_name>temperature</display_name>
        </choice>
        <choice>
          <value>presence sensor demand control</value>
          <display_name>presence sensor demand control</display_name>
        </choice>
        <choice>
          <value>manual demand control</value>
          <display_name>manual demand control</display_name>
        </choice>
      </choices>
    </argument>
    <argument>
      <name>dhw_distribution_recirc_piping_length</name>
      <display_name>Hot Water Distribution: Recirculation Piping Length</display_name>
      <description>If the distribution system is Recirculation, the length of the recirculation piping.</description>
      <type>String</type>
      <units>ft</units>
      <required>true</required>
      <model_dependent>false</model_dependent>
      <default_value>auto</default_value>
    </argument>
    <argument>
      <name>dhw_distribution_recirc_branch_piping_length</name>
      <display_name>Hot Water Distribution: Recirculation Branch Piping Length</display_name>
      <description>If the distribution system is Recirculation, the length of the recirculation branch piping.</description>
      <type>String</type>
      <units>ft</units>
      <required>true</required>
      <model_dependent>false</model_dependent>
      <default_value>auto</default_value>
    </argument>
    <argument>
      <name>dhw_distribution_recirc_pump_power</name>
      <display_name>Hot Water Distribution: Recirculation Pump Power</display_name>
      <description>If the distribution system is Recirculation, the recirculation pump power.</description>
      <type>String</type>
      <units>W</units>
      <required>true</required>
      <model_dependent>false</model_dependent>
      <default_value>auto</default_value>
    </argument>
    <argument>
      <name>dhw_distribution_pipe_r</name>
      <display_name>Hot Water Distribution: Pipe Insulation Nominal R-Value</display_name>
      <description>Nominal R-value of the pipe insulation.</description>
      <type>String</type>
      <units>h-ft^2-R/Btu</units>
      <required>true</required>
      <model_dependent>false</model_dependent>
      <default_value>auto</default_value>
    </argument>
    <argument>
      <name>dwhr_facilities_connected</name>
      <display_name>Drain Water Heat Recovery: Facilities Connected</display_name>
      <description>Which facilities are connected for the drain water heat recovery. Use 'none' if there is no drain water heat recovery system.</description>
      <type>Choice</type>
      <required>true</required>
      <model_dependent>false</model_dependent>
      <default_value>none</default_value>
      <choices>
        <choice>
          <value>none</value>
          <display_name>none</display_name>
        </choice>
        <choice>
          <value>one</value>
          <display_name>one</display_name>
        </choice>
        <choice>
          <value>all</value>
          <display_name>all</display_name>
        </choice>
      </choices>
    </argument>
    <argument>
      <name>dwhr_equal_flow</name>
      <display_name>Drain Water Heat Recovery: Equal Flow</display_name>
      <description>Whether the drain water heat recovery has equal flow.</description>
      <type>Boolean</type>
      <required>true</required>
      <model_dependent>false</model_dependent>
      <default_value>true</default_value>
      <choices>
        <choice>
          <value>true</value>
          <display_name>true</display_name>
        </choice>
        <choice>
          <value>false</value>
          <display_name>false</display_name>
        </choice>
      </choices>
    </argument>
    <argument>
      <name>dwhr_efficiency</name>
      <display_name>Drain Water Heat Recovery: Efficiency</display_name>
      <description>The efficiency of the drain water heat recovery.</description>
      <type>Double</type>
      <units>Frac</units>
      <required>true</required>
      <model_dependent>false</model_dependent>
      <default_value>0.55</default_value>
    </argument>
    <argument>
      <name>water_fixtures_shower_low_flow</name>
      <display_name>Hot Water Fixtures: Is Shower Low Flow</display_name>
      <description>Whether the shower fixture is low flow.</description>
      <type>Boolean</type>
      <required>true</required>
      <model_dependent>false</model_dependent>
      <default_value>false</default_value>
      <choices>
        <choice>
          <value>true</value>
          <display_name>true</display_name>
        </choice>
        <choice>
          <value>false</value>
          <display_name>false</display_name>
        </choice>
      </choices>
    </argument>
    <argument>
      <name>water_fixtures_sink_low_flow</name>
      <display_name>Hot Water Fixtures: Is Sink Low Flow</display_name>
      <description>Whether the sink fixture is low flow.</description>
      <type>Boolean</type>
      <required>true</required>
      <model_dependent>false</model_dependent>
      <default_value>false</default_value>
      <choices>
        <choice>
          <value>true</value>
          <display_name>true</display_name>
        </choice>
        <choice>
          <value>false</value>
          <display_name>false</display_name>
        </choice>
      </choices>
    </argument>
    <argument>
      <name>water_fixtures_usage_multiplier</name>
      <display_name>Hot Water Fixtures: Usage Multiplier</display_name>
      <description>Multiplier on the hot water usage that can reflect, e.g., high/low usage occupants.</description>
      <type>Double</type>
      <required>true</required>
      <model_dependent>false</model_dependent>
      <default_value>1</default_value>
    </argument>
    <argument>
      <name>solar_thermal_system_type</name>
      <display_name>Solar Thermal: System Type</display_name>
      <description>The type of solar thermal system. Use 'none' if there is no solar thermal system.</description>
      <type>Choice</type>
      <required>true</required>
      <model_dependent>false</model_dependent>
      <default_value>none</default_value>
      <choices>
        <choice>
          <value>none</value>
          <display_name>none</display_name>
        </choice>
        <choice>
          <value>hot water</value>
          <display_name>hot water</display_name>
        </choice>
      </choices>
    </argument>
    <argument>
      <name>solar_thermal_collector_area</name>
      <display_name>Solar Thermal: Collector Area</display_name>
      <description>The collector area of the solar thermal system.</description>
      <type>Double</type>
      <units>ft^2</units>
      <required>true</required>
      <model_dependent>false</model_dependent>
      <default_value>40</default_value>
    </argument>
    <argument>
      <name>solar_thermal_collector_loop_type</name>
      <display_name>Solar Thermal: Collector Loop Type</display_name>
      <description>The collector loop type of the solar thermal system.</description>
      <type>Choice</type>
      <required>true</required>
      <model_dependent>false</model_dependent>
      <default_value>liquid direct</default_value>
      <choices>
        <choice>
          <value>liquid direct</value>
          <display_name>liquid direct</display_name>
        </choice>
        <choice>
          <value>liquid indirect</value>
          <display_name>liquid indirect</display_name>
        </choice>
        <choice>
          <value>passive thermosyphon</value>
          <display_name>passive thermosyphon</display_name>
        </choice>
      </choices>
    </argument>
    <argument>
      <name>solar_thermal_collector_type</name>
      <display_name>Solar Thermal: Collector Type</display_name>
      <description>The collector type of the solar thermal system.</description>
      <type>Choice</type>
      <required>true</required>
      <model_dependent>false</model_dependent>
      <default_value>evacuated tube</default_value>
      <choices>
        <choice>
          <value>evacuated tube</value>
          <display_name>evacuated tube</display_name>
        </choice>
        <choice>
          <value>single glazing black</value>
          <display_name>single glazing black</display_name>
        </choice>
        <choice>
          <value>double glazing black</value>
          <display_name>double glazing black</display_name>
        </choice>
        <choice>
          <value>integrated collector storage</value>
          <display_name>integrated collector storage</display_name>
        </choice>
      </choices>
    </argument>
    <argument>
      <name>solar_thermal_collector_azimuth</name>
      <display_name>Solar Thermal: Collector Azimuth</display_name>
      <description>The collector azimuth of the solar thermal system.</description>
      <type>Double</type>
      <units>degrees</units>
      <required>true</required>
      <model_dependent>false</model_dependent>
      <default_value>180</default_value>
    </argument>
    <argument>
      <name>solar_thermal_collector_tilt</name>
      <display_name>Solar Thermal: Collector Tilt</display_name>
      <description>The collector tilt of the solar thermal system. Can also enter, e.g., RoofPitch, RoofPitch+20, Latitude, Latitude-15, etc.</description>
      <type>String</type>
      <units>degrees</units>
      <required>true</required>
      <model_dependent>false</model_dependent>
      <default_value>RoofPitch</default_value>
    </argument>
    <argument>
      <name>solar_thermal_collector_rated_optical_efficiency</name>
      <display_name>Solar Thermal: Collector Rated Optical Efficiency</display_name>
      <description>The collector rated optical efficiency of the solar thermal system.</description>
      <type>Double</type>
      <units>Frac</units>
      <required>true</required>
      <model_dependent>false</model_dependent>
      <default_value>0.5</default_value>
    </argument>
    <argument>
      <name>solar_thermal_collector_rated_thermal_losses</name>
      <display_name>Solar Thermal: Collector Rated Thermal Losses</display_name>
      <description>The collector rated thermal losses of the solar thermal system.</description>
      <type>Double</type>
      <units>Frac</units>
      <required>true</required>
      <model_dependent>false</model_dependent>
      <default_value>0.2799</default_value>
    </argument>
    <argument>
      <name>solar_thermal_storage_volume</name>
      <display_name>Solar Thermal: Storage Volume</display_name>
      <description>The storage volume of the solar thermal system.</description>
      <type>String</type>
      <units>Frac</units>
      <required>true</required>
      <model_dependent>false</model_dependent>
      <default_value>auto</default_value>
    </argument>
    <argument>
      <name>solar_thermal_solar_fraction</name>
      <display_name>Solar Thermal: Solar Fraction</display_name>
      <description>The solar fraction of the solar thermal system. If provided, overrides all other solar thermal inputs.</description>
      <type>Double</type>
      <units>Frac</units>
      <required>true</required>
      <model_dependent>false</model_dependent>
      <default_value>0</default_value>
    </argument>
    <argument>
      <name>pv_system_module_type_1</name>
      <display_name>Photovoltaics 1: Module Type</display_name>
      <description>Module type of the PV system 1. Use 'none' if there is no PV system 1.</description>
      <type>Choice</type>
      <required>true</required>
      <model_dependent>false</model_dependent>
      <default_value>none</default_value>
      <choices>
        <choice>
          <value>none</value>
          <display_name>none</display_name>
        </choice>
        <choice>
          <value>auto</value>
          <display_name>auto</display_name>
        </choice>
        <choice>
          <value>standard</value>
          <display_name>standard</display_name>
        </choice>
        <choice>
          <value>premium</value>
          <display_name>premium</display_name>
        </choice>
        <choice>
          <value>thin film</value>
          <display_name>thin film</display_name>
        </choice>
      </choices>
    </argument>
    <argument>
      <name>pv_system_location_1</name>
      <display_name>Photovoltaics 1: Location</display_name>
      <description>Location of the PV system 1.</description>
      <type>Choice</type>
      <required>true</required>
      <model_dependent>false</model_dependent>
      <default_value>auto</default_value>
      <choices>
        <choice>
          <value>auto</value>
          <display_name>auto</display_name>
        </choice>
        <choice>
          <value>roof</value>
          <display_name>roof</display_name>
        </choice>
        <choice>
          <value>ground</value>
          <display_name>ground</display_name>
        </choice>
      </choices>
    </argument>
    <argument>
      <name>pv_system_tracking_1</name>
      <display_name>Photovoltaics 1: Tracking</display_name>
      <description>Tracking of the PV system 1.</description>
      <type>Choice</type>
      <required>true</required>
      <model_dependent>false</model_dependent>
      <default_value>auto</default_value>
      <choices>
        <choice>
          <value>auto</value>
          <display_name>auto</display_name>
        </choice>
        <choice>
          <value>fixed</value>
          <display_name>fixed</display_name>
        </choice>
        <choice>
          <value>1-axis</value>
          <display_name>1-axis</display_name>
        </choice>
        <choice>
          <value>1-axis backtracked</value>
          <display_name>1-axis backtracked</display_name>
        </choice>
        <choice>
          <value>2-axis</value>
          <display_name>2-axis</display_name>
        </choice>
      </choices>
    </argument>
    <argument>
      <name>pv_system_array_azimuth_1</name>
      <display_name>Photovoltaics 1: Array Azimuth</display_name>
      <description>Array azimuth of the PV system 1.</description>
      <type>Double</type>
      <units>degrees</units>
      <required>true</required>
      <model_dependent>false</model_dependent>
      <default_value>180</default_value>
    </argument>
    <argument>
      <name>pv_system_array_tilt_1</name>
      <display_name>Photovoltaics 1: Array Tilt</display_name>
      <description>Array tilt of the PV system 1. Can also enter, e.g., RoofPitch, RoofPitch+20, Latitude, Latitude-15, etc.</description>
      <type>String</type>
      <units>degrees</units>
      <required>true</required>
      <model_dependent>false</model_dependent>
      <default_value>RoofPitch</default_value>
    </argument>
    <argument>
      <name>pv_system_max_power_output_1</name>
      <display_name>Photovoltaics 1: Maximum Power Output</display_name>
      <description>Maximum power output of the PV system 1. For a shared system, this is the total building maximum power output.</description>
      <type>Double</type>
      <units>W</units>
      <required>true</required>
      <model_dependent>false</model_dependent>
      <default_value>4000</default_value>
    </argument>
    <argument>
      <name>pv_system_inverter_efficiency_1</name>
      <display_name>Photovoltaics 1: Inverter Efficiency</display_name>
      <description>Inverter efficiency of the PV system 1.</description>
      <type>Double</type>
      <units>Frac</units>
      <required>false</required>
      <model_dependent>false</model_dependent>
    </argument>
    <argument>
      <name>pv_system_system_losses_fraction_1</name>
      <display_name>Photovoltaics 1: System Losses Fraction</display_name>
      <description>System losses fraction of the PV system 1.</description>
      <type>Double</type>
      <units>Frac</units>
      <required>false</required>
      <model_dependent>false</model_dependent>
    </argument>
    <argument>
      <name>pv_system_num_units_served_1</name>
      <display_name>Photovoltaics 1: Number of Units Served</display_name>
      <description>Number of dwelling units served by PV system 1. Must be 1 if single-family detached. Used to apportion PV generation to the unit.</description>
      <type>Integer</type>
      <units>#</units>
      <required>true</required>
      <model_dependent>false</model_dependent>
      <default_value>1</default_value>
    </argument>
    <argument>
      <name>pv_system_module_type_2</name>
      <display_name>Photovoltaics 2: Module Type</display_name>
      <description>Module type of the PV system 2. Use 'none' if there is no PV system 2.</description>
      <type>Choice</type>
      <required>true</required>
      <model_dependent>false</model_dependent>
      <default_value>none</default_value>
      <choices>
        <choice>
          <value>none</value>
          <display_name>none</display_name>
        </choice>
        <choice>
          <value>auto</value>
          <display_name>auto</display_name>
        </choice>
        <choice>
          <value>standard</value>
          <display_name>standard</display_name>
        </choice>
        <choice>
          <value>premium</value>
          <display_name>premium</display_name>
        </choice>
        <choice>
          <value>thin film</value>
          <display_name>thin film</display_name>
        </choice>
      </choices>
    </argument>
    <argument>
      <name>pv_system_location_2</name>
      <display_name>Photovoltaics 2: Location</display_name>
      <description>Location of the PV system 2.</description>
      <type>Choice</type>
      <required>true</required>
      <model_dependent>false</model_dependent>
      <default_value>auto</default_value>
      <choices>
        <choice>
          <value>auto</value>
          <display_name>auto</display_name>
        </choice>
        <choice>
          <value>roof</value>
          <display_name>roof</display_name>
        </choice>
        <choice>
          <value>ground</value>
          <display_name>ground</display_name>
        </choice>
      </choices>
    </argument>
    <argument>
      <name>pv_system_tracking_2</name>
      <display_name>Photovoltaics 2: Tracking</display_name>
      <description>Tracking of the PV system 2.</description>
      <type>Choice</type>
      <required>true</required>
      <model_dependent>false</model_dependent>
      <default_value>auto</default_value>
      <choices>
        <choice>
          <value>auto</value>
          <display_name>auto</display_name>
        </choice>
        <choice>
          <value>fixed</value>
          <display_name>fixed</display_name>
        </choice>
        <choice>
          <value>1-axis</value>
          <display_name>1-axis</display_name>
        </choice>
        <choice>
          <value>1-axis backtracked</value>
          <display_name>1-axis backtracked</display_name>
        </choice>
        <choice>
          <value>2-axis</value>
          <display_name>2-axis</display_name>
        </choice>
      </choices>
    </argument>
    <argument>
      <name>pv_system_array_azimuth_2</name>
      <display_name>Photovoltaics 2: Array Azimuth</display_name>
      <description>Array azimuth of the PV system 2.</description>
      <type>Double</type>
      <units>degrees</units>
      <required>true</required>
      <model_dependent>false</model_dependent>
      <default_value>180</default_value>
    </argument>
    <argument>
      <name>pv_system_array_tilt_2</name>
      <display_name>Photovoltaics 2: Array Tilt</display_name>
      <description>Array tilt of the PV system 2. Can also enter, e.g., RoofPitch, RoofPitch+20, Latitude, Latitude-15, etc.</description>
      <type>String</type>
      <units>degrees</units>
      <required>true</required>
      <model_dependent>false</model_dependent>
      <default_value>RoofPitch</default_value>
    </argument>
    <argument>
      <name>pv_system_max_power_output_2</name>
      <display_name>Photovoltaics 2: Maximum Power Output</display_name>
      <description>Maximum power output of the PV system 2. For a shared system, this is the total building maximum power output.</description>
      <type>Double</type>
      <units>W</units>
      <required>true</required>
      <model_dependent>false</model_dependent>
      <default_value>4000</default_value>
    </argument>
    <argument>
      <name>pv_system_inverter_efficiency_2</name>
      <display_name>Photovoltaics 2: Inverter Efficiency</display_name>
      <description>Inverter efficiency of the PV system 2.</description>
      <type>Double</type>
      <units>Frac</units>
      <required>false</required>
      <model_dependent>false</model_dependent>
    </argument>
    <argument>
      <name>pv_system_system_losses_fraction_2</name>
      <display_name>Photovoltaics 2: System Losses Fraction</display_name>
      <description>System losses fraction of the PV system 2.</description>
      <type>Double</type>
      <units>Frac</units>
      <required>false</required>
      <model_dependent>false</model_dependent>
    </argument>
    <argument>
      <name>pv_system_num_units_served_2</name>
      <display_name>Photovoltaics 2: Number of Units Served</display_name>
      <description>Number of dwelling units served by PV system 2. Must be 1 if single-family detached. Used to apportion PV generation to the unit.</description>
      <type>Integer</type>
      <units>#</units>
      <required>true</required>
      <model_dependent>false</model_dependent>
      <default_value>1</default_value>
    </argument>
    <argument>
      <name>lighting_fraction_cfl_interior</name>
      <display_name>Lighting: Fraction CFL Interior</display_name>
      <description>Fraction of all lamps (interior) that are compact fluorescent. Lighting not specified as CFL, LFL, or LED is assumed to be incandescent.</description>
      <type>Double</type>
      <required>true</required>
      <model_dependent>false</model_dependent>
      <default_value>0.4</default_value>
    </argument>
    <argument>
      <name>lighting_fraction_lfl_interior</name>
      <display_name>Lighting: Fraction LFL Interior</display_name>
      <description>Fraction of all lamps (interior) that are linear fluorescent. Lighting not specified as CFL, LFL, or LED is assumed to be incandescent.</description>
      <type>Double</type>
      <required>true</required>
      <model_dependent>false</model_dependent>
      <default_value>0.1</default_value>
    </argument>
    <argument>
      <name>lighting_fraction_led_interior</name>
      <display_name>Lighting: Fraction LED Interior</display_name>
      <description>Fraction of all lamps (interior) that are light emitting diodes. Lighting not specified as CFL, LFL, or LED is assumed to be incandescent.</description>
      <type>Double</type>
      <required>true</required>
      <model_dependent>false</model_dependent>
      <default_value>0.25</default_value>
    </argument>
    <argument>
      <name>lighting_usage_multiplier_interior</name>
      <display_name>Lighting: Usage Multiplier Interior</display_name>
      <description>Multiplier on the lighting energy usage (interior) that can reflect, e.g., high/low usage occupants.</description>
      <type>Double</type>
      <required>true</required>
      <model_dependent>false</model_dependent>
      <default_value>1</default_value>
    </argument>
    <argument>
      <name>lighting_fraction_cfl_exterior</name>
      <display_name>Lighting: Fraction CFL Exterior</display_name>
      <description>Fraction of all lamps (exterior) that are compact fluorescent. Lighting not specified as CFL, LFL, or LED is assumed to be incandescent.</description>
      <type>Double</type>
      <required>true</required>
      <model_dependent>false</model_dependent>
      <default_value>0.4</default_value>
    </argument>
    <argument>
      <name>lighting_fraction_lfl_exterior</name>
      <display_name>Lighting: Fraction LFL Exterior</display_name>
      <description>Fraction of all lamps (exterior) that are linear fluorescent. Lighting not specified as CFL, LFL, or LED is assumed to be incandescent.</description>
      <type>Double</type>
      <required>true</required>
      <model_dependent>false</model_dependent>
      <default_value>0.1</default_value>
    </argument>
    <argument>
      <name>lighting_fraction_led_exterior</name>
      <display_name>Lighting: Fraction LED Exterior</display_name>
      <description>Fraction of all lamps (exterior) that are light emitting diodes. Lighting not specified as CFL, LFL, or LED is assumed to be incandescent.</description>
      <type>Double</type>
      <required>true</required>
      <model_dependent>false</model_dependent>
      <default_value>0.25</default_value>
    </argument>
    <argument>
      <name>lighting_usage_multiplier_exterior</name>
      <display_name>Lighting: Usage Multiplier Exterior</display_name>
      <description>Multiplier on the lighting energy usage (exterior) that can reflect, e.g., high/low usage occupants.</description>
      <type>Double</type>
      <required>true</required>
      <model_dependent>false</model_dependent>
      <default_value>1</default_value>
    </argument>
    <argument>
      <name>lighting_fraction_cfl_garage</name>
      <display_name>Lighting: Fraction CFL Garage</display_name>
      <description>Fraction of all lamps (garage) that are compact fluorescent. Lighting not specified as CFL, LFL, or LED is assumed to be incandescent.</description>
      <type>Double</type>
      <required>true</required>
      <model_dependent>false</model_dependent>
      <default_value>0.4</default_value>
    </argument>
    <argument>
      <name>lighting_fraction_lfl_garage</name>
      <display_name>Lighting: Fraction LFL Garage</display_name>
      <description>Fraction of all lamps (garage) that are linear fluorescent. Lighting not specified as CFL, LFL, or LED is assumed to be incandescent.</description>
      <type>Double</type>
      <required>true</required>
      <model_dependent>false</model_dependent>
      <default_value>0.1</default_value>
    </argument>
    <argument>
      <name>lighting_fraction_led_garage</name>
      <display_name>Lighting: Fraction LED Garage</display_name>
      <description>Fraction of all lamps (garage) that are light emitting diodes. Lighting not specified as CFL, LFL, or LED is assumed to be incandescent.</description>
      <type>Double</type>
      <required>true</required>
      <model_dependent>false</model_dependent>
      <default_value>0.25</default_value>
    </argument>
    <argument>
      <name>lighting_usage_multiplier_garage</name>
      <display_name>Lighting: Usage Multiplier Garage</display_name>
      <description>Multiplier on the lighting energy usage (garage) that can reflect, e.g., high/low usage occupants.</description>
      <type>Double</type>
      <required>true</required>
      <model_dependent>false</model_dependent>
      <default_value>1</default_value>
    </argument>
    <argument>
      <name>holiday_lighting_present</name>
      <display_name>Holiday Lighting: Present</display_name>
      <description>Whether there is holiday lighting.</description>
      <type>Boolean</type>
      <required>true</required>
      <model_dependent>false</model_dependent>
      <default_value>false</default_value>
      <choices>
        <choice>
          <value>true</value>
          <display_name>true</display_name>
        </choice>
        <choice>
          <value>false</value>
          <display_name>false</display_name>
        </choice>
      </choices>
    </argument>
    <argument>
      <name>holiday_lighting_daily_kwh</name>
      <display_name>Holiday Lighting: Daily Consumption</display_name>
      <description>The daily energy consumption for holiday lighting (exterior).</description>
      <type>String</type>
      <units>kWh/day</units>
      <required>true</required>
      <model_dependent>false</model_dependent>
      <default_value>auto</default_value>
    </argument>
    <argument>
      <name>holiday_lighting_period_begin_month</name>
      <display_name>Holiday Lighting: Period Begin Month</display_name>
      <description>This numeric field should contain the starting month number (1 = January, 2 = February, etc.) for the holiday lighting period desired.</description>
      <type>String</type>
      <units>month</units>
      <required>true</required>
      <model_dependent>false</model_dependent>
      <default_value>auto</default_value>
    </argument>
    <argument>
      <name>holiday_lighting_period_begin_day_of_month</name>
      <display_name>Holiday Lighting: Period Begin Day of Month</display_name>
      <description>This numeric field should contain the starting day of the starting month (must be valid for month) for the holiday lighting period desired.</description>
      <type>String</type>
      <units>day</units>
      <required>true</required>
      <model_dependent>false</model_dependent>
      <default_value>auto</default_value>
    </argument>
    <argument>
      <name>holiday_lighting_period_end_month</name>
      <display_name>Holiday Lighting: Period End Month</display_name>
      <description>This numeric field should contain the end month number (1 = January, 2 = February, etc.) for the holiday lighting period desired.</description>
      <type>String</type>
      <units>month</units>
      <required>true</required>
      <model_dependent>false</model_dependent>
      <default_value>auto</default_value>
    </argument>
    <argument>
      <name>holiday_lighting_period_end_day_of_month</name>
      <display_name>Holiday Lighting: Period End Day of Month</display_name>
      <description>This numeric field should contain the ending day of the ending month (must be valid for month) for the holiday lighting period desired.</description>
      <type>String</type>
      <units>day</units>
      <required>true</required>
      <model_dependent>false</model_dependent>
      <default_value>auto</default_value>
    </argument>
    <argument>
      <name>dehumidifier_type</name>
      <display_name>Dehumidifier: Type</display_name>
      <description>The type of dehumidifier.</description>
      <type>Choice</type>
      <required>true</required>
      <model_dependent>false</model_dependent>
      <default_value>none</default_value>
      <choices>
        <choice>
          <value>none</value>
          <display_name>none</display_name>
        </choice>
        <choice>
          <value>portable</value>
          <display_name>portable</display_name>
        </choice>
        <choice>
          <value>whole-home</value>
          <display_name>whole-home</display_name>
        </choice>
      </choices>
    </argument>
    <argument>
      <name>dehumidifier_efficiency_type</name>
      <display_name>Dehumidifier: Efficiency Type</display_name>
      <description>The efficiency type of dehumidifier.</description>
      <type>Choice</type>
      <required>true</required>
      <model_dependent>false</model_dependent>
      <default_value>IntegratedEnergyFactor</default_value>
      <choices>
        <choice>
          <value>EnergyFactor</value>
          <display_name>EnergyFactor</display_name>
        </choice>
        <choice>
          <value>IntegratedEnergyFactor</value>
          <display_name>IntegratedEnergyFactor</display_name>
        </choice>
      </choices>
    </argument>
    <argument>
      <name>dehumidifier_efficiency</name>
      <display_name>Dehumidifier: Efficiency</display_name>
      <description>The efficiency of the dehumidifier.</description>
      <type>Double</type>
      <units>liters/kWh</units>
      <required>true</required>
      <model_dependent>false</model_dependent>
      <default_value>1.5</default_value>
    </argument>
    <argument>
      <name>dehumidifier_capacity</name>
      <display_name>Dehumidifier: Capacity</display_name>
      <description>The capacity (water removal rate) of the dehumidifier.</description>
      <type>Double</type>
      <units>pint/day</units>
      <required>true</required>
      <model_dependent>false</model_dependent>
      <default_value>40</default_value>
    </argument>
    <argument>
      <name>dehumidifier_rh_setpoint</name>
      <display_name>Dehumidifier: Relative Humidity Setpoint</display_name>
      <description>The relative humidity setpoint of the dehumidifier.</description>
      <type>Double</type>
      <units>Frac</units>
      <required>true</required>
      <model_dependent>false</model_dependent>
      <default_value>0.5</default_value>
    </argument>
    <argument>
      <name>dehumidifier_fraction_dehumidification_load_served</name>
      <display_name>Dehumidifier: Fraction Dehumidification Load Served</display_name>
      <description>The dehumidification load served fraction of the dehumidifier.</description>
      <type>Double</type>
      <units>Frac</units>
      <required>true</required>
      <model_dependent>false</model_dependent>
      <default_value>1</default_value>
    </argument>
    <argument>
      <name>clothes_washer_location</name>
      <display_name>Clothes Washer: Location</display_name>
      <description>The space type for the clothes washer location.</description>
      <type>Choice</type>
      <required>true</required>
      <model_dependent>false</model_dependent>
      <default_value>auto</default_value>
      <choices>
        <choice>
          <value>auto</value>
          <display_name>auto</display_name>
        </choice>
        <choice>
          <value>none</value>
          <display_name>none</display_name>
        </choice>
        <choice>
          <value>living space</value>
          <display_name>living space</display_name>
        </choice>
        <choice>
          <value>basement - conditioned</value>
          <display_name>basement - conditioned</display_name>
        </choice>
        <choice>
          <value>basement - unconditioned</value>
          <display_name>basement - unconditioned</display_name>
        </choice>
        <choice>
          <value>garage</value>
          <display_name>garage</display_name>
        </choice>
        <choice>
          <value>other housing unit</value>
          <display_name>other housing unit</display_name>
        </choice>
        <choice>
          <value>other heated space</value>
          <display_name>other heated space</display_name>
        </choice>
        <choice>
          <value>other multifamily buffer space</value>
          <display_name>other multifamily buffer space</display_name>
        </choice>
        <choice>
          <value>other non-freezing space</value>
          <display_name>other non-freezing space</display_name>
        </choice>
      </choices>
    </argument>
    <argument>
      <name>clothes_washer_efficiency_type</name>
      <display_name>Clothes Washer: Efficiency Type</display_name>
      <description>The efficiency type of the clothes washer.</description>
      <type>Choice</type>
      <required>true</required>
      <model_dependent>false</model_dependent>
      <default_value>IntegratedModifiedEnergyFactor</default_value>
      <choices>
        <choice>
          <value>ModifiedEnergyFactor</value>
          <display_name>ModifiedEnergyFactor</display_name>
        </choice>
        <choice>
          <value>IntegratedModifiedEnergyFactor</value>
          <display_name>IntegratedModifiedEnergyFactor</display_name>
        </choice>
      </choices>
    </argument>
    <argument>
      <name>clothes_washer_efficiency</name>
      <display_name>Clothes Washer: Efficiency</display_name>
      <description>The efficiency of the clothes washer.</description>
      <type>String</type>
      <units>ft^3/kWh-cyc</units>
      <required>true</required>
      <model_dependent>false</model_dependent>
      <default_value>auto</default_value>
    </argument>
    <argument>
      <name>clothes_washer_rated_annual_kwh</name>
      <display_name>Clothes Washer: Rated Annual Consumption</display_name>
      <description>The annual energy consumed by the clothes washer, as rated, obtained from the EnergyGuide label. This includes both the appliance electricity consumption and the energy required for water heating.</description>
      <type>String</type>
      <units>kWh/yr</units>
      <required>true</required>
      <model_dependent>false</model_dependent>
      <default_value>auto</default_value>
    </argument>
    <argument>
      <name>clothes_washer_label_electric_rate</name>
      <display_name>Clothes Washer: Label Electric Rate</display_name>
      <description>The annual energy consumed by the clothes washer, as rated, obtained from the EnergyGuide label. This includes both the appliance electricity consumption and the energy required for water heating.</description>
      <type>String</type>
      <units>$/kWh</units>
      <required>true</required>
      <model_dependent>false</model_dependent>
      <default_value>auto</default_value>
    </argument>
    <argument>
      <name>clothes_washer_label_gas_rate</name>
      <display_name>Clothes Washer: Label Gas Rate</display_name>
      <description>The annual energy consumed by the clothes washer, as rated, obtained from the EnergyGuide label. This includes both the appliance electricity consumption and the energy required for water heating.</description>
      <type>String</type>
      <units>$/therm</units>
      <required>true</required>
      <model_dependent>false</model_dependent>
      <default_value>auto</default_value>
    </argument>
    <argument>
      <name>clothes_washer_label_annual_gas_cost</name>
      <display_name>Clothes Washer: Label Annual Cost with Gas DHW</display_name>
      <description>The annual cost of using the system under test conditions. Input is obtained from the EnergyGuide label.</description>
      <type>String</type>
      <units>$</units>
      <required>true</required>
      <model_dependent>false</model_dependent>
      <default_value>auto</default_value>
    </argument>
    <argument>
      <name>clothes_washer_label_usage</name>
      <display_name>Clothes Washer: Label Usage</display_name>
      <description>The clothes washer loads per week.</description>
      <type>String</type>
      <units>cyc/wk</units>
      <required>true</required>
      <model_dependent>false</model_dependent>
      <default_value>auto</default_value>
    </argument>
    <argument>
      <name>clothes_washer_capacity</name>
      <display_name>Clothes Washer: Drum Volume</display_name>
      <description>Volume of the washer drum. Obtained from the EnergyStar website or the manufacturer's literature.</description>
      <type>String</type>
      <units>ft^3</units>
      <required>true</required>
      <model_dependent>false</model_dependent>
      <default_value>auto</default_value>
    </argument>
    <argument>
      <name>clothes_washer_usage_multiplier</name>
      <display_name>Clothes Washer: Usage Multiplier</display_name>
      <description>Multiplier on the clothes washer energy and hot water usage that can reflect, e.g., high/low usage occupants.</description>
      <type>Double</type>
      <required>true</required>
      <model_dependent>false</model_dependent>
      <default_value>1</default_value>
    </argument>
    <argument>
      <name>clothes_dryer_location</name>
      <display_name>Clothes Dryer: Location</display_name>
      <description>The space type for the clothes dryer location.</description>
      <type>Choice</type>
      <required>true</required>
      <model_dependent>false</model_dependent>
      <default_value>auto</default_value>
      <choices>
        <choice>
          <value>auto</value>
          <display_name>auto</display_name>
        </choice>
        <choice>
          <value>none</value>
          <display_name>none</display_name>
        </choice>
        <choice>
          <value>living space</value>
          <display_name>living space</display_name>
        </choice>
        <choice>
          <value>basement - conditioned</value>
          <display_name>basement - conditioned</display_name>
        </choice>
        <choice>
          <value>basement - unconditioned</value>
          <display_name>basement - unconditioned</display_name>
        </choice>
        <choice>
          <value>garage</value>
          <display_name>garage</display_name>
        </choice>
        <choice>
          <value>other housing unit</value>
          <display_name>other housing unit</display_name>
        </choice>
        <choice>
          <value>other heated space</value>
          <display_name>other heated space</display_name>
        </choice>
        <choice>
          <value>other multifamily buffer space</value>
          <display_name>other multifamily buffer space</display_name>
        </choice>
        <choice>
          <value>other non-freezing space</value>
          <display_name>other non-freezing space</display_name>
        </choice>
      </choices>
    </argument>
    <argument>
      <name>clothes_dryer_fuel_type</name>
      <display_name>Clothes Dryer: Fuel Type</display_name>
      <description>Type of fuel used by the clothes dryer.</description>
      <type>Choice</type>
      <required>true</required>
      <model_dependent>false</model_dependent>
      <default_value>natural gas</default_value>
      <choices>
        <choice>
          <value>electricity</value>
          <display_name>electricity</display_name>
        </choice>
        <choice>
          <value>natural gas</value>
          <display_name>natural gas</display_name>
        </choice>
        <choice>
          <value>fuel oil</value>
          <display_name>fuel oil</display_name>
        </choice>
        <choice>
          <value>propane</value>
          <display_name>propane</display_name>
        </choice>
        <choice>
          <value>wood</value>
          <display_name>wood</display_name>
        </choice>
        <choice>
          <value>coal</value>
          <display_name>coal</display_name>
        </choice>
      </choices>
    </argument>
    <argument>
      <name>clothes_dryer_efficiency_type</name>
      <display_name>Clothes Dryer: Efficiency Type</display_name>
      <description>The efficiency type of the clothes dryer.</description>
      <type>Choice</type>
      <required>true</required>
      <model_dependent>false</model_dependent>
      <default_value>CombinedEnergyFactor</default_value>
      <choices>
        <choice>
          <value>EnergyFactor</value>
          <display_name>EnergyFactor</display_name>
        </choice>
        <choice>
          <value>CombinedEnergyFactor</value>
          <display_name>CombinedEnergyFactor</display_name>
        </choice>
      </choices>
    </argument>
    <argument>
      <name>clothes_dryer_efficiency</name>
      <display_name>Clothes Dryer: Efficiency</display_name>
      <description>The efficiency of the clothes dryer.</description>
      <type>String</type>
      <units>lb/kWh</units>
      <required>true</required>
      <model_dependent>false</model_dependent>
      <default_value>auto</default_value>
    </argument>
    <argument>
      <name>clothes_dryer_vented_flow_rate</name>
      <display_name>Clothes Dryer: Vented Flow Rate</display_name>
      <description>The exhaust flow rate of the vented clothes dryer.</description>
      <type>String</type>
      <units>CFM</units>
      <required>true</required>
      <model_dependent>false</model_dependent>
      <default_value>auto</default_value>
    </argument>
    <argument>
      <name>clothes_dryer_usage_multiplier</name>
      <display_name>Clothes Dryer: Usage Multiplier</display_name>
      <description>Multiplier on the clothes dryer energy usage that can reflect, e.g., high/low usage occupants.</description>
      <type>Double</type>
      <required>true</required>
      <model_dependent>false</model_dependent>
      <default_value>1</default_value>
    </argument>
    <argument>
      <name>dishwasher_location</name>
      <display_name>Dishwasher: Location</display_name>
      <description>The space type for the dishwasher location.</description>
      <type>Choice</type>
      <required>true</required>
      <model_dependent>false</model_dependent>
      <default_value>auto</default_value>
      <choices>
        <choice>
          <value>auto</value>
          <display_name>auto</display_name>
        </choice>
        <choice>
          <value>none</value>
          <display_name>none</display_name>
        </choice>
        <choice>
          <value>living space</value>
          <display_name>living space</display_name>
        </choice>
        <choice>
          <value>basement - conditioned</value>
          <display_name>basement - conditioned</display_name>
        </choice>
        <choice>
          <value>basement - unconditioned</value>
          <display_name>basement - unconditioned</display_name>
        </choice>
        <choice>
          <value>garage</value>
          <display_name>garage</display_name>
        </choice>
        <choice>
          <value>other housing unit</value>
          <display_name>other housing unit</display_name>
        </choice>
        <choice>
          <value>other heated space</value>
          <display_name>other heated space</display_name>
        </choice>
        <choice>
          <value>other multifamily buffer space</value>
          <display_name>other multifamily buffer space</display_name>
        </choice>
        <choice>
          <value>other non-freezing space</value>
          <display_name>other non-freezing space</display_name>
        </choice>
      </choices>
    </argument>
    <argument>
      <name>dishwasher_efficiency_type</name>
      <display_name>Dishwasher: Efficiency Type</display_name>
      <description>The efficiency type of dishwasher.</description>
      <type>Choice</type>
      <required>true</required>
      <model_dependent>false</model_dependent>
      <default_value>RatedAnnualkWh</default_value>
      <choices>
        <choice>
          <value>RatedAnnualkWh</value>
          <display_name>RatedAnnualkWh</display_name>
        </choice>
        <choice>
          <value>EnergyFactor</value>
          <display_name>EnergyFactor</display_name>
        </choice>
      </choices>
    </argument>
    <argument>
      <name>dishwasher_efficiency</name>
      <display_name>Dishwasher: Efficiency</display_name>
      <description>The efficiency of the dishwasher.</description>
      <type>String</type>
      <units>RatedAnnualkWh or EnergyFactor</units>
      <required>true</required>
      <model_dependent>false</model_dependent>
      <default_value>auto</default_value>
    </argument>
    <argument>
      <name>dishwasher_label_electric_rate</name>
      <display_name>Dishwasher: Label Electric Rate</display_name>
      <description>The label electric rate of the dishwasher.</description>
      <type>String</type>
      <units>$/kWh</units>
      <required>true</required>
      <model_dependent>false</model_dependent>
      <default_value>auto</default_value>
    </argument>
    <argument>
      <name>dishwasher_label_gas_rate</name>
      <display_name>Dishwasher: Label Gas Rate</display_name>
      <description>The label gas rate of the dishwasher.</description>
      <type>String</type>
      <units>$/therm</units>
      <required>true</required>
      <model_dependent>false</model_dependent>
      <default_value>auto</default_value>
    </argument>
    <argument>
      <name>dishwasher_label_annual_gas_cost</name>
      <display_name>Dishwasher: Label Annual Gas Cost</display_name>
      <description>The label annual gas cost of the dishwasher.</description>
      <type>String</type>
      <units>$</units>
      <required>true</required>
      <model_dependent>false</model_dependent>
      <default_value>auto</default_value>
    </argument>
    <argument>
      <name>dishwasher_label_usage</name>
      <display_name>Dishwasher: Label Usage</display_name>
      <description>The dishwasher loads per week.</description>
      <type>String</type>
      <units>cyc/wk</units>
      <required>true</required>
      <model_dependent>false</model_dependent>
      <default_value>auto</default_value>
    </argument>
    <argument>
      <name>dishwasher_place_setting_capacity</name>
      <display_name>Dishwasher: Number of Place Settings</display_name>
      <description>The number of place settings for the unit. Data obtained from manufacturer's literature.</description>
      <type>String</type>
      <units>#</units>
      <required>true</required>
      <model_dependent>false</model_dependent>
      <default_value>auto</default_value>
    </argument>
    <argument>
      <name>dishwasher_usage_multiplier</name>
      <display_name>Dishwasher: Usage Multiplier</display_name>
      <description>Multiplier on the dishwasher energy usage that can reflect, e.g., high/low usage occupants.</description>
      <type>Double</type>
      <required>true</required>
      <model_dependent>false</model_dependent>
      <default_value>1</default_value>
    </argument>
    <argument>
      <name>refrigerator_location</name>
      <display_name>Refrigerator: Location</display_name>
      <description>The space type for the refrigerator location.</description>
      <type>Choice</type>
      <required>true</required>
      <model_dependent>false</model_dependent>
      <default_value>auto</default_value>
      <choices>
        <choice>
          <value>auto</value>
          <display_name>auto</display_name>
        </choice>
        <choice>
          <value>none</value>
          <display_name>none</display_name>
        </choice>
        <choice>
          <value>living space</value>
          <display_name>living space</display_name>
        </choice>
        <choice>
          <value>basement - conditioned</value>
          <display_name>basement - conditioned</display_name>
        </choice>
        <choice>
          <value>basement - unconditioned</value>
          <display_name>basement - unconditioned</display_name>
        </choice>
        <choice>
          <value>garage</value>
          <display_name>garage</display_name>
        </choice>
        <choice>
          <value>other housing unit</value>
          <display_name>other housing unit</display_name>
        </choice>
        <choice>
          <value>other heated space</value>
          <display_name>other heated space</display_name>
        </choice>
        <choice>
          <value>other multifamily buffer space</value>
          <display_name>other multifamily buffer space</display_name>
        </choice>
        <choice>
          <value>other non-freezing space</value>
          <display_name>other non-freezing space</display_name>
        </choice>
      </choices>
    </argument>
    <argument>
      <name>refrigerator_rated_annual_kwh</name>
      <display_name>Refrigerator: Rated Annual Consumption</display_name>
      <description>The EnergyGuide rated annual energy consumption for a refrigerator.</description>
      <type>String</type>
      <units>kWh/yr</units>
      <required>true</required>
      <model_dependent>false</model_dependent>
      <default_value>auto</default_value>
    </argument>
    <argument>
      <name>refrigerator_usage_multiplier</name>
      <display_name>Refrigerator: Usage Multiplier</display_name>
      <description>Multiplier on the refrigerator energy usage that can reflect, e.g., high/low usage occupants.</description>
      <type>Double</type>
      <required>true</required>
      <model_dependent>false</model_dependent>
      <default_value>1</default_value>
    </argument>
    <argument>
      <name>extra_refrigerator_location</name>
      <display_name>Extra Refrigerator: Location</display_name>
      <description>The space type for the extra refrigerator location.</description>
      <type>Choice</type>
      <required>true</required>
      <model_dependent>false</model_dependent>
      <default_value>auto</default_value>
      <choices>
        <choice>
          <value>auto</value>
          <display_name>auto</display_name>
        </choice>
        <choice>
          <value>none</value>
          <display_name>none</display_name>
        </choice>
        <choice>
          <value>living space</value>
          <display_name>living space</display_name>
        </choice>
        <choice>
          <value>basement - conditioned</value>
          <display_name>basement - conditioned</display_name>
        </choice>
        <choice>
          <value>basement - unconditioned</value>
          <display_name>basement - unconditioned</display_name>
        </choice>
        <choice>
          <value>garage</value>
          <display_name>garage</display_name>
        </choice>
        <choice>
          <value>other housing unit</value>
          <display_name>other housing unit</display_name>
        </choice>
        <choice>
          <value>other heated space</value>
          <display_name>other heated space</display_name>
        </choice>
        <choice>
          <value>other multifamily buffer space</value>
          <display_name>other multifamily buffer space</display_name>
        </choice>
        <choice>
          <value>other non-freezing space</value>
          <display_name>other non-freezing space</display_name>
        </choice>
      </choices>
    </argument>
    <argument>
      <name>extra_refrigerator_rated_annual_kwh</name>
      <display_name>Extra Refrigerator: Rated Annual Consumption</display_name>
      <description>The EnergyGuide rated annual energy consumption for an extra rrefrigerator.</description>
      <type>String</type>
      <units>kWh/yr</units>
      <required>true</required>
      <model_dependent>false</model_dependent>
      <default_value>auto</default_value>
    </argument>
    <argument>
      <name>extra_refrigerator_usage_multiplier</name>
      <display_name>Extra Refrigerator: Usage Multiplier</display_name>
      <description>Multiplier on the extra refrigerator energy usage that can reflect, e.g., high/low usage occupants.</description>
      <type>Double</type>
      <required>true</required>
      <model_dependent>false</model_dependent>
      <default_value>1</default_value>
    </argument>
    <argument>
      <name>freezer_location</name>
      <display_name>Freezer: Location</display_name>
      <description>The space type for the freezer location.</description>
      <type>Choice</type>
      <required>true</required>
      <model_dependent>false</model_dependent>
      <default_value>auto</default_value>
      <choices>
        <choice>
          <value>auto</value>
          <display_name>auto</display_name>
        </choice>
        <choice>
          <value>none</value>
          <display_name>none</display_name>
        </choice>
        <choice>
          <value>living space</value>
          <display_name>living space</display_name>
        </choice>
        <choice>
          <value>basement - conditioned</value>
          <display_name>basement - conditioned</display_name>
        </choice>
        <choice>
          <value>basement - unconditioned</value>
          <display_name>basement - unconditioned</display_name>
        </choice>
        <choice>
          <value>garage</value>
          <display_name>garage</display_name>
        </choice>
        <choice>
          <value>other housing unit</value>
          <display_name>other housing unit</display_name>
        </choice>
        <choice>
          <value>other heated space</value>
          <display_name>other heated space</display_name>
        </choice>
        <choice>
          <value>other multifamily buffer space</value>
          <display_name>other multifamily buffer space</display_name>
        </choice>
        <choice>
          <value>other non-freezing space</value>
          <display_name>other non-freezing space</display_name>
        </choice>
      </choices>
    </argument>
    <argument>
      <name>freezer_rated_annual_kwh</name>
      <display_name>Freezer: Rated Annual Consumption</display_name>
      <description>The EnergyGuide rated annual energy consumption for a freezer.</description>
      <type>String</type>
      <units>kWh/yr</units>
      <required>true</required>
      <model_dependent>false</model_dependent>
      <default_value>auto</default_value>
    </argument>
    <argument>
      <name>freezer_usage_multiplier</name>
      <display_name>Freezer: Usage Multiplier</display_name>
      <description>Multiplier on the freezer energy usage that can reflect, e.g., high/low usage occupants.</description>
      <type>Double</type>
      <required>true</required>
      <model_dependent>false</model_dependent>
      <default_value>1</default_value>
    </argument>
    <argument>
      <name>cooking_range_oven_location</name>
      <display_name>Cooking Range/Oven: Location</display_name>
      <description>The space type for the cooking range/oven location.</description>
      <type>Choice</type>
      <required>true</required>
      <model_dependent>false</model_dependent>
      <default_value>auto</default_value>
      <choices>
        <choice>
          <value>auto</value>
          <display_name>auto</display_name>
        </choice>
        <choice>
          <value>none</value>
          <display_name>none</display_name>
        </choice>
        <choice>
          <value>living space</value>
          <display_name>living space</display_name>
        </choice>
        <choice>
          <value>basement - conditioned</value>
          <display_name>basement - conditioned</display_name>
        </choice>
        <choice>
          <value>basement - unconditioned</value>
          <display_name>basement - unconditioned</display_name>
        </choice>
        <choice>
          <value>garage</value>
          <display_name>garage</display_name>
        </choice>
        <choice>
          <value>other housing unit</value>
          <display_name>other housing unit</display_name>
        </choice>
        <choice>
          <value>other heated space</value>
          <display_name>other heated space</display_name>
        </choice>
        <choice>
          <value>other multifamily buffer space</value>
          <display_name>other multifamily buffer space</display_name>
        </choice>
        <choice>
          <value>other non-freezing space</value>
          <display_name>other non-freezing space</display_name>
        </choice>
      </choices>
    </argument>
    <argument>
      <name>cooking_range_oven_fuel_type</name>
      <display_name>Cooking Range/Oven: Fuel Type</display_name>
      <description>Type of fuel used by the cooking range/oven.</description>
      <type>Choice</type>
      <required>true</required>
      <model_dependent>false</model_dependent>
      <default_value>natural gas</default_value>
      <choices>
        <choice>
          <value>electricity</value>
          <display_name>electricity</display_name>
        </choice>
        <choice>
          <value>natural gas</value>
          <display_name>natural gas</display_name>
        </choice>
        <choice>
          <value>fuel oil</value>
          <display_name>fuel oil</display_name>
        </choice>
        <choice>
          <value>propane</value>
          <display_name>propane</display_name>
        </choice>
        <choice>
          <value>wood</value>
          <display_name>wood</display_name>
        </choice>
        <choice>
          <value>coal</value>
          <display_name>coal</display_name>
        </choice>
      </choices>
    </argument>
    <argument>
      <name>cooking_range_oven_is_induction</name>
      <display_name>Cooking Range/Oven: Is Induction</display_name>
      <description>Whether the cooking range is induction.</description>
      <type>Boolean</type>
      <required>false</required>
      <model_dependent>false</model_dependent>
      <choices>
        <choice>
          <value>true</value>
          <display_name>true</display_name>
        </choice>
        <choice>
          <value>false</value>
          <display_name>false</display_name>
        </choice>
      </choices>
    </argument>
    <argument>
      <name>cooking_range_oven_is_convection</name>
      <display_name>Cooking Range/Oven: Is Convection</display_name>
      <description>Whether the oven is convection.</description>
      <type>Boolean</type>
      <required>false</required>
      <model_dependent>false</model_dependent>
      <choices>
        <choice>
          <value>true</value>
          <display_name>true</display_name>
        </choice>
        <choice>
          <value>false</value>
          <display_name>false</display_name>
        </choice>
      </choices>
    </argument>
    <argument>
      <name>cooking_range_oven_usage_multiplier</name>
      <display_name>Cooking Range/Oven: Usage Multiplier</display_name>
      <description>Multiplier on the cooking range/oven energy usage that can reflect, e.g., high/low usage occupants.</description>
      <type>Double</type>
      <required>true</required>
      <model_dependent>false</model_dependent>
      <default_value>1</default_value>
    </argument>
    <argument>
      <name>ceiling_fan_present</name>
      <display_name>Ceiling Fan: Present</display_name>
      <description>Whether there is are any ceiling fans.</description>
      <type>Boolean</type>
      <required>true</required>
      <model_dependent>false</model_dependent>
      <default_value>true</default_value>
      <choices>
        <choice>
          <value>true</value>
          <display_name>true</display_name>
        </choice>
        <choice>
          <value>false</value>
          <display_name>false</display_name>
        </choice>
      </choices>
    </argument>
    <argument>
      <name>ceiling_fan_efficiency</name>
      <display_name>Ceiling Fan: Efficiency</display_name>
      <description>The efficiency rating of the ceiling fan(s) at medium speed.</description>
      <type>String</type>
      <units>CFM/W</units>
      <required>true</required>
      <model_dependent>false</model_dependent>
      <default_value>auto</default_value>
    </argument>
    <argument>
      <name>ceiling_fan_quantity</name>
      <display_name>Ceiling Fan: Quantity</display_name>
      <description>Total number of ceiling fans.</description>
      <type>String</type>
      <units>#</units>
      <required>true</required>
      <model_dependent>false</model_dependent>
      <default_value>auto</default_value>
    </argument>
    <argument>
      <name>ceiling_fan_cooling_setpoint_temp_offset</name>
      <display_name>Ceiling Fan: Cooling Setpoint Temperature Offset</display_name>
      <description>The setpoint temperature offset during cooling season for the ceiling fan(s). Only applies if ceiling fan quantity is greater than zero.</description>
      <type>Double</type>
      <units>deg-F</units>
      <required>true</required>
      <model_dependent>false</model_dependent>
      <default_value>0.5</default_value>
    </argument>
    <argument>
      <name>plug_loads_television_annual_kwh</name>
      <display_name>Plug Loads: Television Annual kWh</display_name>
      <description>The annual energy consumption of the television plug loads.</description>
      <type>String</type>
      <units>kWh/yr</units>
      <required>true</required>
      <model_dependent>false</model_dependent>
      <default_value>auto</default_value>
    </argument>
    <argument>
      <name>plug_loads_television_usage_multiplier</name>
      <display_name>Plug Loads: Television Usage Multiplier</display_name>
      <description>Multiplier on the television energy usage that can reflect, e.g., high/low usage occupants.</description>
      <type>Double</type>
      <required>true</required>
      <model_dependent>false</model_dependent>
      <default_value>1</default_value>
    </argument>
    <argument>
      <name>plug_loads_other_annual_kwh</name>
      <display_name>Plug Loads: Other Annual kWh</display_name>
      <description>The annual energy consumption of the other residual plug loads.</description>
      <type>String</type>
      <units>kWh/yr</units>
      <required>true</required>
      <model_dependent>false</model_dependent>
      <default_value>auto</default_value>
    </argument>
    <argument>
      <name>plug_loads_other_frac_sensible</name>
      <display_name>Plug Loads: Other Sensible Fraction</display_name>
      <description>Fraction of other residual plug loads' internal gains that are sensible.</description>
      <type>String</type>
      <units>Frac</units>
      <required>true</required>
      <model_dependent>false</model_dependent>
      <default_value>auto</default_value>
    </argument>
    <argument>
      <name>plug_loads_other_frac_latent</name>
      <display_name>Plug Loads: Other Latent Fraction</display_name>
      <description>Fraction of other residual plug loads' internal gains that are latent.</description>
      <type>String</type>
      <units>Frac</units>
      <required>true</required>
      <model_dependent>false</model_dependent>
      <default_value>auto</default_value>
    </argument>
    <argument>
      <name>plug_loads_other_usage_multiplier</name>
      <display_name>Plug Loads: Other Usage Multiplier</display_name>
      <description>Multiplier on the other energy usage that can reflect, e.g., high/low usage occupants.</description>
      <type>Double</type>
      <required>true</required>
      <model_dependent>false</model_dependent>
      <default_value>1</default_value>
    </argument>
    <argument>
      <name>plug_loads_well_pump_present</name>
      <display_name>Plug Loads: Well Pump Present</display_name>
      <description>Whether there is a well pump.</description>
      <type>Boolean</type>
      <required>true</required>
      <model_dependent>false</model_dependent>
      <default_value>false</default_value>
      <choices>
        <choice>
          <value>true</value>
          <display_name>true</display_name>
        </choice>
        <choice>
          <value>false</value>
          <display_name>false</display_name>
        </choice>
      </choices>
    </argument>
    <argument>
      <name>plug_loads_well_pump_annual_kwh</name>
      <display_name>Plug Loads: Well Pump Annual kWh</display_name>
      <description>The annual energy consumption of the well pump plug loads.</description>
      <type>String</type>
      <units>kWh/yr</units>
      <required>true</required>
      <model_dependent>false</model_dependent>
      <default_value>auto</default_value>
    </argument>
    <argument>
      <name>plug_loads_well_pump_usage_multiplier</name>
      <display_name>Plug Loads: Well Pump Usage Multiplier</display_name>
      <description>Multiplier on the well pump energy usage that can reflect, e.g., high/low usage occupants.</description>
      <type>Double</type>
      <required>true</required>
      <model_dependent>false</model_dependent>
      <default_value>1</default_value>
    </argument>
    <argument>
      <name>plug_loads_vehicle_present</name>
      <display_name>Plug Loads: Vehicle Present</display_name>
      <description>Whether there is an electric vehicle.</description>
      <type>Boolean</type>
      <required>true</required>
      <model_dependent>false</model_dependent>
      <default_value>false</default_value>
      <choices>
        <choice>
          <value>true</value>
          <display_name>true</display_name>
        </choice>
        <choice>
          <value>false</value>
          <display_name>false</display_name>
        </choice>
      </choices>
    </argument>
    <argument>
      <name>plug_loads_vehicle_annual_kwh</name>
      <display_name>Plug Loads: Vehicle Annual kWh</display_name>
      <description>The annual energy consumption of the electric vehicle plug loads.</description>
      <type>String</type>
      <units>kWh/yr</units>
      <required>true</required>
      <model_dependent>false</model_dependent>
      <default_value>auto</default_value>
    </argument>
    <argument>
      <name>plug_loads_vehicle_usage_multiplier</name>
      <display_name>Plug Loads: Vehicle Usage Multiplier</display_name>
      <description>Multiplier on the electric vehicle energy usage that can reflect, e.g., high/low usage occupants.</description>
      <type>Double</type>
      <required>true</required>
      <model_dependent>false</model_dependent>
      <default_value>1</default_value>
    </argument>
    <argument>
      <name>fuel_loads_grill_present</name>
      <display_name>Fuel Loads: Grill Present</display_name>
      <description>Whether there is a fuel loads grill.</description>
      <type>Boolean</type>
      <required>true</required>
      <model_dependent>false</model_dependent>
      <default_value>false</default_value>
      <choices>
        <choice>
          <value>true</value>
          <display_name>true</display_name>
        </choice>
        <choice>
          <value>false</value>
          <display_name>false</display_name>
        </choice>
      </choices>
    </argument>
    <argument>
      <name>fuel_loads_grill_fuel_type</name>
      <display_name>Fuel Loads: Grill Fuel Type</display_name>
      <description>The fuel type of the fuel loads grill.</description>
      <type>Choice</type>
      <required>true</required>
      <model_dependent>false</model_dependent>
      <default_value>natural gas</default_value>
      <choices>
        <choice>
          <value>natural gas</value>
          <display_name>natural gas</display_name>
        </choice>
        <choice>
          <value>fuel oil</value>
          <display_name>fuel oil</display_name>
        </choice>
        <choice>
          <value>propane</value>
          <display_name>propane</display_name>
        </choice>
        <choice>
          <value>wood</value>
          <display_name>wood</display_name>
        </choice>
        <choice>
          <value>wood pellets</value>
          <display_name>wood pellets</display_name>
        </choice>
      </choices>
    </argument>
    <argument>
      <name>fuel_loads_grill_annual_therm</name>
      <display_name>Fuel Loads: Grill Annual therm</display_name>
      <description>The annual energy consumption of the fuel loads grill.</description>
      <type>String</type>
      <units>therm/yr</units>
      <required>true</required>
      <model_dependent>false</model_dependent>
      <default_value>auto</default_value>
    </argument>
    <argument>
      <name>fuel_loads_grill_usage_multiplier</name>
      <display_name>Fuel Loads: Grill Usage Multiplier</display_name>
      <description>Multiplier on the fuel loads grill energy usage that can reflect, e.g., high/low usage occupants.</description>
      <type>Double</type>
      <required>true</required>
      <model_dependent>false</model_dependent>
      <default_value>0</default_value>
    </argument>
    <argument>
      <name>fuel_loads_lighting_present</name>
      <display_name>Fuel Loads: Lighting Present</display_name>
      <description>Whether there is fuel loads lighting.</description>
      <type>Boolean</type>
      <required>true</required>
      <model_dependent>false</model_dependent>
      <default_value>false</default_value>
      <choices>
        <choice>
          <value>true</value>
          <display_name>true</display_name>
        </choice>
        <choice>
          <value>false</value>
          <display_name>false</display_name>
        </choice>
      </choices>
    </argument>
    <argument>
      <name>fuel_loads_lighting_fuel_type</name>
      <display_name>Fuel Loads: Lighting Fuel Type</display_name>
      <description>The fuel type of the fuel loads lighting.</description>
      <type>Choice</type>
      <required>true</required>
      <model_dependent>false</model_dependent>
      <default_value>natural gas</default_value>
      <choices>
        <choice>
          <value>natural gas</value>
          <display_name>natural gas</display_name>
        </choice>
        <choice>
          <value>fuel oil</value>
          <display_name>fuel oil</display_name>
        </choice>
        <choice>
          <value>propane</value>
          <display_name>propane</display_name>
        </choice>
        <choice>
          <value>wood</value>
          <display_name>wood</display_name>
        </choice>
        <choice>
          <value>wood pellets</value>
          <display_name>wood pellets</display_name>
        </choice>
      </choices>
    </argument>
    <argument>
      <name>fuel_loads_lighting_annual_therm</name>
      <display_name>Fuel Loads: Lighting Annual therm</display_name>
      <description>The annual energy consumption of the fuel loads lighting.</description>
      <type>String</type>
      <units>therm/yr</units>
      <required>true</required>
      <model_dependent>false</model_dependent>
      <default_value>auto</default_value>
    </argument>
    <argument>
      <name>fuel_loads_lighting_usage_multiplier</name>
      <display_name>Fuel Loads: Lighting Usage Multiplier</display_name>
      <description>Multiplier on the fuel loads lighting energy usage that can reflect, e.g., high/low usage occupants.</description>
      <type>Double</type>
      <required>true</required>
      <model_dependent>false</model_dependent>
      <default_value>0</default_value>
    </argument>
    <argument>
      <name>fuel_loads_fireplace_present</name>
      <display_name>Fuel Loads: Fireplace Present</display_name>
      <description>Whether there is fuel loads fireplace.</description>
      <type>Boolean</type>
      <required>true</required>
      <model_dependent>false</model_dependent>
      <default_value>false</default_value>
      <choices>
        <choice>
          <value>true</value>
          <display_name>true</display_name>
        </choice>
        <choice>
          <value>false</value>
          <display_name>false</display_name>
        </choice>
      </choices>
    </argument>
    <argument>
      <name>fuel_loads_fireplace_fuel_type</name>
      <display_name>Fuel Loads: Fireplace Fuel Type</display_name>
      <description>The fuel type of the fuel loads fireplace.</description>
      <type>Choice</type>
      <required>true</required>
      <model_dependent>false</model_dependent>
      <default_value>natural gas</default_value>
      <choices>
        <choice>
          <value>natural gas</value>
          <display_name>natural gas</display_name>
        </choice>
        <choice>
          <value>fuel oil</value>
          <display_name>fuel oil</display_name>
        </choice>
        <choice>
          <value>propane</value>
          <display_name>propane</display_name>
        </choice>
        <choice>
          <value>wood</value>
          <display_name>wood</display_name>
        </choice>
        <choice>
          <value>wood pellets</value>
          <display_name>wood pellets</display_name>
        </choice>
      </choices>
    </argument>
    <argument>
      <name>fuel_loads_fireplace_annual_therm</name>
      <display_name>Fuel Loads: Fireplace Annual therm</display_name>
      <description>The annual energy consumption of the fuel loads fireplace.</description>
      <type>String</type>
      <units>therm/yr</units>
      <required>true</required>
      <model_dependent>false</model_dependent>
      <default_value>auto</default_value>
    </argument>
    <argument>
      <name>fuel_loads_fireplace_frac_sensible</name>
      <display_name>Fuel Loads: Fireplace Sensible Fraction</display_name>
      <description>Fraction of fireplace residual fuel loads' internal gains that are sensible.</description>
      <type>String</type>
      <units>Frac</units>
      <required>true</required>
      <model_dependent>false</model_dependent>
      <default_value>auto</default_value>
    </argument>
    <argument>
      <name>fuel_loads_fireplace_frac_latent</name>
      <display_name>Fuel Loads: Fireplace Latent Fraction</display_name>
      <description>Fraction of fireplace residual fuel loads' internal gains that are latent.</description>
      <type>String</type>
      <units>Frac</units>
      <required>true</required>
      <model_dependent>false</model_dependent>
      <default_value>auto</default_value>
    </argument>
    <argument>
      <name>fuel_loads_fireplace_usage_multiplier</name>
      <display_name>Fuel Loads: Fireplace Usage Multiplier</display_name>
      <description>Multiplier on the fuel loads fireplace energy usage that can reflect, e.g., high/low usage occupants.</description>
      <type>Double</type>
      <required>true</required>
      <model_dependent>false</model_dependent>
      <default_value>0</default_value>
    </argument>
    <argument>
      <name>pool_present</name>
      <display_name>Pool: Present</display_name>
      <description>Whether there is a pool.</description>
      <type>Boolean</type>
      <required>true</required>
      <model_dependent>false</model_dependent>
      <default_value>false</default_value>
      <choices>
        <choice>
          <value>true</value>
          <display_name>true</display_name>
        </choice>
        <choice>
          <value>false</value>
          <display_name>false</display_name>
        </choice>
      </choices>
    </argument>
    <argument>
      <name>pool_pump_annual_kwh</name>
      <display_name>Pool: Pump Annual kWh</display_name>
      <description>The annual energy consumption of the pool pump.</description>
      <type>String</type>
      <units>kWh/yr</units>
      <required>true</required>
      <model_dependent>false</model_dependent>
      <default_value>auto</default_value>
    </argument>
    <argument>
      <name>pool_pump_usage_multiplier</name>
      <display_name>Pool: Pump Usage Multiplier</display_name>
      <description>Multiplier on the pool pump energy usage that can reflect, e.g., high/low usage occupants.</description>
      <type>Double</type>
      <required>true</required>
      <model_dependent>false</model_dependent>
      <default_value>1</default_value>
    </argument>
    <argument>
      <name>pool_heater_type</name>
      <display_name>Pool: Heater Type</display_name>
      <description>The type of pool heater. Use 'none' if there is no pool heater.</description>
      <type>Choice</type>
      <required>true</required>
      <model_dependent>false</model_dependent>
      <default_value>none</default_value>
      <choices>
        <choice>
          <value>none</value>
          <display_name>none</display_name>
        </choice>
        <choice>
          <value>electric resistance</value>
          <display_name>electric resistance</display_name>
        </choice>
        <choice>
          <value>gas fired</value>
          <display_name>gas fired</display_name>
        </choice>
        <choice>
          <value>heat pump</value>
          <display_name>heat pump</display_name>
        </choice>
      </choices>
    </argument>
    <argument>
      <name>pool_heater_annual_kwh</name>
      <display_name>Pool: Heater Annual kWh</display_name>
      <description>The annual energy consumption of the electric resistance pool heater.</description>
      <type>String</type>
      <units>kWh/yr</units>
      <required>true</required>
      <model_dependent>false</model_dependent>
      <default_value>auto</default_value>
    </argument>
    <argument>
      <name>pool_heater_annual_therm</name>
      <display_name>Pool: Heater Annual therm</display_name>
      <description>The annual energy consumption of the gas fired pool heater.</description>
      <type>String</type>
      <units>therm/yr</units>
      <required>true</required>
      <model_dependent>false</model_dependent>
      <default_value>auto</default_value>
    </argument>
    <argument>
      <name>pool_heater_usage_multiplier</name>
      <display_name>Pool: Heater Usage Multiplier</display_name>
      <description>Multiplier on the pool heater energy usage that can reflect, e.g., high/low usage occupants.</description>
      <type>Double</type>
      <required>true</required>
      <model_dependent>false</model_dependent>
      <default_value>1</default_value>
    </argument>
    <argument>
      <name>hot_tub_present</name>
      <display_name>Hot Tub: Present</display_name>
      <description>Whether there is a hot tub.</description>
      <type>Boolean</type>
      <required>true</required>
      <model_dependent>false</model_dependent>
      <default_value>false</default_value>
      <choices>
        <choice>
          <value>true</value>
          <display_name>true</display_name>
        </choice>
        <choice>
          <value>false</value>
          <display_name>false</display_name>
        </choice>
      </choices>
    </argument>
    <argument>
      <name>hot_tub_pump_annual_kwh</name>
      <display_name>Hot Tub: Pump Annual kWh</display_name>
      <description>The annual energy consumption of the hot tub pump.</description>
      <type>String</type>
      <units>kWh/yr</units>
      <required>true</required>
      <model_dependent>false</model_dependent>
      <default_value>auto</default_value>
    </argument>
    <argument>
      <name>hot_tub_pump_usage_multiplier</name>
      <display_name>Hot Tub: Pump Usage Multiplier</display_name>
      <description>Multiplier on the hot tub pump energy usage that can reflect, e.g., high/low usage occupants.</description>
      <type>Double</type>
      <required>true</required>
      <model_dependent>false</model_dependent>
      <default_value>1</default_value>
    </argument>
    <argument>
      <name>hot_tub_heater_type</name>
      <display_name>Hot Tub: Heater Type</display_name>
      <description>The type of hot tub heater. Use 'none' if there is no hot tub heater.</description>
      <type>Choice</type>
      <required>true</required>
      <model_dependent>false</model_dependent>
      <default_value>none</default_value>
      <choices>
        <choice>
          <value>none</value>
          <display_name>none</display_name>
        </choice>
        <choice>
          <value>electric resistance</value>
          <display_name>electric resistance</display_name>
        </choice>
        <choice>
          <value>gas fired</value>
          <display_name>gas fired</display_name>
        </choice>
        <choice>
          <value>heat pump</value>
          <display_name>heat pump</display_name>
        </choice>
      </choices>
    </argument>
    <argument>
      <name>hot_tub_heater_annual_kwh</name>
      <display_name>Hot Tub: Heater Annual kWh</display_name>
      <description>The annual energy consumption of the electric resistance hot tub heater.</description>
      <type>String</type>
      <units>kWh/yr</units>
      <required>true</required>
      <model_dependent>false</model_dependent>
      <default_value>auto</default_value>
    </argument>
    <argument>
      <name>hot_tub_heater_annual_therm</name>
      <display_name>Hot Tub: Heater Annual therm</display_name>
      <description>The annual energy consumption of the gas fired hot tub heater.</description>
      <type>String</type>
      <units>therm/yr</units>
      <required>true</required>
      <model_dependent>false</model_dependent>
      <default_value>auto</default_value>
    </argument>
    <argument>
      <name>hot_tub_heater_usage_multiplier</name>
      <display_name>Hot Tub: Heater Usage Multiplier</display_name>
      <description>Multiplier on the hot tub heater energy usage that can reflect, e.g., high/low usage occupants.</description>
      <type>Double</type>
      <required>true</required>
      <model_dependent>false</model_dependent>
      <default_value>1</default_value>
    </argument>
  </arguments>
  <outputs />
  <provenances />
  <tags>
    <tag>Whole Building.Space Types</tag>
  </tags>
  <attributes>
    <attribute>
      <name>Measure Type</name>
      <value>ModelMeasure</value>
      <datatype>string</datatype>
    </attribute>
  </attributes>
  <files>
    <file>
      <filename>schedules_clothes_dryer_power_consumption_dist.csv</filename>
      <filetype>csv</filetype>
      <usage_type>resource</usage_type>
      <checksum>C11EB889</checksum>
    </file>
    <file>
      <filename>schedules_clothes_dryer_power_duration_dist.csv</filename>
      <filetype>csv</filetype>
      <usage_type>resource</usage_type>
      <checksum>E26C2515</checksum>
    </file>
    <file>
      <filename>schedules_clothes_washer_cluster_size_probability.csv</filename>
      <filetype>csv</filetype>
      <usage_type>resource</usage_type>
      <checksum>2401A66F</checksum>
    </file>
    <file>
      <filename>schedules_clothes_washer_event_duration_probability.csv</filename>
      <filetype>csv</filetype>
      <usage_type>resource</usage_type>
      <checksum>9D369386</checksum>
    </file>
    <file>
      <filename>schedules_clothes_washer_power_consumption_dist.csv</filename>
      <filetype>csv</filetype>
      <usage_type>resource</usage_type>
      <checksum>B82EBBFB</checksum>
    </file>
    <file>
      <filename>schedules_clothes_washer_power_duration_dist.csv</filename>
      <filetype>csv</filetype>
      <usage_type>resource</usage_type>
      <checksum>7F0BFEDA</checksum>
    </file>
    <file>
      <filename>schedules_cooking_power_consumption_dist.csv</filename>
      <filetype>csv</filetype>
      <usage_type>resource</usage_type>
      <checksum>1C8AAA92</checksum>
    </file>
    <file>
      <filename>schedules_cooking_power_duration_dist.csv</filename>
      <filetype>csv</filetype>
      <usage_type>resource</usage_type>
      <checksum>66C47C80</checksum>
    </file>
    <file>
      <filename>schedules_dishwasher_cluster_size_probability.csv</filename>
      <filetype>csv</filetype>
      <usage_type>resource</usage_type>
      <checksum>93DCD6FD</checksum>
    </file>
    <file>
      <filename>schedules_dishwasher_event_duration_probability.csv</filename>
      <filetype>csv</filetype>
      <usage_type>resource</usage_type>
      <checksum>419E598E</checksum>
    </file>
    <file>
      <filename>schedules_dishwasher_power_consumption_dist.csv</filename>
      <filetype>csv</filetype>
      <usage_type>resource</usage_type>
      <checksum>50A1CFBC</checksum>
    </file>
    <file>
      <filename>schedules_dishwasher_power_duration_dist.csv</filename>
      <filetype>csv</filetype>
      <usage_type>resource</usage_type>
      <checksum>A7E76021</checksum>
    </file>
    <file>
      <filename>schedules_README.md</filename>
      <filetype>md</filetype>
      <usage_type>resource</usage_type>
      <checksum>FA773BE2</checksum>
    </file>
    <file>
      <filename>schedules_shower_cluster_size_probability.csv</filename>
      <filetype>csv</filetype>
      <usage_type>resource</usage_type>
      <checksum>DBE185CA</checksum>
    </file>
    <file>
      <filename>schedules_shower_event_duration_probability.csv</filename>
      <filetype>csv</filetype>
      <usage_type>resource</usage_type>
      <checksum>F8A366F2</checksum>
    </file>
    <file>
      <filename>schedules_weekday_duration_probability_cluster_0_cooking_evening_duration_probability.csv</filename>
      <filetype>csv</filetype>
      <usage_type>resource</usage_type>
      <checksum>4986DD68</checksum>
    </file>
    <file>
      <filename>schedules_weekday_duration_probability_cluster_0_cooking_midday_duration_probability.csv</filename>
      <filetype>csv</filetype>
      <usage_type>resource</usage_type>
      <checksum>FBF76CFC</checksum>
    </file>
    <file>
      <filename>schedules_weekday_duration_probability_cluster_0_cooking_morning_duration_probability.csv</filename>
      <filetype>csv</filetype>
      <usage_type>resource</usage_type>
      <checksum>C54497C3</checksum>
    </file>
    <file>
      <filename>schedules_weekday_duration_probability_cluster_0_dishwashing_evening_duration_probability.csv</filename>
      <filetype>csv</filetype>
      <usage_type>resource</usage_type>
      <checksum>7C95D22E</checksum>
    </file>
    <file>
      <filename>schedules_weekday_duration_probability_cluster_0_dishwashing_midday_duration_probability.csv</filename>
      <filetype>csv</filetype>
      <usage_type>resource</usage_type>
      <checksum>05C8905F</checksum>
    </file>
    <file>
      <filename>schedules_weekday_duration_probability_cluster_0_dishwashing_morning_duration_probability.csv</filename>
      <filetype>csv</filetype>
      <usage_type>resource</usage_type>
      <checksum>DDD537E9</checksum>
    </file>
    <file>
      <filename>schedules_weekday_duration_probability_cluster_0_laundry_evening_duration_probability.csv</filename>
      <filetype>csv</filetype>
      <usage_type>resource</usage_type>
      <checksum>C3A5357C</checksum>
    </file>
    <file>
      <filename>schedules_weekday_duration_probability_cluster_0_laundry_midday_duration_probability.csv</filename>
      <filetype>csv</filetype>
      <usage_type>resource</usage_type>
      <checksum>CA0C9069</checksum>
    </file>
    <file>
      <filename>schedules_weekday_duration_probability_cluster_0_laundry_morning_duration_probability.csv</filename>
      <filetype>csv</filetype>
      <usage_type>resource</usage_type>
      <checksum>8CDCA30E</checksum>
    </file>
    <file>
      <filename>schedules_weekday_duration_probability_cluster_0_shower_evening_duration_probability.csv</filename>
      <filetype>csv</filetype>
      <usage_type>resource</usage_type>
      <checksum>54EB60DE</checksum>
    </file>
    <file>
      <filename>schedules_weekday_duration_probability_cluster_0_shower_midday_duration_probability.csv</filename>
      <filetype>csv</filetype>
      <usage_type>resource</usage_type>
      <checksum>1AD7139F</checksum>
    </file>
    <file>
      <filename>schedules_weekday_duration_probability_cluster_0_shower_morning_duration_probability.csv</filename>
      <filetype>csv</filetype>
      <usage_type>resource</usage_type>
      <checksum>8300EB00</checksum>
    </file>
    <file>
      <filename>schedules_weekday_duration_probability_cluster_1_cooking_evening_duration_probability.csv</filename>
      <filetype>csv</filetype>
      <usage_type>resource</usage_type>
      <checksum>B817132C</checksum>
    </file>
    <file>
      <filename>schedules_weekday_duration_probability_cluster_1_cooking_midday_duration_probability.csv</filename>
      <filetype>csv</filetype>
      <usage_type>resource</usage_type>
      <checksum>D45A9584</checksum>
    </file>
    <file>
      <filename>schedules_weekday_duration_probability_cluster_1_cooking_morning_duration_probability.csv</filename>
      <filetype>csv</filetype>
      <usage_type>resource</usage_type>
      <checksum>407A312C</checksum>
    </file>
    <file>
      <filename>schedules_weekday_duration_probability_cluster_1_dishwashing_evening_duration_probability.csv</filename>
      <filetype>csv</filetype>
      <usage_type>resource</usage_type>
      <checksum>652AD618</checksum>
    </file>
    <file>
      <filename>schedules_weekday_duration_probability_cluster_1_dishwashing_midday_duration_probability.csv</filename>
      <filetype>csv</filetype>
      <usage_type>resource</usage_type>
      <checksum>018B32BA</checksum>
    </file>
    <file>
      <filename>schedules_weekday_duration_probability_cluster_1_dishwashing_morning_duration_probability.csv</filename>
      <filetype>csv</filetype>
      <usage_type>resource</usage_type>
      <checksum>F3A0A48E</checksum>
    </file>
    <file>
      <filename>schedules_weekday_duration_probability_cluster_1_laundry_evening_duration_probability.csv</filename>
      <filetype>csv</filetype>
      <usage_type>resource</usage_type>
      <checksum>56010915</checksum>
    </file>
    <file>
      <filename>schedules_weekday_duration_probability_cluster_1_laundry_midday_duration_probability.csv</filename>
      <filetype>csv</filetype>
      <usage_type>resource</usage_type>
      <checksum>9843CD4C</checksum>
    </file>
    <file>
      <filename>schedules_weekday_duration_probability_cluster_1_laundry_morning_duration_probability.csv</filename>
      <filetype>csv</filetype>
      <usage_type>resource</usage_type>
      <checksum>746D40E8</checksum>
    </file>
    <file>
      <filename>schedules_weekday_duration_probability_cluster_1_shower_evening_duration_probability.csv</filename>
      <filetype>csv</filetype>
      <usage_type>resource</usage_type>
      <checksum>AE9ED85B</checksum>
    </file>
    <file>
      <filename>schedules_weekday_duration_probability_cluster_1_shower_midday_duration_probability.csv</filename>
      <filetype>csv</filetype>
      <usage_type>resource</usage_type>
      <checksum>D4FBDE56</checksum>
    </file>
    <file>
      <filename>schedules_weekday_duration_probability_cluster_1_shower_morning_duration_probability.csv</filename>
      <filetype>csv</filetype>
      <usage_type>resource</usage_type>
      <checksum>D897D4A1</checksum>
    </file>
    <file>
      <filename>schedules_weekday_duration_probability_cluster_2_cooking_evening_duration_probability.csv</filename>
      <filetype>csv</filetype>
      <usage_type>resource</usage_type>
      <checksum>8E88C92D</checksum>
    </file>
    <file>
      <filename>schedules_weekday_duration_probability_cluster_2_cooking_midday_duration_probability.csv</filename>
      <filetype>csv</filetype>
      <usage_type>resource</usage_type>
      <checksum>2244D290</checksum>
    </file>
    <file>
      <filename>schedules_weekday_duration_probability_cluster_2_cooking_morning_duration_probability.csv</filename>
      <filetype>csv</filetype>
      <usage_type>resource</usage_type>
      <checksum>0E99EBF7</checksum>
    </file>
    <file>
      <filename>schedules_weekday_duration_probability_cluster_2_dishwashing_evening_duration_probability.csv</filename>
      <filetype>csv</filetype>
      <usage_type>resource</usage_type>
      <checksum>379A086A</checksum>
    </file>
    <file>
      <filename>schedules_weekday_duration_probability_cluster_2_dishwashing_midday_duration_probability.csv</filename>
      <filetype>csv</filetype>
      <usage_type>resource</usage_type>
      <checksum>F9891815</checksum>
    </file>
    <file>
      <filename>schedules_weekday_duration_probability_cluster_2_dishwashing_morning_duration_probability.csv</filename>
      <filetype>csv</filetype>
      <usage_type>resource</usage_type>
      <checksum>23E18003</checksum>
    </file>
    <file>
      <filename>schedules_weekday_duration_probability_cluster_2_laundry_evening_duration_probability.csv</filename>
      <filetype>csv</filetype>
      <usage_type>resource</usage_type>
      <checksum>B250D83A</checksum>
    </file>
    <file>
      <filename>schedules_weekday_duration_probability_cluster_2_laundry_midday_duration_probability.csv</filename>
      <filetype>csv</filetype>
      <usage_type>resource</usage_type>
      <checksum>ACB5BCD2</checksum>
    </file>
    <file>
      <filename>schedules_weekday_duration_probability_cluster_2_laundry_morning_duration_probability.csv</filename>
      <filetype>csv</filetype>
      <usage_type>resource</usage_type>
      <checksum>26CFB684</checksum>
    </file>
    <file>
      <filename>schedules_weekday_duration_probability_cluster_2_shower_evening_duration_probability.csv</filename>
      <filetype>csv</filetype>
      <usage_type>resource</usage_type>
      <checksum>1CCBCB69</checksum>
    </file>
    <file>
      <filename>schedules_weekday_duration_probability_cluster_2_shower_midday_duration_probability.csv</filename>
      <filetype>csv</filetype>
      <usage_type>resource</usage_type>
      <checksum>41C774DB</checksum>
    </file>
    <file>
      <filename>schedules_weekday_duration_probability_cluster_2_shower_morning_duration_probability.csv</filename>
      <filetype>csv</filetype>
      <usage_type>resource</usage_type>
      <checksum>84737EBC</checksum>
    </file>
    <file>
      <filename>schedules_weekday_duration_probability_cluster_3_cooking_evening_duration_probability.csv</filename>
      <filetype>csv</filetype>
      <usage_type>resource</usage_type>
      <checksum>6F2B7686</checksum>
    </file>
    <file>
      <filename>schedules_weekday_duration_probability_cluster_3_cooking_midday_duration_probability.csv</filename>
      <filetype>csv</filetype>
      <usage_type>resource</usage_type>
      <checksum>34A7D406</checksum>
    </file>
    <file>
      <filename>schedules_weekday_duration_probability_cluster_3_cooking_morning_duration_probability.csv</filename>
      <filetype>csv</filetype>
      <usage_type>resource</usage_type>
      <checksum>615CD1D7</checksum>
    </file>
    <file>
      <filename>schedules_weekday_duration_probability_cluster_3_dishwashing_evening_duration_probability.csv</filename>
      <filetype>csv</filetype>
      <usage_type>resource</usage_type>
      <checksum>DACA45E5</checksum>
    </file>
    <file>
      <filename>schedules_weekday_duration_probability_cluster_3_dishwashing_midday_duration_probability.csv</filename>
      <filetype>csv</filetype>
      <usage_type>resource</usage_type>
      <checksum>D119B4D0</checksum>
    </file>
    <file>
      <filename>schedules_weekday_duration_probability_cluster_3_dishwashing_morning_duration_probability.csv</filename>
      <filetype>csv</filetype>
      <usage_type>resource</usage_type>
      <checksum>120B9428</checksum>
    </file>
    <file>
      <filename>schedules_weekday_duration_probability_cluster_3_laundry_evening_duration_probability.csv</filename>
      <filetype>csv</filetype>
      <usage_type>resource</usage_type>
      <checksum>267E8883</checksum>
    </file>
    <file>
      <filename>schedules_weekday_duration_probability_cluster_3_laundry_midday_duration_probability.csv</filename>
      <filetype>csv</filetype>
      <usage_type>resource</usage_type>
      <checksum>C3A5DA8B</checksum>
    </file>
    <file>
      <filename>schedules_weekday_duration_probability_cluster_3_laundry_morning_duration_probability.csv</filename>
      <filetype>csv</filetype>
      <usage_type>resource</usage_type>
      <checksum>D614AB97</checksum>
    </file>
    <file>
      <filename>schedules_weekday_duration_probability_cluster_3_shower_evening_duration_probability.csv</filename>
      <filetype>csv</filetype>
      <usage_type>resource</usage_type>
      <checksum>7FFBFD68</checksum>
    </file>
    <file>
      <filename>schedules_weekday_duration_probability_cluster_3_shower_midday_duration_probability.csv</filename>
      <filetype>csv</filetype>
      <usage_type>resource</usage_type>
      <checksum>8C62CEDB</checksum>
    </file>
    <file>
      <filename>schedules_weekday_duration_probability_cluster_3_shower_morning_duration_probability.csv</filename>
      <filetype>csv</filetype>
      <usage_type>resource</usage_type>
      <checksum>E3A10BE2</checksum>
    </file>
    <file>
      <filename>schedules_weekday_mkv_chain_initial_prob_cluster_0.csv</filename>
      <filetype>csv</filetype>
      <usage_type>resource</usage_type>
      <checksum>0AC88E84</checksum>
    </file>
    <file>
      <filename>schedules_weekday_mkv_chain_initial_prob_cluster_1.csv</filename>
      <filetype>csv</filetype>
      <usage_type>resource</usage_type>
      <checksum>AE298C53</checksum>
    </file>
    <file>
      <filename>schedules_weekday_mkv_chain_initial_prob_cluster_2.csv</filename>
      <filetype>csv</filetype>
      <usage_type>resource</usage_type>
      <checksum>42FB1588</checksum>
    </file>
    <file>
      <filename>schedules_weekday_mkv_chain_initial_prob_cluster_3.csv</filename>
      <filetype>csv</filetype>
      <usage_type>resource</usage_type>
      <checksum>5AAC2E9E</checksum>
    </file>
    <file>
      <filename>schedules_weekday_mkv_chain_transition_prob_cluster_0.csv</filename>
      <filetype>csv</filetype>
      <usage_type>resource</usage_type>
      <checksum>1BCCAC5C</checksum>
    </file>
    <file>
      <filename>schedules_weekday_mkv_chain_transition_prob_cluster_1.csv</filename>
      <filetype>csv</filetype>
      <usage_type>resource</usage_type>
      <checksum>BBB50EE1</checksum>
    </file>
    <file>
      <filename>schedules_weekday_mkv_chain_transition_prob_cluster_2.csv</filename>
      <filetype>csv</filetype>
      <usage_type>resource</usage_type>
      <checksum>7DBA15B4</checksum>
    </file>
    <file>
      <filename>schedules_weekday_mkv_chain_transition_prob_cluster_3.csv</filename>
      <filetype>csv</filetype>
      <usage_type>resource</usage_type>
      <checksum>CAC5CB5F</checksum>
    </file>
    <file>
      <filename>schedules_weekend_duration_probability_cluster_0_cooking_evening_duration_probability.csv</filename>
      <filetype>csv</filetype>
      <usage_type>resource</usage_type>
      <checksum>F6CB80B1</checksum>
    </file>
    <file>
      <filename>schedules_weekend_duration_probability_cluster_0_cooking_midday_duration_probability.csv</filename>
      <filetype>csv</filetype>
      <usage_type>resource</usage_type>
      <checksum>3CFFA67D</checksum>
    </file>
    <file>
      <filename>schedules_weekend_duration_probability_cluster_0_cooking_morning_duration_probability.csv</filename>
      <filetype>csv</filetype>
      <usage_type>resource</usage_type>
      <checksum>44F4FB7B</checksum>
    </file>
    <file>
      <filename>schedules_weekend_duration_probability_cluster_0_dishwashing_evening_duration_probability.csv</filename>
      <filetype>csv</filetype>
      <usage_type>resource</usage_type>
      <checksum>AB0BE66C</checksum>
    </file>
    <file>
      <filename>schedules_weekend_duration_probability_cluster_0_dishwashing_midday_duration_probability.csv</filename>
      <filetype>csv</filetype>
      <usage_type>resource</usage_type>
      <checksum>9120E2FD</checksum>
    </file>
    <file>
      <filename>schedules_weekend_duration_probability_cluster_0_dishwashing_morning_duration_probability.csv</filename>
      <filetype>csv</filetype>
      <usage_type>resource</usage_type>
      <checksum>A4EB422A</checksum>
    </file>
    <file>
      <filename>schedules_weekend_duration_probability_cluster_0_laundry_evening_duration_probability.csv</filename>
      <filetype>csv</filetype>
      <usage_type>resource</usage_type>
      <checksum>8ABEC58D</checksum>
    </file>
    <file>
      <filename>schedules_weekend_duration_probability_cluster_0_laundry_midday_duration_probability.csv</filename>
      <filetype>csv</filetype>
      <usage_type>resource</usage_type>
      <checksum>80C3640C</checksum>
    </file>
    <file>
      <filename>schedules_weekend_duration_probability_cluster_0_laundry_morning_duration_probability.csv</filename>
      <filetype>csv</filetype>
      <usage_type>resource</usage_type>
      <checksum>6DA7C30F</checksum>
    </file>
    <file>
      <filename>schedules_weekend_duration_probability_cluster_0_shower_evening_duration_probability.csv</filename>
      <filetype>csv</filetype>
      <usage_type>resource</usage_type>
      <checksum>ED525953</checksum>
    </file>
    <file>
      <filename>schedules_weekend_duration_probability_cluster_0_shower_midday_duration_probability.csv</filename>
      <filetype>csv</filetype>
      <usage_type>resource</usage_type>
      <checksum>332088E2</checksum>
    </file>
    <file>
      <filename>schedules_weekend_duration_probability_cluster_0_shower_morning_duration_probability.csv</filename>
      <filetype>csv</filetype>
      <usage_type>resource</usage_type>
      <checksum>86F7DFDE</checksum>
    </file>
    <file>
      <filename>schedules_weekend_duration_probability_cluster_1_cooking_evening_duration_probability.csv</filename>
      <filetype>csv</filetype>
      <usage_type>resource</usage_type>
      <checksum>2209A5BF</checksum>
    </file>
    <file>
      <filename>schedules_weekend_duration_probability_cluster_1_cooking_midday_duration_probability.csv</filename>
      <filetype>csv</filetype>
      <usage_type>resource</usage_type>
      <checksum>768859FF</checksum>
    </file>
    <file>
      <filename>schedules_weekend_duration_probability_cluster_1_cooking_morning_duration_probability.csv</filename>
      <filetype>csv</filetype>
      <usage_type>resource</usage_type>
      <checksum>2927CF95</checksum>
    </file>
    <file>
      <filename>schedules_weekend_duration_probability_cluster_1_dishwashing_evening_duration_probability.csv</filename>
      <filetype>csv</filetype>
      <usage_type>resource</usage_type>
      <checksum>B304EB88</checksum>
    </file>
    <file>
      <filename>schedules_weekend_duration_probability_cluster_1_dishwashing_midday_duration_probability.csv</filename>
      <filetype>csv</filetype>
      <usage_type>resource</usage_type>
      <checksum>5E7982A4</checksum>
    </file>
    <file>
      <filename>schedules_weekend_duration_probability_cluster_1_dishwashing_morning_duration_probability.csv</filename>
      <filetype>csv</filetype>
      <usage_type>resource</usage_type>
      <checksum>58BCE2B4</checksum>
    </file>
    <file>
      <filename>schedules_weekend_duration_probability_cluster_1_laundry_evening_duration_probability.csv</filename>
      <filetype>csv</filetype>
      <usage_type>resource</usage_type>
      <checksum>9FEF76FF</checksum>
    </file>
    <file>
      <filename>schedules_weekend_duration_probability_cluster_1_laundry_midday_duration_probability.csv</filename>
      <filetype>csv</filetype>
      <usage_type>resource</usage_type>
      <checksum>63F777DC</checksum>
    </file>
    <file>
      <filename>schedules_weekend_duration_probability_cluster_1_laundry_morning_duration_probability.csv</filename>
      <filetype>csv</filetype>
      <usage_type>resource</usage_type>
      <checksum>E731D060</checksum>
    </file>
    <file>
      <filename>schedules_weekend_duration_probability_cluster_1_shower_evening_duration_probability.csv</filename>
      <filetype>csv</filetype>
      <usage_type>resource</usage_type>
      <checksum>3E947E31</checksum>
    </file>
    <file>
      <filename>schedules_weekend_duration_probability_cluster_1_shower_midday_duration_probability.csv</filename>
      <filetype>csv</filetype>
      <usage_type>resource</usage_type>
      <checksum>FE78DD0B</checksum>
    </file>
    <file>
      <filename>schedules_weekend_duration_probability_cluster_1_shower_morning_duration_probability.csv</filename>
      <filetype>csv</filetype>
      <usage_type>resource</usage_type>
      <checksum>C6D1F192</checksum>
    </file>
    <file>
      <filename>schedules_weekend_duration_probability_cluster_2_cooking_evening_duration_probability.csv</filename>
      <filetype>csv</filetype>
      <usage_type>resource</usage_type>
      <checksum>26C904EC</checksum>
    </file>
    <file>
      <filename>schedules_weekend_duration_probability_cluster_2_cooking_midday_duration_probability.csv</filename>
      <filetype>csv</filetype>
      <usage_type>resource</usage_type>
      <checksum>51CF51D3</checksum>
    </file>
    <file>
      <filename>schedules_weekend_duration_probability_cluster_2_cooking_morning_duration_probability.csv</filename>
      <filetype>csv</filetype>
      <usage_type>resource</usage_type>
      <checksum>34855051</checksum>
    </file>
    <file>
      <filename>schedules_weekend_duration_probability_cluster_2_dishwashing_evening_duration_probability.csv</filename>
      <filetype>csv</filetype>
      <usage_type>resource</usage_type>
      <checksum>479CD610</checksum>
    </file>
    <file>
      <filename>schedules_weekend_duration_probability_cluster_2_dishwashing_midday_duration_probability.csv</filename>
      <filetype>csv</filetype>
      <usage_type>resource</usage_type>
      <checksum>29AAEE1E</checksum>
    </file>
    <file>
      <filename>schedules_weekend_duration_probability_cluster_2_dishwashing_morning_duration_probability.csv</filename>
      <filetype>csv</filetype>
      <usage_type>resource</usage_type>
      <checksum>F3A11DE1</checksum>
    </file>
    <file>
      <filename>schedules_weekend_duration_probability_cluster_2_laundry_evening_duration_probability.csv</filename>
      <filetype>csv</filetype>
      <usage_type>resource</usage_type>
      <checksum>EA68360B</checksum>
    </file>
    <file>
      <filename>schedules_weekend_duration_probability_cluster_2_laundry_midday_duration_probability.csv</filename>
      <filetype>csv</filetype>
      <usage_type>resource</usage_type>
      <checksum>78DC5051</checksum>
    </file>
    <file>
      <filename>schedules_weekend_duration_probability_cluster_2_laundry_morning_duration_probability.csv</filename>
      <filetype>csv</filetype>
      <usage_type>resource</usage_type>
      <checksum>1D1FB07E</checksum>
    </file>
    <file>
      <filename>schedules_weekend_duration_probability_cluster_2_shower_evening_duration_probability.csv</filename>
      <filetype>csv</filetype>
      <usage_type>resource</usage_type>
      <checksum>829DBC41</checksum>
    </file>
    <file>
      <filename>schedules_weekend_duration_probability_cluster_2_shower_midday_duration_probability.csv</filename>
      <filetype>csv</filetype>
      <usage_type>resource</usage_type>
      <checksum>E97FEBA7</checksum>
    </file>
    <file>
      <filename>schedules_weekend_duration_probability_cluster_2_shower_morning_duration_probability.csv</filename>
      <filetype>csv</filetype>
      <usage_type>resource</usage_type>
      <checksum>2DDD3D0B</checksum>
    </file>
    <file>
      <filename>schedules_weekend_duration_probability_cluster_3_cooking_evening_duration_probability.csv</filename>
      <filetype>csv</filetype>
      <usage_type>resource</usage_type>
      <checksum>EC70F74E</checksum>
    </file>
    <file>
      <filename>schedules_weekend_duration_probability_cluster_3_cooking_midday_duration_probability.csv</filename>
      <filetype>csv</filetype>
      <usage_type>resource</usage_type>
      <checksum>7C8976F3</checksum>
    </file>
    <file>
      <filename>schedules_weekend_duration_probability_cluster_3_cooking_morning_duration_probability.csv</filename>
      <filetype>csv</filetype>
      <usage_type>resource</usage_type>
      <checksum>5825338A</checksum>
    </file>
    <file>
      <filename>schedules_weekend_duration_probability_cluster_3_dishwashing_evening_duration_probability.csv</filename>
      <filetype>csv</filetype>
      <usage_type>resource</usage_type>
      <checksum>37B5AF9C</checksum>
    </file>
    <file>
      <filename>schedules_weekend_duration_probability_cluster_3_dishwashing_midday_duration_probability.csv</filename>
      <filetype>csv</filetype>
      <usage_type>resource</usage_type>
      <checksum>EDD63C21</checksum>
    </file>
    <file>
      <filename>schedules_weekend_duration_probability_cluster_3_dishwashing_morning_duration_probability.csv</filename>
      <filetype>csv</filetype>
      <usage_type>resource</usage_type>
      <checksum>99F23B28</checksum>
    </file>
    <file>
      <filename>schedules_weekend_duration_probability_cluster_3_laundry_evening_duration_probability.csv</filename>
      <filetype>csv</filetype>
      <usage_type>resource</usage_type>
      <checksum>C3963FF9</checksum>
    </file>
    <file>
      <filename>schedules_weekend_duration_probability_cluster_3_laundry_midday_duration_probability.csv</filename>
      <filetype>csv</filetype>
      <usage_type>resource</usage_type>
      <checksum>0B329C66</checksum>
    </file>
    <file>
      <filename>schedules_weekend_duration_probability_cluster_3_laundry_morning_duration_probability.csv</filename>
      <filetype>csv</filetype>
      <usage_type>resource</usage_type>
      <checksum>1761FEF6</checksum>
    </file>
    <file>
      <filename>schedules_weekend_duration_probability_cluster_3_shower_evening_duration_probability.csv</filename>
      <filetype>csv</filetype>
      <usage_type>resource</usage_type>
      <checksum>35AD8E7F</checksum>
    </file>
    <file>
      <filename>schedules_weekend_duration_probability_cluster_3_shower_midday_duration_probability.csv</filename>
      <filetype>csv</filetype>
      <usage_type>resource</usage_type>
      <checksum>DAF2049F</checksum>
    </file>
    <file>
      <filename>schedules_weekend_duration_probability_cluster_3_shower_morning_duration_probability.csv</filename>
      <filetype>csv</filetype>
      <usage_type>resource</usage_type>
      <checksum>C2CA1416</checksum>
    </file>
    <file>
      <filename>schedules_weekend_mkv_chain_initial_prob_cluster_0.csv</filename>
      <filetype>csv</filetype>
      <usage_type>resource</usage_type>
      <checksum>3F16AE89</checksum>
    </file>
    <file>
      <filename>schedules_weekend_mkv_chain_initial_prob_cluster_1.csv</filename>
      <filetype>csv</filetype>
      <usage_type>resource</usage_type>
      <checksum>49FEAE44</checksum>
    </file>
    <file>
      <filename>schedules_weekend_mkv_chain_initial_prob_cluster_2.csv</filename>
      <filetype>csv</filetype>
      <usage_type>resource</usage_type>
      <checksum>B48A47D6</checksum>
    </file>
    <file>
      <filename>schedules_weekend_mkv_chain_initial_prob_cluster_3.csv</filename>
      <filetype>csv</filetype>
      <usage_type>resource</usage_type>
      <checksum>B47E790B</checksum>
    </file>
    <file>
      <filename>schedules_weekend_mkv_chain_transition_prob_cluster_0.csv</filename>
      <filetype>csv</filetype>
      <usage_type>resource</usage_type>
      <checksum>E4089705</checksum>
    </file>
    <file>
      <filename>schedules_weekend_mkv_chain_transition_prob_cluster_1.csv</filename>
      <filetype>csv</filetype>
      <usage_type>resource</usage_type>
      <checksum>25700CD2</checksum>
    </file>
    <file>
      <filename>schedules_weekend_mkv_chain_transition_prob_cluster_2.csv</filename>
      <filetype>csv</filetype>
      <usage_type>resource</usage_type>
      <checksum>032B846A</checksum>
    </file>
    <file>
      <filename>schedules_weekend_mkv_chain_transition_prob_cluster_3.csv</filename>
      <filetype>csv</filetype>
      <usage_type>resource</usage_type>
      <checksum>F0F0F886</checksum>
    </file>
    <file>
      <filename>constants.rb</filename>
      <filetype>rb</filetype>
      <usage_type>resource</usage_type>
      <checksum>24396BA2</checksum>
    </file>
    <file>
      <filename>schedules_weekday_state_and_monthly_schedule_shift.csv</filename>
      <filetype>csv</filetype>
      <usage_type>resource</usage_type>
      <checksum>FFDA057E</checksum>
    </file>
    <file>
      <filename>schedules_weekend_state_and_monthly_schedule_shift.csv</filename>
      <filetype>csv</filetype>
      <usage_type>resource</usage_type>
      <checksum>5FC694CF</checksum>
    </file>
    <file>
<<<<<<< HEAD
      <filename>base-hvac-air-to-air-heat-pump-1-speed-heating-only.osw</filename>
      <filetype>osw</filetype>
      <usage_type>test</usage_type>
      <checksum>6A059010</checksum>
=======
      <filename>schedules_config.md</filename>
      <filetype>md</filetype>
      <usage_type>resource</usage_type>
      <checksum>EC6567F6</checksum>
    </file>
    <file>
      <filename>schedules_config.json</filename>
      <filetype>json</filetype>
      <usage_type>resource</usage_type>
      <checksum>BC384EA9</checksum>
>>>>>>> 216e7b13
    </file>
    <file>
      <filename>base-bldgtype-multifamily-shared-mechvent-preconditioning.osw</filename>
      <filetype>osw</filetype>
      <usage_type>test</usage_type>
      <checksum>F94BD65F</checksum>
    </file>
    <file>
      <filename>base-bldgtype-multifamily-shared-mechvent.osw</filename>
      <filetype>osw</filetype>
      <usage_type>test</usage_type>
      <checksum>F3B6E56E</checksum>
    </file>
    <file>
      <filename>base-bldgtype-multifamily-shared-pv.osw</filename>
      <filetype>osw</filetype>
      <usage_type>test</usage_type>
      <checksum>636DFF08</checksum>
    </file>
    <file>
      <filename>base-bldgtype-multifamily-shared-water-heater.osw</filename>
      <filetype>osw</filetype>
      <usage_type>test</usage_type>
      <checksum>A500F17C</checksum>
    </file>
    <file>
      <filename>base-bldgtype-multifamily.osw</filename>
      <filetype>osw</filetype>
      <usage_type>test</usage_type>
      <checksum>A914BD6A</checksum>
    </file>
    <file>
      <filename>extra-bldgtype-multifamily-double-exterior.osw</filename>
      <filetype>osw</filetype>
      <usage_type>test</usage_type>
      <checksum>B9482D3E</checksum>
    </file>
    <file>
      <filename>extra-bldgtype-multifamily-double-loaded-interior.osw</filename>
      <filetype>osw</filetype>
      <usage_type>test</usage_type>
      <checksum>C5948BBE</checksum>
    </file>
    <file>
      <filename>extra-bldgtype-multifamily-eaves.osw</filename>
      <filetype>osw</filetype>
      <usage_type>test</usage_type>
      <checksum>37B54D29</checksum>
    </file>
    <file>
      <filename>extra-bldgtype-multifamily-single-exterior-front.osw</filename>
      <filetype>osw</filetype>
      <usage_type>test</usage_type>
      <checksum>0D415A33</checksum>
    </file>
    <file>
      <filename>extra-bldgtype-multifamily-slab-double-loaded-interior.osw</filename>
      <filetype>osw</filetype>
      <usage_type>test</usage_type>
      <checksum>0ACAE86B</checksum>
    </file>
    <file>
      <filename>extra-bldgtype-multifamily-slab-left-bottom-double-loaded-interior.osw</filename>
      <filetype>osw</filetype>
      <usage_type>test</usage_type>
      <checksum>E3950267</checksum>
    </file>
    <file>
      <filename>extra-bldgtype-multifamily-slab-left-bottom.osw</filename>
      <filetype>osw</filetype>
      <usage_type>test</usage_type>
      <checksum>B1F9C977</checksum>
    </file>
    <file>
      <filename>extra-bldgtype-multifamily-slab-left-middle-double-loaded-interior.osw</filename>
      <filetype>osw</filetype>
      <usage_type>test</usage_type>
      <checksum>79D6F4DA</checksum>
    </file>
    <file>
      <filename>extra-bldgtype-multifamily-slab-left-middle.osw</filename>
      <filetype>osw</filetype>
      <usage_type>test</usage_type>
      <checksum>A7A87D6D</checksum>
    </file>
    <file>
      <filename>extra-bldgtype-multifamily-slab-left-top-double-loaded-interior.osw</filename>
      <filetype>osw</filetype>
      <usage_type>test</usage_type>
      <checksum>3CFDD377</checksum>
    </file>
    <file>
      <filename>extra-bldgtype-multifamily-slab-left-top.osw</filename>
      <filetype>osw</filetype>
      <usage_type>test</usage_type>
      <checksum>C732339B</checksum>
    </file>
    <file>
      <filename>extra-bldgtype-multifamily-slab-middle-bottom-double-loaded-interior.osw</filename>
      <filetype>osw</filetype>
      <usage_type>test</usage_type>
      <checksum>F2C596B7</checksum>
    </file>
    <file>
      <filename>extra-bldgtype-multifamily-slab-middle-bottom.osw</filename>
      <filetype>osw</filetype>
      <usage_type>test</usage_type>
      <checksum>7EF0851E</checksum>
    </file>
    <file>
      <filename>extra-bldgtype-multifamily-slab-middle-middle-double-loaded-interior.osw</filename>
      <filetype>osw</filetype>
      <usage_type>test</usage_type>
      <checksum>9C38FDB8</checksum>
    </file>
    <file>
      <filename>extra-bldgtype-multifamily-slab-middle-middle.osw</filename>
      <filetype>osw</filetype>
      <usage_type>test</usage_type>
      <checksum>CD941BFA</checksum>
    </file>
    <file>
      <filename>extra-bldgtype-multifamily-slab-middle-top-double-loaded-interior.osw</filename>
      <filetype>osw</filetype>
      <usage_type>test</usage_type>
      <checksum>0679D700</checksum>
    </file>
    <file>
      <filename>extra-bldgtype-multifamily-slab-middle-top.osw</filename>
      <filetype>osw</filetype>
      <usage_type>test</usage_type>
      <checksum>0F224482</checksum>
    </file>
    <file>
      <filename>extra-bldgtype-multifamily-slab-right-bottom-double-loaded-interior.osw</filename>
      <filetype>osw</filetype>
      <usage_type>test</usage_type>
      <checksum>22245398</checksum>
    </file>
    <file>
      <filename>extra-bldgtype-multifamily-slab-right-bottom.osw</filename>
      <filetype>osw</filetype>
      <usage_type>test</usage_type>
      <checksum>E031E70B</checksum>
    </file>
    <file>
      <filename>extra-bldgtype-multifamily-slab-right-middle-double-loaded-interior.osw</filename>
      <filetype>osw</filetype>
      <usage_type>test</usage_type>
      <checksum>1672F2DB</checksum>
    </file>
    <file>
      <filename>extra-bldgtype-multifamily-slab-right-middle.osw</filename>
      <filetype>osw</filetype>
      <usage_type>test</usage_type>
      <checksum>6B10CBB3</checksum>
    </file>
    <file>
      <filename>extra-bldgtype-multifamily-slab-right-top-double-loaded-interior.osw</filename>
      <filetype>osw</filetype>
      <usage_type>test</usage_type>
      <checksum>DAF07365</checksum>
    </file>
    <file>
      <filename>extra-bldgtype-multifamily-slab-right-top.osw</filename>
      <filetype>osw</filetype>
      <usage_type>test</usage_type>
      <checksum>385A8C3D</checksum>
    </file>
    <file>
      <filename>extra-bldgtype-multifamily-slab.osw</filename>
      <filetype>osw</filetype>
      <usage_type>test</usage_type>
      <checksum>46E96269</checksum>
    </file>
    <file>
      <filename>extra-bldgtype-multifamily-unvented-crawlspace-double-loaded-interior.osw</filename>
      <filetype>osw</filetype>
      <usage_type>test</usage_type>
      <checksum>781BFB06</checksum>
    </file>
    <file>
      <filename>extra-bldgtype-multifamily-unvented-crawlspace-left-bottom-double-loaded-interior.osw</filename>
      <filetype>osw</filetype>
      <usage_type>test</usage_type>
      <checksum>464A244F</checksum>
    </file>
    <file>
      <filename>extra-bldgtype-multifamily-unvented-crawlspace-left-bottom.osw</filename>
      <filetype>osw</filetype>
      <usage_type>test</usage_type>
      <checksum>39F867F0</checksum>
    </file>
    <file>
      <filename>extra-bldgtype-multifamily-unvented-crawlspace-left-middle-double-loaded-interior.osw</filename>
      <filetype>osw</filetype>
      <usage_type>test</usage_type>
      <checksum>96B934D2</checksum>
    </file>
    <file>
      <filename>extra-bldgtype-multifamily-unvented-crawlspace-left-middle.osw</filename>
      <filetype>osw</filetype>
      <usage_type>test</usage_type>
      <checksum>A2591FE0</checksum>
    </file>
    <file>
      <filename>extra-bldgtype-multifamily-unvented-crawlspace-left-top-double-loaded-interior.osw</filename>
      <filetype>osw</filetype>
      <usage_type>test</usage_type>
      <checksum>5032000F</checksum>
    </file>
    <file>
      <filename>extra-bldgtype-multifamily-unvented-crawlspace-left-top.osw</filename>
      <filetype>osw</filetype>
      <usage_type>test</usage_type>
      <checksum>92BE87FE</checksum>
    </file>
    <file>
      <filename>extra-bldgtype-multifamily-unvented-crawlspace-middle-bottom-double-loaded-interior.osw</filename>
      <filetype>osw</filetype>
      <usage_type>test</usage_type>
      <checksum>74A5CADA</checksum>
    </file>
    <file>
      <filename>extra-bldgtype-multifamily-unvented-crawlspace-middle-bottom.osw</filename>
      <filetype>osw</filetype>
      <usage_type>test</usage_type>
      <checksum>B29CA36B</checksum>
    </file>
    <file>
      <filename>extra-bldgtype-multifamily-unvented-crawlspace-middle-middle-double-loaded-interior.osw</filename>
      <filetype>osw</filetype>
      <usage_type>test</usage_type>
      <checksum>C6B5888A</checksum>
    </file>
    <file>
      <filename>extra-bldgtype-multifamily-unvented-crawlspace-middle-middle.osw</filename>
      <filetype>osw</filetype>
      <usage_type>test</usage_type>
      <checksum>69C5D66E</checksum>
    </file>
    <file>
      <filename>extra-bldgtype-multifamily-unvented-crawlspace-middle-top-double-loaded-interior.osw</filename>
      <filetype>osw</filetype>
      <usage_type>test</usage_type>
      <checksum>D253C4F9</checksum>
    </file>
    <file>
      <filename>extra-bldgtype-multifamily-unvented-crawlspace-middle-top.osw</filename>
      <filetype>osw</filetype>
      <usage_type>test</usage_type>
      <checksum>667C46A0</checksum>
    </file>
    <file>
      <filename>extra-bldgtype-multifamily-unvented-crawlspace-right-bottom-double-loaded-interior.osw</filename>
      <filetype>osw</filetype>
      <usage_type>test</usage_type>
      <checksum>17E419B2</checksum>
    </file>
    <file>
      <filename>extra-bldgtype-multifamily-unvented-crawlspace-right-bottom.osw</filename>
      <filetype>osw</filetype>
      <usage_type>test</usage_type>
      <checksum>D929260A</checksum>
    </file>
    <file>
      <filename>extra-bldgtype-multifamily-unvented-crawlspace-right-middle-double-loaded-interior.osw</filename>
      <filetype>osw</filetype>
      <usage_type>test</usage_type>
      <checksum>189628DF</checksum>
    </file>
    <file>
      <filename>extra-bldgtype-multifamily-unvented-crawlspace-right-middle.osw</filename>
      <filetype>osw</filetype>
      <usage_type>test</usage_type>
      <checksum>B2501360</checksum>
    </file>
    <file>
      <filename>extra-bldgtype-multifamily-unvented-crawlspace-right-top-double-loaded-interior.osw</filename>
      <filetype>osw</filetype>
      <usage_type>test</usage_type>
      <checksum>31EBE740</checksum>
    </file>
    <file>
      <filename>extra-bldgtype-multifamily-unvented-crawlspace-right-top.osw</filename>
      <filetype>osw</filetype>
      <usage_type>test</usage_type>
      <checksum>2FE692DA</checksum>
    </file>
    <file>
      <filename>extra-bldgtype-multifamily-unvented-crawlspace.osw</filename>
      <filetype>osw</filetype>
      <usage_type>test</usage_type>
      <checksum>2C3B0F79</checksum>
    </file>
    <file>
      <filename>extra-bldgtype-multifamily-vented-crawlspace-double-loaded-interior.osw</filename>
      <filetype>osw</filetype>
      <usage_type>test</usage_type>
      <checksum>31AE0F7F</checksum>
    </file>
    <file>
      <filename>extra-bldgtype-multifamily-vented-crawlspace-left-bottom-double-loaded-interior.osw</filename>
      <filetype>osw</filetype>
      <usage_type>test</usage_type>
      <checksum>FD38F902</checksum>
    </file>
    <file>
      <filename>extra-bldgtype-multifamily-vented-crawlspace-left-bottom.osw</filename>
      <filetype>osw</filetype>
      <usage_type>test</usage_type>
      <checksum>F898CEE8</checksum>
    </file>
    <file>
      <filename>extra-bldgtype-multifamily-vented-crawlspace-left-middle-double-loaded-interior.osw</filename>
      <filetype>osw</filetype>
      <usage_type>test</usage_type>
      <checksum>0CAE6E78</checksum>
    </file>
    <file>
      <filename>extra-bldgtype-multifamily-vented-crawlspace-left-middle.osw</filename>
      <filetype>osw</filetype>
      <usage_type>test</usage_type>
      <checksum>670BF689</checksum>
    </file>
    <file>
      <filename>extra-bldgtype-multifamily-vented-crawlspace-left-top-double-loaded-interior.osw</filename>
      <filetype>osw</filetype>
      <usage_type>test</usage_type>
      <checksum>96D95D61</checksum>
    </file>
    <file>
      <filename>extra-bldgtype-multifamily-vented-crawlspace-left-top.osw</filename>
      <filetype>osw</filetype>
      <usage_type>test</usage_type>
      <checksum>CB37169F</checksum>
    </file>
    <file>
      <filename>extra-bldgtype-multifamily-vented-crawlspace-middle-bottom-double-loaded-interior.osw</filename>
      <filetype>osw</filetype>
      <usage_type>test</usage_type>
      <checksum>FAC070C4</checksum>
    </file>
    <file>
      <filename>extra-bldgtype-multifamily-vented-crawlspace-middle-bottom.osw</filename>
      <filetype>osw</filetype>
      <usage_type>test</usage_type>
      <checksum>B9F3DD8B</checksum>
    </file>
    <file>
      <filename>extra-bldgtype-multifamily-vented-crawlspace-middle-middle-double-loaded-interior.osw</filename>
      <filetype>osw</filetype>
      <usage_type>test</usage_type>
      <checksum>2A336059</checksum>
    </file>
    <file>
      <filename>extra-bldgtype-multifamily-vented-crawlspace-middle-middle.osw</filename>
      <filetype>osw</filetype>
      <usage_type>test</usage_type>
      <checksum>2252A59B</checksum>
    </file>
    <file>
      <filename>extra-bldgtype-multifamily-vented-crawlspace-middle-top-double-loaded-interior.osw</filename>
      <filetype>osw</filetype>
      <usage_type>test</usage_type>
      <checksum>72094A8F</checksum>
    </file>
    <file>
      <filename>extra-bldgtype-multifamily-vented-crawlspace-middle-top.osw</filename>
      <filetype>osw</filetype>
      <usage_type>test</usage_type>
      <checksum>B2155B6E</checksum>
    </file>
    <file>
      <filename>extra-bldgtype-multifamily-vented-crawlspace-right-bottom-double-loaded-interior.osw</filename>
      <filetype>osw</filetype>
      <usage_type>test</usage_type>
      <checksum>C228EFD4</checksum>
    </file>
    <file>
      <filename>extra-bldgtype-multifamily-vented-crawlspace-right-bottom.osw</filename>
      <filetype>osw</filetype>
      <usage_type>test</usage_type>
      <checksum>386FBF2E</checksum>
    </file>
    <file>
      <filename>extra-bldgtype-multifamily-vented-crawlspace-right-middle-double-loaded-interior.osw</filename>
      <filetype>osw</filetype>
      <usage_type>test</usage_type>
      <checksum>F315CCE5</checksum>
    </file>
    <file>
      <filename>extra-bldgtype-multifamily-vented-crawlspace-right-middle.osw</filename>
      <filetype>osw</filetype>
      <usage_type>test</usage_type>
      <checksum>7410F9AE</checksum>
    </file>
    <file>
      <filename>extra-bldgtype-multifamily-vented-crawlspace-right-top-double-loaded-interior.osw</filename>
      <filetype>osw</filetype>
      <usage_type>test</usage_type>
      <checksum>3BAA0D6F</checksum>
    </file>
    <file>
      <filename>extra-bldgtype-multifamily-vented-crawlspace-right-top.osw</filename>
      <filetype>osw</filetype>
      <usage_type>test</usage_type>
      <checksum>20E0A45D</checksum>
    </file>
    <file>
      <filename>extra-bldgtype-multifamily-vented-crawlspace.osw</filename>
      <filetype>osw</filetype>
      <usage_type>test</usage_type>
      <checksum>93E9EF11</checksum>
    </file>
    <file>
      <filename>base-bldgtype-multifamily-shared-boiler-only-baseboard.osw</filename>
      <filetype>osw</filetype>
      <usage_type>test</usage_type>
      <checksum>506F3780</checksum>
    </file>
    <file>
      <filename>base-bldgtype-multifamily-shared-boiler-only-fan-coil.osw</filename>
      <filetype>osw</filetype>
      <usage_type>test</usage_type>
      <checksum>5F1D1E25</checksum>
    </file>
    <file>
      <filename>schedules.rb</filename>
      <filetype>rb</filetype>
      <usage_type>resource</usage_type>
      <checksum>AB29EE55</checksum>
    </file>
    <file>
      <filename>geometry.rb</filename>
      <filetype>rb</filetype>
      <usage_type>resource</usage_type>
      <checksum>749C4897</checksum>
    </file>
    <file>
      <filename>base-hvac-air-to-air-heat-pump-1-speed-heating-only.osw</filename>
      <filetype>osw</filetype>
      <usage_type>test</usage_type>
      <checksum>72D474D7</checksum>
    </file>
    <file>
      <filename>extra-second-heating-system-portable-heater-to-heat-pump.osw</filename>
      <filetype>osw</filetype>
      <usage_type>test</usage_type>
      <checksum>FD632AE3</checksum>
    </file>
    <file>
      <filename>base-hvac-air-to-air-heat-pump-1-speed-cooling-only.osw</filename>
      <filetype>osw</filetype>
      <usage_type>test</usage_type>
      <checksum>515B91B3</checksum>
    </file>
    <file>
      <filename>base-hvac-air-to-air-heat-pump-1-speed.osw</filename>
      <filetype>osw</filetype>
      <usage_type>test</usage_type>
      <checksum>DA07EA6A</checksum>
    </file>
    <file>
      <filename>base-hvac-air-to-air-heat-pump-2-speed.osw</filename>
      <filetype>osw</filetype>
      <usage_type>test</usage_type>
      <checksum>B76DBB56</checksum>
    </file>
    <file>
      <filename>base-hvac-dual-fuel-air-to-air-heat-pump-2-speed.osw</filename>
      <filetype>osw</filetype>
      <usage_type>test</usage_type>
      <checksum>18DB13E6</checksum>
    </file>
    <file>
      <filename>base-atticroof-unvented-insulated-roof.osw</filename>
      <filetype>osw</filetype>
      <usage_type>test</usage_type>
      <checksum>A7720BBE</checksum>
    </file>
    <file>
      <filename>base-atticroof-flat.osw</filename>
      <filetype>osw</filetype>
      <usage_type>test</usage_type>
      <checksum>3D6CB0D5</checksum>
    </file>
    <file>
      <filename>base-foundation-ambient.osw</filename>
      <filetype>osw</filetype>
      <usage_type>test</usage_type>
      <checksum>2FBD7632</checksum>
    </file>
    <file>
      <filename>base.osw</filename>
      <filetype>osw</filetype>
      <usage_type>test</usage_type>
      <checksum>BE8A6D59</checksum>
    </file>
    <file>
      <filename>base-appliances-none.osw</filename>
      <filetype>osw</filetype>
      <usage_type>test</usage_type>
      <checksum>0AE77B25</checksum>
    </file>
    <file>
      <filename>base-mechvent-cfis.osw</filename>
      <filetype>osw</filetype>
      <usage_type>test</usage_type>
      <checksum>DD746ACD</checksum>
    </file>
    <file>
      <filename>base-dhw-jacket-electric.osw</filename>
      <filetype>osw</filetype>
      <usage_type>test</usage_type>
      <checksum>93D94A53</checksum>
    </file>
    <file>
      <filename>base-dhw-low-flow-fixtures.osw</filename>
      <filetype>osw</filetype>
      <usage_type>test</usage_type>
      <checksum>C4E3311B</checksum>
    </file>
    <file>
      <filename>base-dhw-recirc-demand.osw</filename>
      <filetype>osw</filetype>
      <usage_type>test</usage_type>
      <checksum>86D611B5</checksum>
    </file>
    <file>
      <filename>base-dhw-recirc-manual.osw</filename>
      <filetype>osw</filetype>
      <usage_type>test</usage_type>
      <checksum>7B3EA930</checksum>
    </file>
    <file>
      <filename>base-dhw-recirc-nocontrol.osw</filename>
      <filetype>osw</filetype>
      <usage_type>test</usage_type>
      <checksum>5F107899</checksum>
    </file>
    <file>
      <filename>base-dhw-recirc-temperature.osw</filename>
      <filetype>osw</filetype>
      <usage_type>test</usage_type>
      <checksum>420C8B37</checksum>
    </file>
    <file>
      <filename>base-dhw-recirc-timer.osw</filename>
      <filetype>osw</filetype>
      <usage_type>test</usage_type>
      <checksum>729261D6</checksum>
    </file>
    <file>
      <filename>base-dhw-solar-fraction.osw</filename>
      <filetype>osw</filetype>
      <usage_type>test</usage_type>
      <checksum>12F4DF19</checksum>
    </file>
    <file>
      <filename>base-enclosure-infil-cfm50.osw</filename>
      <filetype>osw</filetype>
      <usage_type>test</usage_type>
      <checksum>481F5116</checksum>
    </file>
    <file>
      <filename>base-foundation-conditioned-basement-slab-insulation.osw</filename>
      <filetype>osw</filetype>
      <usage_type>test</usage_type>
      <checksum>86FFE76D</checksum>
    </file>
    <file>
      <filename>base-hvac-boiler-oil-only.osw</filename>
      <filetype>osw</filetype>
      <usage_type>test</usage_type>
      <checksum>70A7EC2A</checksum>
    </file>
    <file>
      <filename>base-hvac-boiler-propane-only.osw</filename>
      <filetype>osw</filetype>
      <usage_type>test</usage_type>
      <checksum>F49F993E</checksum>
    </file>
    <file>
      <filename>base-hvac-boiler-wood-only.osw</filename>
      <filetype>osw</filetype>
      <usage_type>test</usage_type>
      <checksum>E08343F9</checksum>
    </file>
    <file>
      <filename>base-hvac-ducts-leakage-percent.osw</filename>
      <filetype>osw</filetype>
      <usage_type>test</usage_type>
      <checksum>C77DC7B0</checksum>
    </file>
    <file>
      <filename>base-hvac-furnace-oil-only.osw</filename>
      <filetype>osw</filetype>
      <usage_type>test</usage_type>
      <checksum>B5253D7F</checksum>
    </file>
    <file>
      <filename>base-hvac-furnace-propane-only.osw</filename>
      <filetype>osw</filetype>
      <usage_type>test</usage_type>
      <checksum>6C11C654</checksum>
    </file>
    <file>
      <filename>base-hvac-furnace-wood-only.osw</filename>
      <filetype>osw</filetype>
      <usage_type>test</usage_type>
      <checksum>B89EA828</checksum>
    </file>
    <file>
      <filename>base-hvac-none.osw</filename>
      <filetype>osw</filetype>
      <usage_type>test</usage_type>
      <checksum>AC21C398</checksum>
    </file>
    <file>
      <filename>base-hvac-setpoints.osw</filename>
      <filetype>osw</filetype>
      <usage_type>test</usage_type>
      <checksum>EC652D90</checksum>
    </file>
    <file>
      <filename>base-mechvent-balanced.osw</filename>
      <filetype>osw</filetype>
      <usage_type>test</usage_type>
      <checksum>C455852A</checksum>
    </file>
    <file>
      <filename>base-mechvent-erv.osw</filename>
      <filetype>osw</filetype>
      <usage_type>test</usage_type>
      <checksum>FE3AD668</checksum>
    </file>
    <file>
      <filename>base-mechvent-exhaust.osw</filename>
      <filetype>osw</filetype>
      <usage_type>test</usage_type>
      <checksum>D678372D</checksum>
    </file>
    <file>
      <filename>base-mechvent-hrv.osw</filename>
      <filetype>osw</filetype>
      <usage_type>test</usage_type>
      <checksum>460A2DE9</checksum>
    </file>
    <file>
      <filename>base-mechvent-supply.osw</filename>
      <filetype>osw</filetype>
      <usage_type>test</usage_type>
      <checksum>547C677A</checksum>
    </file>
    <file>
      <filename>base-mechvent-erv-atre-asre.osw</filename>
      <filetype>osw</filetype>
      <usage_type>test</usage_type>
      <checksum>0C1846F1</checksum>
    </file>
    <file>
      <filename>base-enclosure-windows-none.osw</filename>
      <filetype>osw</filetype>
      <usage_type>test</usage_type>
      <checksum>A5F45930</checksum>
    </file>
    <file>
      <filename>base-mechvent-hrv-asre.osw</filename>
      <filetype>osw</filetype>
      <usage_type>test</usage_type>
      <checksum>00E03651</checksum>
    </file>
    <file>
      <filename>base-atticroof-vented.osw</filename>
      <filetype>osw</filetype>
      <usage_type>test</usage_type>
      <checksum>00CF3F8D</checksum>
    </file>
    <file>
      <filename>base-dhw-dwhr.osw</filename>
      <filetype>osw</filetype>
      <usage_type>test</usage_type>
      <checksum>DEAC1206</checksum>
    </file>
    <file>
      <filename>base-enclosure-beds-4.osw</filename>
      <filetype>osw</filetype>
      <usage_type>test</usage_type>
      <checksum>192ABC2A</checksum>
    </file>
    <file>
      <filename>base-hvac-central-ac-only-2-speed.osw</filename>
      <filetype>osw</filetype>
      <usage_type>test</usage_type>
      <checksum>45F7975B</checksum>
    </file>
    <file>
      <filename>base-hvac-air-to-air-heat-pump-var-speed.osw</filename>
      <filetype>osw</filetype>
      <usage_type>test</usage_type>
      <checksum>BFA43EF6</checksum>
    </file>
    <file>
      <filename>base-hvac-furnace-gas-central-ac-2-speed.osw</filename>
      <filetype>osw</filetype>
      <usage_type>test</usage_type>
      <checksum>4D19D818</checksum>
    </file>
    <file>
      <filename>base-hvac-central-ac-only-var-speed.osw</filename>
      <filetype>osw</filetype>
      <usage_type>test</usage_type>
      <checksum>5AACDE7A</checksum>
    </file>
    <file>
      <filename>base-hvac-evap-cooler-furnace-gas.osw</filename>
      <filetype>osw</filetype>
      <usage_type>test</usage_type>
      <checksum>2AA2AB19</checksum>
    </file>
    <file>
      <filename>base-hvac-furnace-gas-central-ac-var-speed.osw</filename>
      <filetype>osw</filetype>
      <usage_type>test</usage_type>
      <checksum>E2D6DC78</checksum>
    </file>
    <file>
      <filename>base-hvac-furnace-gas-room-ac.osw</filename>
      <filetype>osw</filetype>
      <usage_type>test</usage_type>
      <checksum>3B4A3A4A</checksum>
    </file>
    <file>
      <filename>base-hvac-room-ac-only.osw</filename>
      <filetype>osw</filetype>
      <usage_type>test</usage_type>
      <checksum>C0DB13DF</checksum>
    </file>
    <file>
      <filename>extra-dhw-solar-latitude.osw</filename>
      <filetype>osw</filetype>
      <usage_type>test</usage_type>
      <checksum>E75B2762</checksum>
    </file>
    <file>
      <filename>extra-pv-roofpitch.osw</filename>
      <filetype>osw</filetype>
      <usage_type>test</usage_type>
      <checksum>3D3A619D</checksum>
    </file>
    <file>
      <filename>extra-auto.osw</filename>
      <filetype>osw</filetype>
      <usage_type>test</usage_type>
      <checksum>97284999</checksum>
    </file>
    <file>
      <filename>base-mechvent-bath-kitchen-fans.osw</filename>
      <filetype>osw</filetype>
      <usage_type>test</usage_type>
      <checksum>D3943592</checksum>
    </file>
    <file>
      <filename>base-misc-neighbor-shading.osw</filename>
      <filetype>osw</filetype>
      <usage_type>test</usage_type>
      <checksum>10E99693</checksum>
    </file>
    <file>
      <filename>base-dhw-tank-heat-pump-outside.osw</filename>
      <filetype>osw</filetype>
      <usage_type>test</usage_type>
      <checksum>F5F2EAA9</checksum>
    </file>
    <file>
      <filename>base-dhw-tank-heat-pump-with-solar-fraction.osw</filename>
      <filetype>osw</filetype>
      <usage_type>test</usage_type>
      <checksum>12176723</checksum>
    </file>
    <file>
      <filename>base-dhw-tank-heat-pump.osw</filename>
      <filetype>osw</filetype>
      <usage_type>test</usage_type>
      <checksum>752FF8F4</checksum>
    </file>
    <file>
      <filename>base-dhw-jacket-hpwh.osw</filename>
      <filetype>osw</filetype>
      <usage_type>test</usage_type>
      <checksum>2640B699</checksum>
    </file>
    <file>
      <filename>base-dhw-jacket-gas.osw</filename>
      <filetype>osw</filetype>
      <usage_type>test</usage_type>
      <checksum>28FE17E3</checksum>
    </file>
    <file>
      <filename>base-dhw-solar-direct-evacuated-tube.osw</filename>
      <filetype>osw</filetype>
      <usage_type>test</usage_type>
      <checksum>9E687748</checksum>
    </file>
    <file>
      <filename>base-dhw-solar-direct-flat-plate.osw</filename>
      <filetype>osw</filetype>
      <usage_type>test</usage_type>
      <checksum>C1E12D1F</checksum>
    </file>
    <file>
      <filename>base-dhw-solar-direct-ics.osw</filename>
      <filetype>osw</filetype>
      <usage_type>test</usage_type>
      <checksum>8140C610</checksum>
    </file>
    <file>
      <filename>base-dhw-solar-indirect-flat-plate.osw</filename>
      <filetype>osw</filetype>
      <usage_type>test</usage_type>
      <checksum>71562FA8</checksum>
    </file>
    <file>
      <filename>base-dhw-solar-thermosyphon-flat-plate.osw</filename>
      <filetype>osw</filetype>
      <usage_type>test</usage_type>
      <checksum>3D51DE56</checksum>
    </file>
    <file>
      <filename>base-dhw-tank-heat-pump-with-solar.osw</filename>
      <filetype>osw</filetype>
      <usage_type>test</usage_type>
      <checksum>E70C952A</checksum>
    </file>
    <file>
      <filename>base-dhw-tank-gas-outside.osw</filename>
      <filetype>osw</filetype>
      <usage_type>test</usage_type>
      <checksum>A2239A23</checksum>
    </file>
    <file>
      <filename>base-dhw-tank-gas.osw</filename>
      <filetype>osw</filetype>
      <usage_type>test</usage_type>
      <checksum>7C8A7452</checksum>
    </file>
    <file>
      <filename>base-dhw-tank-oil.osw</filename>
      <filetype>osw</filetype>
      <usage_type>test</usage_type>
      <checksum>D9162935</checksum>
    </file>
    <file>
      <filename>base-dhw-tank-wood.osw</filename>
      <filetype>osw</filetype>
      <usage_type>test</usage_type>
      <checksum>45A9FDEE</checksum>
    </file>
    <file>
      <filename>base-dhw-tankless-gas-with-solar.osw</filename>
      <filetype>osw</filetype>
      <usage_type>test</usage_type>
      <checksum>3A3257F9</checksum>
    </file>
    <file>
      <filename>base-dhw-tankless-electric.osw</filename>
      <filetype>osw</filetype>
      <usage_type>test</usage_type>
      <checksum>052C399D</checksum>
    </file>
    <file>
      <filename>base-dhw-tankless-gas-with-solar-fraction.osw</filename>
      <filetype>osw</filetype>
      <usage_type>test</usage_type>
      <checksum>037FF78E</checksum>
    </file>
    <file>
      <filename>base-dhw-tankless-propane.osw</filename>
      <filetype>osw</filetype>
      <usage_type>test</usage_type>
      <checksum>733EF264</checksum>
    </file>
    <file>
      <filename>base-dhw-tankless-gas.osw</filename>
      <filetype>osw</filetype>
      <usage_type>test</usage_type>
      <checksum>5A5BC269</checksum>
    </file>
    <file>
      <filename>base-hvac-furnace-elec-central-ac-1-speed.osw</filename>
      <filetype>osw</filetype>
      <usage_type>test</usage_type>
      <checksum>51999F5E</checksum>
    </file>
    <file>
      <filename>extra-second-refrigerator.osw</filename>
      <filetype>osw</filetype>
      <usage_type>test</usage_type>
      <checksum>8C2B5B3B</checksum>
    </file>
    <file>
      <filename>base-enclosure-garage.osw</filename>
      <filetype>osw</filetype>
      <usage_type>test</usage_type>
      <checksum>84E4A93F</checksum>
    </file>
    <file>
      <filename>base-dhw-tank-coal.osw</filename>
      <filetype>osw</filetype>
      <usage_type>test</usage_type>
      <checksum>B4D21323</checksum>
    </file>
    <file>
      <filename>base-hvac-boiler-coal-only.osw</filename>
      <filetype>osw</filetype>
      <usage_type>test</usage_type>
      <checksum>9DCC2148</checksum>
    </file>
    <file>
      <filename>base-hvac-elec-resistance-only.osw</filename>
      <filetype>osw</filetype>
      <usage_type>test</usage_type>
      <checksum>83B4C507</checksum>
    </file>
    <file>
      <filename>base-simcontrol-timestep-10-mins.osw</filename>
      <filetype>osw</filetype>
      <usage_type>test</usage_type>
      <checksum>A04E3FD0</checksum>
    </file>
    <file>
      <filename>base-simcontrol-daylight-saving-custom.osw</filename>
      <filetype>osw</filetype>
      <usage_type>test</usage_type>
      <checksum>CE29E692</checksum>
    </file>
    <file>
      <filename>base-simcontrol-daylight-saving-disabled.osw</filename>
      <filetype>osw</filetype>
      <usage_type>test</usage_type>
      <checksum>960B181B</checksum>
    </file>
    <file>
      <filename>base-lighting-detailed.osw</filename>
      <filetype>osw</filetype>
      <usage_type>test</usage_type>
      <checksum>45553B13</checksum>
    </file>
    <file>
      <filename>base-mechvent-whole-house-fan.osw</filename>
      <filetype>osw</filetype>
      <usage_type>test</usage_type>
      <checksum>9BD6ED70</checksum>
    </file>
    <file>
      <filename>base-dhw-none.osw</filename>
      <filetype>osw</filetype>
      <usage_type>test</usage_type>
      <checksum>A7F3583A</checksum>
    </file>
    <file>
      <filename>base-enclosure-infil-ach-house-pressure.osw</filename>
      <filetype>osw</filetype>
      <usage_type>test</usage_type>
      <checksum>EAFD776C</checksum>
    </file>
    <file>
      <filename>base-enclosure-infil-cfm-house-pressure.osw</filename>
      <filetype>osw</filetype>
      <usage_type>test</usage_type>
      <checksum>1B0F32D6</checksum>
    </file>
    <file>
      <filename>base-dhw-tankless-electric-outside.osw</filename>
      <filetype>osw</filetype>
      <usage_type>test</usage_type>
      <checksum>303F163F</checksum>
    </file>
    <file>
      <filename>base-enclosure-beds-5.osw</filename>
      <filetype>osw</filetype>
      <usage_type>test</usage_type>
      <checksum>6A42FDA3</checksum>
    </file>
    <file>
      <filename>base-enclosure-beds-1.osw</filename>
      <filetype>osw</filetype>
      <usage_type>test</usage_type>
      <checksum>C966AA0A</checksum>
    </file>
    <file>
      <filename>base-enclosure-beds-2.osw</filename>
      <filetype>osw</filetype>
      <usage_type>test</usage_type>
      <checksum>C61B3561</checksum>
    </file>
    <file>
      <filename>base-simcontrol-runperiod-1-month.osw</filename>
      <filetype>osw</filetype>
      <usage_type>test</usage_type>
      <checksum>CA33A885</checksum>
    </file>
    <file>
      <filename>extra-enclosure-garage-partially-protruded.osw</filename>
      <filetype>osw</filetype>
      <usage_type>test</usage_type>
      <checksum>FEFDE3D2</checksum>
    </file>
    <file>
      <filename>base-hvac-dual-fuel-air-to-air-heat-pump-var-speed.osw</filename>
      <filetype>osw</filetype>
      <usage_type>test</usage_type>
      <checksum>DCB93FB4</checksum>
    </file>
    <file>
      <filename>base-appliances-coal.osw</filename>
      <filetype>osw</filetype>
      <usage_type>test</usage_type>
      <checksum>2C63A05E</checksum>
    </file>
    <file>
      <filename>base-appliances-gas.osw</filename>
      <filetype>osw</filetype>
      <usage_type>test</usage_type>
      <checksum>40CA9DEB</checksum>
    </file>
    <file>
      <filename>base-appliances-modified.osw</filename>
      <filetype>osw</filetype>
      <usage_type>test</usage_type>
      <checksum>408A066E</checksum>
    </file>
    <file>
      <filename>base-appliances-oil.osw</filename>
      <filetype>osw</filetype>
      <usage_type>test</usage_type>
      <checksum>CB102F14</checksum>
    </file>
    <file>
      <filename>base-appliances-propane.osw</filename>
      <filetype>osw</filetype>
      <usage_type>test</usage_type>
      <checksum>5E63B12F</checksum>
    </file>
    <file>
      <filename>base-appliances-wood.osw</filename>
      <filetype>osw</filetype>
      <usage_type>test</usage_type>
      <checksum>754F2345</checksum>
    </file>
    <file>
      <filename>base-simcontrol-calendar-year-custom.osw</filename>
      <filetype>osw</filetype>
      <usage_type>test</usage_type>
      <checksum>EAB28C3A</checksum>
    </file>
    <file>
      <filename>base-location-AMY-2012.osw</filename>
      <filetype>osw</filetype>
      <usage_type>test</usage_type>
      <checksum>694E6BA3</checksum>
    </file>
    <file>
      <filename>base-schedules-stochastic.osw</filename>
      <filetype>osw</filetype>
      <usage_type>test</usage_type>
      <checksum>0A1B2298</checksum>
    </file>
    <file>
      <filename>base-schedules-user-specified.osw</filename>
      <filetype>osw</filetype>
      <usage_type>test</usage_type>
      <checksum>56D08AF1</checksum>
    </file>
    <file>
      <filename>base-lighting-ceiling-fans.osw</filename>
      <filetype>osw</filetype>
      <usage_type>test</usage_type>
      <checksum>89A7270F</checksum>
    </file>
    <file>
      <filename>extra-schedules-random-seed.osw</filename>
      <filetype>osw</filetype>
      <usage_type>test</usage_type>
      <checksum>B1504CC4</checksum>
    </file>
    <file>
      <filename>base-misc-usage-multiplier.osw</filename>
      <filetype>osw</filetype>
      <usage_type>test</usage_type>
      <checksum>CEAA74DF</checksum>
    </file>
    <file>
      <filename>base-pv.osw</filename>
      <filetype>osw</filetype>
      <usage_type>test</usage_type>
      <checksum>F8EB2D2D</checksum>
    </file>
    <file>
      <filename>base-dhw-tank-elec-uef.osw</filename>
      <filetype>osw</filetype>
      <usage_type>test</usage_type>
      <checksum>91364EC5</checksum>
    </file>
    <file>
      <filename>base-dhw-tank-gas-uef.osw</filename>
      <filetype>osw</filetype>
      <usage_type>test</usage_type>
      <checksum>1A6A6A62</checksum>
    </file>
    <file>
      <filename>base-dhw-tank-heat-pump-uef.osw</filename>
      <filetype>osw</filetype>
      <usage_type>test</usage_type>
      <checksum>9DAA166B</checksum>
    </file>
    <file>
      <filename>base-dhw-tankless-electric-uef.osw</filename>
      <filetype>osw</filetype>
      <usage_type>test</usage_type>
      <checksum>0FB3A40E</checksum>
    </file>
    <file>
      <filename>base-dhw-tankless-gas-uef.osw</filename>
      <filetype>osw</filetype>
      <usage_type>test</usage_type>
      <checksum>16278260</checksum>
    </file>
    <file>
      <filename>base-misc-loads-large-uncommon.osw</filename>
      <filetype>osw</filetype>
      <usage_type>test</usage_type>
      <checksum>49212789</checksum>
    </file>
    <file>
      <filename>base-misc-loads-large-uncommon2.osw</filename>
      <filetype>osw</filetype>
      <usage_type>test</usage_type>
      <checksum>1D9629F1</checksum>
    </file>
    <file>
      <filename>base-dhw-indirect-outside.osw</filename>
      <filetype>osw</filetype>
      <usage_type>test</usage_type>
      <checksum>9A56BDBF</checksum>
    </file>
    <file>
      <filename>base-hvac-boiler-gas-only.osw</filename>
      <filetype>osw</filetype>
      <usage_type>test</usage_type>
      <checksum>43835D99</checksum>
    </file>
    <file>
      <filename>base-dhw-indirect-standbyloss.osw</filename>
      <filetype>osw</filetype>
      <usage_type>test</usage_type>
      <checksum>2DBCB285</checksum>
    </file>
    <file>
      <filename>base-dhw-indirect.osw</filename>
      <filetype>osw</filetype>
      <usage_type>test</usage_type>
      <checksum>E2A67EA1</checksum>
    </file>
    <file>
      <filename>base-dhw-jacket-indirect.osw</filename>
      <filetype>osw</filetype>
      <usage_type>test</usage_type>
      <checksum>3C63AD11</checksum>
    </file>
    <file>
      <filename>base-dhw-indirect-with-solar-fraction.osw</filename>
      <filetype>osw</filetype>
      <usage_type>test</usage_type>
      <checksum>406B7AB2</checksum>
    </file>
    <file>
      <filename>base-dhw-combi-tankless-outside.osw</filename>
      <filetype>osw</filetype>
      <usage_type>test</usage_type>
      <checksum>7D7C075D</checksum>
    </file>
    <file>
      <filename>base-dhw-combi-tankless.osw</filename>
      <filetype>osw</filetype>
      <usage_type>test</usage_type>
      <checksum>620C5199</checksum>
    </file>
    <file>
      <filename>base-hvac-fireplace-wood-only.osw</filename>
      <filetype>osw</filetype>
      <usage_type>test</usage_type>
      <checksum>D14D0F83</checksum>
    </file>
    <file>
      <filename>base-hvac-furnace-gas-only.osw</filename>
      <filetype>osw</filetype>
      <usage_type>test</usage_type>
      <checksum>15A131C9</checksum>
    </file>
    <file>
      <filename>base-hvac-evap-cooler-only.osw</filename>
      <filetype>osw</filetype>
      <usage_type>test</usage_type>
      <checksum>9B46866C</checksum>
    </file>
    <file>
      <filename>base-hvac-mini-split-air-conditioner-only-ducted.osw</filename>
      <filetype>osw</filetype>
      <usage_type>test</usage_type>
      <checksum>087526A7</checksum>
    </file>
    <file>
      <filename>base-hvac-mini-split-air-conditioner-only-ductless.osw</filename>
      <filetype>osw</filetype>
      <usage_type>test</usage_type>
      <checksum>784D73A2</checksum>
    </file>
    <file>
      <filename>base-hvac-central-ac-only-1-speed.osw</filename>
      <filetype>osw</filetype>
      <usage_type>test</usage_type>
      <checksum>C50119C6</checksum>
    </file>
    <file>
      <filename>base-hvac-stove-oil-only.osw</filename>
      <filetype>osw</filetype>
      <usage_type>test</usage_type>
      <checksum>B779A07B</checksum>
    </file>
    <file>
      <filename>base-hvac-stove-wood-pellets-only.osw</filename>
      <filetype>osw</filetype>
      <usage_type>test</usage_type>
      <checksum>6E87E1E1</checksum>
    </file>
    <file>
      <filename>base-hvac-floor-furnace-propane-only.osw</filename>
      <filetype>osw</filetype>
      <usage_type>test</usage_type>
      <checksum>C4918CAD</checksum>
    </file>
    <file>
      <filename>base-hvac-mini-split-heat-pump-ducted-cooling-only.osw</filename>
      <filetype>osw</filetype>
      <usage_type>test</usage_type>
      <checksum>E7B752A7</checksum>
    </file>
    <file>
      <filename>base-enclosure-infil-flue.osw</filename>
      <filetype>osw</filetype>
      <usage_type>test</usage_type>
      <checksum>FC128904</checksum>
    </file>
    <file>
      <filename>extra-enclosure-windows-shading.osw</filename>
      <filetype>osw</filetype>
      <usage_type>test</usage_type>
      <checksum>409D0F89</checksum>
    </file>
    <file>
      <filename>base-enclosure-overhangs.osw</filename>
      <filetype>osw</filetype>
      <usage_type>test</usage_type>
      <checksum>3E41D6EE</checksum>
    </file>
    <file>
      <filename>base-hvac-evap-cooler-only-ducted.osw</filename>
      <filetype>osw</filetype>
      <usage_type>test</usage_type>
      <checksum>B952D4D7</checksum>
    </file>
    <file>
      <filename>base-mechvent-cfis-evap-cooler-only-ducted.osw</filename>
      <filetype>osw</filetype>
      <usage_type>test</usage_type>
      <checksum>0B4F5E1C</checksum>
    </file>
    <file>
      <filename>extra-second-heating-system-portable-heater-to-heating-system.osw</filename>
      <filetype>osw</filetype>
      <usage_type>test</usage_type>
      <checksum>05F59164</checksum>
    </file>
    <file>
      <filename>extra-second-heating-system-fireplace-to-heating-system.osw</filename>
      <filetype>osw</filetype>
      <usage_type>test</usage_type>
      <checksum>3680240A</checksum>
    </file>
    <file>
      <filename>base-hvac-furnace-coal-only.osw</filename>
      <filetype>osw</filetype>
      <usage_type>test</usage_type>
      <checksum>EE4E1EB5</checksum>
    </file>
    <file>
      <filename>base-mechvent-exhaust-rated-flow-rate.osw</filename>
      <filetype>osw</filetype>
      <usage_type>test</usage_type>
      <checksum>0BE54562</checksum>
    </file>
    <file>
      <filename>base-hvac-ground-to-air-heat-pump-cooling-only.osw</filename>
      <filetype>osw</filetype>
      <usage_type>test</usage_type>
      <checksum>F9AD0C53</checksum>
    </file>
    <file>
      <filename>base-foundation-slab.osw</filename>
      <filetype>osw</filetype>
      <usage_type>test</usage_type>
      <checksum>83631ACB</checksum>
    </file>
    <file>
      <filename>base-foundation-vented-crawlspace.osw</filename>
      <filetype>osw</filetype>
      <usage_type>test</usage_type>
      <checksum>11F29A64</checksum>
    </file>
    <file>
      <filename>base-foundation-unvented-crawlspace.osw</filename>
      <filetype>osw</filetype>
      <usage_type>test</usage_type>
      <checksum>FF980C03</checksum>
    </file>
    <file>
      <filename>base-hvac-boiler-gas-central-ac-1-speed.osw</filename>
      <filetype>osw</filetype>
      <usage_type>test</usage_type>
      <checksum>EE186CCC</checksum>
    </file>
    <file>
      <filename>extra-second-heating-system-boiler-to-heating-system.osw</filename>
      <filetype>osw</filetype>
      <usage_type>test</usage_type>
      <checksum>196FC0B3</checksum>
    </file>
    <file>
      <filename>extra-enclosure-atticroof-conditioned-eaves-gable.osw</filename>
      <filetype>osw</filetype>
      <usage_type>test</usage_type>
      <checksum>6095FE26</checksum>
    </file>
    <file>
      <filename>extra-enclosure-atticroof-conditioned-eaves-hip.osw</filename>
      <filetype>osw</filetype>
      <usage_type>test</usage_type>
      <checksum>D9DCC1E8</checksum>
    </file>
    <file>
      <filename>extra-enclosure-garage-atticroof-conditioned.osw</filename>
      <filetype>osw</filetype>
      <usage_type>test</usage_type>
      <checksum>759E8296</checksum>
    </file>
    <file>
      <filename>extra-zero-extra-refrigerator-kwh.osw</filename>
      <filetype>osw</filetype>
      <usage_type>test</usage_type>
      <checksum>BD289407</checksum>
    </file>
    <file>
      <filename>extra-zero-freezer-kwh.osw</filename>
      <filetype>osw</filetype>
      <usage_type>test</usage_type>
      <checksum>E55FBC2D</checksum>
    </file>
    <file>
      <filename>extra-zero-refrigerator-kwh.osw</filename>
      <filetype>osw</filetype>
      <usage_type>test</usage_type>
      <checksum>FCAA7E0D</checksum>
    </file>
    <file>
      <filename>extra-zero-clothes-washer-kwh.osw</filename>
      <filetype>osw</filetype>
      <usage_type>test</usage_type>
      <checksum>689EBB9D</checksum>
    </file>
    <file>
      <filename>extra-zero-dishwasher-kwh.osw</filename>
      <filetype>osw</filetype>
      <usage_type>test</usage_type>
      <checksum>58D5AF07</checksum>
    </file>
    <file>
      <filename>base-misc-shielding-of-home.osw</filename>
      <filetype>osw</filetype>
      <usage_type>test</usage_type>
      <checksum>88F7DBFD</checksum>
    </file>
    <file>
      <filename>base-foundation-unconditioned-basement-assembly-r.osw</filename>
      <filetype>osw</filetype>
      <usage_type>test</usage_type>
      <checksum>EF0A6AB2</checksum>
    </file>
    <file>
      <filename>base-foundation-unconditioned-basement.osw</filename>
      <filetype>osw</filetype>
      <usage_type>test</usage_type>
      <checksum>E2A48C48</checksum>
    </file>
    <file>
      <filename>base-location-duluth-mn.osw</filename>
      <filetype>osw</filetype>
      <usage_type>test</usage_type>
      <checksum>C7A58354</checksum>
    </file>
    <file>
      <filename>base-foundation-unconditioned-basement-wall-insulation.osw</filename>
      <filetype>osw</filetype>
      <usage_type>test</usage_type>
      <checksum>42AE5305</checksum>
    </file>
    <file>
      <filename>extra-gas-hot-tub-heater-with-zero-kwh.osw</filename>
      <filetype>osw</filetype>
      <usage_type>test</usage_type>
      <checksum>9759B095</checksum>
    </file>
    <file>
      <filename>extra-gas-pool-heater-with-zero-kwh.osw</filename>
      <filetype>osw</filetype>
      <usage_type>test</usage_type>
      <checksum>1BD13B85</checksum>
    </file>
    <file>
      <filename>base-appliances-dehumidifier.osw</filename>
      <filetype>osw</filetype>
      <usage_type>test</usage_type>
      <checksum>A7B5FAFC</checksum>
    </file>
    <file>
      <filename>base-appliances-dehumidifier-ief-portable.osw</filename>
      <filetype>osw</filetype>
      <usage_type>test</usage_type>
      <checksum>902BFC06</checksum>
    </file>
    <file>
      <filename>base-appliances-dehumidifier-ief-whole-home.osw</filename>
      <filetype>osw</filetype>
      <usage_type>test</usage_type>
      <checksum>432DB807</checksum>
    </file>
    <file>
      <filename>base-atticroof-radiant-barrier.osw</filename>
      <filetype>osw</filetype>
      <usage_type>test</usage_type>
      <checksum>BD297048</checksum>
    </file>
    <file>
      <filename>base-location-dallas-tx.osw</filename>
      <filetype>osw</filetype>
      <usage_type>test</usage_type>
      <checksum>030E5660</checksum>
    </file>
    <file>
      <filename>base-bldgtype-single-family-attached.osw</filename>
      <filetype>osw</filetype>
      <usage_type>test</usage_type>
      <checksum>7C9AE2EE</checksum>
    </file>
    <file>
      <filename>extra-bldgtype-single-family-attached-double-exterior.osw</filename>
      <filetype>osw</filetype>
      <usage_type>test</usage_type>
      <checksum>8940E43B</checksum>
    </file>
    <file>
      <filename>extra-bldgtype-single-family-attached-double-loaded-interior.osw</filename>
      <filetype>osw</filetype>
      <usage_type>test</usage_type>
      <checksum>8B30DA1E</checksum>
    </file>
    <file>
      <filename>extra-bldgtype-single-family-attached-single-exterior-front.osw</filename>
      <filetype>osw</filetype>
      <usage_type>test</usage_type>
      <checksum>76EB5868</checksum>
    </file>
    <file>
      <filename>extra-bldgtype-single-family-attached-slab-middle.osw</filename>
      <filetype>osw</filetype>
      <usage_type>test</usage_type>
      <checksum>D049DB04</checksum>
    </file>
    <file>
      <filename>extra-bldgtype-single-family-attached-slab-right.osw</filename>
      <filetype>osw</filetype>
      <usage_type>test</usage_type>
      <checksum>7D115D91</checksum>
    </file>
    <file>
      <filename>extra-bldgtype-single-family-attached-slab.osw</filename>
      <filetype>osw</filetype>
      <usage_type>test</usage_type>
      <checksum>4628C4C7</checksum>
    </file>
    <file>
      <filename>extra-bldgtype-single-family-attached-unconditioned-basement-middle.osw</filename>
      <filetype>osw</filetype>
      <usage_type>test</usage_type>
      <checksum>A5F73E81</checksum>
    </file>
    <file>
      <filename>extra-bldgtype-single-family-attached-unconditioned-basement-right.osw</filename>
      <filetype>osw</filetype>
      <usage_type>test</usage_type>
      <checksum>461C3240</checksum>
    </file>
    <file>
      <filename>extra-bldgtype-single-family-attached-unconditioned-basement.osw</filename>
      <filetype>osw</filetype>
      <usage_type>test</usage_type>
      <checksum>EF31997A</checksum>
    </file>
    <file>
      <filename>extra-bldgtype-single-family-attached-unvented-crawlspace-middle.osw</filename>
      <filetype>osw</filetype>
      <usage_type>test</usage_type>
      <checksum>EB726A13</checksum>
    </file>
    <file>
      <filename>extra-bldgtype-single-family-attached-unvented-crawlspace-right.osw</filename>
      <filetype>osw</filetype>
      <usage_type>test</usage_type>
      <checksum>37FB0365</checksum>
    </file>
    <file>
      <filename>extra-bldgtype-single-family-attached-unvented-crawlspace.osw</filename>
      <filetype>osw</filetype>
      <usage_type>test</usage_type>
      <checksum>0DF2AAD8</checksum>
    </file>
    <file>
      <filename>extra-bldgtype-single-family-attached-vented-crawlspace-middle.osw</filename>
      <filetype>osw</filetype>
      <usage_type>test</usage_type>
      <checksum>C5CD407F</checksum>
    </file>
    <file>
      <filename>extra-bldgtype-single-family-attached-vented-crawlspace-right.osw</filename>
      <filetype>osw</filetype>
      <usage_type>test</usage_type>
      <checksum>57A68EA1</checksum>
    </file>
    <file>
      <filename>extra-bldgtype-single-family-attached-vented-crawlspace.osw</filename>
      <filetype>osw</filetype>
      <usage_type>test</usage_type>
      <checksum>18B8F84B</checksum>
    </file>
    <file>
      <filename>extra-bldgtype-single-family-attached-atticroof-conditioned-eaves-gable.osw</filename>
      <filetype>osw</filetype>
      <usage_type>test</usage_type>
      <checksum>76E720AB</checksum>
    </file>
    <file>
      <filename>extra-bldgtype-single-family-attached-atticroof-conditioned-eaves-hip.osw</filename>
      <filetype>osw</filetype>
      <usage_type>test</usage_type>
      <checksum>A40935E9</checksum>
    </file>
    <file>
      <filename>extra-bldgtype-single-family-attached-atticroof-flat.osw</filename>
      <filetype>osw</filetype>
      <usage_type>test</usage_type>
      <checksum>EA7A71E5</checksum>
    </file>
    <file>
      <filename>base-enclosure-2stories-garage.osw</filename>
      <filetype>osw</filetype>
      <usage_type>test</usage_type>
      <checksum>9208C5C5</checksum>
    </file>
    <file>
      <filename>base-enclosure-2stories.osw</filename>
      <filetype>osw</filetype>
      <usage_type>test</usage_type>
      <checksum>10E4FB25</checksum>
    </file>
    <file>
      <filename>base-enclosure-infil-natural-ach.osw</filename>
      <filetype>osw</filetype>
      <usage_type>test</usage_type>
      <checksum>B2EC9BB5</checksum>
    </file>
    <file>
      <filename>base-hvac-central-ac-plus-air-to-air-heat-pump-heating.osw</filename>
      <filetype>osw</filetype>
      <usage_type>test</usage_type>
      <checksum>2B854CA5</checksum>
    </file>
    <file>
      <filename>base-hvac-dual-fuel-air-to-air-heat-pump-1-speed.osw</filename>
      <filetype>osw</filetype>
      <usage_type>test</usage_type>
      <checksum>23A39222</checksum>
    </file>
    <file>
      <filename>base-hvac-dual-fuel-air-to-air-heat-pump-1-speed-electric.osw</filename>
      <filetype>osw</filetype>
      <usage_type>test</usage_type>
      <checksum>9B487550</checksum>
    </file>
    <file>
      <filename>base-hvac-dual-fuel-mini-split-heat-pump-ducted.osw</filename>
      <filetype>osw</filetype>
      <usage_type>test</usage_type>
      <checksum>F9D65603</checksum>
    </file>
    <file>
      <filename>base-hvac-ground-to-air-heat-pump-heating-only.osw</filename>
      <filetype>osw</filetype>
      <usage_type>test</usage_type>
      <checksum>62808276</checksum>
    </file>
    <file>
      <filename>base-hvac-ground-to-air-heat-pump.osw</filename>
      <filetype>osw</filetype>
      <usage_type>test</usage_type>
      <checksum>8AB3E813</checksum>
    </file>
    <file>
      <filename>extra-second-heating-system-boiler-to-heat-pump.osw</filename>
      <filetype>osw</filetype>
      <usage_type>test</usage_type>
      <checksum>06092603</checksum>
    </file>
    <file>
      <filename>base-hvac-mini-split-heat-pump-ducted-heating-only.osw</filename>
      <filetype>osw</filetype>
      <usage_type>test</usage_type>
      <checksum>65763F80</checksum>
    </file>
    <file>
      <filename>base-hvac-mini-split-heat-pump-ducted.osw</filename>
      <filetype>osw</filetype>
      <usage_type>test</usage_type>
      <checksum>939DD2E5</checksum>
    </file>
    <file>
      <filename>base-hvac-mini-split-heat-pump-ductless.osw</filename>
      <filetype>osw</filetype>
      <usage_type>test</usage_type>
      <checksum>01AA5FB9</checksum>
    </file>
    <file>
      <filename>extra-second-heating-system-fireplace-to-heat-pump.osw</filename>
      <filetype>osw</filetype>
      <usage_type>test</usage_type>
      <checksum>C8ECF18C</checksum>
    </file>
    <file>
      <filename>base-hvac-undersized.osw</filename>
      <filetype>osw</filetype>
      <usage_type>test</usage_type>
      <checksum>7B87D84E</checksum>
    </file>
    <file>
      <filename>base-hvac-room-ac-only-33percent.osw</filename>
      <filetype>osw</filetype>
      <usage_type>test</usage_type>
      <checksum>972BEEA4</checksum>
    </file>
    <file>
      <filename>base-location-miami-fl.osw</filename>
      <filetype>osw</filetype>
      <usage_type>test</usage_type>
      <checksum>6B2B7794</checksum>
    </file>
    <file>
      <filename>base-location-baltimore-md.osw</filename>
      <filetype>osw</filetype>
      <usage_type>test</usage_type>
      <checksum>D040A2B4</checksum>
    </file>
    <file>
      <filename>base-location-honolulu-hi.osw</filename>
      <filetype>osw</filetype>
      <usage_type>test</usage_type>
      <checksum>7445FB95</checksum>
    </file>
    <file>
      <filename>base-location-phoenix-az.osw</filename>
      <filetype>osw</filetype>
      <usage_type>test</usage_type>
      <checksum>713C8D48</checksum>
    </file>
    <file>
      <filename>base-location-portland-or.osw</filename>
      <filetype>osw</filetype>
      <usage_type>test</usage_type>
      <checksum>77DBB9F4</checksum>
    </file>
    <file>
      <filename>base-location-helena-mt.osw</filename>
      <filetype>osw</filetype>
      <usage_type>test</usage_type>
      <checksum>FBDB020A</checksum>
    </file>
    <file>
      <filename>base-hvac-programmable-thermostat-detailed.osw</filename>
      <filetype>osw</filetype>
      <usage_type>test</usage_type>
      <checksum>BBE6B68A</checksum>
    </file>
    <file>
      <filename>base-hvac-fixed-heater-gas-only.osw</filename>
      <filetype>osw</filetype>
      <usage_type>test</usage_type>
      <checksum>455DFA30</checksum>
    </file>
    <file>
      <filename>base-hvac-portable-heater-gas-only.osw</filename>
      <filetype>osw</filetype>
      <usage_type>test</usage_type>
      <checksum>61FB60C6</checksum>
    </file>
    <file>
      <filename>base-hvac-seasons.osw</filename>
      <filetype>osw</filetype>
      <usage_type>test</usage_type>
      <checksum>86318637</checksum>
    </file>
    <file>
      <filename>base-hvac-boiler-elec-only.osw</filename>
      <filetype>osw</filetype>
      <usage_type>test</usage_type>
      <checksum>A555F15C</checksum>
    </file>
    <file>
      <filename>base-hvac-furnace-elec-only.osw</filename>
      <filetype>osw</filetype>
      <usage_type>test</usage_type>
      <checksum>B47F7D8A</checksum>
    </file>
    <file>
      <filename>base-hvac-wall-furnace-elec-only.osw</filename>
      <filetype>osw</filetype>
      <usage_type>test</usage_type>
      <checksum>83246ACF</checksum>
    </file>
    <file>
      <filename>base-misc-defaults.osw</filename>
      <filetype>osw</filetype>
      <usage_type>test</usage_type>
      <checksum>AF5B03F4</checksum>
    </file>
    <file>
      <filename>base-hvac-install-quality-air-to-air-heat-pump-1-speed.osw</filename>
      <filetype>osw</filetype>
      <usage_type>test</usage_type>
      <checksum>1B7B1CF4</checksum>
    </file>
    <file>
      <filename>base-hvac-install-quality-air-to-air-heat-pump-2-speed.osw</filename>
      <filetype>osw</filetype>
      <usage_type>test</usage_type>
      <checksum>98AD18D6</checksum>
    </file>
    <file>
      <filename>base-hvac-install-quality-air-to-air-heat-pump-var-speed.osw</filename>
      <filetype>osw</filetype>
      <usage_type>test</usage_type>
      <checksum>B6FFDEE4</checksum>
    </file>
    <file>
      <filename>base-hvac-install-quality-furnace-gas-central-ac-1-speed.osw</filename>
      <filetype>osw</filetype>
      <usage_type>test</usage_type>
      <checksum>E864BC94</checksum>
    </file>
    <file>
      <filename>base-hvac-install-quality-furnace-gas-central-ac-2-speed.osw</filename>
      <filetype>osw</filetype>
      <usage_type>test</usage_type>
      <checksum>9D32AF8A</checksum>
    </file>
    <file>
      <filename>base-hvac-install-quality-furnace-gas-central-ac-var-speed.osw</filename>
      <filetype>osw</filetype>
      <usage_type>test</usage_type>
      <checksum>6C28C82E</checksum>
    </file>
    <file>
      <filename>base-hvac-install-quality-furnace-gas-only.osw</filename>
      <filetype>osw</filetype>
      <usage_type>test</usage_type>
      <checksum>146052AD</checksum>
    </file>
    <file>
      <filename>base-hvac-install-quality-mini-split-air-conditioner-only-ducted.osw</filename>
      <filetype>osw</filetype>
      <usage_type>test</usage_type>
      <checksum>42F42177</checksum>
    </file>
    <file>
      <filename>base-hvac-install-quality-mini-split-heat-pump-ducted.osw</filename>
      <filetype>osw</filetype>
      <usage_type>test</usage_type>
      <checksum>24E3B690</checksum>
    </file>
    <file>
      <filename>base-hvac-install-quality-ground-to-air-heat-pump.osw</filename>
      <filetype>osw</filetype>
      <usage_type>test</usage_type>
      <checksum>485C5F0F</checksum>
    </file>
    <file>
      <filename>base-schedules-stochastic-vacant.osw</filename>
      <filetype>osw</filetype>
      <usage_type>test</usage_type>
      <checksum>9625682A</checksum>
    </file>
    <file>
      <filename>geometry.rb</filename>
      <filetype>rb</filetype>
      <usage_type>resource</usage_type>
      <checksum>AED92973</checksum>
    </file>
    <file>
      <filename>test_measure.xml</filename>
      <filetype>xml</filetype>
      <usage_type>test</usage_type>
      <checksum>E8825190</checksum>
    </file>
    <file>
      <filename>test_rakefile.xml</filename>
      <filetype>xml</filetype>
      <usage_type>test</usage_type>
      <checksum>6CFE6A7E</checksum>
    </file>
    <file>
      <filename>build_residential_hpxml_test.rb</filename>
      <filetype>rb</filetype>
      <usage_type>test</usage_type>
      <checksum>0561A8DC</checksum>
    </file>
    <file>
      <version>
        <software_program>OpenStudio</software_program>
        <identifier>2.9.0</identifier>
        <min_compatible>2.9.0</min_compatible>
      </version>
      <filename>measure.rb</filename>
      <filetype>rb</filetype>
      <usage_type>script</usage_type>
<<<<<<< HEAD
      <checksum>CAC3CB72</checksum>
=======
      <checksum>E69CD1BB</checksum>
    </file>
    <file>
      <filename>test_measure.xml</filename>
      <filetype>xml</filetype>
      <usage_type>test</usage_type>
      <checksum>310F5A9B</checksum>
    </file>
    <file>
      <filename>test_rakefile.xml</filename>
      <filetype>xml</filetype>
      <usage_type>test</usage_type>
      <checksum>3EE9C89E</checksum>
>>>>>>> 216e7b13
    </file>
  </files>
</measure><|MERGE_RESOLUTION|>--- conflicted
+++ resolved
@@ -3,13 +3,8 @@
   <schema_version>3.0</schema_version>
   <name>build_residential_hpxml</name>
   <uid>a13a8983-2b01-4930-8af2-42030b6e4233</uid>
-<<<<<<< HEAD
   <version_id>404578c0-a40e-48ca-a058-310780f0ce38</version_id>
   <version_modified>20210518T232107Z</version_modified>
-=======
-  <version_id>baa07d42-ff3d-494c-9e82-b9345a79b98f</version_id>
-  <version_modified>20210603T151644Z</version_modified>
->>>>>>> 216e7b13
   <xml_checksum>2C38F48B</xml_checksum>
   <class_name>BuildResidentialHPXML</class_name>
   <display_name>HPXML Builder</display_name>
@@ -6350,12 +6345,6 @@
       <checksum>5FC694CF</checksum>
     </file>
     <file>
-<<<<<<< HEAD
-      <filename>base-hvac-air-to-air-heat-pump-1-speed-heating-only.osw</filename>
-      <filetype>osw</filetype>
-      <usage_type>test</usage_type>
-      <checksum>6A059010</checksum>
-=======
       <filename>schedules_config.md</filename>
       <filetype>md</filetype>
       <usage_type>resource</usage_type>
@@ -6366,7 +6355,6 @@
       <filetype>json</filetype>
       <usage_type>resource</usage_type>
       <checksum>BC384EA9</checksum>
->>>>>>> 216e7b13
     </file>
     <file>
       <filename>base-bldgtype-multifamily-shared-mechvent-preconditioning.osw</filename>
@@ -8219,9 +8207,6 @@
       <filename>measure.rb</filename>
       <filetype>rb</filetype>
       <usage_type>script</usage_type>
-<<<<<<< HEAD
-      <checksum>CAC3CB72</checksum>
-=======
       <checksum>E69CD1BB</checksum>
     </file>
     <file>
@@ -8235,7 +8220,6 @@
       <filetype>xml</filetype>
       <usage_type>test</usage_type>
       <checksum>3EE9C89E</checksum>
->>>>>>> 216e7b13
     </file>
   </files>
 </measure>