--- conflicted
+++ resolved
@@ -3,13 +3,8 @@
   <schema_version>3.0</schema_version>
   <name>build_residential_hpxml</name>
   <uid>a13a8983-2b01-4930-8af2-42030b6e4233</uid>
-<<<<<<< HEAD
-  <version_id>063f296c-a7ea-4b33-9ccb-79951d827025</version_id>
-  <version_modified>20220119T154530Z</version_modified>
-=======
-  <version_id>33160555-5a52-4e27-a54f-27e3e0a505f8</version_id>
-  <version_modified>20220120T154401Z</version_modified>
->>>>>>> c9dbfecc
+  <version_id>76c03b8b-e624-4732-9477-52856ad395ee</version_id>
+  <version_modified>20220120T200117Z</version_modified>
   <xml_checksum>2C38F48B</xml_checksum>
   <class_name>BuildResidentialHPXML</class_name>
   <display_name>HPXML Builder (Beta)</display_name>
@@ -6792,15 +6787,12 @@
       <checksum>C028936D</checksum>
     </file>
     <file>
-<<<<<<< HEAD
       <filename>build_residential_hpxml_test.rb</filename>
       <filetype>rb</filetype>
       <usage_type>test</usage_type>
       <checksum>D6804D8C</checksum>
     </file>
     <file>
-=======
->>>>>>> c9dbfecc
       <version>
         <software_program>OpenStudio</software_program>
         <identifier>2.9.0</identifier>
@@ -6809,11 +6801,7 @@
       <filename>measure.rb</filename>
       <filetype>rb</filetype>
       <usage_type>script</usage_type>
-<<<<<<< HEAD
-      <checksum>40A35371</checksum>
-=======
-      <checksum>82760B1C</checksum>
->>>>>>> c9dbfecc
+      <checksum>5FB7A1D0</checksum>
     </file>
   </files>
 </measure>