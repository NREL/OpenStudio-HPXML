--- conflicted
+++ resolved
@@ -3,13 +3,8 @@
   <schema_version>3.1</schema_version>
   <name>build_residential_hpxml</name>
   <uid>a13a8983-2b01-4930-8af2-42030b6e4233</uid>
-<<<<<<< HEAD
-  <version_id>fe77f2e8-b8ab-49cd-9bff-971637ad98d5</version_id>
-  <version_modified>2023-08-23T22:41:50Z</version_modified>
-=======
-  <version_id>7c849980-9e94-4592-9cc8-c87acb1b90bc</version_id>
-  <version_modified>2023-09-14T23:51:55Z</version_modified>
->>>>>>> c28a3a35
+  <version_id>c203d885-e99e-4aeb-bc86-be32e73399cf</version_id>
+  <version_modified>2023-09-18T22:41:41Z</version_modified>
   <xml_checksum>2C38F48B</xml_checksum>
   <class_name>BuildResidentialHPXML</class_name>
   <display_name>HPXML Builder</display_name>
@@ -6753,11 +6748,7 @@
       <filename>measure.rb</filename>
       <filetype>rb</filetype>
       <usage_type>script</usage_type>
-<<<<<<< HEAD
-      <checksum>37563070</checksum>
-=======
-      <checksum>9519F913</checksum>
->>>>>>> c28a3a35
+      <checksum>31B40875</checksum>
     </file>
     <file>
       <filename>geometry.rb</filename>
