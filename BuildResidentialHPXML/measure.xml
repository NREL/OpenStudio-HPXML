--- conflicted
+++ resolved
@@ -3,13 +3,8 @@
   <schema_version>3.0</schema_version>
   <name>build_residential_hpxml</name>
   <uid>a13a8983-2b01-4930-8af2-42030b6e4233</uid>
-<<<<<<< HEAD
-  <version_id>84e84be5-b3d5-46dc-8a36-4bc9b51f30b1</version_id>
-  <version_modified>20210513T155236Z</version_modified>
-=======
-  <version_id>7b42e3c1-6ed1-4482-91e2-498cc958421b</version_id>
-  <version_modified>20210512T220351Z</version_modified>
->>>>>>> 97db672b
+  <version_id>24e3f4de-95f1-473f-ad20-4d02af382d57</version_id>
+  <version_modified>20210513T175931Z</version_modified>
   <xml_checksum>2C38F48B</xml_checksum>
   <class_name>BuildResidentialHPXML</class_name>
   <display_name>HPXML Builder</display_name>
@@ -8283,46 +8278,21 @@
     </file>
     <file>
       <filename>base-hvac-portable-heater-gas-only.osw</filename>
-<<<<<<< HEAD
       <filetype>osw</filetype>
       <usage_type>test</usage_type>
       <checksum>A71061DF</checksum>
     </file>
     <file>
-      <filename>base-hvac-dual-fuel-air-to-air-heat-pump-var-speed-flex-dual-source.osw</filename>
-      <filetype>osw</filetype>
-      <usage_type>test</usage_type>
-      <checksum>FD3CF607</checksum>
-    </file>
-    <file>
-      <filename>base-hvac-dual-fuel-air-to-air-heat-pump-var-speed-flex-ihp-grid-ac.osw</filename>
-      <filetype>osw</filetype>
-      <usage_type>test</usage_type>
-      <checksum>184C57BF</checksum>
-    </file>
-    <file>
-      <filename>base-hvac-dual-fuel-air-to-air-heat-pump-var-speed-flex-ihp-ice-storage.osw</filename>
-      <filetype>osw</filetype>
-      <usage_type>test</usage_type>
-      <checksum>D5D47E9B</checksum>
-    </file>
-    <file>
-      <filename>base-hvac-dual-fuel-air-to-air-heat-pump-var-speed-flex-ihp-pcm-storage.osw</filename>
-      <filetype>osw</filetype>
-      <usage_type>test</usage_type>
-      <checksum>97860BCE</checksum>
-    </file>
-    <file>
-      <filename>base-hvac-dual-fuel-air-to-air-heat-pump-var-speed-flex-modulating.osw</filename>
-      <filetype>osw</filetype>
-      <usage_type>test</usage_type>
-      <checksum>C8D9B145</checksum>
+      <filename>base-hvac-seasons.osw</filename>
+      <filetype>osw</filetype>
+      <usage_type>test</usage_type>
+      <checksum>A824015F</checksum>
     </file>
     <file>
       <filename>build_residential_hpxml_test.rb</filename>
       <filetype>rb</filetype>
       <usage_type>test</usage_type>
-      <checksum>25C55935</checksum>
+      <checksum>126CF898</checksum>
     </file>
     <file>
       <version>
@@ -8333,38 +8303,43 @@
       <filename>measure.rb</filename>
       <filetype>rb</filetype>
       <usage_type>script</usage_type>
-      <checksum>11C4D9F6</checksum>
+      <checksum>941C47DA</checksum>
+    </file>
+    <file>
+      <filename>base-hvac-dual-fuel-air-to-air-heat-pump-var-speed-flex-dual-source.osw</filename>
+      <filetype>osw</filetype>
+      <usage_type>test</usage_type>
+      <checksum>FD3CF607</checksum>
+    </file>
+    <file>
+      <filename>base-hvac-dual-fuel-air-to-air-heat-pump-var-speed-flex-ihp-grid-ac.osw</filename>
+      <filetype>osw</filetype>
+      <usage_type>test</usage_type>
+      <checksum>184C57BF</checksum>
+    </file>
+    <file>
+      <filename>base-hvac-dual-fuel-air-to-air-heat-pump-var-speed-flex-ihp-ice-storage.osw</filename>
+      <filetype>osw</filetype>
+      <usage_type>test</usage_type>
+      <checksum>D5D47E9B</checksum>
+    </file>
+    <file>
+      <filename>base-hvac-dual-fuel-air-to-air-heat-pump-var-speed-flex-ihp-pcm-storage.osw</filename>
+      <filetype>osw</filetype>
+      <usage_type>test</usage_type>
+      <checksum>97860BCE</checksum>
+    </file>
+    <file>
+      <filename>base-hvac-dual-fuel-air-to-air-heat-pump-var-speed-flex-modulating.osw</filename>
+      <filetype>osw</filetype>
+      <usage_type>test</usage_type>
+      <checksum>C8D9B145</checksum>
     </file>
     <file>
       <filename>base-hvac-dual-fuel-air-to-air-heat-pump-var-speed-flex.osw</filename>
-=======
->>>>>>> 97db672b
       <filetype>osw</filetype>
       <usage_type>test</usage_type>
       <checksum>E17CB4AF</checksum>
-    </file>
-    <file>
-      <filename>base-hvac-seasons.osw</filename>
-      <filetype>osw</filetype>
-      <usage_type>test</usage_type>
-      <checksum>A824015F</checksum>
-    </file>
-    <file>
-      <filename>build_residential_hpxml_test.rb</filename>
-      <filetype>rb</filetype>
-      <usage_type>test</usage_type>
-      <checksum>126CF898</checksum>
-    </file>
-    <file>
-      <version>
-        <software_program>OpenStudio</software_program>
-        <identifier>2.9.0</identifier>
-        <min_compatible>2.9.0</min_compatible>
-      </version>
-      <filename>measure.rb</filename>
-      <filetype>rb</filetype>
-      <usage_type>script</usage_type>
-      <checksum>1A51BB49</checksum>
     </file>
   </files>
 </measure>