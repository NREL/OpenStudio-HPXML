--- conflicted
+++ resolved
@@ -3,13 +3,8 @@
   <schema_version>3.0</schema_version>
   <name>build_residential_hpxml</name>
   <uid>a13a8983-2b01-4930-8af2-42030b6e4233</uid>
-<<<<<<< HEAD
-  <version_id>832fdcff-e1d6-4e1c-b765-02dbbef714f1</version_id>
-  <version_modified>20210715T180635Z</version_modified>
-=======
-  <version_id>ef49e66f-6003-4a6f-b0dd-f2d16a4d585e</version_id>
-  <version_modified>20210715T203005Z</version_modified>
->>>>>>> 3b5af3a1
+  <version_id>69aa4b05-2d73-43be-a1f0-4fd3dff31bb8</version_id>
+  <version_modified>20210715T223657Z</version_modified>
   <xml_checksum>2C38F48B</xml_checksum>
   <class_name>BuildResidentialHPXML</class_name>
   <display_name>HPXML Builder</display_name>
@@ -2406,28 +2401,6 @@
           <display_name>Percent</display_name>
         </choice>
       </choices>
-<<<<<<< HEAD
-    </argument>
-    <argument>
-      <name>ducts_return_leakage_units</name>
-      <display_name>Ducts: Return Leakage Units</display_name>
-      <description>The leakage units of the return ducts.</description>
-      <type>Choice</type>
-      <required>true</required>
-      <model_dependent>false</model_dependent>
-      <default_value>CFM25</default_value>
-      <choices>
-        <choice>
-          <value>CFM25</value>
-          <display_name>CFM25</display_name>
-        </choice>
-        <choice>
-          <value>Percent</value>
-          <display_name>Percent</display_name>
-        </choice>
-      </choices>
-=======
->>>>>>> 3b5af3a1
     </argument>
     <argument>
       <name>ducts_supply_leakage_value</name>
@@ -6419,1716 +6392,2026 @@
       <checksum>AB29EE55</checksum>
     </file>
     <file>
-<<<<<<< HEAD
+      <filename>build_residential_hpxml_test.rb</filename>
+      <filetype>rb</filetype>
+      <usage_type>test</usage_type>
+      <checksum>8B0CF06C</checksum>
+    </file>
+    <file>
+      <filename>base-hvac-air-to-air-heat-pump-1-speed-heating-only.osw</filename>
+      <filetype>osw</filetype>
+      <usage_type>test</usage_type>
+      <checksum>BADCDED7</checksum>
+    </file>
+    <file>
+      <filename>extra-second-heating-system-portable-heater-to-heat-pump.osw</filename>
+      <filetype>osw</filetype>
+      <usage_type>test</usage_type>
+      <checksum>595C2EFC</checksum>
+    </file>
+    <file>
+      <filename>base-hvac-air-to-air-heat-pump-1-speed-cooling-only.osw</filename>
+      <filetype>osw</filetype>
+      <usage_type>test</usage_type>
+      <checksum>99EDAC37</checksum>
+    </file>
+    <file>
+      <filename>base-hvac-air-to-air-heat-pump-1-speed.osw</filename>
+      <filetype>osw</filetype>
+      <usage_type>test</usage_type>
+      <checksum>DD803382</checksum>
+    </file>
+    <file>
+      <filename>base-hvac-air-to-air-heat-pump-2-speed.osw</filename>
+      <filetype>osw</filetype>
+      <usage_type>test</usage_type>
+      <checksum>D601BF64</checksum>
+    </file>
+    <file>
+      <filename>base-hvac-dual-fuel-air-to-air-heat-pump-2-speed.osw</filename>
+      <filetype>osw</filetype>
+      <usage_type>test</usage_type>
+      <checksum>A7E760EB</checksum>
+    </file>
+    <file>
+      <filename>base-atticroof-unvented-insulated-roof.osw</filename>
+      <filetype>osw</filetype>
+      <usage_type>test</usage_type>
+      <checksum>A9CA0EEE</checksum>
+    </file>
+    <file>
+      <filename>base-atticroof-flat.osw</filename>
+      <filetype>osw</filetype>
+      <usage_type>test</usage_type>
+      <checksum>C71EDD95</checksum>
+    </file>
+    <file>
+      <filename>base-foundation-ambient.osw</filename>
+      <filetype>osw</filetype>
+      <usage_type>test</usage_type>
+      <checksum>E26CAE77</checksum>
+    </file>
+    <file>
+      <filename>base.osw</filename>
+      <filetype>osw</filetype>
+      <usage_type>test</usage_type>
+      <checksum>39B11D73</checksum>
+    </file>
+    <file>
+      <filename>base-appliances-none.osw</filename>
+      <filetype>osw</filetype>
+      <usage_type>test</usage_type>
+      <checksum>FA354061</checksum>
+    </file>
+    <file>
+      <filename>base-mechvent-cfis.osw</filename>
+      <filetype>osw</filetype>
+      <usage_type>test</usage_type>
+      <checksum>9BD2FFED</checksum>
+    </file>
+    <file>
+      <filename>base-dhw-jacket-electric.osw</filename>
+      <filetype>osw</filetype>
+      <usage_type>test</usage_type>
+      <checksum>9F40775F</checksum>
+    </file>
+    <file>
+      <filename>base-dhw-low-flow-fixtures.osw</filename>
+      <filetype>osw</filetype>
+      <usage_type>test</usage_type>
+      <checksum>8DAB7D27</checksum>
+    </file>
+    <file>
+      <filename>base-dhw-recirc-demand.osw</filename>
+      <filetype>osw</filetype>
+      <usage_type>test</usage_type>
+      <checksum>DB2A90C1</checksum>
+    </file>
+    <file>
+      <filename>base-dhw-recirc-manual.osw</filename>
+      <filetype>osw</filetype>
+      <usage_type>test</usage_type>
+      <checksum>4DC5EE9F</checksum>
+    </file>
+    <file>
+      <filename>base-dhw-recirc-nocontrol.osw</filename>
+      <filetype>osw</filetype>
+      <usage_type>test</usage_type>
+      <checksum>EA558E50</checksum>
+    </file>
+    <file>
+      <filename>base-dhw-recirc-temperature.osw</filename>
+      <filetype>osw</filetype>
+      <usage_type>test</usage_type>
+      <checksum>E3217AC9</checksum>
+    </file>
+    <file>
+      <filename>base-dhw-recirc-timer.osw</filename>
+      <filetype>osw</filetype>
+      <usage_type>test</usage_type>
+      <checksum>4FB0B3CA</checksum>
+    </file>
+    <file>
+      <filename>base-dhw-solar-fraction.osw</filename>
+      <filetype>osw</filetype>
+      <usage_type>test</usage_type>
+      <checksum>DDA46B1A</checksum>
+    </file>
+    <file>
+      <filename>base-enclosure-infil-cfm50.osw</filename>
+      <filetype>osw</filetype>
+      <usage_type>test</usage_type>
+      <checksum>FD838CC3</checksum>
+    </file>
+    <file>
+      <filename>base-foundation-conditioned-basement-slab-insulation.osw</filename>
+      <filetype>osw</filetype>
+      <usage_type>test</usage_type>
+      <checksum>02594D84</checksum>
+    </file>
+    <file>
+      <filename>base-hvac-boiler-oil-only.osw</filename>
+      <filetype>osw</filetype>
+      <usage_type>test</usage_type>
+      <checksum>6227F0F8</checksum>
+    </file>
+    <file>
+      <filename>base-hvac-boiler-propane-only.osw</filename>
+      <filetype>osw</filetype>
+      <usage_type>test</usage_type>
+      <checksum>715DA60F</checksum>
+    </file>
+    <file>
+      <filename>base-hvac-boiler-wood-only.osw</filename>
+      <filetype>osw</filetype>
+      <usage_type>test</usage_type>
+      <checksum>5BC52506</checksum>
+    </file>
+    <file>
+      <filename>base-hvac-ducts-leakage-percent.osw</filename>
+      <filetype>osw</filetype>
+      <usage_type>test</usage_type>
+      <checksum>13F15679</checksum>
+    </file>
+    <file>
+      <filename>base-hvac-furnace-oil-only.osw</filename>
+      <filetype>osw</filetype>
+      <usage_type>test</usage_type>
+      <checksum>122AD42D</checksum>
+    </file>
+    <file>
+      <filename>base-hvac-furnace-propane-only.osw</filename>
+      <filetype>osw</filetype>
+      <usage_type>test</usage_type>
+      <checksum>1C2A6919</checksum>
+    </file>
+    <file>
+      <filename>base-hvac-furnace-wood-only.osw</filename>
+      <filetype>osw</filetype>
+      <usage_type>test</usage_type>
+      <checksum>8F6B2A71</checksum>
+    </file>
+    <file>
+      <filename>base-hvac-none.osw</filename>
+      <filetype>osw</filetype>
+      <usage_type>test</usage_type>
+      <checksum>B3924C54</checksum>
+    </file>
+    <file>
+      <filename>base-hvac-setpoints.osw</filename>
+      <filetype>osw</filetype>
+      <usage_type>test</usage_type>
+      <checksum>1D2F09BE</checksum>
+    </file>
+    <file>
+      <filename>base-mechvent-balanced.osw</filename>
+      <filetype>osw</filetype>
+      <usage_type>test</usage_type>
+      <checksum>EB73B1E1</checksum>
+    </file>
+    <file>
+      <filename>base-mechvent-erv.osw</filename>
+      <filetype>osw</filetype>
+      <usage_type>test</usage_type>
+      <checksum>C344CDC5</checksum>
+    </file>
+    <file>
+      <filename>base-mechvent-exhaust.osw</filename>
+      <filetype>osw</filetype>
+      <usage_type>test</usage_type>
+      <checksum>22A538A9</checksum>
+    </file>
+    <file>
+      <filename>base-mechvent-hrv.osw</filename>
+      <filetype>osw</filetype>
+      <usage_type>test</usage_type>
+      <checksum>74272F4C</checksum>
+    </file>
+    <file>
+      <filename>base-mechvent-supply.osw</filename>
+      <filetype>osw</filetype>
+      <usage_type>test</usage_type>
+      <checksum>58E55A76</checksum>
+    </file>
+    <file>
+      <filename>base-mechvent-erv-atre-asre.osw</filename>
+      <filetype>osw</filetype>
+      <usage_type>test</usage_type>
+      <checksum>3C91B132</checksum>
+    </file>
+    <file>
+      <filename>base-enclosure-windows-none.osw</filename>
+      <filetype>osw</filetype>
+      <usage_type>test</usage_type>
+      <checksum>B7AA1555</checksum>
+    </file>
+    <file>
+      <filename>base-mechvent-hrv-asre.osw</filename>
+      <filetype>osw</filetype>
+      <usage_type>test</usage_type>
+      <checksum>A8BA971F</checksum>
+    </file>
+    <file>
+      <filename>base-atticroof-vented.osw</filename>
+      <filetype>osw</filetype>
+      <usage_type>test</usage_type>
+      <checksum>DC0A9F75</checksum>
+    </file>
+    <file>
+      <filename>base-dhw-dwhr.osw</filename>
+      <filetype>osw</filetype>
+      <usage_type>test</usage_type>
+      <checksum>4D1B426B</checksum>
+    </file>
+    <file>
+      <filename>base-enclosure-beds-4.osw</filename>
+      <filetype>osw</filetype>
+      <usage_type>test</usage_type>
+      <checksum>2E2EA09D</checksum>
+    </file>
+    <file>
+      <filename>base-hvac-central-ac-only-2-speed.osw</filename>
+      <filetype>osw</filetype>
+      <usage_type>test</usage_type>
+      <checksum>C7A406BE</checksum>
+    </file>
+    <file>
+      <filename>base-hvac-air-to-air-heat-pump-var-speed.osw</filename>
+      <filetype>osw</filetype>
+      <usage_type>test</usage_type>
+      <checksum>5767DF39</checksum>
+    </file>
+    <file>
+      <filename>base-hvac-furnace-gas-central-ac-2-speed.osw</filename>
+      <filetype>osw</filetype>
+      <usage_type>test</usage_type>
+      <checksum>851C47AE</checksum>
+    </file>
+    <file>
+      <filename>base-hvac-central-ac-only-var-speed.osw</filename>
+      <filetype>osw</filetype>
+      <usage_type>test</usage_type>
+      <checksum>8AC1495C</checksum>
+    </file>
+    <file>
+      <filename>base-hvac-evap-cooler-furnace-gas.osw</filename>
+      <filetype>osw</filetype>
+      <usage_type>test</usage_type>
+      <checksum>4C419178</checksum>
+    </file>
+    <file>
+      <filename>base-hvac-furnace-gas-central-ac-var-speed.osw</filename>
+      <filetype>osw</filetype>
+      <usage_type>test</usage_type>
+      <checksum>EE4C3637</checksum>
+    </file>
+    <file>
+      <filename>base-hvac-furnace-gas-room-ac.osw</filename>
+      <filetype>osw</filetype>
+      <usage_type>test</usage_type>
+      <checksum>A7EB75F4</checksum>
+    </file>
+    <file>
+      <filename>base-hvac-room-ac-only.osw</filename>
+      <filetype>osw</filetype>
+      <usage_type>test</usage_type>
+      <checksum>8B1B05E5</checksum>
+    </file>
+    <file>
+      <filename>extra-dhw-solar-latitude.osw</filename>
+      <filetype>osw</filetype>
+      <usage_type>test</usage_type>
+      <checksum>41D55D07</checksum>
+    </file>
+    <file>
+      <filename>extra-pv-roofpitch.osw</filename>
+      <filetype>osw</filetype>
+      <usage_type>test</usage_type>
+      <checksum>7B9CF4BD</checksum>
+    </file>
+    <file>
+      <filename>extra-auto.osw</filename>
+      <filetype>osw</filetype>
+      <usage_type>test</usage_type>
+      <checksum>8C71368B</checksum>
+    </file>
+    <file>
+      <filename>base-mechvent-bath-kitchen-fans.osw</filename>
+      <filetype>osw</filetype>
+      <usage_type>test</usage_type>
+      <checksum>B8A01810</checksum>
+    </file>
+    <file>
+      <filename>base-misc-neighbor-shading.osw</filename>
+      <filetype>osw</filetype>
+      <usage_type>test</usage_type>
+      <checksum>3FCFA258</checksum>
+    </file>
+    <file>
+      <filename>base-dhw-tank-heat-pump-outside.osw</filename>
+      <filetype>osw</filetype>
+      <usage_type>test</usage_type>
+      <checksum>1C766E77</checksum>
+    </file>
+    <file>
+      <filename>base-dhw-tank-heat-pump-with-solar-fraction.osw</filename>
+      <filetype>osw</filetype>
+      <usage_type>test</usage_type>
+      <checksum>0AFC5030</checksum>
+    </file>
+    <file>
+      <filename>base-dhw-tank-heat-pump.osw</filename>
+      <filetype>osw</filetype>
+      <usage_type>test</usage_type>
+      <checksum>54248912</checksum>
+    </file>
+    <file>
+      <filename>base-dhw-jacket-hpwh.osw</filename>
+      <filetype>osw</filetype>
+      <usage_type>test</usage_type>
+      <checksum>074BC77F</checksum>
+    </file>
+    <file>
+      <filename>base-dhw-jacket-gas.osw</filename>
+      <filetype>osw</filetype>
+      <usage_type>test</usage_type>
+      <checksum>7DCC35D0</checksum>
+    </file>
+    <file>
+      <filename>base-dhw-solar-direct-evacuated-tube.osw</filename>
+      <filetype>osw</filetype>
+      <usage_type>test</usage_type>
+      <checksum>A3166CE5</checksum>
+    </file>
+    <file>
+      <filename>base-dhw-solar-direct-flat-plate.osw</filename>
+      <filetype>osw</filetype>
+      <usage_type>test</usage_type>
+      <checksum>502D1B29</checksum>
+    </file>
+    <file>
+      <filename>base-dhw-solar-direct-ics.osw</filename>
+      <filetype>osw</filetype>
+      <usage_type>test</usage_type>
+      <checksum>4E6B9FBF</checksum>
+    </file>
+    <file>
+      <filename>base-dhw-solar-indirect-flat-plate.osw</filename>
+      <filetype>osw</filetype>
+      <usage_type>test</usage_type>
+      <checksum>64B72A67</checksum>
+    </file>
+    <file>
+      <filename>base-dhw-solar-thermosyphon-flat-plate.osw</filename>
+      <filetype>osw</filetype>
+      <usage_type>test</usage_type>
+      <checksum>E4032220</checksum>
+    </file>
+    <file>
+      <filename>base-dhw-tank-heat-pump-with-solar.osw</filename>
+      <filetype>osw</filetype>
+      <usage_type>test</usage_type>
+      <checksum>ECC2AB0E</checksum>
+    </file>
+    <file>
+      <filename>base-dhw-tank-gas-outside.osw</filename>
+      <filetype>osw</filetype>
+      <usage_type>test</usage_type>
+      <checksum>AEBAA72F</checksum>
+    </file>
+    <file>
+      <filename>base-dhw-tank-gas.osw</filename>
+      <filetype>osw</filetype>
+      <usage_type>test</usage_type>
+      <checksum>DE730655</checksum>
+    </file>
+    <file>
+      <filename>base-dhw-tank-oil.osw</filename>
+      <filetype>osw</filetype>
+      <usage_type>test</usage_type>
+      <checksum>E4DCE2AE</checksum>
+    </file>
+    <file>
+      <filename>base-dhw-tank-wood.osw</filename>
+      <filetype>osw</filetype>
+      <usage_type>test</usage_type>
+      <checksum>833991E8</checksum>
+    </file>
+    <file>
+      <filename>base-dhw-tankless-gas-with-solar.osw</filename>
+      <filetype>osw</filetype>
+      <usage_type>test</usage_type>
+      <checksum>6642332E</checksum>
+    </file>
+    <file>
+      <filename>base-dhw-tankless-electric.osw</filename>
+      <filetype>osw</filetype>
+      <usage_type>test</usage_type>
+      <checksum>ECA8BD43</checksum>
+    </file>
+    <file>
+      <filename>base-dhw-tankless-gas-with-solar-fraction.osw</filename>
+      <filetype>osw</filetype>
+      <usage_type>test</usage_type>
+      <checksum>6E6F7DDC</checksum>
+    </file>
+    <file>
+      <filename>base-dhw-tankless-propane.osw</filename>
+      <filetype>osw</filetype>
+      <usage_type>test</usage_type>
+      <checksum>87E3FDE0</checksum>
+    </file>
+    <file>
+      <filename>base-dhw-tankless-gas.osw</filename>
+      <filetype>osw</filetype>
+      <usage_type>test</usage_type>
+      <checksum>AE86CDED</checksum>
+    </file>
+    <file>
+      <filename>base-hvac-furnace-elec-central-ac-1-speed.osw</filename>
+      <filetype>osw</filetype>
+      <usage_type>test</usage_type>
+      <checksum>F9C33E10</checksum>
+    </file>
+    <file>
+      <filename>extra-second-refrigerator.osw</filename>
+      <filetype>osw</filetype>
+      <usage_type>test</usage_type>
+      <checksum>675D88C0</checksum>
+    </file>
+    <file>
+      <filename>base-enclosure-garage.osw</filename>
+      <filetype>osw</filetype>
+      <usage_type>test</usage_type>
+      <checksum>17832371</checksum>
+    </file>
+    <file>
+      <filename>base-dhw-tank-coal.osw</filename>
+      <filetype>osw</filetype>
+      <usage_type>test</usage_type>
+      <checksum>72427F25</checksum>
+    </file>
+    <file>
+      <filename>base-hvac-boiler-coal-only.osw</filename>
+      <filetype>osw</filetype>
+      <usage_type>test</usage_type>
+      <checksum>268A47B7</checksum>
+    </file>
+    <file>
+      <filename>base-hvac-elec-resistance-only.osw</filename>
+      <filetype>osw</filetype>
+      <usage_type>test</usage_type>
+      <checksum>DA0A3983</checksum>
+    </file>
+    <file>
+      <filename>base-simcontrol-timestep-10-mins.osw</filename>
+      <filetype>osw</filetype>
+      <usage_type>test</usage_type>
+      <checksum>39883EDE</checksum>
+    </file>
+    <file>
+      <filename>base-simcontrol-daylight-saving-custom.osw</filename>
+      <filetype>osw</filetype>
+      <usage_type>test</usage_type>
+      <checksum>7D70F712</checksum>
+    </file>
+    <file>
+      <filename>base-simcontrol-daylight-saving-disabled.osw</filename>
+      <filetype>osw</filetype>
+      <usage_type>test</usage_type>
+      <checksum>C9EEF47C</checksum>
+    </file>
+    <file>
+      <filename>base-lighting-detailed.osw</filename>
+      <filetype>osw</filetype>
+      <usage_type>test</usage_type>
+      <checksum>D9E08F29</checksum>
+    </file>
+    <file>
+      <filename>base-mechvent-whole-house-fan.osw</filename>
+      <filetype>osw</filetype>
+      <usage_type>test</usage_type>
+      <checksum>926C3866</checksum>
+    </file>
+    <file>
+      <filename>base-dhw-none.osw</filename>
+      <filetype>osw</filetype>
+      <usage_type>test</usage_type>
+      <checksum>11399D9F</checksum>
+    </file>
+    <file>
+      <filename>base-enclosure-infil-ach-house-pressure.osw</filename>
+      <filetype>osw</filetype>
+      <usage_type>test</usage_type>
+      <checksum>A9492E0B</checksum>
+    </file>
+    <file>
+      <filename>base-enclosure-infil-cfm-house-pressure.osw</filename>
+      <filetype>osw</filetype>
+      <usage_type>test</usage_type>
+      <checksum>49927416</checksum>
+    </file>
+    <file>
+      <filename>base-dhw-tankless-electric-outside.osw</filename>
+      <filetype>osw</filetype>
+      <usage_type>test</usage_type>
+      <checksum>0B179062</checksum>
+    </file>
+    <file>
+      <filename>base-enclosure-beds-5.osw</filename>
+      <filetype>osw</filetype>
+      <usage_type>test</usage_type>
+      <checksum>5D46E114</checksum>
+    </file>
+    <file>
+      <filename>base-enclosure-beds-1.osw</filename>
+      <filetype>osw</filetype>
+      <usage_type>test</usage_type>
+      <checksum>FE62B6BD</checksum>
+    </file>
+    <file>
+      <filename>base-enclosure-beds-2.osw</filename>
+      <filetype>osw</filetype>
+      <usage_type>test</usage_type>
+      <checksum>F11F29D6</checksum>
+    </file>
+    <file>
+      <filename>base-simcontrol-runperiod-1-month.osw</filename>
+      <filetype>osw</filetype>
+      <usage_type>test</usage_type>
+      <checksum>E7367117</checksum>
+    </file>
+    <file>
+      <filename>extra-enclosure-garage-partially-protruded.osw</filename>
+      <filetype>osw</filetype>
+      <usage_type>test</usage_type>
+      <checksum>6F31D5E4</checksum>
+    </file>
+    <file>
+      <filename>base-hvac-dual-fuel-air-to-air-heat-pump-var-speed.osw</filename>
+      <filetype>osw</filetype>
+      <usage_type>test</usage_type>
+      <checksum>7B13B8C0</checksum>
+    </file>
+    <file>
+      <filename>base-appliances-coal.osw</filename>
+      <filetype>osw</filetype>
+      <usage_type>test</usage_type>
+      <checksum>26F8F3C1</checksum>
+    </file>
+    <file>
+      <filename>base-appliances-gas.osw</filename>
+      <filetype>osw</filetype>
+      <usage_type>test</usage_type>
+      <checksum>2DB02942</checksum>
+    </file>
+    <file>
+      <filename>base-appliances-modified.osw</filename>
+      <filetype>osw</filetype>
+      <usage_type>test</usage_type>
+      <checksum>34F58E36</checksum>
+    </file>
+    <file>
+      <filename>base-appliances-oil.osw</filename>
+      <filetype>osw</filetype>
+      <usage_type>test</usage_type>
+      <checksum>27FBACD2</checksum>
+    </file>
+    <file>
+      <filename>base-appliances-propane.osw</filename>
+      <filetype>osw</filetype>
+      <usage_type>test</usage_type>
+      <checksum>4494FAE7</checksum>
+    </file>
+    <file>
+      <filename>base-appliances-wood.osw</filename>
+      <filetype>osw</filetype>
+      <usage_type>test</usage_type>
+      <checksum>434E2129</checksum>
+    </file>
+    <file>
+      <filename>base-simcontrol-calendar-year-custom.osw</filename>
+      <filetype>osw</filetype>
+      <usage_type>test</usage_type>
+      <checksum>2C914225</checksum>
+    </file>
+    <file>
+      <filename>base-location-AMY-2012.osw</filename>
+      <filetype>osw</filetype>
+      <usage_type>test</usage_type>
+      <checksum>AFDE07A5</checksum>
+    </file>
+    <file>
+      <filename>base-schedules-stochastic.osw</filename>
+      <filetype>osw</filetype>
+      <usage_type>test</usage_type>
+      <checksum>03A1F78E</checksum>
+    </file>
+    <file>
+      <filename>base-schedules-user-specified.osw</filename>
+      <filetype>osw</filetype>
+      <usage_type>test</usage_type>
+      <checksum>669BAE9C</checksum>
+    </file>
+    <file>
+      <filename>base-lighting-ceiling-fans.osw</filename>
+      <filetype>osw</filetype>
+      <usage_type>test</usage_type>
+      <checksum>DCAF2012</checksum>
+    </file>
+    <file>
+      <filename>extra-schedules-random-seed.osw</filename>
+      <filetype>osw</filetype>
+      <usage_type>test</usage_type>
+      <checksum>878B46F2</checksum>
+    </file>
+    <file>
+      <filename>base-misc-usage-multiplier.osw</filename>
+      <filetype>osw</filetype>
+      <usage_type>test</usage_type>
+      <checksum>EA45158D</checksum>
+    </file>
+    <file>
+      <filename>base-pv.osw</filename>
+      <filetype>osw</filetype>
+      <usage_type>test</usage_type>
+      <checksum>9F0BAD2A</checksum>
+    </file>
+    <file>
+      <filename>base-dhw-tankless-electric-uef.osw</filename>
+      <filetype>osw</filetype>
+      <usage_type>test</usage_type>
+      <checksum>1A52A1C1</checksum>
+    </file>
+    <file>
+      <filename>base-dhw-tankless-gas-uef.osw</filename>
+      <filetype>osw</filetype>
+      <usage_type>test</usage_type>
+      <checksum>BE7D232E</checksum>
+    </file>
+    <file>
+      <filename>base-misc-loads-large-uncommon.osw</filename>
+      <filetype>osw</filetype>
+      <usage_type>test</usage_type>
+      <checksum>61164BA6</checksum>
+    </file>
+    <file>
+      <filename>base-misc-loads-large-uncommon2.osw</filename>
+      <filetype>osw</filetype>
+      <usage_type>test</usage_type>
+      <checksum>CE57D088</checksum>
+    </file>
+    <file>
+      <filename>base-dhw-indirect-outside.osw</filename>
+      <filetype>osw</filetype>
+      <usage_type>test</usage_type>
+      <checksum>2C427C01</checksum>
+    </file>
+    <file>
+      <filename>base-hvac-boiler-gas-only.osw</filename>
+      <filetype>osw</filetype>
+      <usage_type>test</usage_type>
+      <checksum>C64162A8</checksum>
+    </file>
+    <file>
+      <filename>base-dhw-indirect-standbyloss.osw</filename>
+      <filetype>osw</filetype>
+      <usage_type>test</usage_type>
+      <checksum>4CD0B6B7</checksum>
+    </file>
+    <file>
+      <filename>base-dhw-indirect.osw</filename>
+      <filetype>osw</filetype>
+      <usage_type>test</usage_type>
+      <checksum>76B21DBB</checksum>
+    </file>
+    <file>
+      <filename>base-dhw-jacket-indirect.osw</filename>
+      <filetype>osw</filetype>
+      <usage_type>test</usage_type>
+      <checksum>8A776CAF</checksum>
+    </file>
+    <file>
+      <filename>base-dhw-indirect-with-solar-fraction.osw</filename>
+      <filetype>osw</filetype>
+      <usage_type>test</usage_type>
+      <checksum>7668F84C</checksum>
+    </file>
+    <file>
+      <filename>base-dhw-combi-tankless-outside.osw</filename>
+      <filetype>osw</filetype>
+      <usage_type>test</usage_type>
+      <checksum>14D4134E</checksum>
+    </file>
+    <file>
+      <filename>base-dhw-combi-tankless.osw</filename>
+      <filetype>osw</filetype>
+      <usage_type>test</usage_type>
+      <checksum>10E0D2A6</checksum>
+    </file>
+    <file>
+      <filename>base-hvac-fireplace-wood-only.osw</filename>
+      <filetype>osw</filetype>
+      <usage_type>test</usage_type>
+      <checksum>7642E6D1</checksum>
+    </file>
+    <file>
+      <filename>base-hvac-furnace-gas-only.osw</filename>
+      <filetype>osw</filetype>
+      <usage_type>test</usage_type>
+      <checksum>659A9E84</checksum>
+    </file>
+    <file>
+      <filename>base-hvac-evap-cooler-only.osw</filename>
+      <filetype>osw</filetype>
+      <usage_type>test</usage_type>
+      <checksum>80D46C79</checksum>
+    </file>
+    <file>
+      <filename>base-hvac-mini-split-air-conditioner-only-ducted.osw</filename>
+      <filetype>osw</filetype>
+      <usage_type>test</usage_type>
+      <checksum>731A21D8</checksum>
+    </file>
+    <file>
+      <filename>base-hvac-mini-split-air-conditioner-only-ductless.osw</filename>
+      <filetype>osw</filetype>
+      <usage_type>test</usage_type>
+      <checksum>B454FE16</checksum>
+    </file>
+    <file>
+      <filename>base-hvac-central-ac-only-1-speed.osw</filename>
+      <filetype>osw</filetype>
+      <usage_type>test</usage_type>
+      <checksum>2F2083F0</checksum>
+    </file>
+    <file>
+      <filename>base-hvac-stove-oil-only.osw</filename>
+      <filetype>osw</filetype>
+      <usage_type>test</usage_type>
+      <checksum>0C3FC684</checksum>
+    </file>
+    <file>
+      <filename>base-hvac-stove-wood-pellets-only.osw</filename>
+      <filetype>osw</filetype>
+      <usage_type>test</usage_type>
+      <checksum>DCED07CD</checksum>
+    </file>
+    <file>
+      <filename>base-hvac-floor-furnace-propane-only.osw</filename>
+      <filetype>osw</filetype>
+      <usage_type>test</usage_type>
+      <checksum>A007D280</checksum>
+    </file>
+    <file>
+      <filename>base-hvac-mini-split-heat-pump-ducted-cooling-only.osw</filename>
+      <filetype>osw</filetype>
+      <usage_type>test</usage_type>
+      <checksum>F1020632</checksum>
+    </file>
+    <file>
+      <filename>base-enclosure-infil-flue.osw</filename>
+      <filetype>osw</filetype>
+      <usage_type>test</usage_type>
+      <checksum>B55AC538</checksum>
+    </file>
+    <file>
+      <filename>extra-enclosure-windows-shading.osw</filename>
+      <filetype>osw</filetype>
+      <usage_type>test</usage_type>
+      <checksum>83C16809</checksum>
+    </file>
+    <file>
+      <filename>base-enclosure-overhangs.osw</filename>
+      <filetype>osw</filetype>
+      <usage_type>test</usage_type>
+      <checksum>CB2F90C2</checksum>
+    </file>
+    <file>
+      <filename>base-hvac-evap-cooler-only-ducted.osw</filename>
+      <filetype>osw</filetype>
+      <usage_type>test</usage_type>
+      <checksum>36512A6F</checksum>
+    </file>
+    <file>
+      <filename>base-mechvent-cfis-evap-cooler-only-ducted.osw</filename>
+      <filetype>osw</filetype>
+      <usage_type>test</usage_type>
+      <checksum>2655742E</checksum>
+    </file>
+    <file>
+      <filename>extra-second-heating-system-portable-heater-to-heating-system.osw</filename>
+      <filetype>osw</filetype>
+      <usage_type>test</usage_type>
+      <checksum>BF7B6569</checksum>
+    </file>
+    <file>
+      <filename>extra-second-heating-system-fireplace-to-heating-system.osw</filename>
+      <filetype>osw</filetype>
+      <usage_type>test</usage_type>
+      <checksum>E370EEDE</checksum>
+    </file>
+    <file>
+      <filename>base-hvac-furnace-coal-only.osw</filename>
+      <filetype>osw</filetype>
+      <usage_type>test</usage_type>
+      <checksum>D9BB9CEC</checksum>
+    </file>
+    <file>
+      <filename>base-mechvent-exhaust-rated-flow-rate.osw</filename>
+      <filetype>osw</filetype>
+      <usage_type>test</usage_type>
+      <checksum>1E0440AD</checksum>
+    </file>
+    <file>
+      <filename>base-hvac-ground-to-air-heat-pump-cooling-only.osw</filename>
+      <filetype>osw</filetype>
+      <usage_type>test</usage_type>
+      <checksum>B7F9C7F1</checksum>
+    </file>
+    <file>
+      <filename>base-hvac-boiler-gas-central-ac-1-speed.osw</filename>
+      <filetype>osw</filetype>
+      <usage_type>test</usage_type>
+      <checksum>489616A9</checksum>
+    </file>
+    <file>
+      <filename>extra-second-heating-system-boiler-to-heating-system.osw</filename>
+      <filetype>osw</filetype>
+      <usage_type>test</usage_type>
+      <checksum>D40179A6</checksum>
+    </file>
+    <file>
+      <filename>extra-enclosure-garage-atticroof-conditioned.osw</filename>
+      <filetype>osw</filetype>
+      <usage_type>test</usage_type>
+      <checksum>5FE52F48</checksum>
+    </file>
+    <file>
+      <filename>extra-zero-extra-refrigerator-kwh.osw</filename>
+      <filetype>osw</filetype>
+      <usage_type>test</usage_type>
+      <checksum>17C23F68</checksum>
+    </file>
+    <file>
+      <filename>extra-zero-freezer-kwh.osw</filename>
+      <filetype>osw</filetype>
+      <usage_type>test</usage_type>
+      <checksum>14159803</checksum>
+    </file>
+    <file>
+      <filename>extra-zero-refrigerator-kwh.osw</filename>
+      <filetype>osw</filetype>
+      <usage_type>test</usage_type>
+      <checksum>432F2D39</checksum>
+    </file>
+    <file>
+      <filename>extra-zero-clothes-washer-kwh.osw</filename>
+      <filetype>osw</filetype>
+      <usage_type>test</usage_type>
+      <checksum>189030D9</checksum>
+    </file>
+    <file>
+      <filename>extra-zero-dishwasher-kwh.osw</filename>
+      <filetype>osw</filetype>
+      <usage_type>test</usage_type>
+      <checksum>24787B8C</checksum>
+    </file>
+    <file>
+      <filename>base-misc-shielding-of-home.osw</filename>
+      <filetype>osw</filetype>
+      <usage_type>test</usage_type>
+      <checksum>88482939</checksum>
+    </file>
+    <file>
+      <filename>extra-gas-hot-tub-heater-with-zero-kwh.osw</filename>
+      <filetype>osw</filetype>
+      <usage_type>test</usage_type>
+      <checksum>C26B92A6</checksum>
+    </file>
+    <file>
+      <filename>extra-gas-pool-heater-with-zero-kwh.osw</filename>
+      <filetype>osw</filetype>
+      <usage_type>test</usage_type>
+      <checksum>EA9B1FAB</checksum>
+    </file>
+    <file>
+      <filename>base-bldgtype-single-family-attached.osw</filename>
+      <filetype>osw</filetype>
+      <usage_type>test</usage_type>
+      <checksum>592BE4E3</checksum>
+    </file>
+    <file>
+      <filename>extra-bldgtype-single-family-attached-double-exterior.osw</filename>
+      <filetype>osw</filetype>
+      <usage_type>test</usage_type>
+      <checksum>4193490D</checksum>
+    </file>
+    <file>
+      <filename>extra-bldgtype-single-family-attached-single-exterior-front.osw</filename>
+      <filetype>osw</filetype>
+      <usage_type>test</usage_type>
+      <checksum>418F73DF</checksum>
+    </file>
+    <file>
+      <filename>extra-bldgtype-single-family-attached-atticroof-flat.osw</filename>
+      <filetype>osw</filetype>
+      <usage_type>test</usage_type>
+      <checksum>A64FF13A</checksum>
+    </file>
+    <file>
+      <filename>base-enclosure-2stories-garage.osw</filename>
+      <filetype>osw</filetype>
+      <usage_type>test</usage_type>
+      <checksum>5D9B906A</checksum>
+    </file>
+    <file>
+      <filename>base-enclosure-infil-natural-ach.osw</filename>
+      <filetype>osw</filetype>
+      <usage_type>test</usage_type>
+      <checksum>10C1031C</checksum>
+    </file>
+    <file>
+      <filename>base-hvac-central-ac-plus-air-to-air-heat-pump-heating.osw</filename>
+      <filetype>osw</filetype>
+      <usage_type>test</usage_type>
+      <checksum>F3C58C0F</checksum>
+    </file>
+    <file>
+      <filename>base-hvac-dual-fuel-air-to-air-heat-pump-1-speed.osw</filename>
+      <filetype>osw</filetype>
+      <usage_type>test</usage_type>
+      <checksum>0006577C</checksum>
+    </file>
+    <file>
+      <filename>base-hvac-dual-fuel-air-to-air-heat-pump-1-speed-electric.osw</filename>
+      <filetype>osw</filetype>
+      <usage_type>test</usage_type>
+      <checksum>8A71F101</checksum>
+    </file>
+    <file>
+      <filename>base-hvac-dual-fuel-mini-split-heat-pump-ducted.osw</filename>
+      <filetype>osw</filetype>
+      <usage_type>test</usage_type>
+      <checksum>B266E8B8</checksum>
+    </file>
+    <file>
+      <filename>base-hvac-ground-to-air-heat-pump-heating-only.osw</filename>
+      <filetype>osw</filetype>
+      <usage_type>test</usage_type>
+      <checksum>7FC3E843</checksum>
+    </file>
+    <file>
+      <filename>base-hvac-ground-to-air-heat-pump.osw</filename>
+      <filetype>osw</filetype>
+      <usage_type>test</usage_type>
+      <checksum>C7343663</checksum>
+    </file>
+    <file>
+      <filename>extra-second-heating-system-boiler-to-heat-pump.osw</filename>
+      <filetype>osw</filetype>
+      <usage_type>test</usage_type>
+      <checksum>E0855C45</checksum>
+    </file>
+    <file>
+      <filename>base-hvac-mini-split-heat-pump-ducted-heating-only.osw</filename>
+      <filetype>osw</filetype>
+      <usage_type>test</usage_type>
+      <checksum>57254D43</checksum>
+    </file>
+    <file>
+      <filename>base-hvac-mini-split-heat-pump-ducted.osw</filename>
+      <filetype>osw</filetype>
+      <usage_type>test</usage_type>
+      <checksum>21A25D74</checksum>
+    </file>
+    <file>
+      <filename>base-hvac-mini-split-heat-pump-ductless.osw</filename>
+      <filetype>osw</filetype>
+      <usage_type>test</usage_type>
+      <checksum>619AA2BE</checksum>
+    </file>
+    <file>
+      <filename>extra-second-heating-system-fireplace-to-heat-pump.osw</filename>
+      <filetype>osw</filetype>
+      <usage_type>test</usage_type>
+      <checksum>F1269C3C</checksum>
+    </file>
+    <file>
+      <filename>base-hvac-undersized.osw</filename>
+      <filetype>osw</filetype>
+      <usage_type>test</usage_type>
+      <checksum>3719F8D5</checksum>
+    </file>
+    <file>
+      <filename>base-hvac-room-ac-only-33percent.osw</filename>
+      <filetype>osw</filetype>
+      <usage_type>test</usage_type>
+      <checksum>83088782</checksum>
+    </file>
+    <file>
+      <filename>base-location-helena-mt.osw</filename>
+      <filetype>osw</filetype>
+      <usage_type>test</usage_type>
+      <checksum>445E513E</checksum>
+    </file>
+    <file>
+      <filename>base-hvac-programmable-thermostat-detailed.osw</filename>
+      <filetype>osw</filetype>
+      <usage_type>test</usage_type>
+      <checksum>BB63F9AF</checksum>
+    </file>
+    <file>
+      <filename>base-hvac-fixed-heater-gas-only.osw</filename>
+      <filetype>osw</filetype>
+      <usage_type>test</usage_type>
+      <checksum>D149992A</checksum>
+    </file>
+    <file>
+      <filename>base-hvac-portable-heater-gas-only.osw</filename>
+      <filetype>osw</filetype>
+      <usage_type>test</usage_type>
+      <checksum>38459C42</checksum>
+    </file>
+    <file>
+      <filename>base-hvac-seasons.osw</filename>
+      <filetype>osw</filetype>
+      <usage_type>test</usage_type>
+      <checksum>BE641D1B</checksum>
+    </file>
+    <file>
+      <filename>base-hvac-boiler-elec-only.osw</filename>
+      <filetype>osw</filetype>
+      <usage_type>test</usage_type>
+      <checksum>F40E3359</checksum>
+    </file>
+    <file>
+      <filename>base-hvac-furnace-elec-only.osw</filename>
+      <filetype>osw</filetype>
+      <usage_type>test</usage_type>
+      <checksum>BC627B08</checksum>
+    </file>
+    <file>
+      <filename>base-hvac-wall-furnace-elec-only.osw</filename>
+      <filetype>osw</filetype>
+      <usage_type>test</usage_type>
+      <checksum>E7B234E2</checksum>
+    </file>
+    <file>
+      <filename>base-hvac-install-quality-air-to-air-heat-pump-1-speed.osw</filename>
+      <filetype>osw</filetype>
+      <usage_type>test</usage_type>
+      <checksum>9C743395</checksum>
+    </file>
+    <file>
+      <filename>base-hvac-install-quality-air-to-air-heat-pump-2-speed.osw</filename>
+      <filetype>osw</filetype>
+      <usage_type>test</usage_type>
+      <checksum>E1BD049D</checksum>
+    </file>
+    <file>
+      <filename>base-hvac-install-quality-air-to-air-heat-pump-var-speed.osw</filename>
+      <filetype>osw</filetype>
+      <usage_type>test</usage_type>
+      <checksum>956276C0</checksum>
+    </file>
+    <file>
+      <filename>base-hvac-install-quality-furnace-gas-central-ac-1-speed.osw</filename>
+      <filetype>osw</filetype>
+      <usage_type>test</usage_type>
+      <checksum>CA7B4A0F</checksum>
+    </file>
+    <file>
+      <filename>base-hvac-install-quality-furnace-gas-central-ac-2-speed.osw</filename>
+      <filetype>osw</filetype>
+      <usage_type>test</usage_type>
+      <checksum>323F4424</checksum>
+    </file>
+    <file>
+      <filename>base-hvac-install-quality-furnace-gas-central-ac-var-speed.osw</filename>
+      <filetype>osw</filetype>
+      <usage_type>test</usage_type>
+      <checksum>852B70C3</checksum>
+    </file>
+    <file>
+      <filename>base-hvac-install-quality-furnace-gas-only.osw</filename>
+      <filetype>osw</filetype>
+      <usage_type>test</usage_type>
+      <checksum>2D7874C3</checksum>
+    </file>
+    <file>
+      <filename>base-hvac-install-quality-mini-split-air-conditioner-only-ducted.osw</filename>
+      <filetype>osw</filetype>
+      <usage_type>test</usage_type>
+      <checksum>AC60DEC4</checksum>
+    </file>
+    <file>
+      <filename>base-hvac-install-quality-mini-split-heat-pump-ducted.osw</filename>
+      <filetype>osw</filetype>
+      <usage_type>test</usage_type>
+      <checksum>2F642A3F</checksum>
+    </file>
+    <file>
+      <filename>base-hvac-install-quality-ground-to-air-heat-pump.osw</filename>
+      <filetype>osw</filetype>
+      <usage_type>test</usage_type>
+      <checksum>71447961</checksum>
+    </file>
+    <file>
+      <filename>base-schedules-stochastic-vacant.osw</filename>
+      <filetype>osw</filetype>
+      <usage_type>test</usage_type>
+      <checksum>995E3A6C</checksum>
+    </file>
+    <file>
+      <filename>base-dhw-tank-heat-pump-uef.osw</filename>
+      <filetype>osw</filetype>
+      <usage_type>test</usage_type>
+      <checksum>24591938</checksum>
+    </file>
+    <file>
+      <filename>base-dhw-tank-elec-uef.osw</filename>
+      <filetype>osw</filetype>
+      <usage_type>test</usage_type>
+      <checksum>8226BC6A</checksum>
+    </file>
+    <file>
+      <filename>base-dhw-tank-gas-uef.osw</filename>
+      <filetype>osw</filetype>
+      <usage_type>test</usage_type>
+      <checksum>2AC5C11C</checksum>
+    </file>
+    <file>
+      <filename>base-enclosure-2stories.osw</filename>
+      <filetype>osw</filetype>
+      <usage_type>test</usage_type>
+      <checksum>CEF862D6</checksum>
+    </file>
+    <file>
+      <filename>base-hvac-autosize-boiler-elec-only.osw</filename>
+      <filetype>osw</filetype>
+      <usage_type>test</usage_type>
+      <checksum>E704228C</checksum>
+    </file>
+    <file>
+      <filename>base-hvac-autosize-boiler-gas-central-ac-1-speed.osw</filename>
+      <filetype>osw</filetype>
+      <usage_type>test</usage_type>
+      <checksum>49222722</checksum>
+    </file>
+    <file>
+      <filename>base-hvac-autosize-boiler-gas-only.osw</filename>
+      <filetype>osw</filetype>
+      <usage_type>test</usage_type>
+      <checksum>F0E1CDB2</checksum>
+    </file>
+    <file>
+      <filename>base-hvac-autosize-central-ac-only-1-speed.osw</filename>
+      <filetype>osw</filetype>
+      <usage_type>test</usage_type>
+      <checksum>06EA14C7</checksum>
+    </file>
+    <file>
+      <filename>base-hvac-autosize-central-ac-only-2-speed.osw</filename>
+      <filetype>osw</filetype>
+      <usage_type>test</usage_type>
+      <checksum>10B48FF6</checksum>
+    </file>
+    <file>
+      <filename>base-hvac-autosize-central-ac-only-var-speed.osw</filename>
+      <filetype>osw</filetype>
+      <usage_type>test</usage_type>
+      <checksum>AAE93F94</checksum>
+    </file>
+    <file>
+      <filename>base-hvac-autosize-elec-resistance-only.osw</filename>
+      <filetype>osw</filetype>
+      <usage_type>test</usage_type>
+      <checksum>88536860</checksum>
+    </file>
+    <file>
+      <filename>base-hvac-autosize-evap-cooler-furnace-gas.osw</filename>
+      <filetype>osw</filetype>
+      <usage_type>test</usage_type>
+      <checksum>3DEB26B5</checksum>
+    </file>
+    <file>
+      <filename>base-hvac-autosize-floor-furnace-propane-only.osw</filename>
+      <filetype>osw</filetype>
+      <usage_type>test</usage_type>
+      <checksum>68AF30EB</checksum>
+    </file>
+    <file>
+      <filename>base-hvac-autosize-furnace-elec-only.osw</filename>
+      <filetype>osw</filetype>
+      <usage_type>test</usage_type>
+      <checksum>3F240124</checksum>
+    </file>
+    <file>
+      <filename>base-hvac-autosize-furnace-gas-central-ac-2-speed.osw</filename>
+      <filetype>osw</filetype>
+      <usage_type>test</usage_type>
+      <checksum>51E2BF01</checksum>
+    </file>
+    <file>
+      <filename>base-hvac-autosize-furnace-gas-central-ac-var-speed.osw</filename>
+      <filetype>osw</filetype>
+      <usage_type>test</usage_type>
+      <checksum>1441EBB8</checksum>
+    </file>
+    <file>
+      <filename>base-hvac-autosize-furnace-gas-only.osw</filename>
+      <filetype>osw</filetype>
+      <usage_type>test</usage_type>
+      <checksum>F08B2BDB</checksum>
+    </file>
+    <file>
+      <filename>base-hvac-autosize-furnace-gas-room-ac.osw</filename>
+      <filetype>osw</filetype>
+      <usage_type>test</usage_type>
+      <checksum>B11982FE</checksum>
+    </file>
+    <file>
+      <filename>base-hvac-autosize-room-ac-only.osw</filename>
+      <filetype>osw</filetype>
+      <usage_type>test</usage_type>
+      <checksum>F153CBF5</checksum>
+    </file>
+    <file>
+      <filename>base-hvac-autosize-stove-oil-only.osw</filename>
+      <filetype>osw</filetype>
+      <usage_type>test</usage_type>
+      <checksum>63FA55B7</checksum>
+    </file>
+    <file>
+      <filename>base-hvac-autosize-wall-furnace-elec-only.osw</filename>
+      <filetype>osw</filetype>
+      <usage_type>test</usage_type>
+      <checksum>42E9ECA3</checksum>
+    </file>
+    <file>
+      <filename>base-hvac-autosize.osw</filename>
+      <filetype>osw</filetype>
+      <usage_type>test</usage_type>
+      <checksum>59CC42BA</checksum>
+    </file>
+    <file>
+      <filename>base-hvac-autosize-ground-to-air-heat-pump-cooling-only.osw</filename>
+      <filetype>osw</filetype>
+      <usage_type>test</usage_type>
+      <checksum>726280A9</checksum>
+    </file>
+    <file>
+      <filename>base-hvac-autosize-ground-to-air-heat-pump-heating-only.osw</filename>
+      <filetype>osw</filetype>
+      <usage_type>test</usage_type>
+      <checksum>20EB64FD</checksum>
+    </file>
+    <file>
+      <filename>base-hvac-autosize-ground-to-air-heat-pump.osw</filename>
+      <filetype>osw</filetype>
+      <usage_type>test</usage_type>
+      <checksum>689517A1</checksum>
+    </file>
+    <file>
+      <filename>base-hvac-autosize-air-to-air-heat-pump-1-speed-cooling-only.osw</filename>
+      <filetype>osw</filetype>
+      <usage_type>test</usage_type>
+      <checksum>7176368A</checksum>
+    </file>
+    <file>
+      <filename>base-hvac-autosize-air-to-air-heat-pump-1-speed-heating-only.osw</filename>
+      <filetype>osw</filetype>
+      <usage_type>test</usage_type>
+      <checksum>B659CFCB</checksum>
+    </file>
+    <file>
+      <filename>base-hvac-autosize-air-to-air-heat-pump-2-speed.osw</filename>
+      <filetype>osw</filetype>
+      <usage_type>test</usage_type>
+      <checksum>EE1AFFD4</checksum>
+    </file>
+    <file>
+      <filename>base-hvac-autosize-air-to-air-heat-pump-var-speed.osw</filename>
+      <filetype>osw</filetype>
+      <usage_type>test</usage_type>
+      <checksum>05EA4B3F</checksum>
+    </file>
+    <file>
+      <filename>base-hvac-autosize-central-ac-plus-air-to-air-heat-pump-heating.osw</filename>
+      <filetype>osw</filetype>
+      <usage_type>test</usage_type>
+      <checksum>19F7ED9D</checksum>
+    </file>
+    <file>
+      <filename>base-hvac-autosize-dual-fuel-air-to-air-heat-pump-1-speed.osw</filename>
+      <filetype>osw</filetype>
+      <usage_type>test</usage_type>
+      <checksum>45D8F639</checksum>
+    </file>
+    <file>
+      <filename>base-hvac-autosize-dual-fuel-mini-split-heat-pump-ducted.osw</filename>
+      <filetype>osw</filetype>
+      <usage_type>test</usage_type>
+      <checksum>E2B05E38</checksum>
+    </file>
+    <file>
+      <filename>base-hvac-autosize-mini-split-heat-pump-ducted-cooling-only.osw</filename>
+      <filetype>osw</filetype>
+      <usage_type>test</usage_type>
+      <checksum>50793D9F</checksum>
+    </file>
+    <file>
+      <filename>base-hvac-autosize-mini-split-heat-pump-ducted-heating-only.osw</filename>
+      <filetype>osw</filetype>
+      <usage_type>test</usage_type>
+      <checksum>4F9C512F</checksum>
+    </file>
+    <file>
+      <filename>base-hvac-autosize-mini-split-heat-pump-ducted.osw</filename>
+      <filetype>osw</filetype>
+      <usage_type>test</usage_type>
+      <checksum>7C08347A</checksum>
+    </file>
+    <file>
+      <filename>base-hvac-autosize-air-to-air-heat-pump-1-speed.osw</filename>
+      <filetype>osw</filetype>
+      <usage_type>test</usage_type>
+      <checksum>8DE38A29</checksum>
+    </file>
+    <file>
+      <filename>base-hvac-autosize-mini-split-air-conditioner-only-ducted.osw</filename>
+      <filetype>osw</filetype>
+      <usage_type>test</usage_type>
+      <checksum>1404545D</checksum>
+    </file>
+    <file>
+      <filename>base-foundation-vented-crawlspace.osw</filename>
+      <filetype>osw</filetype>
+      <usage_type>test</usage_type>
+      <checksum>1FD17FB8</checksum>
+    </file>
+    <file>
+      <filename>base-foundation-unvented-crawlspace.osw</filename>
+      <filetype>osw</filetype>
+      <usage_type>test</usage_type>
+      <checksum>212B6FC3</checksum>
+    </file>
+    <file>
+      <filename>base-foundation-unconditioned-basement-assembly-r.osw</filename>
+      <filetype>osw</filetype>
+      <usage_type>test</usage_type>
+      <checksum>3FEFDA5C</checksum>
+    </file>
+    <file>
+      <filename>base-foundation-unconditioned-basement.osw</filename>
+      <filetype>osw</filetype>
+      <usage_type>test</usage_type>
+      <checksum>6EC7DDE8</checksum>
+    </file>
+    <file>
+      <filename>base-location-duluth-mn.osw</filename>
+      <filetype>osw</filetype>
+      <usage_type>test</usage_type>
+      <checksum>18A19C2B</checksum>
+    </file>
+    <file>
+      <filename>base-foundation-unconditioned-basement-wall-insulation.osw</filename>
+      <filetype>osw</filetype>
+      <usage_type>test</usage_type>
+      <checksum>2DE62FCC</checksum>
+    </file>
+    <file>
+      <filename>extra-bldgtype-single-family-attached-unconditioned-basement-middle.osw</filename>
+      <filetype>osw</filetype>
+      <usage_type>test</usage_type>
+      <checksum>C7973543</checksum>
+    </file>
+    <file>
+      <filename>extra-bldgtype-single-family-attached-unconditioned-basement-right.osw</filename>
+      <filetype>osw</filetype>
+      <usage_type>test</usage_type>
+      <checksum>EDF372B0</checksum>
+    </file>
+    <file>
+      <filename>extra-bldgtype-single-family-attached-unconditioned-basement.osw</filename>
+      <filetype>osw</filetype>
+      <usage_type>test</usage_type>
+      <checksum>05EF2B24</checksum>
+    </file>
+    <file>
+      <filename>extra-bldgtype-single-family-attached-unvented-crawlspace-middle.osw</filename>
+      <filetype>osw</filetype>
+      <usage_type>test</usage_type>
+      <checksum>27E3AFD8</checksum>
+    </file>
+    <file>
+      <filename>extra-bldgtype-single-family-attached-unvented-crawlspace-right.osw</filename>
+      <filetype>osw</filetype>
+      <usage_type>test</usage_type>
+      <checksum>57D218E0</checksum>
+    </file>
+    <file>
+      <filename>extra-bldgtype-single-family-attached-unvented-crawlspace.osw</filename>
+      <filetype>osw</filetype>
+      <usage_type>test</usage_type>
+      <checksum>EDE1FEC5</checksum>
+    </file>
+    <file>
+      <filename>extra-bldgtype-single-family-attached-vented-crawlspace-middle.osw</filename>
+      <filetype>osw</filetype>
+      <usage_type>test</usage_type>
+      <checksum>59CC657C</checksum>
+    </file>
+    <file>
+      <filename>extra-bldgtype-single-family-attached-vented-crawlspace-right.osw</filename>
+      <filetype>osw</filetype>
+      <usage_type>test</usage_type>
+      <checksum>193167EC</checksum>
+    </file>
+    <file>
+      <filename>extra-bldgtype-single-family-attached-vented-crawlspace.osw</filename>
+      <filetype>osw</filetype>
+      <usage_type>test</usage_type>
+      <checksum>F2C132EF</checksum>
+    </file>
+    <file>
+      <filename>base-location-baltimore-md.osw</filename>
+      <filetype>osw</filetype>
+      <usage_type>test</usage_type>
+      <checksum>C865BA5A</checksum>
+    </file>
+    <file>
+      <filename>base-location-portland-or.osw</filename>
+      <filetype>osw</filetype>
+      <usage_type>test</usage_type>
+      <checksum>923F6B84</checksum>
+    </file>
+    <file>
+      <filename>base-misc-defaults.osw</filename>
+      <filetype>osw</filetype>
+      <usage_type>test</usage_type>
+      <checksum>50951BC7</checksum>
+    </file>
+    <file>
+      <filename>base-foundation-slab.osw</filename>
+      <filetype>osw</filetype>
+      <usage_type>test</usage_type>
+      <checksum>624647CF</checksum>
+    </file>
+    <file>
+      <filename>extra-enclosure-atticroof-conditioned-eaves-gable.osw</filename>
+      <filetype>osw</filetype>
+      <usage_type>test</usage_type>
+      <checksum>B031CDF9</checksum>
+    </file>
+    <file>
+      <filename>extra-enclosure-atticroof-conditioned-eaves-hip.osw</filename>
+      <filetype>osw</filetype>
+      <usage_type>test</usage_type>
+      <checksum>AF6D6732</checksum>
+    </file>
+    <file>
+      <filename>base-appliances-dehumidifier.osw</filename>
+      <filetype>osw</filetype>
+      <usage_type>test</usage_type>
+      <checksum>39890E68</checksum>
+    </file>
+    <file>
+      <filename>base-appliances-dehumidifier-ief-portable.osw</filename>
+      <filetype>osw</filetype>
+      <usage_type>test</usage_type>
+      <checksum>FAF41125</checksum>
+    </file>
+    <file>
+      <filename>base-appliances-dehumidifier-ief-whole-home.osw</filename>
+      <filetype>osw</filetype>
+      <usage_type>test</usage_type>
+      <checksum>82F0C0DB</checksum>
+    </file>
+    <file>
+      <filename>base-atticroof-radiant-barrier.osw</filename>
+      <filetype>osw</filetype>
+      <usage_type>test</usage_type>
+      <checksum>6DD6527E</checksum>
+    </file>
+    <file>
+      <filename>base-location-dallas-tx.osw</filename>
+      <filetype>osw</filetype>
+      <usage_type>test</usage_type>
+      <checksum>322D5EFB</checksum>
+    </file>
+    <file>
+      <filename>base-location-miami-fl.osw</filename>
+      <filetype>osw</filetype>
+      <usage_type>test</usage_type>
+      <checksum>6CA796D0</checksum>
+    </file>
+    <file>
+      <filename>base-location-honolulu-hi.osw</filename>
+      <filetype>osw</filetype>
+      <usage_type>test</usage_type>
+      <checksum>57F84286</checksum>
+    </file>
+    <file>
+      <filename>base-location-phoenix-az.osw</filename>
+      <filetype>osw</filetype>
+      <usage_type>test</usage_type>
+      <checksum>ED526788</checksum>
+    </file>
+    <file>
+      <filename>extra-bldgtype-single-family-attached-slab-middle.osw</filename>
+      <filetype>osw</filetype>
+      <usage_type>test</usage_type>
+      <checksum>E57EA377</checksum>
+    </file>
+    <file>
+      <filename>extra-bldgtype-single-family-attached-slab-right.osw</filename>
+      <filetype>osw</filetype>
+      <usage_type>test</usage_type>
+      <checksum>A56CB4C7</checksum>
+    </file>
+    <file>
+      <filename>extra-bldgtype-single-family-attached-slab.osw</filename>
+      <filetype>osw</filetype>
+      <usage_type>test</usage_type>
+      <checksum>20698750</checksum>
+    </file>
+    <file>
+      <filename>extra-bldgtype-single-family-attached-atticroof-conditioned-eaves-gable.osw</filename>
+      <filetype>osw</filetype>
+      <usage_type>test</usage_type>
+      <checksum>C095D2E3</checksum>
+    </file>
+    <file>
+      <filename>extra-bldgtype-single-family-attached-atticroof-conditioned-eaves-hip.osw</filename>
+      <filetype>osw</filetype>
+      <usage_type>test</usage_type>
+      <checksum>985E4325</checksum>
+    </file>
+    <file>
       <filename>base-bldgtype-multifamily-shared-mechvent-preconditioning.osw</filename>
       <filetype>osw</filetype>
       <usage_type>test</usage_type>
-      <checksum>C23F14D0</checksum>
+      <checksum>CD1EF9B7</checksum>
     </file>
     <file>
       <filename>base-bldgtype-multifamily-shared-mechvent.osw</filename>
       <filetype>osw</filetype>
       <usage_type>test</usage_type>
-      <checksum>1B00CB16</checksum>
+      <checksum>40B3BE0B</checksum>
     </file>
     <file>
       <filename>base-bldgtype-multifamily-shared-pv.osw</filename>
       <filetype>osw</filetype>
       <usage_type>test</usage_type>
-      <checksum>B3FF0E5D</checksum>
+      <checksum>6503B6F7</checksum>
     </file>
     <file>
       <filename>base-bldgtype-multifamily-shared-water-heater.osw</filename>
       <filetype>osw</filetype>
       <usage_type>test</usage_type>
-      <checksum>DCD13F63</checksum>
+      <checksum>90297D84</checksum>
     </file>
     <file>
       <filename>base-bldgtype-multifamily.osw</filename>
       <filetype>osw</filetype>
       <usage_type>test</usage_type>
-      <checksum>AC84859D</checksum>
+      <checksum>EB5A3E9F</checksum>
     </file>
     <file>
       <filename>base-bldgtype-multifamily-shared-boiler-only-baseboard.osw</filename>
       <filetype>osw</filetype>
       <usage_type>test</usage_type>
-      <checksum>FF5FDA3D</checksum>
+      <checksum>72BCD6A3</checksum>
     </file>
     <file>
       <filename>base-bldgtype-multifamily-shared-boiler-only-fan-coil.osw</filename>
       <filetype>osw</filetype>
       <usage_type>test</usage_type>
-      <checksum>004C89CC</checksum>
-=======
+      <checksum>B83E973F</checksum>
+    </file>
+    <file>
+      <filename>base-hvac-room-ac-only-ceer.osw</filename>
+      <filetype>osw</filetype>
+      <usage_type>test</usage_type>
+      <checksum>A2DCA8EA</checksum>
+    </file>
+    <file>
+      <filename>extra-bldgtype-single-family-attached-double-loaded-interior.osw</filename>
+      <filetype>osw</filetype>
+      <usage_type>test</usage_type>
+      <checksum>BC54F1A9</checksum>
+    </file>
+    <file>
+      <filename>extra-bldgtype-multifamily-unvented-crawlspace-left-bottom.osw</filename>
+      <filetype>osw</filetype>
+      <usage_type>test</usage_type>
+      <checksum>761279E3</checksum>
+    </file>
+    <file>
+      <filename>extra-bldgtype-multifamily-unvented-crawlspace-left-middle.osw</filename>
+      <filetype>osw</filetype>
+      <usage_type>test</usage_type>
+      <checksum>EDB301F3</checksum>
+    </file>
+    <file>
+      <filename>extra-bldgtype-multifamily-unvented-crawlspace-left-top.osw</filename>
+      <filetype>osw</filetype>
+      <usage_type>test</usage_type>
+      <checksum>B42BB3A4</checksum>
+    </file>
+    <file>
+      <filename>extra-bldgtype-multifamily-unvented-crawlspace-middle-bottom.osw</filename>
+      <filetype>osw</filetype>
+      <usage_type>test</usage_type>
+      <checksum>A47A9207</checksum>
+    </file>
+    <file>
+      <filename>extra-bldgtype-multifamily-unvented-crawlspace-middle-middle.osw</filename>
+      <filetype>osw</filetype>
+      <usage_type>test</usage_type>
+      <checksum>7F23E702</checksum>
+    </file>
+    <file>
+      <filename>extra-bldgtype-multifamily-unvented-crawlspace-middle-top.osw</filename>
+      <filetype>osw</filetype>
+      <usage_type>test</usage_type>
+      <checksum>3F951F88</checksum>
+    </file>
+    <file>
+      <filename>extra-bldgtype-multifamily-unvented-crawlspace-right-bottom.osw</filename>
+      <filetype>osw</filetype>
+      <usage_type>test</usage_type>
+      <checksum>42C91511</checksum>
+    </file>
+    <file>
+      <filename>extra-bldgtype-multifamily-unvented-crawlspace-right-middle.osw</filename>
+      <filetype>osw</filetype>
+      <usage_type>test</usage_type>
+      <checksum>29B0207B</checksum>
+    </file>
+    <file>
+      <filename>extra-bldgtype-multifamily-unvented-crawlspace-right-top.osw</filename>
+      <filetype>osw</filetype>
+      <usage_type>test</usage_type>
+      <checksum>4E06F524</checksum>
+    </file>
+    <file>
+      <filename>extra-bldgtype-multifamily-unvented-crawlspace.osw</filename>
+      <filetype>osw</filetype>
+      <usage_type>test</usage_type>
+      <checksum>30DF88F5</checksum>
+    </file>
+    <file>
+      <filename>extra-bldgtype-multifamily-vented-crawlspace-left-bottom.osw</filename>
+      <filetype>osw</filetype>
+      <usage_type>test</usage_type>
+      <checksum>9978A916</checksum>
+    </file>
+    <file>
+      <filename>extra-bldgtype-multifamily-vented-crawlspace-left-middle.osw</filename>
+      <filetype>osw</filetype>
+      <usage_type>test</usage_type>
+      <checksum>06EB9177</checksum>
+    </file>
+    <file>
+      <filename>extra-bldgtype-multifamily-vented-crawlspace-left-top.osw</filename>
+      <filetype>osw</filetype>
+      <usage_type>test</usage_type>
+      <checksum>2FDDCBBF</checksum>
+    </file>
+    <file>
+      <filename>extra-bldgtype-multifamily-vented-crawlspace-middle-bottom.osw</filename>
+      <filetype>osw</filetype>
+      <usage_type>test</usage_type>
+      <checksum>F619C398</checksum>
+    </file>
+    <file>
+      <filename>extra-bldgtype-multifamily-vented-crawlspace-middle-middle.osw</filename>
+      <filetype>osw</filetype>
+      <usage_type>test</usage_type>
+      <checksum>6DB8BB88</checksum>
+    </file>
+    <file>
+      <filename>extra-bldgtype-multifamily-vented-crawlspace-middle-top.osw</filename>
+      <filetype>osw</filetype>
+      <usage_type>test</usage_type>
+      <checksum>94806F34</checksum>
+    </file>
+    <file>
+      <filename>extra-bldgtype-multifamily-vented-crawlspace-right-bottom.osw</filename>
+      <filetype>osw</filetype>
+      <usage_type>test</usage_type>
+      <checksum>6186E606</checksum>
+    </file>
+    <file>
+      <filename>extra-bldgtype-multifamily-vented-crawlspace-right-middle.osw</filename>
+      <filetype>osw</filetype>
+      <usage_type>test</usage_type>
+      <checksum>2DF9A086</checksum>
+    </file>
+    <file>
+      <filename>extra-bldgtype-multifamily-vented-crawlspace-right-top.osw</filename>
+      <filetype>osw</filetype>
+      <usage_type>test</usage_type>
+      <checksum>4D06CA7C</checksum>
+    </file>
+    <file>
+      <filename>extra-bldgtype-multifamily-vented-crawlspace.osw</filename>
+      <filetype>osw</filetype>
+      <usage_type>test</usage_type>
+      <checksum>952BE8E5</checksum>
+    </file>
+    <file>
+      <filename>extra-bldgtype-multifamily-eaves.osw</filename>
+      <filetype>osw</filetype>
+      <usage_type>test</usage_type>
+      <checksum>3B4DA1E2</checksum>
+    </file>
+    <file>
+      <filename>extra-bldgtype-multifamily-slab-left-bottom.osw</filename>
+      <filetype>osw</filetype>
+      <usage_type>test</usage_type>
+      <checksum>642EFB71</checksum>
+    </file>
+    <file>
+      <filename>extra-bldgtype-multifamily-slab-left-middle.osw</filename>
+      <filetype>osw</filetype>
+      <usage_type>test</usage_type>
+      <checksum>727F4F6B</checksum>
+    </file>
+    <file>
+      <filename>extra-bldgtype-multifamily-slab-left-top.osw</filename>
+      <filetype>osw</filetype>
+      <usage_type>test</usage_type>
+      <checksum>D23C79B5</checksum>
+    </file>
+    <file>
+      <filename>extra-bldgtype-multifamily-slab-middle-bottom.osw</filename>
+      <filetype>osw</filetype>
+      <usage_type>test</usage_type>
+      <checksum>44B49EBF</checksum>
+    </file>
+    <file>
+      <filename>extra-bldgtype-multifamily-slab-middle-middle.osw</filename>
+      <filetype>osw</filetype>
+      <usage_type>test</usage_type>
+      <checksum>F7D0005B</checksum>
+    </file>
+    <file>
+      <filename>extra-bldgtype-multifamily-slab-middle-top.osw</filename>
+      <filetype>osw</filetype>
+      <usage_type>test</usage_type>
+      <checksum>C19C5DFC</checksum>
+    </file>
+    <file>
+      <filename>extra-bldgtype-multifamily-slab-right-bottom.osw</filename>
+      <filetype>osw</filetype>
+      <usage_type>test</usage_type>
+      <checksum>7EBCC4DA</checksum>
+    </file>
+    <file>
+      <filename>extra-bldgtype-multifamily-slab-right-middle.osw</filename>
+      <filetype>osw</filetype>
+      <usage_type>test</usage_type>
+      <checksum>F59DE862</checksum>
+    </file>
+    <file>
+      <filename>extra-bldgtype-multifamily-slab-right-top.osw</filename>
+      <filetype>osw</filetype>
+      <usage_type>test</usage_type>
+      <checksum>A5543891</checksum>
+    </file>
+    <file>
+      <filename>extra-bldgtype-multifamily-slab.osw</filename>
+      <filetype>osw</filetype>
+      <usage_type>test</usage_type>
+      <checksum>081E91A2</checksum>
+    </file>
+    <file>
+      <filename>extra-bldgtype-multifamily-double-loaded-interior.osw</filename>
+      <filetype>osw</filetype>
+      <usage_type>test</usage_type>
+      <checksum>8A95EF38</checksum>
+    </file>
+    <file>
+      <filename>extra-bldgtype-multifamily-double-exterior.osw</filename>
+      <filetype>osw</filetype>
+      <usage_type>test</usage_type>
+      <checksum>54D32505</checksum>
+    </file>
+    <file>
+      <filename>extra-bldgtype-multifamily-single-exterior-front.osw</filename>
+      <filetype>osw</filetype>
+      <usage_type>test</usage_type>
+      <checksum>42403EB5</checksum>
+    </file>
+    <file>
+      <filename>extra-bldgtype-multifamily-unvented-crawlspace-double-loaded-interior.osw</filename>
+      <filetype>osw</filetype>
+      <usage_type>test</usage_type>
+      <checksum>9E41567C</checksum>
+    </file>
+    <file>
+      <filename>extra-bldgtype-multifamily-unvented-crawlspace-left-bottom-double-loaded-interior.osw</filename>
+      <filetype>osw</filetype>
+      <usage_type>test</usage_type>
+      <checksum>55C45475</checksum>
+    </file>
+    <file>
+      <filename>extra-bldgtype-multifamily-unvented-crawlspace-left-middle-double-loaded-interior.osw</filename>
+      <filetype>osw</filetype>
+      <usage_type>test</usage_type>
+      <checksum>853744E8</checksum>
+    </file>
+    <file>
+      <filename>extra-bldgtype-multifamily-unvented-crawlspace-left-top-double-loaded-interior.osw</filename>
+      <filetype>osw</filetype>
+      <usage_type>test</usage_type>
+      <checksum>7BE3365B</checksum>
+    </file>
+    <file>
+      <filename>extra-bldgtype-multifamily-unvented-crawlspace-middle-bottom-double-loaded-interior.osw</filename>
+      <filetype>osw</filetype>
+      <usage_type>test</usage_type>
+      <checksum>9E7C4E54</checksum>
+    </file>
+    <file>
+      <filename>extra-bldgtype-multifamily-unvented-crawlspace-middle-middle-double-loaded-interior.osw</filename>
+      <filetype>osw</filetype>
+      <usage_type>test</usage_type>
+      <checksum>2C6C0C04</checksum>
+    </file>
+    <file>
+      <filename>extra-bldgtype-multifamily-unvented-crawlspace-middle-top-double-loaded-interior.osw</filename>
+      <filetype>osw</filetype>
+      <usage_type>test</usage_type>
+      <checksum>8245C830</checksum>
+    </file>
+    <file>
+      <filename>extra-bldgtype-multifamily-unvented-crawlspace-right-bottom-double-loaded-interior.osw</filename>
+      <filetype>osw</filetype>
+      <usage_type>test</usage_type>
+      <checksum>6248A579</checksum>
+    </file>
+    <file>
+      <filename>extra-bldgtype-multifamily-unvented-crawlspace-right-middle-double-loaded-interior.osw</filename>
+      <filetype>osw</filetype>
+      <usage_type>test</usage_type>
+      <checksum>6D3A9414</checksum>
+    </file>
+    <file>
+      <filename>extra-bldgtype-multifamily-unvented-crawlspace-right-top-double-loaded-interior.osw</filename>
+      <filetype>osw</filetype>
+      <usage_type>test</usage_type>
+      <checksum>2086C158</checksum>
+    </file>
+    <file>
+      <filename>extra-bldgtype-multifamily-vented-crawlspace-double-loaded-interior.osw</filename>
+      <filetype>osw</filetype>
+      <usage_type>test</usage_type>
+      <checksum>B64F0311</checksum>
+    </file>
+    <file>
+      <filename>extra-bldgtype-multifamily-vented-crawlspace-left-bottom-double-loaded-interior.osw</filename>
+      <filetype>osw</filetype>
+      <usage_type>test</usage_type>
+      <checksum>EC55DF1A</checksum>
+    </file>
+    <file>
+      <filename>extra-bldgtype-multifamily-vented-crawlspace-left-middle-double-loaded-interior.osw</filename>
+      <filetype>osw</filetype>
+      <usage_type>test</usage_type>
+      <checksum>1DC34860</checksum>
+    </file>
+    <file>
+      <filename>extra-bldgtype-multifamily-vented-crawlspace-left-top-double-loaded-interior.osw</filename>
+      <filetype>osw</filetype>
+      <usage_type>test</usage_type>
+      <checksum>EB6EF512</checksum>
+    </file>
+    <file>
+      <filename>extra-bldgtype-multifamily-vented-crawlspace-middle-bottom-double-loaded-interior.osw</filename>
+      <filetype>osw</filetype>
+      <usage_type>test</usage_type>
+      <checksum>E94E00FE</checksum>
+    </file>
+    <file>
+      <filename>extra-bldgtype-multifamily-vented-crawlspace-middle-middle-double-loaded-interior.osw</filename>
+      <filetype>osw</filetype>
+      <usage_type>test</usage_type>
+      <checksum>39BD1063</checksum>
+    </file>
+    <file>
+      <filename>extra-bldgtype-multifamily-vented-crawlspace-middle-top-double-loaded-interior.osw</filename>
+      <filetype>osw</filetype>
+      <usage_type>test</usage_type>
+      <checksum>59D87CDB</checksum>
+    </file>
+    <file>
+      <filename>extra-bldgtype-multifamily-vented-crawlspace-right-bottom-double-loaded-interior.osw</filename>
+      <filetype>osw</filetype>
+      <usage_type>test</usage_type>
+      <checksum>923EE31D</checksum>
+    </file>
+    <file>
+      <filename>extra-bldgtype-multifamily-vented-crawlspace-right-middle-double-loaded-interior.osw</filename>
+      <filetype>osw</filetype>
+      <usage_type>test</usage_type>
+      <checksum>A303C02C</checksum>
+    </file>
+    <file>
+      <filename>extra-bldgtype-multifamily-vented-crawlspace-right-top-double-loaded-interior.osw</filename>
+      <filetype>osw</filetype>
+      <usage_type>test</usage_type>
+      <checksum>E7B57137</checksum>
+    </file>
+    <file>
+      <filename>extra-bldgtype-multifamily-slab-double-loaded-interior.osw</filename>
+      <filetype>osw</filetype>
+      <usage_type>test</usage_type>
+      <checksum>F4D06200</checksum>
+    </file>
+    <file>
+      <filename>extra-bldgtype-multifamily-slab-left-bottom-double-loaded-interior.osw</filename>
+      <filetype>osw</filetype>
+      <usage_type>test</usage_type>
+      <checksum>41A3AE53</checksum>
+    </file>
+    <file>
+      <filename>extra-bldgtype-multifamily-slab-left-middle-double-loaded-interior.osw</filename>
+      <filetype>osw</filetype>
+      <usage_type>test</usage_type>
+      <checksum>DBE058EE</checksum>
+    </file>
+    <file>
+      <filename>extra-bldgtype-multifamily-slab-left-top-double-loaded-interior.osw</filename>
+      <filetype>osw</filetype>
+      <usage_type>test</usage_type>
+      <checksum>25666DFC</checksum>
+    </file>
+    <file>
+      <filename>extra-bldgtype-multifamily-slab-middle-bottom-double-loaded-interior.osw</filename>
+      <filetype>osw</filetype>
+      <usage_type>test</usage_type>
+      <checksum>EC2A0EF4</checksum>
+    </file>
+    <file>
+      <filename>extra-bldgtype-multifamily-slab-middle-middle-double-loaded-interior.osw</filename>
+      <filetype>osw</filetype>
+      <usage_type>test</usage_type>
+      <checksum>82D765FB</checksum>
+    </file>
+    <file>
+      <filename>extra-bldgtype-multifamily-slab-middle-top-double-loaded-interior.osw</filename>
+      <filetype>osw</filetype>
+      <usage_type>test</usage_type>
+      <checksum>053FCE31</checksum>
+    </file>
+    <file>
+      <filename>extra-bldgtype-multifamily-slab-right-bottom-double-loaded-interior.osw</filename>
+      <filetype>osw</filetype>
+      <usage_type>test</usage_type>
+      <checksum>466EED9A</checksum>
+    </file>
+    <file>
+      <filename>extra-bldgtype-multifamily-slab-right-middle-double-loaded-interior.osw</filename>
+      <filetype>osw</filetype>
+      <usage_type>test</usage_type>
+      <checksum>72384CD9</checksum>
+    </file>
+    <file>
+      <filename>extra-bldgtype-multifamily-slab-right-top-double-loaded-interior.osw</filename>
+      <filetype>osw</filetype>
+      <usage_type>test</usage_type>
+      <checksum>2E5EB5F5</checksum>
+    </file>
+    <file>
       <filename>geometry.rb</filename>
       <filetype>rb</filetype>
       <usage_type>resource</usage_type>
-      <checksum>064B330D</checksum>
-    </file>
-    <file>
-      <filename>build_residential_hpxml_test.rb</filename>
-      <filetype>rb</filetype>
-      <usage_type>test</usage_type>
-      <checksum>8B0CF06C</checksum>
->>>>>>> 3b5af3a1
-    </file>
-    <file>
-      <filename>base-hvac-air-to-air-heat-pump-1-speed-heating-only.osw</filename>
-      <filetype>osw</filetype>
-      <usage_type>test</usage_type>
-      <checksum>BADCDED7</checksum>
-    </file>
-    <file>
-      <filename>extra-second-heating-system-portable-heater-to-heat-pump.osw</filename>
-      <filetype>osw</filetype>
-      <usage_type>test</usage_type>
-      <checksum>595C2EFC</checksum>
-    </file>
-    <file>
-      <filename>base-hvac-air-to-air-heat-pump-1-speed-cooling-only.osw</filename>
-      <filetype>osw</filetype>
-      <usage_type>test</usage_type>
-      <checksum>99EDAC37</checksum>
-    </file>
-    <file>
-      <filename>base-hvac-air-to-air-heat-pump-1-speed.osw</filename>
-      <filetype>osw</filetype>
-      <usage_type>test</usage_type>
-      <checksum>DD803382</checksum>
-    </file>
-    <file>
-      <filename>base-hvac-air-to-air-heat-pump-2-speed.osw</filename>
-      <filetype>osw</filetype>
-      <usage_type>test</usage_type>
-      <checksum>D601BF64</checksum>
-    </file>
-    <file>
-      <filename>base-hvac-dual-fuel-air-to-air-heat-pump-2-speed.osw</filename>
-      <filetype>osw</filetype>
-      <usage_type>test</usage_type>
-      <checksum>A7E760EB</checksum>
-    </file>
-    <file>
-      <filename>base-atticroof-unvented-insulated-roof.osw</filename>
-      <filetype>osw</filetype>
-      <usage_type>test</usage_type>
-      <checksum>A9CA0EEE</checksum>
-    </file>
-    <file>
-      <filename>base-atticroof-flat.osw</filename>
-      <filetype>osw</filetype>
-      <usage_type>test</usage_type>
-      <checksum>C71EDD95</checksum>
-    </file>
-    <file>
-      <filename>base-foundation-ambient.osw</filename>
-      <filetype>osw</filetype>
-      <usage_type>test</usage_type>
-      <checksum>E26CAE77</checksum>
-    </file>
-    <file>
-      <filename>base.osw</filename>
-      <filetype>osw</filetype>
-      <usage_type>test</usage_type>
-      <checksum>39B11D73</checksum>
-    </file>
-    <file>
-      <filename>base-appliances-none.osw</filename>
-      <filetype>osw</filetype>
-      <usage_type>test</usage_type>
-      <checksum>FA354061</checksum>
-    </file>
-    <file>
-      <filename>base-mechvent-cfis.osw</filename>
-      <filetype>osw</filetype>
-      <usage_type>test</usage_type>
-      <checksum>9BD2FFED</checksum>
-    </file>
-    <file>
-      <filename>base-dhw-jacket-electric.osw</filename>
-      <filetype>osw</filetype>
-      <usage_type>test</usage_type>
-      <checksum>9F40775F</checksum>
-    </file>
-    <file>
-      <filename>base-dhw-low-flow-fixtures.osw</filename>
-      <filetype>osw</filetype>
-      <usage_type>test</usage_type>
-      <checksum>8DAB7D27</checksum>
-    </file>
-    <file>
-      <filename>base-dhw-recirc-demand.osw</filename>
-      <filetype>osw</filetype>
-      <usage_type>test</usage_type>
-      <checksum>DB2A90C1</checksum>
-    </file>
-    <file>
-      <filename>base-dhw-recirc-manual.osw</filename>
-      <filetype>osw</filetype>
-      <usage_type>test</usage_type>
-      <checksum>4DC5EE9F</checksum>
-    </file>
-    <file>
-      <filename>base-dhw-recirc-nocontrol.osw</filename>
-      <filetype>osw</filetype>
-      <usage_type>test</usage_type>
-      <checksum>EA558E50</checksum>
-    </file>
-    <file>
-      <filename>base-dhw-recirc-temperature.osw</filename>
-      <filetype>osw</filetype>
-      <usage_type>test</usage_type>
-      <checksum>E3217AC9</checksum>
-    </file>
-    <file>
-      <filename>base-dhw-recirc-timer.osw</filename>
-      <filetype>osw</filetype>
-      <usage_type>test</usage_type>
-      <checksum>4FB0B3CA</checksum>
-    </file>
-    <file>
-      <filename>base-dhw-solar-fraction.osw</filename>
-      <filetype>osw</filetype>
-      <usage_type>test</usage_type>
-      <checksum>DDA46B1A</checksum>
-    </file>
-    <file>
-      <filename>base-enclosure-infil-cfm50.osw</filename>
-      <filetype>osw</filetype>
-      <usage_type>test</usage_type>
-      <checksum>FD838CC3</checksum>
-    </file>
-    <file>
-      <filename>base-foundation-conditioned-basement-slab-insulation.osw</filename>
-      <filetype>osw</filetype>
-      <usage_type>test</usage_type>
-      <checksum>02594D84</checksum>
-    </file>
-    <file>
-      <filename>base-hvac-boiler-oil-only.osw</filename>
-      <filetype>osw</filetype>
-      <usage_type>test</usage_type>
-      <checksum>6227F0F8</checksum>
-    </file>
-    <file>
-      <filename>base-hvac-boiler-propane-only.osw</filename>
-      <filetype>osw</filetype>
-      <usage_type>test</usage_type>
-      <checksum>715DA60F</checksum>
-    </file>
-    <file>
-      <filename>base-hvac-boiler-wood-only.osw</filename>
-      <filetype>osw</filetype>
-      <usage_type>test</usage_type>
-      <checksum>5BC52506</checksum>
-    </file>
-    <file>
-      <filename>base-hvac-ducts-leakage-percent.osw</filename>
-      <filetype>osw</filetype>
-      <usage_type>test</usage_type>
-      <checksum>13F15679</checksum>
-    </file>
-    <file>
-      <filename>base-hvac-furnace-oil-only.osw</filename>
-      <filetype>osw</filetype>
-      <usage_type>test</usage_type>
-      <checksum>122AD42D</checksum>
-    </file>
-    <file>
-      <filename>base-hvac-furnace-propane-only.osw</filename>
-      <filetype>osw</filetype>
-      <usage_type>test</usage_type>
-      <checksum>1C2A6919</checksum>
-    </file>
-    <file>
-      <filename>base-hvac-furnace-wood-only.osw</filename>
-      <filetype>osw</filetype>
-      <usage_type>test</usage_type>
-      <checksum>8F6B2A71</checksum>
-    </file>
-    <file>
-      <filename>base-hvac-none.osw</filename>
-      <filetype>osw</filetype>
-      <usage_type>test</usage_type>
-      <checksum>B3924C54</checksum>
-    </file>
-    <file>
-      <filename>base-hvac-setpoints.osw</filename>
-      <filetype>osw</filetype>
-      <usage_type>test</usage_type>
-      <checksum>1D2F09BE</checksum>
-    </file>
-    <file>
-      <filename>base-mechvent-balanced.osw</filename>
-      <filetype>osw</filetype>
-      <usage_type>test</usage_type>
-      <checksum>EB73B1E1</checksum>
-    </file>
-    <file>
-      <filename>base-mechvent-erv.osw</filename>
-      <filetype>osw</filetype>
-      <usage_type>test</usage_type>
-      <checksum>C344CDC5</checksum>
-    </file>
-    <file>
-      <filename>base-mechvent-exhaust.osw</filename>
-      <filetype>osw</filetype>
-      <usage_type>test</usage_type>
-      <checksum>22A538A9</checksum>
-    </file>
-    <file>
-      <filename>base-mechvent-hrv.osw</filename>
-      <filetype>osw</filetype>
-      <usage_type>test</usage_type>
-      <checksum>74272F4C</checksum>
-    </file>
-    <file>
-      <filename>base-mechvent-supply.osw</filename>
-      <filetype>osw</filetype>
-      <usage_type>test</usage_type>
-      <checksum>58E55A76</checksum>
-    </file>
-    <file>
-      <filename>base-mechvent-erv-atre-asre.osw</filename>
-      <filetype>osw</filetype>
-      <usage_type>test</usage_type>
-      <checksum>3C91B132</checksum>
-    </file>
-    <file>
-      <filename>base-enclosure-windows-none.osw</filename>
-      <filetype>osw</filetype>
-      <usage_type>test</usage_type>
-      <checksum>B7AA1555</checksum>
-    </file>
-    <file>
-      <filename>base-mechvent-hrv-asre.osw</filename>
-      <filetype>osw</filetype>
-      <usage_type>test</usage_type>
-      <checksum>A8BA971F</checksum>
-    </file>
-    <file>
-      <filename>base-atticroof-vented.osw</filename>
-      <filetype>osw</filetype>
-      <usage_type>test</usage_type>
-      <checksum>DC0A9F75</checksum>
-    </file>
-    <file>
-      <filename>base-dhw-dwhr.osw</filename>
-      <filetype>osw</filetype>
-      <usage_type>test</usage_type>
-      <checksum>4D1B426B</checksum>
-    </file>
-    <file>
-      <filename>base-enclosure-beds-4.osw</filename>
-      <filetype>osw</filetype>
-      <usage_type>test</usage_type>
-      <checksum>2E2EA09D</checksum>
-    </file>
-    <file>
-      <filename>base-hvac-central-ac-only-2-speed.osw</filename>
-      <filetype>osw</filetype>
-      <usage_type>test</usage_type>
-      <checksum>C7A406BE</checksum>
-    </file>
-    <file>
-      <filename>base-hvac-air-to-air-heat-pump-var-speed.osw</filename>
-      <filetype>osw</filetype>
-      <usage_type>test</usage_type>
-      <checksum>5767DF39</checksum>
-    </file>
-    <file>
-      <filename>base-hvac-furnace-gas-central-ac-2-speed.osw</filename>
-      <filetype>osw</filetype>
-      <usage_type>test</usage_type>
-      <checksum>851C47AE</checksum>
-    </file>
-    <file>
-      <filename>base-hvac-central-ac-only-var-speed.osw</filename>
-      <filetype>osw</filetype>
-      <usage_type>test</usage_type>
-      <checksum>8AC1495C</checksum>
-    </file>
-    <file>
-      <filename>base-hvac-evap-cooler-furnace-gas.osw</filename>
-      <filetype>osw</filetype>
-      <usage_type>test</usage_type>
-      <checksum>4C419178</checksum>
-    </file>
-    <file>
-      <filename>base-hvac-furnace-gas-central-ac-var-speed.osw</filename>
-      <filetype>osw</filetype>
-      <usage_type>test</usage_type>
-      <checksum>EE4C3637</checksum>
-    </file>
-    <file>
-      <filename>base-hvac-furnace-gas-room-ac.osw</filename>
-      <filetype>osw</filetype>
-      <usage_type>test</usage_type>
-      <checksum>A7EB75F4</checksum>
-    </file>
-    <file>
-      <filename>base-hvac-room-ac-only.osw</filename>
-      <filetype>osw</filetype>
-      <usage_type>test</usage_type>
-      <checksum>8B1B05E5</checksum>
-    </file>
-    <file>
-      <filename>extra-dhw-solar-latitude.osw</filename>
-      <filetype>osw</filetype>
-      <usage_type>test</usage_type>
-      <checksum>41D55D07</checksum>
-    </file>
-    <file>
-      <filename>extra-pv-roofpitch.osw</filename>
-      <filetype>osw</filetype>
-      <usage_type>test</usage_type>
-      <checksum>7B9CF4BD</checksum>
-    </file>
-    <file>
-      <filename>extra-auto.osw</filename>
-      <filetype>osw</filetype>
-      <usage_type>test</usage_type>
-      <checksum>8C71368B</checksum>
-    </file>
-    <file>
-      <filename>base-mechvent-bath-kitchen-fans.osw</filename>
-      <filetype>osw</filetype>
-      <usage_type>test</usage_type>
-      <checksum>B8A01810</checksum>
-    </file>
-    <file>
-      <filename>base-misc-neighbor-shading.osw</filename>
-      <filetype>osw</filetype>
-      <usage_type>test</usage_type>
-      <checksum>3FCFA258</checksum>
-    </file>
-    <file>
-      <filename>base-dhw-tank-heat-pump-outside.osw</filename>
-      <filetype>osw</filetype>
-      <usage_type>test</usage_type>
-      <checksum>1C766E77</checksum>
-    </file>
-    <file>
-      <filename>base-dhw-tank-heat-pump-with-solar-fraction.osw</filename>
-      <filetype>osw</filetype>
-      <usage_type>test</usage_type>
-      <checksum>0AFC5030</checksum>
-    </file>
-    <file>
-      <filename>base-dhw-tank-heat-pump.osw</filename>
-      <filetype>osw</filetype>
-      <usage_type>test</usage_type>
-      <checksum>54248912</checksum>
-    </file>
-    <file>
-      <filename>base-dhw-jacket-hpwh.osw</filename>
-      <filetype>osw</filetype>
-      <usage_type>test</usage_type>
-      <checksum>074BC77F</checksum>
-    </file>
-    <file>
-      <filename>base-dhw-jacket-gas.osw</filename>
-      <filetype>osw</filetype>
-      <usage_type>test</usage_type>
-      <checksum>7DCC35D0</checksum>
-    </file>
-    <file>
-      <filename>base-dhw-solar-direct-evacuated-tube.osw</filename>
-      <filetype>osw</filetype>
-      <usage_type>test</usage_type>
-      <checksum>A3166CE5</checksum>
-    </file>
-    <file>
-      <filename>base-dhw-solar-direct-flat-plate.osw</filename>
-      <filetype>osw</filetype>
-      <usage_type>test</usage_type>
-      <checksum>502D1B29</checksum>
-    </file>
-    <file>
-      <filename>base-dhw-solar-direct-ics.osw</filename>
-      <filetype>osw</filetype>
-      <usage_type>test</usage_type>
-      <checksum>4E6B9FBF</checksum>
-    </file>
-    <file>
-      <filename>base-dhw-solar-indirect-flat-plate.osw</filename>
-      <filetype>osw</filetype>
-      <usage_type>test</usage_type>
-      <checksum>64B72A67</checksum>
-    </file>
-    <file>
-      <filename>base-dhw-solar-thermosyphon-flat-plate.osw</filename>
-      <filetype>osw</filetype>
-      <usage_type>test</usage_type>
-      <checksum>E4032220</checksum>
-    </file>
-    <file>
-      <filename>base-dhw-tank-heat-pump-with-solar.osw</filename>
-      <filetype>osw</filetype>
-      <usage_type>test</usage_type>
-      <checksum>ECC2AB0E</checksum>
-    </file>
-    <file>
-      <filename>base-dhw-tank-gas-outside.osw</filename>
-      <filetype>osw</filetype>
-      <usage_type>test</usage_type>
-      <checksum>AEBAA72F</checksum>
-    </file>
-    <file>
-      <filename>base-dhw-tank-gas.osw</filename>
-      <filetype>osw</filetype>
-      <usage_type>test</usage_type>
-      <checksum>DE730655</checksum>
-    </file>
-    <file>
-      <filename>base-dhw-tank-oil.osw</filename>
-      <filetype>osw</filetype>
-      <usage_type>test</usage_type>
-      <checksum>E4DCE2AE</checksum>
-    </file>
-    <file>
-      <filename>base-dhw-tank-wood.osw</filename>
-      <filetype>osw</filetype>
-      <usage_type>test</usage_type>
-      <checksum>833991E8</checksum>
-    </file>
-    <file>
-      <filename>base-dhw-tankless-gas-with-solar.osw</filename>
-      <filetype>osw</filetype>
-      <usage_type>test</usage_type>
-      <checksum>6642332E</checksum>
-    </file>
-    <file>
-      <filename>base-dhw-tankless-electric.osw</filename>
-      <filetype>osw</filetype>
-      <usage_type>test</usage_type>
-      <checksum>ECA8BD43</checksum>
-    </file>
-    <file>
-      <filename>base-dhw-tankless-gas-with-solar-fraction.osw</filename>
-      <filetype>osw</filetype>
-      <usage_type>test</usage_type>
-      <checksum>6E6F7DDC</checksum>
-    </file>
-    <file>
-      <filename>base-dhw-tankless-propane.osw</filename>
-      <filetype>osw</filetype>
-      <usage_type>test</usage_type>
-      <checksum>87E3FDE0</checksum>
-    </file>
-    <file>
-      <filename>base-dhw-tankless-gas.osw</filename>
-      <filetype>osw</filetype>
-      <usage_type>test</usage_type>
-      <checksum>AE86CDED</checksum>
-    </file>
-    <file>
-      <filename>base-hvac-furnace-elec-central-ac-1-speed.osw</filename>
-      <filetype>osw</filetype>
-      <usage_type>test</usage_type>
-      <checksum>F9C33E10</checksum>
-    </file>
-    <file>
-      <filename>extra-second-refrigerator.osw</filename>
-      <filetype>osw</filetype>
-      <usage_type>test</usage_type>
-      <checksum>675D88C0</checksum>
-    </file>
-    <file>
-      <filename>base-enclosure-garage.osw</filename>
-      <filetype>osw</filetype>
-      <usage_type>test</usage_type>
-      <checksum>17832371</checksum>
-    </file>
-    <file>
-      <filename>base-dhw-tank-coal.osw</filename>
-      <filetype>osw</filetype>
-      <usage_type>test</usage_type>
-      <checksum>72427F25</checksum>
-    </file>
-    <file>
-      <filename>base-hvac-boiler-coal-only.osw</filename>
-      <filetype>osw</filetype>
-      <usage_type>test</usage_type>
-      <checksum>268A47B7</checksum>
-    </file>
-    <file>
-      <filename>base-hvac-elec-resistance-only.osw</filename>
-      <filetype>osw</filetype>
-      <usage_type>test</usage_type>
-      <checksum>DA0A3983</checksum>
-    </file>
-    <file>
-      <filename>base-simcontrol-timestep-10-mins.osw</filename>
-      <filetype>osw</filetype>
-      <usage_type>test</usage_type>
-      <checksum>39883EDE</checksum>
-    </file>
-    <file>
-      <filename>base-simcontrol-daylight-saving-custom.osw</filename>
-      <filetype>osw</filetype>
-      <usage_type>test</usage_type>
-      <checksum>7D70F712</checksum>
-    </file>
-    <file>
-      <filename>base-simcontrol-daylight-saving-disabled.osw</filename>
-      <filetype>osw</filetype>
-      <usage_type>test</usage_type>
-      <checksum>C9EEF47C</checksum>
-    </file>
-    <file>
-      <filename>base-lighting-detailed.osw</filename>
-      <filetype>osw</filetype>
-      <usage_type>test</usage_type>
-      <checksum>D9E08F29</checksum>
-    </file>
-    <file>
-      <filename>base-mechvent-whole-house-fan.osw</filename>
-      <filetype>osw</filetype>
-      <usage_type>test</usage_type>
-      <checksum>926C3866</checksum>
-    </file>
-    <file>
-      <filename>base-dhw-none.osw</filename>
-      <filetype>osw</filetype>
-      <usage_type>test</usage_type>
-      <checksum>11399D9F</checksum>
-    </file>
-    <file>
-      <filename>base-enclosure-infil-ach-house-pressure.osw</filename>
-      <filetype>osw</filetype>
-      <usage_type>test</usage_type>
-      <checksum>A9492E0B</checksum>
-    </file>
-    <file>
-      <filename>base-enclosure-infil-cfm-house-pressure.osw</filename>
-      <filetype>osw</filetype>
-      <usage_type>test</usage_type>
-      <checksum>49927416</checksum>
-    </file>
-    <file>
-      <filename>base-dhw-tankless-electric-outside.osw</filename>
-      <filetype>osw</filetype>
-      <usage_type>test</usage_type>
-      <checksum>0B179062</checksum>
-    </file>
-    <file>
-      <filename>base-enclosure-beds-5.osw</filename>
-      <filetype>osw</filetype>
-      <usage_type>test</usage_type>
-      <checksum>5D46E114</checksum>
-    </file>
-    <file>
-      <filename>base-enclosure-beds-1.osw</filename>
-      <filetype>osw</filetype>
-      <usage_type>test</usage_type>
-      <checksum>FE62B6BD</checksum>
-    </file>
-    <file>
-      <filename>base-enclosure-beds-2.osw</filename>
-      <filetype>osw</filetype>
-      <usage_type>test</usage_type>
-      <checksum>F11F29D6</checksum>
-    </file>
-    <file>
-      <filename>base-simcontrol-runperiod-1-month.osw</filename>
-      <filetype>osw</filetype>
-      <usage_type>test</usage_type>
-      <checksum>E7367117</checksum>
-    </file>
-    <file>
-      <filename>extra-enclosure-garage-partially-protruded.osw</filename>
-      <filetype>osw</filetype>
-      <usage_type>test</usage_type>
-      <checksum>6F31D5E4</checksum>
-    </file>
-    <file>
-      <filename>base-hvac-dual-fuel-air-to-air-heat-pump-var-speed.osw</filename>
-      <filetype>osw</filetype>
-      <usage_type>test</usage_type>
-      <checksum>7B13B8C0</checksum>
-    </file>
-    <file>
-      <filename>base-appliances-coal.osw</filename>
-      <filetype>osw</filetype>
-      <usage_type>test</usage_type>
-      <checksum>26F8F3C1</checksum>
-    </file>
-    <file>
-      <filename>base-appliances-gas.osw</filename>
-      <filetype>osw</filetype>
-      <usage_type>test</usage_type>
-      <checksum>2DB02942</checksum>
-    </file>
-    <file>
-      <filename>base-appliances-modified.osw</filename>
-      <filetype>osw</filetype>
-      <usage_type>test</usage_type>
-      <checksum>34F58E36</checksum>
-    </file>
-    <file>
-      <filename>base-appliances-oil.osw</filename>
-      <filetype>osw</filetype>
-      <usage_type>test</usage_type>
-      <checksum>27FBACD2</checksum>
-    </file>
-    <file>
-      <filename>base-appliances-propane.osw</filename>
-      <filetype>osw</filetype>
-      <usage_type>test</usage_type>
-      <checksum>4494FAE7</checksum>
-    </file>
-    <file>
-      <filename>base-appliances-wood.osw</filename>
-      <filetype>osw</filetype>
-      <usage_type>test</usage_type>
-      <checksum>434E2129</checksum>
-    </file>
-    <file>
-      <filename>base-simcontrol-calendar-year-custom.osw</filename>
-      <filetype>osw</filetype>
-      <usage_type>test</usage_type>
-      <checksum>2C914225</checksum>
-    </file>
-    <file>
-      <filename>base-location-AMY-2012.osw</filename>
-      <filetype>osw</filetype>
-      <usage_type>test</usage_type>
-      <checksum>AFDE07A5</checksum>
-    </file>
-    <file>
-      <filename>base-schedules-stochastic.osw</filename>
-      <filetype>osw</filetype>
-      <usage_type>test</usage_type>
-      <checksum>03A1F78E</checksum>
-    </file>
-    <file>
-      <filename>base-schedules-user-specified.osw</filename>
-      <filetype>osw</filetype>
-      <usage_type>test</usage_type>
-      <checksum>669BAE9C</checksum>
-    </file>
-    <file>
-      <filename>base-lighting-ceiling-fans.osw</filename>
-      <filetype>osw</filetype>
-      <usage_type>test</usage_type>
-      <checksum>DCAF2012</checksum>
-    </file>
-    <file>
-      <filename>extra-schedules-random-seed.osw</filename>
-      <filetype>osw</filetype>
-      <usage_type>test</usage_type>
-      <checksum>878B46F2</checksum>
-    </file>
-    <file>
-      <filename>base-misc-usage-multiplier.osw</filename>
-      <filetype>osw</filetype>
-      <usage_type>test</usage_type>
-      <checksum>EA45158D</checksum>
-    </file>
-    <file>
-      <filename>base-pv.osw</filename>
-      <filetype>osw</filetype>
-      <usage_type>test</usage_type>
-      <checksum>9F0BAD2A</checksum>
-    </file>
-    <file>
-      <filename>base-dhw-tankless-electric-uef.osw</filename>
-      <filetype>osw</filetype>
-      <usage_type>test</usage_type>
-      <checksum>1A52A1C1</checksum>
-    </file>
-    <file>
-      <filename>base-dhw-tankless-gas-uef.osw</filename>
-      <filetype>osw</filetype>
-      <usage_type>test</usage_type>
-      <checksum>BE7D232E</checksum>
-    </file>
-    <file>
-      <filename>base-misc-loads-large-uncommon.osw</filename>
-      <filetype>osw</filetype>
-      <usage_type>test</usage_type>
-      <checksum>61164BA6</checksum>
-    </file>
-    <file>
-      <filename>base-misc-loads-large-uncommon2.osw</filename>
-      <filetype>osw</filetype>
-      <usage_type>test</usage_type>
-      <checksum>CE57D088</checksum>
-    </file>
-    <file>
-      <filename>base-dhw-indirect-outside.osw</filename>
-      <filetype>osw</filetype>
-      <usage_type>test</usage_type>
-      <checksum>2C427C01</checksum>
-    </file>
-    <file>
-      <filename>base-hvac-boiler-gas-only.osw</filename>
-      <filetype>osw</filetype>
-      <usage_type>test</usage_type>
-      <checksum>C64162A8</checksum>
-    </file>
-    <file>
-      <filename>base-dhw-indirect-standbyloss.osw</filename>
-      <filetype>osw</filetype>
-      <usage_type>test</usage_type>
-      <checksum>4CD0B6B7</checksum>
-    </file>
-    <file>
-      <filename>base-dhw-indirect.osw</filename>
-      <filetype>osw</filetype>
-      <usage_type>test</usage_type>
-      <checksum>76B21DBB</checksum>
-    </file>
-    <file>
-      <filename>base-dhw-jacket-indirect.osw</filename>
-      <filetype>osw</filetype>
-      <usage_type>test</usage_type>
-      <checksum>8A776CAF</checksum>
-    </file>
-    <file>
-      <filename>base-dhw-indirect-with-solar-fraction.osw</filename>
-      <filetype>osw</filetype>
-      <usage_type>test</usage_type>
-      <checksum>7668F84C</checksum>
-    </file>
-    <file>
-      <filename>base-dhw-combi-tankless-outside.osw</filename>
-      <filetype>osw</filetype>
-      <usage_type>test</usage_type>
-      <checksum>14D4134E</checksum>
-    </file>
-    <file>
-      <filename>base-dhw-combi-tankless.osw</filename>
-      <filetype>osw</filetype>
-      <usage_type>test</usage_type>
-      <checksum>10E0D2A6</checksum>
-    </file>
-    <file>
-      <filename>base-hvac-fireplace-wood-only.osw</filename>
-      <filetype>osw</filetype>
-      <usage_type>test</usage_type>
-      <checksum>7642E6D1</checksum>
-    </file>
-    <file>
-      <filename>base-hvac-furnace-gas-only.osw</filename>
-      <filetype>osw</filetype>
-      <usage_type>test</usage_type>
-      <checksum>659A9E84</checksum>
-    </file>
-    <file>
-      <filename>base-hvac-evap-cooler-only.osw</filename>
-      <filetype>osw</filetype>
-      <usage_type>test</usage_type>
-      <checksum>80D46C79</checksum>
-    </file>
-    <file>
-      <filename>base-hvac-mini-split-air-conditioner-only-ducted.osw</filename>
-      <filetype>osw</filetype>
-      <usage_type>test</usage_type>
-      <checksum>731A21D8</checksum>
-    </file>
-    <file>
-      <filename>base-hvac-mini-split-air-conditioner-only-ductless.osw</filename>
-      <filetype>osw</filetype>
-      <usage_type>test</usage_type>
-      <checksum>B454FE16</checksum>
-    </file>
-    <file>
-      <filename>base-hvac-central-ac-only-1-speed.osw</filename>
-      <filetype>osw</filetype>
-      <usage_type>test</usage_type>
-      <checksum>2F2083F0</checksum>
-    </file>
-    <file>
-      <filename>base-hvac-stove-oil-only.osw</filename>
-      <filetype>osw</filetype>
-      <usage_type>test</usage_type>
-      <checksum>0C3FC684</checksum>
-    </file>
-    <file>
-      <filename>base-hvac-stove-wood-pellets-only.osw</filename>
-      <filetype>osw</filetype>
-      <usage_type>test</usage_type>
-      <checksum>DCED07CD</checksum>
-    </file>
-    <file>
-      <filename>base-hvac-floor-furnace-propane-only.osw</filename>
-      <filetype>osw</filetype>
-      <usage_type>test</usage_type>
-      <checksum>A007D280</checksum>
-    </file>
-    <file>
-      <filename>base-hvac-mini-split-heat-pump-ducted-cooling-only.osw</filename>
-      <filetype>osw</filetype>
-      <usage_type>test</usage_type>
-      <checksum>F1020632</checksum>
-    </file>
-    <file>
-      <filename>base-enclosure-infil-flue.osw</filename>
-      <filetype>osw</filetype>
-      <usage_type>test</usage_type>
-      <checksum>B55AC538</checksum>
-    </file>
-    <file>
-      <filename>extra-enclosure-windows-shading.osw</filename>
-      <filetype>osw</filetype>
-      <usage_type>test</usage_type>
-      <checksum>83C16809</checksum>
-    </file>
-    <file>
-      <filename>base-enclosure-overhangs.osw</filename>
-      <filetype>osw</filetype>
-      <usage_type>test</usage_type>
-      <checksum>CB2F90C2</checksum>
-    </file>
-    <file>
-      <filename>base-hvac-evap-cooler-only-ducted.osw</filename>
-      <filetype>osw</filetype>
-      <usage_type>test</usage_type>
-      <checksum>36512A6F</checksum>
-    </file>
-    <file>
-      <filename>base-mechvent-cfis-evap-cooler-only-ducted.osw</filename>
-      <filetype>osw</filetype>
-      <usage_type>test</usage_type>
-      <checksum>2655742E</checksum>
-    </file>
-    <file>
-      <filename>extra-second-heating-system-portable-heater-to-heating-system.osw</filename>
-      <filetype>osw</filetype>
-      <usage_type>test</usage_type>
-      <checksum>BF7B6569</checksum>
-    </file>
-    <file>
-      <filename>extra-second-heating-system-fireplace-to-heating-system.osw</filename>
-      <filetype>osw</filetype>
-      <usage_type>test</usage_type>
-      <checksum>E370EEDE</checksum>
-    </file>
-    <file>
-      <filename>base-hvac-furnace-coal-only.osw</filename>
-      <filetype>osw</filetype>
-      <usage_type>test</usage_type>
-      <checksum>D9BB9CEC</checksum>
-    </file>
-    <file>
-      <filename>base-mechvent-exhaust-rated-flow-rate.osw</filename>
-      <filetype>osw</filetype>
-      <usage_type>test</usage_type>
-      <checksum>1E0440AD</checksum>
-    </file>
-    <file>
-      <filename>base-hvac-ground-to-air-heat-pump-cooling-only.osw</filename>
-      <filetype>osw</filetype>
-      <usage_type>test</usage_type>
-      <checksum>B7F9C7F1</checksum>
-    </file>
-    <file>
-      <filename>base-hvac-boiler-gas-central-ac-1-speed.osw</filename>
-      <filetype>osw</filetype>
-      <usage_type>test</usage_type>
-      <checksum>489616A9</checksum>
-    </file>
-    <file>
-      <filename>extra-second-heating-system-boiler-to-heating-system.osw</filename>
-      <filetype>osw</filetype>
-      <usage_type>test</usage_type>
-      <checksum>D40179A6</checksum>
-    </file>
-    <file>
-      <filename>extra-enclosure-garage-atticroof-conditioned.osw</filename>
-      <filetype>osw</filetype>
-      <usage_type>test</usage_type>
-      <checksum>5FE52F48</checksum>
-    </file>
-    <file>
-      <filename>extra-zero-extra-refrigerator-kwh.osw</filename>
-      <filetype>osw</filetype>
-      <usage_type>test</usage_type>
-      <checksum>17C23F68</checksum>
-    </file>
-    <file>
-      <filename>extra-zero-freezer-kwh.osw</filename>
-      <filetype>osw</filetype>
-      <usage_type>test</usage_type>
-      <checksum>14159803</checksum>
-    </file>
-    <file>
-      <filename>extra-zero-refrigerator-kwh.osw</filename>
-      <filetype>osw</filetype>
-      <usage_type>test</usage_type>
-      <checksum>432F2D39</checksum>
-    </file>
-    <file>
-      <filename>extra-zero-clothes-washer-kwh.osw</filename>
-      <filetype>osw</filetype>
-      <usage_type>test</usage_type>
-      <checksum>189030D9</checksum>
-    </file>
-    <file>
-      <filename>extra-zero-dishwasher-kwh.osw</filename>
-      <filetype>osw</filetype>
-      <usage_type>test</usage_type>
-      <checksum>24787B8C</checksum>
-    </file>
-    <file>
-      <filename>base-misc-shielding-of-home.osw</filename>
-      <filetype>osw</filetype>
-      <usage_type>test</usage_type>
-      <checksum>88482939</checksum>
-    </file>
-    <file>
-      <filename>extra-gas-hot-tub-heater-with-zero-kwh.osw</filename>
-      <filetype>osw</filetype>
-      <usage_type>test</usage_type>
-      <checksum>C26B92A6</checksum>
-    </file>
-    <file>
-      <filename>extra-gas-pool-heater-with-zero-kwh.osw</filename>
-      <filetype>osw</filetype>
-      <usage_type>test</usage_type>
-      <checksum>EA9B1FAB</checksum>
-    </file>
-    <file>
-      <filename>base-bldgtype-single-family-attached.osw</filename>
-      <filetype>osw</filetype>
-      <usage_type>test</usage_type>
-      <checksum>592BE4E3</checksum>
-    </file>
-    <file>
-      <filename>extra-bldgtype-single-family-attached-double-exterior.osw</filename>
-      <filetype>osw</filetype>
-      <usage_type>test</usage_type>
-      <checksum>4193490D</checksum>
-    </file>
-    <file>
-      <filename>extra-bldgtype-single-family-attached-double-loaded-interior.osw</filename>
-      <filetype>osw</filetype>
-      <usage_type>test</usage_type>
-      <checksum>4ACCDD77</checksum>
-    </file>
-    <file>
-      <filename>extra-bldgtype-single-family-attached-single-exterior-front.osw</filename>
-      <filetype>osw</filetype>
-      <usage_type>test</usage_type>
-      <checksum>418F73DF</checksum>
-    </file>
-    <file>
-      <filename>extra-bldgtype-single-family-attached-atticroof-flat.osw</filename>
-      <filetype>osw</filetype>
-      <usage_type>test</usage_type>
-      <checksum>A64FF13A</checksum>
-    </file>
-    <file>
-      <filename>base-enclosure-2stories-garage.osw</filename>
-      <filetype>osw</filetype>
-      <usage_type>test</usage_type>
-      <checksum>5D9B906A</checksum>
-    </file>
-    <file>
-      <filename>base-enclosure-infil-natural-ach.osw</filename>
-      <filetype>osw</filetype>
-      <usage_type>test</usage_type>
-      <checksum>10C1031C</checksum>
-    </file>
-    <file>
-      <filename>base-hvac-central-ac-plus-air-to-air-heat-pump-heating.osw</filename>
-      <filetype>osw</filetype>
-      <usage_type>test</usage_type>
-      <checksum>F3C58C0F</checksum>
-    </file>
-    <file>
-      <filename>base-hvac-dual-fuel-air-to-air-heat-pump-1-speed.osw</filename>
-      <filetype>osw</filetype>
-      <usage_type>test</usage_type>
-      <checksum>0006577C</checksum>
-    </file>
-    <file>
-      <filename>base-hvac-dual-fuel-air-to-air-heat-pump-1-speed-electric.osw</filename>
-      <filetype>osw</filetype>
-      <usage_type>test</usage_type>
-      <checksum>8A71F101</checksum>
-    </file>
-    <file>
-      <filename>base-hvac-dual-fuel-mini-split-heat-pump-ducted.osw</filename>
-      <filetype>osw</filetype>
-      <usage_type>test</usage_type>
-      <checksum>B266E8B8</checksum>
-    </file>
-    <file>
-      <filename>base-hvac-ground-to-air-heat-pump-heating-only.osw</filename>
-      <filetype>osw</filetype>
-      <usage_type>test</usage_type>
-      <checksum>7FC3E843</checksum>
-    </file>
-    <file>
-      <filename>base-hvac-ground-to-air-heat-pump.osw</filename>
-      <filetype>osw</filetype>
-      <usage_type>test</usage_type>
-      <checksum>C7343663</checksum>
-    </file>
-    <file>
-      <filename>extra-second-heating-system-boiler-to-heat-pump.osw</filename>
-      <filetype>osw</filetype>
-      <usage_type>test</usage_type>
-      <checksum>E0855C45</checksum>
-    </file>
-    <file>
-      <filename>base-hvac-mini-split-heat-pump-ducted-heating-only.osw</filename>
-      <filetype>osw</filetype>
-      <usage_type>test</usage_type>
-      <checksum>57254D43</checksum>
-    </file>
-    <file>
-      <filename>base-hvac-mini-split-heat-pump-ducted.osw</filename>
-      <filetype>osw</filetype>
-      <usage_type>test</usage_type>
-      <checksum>21A25D74</checksum>
-    </file>
-    <file>
-      <filename>base-hvac-mini-split-heat-pump-ductless.osw</filename>
-      <filetype>osw</filetype>
-      <usage_type>test</usage_type>
-      <checksum>619AA2BE</checksum>
-    </file>
-    <file>
-      <filename>extra-second-heating-system-fireplace-to-heat-pump.osw</filename>
-      <filetype>osw</filetype>
-      <usage_type>test</usage_type>
-      <checksum>F1269C3C</checksum>
-    </file>
-    <file>
-      <filename>base-hvac-undersized.osw</filename>
-      <filetype>osw</filetype>
-      <usage_type>test</usage_type>
-      <checksum>3719F8D5</checksum>
-    </file>
-    <file>
-      <filename>base-hvac-room-ac-only-33percent.osw</filename>
-      <filetype>osw</filetype>
-      <usage_type>test</usage_type>
-      <checksum>83088782</checksum>
-    </file>
-    <file>
-      <filename>base-location-helena-mt.osw</filename>
-      <filetype>osw</filetype>
-      <usage_type>test</usage_type>
-      <checksum>445E513E</checksum>
-    </file>
-    <file>
-      <filename>base-hvac-programmable-thermostat-detailed.osw</filename>
-      <filetype>osw</filetype>
-      <usage_type>test</usage_type>
-      <checksum>BB63F9AF</checksum>
-    </file>
-    <file>
-      <filename>base-hvac-fixed-heater-gas-only.osw</filename>
-      <filetype>osw</filetype>
-      <usage_type>test</usage_type>
-      <checksum>D149992A</checksum>
-    </file>
-    <file>
-      <filename>base-hvac-portable-heater-gas-only.osw</filename>
-      <filetype>osw</filetype>
-      <usage_type>test</usage_type>
-      <checksum>38459C42</checksum>
-    </file>
-    <file>
-      <filename>base-hvac-seasons.osw</filename>
-      <filetype>osw</filetype>
-      <usage_type>test</usage_type>
-      <checksum>BE641D1B</checksum>
-    </file>
-    <file>
-      <filename>base-hvac-boiler-elec-only.osw</filename>
-      <filetype>osw</filetype>
-      <usage_type>test</usage_type>
-      <checksum>F40E3359</checksum>
-    </file>
-    <file>
-      <filename>base-hvac-furnace-elec-only.osw</filename>
-      <filetype>osw</filetype>
-      <usage_type>test</usage_type>
-      <checksum>BC627B08</checksum>
-    </file>
-    <file>
-      <filename>base-hvac-wall-furnace-elec-only.osw</filename>
-      <filetype>osw</filetype>
-      <usage_type>test</usage_type>
-      <checksum>E7B234E2</checksum>
-    </file>
-    <file>
-      <filename>base-hvac-install-quality-air-to-air-heat-pump-1-speed.osw</filename>
-      <filetype>osw</filetype>
-      <usage_type>test</usage_type>
-      <checksum>9C743395</checksum>
-    </file>
-    <file>
-      <filename>base-hvac-install-quality-air-to-air-heat-pump-2-speed.osw</filename>
-      <filetype>osw</filetype>
-      <usage_type>test</usage_type>
-      <checksum>E1BD049D</checksum>
-    </file>
-    <file>
-      <filename>base-hvac-install-quality-air-to-air-heat-pump-var-speed.osw</filename>
-      <filetype>osw</filetype>
-      <usage_type>test</usage_type>
-      <checksum>956276C0</checksum>
-    </file>
-    <file>
-      <filename>base-hvac-install-quality-furnace-gas-central-ac-1-speed.osw</filename>
-      <filetype>osw</filetype>
-      <usage_type>test</usage_type>
-      <checksum>CA7B4A0F</checksum>
-    </file>
-    <file>
-      <filename>base-hvac-install-quality-furnace-gas-central-ac-2-speed.osw</filename>
-      <filetype>osw</filetype>
-      <usage_type>test</usage_type>
-      <checksum>323F4424</checksum>
-    </file>
-    <file>
-      <filename>base-hvac-install-quality-furnace-gas-central-ac-var-speed.osw</filename>
-      <filetype>osw</filetype>
-      <usage_type>test</usage_type>
-      <checksum>852B70C3</checksum>
-    </file>
-    <file>
-      <filename>base-hvac-install-quality-furnace-gas-only.osw</filename>
-      <filetype>osw</filetype>
-      <usage_type>test</usage_type>
-      <checksum>2D7874C3</checksum>
-    </file>
-    <file>
-      <filename>base-hvac-install-quality-mini-split-air-conditioner-only-ducted.osw</filename>
-      <filetype>osw</filetype>
-      <usage_type>test</usage_type>
-      <checksum>AC60DEC4</checksum>
-    </file>
-    <file>
-      <filename>base-hvac-install-quality-mini-split-heat-pump-ducted.osw</filename>
-      <filetype>osw</filetype>
-      <usage_type>test</usage_type>
-      <checksum>2F642A3F</checksum>
-    </file>
-    <file>
-      <filename>base-hvac-install-quality-ground-to-air-heat-pump.osw</filename>
-      <filetype>osw</filetype>
-      <usage_type>test</usage_type>
-      <checksum>71447961</checksum>
-    </file>
-    <file>
-      <filename>base-schedules-stochastic-vacant.osw</filename>
-      <filetype>osw</filetype>
-      <usage_type>test</usage_type>
-      <checksum>995E3A6C</checksum>
-    </file>
-    <file>
-      <filename>base-dhw-tank-heat-pump-uef.osw</filename>
-      <filetype>osw</filetype>
-      <usage_type>test</usage_type>
-      <checksum>24591938</checksum>
-    </file>
-    <file>
-      <filename>base-dhw-tank-elec-uef.osw</filename>
-      <filetype>osw</filetype>
-      <usage_type>test</usage_type>
-      <checksum>8226BC6A</checksum>
-    </file>
-    <file>
-      <filename>base-dhw-tank-gas-uef.osw</filename>
-      <filetype>osw</filetype>
-      <usage_type>test</usage_type>
-      <checksum>2AC5C11C</checksum>
-    </file>
-    <file>
-      <filename>base-enclosure-2stories.osw</filename>
-      <filetype>osw</filetype>
-      <usage_type>test</usage_type>
-      <checksum>CEF862D6</checksum>
-    </file>
-    <file>
-      <filename>base-hvac-autosize-boiler-elec-only.osw</filename>
-      <filetype>osw</filetype>
-      <usage_type>test</usage_type>
-      <checksum>E704228C</checksum>
-    </file>
-    <file>
-      <filename>base-hvac-autosize-boiler-gas-central-ac-1-speed.osw</filename>
-      <filetype>osw</filetype>
-      <usage_type>test</usage_type>
-      <checksum>49222722</checksum>
-    </file>
-    <file>
-      <filename>base-hvac-autosize-boiler-gas-only.osw</filename>
-      <filetype>osw</filetype>
-      <usage_type>test</usage_type>
-      <checksum>F0E1CDB2</checksum>
-    </file>
-    <file>
-      <filename>base-hvac-autosize-central-ac-only-1-speed.osw</filename>
-      <filetype>osw</filetype>
-      <usage_type>test</usage_type>
-      <checksum>06EA14C7</checksum>
-    </file>
-    <file>
-      <filename>base-hvac-autosize-central-ac-only-2-speed.osw</filename>
-      <filetype>osw</filetype>
-      <usage_type>test</usage_type>
-      <checksum>10B48FF6</checksum>
-    </file>
-    <file>
-      <filename>base-hvac-autosize-central-ac-only-var-speed.osw</filename>
-      <filetype>osw</filetype>
-      <usage_type>test</usage_type>
-      <checksum>AAE93F94</checksum>
-    </file>
-    <file>
-      <filename>base-hvac-autosize-elec-resistance-only.osw</filename>
-      <filetype>osw</filetype>
-      <usage_type>test</usage_type>
-      <checksum>88536860</checksum>
-    </file>
-    <file>
-      <filename>base-hvac-autosize-evap-cooler-furnace-gas.osw</filename>
-      <filetype>osw</filetype>
-      <usage_type>test</usage_type>
-      <checksum>3DEB26B5</checksum>
-    </file>
-    <file>
-      <filename>base-hvac-autosize-floor-furnace-propane-only.osw</filename>
-      <filetype>osw</filetype>
-      <usage_type>test</usage_type>
-      <checksum>68AF30EB</checksum>
-    </file>
-    <file>
-      <filename>base-hvac-autosize-furnace-elec-only.osw</filename>
-      <filetype>osw</filetype>
-      <usage_type>test</usage_type>
-      <checksum>3F240124</checksum>
-    </file>
-    <file>
-      <filename>base-hvac-autosize-furnace-gas-central-ac-2-speed.osw</filename>
-      <filetype>osw</filetype>
-      <usage_type>test</usage_type>
-      <checksum>51E2BF01</checksum>
-    </file>
-    <file>
-      <filename>base-hvac-autosize-furnace-gas-central-ac-var-speed.osw</filename>
-      <filetype>osw</filetype>
-      <usage_type>test</usage_type>
-      <checksum>1441EBB8</checksum>
-    </file>
-    <file>
-      <filename>base-hvac-autosize-furnace-gas-only.osw</filename>
-      <filetype>osw</filetype>
-      <usage_type>test</usage_type>
-      <checksum>F08B2BDB</checksum>
-    </file>
-    <file>
-      <filename>base-hvac-autosize-furnace-gas-room-ac.osw</filename>
-      <filetype>osw</filetype>
-      <usage_type>test</usage_type>
-      <checksum>B11982FE</checksum>
-    </file>
-    <file>
-      <filename>base-hvac-autosize-room-ac-only.osw</filename>
-      <filetype>osw</filetype>
-      <usage_type>test</usage_type>
-      <checksum>F153CBF5</checksum>
-    </file>
-    <file>
-      <filename>base-hvac-autosize-stove-oil-only.osw</filename>
-      <filetype>osw</filetype>
-      <usage_type>test</usage_type>
-      <checksum>63FA55B7</checksum>
-    </file>
-    <file>
-      <filename>base-hvac-autosize-wall-furnace-elec-only.osw</filename>
-      <filetype>osw</filetype>
-      <usage_type>test</usage_type>
-      <checksum>42E9ECA3</checksum>
-    </file>
-    <file>
-      <filename>base-hvac-autosize.osw</filename>
-      <filetype>osw</filetype>
-      <usage_type>test</usage_type>
-      <checksum>59CC42BA</checksum>
-    </file>
-    <file>
-      <filename>base-hvac-autosize-ground-to-air-heat-pump-cooling-only.osw</filename>
-      <filetype>osw</filetype>
-      <usage_type>test</usage_type>
-      <checksum>726280A9</checksum>
-    </file>
-    <file>
-      <filename>base-hvac-autosize-ground-to-air-heat-pump-heating-only.osw</filename>
-      <filetype>osw</filetype>
-      <usage_type>test</usage_type>
-      <checksum>20EB64FD</checksum>
-    </file>
-    <file>
-      <filename>base-hvac-autosize-ground-to-air-heat-pump.osw</filename>
-      <filetype>osw</filetype>
-      <usage_type>test</usage_type>
-      <checksum>689517A1</checksum>
-    </file>
-    <file>
-      <filename>base-hvac-autosize-air-to-air-heat-pump-1-speed-cooling-only.osw</filename>
-      <filetype>osw</filetype>
-      <usage_type>test</usage_type>
-      <checksum>7176368A</checksum>
-    </file>
-    <file>
-      <filename>base-hvac-autosize-air-to-air-heat-pump-1-speed-heating-only.osw</filename>
-      <filetype>osw</filetype>
-      <usage_type>test</usage_type>
-      <checksum>B659CFCB</checksum>
-    </file>
-    <file>
-      <filename>base-hvac-autosize-air-to-air-heat-pump-2-speed.osw</filename>
-      <filetype>osw</filetype>
-      <usage_type>test</usage_type>
-      <checksum>EE1AFFD4</checksum>
-    </file>
-    <file>
-      <filename>base-hvac-autosize-air-to-air-heat-pump-var-speed.osw</filename>
-      <filetype>osw</filetype>
-      <usage_type>test</usage_type>
-      <checksum>05EA4B3F</checksum>
-    </file>
-    <file>
-      <filename>base-hvac-autosize-central-ac-plus-air-to-air-heat-pump-heating.osw</filename>
-      <filetype>osw</filetype>
-      <usage_type>test</usage_type>
-      <checksum>19F7ED9D</checksum>
-    </file>
-    <file>
-      <filename>base-hvac-autosize-dual-fuel-air-to-air-heat-pump-1-speed.osw</filename>
-      <filetype>osw</filetype>
-      <usage_type>test</usage_type>
-      <checksum>45D8F639</checksum>
-    </file>
-    <file>
-      <filename>base-hvac-autosize-dual-fuel-mini-split-heat-pump-ducted.osw</filename>
-      <filetype>osw</filetype>
-      <usage_type>test</usage_type>
-      <checksum>E2B05E38</checksum>
-    </file>
-    <file>
-      <filename>base-hvac-autosize-mini-split-heat-pump-ducted-cooling-only.osw</filename>
-      <filetype>osw</filetype>
-      <usage_type>test</usage_type>
-      <checksum>50793D9F</checksum>
-    </file>
-    <file>
-      <filename>base-hvac-autosize-mini-split-heat-pump-ducted-heating-only.osw</filename>
-      <filetype>osw</filetype>
-      <usage_type>test</usage_type>
-      <checksum>4F9C512F</checksum>
-    </file>
-    <file>
-      <filename>base-hvac-autosize-mini-split-heat-pump-ducted.osw</filename>
-      <filetype>osw</filetype>
-      <usage_type>test</usage_type>
-      <checksum>7C08347A</checksum>
-    </file>
-    <file>
-      <filename>base-hvac-autosize-air-to-air-heat-pump-1-speed.osw</filename>
-      <filetype>osw</filetype>
-      <usage_type>test</usage_type>
-      <checksum>8DE38A29</checksum>
-    </file>
-    <file>
-      <filename>base-hvac-autosize-mini-split-air-conditioner-only-ducted.osw</filename>
-      <filetype>osw</filetype>
-      <usage_type>test</usage_type>
-      <checksum>1404545D</checksum>
-    </file>
-    <file>
-      <filename>base-foundation-vented-crawlspace.osw</filename>
-      <filetype>osw</filetype>
-      <usage_type>test</usage_type>
-      <checksum>1FD17FB8</checksum>
-    </file>
-    <file>
-      <filename>base-foundation-unvented-crawlspace.osw</filename>
-      <filetype>osw</filetype>
-      <usage_type>test</usage_type>
-      <checksum>212B6FC3</checksum>
-    </file>
-    <file>
-      <filename>base-foundation-unconditioned-basement-assembly-r.osw</filename>
-      <filetype>osw</filetype>
-      <usage_type>test</usage_type>
-      <checksum>3FEFDA5C</checksum>
-    </file>
-    <file>
-      <filename>base-foundation-unconditioned-basement.osw</filename>
-      <filetype>osw</filetype>
-      <usage_type>test</usage_type>
-      <checksum>6EC7DDE8</checksum>
-    </file>
-    <file>
-      <filename>base-location-duluth-mn.osw</filename>
-      <filetype>osw</filetype>
-      <usage_type>test</usage_type>
-      <checksum>18A19C2B</checksum>
-    </file>
-    <file>
-      <filename>base-foundation-unconditioned-basement-wall-insulation.osw</filename>
-      <filetype>osw</filetype>
-      <usage_type>test</usage_type>
-      <checksum>2DE62FCC</checksum>
-    </file>
-    <file>
-      <filename>extra-bldgtype-single-family-attached-unconditioned-basement-middle.osw</filename>
-      <filetype>osw</filetype>
-      <usage_type>test</usage_type>
-      <checksum>C7973543</checksum>
-    </file>
-    <file>
-      <filename>extra-bldgtype-single-family-attached-unconditioned-basement-right.osw</filename>
-      <filetype>osw</filetype>
-      <usage_type>test</usage_type>
-      <checksum>EDF372B0</checksum>
-    </file>
-    <file>
-      <filename>extra-bldgtype-single-family-attached-unconditioned-basement.osw</filename>
-      <filetype>osw</filetype>
-      <usage_type>test</usage_type>
-      <checksum>05EF2B24</checksum>
-    </file>
-    <file>
-      <filename>extra-bldgtype-single-family-attached-unvented-crawlspace-middle.osw</filename>
-      <filetype>osw</filetype>
-      <usage_type>test</usage_type>
-      <checksum>27E3AFD8</checksum>
-    </file>
-    <file>
-      <filename>extra-bldgtype-single-family-attached-unvented-crawlspace-right.osw</filename>
-      <filetype>osw</filetype>
-      <usage_type>test</usage_type>
-      <checksum>57D218E0</checksum>
-    </file>
-    <file>
-      <filename>extra-bldgtype-single-family-attached-unvented-crawlspace.osw</filename>
-      <filetype>osw</filetype>
-      <usage_type>test</usage_type>
-      <checksum>EDE1FEC5</checksum>
-    </file>
-    <file>
-      <filename>extra-bldgtype-single-family-attached-vented-crawlspace-middle.osw</filename>
-      <filetype>osw</filetype>
-      <usage_type>test</usage_type>
-      <checksum>59CC657C</checksum>
-    </file>
-    <file>
-      <filename>extra-bldgtype-single-family-attached-vented-crawlspace-right.osw</filename>
-      <filetype>osw</filetype>
-      <usage_type>test</usage_type>
-      <checksum>193167EC</checksum>
-    </file>
-    <file>
-      <filename>extra-bldgtype-single-family-attached-vented-crawlspace.osw</filename>
-      <filetype>osw</filetype>
-      <usage_type>test</usage_type>
-      <checksum>F2C132EF</checksum>
-    </file>
-    <file>
-      <filename>base-location-baltimore-md.osw</filename>
-      <filetype>osw</filetype>
-      <usage_type>test</usage_type>
-      <checksum>C865BA5A</checksum>
-    </file>
-    <file>
-      <filename>base-location-portland-or.osw</filename>
-      <filetype>osw</filetype>
-      <usage_type>test</usage_type>
-      <checksum>923F6B84</checksum>
-    </file>
-    <file>
-      <filename>base-misc-defaults.osw</filename>
-      <filetype>osw</filetype>
-      <usage_type>test</usage_type>
-      <checksum>50951BC7</checksum>
-    </file>
-    <file>
-      <filename>base-foundation-slab.osw</filename>
-      <filetype>osw</filetype>
-      <usage_type>test</usage_type>
-      <checksum>624647CF</checksum>
-    </file>
-    <file>
-      <filename>extra-enclosure-atticroof-conditioned-eaves-gable.osw</filename>
-      <filetype>osw</filetype>
-      <usage_type>test</usage_type>
-      <checksum>B031CDF9</checksum>
-    </file>
-    <file>
-      <filename>extra-enclosure-atticroof-conditioned-eaves-hip.osw</filename>
-      <filetype>osw</filetype>
-      <usage_type>test</usage_type>
-      <checksum>AF6D6732</checksum>
-    </file>
-    <file>
-      <filename>base-appliances-dehumidifier.osw</filename>
-      <filetype>osw</filetype>
-      <usage_type>test</usage_type>
-      <checksum>39890E68</checksum>
-    </file>
-    <file>
-      <filename>base-appliances-dehumidifier-ief-portable.osw</filename>
-      <filetype>osw</filetype>
-      <usage_type>test</usage_type>
-      <checksum>FAF41125</checksum>
-    </file>
-    <file>
-      <filename>base-appliances-dehumidifier-ief-whole-home.osw</filename>
-      <filetype>osw</filetype>
-      <usage_type>test</usage_type>
-      <checksum>82F0C0DB</checksum>
-    </file>
-    <file>
-      <filename>base-atticroof-radiant-barrier.osw</filename>
-      <filetype>osw</filetype>
-      <usage_type>test</usage_type>
-      <checksum>6DD6527E</checksum>
-    </file>
-    <file>
-      <filename>base-location-dallas-tx.osw</filename>
-      <filetype>osw</filetype>
-      <usage_type>test</usage_type>
-      <checksum>322D5EFB</checksum>
-    </file>
-    <file>
-      <filename>base-location-miami-fl.osw</filename>
-      <filetype>osw</filetype>
-      <usage_type>test</usage_type>
-      <checksum>6CA796D0</checksum>
-    </file>
-    <file>
-      <filename>base-location-honolulu-hi.osw</filename>
-      <filetype>osw</filetype>
-      <usage_type>test</usage_type>
-      <checksum>57F84286</checksum>
-    </file>
-    <file>
-      <filename>base-location-phoenix-az.osw</filename>
-      <filetype>osw</filetype>
-      <usage_type>test</usage_type>
-<<<<<<< HEAD
-      <checksum>A9C7997E</checksum>
-=======
-      <checksum>ED526788</checksum>
->>>>>>> 3b5af3a1
-    </file>
-    <file>
-      <filename>extra-bldgtype-single-family-attached-slab-middle.osw</filename>
-      <filetype>osw</filetype>
-      <usage_type>test</usage_type>
-      <checksum>E57EA377</checksum>
-    </file>
-    <file>
-      <filename>extra-bldgtype-single-family-attached-slab-right.osw</filename>
-      <filetype>osw</filetype>
-      <usage_type>test</usage_type>
-      <checksum>A56CB4C7</checksum>
-    </file>
-    <file>
-      <filename>extra-bldgtype-single-family-attached-slab.osw</filename>
-      <filetype>osw</filetype>
-      <usage_type>test</usage_type>
-      <checksum>20698750</checksum>
-    </file>
-    <file>
-      <filename>extra-bldgtype-single-family-attached-atticroof-conditioned-eaves-gable.osw</filename>
-      <filetype>osw</filetype>
-      <usage_type>test</usage_type>
-      <checksum>C095D2E3</checksum>
-    </file>
-    <file>
-      <filename>extra-bldgtype-single-family-attached-atticroof-conditioned-eaves-hip.osw</filename>
-      <filetype>osw</filetype>
-      <usage_type>test</usage_type>
-<<<<<<< HEAD
-      <checksum>63628880</checksum>
-    </file>
-    <file>
-      <filename>build_residential_hpxml_test.rb</filename>
-      <filetype>rb</filetype>
-      <usage_type>test</usage_type>
-      <checksum>8B0CF06C</checksum>
-=======
-      <checksum>985E4325</checksum>
-    </file>
-    <file>
-      <filename>base-bldgtype-multifamily-shared-mechvent-preconditioning.osw</filename>
-      <filetype>osw</filetype>
-      <usage_type>test</usage_type>
-      <checksum>CD1EF9B7</checksum>
->>>>>>> 3b5af3a1
-    </file>
-    <file>
-      <filename>base-bldgtype-single-family-attached-2stories.osw</filename>
-      <filetype>osw</filetype>
-      <usage_type>test</usage_type>
-<<<<<<< HEAD
-      <checksum>16EDDF99</checksum>
-=======
-      <checksum>40B3BE0B</checksum>
->>>>>>> 3b5af3a1
-    </file>
-    <file>
-      <filename>test_rakefile.xml</filename>
-      <filetype>xml</filetype>
-      <usage_type>test</usage_type>
-<<<<<<< HEAD
-      <checksum>5902B0BF</checksum>
-=======
-      <checksum>6503B6F7</checksum>
->>>>>>> 3b5af3a1
-    </file>
-    <file>
-      <filename>test_measure.xml</filename>
-      <filetype>xml</filetype>
-      <usage_type>test</usage_type>
-<<<<<<< HEAD
-      <checksum>A4C55198</checksum>
-=======
-      <checksum>90297D84</checksum>
->>>>>>> 3b5af3a1
-    </file>
-    <file>
-      <filename>extra-bldgtype-multifamily-double-exterior.osw</filename>
-      <filetype>osw</filetype>
-      <usage_type>test</usage_type>
-<<<<<<< HEAD
-      <checksum>6A904311</checksum>
-=======
-      <checksum>EB5A3E9F</checksum>
->>>>>>> 3b5af3a1
-    </file>
-    <file>
-      <filename>extra-bldgtype-multifamily-double-loaded-interior.osw</filename>
-      <filetype>osw</filetype>
-      <usage_type>test</usage_type>
-<<<<<<< HEAD
-      <checksum>667C5CD6</checksum>
-=======
-      <checksum>72BCD6A3</checksum>
->>>>>>> 3b5af3a1
-    </file>
-    <file>
-      <filename>extra-bldgtype-multifamily-single-exterior-front.osw</filename>
-      <filetype>osw</filetype>
-      <usage_type>test</usage_type>
-<<<<<<< HEAD
-      <checksum>AEA98D5B</checksum>
-=======
-      <checksum>B83E973F</checksum>
+      <checksum>0B8C6C9E</checksum>
     </file>
     <file>
       <version>
@@ -8139,668 +8422,13 @@
       <filename>measure.rb</filename>
       <filetype>rb</filetype>
       <usage_type>script</usage_type>
-      <checksum>B3FAACDA</checksum>
->>>>>>> 3b5af3a1
-    </file>
-    <file>
-      <filename>extra-bldgtype-multifamily-unvented-crawlspace-double-loaded-interior.osw</filename>
-      <filetype>osw</filetype>
-      <usage_type>test</usage_type>
-<<<<<<< HEAD
-      <checksum>221F7C46</checksum>
-=======
-      <checksum>A2DCA8EA</checksum>
->>>>>>> 3b5af3a1
-    </file>
-    <file>
-      <filename>extra-bldgtype-multifamily-unvented-crawlspace-left-bottom-double-loaded-interior.osw</filename>
-      <filetype>osw</filetype>
-      <usage_type>test</usage_type>
-<<<<<<< HEAD
-      <checksum>C664D831</checksum>
-=======
-      <checksum>BC54F1A9</checksum>
->>>>>>> 3b5af3a1
-    </file>
-    <file>
-      <filename>extra-bldgtype-multifamily-unvented-crawlspace-left-bottom.osw</filename>
-      <filetype>osw</filetype>
-      <usage_type>test</usage_type>
-      <checksum>761279E3</checksum>
-    </file>
-    <file>
-<<<<<<< HEAD
-      <filename>extra-bldgtype-multifamily-unvented-crawlspace-left-middle-double-loaded-interior.osw</filename>
-      <filetype>osw</filetype>
-      <usage_type>test</usage_type>
-      <checksum>1697C8AC</checksum>
-=======
-      <filename>extra-bldgtype-multifamily-unvented-crawlspace-left-middle.osw</filename>
-      <filetype>osw</filetype>
-      <usage_type>test</usage_type>
-      <checksum>EDB301F3</checksum>
-    </file>
-    <file>
-      <filename>extra-bldgtype-multifamily-unvented-crawlspace-left-top.osw</filename>
-      <filetype>osw</filetype>
-      <usage_type>test</usage_type>
-      <checksum>B42BB3A4</checksum>
-    </file>
-    <file>
-      <filename>extra-bldgtype-multifamily-unvented-crawlspace-middle-bottom.osw</filename>
-      <filetype>osw</filetype>
-      <usage_type>test</usage_type>
-      <checksum>A47A9207</checksum>
->>>>>>> 3b5af3a1
-    </file>
-    <file>
-      <filename>extra-bldgtype-multifamily-unvented-crawlspace-left-middle.osw</filename>
-      <filetype>osw</filetype>
-      <usage_type>test</usage_type>
-<<<<<<< HEAD
-      <checksum>5587B08A</checksum>
-=======
-      <checksum>7F23E702</checksum>
->>>>>>> 3b5af3a1
-    </file>
-    <file>
-      <filename>extra-bldgtype-multifamily-unvented-crawlspace-left-top-double-loaded-interior.osw</filename>
-      <filetype>osw</filetype>
-      <usage_type>test</usage_type>
-<<<<<<< HEAD
-      <checksum>B2E55AD0</checksum>
-=======
-      <checksum>3F951F88</checksum>
->>>>>>> 3b5af3a1
-    </file>
-    <file>
-      <filename>extra-bldgtype-multifamily-unvented-crawlspace-left-top.osw</filename>
-      <filetype>osw</filetype>
-      <usage_type>test</usage_type>
-<<<<<<< HEAD
-      <checksum>993A7C43</checksum>
-=======
-      <checksum>42C91511</checksum>
->>>>>>> 3b5af3a1
-    </file>
-    <file>
-      <filename>extra-bldgtype-multifamily-unvented-crawlspace-middle-bottom-double-loaded-interior.osw</filename>
-      <filetype>osw</filetype>
-      <usage_type>test</usage_type>
-<<<<<<< HEAD
-      <checksum>A5241DCD</checksum>
-=======
-      <checksum>29B0207B</checksum>
->>>>>>> 3b5af3a1
-    </file>
-    <file>
-      <filename>extra-bldgtype-multifamily-unvented-crawlspace-middle-bottom.osw</filename>
-      <filetype>osw</filetype>
-      <usage_type>test</usage_type>
-<<<<<<< HEAD
-      <checksum>0841217F</checksum>
-=======
-      <checksum>4E06F524</checksum>
->>>>>>> 3b5af3a1
-    </file>
-    <file>
-      <filename>extra-bldgtype-multifamily-unvented-crawlspace-middle-middle-double-loaded-interior.osw</filename>
-      <filetype>osw</filetype>
-      <usage_type>test</usage_type>
-<<<<<<< HEAD
-      <checksum>17345F9D</checksum>
-=======
-      <checksum>30DF88F5</checksum>
->>>>>>> 3b5af3a1
-    </file>
-    <file>
-      <filename>extra-bldgtype-multifamily-unvented-crawlspace-middle-middle.osw</filename>
-      <filetype>osw</filetype>
-      <usage_type>test</usage_type>
-<<<<<<< HEAD
-      <checksum>D318547A</checksum>
-=======
-      <checksum>9978A916</checksum>
->>>>>>> 3b5af3a1
-    </file>
-    <file>
-      <filename>extra-bldgtype-multifamily-unvented-crawlspace-middle-top-double-loaded-interior.osw</filename>
-      <filetype>osw</filetype>
-      <usage_type>test</usage_type>
-<<<<<<< HEAD
-      <checksum>4D3216DC</checksum>
-=======
-      <checksum>06EB9177</checksum>
->>>>>>> 3b5af3a1
-    </file>
-    <file>
-      <filename>extra-bldgtype-multifamily-unvented-crawlspace-middle-top.osw</filename>
-      <filetype>osw</filetype>
-      <usage_type>test</usage_type>
-<<<<<<< HEAD
-      <checksum>F8C8C811</checksum>
-=======
-      <checksum>2FDDCBBF</checksum>
->>>>>>> 3b5af3a1
-    </file>
-    <file>
-      <filename>extra-bldgtype-multifamily-unvented-crawlspace-right-bottom-double-loaded-interior.osw</filename>
-      <filetype>osw</filetype>
-      <usage_type>test</usage_type>
-<<<<<<< HEAD
-      <checksum>125373D3</checksum>
-=======
-      <checksum>F619C398</checksum>
->>>>>>> 3b5af3a1
-    </file>
-    <file>
-      <filename>extra-bldgtype-multifamily-unvented-crawlspace-right-bottom.osw</filename>
-      <filetype>osw</filetype>
-      <usage_type>test</usage_type>
-<<<<<<< HEAD
-      <checksum>0052EC80</checksum>
-=======
-      <checksum>6DB8BB88</checksum>
->>>>>>> 3b5af3a1
-    </file>
-    <file>
-      <filename>extra-bldgtype-multifamily-unvented-crawlspace-right-middle-double-loaded-interior.osw</filename>
-      <filetype>osw</filetype>
-      <usage_type>test</usage_type>
-<<<<<<< HEAD
-      <checksum>1D2142BE</checksum>
-=======
-      <checksum>94806F34</checksum>
->>>>>>> 3b5af3a1
-    </file>
-    <file>
-      <filename>extra-bldgtype-multifamily-unvented-crawlspace-right-middle.osw</filename>
-      <filetype>osw</filetype>
-      <usage_type>test</usage_type>
-<<<<<<< HEAD
-      <checksum>6B2BD9EA</checksum>
-=======
-      <checksum>6186E606</checksum>
->>>>>>> 3b5af3a1
-    </file>
-    <file>
-      <filename>extra-bldgtype-multifamily-unvented-crawlspace-right-top-double-loaded-interior.osw</filename>
-      <filetype>osw</filetype>
-      <usage_type>test</usage_type>
-<<<<<<< HEAD
-      <checksum>BCF564AD</checksum>
-=======
-      <checksum>2DF9A086</checksum>
->>>>>>> 3b5af3a1
-    </file>
-    <file>
-      <filename>extra-bldgtype-multifamily-unvented-crawlspace-right-top.osw</filename>
-      <filetype>osw</filetype>
-      <usage_type>test</usage_type>
-<<<<<<< HEAD
-      <checksum>54E2623F</checksum>
-=======
-      <checksum>4D06CA7C</checksum>
->>>>>>> 3b5af3a1
-    </file>
-    <file>
-      <filename>extra-bldgtype-multifamily-unvented-crawlspace.osw</filename>
-      <filetype>osw</filetype>
-      <usage_type>test</usage_type>
-<<<<<<< HEAD
-      <checksum>0EFD076C</checksum>
-=======
-      <checksum>952BE8E5</checksum>
->>>>>>> 3b5af3a1
-    </file>
-    <file>
-      <filename>extra-bldgtype-multifamily-vented-crawlspace-double-loaded-interior.osw</filename>
-      <filetype>osw</filetype>
-      <usage_type>test</usage_type>
-<<<<<<< HEAD
-      <checksum>F5F777E3</checksum>
-=======
-      <checksum>3B4DA1E2</checksum>
->>>>>>> 3b5af3a1
-    </file>
-    <file>
-      <filename>extra-bldgtype-multifamily-vented-crawlspace-left-bottom-double-loaded-interior.osw</filename>
-      <filetype>osw</filetype>
-      <usage_type>test</usage_type>
-<<<<<<< HEAD
-      <checksum>70267AEF</checksum>
-=======
-      <checksum>642EFB71</checksum>
->>>>>>> 3b5af3a1
-    </file>
-    <file>
-      <filename>extra-bldgtype-multifamily-vented-crawlspace-left-bottom.osw</filename>
-      <filetype>osw</filetype>
-      <usage_type>test</usage_type>
-<<<<<<< HEAD
-      <checksum>839C3E0D</checksum>
-=======
-      <checksum>727F4F6B</checksum>
->>>>>>> 3b5af3a1
-    </file>
-    <file>
-      <filename>extra-bldgtype-multifamily-vented-crawlspace-left-middle-double-loaded-interior.osw</filename>
-      <filetype>osw</filetype>
-      <usage_type>test</usage_type>
-<<<<<<< HEAD
-      <checksum>81B0ED95</checksum>
-=======
-      <checksum>D23C79B5</checksum>
->>>>>>> 3b5af3a1
-    </file>
-    <file>
-      <filename>extra-bldgtype-multifamily-vented-crawlspace-left-middle.osw</filename>
-      <filetype>osw</filetype>
-      <usage_type>test</usage_type>
-<<<<<<< HEAD
-      <checksum>1C0F066C</checksum>
-=======
-      <checksum>44B49EBF</checksum>
->>>>>>> 3b5af3a1
-    </file>
-    <file>
-      <filename>extra-bldgtype-multifamily-vented-crawlspace-left-top-double-loaded-interior.osw</filename>
-      <filetype>osw</filetype>
-      <usage_type>test</usage_type>
-<<<<<<< HEAD
-      <checksum>157C5EE3</checksum>
-=======
-      <checksum>F7D0005B</checksum>
->>>>>>> 3b5af3a1
-    </file>
-    <file>
-      <filename>extra-bldgtype-multifamily-vented-crawlspace-left-top.osw</filename>
-      <filetype>osw</filetype>
-      <usage_type>test</usage_type>
-<<<<<<< HEAD
-      <checksum>F2595A7F</checksum>
-=======
-      <checksum>C19C5DFC</checksum>
->>>>>>> 3b5af3a1
-    </file>
-    <file>
-      <filename>extra-bldgtype-multifamily-vented-crawlspace-middle-bottom-double-loaded-interior.osw</filename>
-      <filetype>osw</filetype>
-      <usage_type>test</usage_type>
-<<<<<<< HEAD
-      <checksum>7AEE8CBA</checksum>
-=======
-      <checksum>7EBCC4DA</checksum>
->>>>>>> 3b5af3a1
-    </file>
-    <file>
-      <filename>extra-bldgtype-multifamily-vented-crawlspace-middle-bottom.osw</filename>
-      <filetype>osw</filetype>
-      <usage_type>test</usage_type>
-<<<<<<< HEAD
-      <checksum>4E2D72E1</checksum>
-=======
-      <checksum>F59DE862</checksum>
->>>>>>> 3b5af3a1
-    </file>
-    <file>
-      <filename>extra-bldgtype-multifamily-vented-crawlspace-middle-middle-double-loaded-interior.osw</filename>
-      <filetype>osw</filetype>
-      <usage_type>test</usage_type>
-<<<<<<< HEAD
-      <checksum>AA1D9C27</checksum>
-=======
-      <checksum>A5543891</checksum>
->>>>>>> 3b5af3a1
-    </file>
-    <file>
-      <filename>extra-bldgtype-multifamily-vented-crawlspace-middle-middle.osw</filename>
-      <filetype>osw</filetype>
-      <usage_type>test</usage_type>
-<<<<<<< HEAD
-      <checksum>D58C0AF1</checksum>
-=======
-      <checksum>081E91A2</checksum>
->>>>>>> 3b5af3a1
-    </file>
-    <file>
-      <filename>extra-bldgtype-multifamily-vented-crawlspace-middle-top-double-loaded-interior.osw</filename>
-      <filetype>osw</filetype>
-      <usage_type>test</usage_type>
-<<<<<<< HEAD
-      <checksum>90DE1050</checksum>
-=======
-      <checksum>8A95EF38</checksum>
->>>>>>> 3b5af3a1
-    </file>
-    <file>
-      <filename>extra-bldgtype-multifamily-vented-crawlspace-middle-top.osw</filename>
-      <filetype>osw</filetype>
-      <usage_type>test</usage_type>
-<<<<<<< HEAD
-      <checksum>B991A0D3</checksum>
-=======
-      <checksum>54D32505</checksum>
->>>>>>> 3b5af3a1
-    </file>
-    <file>
-      <filename>extra-bldgtype-multifamily-vented-crawlspace-right-bottom-double-loaded-interior.osw</filename>
-      <filetype>osw</filetype>
-      <usage_type>test</usage_type>
-<<<<<<< HEAD
-      <checksum>5D493DF1</checksum>
-=======
-      <checksum>42403EB5</checksum>
->>>>>>> 3b5af3a1
-    </file>
-    <file>
-      <filename>extra-bldgtype-multifamily-vented-crawlspace-right-bottom.osw</filename>
-      <filetype>osw</filetype>
-      <usage_type>test</usage_type>
-<<<<<<< HEAD
-      <checksum>A6DB319F</checksum>
-=======
-      <checksum>9E41567C</checksum>
->>>>>>> 3b5af3a1
-    </file>
-    <file>
-      <filename>extra-bldgtype-multifamily-vented-crawlspace-right-middle-double-loaded-interior.osw</filename>
-      <filetype>osw</filetype>
-      <usage_type>test</usage_type>
-<<<<<<< HEAD
-      <checksum>6C741EC0</checksum>
-=======
-      <checksum>55C45475</checksum>
->>>>>>> 3b5af3a1
-    </file>
-    <file>
-      <filename>extra-bldgtype-multifamily-vented-crawlspace-right-middle.osw</filename>
-      <filetype>osw</filetype>
-      <usage_type>test</usage_type>
-<<<<<<< HEAD
-      <checksum>EAA4771F</checksum>
-=======
-      <checksum>853744E8</checksum>
->>>>>>> 3b5af3a1
-    </file>
-    <file>
-      <filename>extra-bldgtype-multifamily-vented-crawlspace-right-top-double-loaded-interior.osw</filename>
-      <filetype>osw</filetype>
-      <usage_type>test</usage_type>
-<<<<<<< HEAD
-      <checksum>AB1625B9</checksum>
-=======
-      <checksum>7BE3365B</checksum>
->>>>>>> 3b5af3a1
-    </file>
-    <file>
-      <filename>extra-bldgtype-multifamily-vented-crawlspace-right-top.osw</filename>
-      <filetype>osw</filetype>
-      <usage_type>test</usage_type>
-<<<<<<< HEAD
-      <checksum>01F46364</checksum>
-=======
-      <checksum>9E7C4E54</checksum>
->>>>>>> 3b5af3a1
-    </file>
-    <file>
-      <filename>extra-bldgtype-multifamily-vented-crawlspace.osw</filename>
-      <filetype>osw</filetype>
-      <usage_type>test</usage_type>
-<<<<<<< HEAD
-      <checksum>43D7504F</checksum>
-=======
-      <checksum>2C6C0C04</checksum>
->>>>>>> 3b5af3a1
-    </file>
-    <file>
-      <filename>extra-bldgtype-multifamily-eaves.osw</filename>
-      <filetype>osw</filetype>
-      <usage_type>test</usage_type>
-<<<<<<< HEAD
-      <checksum>5739DC0C</checksum>
-=======
-      <checksum>8245C830</checksum>
->>>>>>> 3b5af3a1
-    </file>
-    <file>
-      <filename>extra-bldgtype-multifamily-slab-double-loaded-interior.osw</filename>
-      <filetype>osw</filetype>
-      <usage_type>test</usage_type>
-<<<<<<< HEAD
-      <checksum>AAA2A0BD</checksum>
-=======
-      <checksum>6248A579</checksum>
->>>>>>> 3b5af3a1
-    </file>
-    <file>
-      <filename>extra-bldgtype-multifamily-slab-left-bottom-double-loaded-interior.osw</filename>
-      <filetype>osw</filetype>
-      <usage_type>test</usage_type>
-<<<<<<< HEAD
-      <checksum>1A0BACA9</checksum>
-=======
-      <checksum>6D3A9414</checksum>
->>>>>>> 3b5af3a1
-    </file>
-    <file>
-      <filename>extra-bldgtype-multifamily-slab-left-bottom.osw</filename>
-      <filetype>osw</filetype>
-      <usage_type>test</usage_type>
-<<<<<<< HEAD
-      <checksum>38D15AD5</checksum>
-=======
-      <checksum>2086C158</checksum>
->>>>>>> 3b5af3a1
-    </file>
-    <file>
-      <filename>extra-bldgtype-multifamily-slab-left-middle-double-loaded-interior.osw</filename>
-      <filetype>osw</filetype>
-      <usage_type>test</usage_type>
-<<<<<<< HEAD
-      <checksum>80485A14</checksum>
-=======
-      <checksum>B64F0311</checksum>
->>>>>>> 3b5af3a1
-    </file>
-    <file>
-      <filename>extra-bldgtype-multifamily-slab-left-middle.osw</filename>
-      <filetype>osw</filetype>
-      <usage_type>test</usage_type>
-<<<<<<< HEAD
-      <checksum>2E80EECF</checksum>
-=======
-      <checksum>EC55DF1A</checksum>
->>>>>>> 3b5af3a1
-    </file>
-    <file>
-      <filename>extra-bldgtype-multifamily-slab-left-top-double-loaded-interior.osw</filename>
-      <filetype>osw</filetype>
-      <usage_type>test</usage_type>
-<<<<<<< HEAD
-      <checksum>B7F3BD41</checksum>
-=======
-      <checksum>1DC34860</checksum>
->>>>>>> 3b5af3a1
-    </file>
-    <file>
-      <filename>extra-bldgtype-multifamily-slab-left-top.osw</filename>
-      <filetype>osw</filetype>
-      <usage_type>test</usage_type>
-<<<<<<< HEAD
-      <checksum>463D9C6D</checksum>
-=======
-      <checksum>EB6EF512</checksum>
->>>>>>> 3b5af3a1
-    </file>
-    <file>
-      <filename>extra-bldgtype-multifamily-slab-middle-bottom-double-loaded-interior.osw</filename>
-      <filetype>osw</filetype>
-      <usage_type>test</usage_type>
-<<<<<<< HEAD
-      <checksum>9C1292C4</checksum>
-=======
-      <checksum>E94E00FE</checksum>
->>>>>>> 3b5af3a1
-    </file>
-    <file>
-      <filename>extra-bldgtype-multifamily-slab-middle-bottom.osw</filename>
-      <filetype>osw</filetype>
-      <usage_type>test</usage_type>
-<<<<<<< HEAD
-      <checksum>AFFEC717</checksum>
-=======
-      <checksum>39BD1063</checksum>
->>>>>>> 3b5af3a1
-    </file>
-    <file>
-      <filename>extra-bldgtype-multifamily-slab-middle-middle-double-loaded-interior.osw</filename>
-      <filetype>osw</filetype>
-      <usage_type>test</usage_type>
-<<<<<<< HEAD
-      <checksum>F2EFF9CB</checksum>
-=======
-      <checksum>59D87CDB</checksum>
->>>>>>> 3b5af3a1
-    </file>
-    <file>
-      <filename>extra-bldgtype-multifamily-slab-middle-middle.osw</filename>
-      <filetype>osw</filetype>
-      <usage_type>test</usage_type>
-<<<<<<< HEAD
-      <checksum>1C9A59F3</checksum>
-=======
-      <checksum>923EE31D</checksum>
->>>>>>> 3b5af3a1
-    </file>
-    <file>
-      <filename>extra-bldgtype-multifamily-slab-middle-top-double-loaded-interior.osw</filename>
-      <filetype>osw</filetype>
-      <usage_type>test</usage_type>
-<<<<<<< HEAD
-      <checksum>7599E171</checksum>
-=======
-      <checksum>A303C02C</checksum>
->>>>>>> 3b5af3a1
-    </file>
-    <file>
-      <filename>extra-bldgtype-multifamily-slab-middle-top.osw</filename>
-      <filetype>osw</filetype>
-      <usage_type>test</usage_type>
-<<<<<<< HEAD
-      <checksum>632CB8DD</checksum>
-=======
-      <checksum>E7B57137</checksum>
->>>>>>> 3b5af3a1
-    </file>
-    <file>
-      <filename>extra-bldgtype-multifamily-slab-right-bottom-double-loaded-interior.osw</filename>
-      <filetype>osw</filetype>
-      <usage_type>test</usage_type>
-<<<<<<< HEAD
-      <checksum>4633DE29</checksum>
-=======
-      <checksum>F4D06200</checksum>
->>>>>>> 3b5af3a1
-    </file>
-    <file>
-      <filename>extra-bldgtype-multifamily-slab-right-bottom.osw</filename>
-      <filetype>osw</filetype>
-      <usage_type>test</usage_type>
-<<<<<<< HEAD
-      <checksum>150672B6</checksum>
-=======
-      <checksum>41A3AE53</checksum>
->>>>>>> 3b5af3a1
-    </file>
-    <file>
-      <filename>extra-bldgtype-multifamily-slab-right-middle-double-loaded-interior.osw</filename>
-      <filetype>osw</filetype>
-      <usage_type>test</usage_type>
-<<<<<<< HEAD
-      <checksum>72657F6A</checksum>
-=======
-      <checksum>DBE058EE</checksum>
->>>>>>> 3b5af3a1
-    </file>
-    <file>
-      <filename>extra-bldgtype-multifamily-slab-right-middle.osw</filename>
-      <filetype>osw</filetype>
-      <usage_type>test</usage_type>
-<<<<<<< HEAD
-      <checksum>9E275E0E</checksum>
-=======
-      <checksum>25666DFC</checksum>
->>>>>>> 3b5af3a1
-    </file>
-    <file>
-      <filename>extra-bldgtype-multifamily-slab-right-top-double-loaded-interior.osw</filename>
-      <filetype>osw</filetype>
-      <usage_type>test</usage_type>
-<<<<<<< HEAD
-      <checksum>F9E62541</checksum>
-=======
-      <checksum>EC2A0EF4</checksum>
->>>>>>> 3b5af3a1
-    </file>
-    <file>
-      <filename>extra-bldgtype-multifamily-slab-right-top.osw</filename>
-      <filetype>osw</filetype>
-      <usage_type>test</usage_type>
-<<<<<<< HEAD
-      <checksum>3CD5F570</checksum>
-=======
-      <checksum>82D765FB</checksum>
->>>>>>> 3b5af3a1
-    </file>
-    <file>
-      <filename>extra-bldgtype-multifamily-slab.osw</filename>
-      <filetype>osw</filetype>
-      <usage_type>test</usage_type>
-<<<<<<< HEAD
-      <checksum>7AF692F6</checksum>
-=======
-      <checksum>053FCE31</checksum>
->>>>>>> 3b5af3a1
-    </file>
-    <file>
-      <filename>base-hvac-room-ac-only-ceer.osw</filename>
-      <filetype>osw</filetype>
-      <usage_type>test</usage_type>
-<<<<<<< HEAD
-      <checksum>71129A62</checksum>
-    </file>
-    <file>
-      <filename>geometry.rb</filename>
-      <filetype>rb</filetype>
-      <usage_type>resource</usage_type>
-      <checksum>0B8C6C9E</checksum>
-    </file>
-    <file>
-      <version>
-        <software_program>OpenStudio</software_program>
-        <identifier>2.9.0</identifier>
-        <min_compatible>2.9.0</min_compatible>
-      </version>
-      <filename>measure.rb</filename>
-      <filetype>rb</filetype>
-      <usage_type>script</usage_type>
-      <checksum>3A162FCE</checksum>
-=======
-      <checksum>466EED9A</checksum>
-    </file>
-    <file>
-      <filename>extra-bldgtype-multifamily-slab-right-middle-double-loaded-interior.osw</filename>
-      <filetype>osw</filetype>
-      <usage_type>test</usage_type>
-      <checksum>72384CD9</checksum>
-    </file>
-    <file>
-      <filename>extra-bldgtype-multifamily-slab-right-top-double-loaded-interior.osw</filename>
-      <filetype>osw</filetype>
-      <usage_type>test</usage_type>
-      <checksum>2E5EB5F5</checksum>
->>>>>>> 3b5af3a1
+      <checksum>A55A065C</checksum>
+    </file>
+    <file>
+      <filename>base-bldgtype-single-family-attached-2stories.osw</filename>
+      <filetype>osw</filetype>
+      <usage_type>test</usage_type>
+      <checksum>A60454AE</checksum>
     </file>
   </files>
 </measure>