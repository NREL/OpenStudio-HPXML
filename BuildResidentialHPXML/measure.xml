--- conflicted
+++ resolved
@@ -3,13 +3,8 @@
   <schema_version>3.0</schema_version>
   <name>build_residential_hpxml</name>
   <uid>a13a8983-2b01-4930-8af2-42030b6e4233</uid>
-<<<<<<< HEAD
-  <version_id>3a63c07f-dcee-4891-af23-3ba0d7293a17</version_id>
-  <version_modified>20210204T155107Z</version_modified>
-=======
   <version_id>cd232b8a-7918-4fbe-91e5-a342d0adc6e5</version_id>
   <version_modified>20210208T151816Z</version_modified>
->>>>>>> 2ef5ee38
   <xml_checksum>2C38F48B</xml_checksum>
   <class_name>BuildResidentialHPXML</class_name>
   <display_name>HPXML Builder</display_name>
@@ -265,6 +260,10 @@
       <default_value>single-family detached</default_value>
       <choices>
         <choice>
+          <value>manufactured home</value>
+          <display_name>manufactured home</display_name>
+        </choice>
+        <choice>
           <value>single-family detached</value>
           <display_name>single-family detached</display_name>
         </choice>
@@ -291,7 +290,7 @@
     <argument>
       <name>geometry_num_floors_above_grade</name>
       <display_name>Geometry: Number of Floors</display_name>
-      <description>The number of floors above grade (in the unit if single-family detached or single-family attached, and in the building if apartment unit).</description>
+      <description>The number of floors above grade (in the unit if single-family attached, and in the building if apartment unit).</description>
       <type>Integer</type>
       <units>#</units>
       <required>true</required>
@@ -331,7 +330,7 @@
     <argument>
       <name>geometry_corridor_position</name>
       <display_name>Geometry: Corridor Position</display_name>
-      <description>The position of the corridor. Only applies to single-family attached and apartment unit units.</description>
+      <description>The position of the corridor.</description>
       <type>Choice</type>
       <required>true</required>
       <model_dependent>false</model_dependent>
@@ -358,7 +357,7 @@
     <argument>
       <name>geometry_corridor_width</name>
       <display_name>Geometry: Corridor Width</display_name>
-      <description>The width of the corridor. Only applies to apartment unit units.</description>
+      <description>The width of the corridor.</description>
       <type>Double</type>
       <units>ft</units>
       <required>true</required>
@@ -368,7 +367,7 @@
     <argument>
       <name>geometry_inset_width</name>
       <display_name>Geometry: Inset Width</display_name>
-      <description>The width of the inset. Only applies to apartment unit units.</description>
+      <description>The width of the inset.</description>
       <type>Double</type>
       <units>ft</units>
       <required>true</required>
@@ -378,7 +377,7 @@
     <argument>
       <name>geometry_inset_depth</name>
       <display_name>Geometry: Inset Depth</display_name>
-      <description>The depth of the inset. Only applies to apartment unit units.</description>
+      <description>The depth of the inset.</description>
       <type>Double</type>
       <units>ft</units>
       <required>true</required>
@@ -388,7 +387,7 @@
     <argument>
       <name>geometry_inset_position</name>
       <display_name>Geometry: Inset Position</display_name>
-      <description>The position of the inset. Only applies to apartment unit units.</description>
+      <description>The position of the inset.</description>
       <type>Choice</type>
       <required>true</required>
       <model_dependent>false</model_dependent>
@@ -407,7 +406,7 @@
     <argument>
       <name>geometry_balcony_depth</name>
       <display_name>Geometry: Balcony Depth</display_name>
-      <description>The depth of the balcony. Only applies to apartment unit units.</description>
+      <description>The depth of the balcony.</description>
       <type>Double</type>
       <units>ft</units>
       <required>true</required>
@@ -417,7 +416,7 @@
     <argument>
       <name>geometry_garage_width</name>
       <display_name>Geometry: Garage Width</display_name>
-      <description>The width of the garage. Enter zero for no garage. Only applies to single-family detached units.</description>
+      <description>The width of the garage. Enter zero for no garage.</description>
       <type>Double</type>
       <units>ft</units>
       <required>true</required>
@@ -427,7 +426,7 @@
     <argument>
       <name>geometry_garage_depth</name>
       <display_name>Geometry: Garage Depth</display_name>
-      <description>The depth of the garage. Only applies to single-family detached units.</description>
+      <description>The depth of the garage.</description>
       <type>Double</type>
       <units>ft</units>
       <required>true</required>
@@ -437,7 +436,7 @@
     <argument>
       <name>geometry_garage_protrusion</name>
       <display_name>Geometry: Garage Protrusion</display_name>
-      <description>The fraction of the garage that is protruding from the living space. Only applies to single-family detached units.</description>
+      <description>The fraction of the garage that is protruding from the living space.</description>
       <type>Double</type>
       <units>frac</units>
       <required>true</required>
@@ -447,7 +446,7 @@
     <argument>
       <name>geometry_garage_position</name>
       <display_name>Geometry: Garage Position</display_name>
-      <description>The position of the garage. Only applies to single-family detached units.</description>
+      <description>The position of the garage.</description>
       <type>Choice</type>
       <required>true</required>
       <model_dependent>false</model_dependent>
@@ -521,7 +520,7 @@
     <argument>
       <name>geometry_roof_type</name>
       <display_name>Geometry: Roof Type</display_name>
-      <description>The roof type of the building. Assumed flat for apartment unit units.</description>
+      <description>The roof type of the building.</description>
       <type>Choice</type>
       <required>true</required>
       <model_dependent>false</model_dependent>
@@ -719,7 +718,7 @@
     <argument>
       <name>geometry_building_num_units</name>
       <display_name>Geometry: Building Number of Units</display_name>
-      <description>The number of units in the building. This is required for single-family attached and apartment unit units.</description>
+      <description>The number of units in the building. This is required for single-family attached and apartment unit buildings.</description>
       <type>Integer</type>
       <units>#</units>
       <required>false</required>
@@ -728,7 +727,7 @@
     <argument>
       <name>geometry_building_num_bedrooms</name>
       <display_name>Geometry: Building Number of Bedrooms</display_name>
-      <description>The number of bedrooms in the building. This is required for single-family attached and apartment unit units with shared PV systems.</description>
+      <description>The number of bedrooms in the building. This is required for single-family attached and apartment unit buildings with shared PV systems.</description>
       <type>Integer</type>
       <units>#</units>
       <required>false</required>
@@ -6288,6 +6287,18 @@
       <checksum>24396BA2</checksum>
     </file>
     <file>
+      <filename>geometry.rb</filename>
+      <filetype>rb</filetype>
+      <usage_type>resource</usage_type>
+      <checksum>7576BFF1</checksum>
+    </file>
+    <file>
+      <filename>build_residential_hpxml_test.rb</filename>
+      <filetype>rb</filetype>
+      <usage_type>test</usage_type>
+      <checksum>9B11E688</checksum>
+    </file>
+    <file>
       <filename>base.osw</filename>
       <filetype>osw</filetype>
       <usage_type>test</usage_type>
@@ -7482,10 +7493,6 @@
       <checksum>75E35345</checksum>
     </file>
     <file>
-<<<<<<< HEAD
-      <filename>test_measure.xml</filename>
-      <filetype>xml</filetype>
-=======
       <version>
         <software_program>OpenStudio</software_program>
         <identifier>2.9.0</identifier>
@@ -7517,7 +7524,6 @@
     <file>
       <filename>base-hvac-ground-to-air-heat-pump-heating-only.osw</filename>
       <filetype>osw</filetype>
->>>>>>> 2ef5ee38
       <usage_type>test</usage_type>
       <checksum>B7458EAD</checksum>
     </file>
@@ -7540,508 +7546,10 @@
       <checksum>5F266DE4</checksum>
     </file>
     <file>
-<<<<<<< HEAD
-      <filename>geometry.rb</filename>
-      <filetype>rb</filetype>
-      <usage_type>resource</usage_type>
-      <checksum>AF635A66</checksum>
-    </file>
-    <file>
-      <filename>extra-bldgtype-multifamily-double-exterior.osw</filename>
-      <filetype>osw</filetype>
-      <usage_type>test</usage_type>
-      <checksum>09829FE5</checksum>
-    </file>
-    <file>
-      <filename>extra-bldgtype-multifamily-double-loaded-interior.osw</filename>
-      <filetype>osw</filetype>
-      <usage_type>test</usage_type>
-      <checksum>5F24AEFF</checksum>
-    </file>
-    <file>
-      <filename>extra-bldgtype-multifamily-single-exterior-front.osw</filename>
-      <filetype>osw</filetype>
-      <usage_type>test</usage_type>
-      <checksum>3337AFD7</checksum>
-    </file>
-    <file>
-      <filename>extra-bldgtype-multifamily-slab-double-loaded-interior.osw</filename>
-      <filetype>osw</filetype>
-      <usage_type>test</usage_type>
-      <checksum>DCEC9D97</checksum>
-    </file>
-    <file>
-      <filename>extra-bldgtype-multifamily-slab-left-bottom-double-loaded-interior.osw</filename>
-      <filetype>osw</filetype>
-      <usage_type>test</usage_type>
-      <checksum>308BAA90</checksum>
-    </file>
-    <file>
-      <filename>extra-bldgtype-multifamily-slab-left-bottom.osw</filename>
-      <filetype>osw</filetype>
-      <usage_type>test</usage_type>
-      <checksum>BD9E3C2B</checksum>
-    </file>
-    <file>
-      <filename>extra-bldgtype-multifamily-slab-left-middle-double-loaded-interior.osw</filename>
-      <filetype>osw</filetype>
-      <usage_type>test</usage_type>
-      <checksum>C223D3A8</checksum>
-    </file>
-    <file>
-      <filename>extra-bldgtype-multifamily-slab-left-middle.osw</filename>
-      <filetype>osw</filetype>
-      <usage_type>test</usage_type>
-      <checksum>F99BA614</checksum>
-    </file>
-    <file>
-      <filename>extra-bldgtype-multifamily-slab-left-top-double-loaded-interior.osw</filename>
-      <filetype>osw</filetype>
-      <usage_type>test</usage_type>
-      <checksum>6D3C06BC</checksum>
-    </file>
-    <file>
-      <filename>extra-bldgtype-multifamily-slab-left-top.osw</filename>
-      <filetype>osw</filetype>
-      <usage_type>test</usage_type>
-      <checksum>0F129C05</checksum>
-    </file>
-    <file>
-      <filename>extra-bldgtype-multifamily-slab-middle-bottom-double-loaded-interior.osw</filename>
-      <filetype>osw</filetype>
-      <usage_type>test</usage_type>
-      <checksum>C4910D3B</checksum>
-    </file>
-    <file>
-      <filename>extra-bldgtype-multifamily-slab-middle-bottom.osw</filename>
-      <filetype>osw</filetype>
-      <usage_type>test</usage_type>
-      <checksum>23A130AA</checksum>
-    </file>
-    <file>
-      <filename>extra-bldgtype-multifamily-slab-middle-middle-double-loaded-interior.osw</filename>
-      <filetype>osw</filetype>
-      <usage_type>test</usage_type>
-      <checksum>A5AF5CAF</checksum>
-    </file>
-    <file>
-      <filename>extra-bldgtype-multifamily-slab-middle-middle.osw</filename>
-      <filetype>osw</filetype>
-      <usage_type>test</usage_type>
-      <checksum>70CBD85A</checksum>
-    </file>
-    <file>
-      <filename>extra-bldgtype-multifamily-slab-middle-top-double-loaded-interior.osw</filename>
-      <filetype>osw</filetype>
-      <usage_type>test</usage_type>
-      <checksum>6C2416DF</checksum>
-    </file>
-    <file>
-      <filename>extra-bldgtype-multifamily-slab-middle-top.osw</filename>
-      <filetype>osw</filetype>
-      <usage_type>test</usage_type>
-      <checksum>5B69AACB</checksum>
-    </file>
-    <file>
-      <filename>extra-bldgtype-multifamily-slab-right-bottom-double-loaded-interior.osw</filename>
-      <filetype>osw</filetype>
-      <usage_type>test</usage_type>
-      <checksum>0A8A11D2</checksum>
-    </file>
-    <file>
-      <filename>extra-bldgtype-multifamily-slab-right-bottom.osw</filename>
-      <filetype>osw</filetype>
-      <usage_type>test</usage_type>
-      <checksum>F2FAA0FE</checksum>
-    </file>
-    <file>
-      <filename>extra-bldgtype-multifamily-slab-right-middle-double-loaded-interior.osw</filename>
-      <filetype>osw</filetype>
-      <usage_type>test</usage_type>
-      <checksum>B9F81FCC</checksum>
-    </file>
-    <file>
-      <filename>extra-bldgtype-multifamily-slab-right-middle.osw</filename>
-      <filetype>osw</filetype>
-      <usage_type>test</usage_type>
-      <checksum>4BB84845</checksum>
-    </file>
-    <file>
-      <filename>extra-bldgtype-multifamily-slab-right-top-double-loaded-interior.osw</filename>
-      <filetype>osw</filetype>
-      <usage_type>test</usage_type>
-      <checksum>66363DD3</checksum>
-    </file>
-    <file>
-      <filename>extra-bldgtype-multifamily-slab-right-top.osw</filename>
-      <filetype>osw</filetype>
-      <usage_type>test</usage_type>
-      <checksum>AB228B46</checksum>
-    </file>
-    <file>
-      <filename>extra-bldgtype-multifamily-slab.osw</filename>
-      <filetype>osw</filetype>
-      <usage_type>test</usage_type>
-      <checksum>77D8923C</checksum>
-    </file>
-    <file>
-      <filename>extra-bldgtype-multifamily-unvented-crawlspace-double-loaded-interior.osw</filename>
-      <filetype>osw</filetype>
-      <usage_type>test</usage_type>
-      <checksum>8F076C85</checksum>
-    </file>
-    <file>
-      <filename>extra-bldgtype-multifamily-unvented-crawlspace-left-bottom-double-loaded-interior.osw</filename>
-      <filetype>osw</filetype>
-      <usage_type>test</usage_type>
-      <checksum>F38F2C92</checksum>
-    </file>
-    <file>
-      <filename>extra-bldgtype-multifamily-unvented-crawlspace-left-bottom.osw</filename>
-      <filetype>osw</filetype>
-      <usage_type>test</usage_type>
-      <checksum>A05D4FFD</checksum>
-    </file>
-    <file>
-      <filename>extra-bldgtype-multifamily-unvented-crawlspace-left-middle-double-loaded-interior.osw</filename>
-      <filetype>osw</filetype>
-      <usage_type>test</usage_type>
-      <checksum>EE909352</checksum>
-    </file>
-    <file>
-      <filename>extra-bldgtype-multifamily-unvented-crawlspace-left-middle.osw</filename>
-      <filetype>osw</filetype>
-      <usage_type>test</usage_type>
-      <checksum>259B5BC4</checksum>
-    </file>
-    <file>
-      <filename>extra-bldgtype-multifamily-unvented-crawlspace-left-top-double-loaded-interior.osw</filename>
-      <filetype>osw</filetype>
-      <usage_type>test</usage_type>
-      <checksum>5E623F41</checksum>
-    </file>
-    <file>
-      <filename>extra-bldgtype-multifamily-unvented-crawlspace-left-top.osw</filename>
-      <filetype>osw</filetype>
-      <usage_type>test</usage_type>
-      <checksum>782BF09A</checksum>
-    </file>
-    <file>
-      <filename>extra-bldgtype-multifamily-unvented-crawlspace-middle-bottom-double-loaded-interior.osw</filename>
-      <filetype>osw</filetype>
-      <usage_type>test</usage_type>
-      <checksum>CAC43CC7</checksum>
-    </file>
-    <file>
-      <filename>extra-bldgtype-multifamily-unvented-crawlspace-middle-bottom.osw</filename>
-      <filetype>osw</filetype>
-      <usage_type>test</usage_type>
-      <checksum>CEAE718C</checksum>
-    </file>
-    <file>
-      <filename>extra-bldgtype-multifamily-unvented-crawlspace-middle-middle-double-loaded-interior.osw</filename>
-      <filetype>osw</filetype>
-      <usage_type>test</usage_type>
-      <checksum>05988ED4</checksum>
-    </file>
-    <file>
-      <filename>extra-bldgtype-multifamily-unvented-crawlspace-middle-middle.osw</filename>
-      <filetype>osw</filetype>
-      <usage_type>test</usage_type>
-      <checksum>C19E511E</checksum>
-    </file>
-    <file>
-      <filename>extra-bldgtype-multifamily-unvented-crawlspace-middle-top-double-loaded-interior.osw</filename>
-      <filetype>osw</filetype>
-      <usage_type>test</usage_type>
-      <checksum>1DD1FA75</checksum>
-    </file>
-    <file>
-      <filename>extra-bldgtype-multifamily-unvented-crawlspace-middle-top.osw</filename>
-      <filetype>osw</filetype>
-      <usage_type>test</usage_type>
-      <checksum>AFB1DA1F</checksum>
-    </file>
-    <file>
-      <filename>extra-bldgtype-multifamily-unvented-crawlspace-right-bottom-double-loaded-interior.osw</filename>
-      <filetype>osw</filetype>
-      <usage_type>test</usage_type>
-      <checksum>317353B6</checksum>
-    </file>
-    <file>
-      <filename>extra-bldgtype-multifamily-unvented-crawlspace-right-bottom.osw</filename>
-      <filetype>osw</filetype>
-      <usage_type>test</usage_type>
-      <checksum>3ED083B7</checksum>
-    </file>
-    <file>
-      <filename>extra-bldgtype-multifamily-unvented-crawlspace-right-middle-double-loaded-interior.osw</filename>
-      <filetype>osw</filetype>
-      <usage_type>test</usage_type>
-      <checksum>31889040</checksum>
-    </file>
-    <file>
-      <filename>extra-bldgtype-multifamily-unvented-crawlspace-right-middle.osw</filename>
-      <filetype>osw</filetype>
-      <usage_type>test</usage_type>
-      <checksum>6E300DB7</checksum>
-    </file>
-    <file>
-      <filename>extra-bldgtype-multifamily-unvented-crawlspace-right-top-double-loaded-interior.osw</filename>
-      <filetype>osw</filetype>
-      <usage_type>test</usage_type>
-      <checksum>070275C2</checksum>
-    </file>
-    <file>
-      <filename>extra-bldgtype-multifamily-unvented-crawlspace-right-top.osw</filename>
-      <filetype>osw</filetype>
-      <usage_type>test</usage_type>
-      <checksum>3685A016</checksum>
-    </file>
-    <file>
-      <filename>extra-bldgtype-multifamily-unvented-crawlspace.osw</filename>
-      <filetype>osw</filetype>
-      <usage_type>test</usage_type>
-      <checksum>C0DB3E99</checksum>
-    </file>
-    <file>
-      <filename>extra-bldgtype-multifamily-vented-crawlspace-double-loaded-interior.osw</filename>
-      <filetype>osw</filetype>
-      <usage_type>test</usage_type>
-      <checksum>E57B4F1D</checksum>
-    </file>
-    <file>
-      <filename>extra-bldgtype-multifamily-vented-crawlspace-left-bottom-double-loaded-interior.osw</filename>
-      <filetype>osw</filetype>
-      <usage_type>test</usage_type>
-      <checksum>2FB72D68</checksum>
-    </file>
-    <file>
-      <filename>extra-bldgtype-multifamily-vented-crawlspace-left-bottom.osw</filename>
-      <filetype>osw</filetype>
-      <usage_type>test</usage_type>
-      <checksum>64FCF40F</checksum>
-    </file>
-    <file>
-      <filename>extra-bldgtype-multifamily-vented-crawlspace-left-middle-double-loaded-interior.osw</filename>
-      <filetype>osw</filetype>
-      <usage_type>test</usage_type>
-      <checksum>BE05E04A</checksum>
-    </file>
-    <file>
-      <filename>extra-bldgtype-multifamily-vented-crawlspace-left-middle.osw</filename>
-      <filetype>osw</filetype>
-      <usage_type>test</usage_type>
-      <checksum>158266BB</checksum>
-    </file>
-    <file>
-      <filename>extra-bldgtype-multifamily-vented-crawlspace-left-top-double-loaded-interior.osw</filename>
-      <filetype>osw</filetype>
-      <usage_type>test</usage_type>
-      <checksum>D97E7CC5</checksum>
-    </file>
-    <file>
-      <filename>extra-bldgtype-multifamily-vented-crawlspace-left-top.osw</filename>
-      <filetype>osw</filetype>
-      <usage_type>test</usage_type>
-      <checksum>57C0C771</checksum>
-    </file>
-    <file>
-      <filename>extra-bldgtype-multifamily-vented-crawlspace-middle-bottom-double-loaded-interior.osw</filename>
-      <filetype>osw</filetype>
-      <usage_type>test</usage_type>
-      <checksum>6A9F7567</checksum>
-    </file>
-    <file>
-      <filename>extra-bldgtype-multifamily-vented-crawlspace-middle-bottom.osw</filename>
-      <filetype>osw</filetype>
-      <usage_type>test</usage_type>
-      <checksum>CD563BAF</checksum>
-    </file>
-    <file>
-      <filename>extra-bldgtype-multifamily-vented-crawlspace-middle-middle-double-loaded-interior.osw</filename>
-      <filetype>osw</filetype>
-      <usage_type>test</usage_type>
-      <checksum>7780CAA7</checksum>
-    </file>
-    <file>
-      <filename>extra-bldgtype-multifamily-vented-crawlspace-middle-middle.osw</filename>
-      <filetype>osw</filetype>
-      <usage_type>test</usage_type>
-      <checksum>48902F96</checksum>
-    </file>
-    <file>
-      <filename>extra-bldgtype-multifamily-vented-crawlspace-middle-top-double-loaded-interior.osw</filename>
-      <filetype>osw</filetype>
-      <usage_type>test</usage_type>
-      <checksum>48F97C94</checksum>
-    </file>
-    <file>
-      <filename>extra-bldgtype-multifamily-vented-crawlspace-middle-top.osw</filename>
-      <filetype>osw</filetype>
-      <usage_type>test</usage_type>
-      <checksum>90B75F8B</checksum>
-    </file>
-    <file>
-      <filename>extra-bldgtype-multifamily-vented-crawlspace-right-bottom-double-loaded-interior.osw</filename>
-      <filetype>osw</filetype>
-      <usage_type>test</usage_type>
-      <checksum>27CAB64D</checksum>
-    </file>
-    <file>
-      <filename>extra-bldgtype-multifamily-vented-crawlspace-right-bottom.osw</filename>
-      <filetype>osw</filetype>
-      <usage_type>test</usage_type>
-      <checksum>9F098DE3</checksum>
-    </file>
-    <file>
-      <filename>extra-bldgtype-multifamily-vented-crawlspace-right-middle-double-loaded-interior.osw</filename>
-      <filetype>osw</filetype>
-      <usage_type>test</usage_type>
-      <checksum>69B95B9D</checksum>
-    </file>
-    <file>
-      <filename>extra-bldgtype-multifamily-vented-crawlspace-right-middle.osw</filename>
-      <filetype>osw</filetype>
-      <usage_type>test</usage_type>
-      <checksum>5C1444F8</checksum>
-    </file>
-    <file>
-      <filename>extra-bldgtype-multifamily-vented-crawlspace-right-top-double-loaded-interior.osw</filename>
-      <filetype>osw</filetype>
-      <usage_type>test</usage_type>
-      <checksum>69846458</checksum>
-    </file>
-    <file>
-      <filename>extra-bldgtype-multifamily-vented-crawlspace-right-top.osw</filename>
-      <filetype>osw</filetype>
-      <usage_type>test</usage_type>
-      <checksum>C65132FE</checksum>
-    </file>
-    <file>
-      <filename>extra-bldgtype-multifamily-vented-crawlspace.osw</filename>
-      <filetype>osw</filetype>
-      <usage_type>test</usage_type>
-      <checksum>2EA942FB</checksum>
-    </file>
-    <file>
-      <filename>extra-bldgtype-single-family-attached-double-exterior.osw</filename>
-      <filetype>osw</filetype>
-      <usage_type>test</usage_type>
-      <checksum>DC2EE48D</checksum>
-    </file>
-    <file>
-      <filename>extra-bldgtype-single-family-attached-double-loaded-interior.osw</filename>
-      <filetype>osw</filetype>
-      <usage_type>test</usage_type>
-      <checksum>B7E3134A</checksum>
-    </file>
-    <file>
-      <filename>extra-bldgtype-single-family-attached-single-exterior-front.osw</filename>
-      <filetype>osw</filetype>
-      <usage_type>test</usage_type>
-      <checksum>DBEA132F</checksum>
-    </file>
-    <file>
-      <filename>extra-bldgtype-single-family-attached-slab-middle.osw</filename>
-      <filetype>osw</filetype>
-      <usage_type>test</usage_type>
-      <checksum>0A916879</checksum>
-    </file>
-    <file>
-      <filename>extra-bldgtype-single-family-attached-slab-right.osw</filename>
-      <filetype>osw</filetype>
-      <usage_type>test</usage_type>
-      <checksum>22FD864C</checksum>
-    </file>
-    <file>
-      <filename>extra-bldgtype-single-family-attached-slab.osw</filename>
-      <filetype>osw</filetype>
-      <usage_type>test</usage_type>
-      <checksum>96B4470A</checksum>
-    </file>
-    <file>
-      <filename>extra-bldgtype-single-family-attached-unconditioned-basement-middle.osw</filename>
-      <filetype>osw</filetype>
-      <usage_type>test</usage_type>
-      <checksum>DC843CF2</checksum>
-    </file>
-    <file>
-      <filename>extra-bldgtype-single-family-attached-unconditioned-basement-right.osw</filename>
-      <filetype>osw</filetype>
-      <usage_type>test</usage_type>
-      <checksum>0D7C9B83</checksum>
-    </file>
-    <file>
-      <filename>extra-bldgtype-single-family-attached-unconditioned-basement.osw</filename>
-      <filetype>osw</filetype>
-      <usage_type>test</usage_type>
-      <checksum>D72A219C</checksum>
-    </file>
-    <file>
-      <filename>extra-bldgtype-single-family-attached-unvented-crawlspace-middle.osw</filename>
-      <filetype>osw</filetype>
-      <usage_type>test</usage_type>
-      <checksum>3A445A08</checksum>
-    </file>
-    <file>
-      <filename>extra-bldgtype-single-family-attached-unvented-crawlspace-right.osw</filename>
-      <filetype>osw</filetype>
-      <usage_type>test</usage_type>
-      <checksum>832A1830</checksum>
-    </file>
-    <file>
-      <filename>extra-bldgtype-single-family-attached-unvented-crawlspace.osw</filename>
-      <filetype>osw</filetype>
-      <usage_type>test</usage_type>
-      <checksum>AB83CA2F</checksum>
-    </file>
-    <file>
-      <filename>extra-bldgtype-single-family-attached-vented-crawlspace-middle.osw</filename>
-      <filetype>osw</filetype>
-      <usage_type>test</usage_type>
-      <checksum>490B72B9</checksum>
-    </file>
-    <file>
-      <filename>extra-bldgtype-single-family-attached-vented-crawlspace-right.osw</filename>
-      <filetype>osw</filetype>
-      <usage_type>test</usage_type>
-      <checksum>C27FE4F9</checksum>
-    </file>
-    <file>
-      <filename>extra-bldgtype-single-family-attached-vented-crawlspace.osw</filename>
-      <filetype>osw</filetype>
-      <usage_type>test</usage_type>
-      <checksum>5C1FCE2B</checksum>
-    </file>
-    <file>
-      <filename>extra-enclosure-garage-atticroof-conditioned.osw</filename>
-      <filetype>osw</filetype>
-      <usage_type>test</usage_type>
-      <checksum>7A118113</checksum>
-    </file>
-    <file>
-      <filename>build_residential_hpxml_test.rb</filename>
-      <filetype>rb</filetype>
-      <usage_type>test</usage_type>
-      <checksum>9CABC8F3</checksum>
-    </file>
-    <file>
-      <version>
-        <software_program>OpenStudio</software_program>
-        <identifier>2.9.0</identifier>
-        <min_compatible>2.9.0</min_compatible>
-      </version>
-      <filename>measure.rb</filename>
-      <filetype>rb</filetype>
-      <usage_type>script</usage_type>
-      <checksum>7E805EEA</checksum>
-=======
       <filename>base-hvac-ground-to-air-heat-pump-cooling-only.osw</filename>
       <filetype>osw</filetype>
       <usage_type>test</usage_type>
       <checksum>00B31B38</checksum>
->>>>>>> 2ef5ee38
     </file>
   </files>
 </measure>