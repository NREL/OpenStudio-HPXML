--- conflicted
+++ resolved
@@ -3,13 +3,8 @@
   <schema_version>3.0</schema_version>
   <name>build_residential_hpxml</name>
   <uid>a13a8983-2b01-4930-8af2-42030b6e4233</uid>
-<<<<<<< HEAD
-  <version_id>dabeac72-6894-4615-a1af-523fa82947df</version_id>
-  <version_modified>20200720T220524Z</version_modified>
-=======
-  <version_id>da583104-9e57-4995-912a-5143f70966a3</version_id>
-  <version_modified>20200721T145026Z</version_modified>
->>>>>>> 4e8ead42
+  <version_id>a5d7c4b3-73f1-4ebb-913e-6d763f6d15ae</version_id>
+  <version_modified>20200721T145447Z</version_modified>
   <xml_checksum>2C38F48B</xml_checksum>
   <class_name>BuildResidentialHPXML</class_name>
   <display_name>HPXML Builder</display_name>
@@ -5637,1045 +5632,1008 @@
       <checksum>BB96903B</checksum>
     </file>
     <file>
-      <filename>constants.rb</filename>
-      <filetype>rb</filetype>
-      <usage_type>resource</usage_type>
-<<<<<<< HEAD
-      <checksum>1DD2A8EE</checksum>
-=======
-      <checksum>A89C38C4</checksum>
-    </file>
-    <file>
-      <filename>build_residential_hpxml_test.rb</filename>
-      <filetype>rb</filetype>
-      <usage_type>test</usage_type>
-      <checksum>FC2F62F0</checksum>
->>>>>>> 4e8ead42
-    </file>
-    <file>
-      <filename>base-misc-defaults.osw</filename>
-      <filetype>osw</filetype>
-      <usage_type>test</usage_type>
-      <checksum>6F2F956B</checksum>
-    </file>
-    <file>
-      <filename>base.osw</filename>
-      <filetype>osw</filetype>
-      <usage_type>test</usage_type>
-      <checksum>A65069F4</checksum>
-    </file>
-    <file>
-      <filename>base-appliances-none.osw</filename>
-      <filetype>osw</filetype>
-      <usage_type>test</usage_type>
-      <checksum>BE9C7D7D</checksum>
-    </file>
-    <file>
-      <filename>base-appliances-dehumidifier-50percent.osw</filename>
-      <filetype>osw</filetype>
-      <usage_type>test</usage_type>
-      <checksum>A7A79F86</checksum>
-    </file>
-    <file>
-      <filename>base-appliances-dehumidifier-ief.osw</filename>
-      <filetype>osw</filetype>
-      <usage_type>test</usage_type>
-      <checksum>AE05D424</checksum>
-    </file>
-    <file>
-      <filename>base-appliances-dehumidifier.osw</filename>
-      <filetype>osw</filetype>
-      <usage_type>test</usage_type>
-      <checksum>78C96B6F</checksum>
-    </file>
-    <file>
-      <filename>base-single-family-attached.osw</filename>
-      <filetype>osw</filetype>
-      <usage_type>test</usage_type>
-      <checksum>0E517AA6</checksum>
-    </file>
-    <file>
-      <filename>base-multifamily.osw</filename>
-      <filetype>osw</filetype>
-      <usage_type>test</usage_type>
-      <checksum>7200942D</checksum>
-    </file>
-    <file>
-      <filename>base-appliances-gas.osw</filename>
-      <filetype>osw</filetype>
-      <usage_type>test</usage_type>
-      <checksum>80CAB7BB</checksum>
-    </file>
-    <file>
-      <filename>base-appliances-oil.osw</filename>
-      <filetype>osw</filetype>
-      <usage_type>test</usage_type>
-      <checksum>73F1E2D0</checksum>
-    </file>
-    <file>
-      <filename>base-appliances-propane.osw</filename>
-      <filetype>osw</filetype>
-      <usage_type>test</usage_type>
-      <checksum>4C7D3CBB</checksum>
-    </file>
-    <file>
-      <filename>base-appliances-modified.osw</filename>
-      <filetype>osw</filetype>
-      <usage_type>test</usage_type>
-      <checksum>5274609C</checksum>
-    </file>
-    <file>
-      <filename>base-appliances-wood.osw</filename>
-      <filetype>osw</filetype>
-      <usage_type>test</usage_type>
-      <checksum>2ECD5A51</checksum>
-    </file>
-    <file>
-      <filename>base-hvac-dual-fuel-air-to-air-heat-pump-1-speed.osw</filename>
-      <filetype>osw</filetype>
-      <usage_type>test</usage_type>
-      <checksum>F5864038</checksum>
-    </file>
-    <file>
-      <filename>base-hvac-dual-fuel-air-to-air-heat-pump-2-speed.osw</filename>
-      <filetype>osw</filetype>
-      <usage_type>test</usage_type>
-      <checksum>750EF676</checksum>
-    </file>
-    <file>
-      <filename>base-hvac-dual-fuel-mini-split-heat-pump-ducted.osw</filename>
-      <filetype>osw</filetype>
-      <usage_type>test</usage_type>
-      <checksum>9C26D401</checksum>
-    </file>
-    <file>
-      <filename>base-hvac-dual-fuel-air-to-air-heat-pump-var-speed.osw</filename>
-      <filetype>osw</filetype>
-      <usage_type>test</usage_type>
-      <checksum>981FB9B4</checksum>
-    </file>
-    <file>
-      <filename>base-hvac-dual-fuel-air-to-air-heat-pump-1-speed-electric.osw</filename>
-      <filetype>osw</filetype>
-      <usage_type>test</usage_type>
-      <checksum>D97BCFD1</checksum>
-    </file>
-    <file>
-      <filename>base-mechvent-cfis.osw</filename>
-      <filetype>osw</filetype>
-      <usage_type>test</usage_type>
-      <checksum>92A74FCC</checksum>
-    </file>
-    <file>
-      <filename>base-dhw-indirect-outside.osw</filename>
-      <filetype>osw</filetype>
-      <usage_type>test</usage_type>
-      <checksum>BF0E4ED3</checksum>
-    </file>
-    <file>
-      <filename>base-dhw-jacket-electric.osw</filename>
-      <filetype>osw</filetype>
-      <usage_type>test</usage_type>
-      <checksum>EEC5BA71</checksum>
-    </file>
-    <file>
-      <filename>base-dhw-low-flow-fixtures.osw</filename>
-      <filetype>osw</filetype>
-      <usage_type>test</usage_type>
-      <checksum>AAE14647</checksum>
-    </file>
-    <file>
-      <filename>base-dhw-none.osw</filename>
-      <filetype>osw</filetype>
-      <usage_type>test</usage_type>
-      <checksum>973D53F1</checksum>
-    </file>
-    <file>
-      <filename>base-dhw-recirc-demand.osw</filename>
-      <filetype>osw</filetype>
-      <usage_type>test</usage_type>
-      <checksum>B6F3103F</checksum>
-    </file>
-    <file>
-      <filename>base-dhw-recirc-manual.osw</filename>
-      <filetype>osw</filetype>
-      <usage_type>test</usage_type>
-      <checksum>F0163409</checksum>
-    </file>
-    <file>
-      <filename>base-dhw-recirc-nocontrol.osw</filename>
-      <filetype>osw</filetype>
-      <usage_type>test</usage_type>
-      <checksum>B3A6993A</checksum>
-    </file>
-    <file>
-      <filename>base-dhw-recirc-temperature.osw</filename>
-      <filetype>osw</filetype>
-      <usage_type>test</usage_type>
-      <checksum>54385197</checksum>
-    </file>
-    <file>
-      <filename>base-dhw-recirc-timer.osw</filename>
-      <filetype>osw</filetype>
-      <usage_type>test</usage_type>
-      <checksum>0B2C7D42</checksum>
-    </file>
-    <file>
-      <filename>base-dhw-solar-fraction.osw</filename>
-      <filetype>osw</filetype>
-      <usage_type>test</usage_type>
-      <checksum>2E0ACC3D</checksum>
-    </file>
-    <file>
-      <filename>base-dhw-uef.osw</filename>
-      <filetype>osw</filetype>
-      <usage_type>test</usage_type>
-      <checksum>B42C8705</checksum>
-    </file>
-    <file>
-      <filename>base-enclosure-infil-cfm50.osw</filename>
-      <filetype>osw</filetype>
-      <usage_type>test</usage_type>
-      <checksum>CB6F865D</checksum>
-    </file>
-    <file>
-      <filename>base-foundation-conditioned-basement-slab-insulation.osw</filename>
-      <filetype>osw</filetype>
-      <usage_type>test</usage_type>
-      <checksum>2A91A261</checksum>
-    </file>
-    <file>
-      <filename>base-hvac-boiler-gas-only.osw</filename>
-      <filetype>osw</filetype>
-      <usage_type>test</usage_type>
-      <checksum>C9ECC956</checksum>
-    </file>
-    <file>
-      <filename>base-hvac-boiler-oil-only.osw</filename>
-      <filetype>osw</filetype>
-      <usage_type>test</usage_type>
-      <checksum>01CE3734</checksum>
-    </file>
-    <file>
-      <filename>base-hvac-boiler-propane-only.osw</filename>
-      <filetype>osw</filetype>
-      <usage_type>test</usage_type>
-      <checksum>AFB0FB59</checksum>
-    </file>
-    <file>
-      <filename>base-hvac-boiler-wood-only.osw</filename>
-      <filetype>osw</filetype>
-      <usage_type>test</usage_type>
-      <checksum>CD8276A3</checksum>
-    </file>
-    <file>
-      <filename>base-hvac-central-ac-only-1-speed.osw</filename>
-      <filetype>osw</filetype>
-      <usage_type>test</usage_type>
-      <checksum>AD7320B6</checksum>
-    </file>
-    <file>
-      <filename>base-hvac-ducts-leakage-percent.osw</filename>
-      <filetype>osw</filetype>
-      <usage_type>test</usage_type>
-      <checksum>BCBD8065</checksum>
-    </file>
-    <file>
-      <filename>base-hvac-furnace-elec-only.osw</filename>
-      <filetype>osw</filetype>
-      <usage_type>test</usage_type>
-      <checksum>8666A4CB</checksum>
-    </file>
-    <file>
-      <filename>base-hvac-furnace-gas-only.osw</filename>
-      <filetype>osw</filetype>
-      <usage_type>test</usage_type>
-      <checksum>4B7234F8</checksum>
-    </file>
-    <file>
-      <filename>base-hvac-furnace-oil-only.osw</filename>
-      <filetype>osw</filetype>
-      <usage_type>test</usage_type>
-      <checksum>8E39574B</checksum>
-    </file>
-    <file>
-      <filename>base-hvac-furnace-propane-only.osw</filename>
-      <filetype>osw</filetype>
-      <usage_type>test</usage_type>
-      <checksum>6DFD5ED8</checksum>
-    </file>
-    <file>
-      <filename>base-hvac-furnace-wood-only.osw</filename>
-      <filetype>osw</filetype>
-      <usage_type>test</usage_type>
-      <checksum>6F29CE36</checksum>
-    </file>
-    <file>
-      <filename>base-hvac-none.osw</filename>
-      <filetype>osw</filetype>
-      <usage_type>test</usage_type>
-      <checksum>0B8E1D0F</checksum>
-    </file>
-    <file>
-      <filename>base-hvac-programmable-thermostat.osw</filename>
-      <filetype>osw</filetype>
-      <usage_type>test</usage_type>
-      <checksum>5FEF266D</checksum>
-    </file>
-    <file>
-      <filename>base-hvac-setpoints.osw</filename>
-      <filetype>osw</filetype>
-      <usage_type>test</usage_type>
-      <checksum>4BBEBA2B</checksum>
-    </file>
-    <file>
-      <filename>base-location-baltimore-md.osw</filename>
-      <filetype>osw</filetype>
-      <usage_type>test</usage_type>
-      <checksum>21BBC710</checksum>
-    </file>
-    <file>
-      <filename>base-location-dallas-tx.osw</filename>
-      <filetype>osw</filetype>
-      <usage_type>test</usage_type>
-      <checksum>BDCD78B8</checksum>
-    </file>
-    <file>
-      <filename>base-location-duluth-mn.osw</filename>
-      <filetype>osw</filetype>
-      <usage_type>test</usage_type>
-      <checksum>E98084D2</checksum>
-    </file>
-    <file>
-      <filename>base-location-miami-fl.osw</filename>
-      <filetype>osw</filetype>
-      <usage_type>test</usage_type>
-      <checksum>1256D816</checksum>
-    </file>
-    <file>
-      <filename>base-mechvent-balanced.osw</filename>
-      <filetype>osw</filetype>
-      <usage_type>test</usage_type>
-      <checksum>04B438A2</checksum>
-    </file>
-    <file>
-      <filename>base-mechvent-erv.osw</filename>
-      <filetype>osw</filetype>
-      <usage_type>test</usage_type>
-      <checksum>9F29E82B</checksum>
-    </file>
-    <file>
-      <filename>base-mechvent-exhaust.osw</filename>
-      <filetype>osw</filetype>
-      <usage_type>test</usage_type>
-      <checksum>C0524CF2</checksum>
-    </file>
-    <file>
-      <filename>base-mechvent-hrv.osw</filename>
-      <filetype>osw</filetype>
-      <usage_type>test</usage_type>
-      <checksum>752D795F</checksum>
-    </file>
-    <file>
-      <filename>base-mechvent-supply.osw</filename>
-      <filetype>osw</filetype>
-      <usage_type>test</usage_type>
-      <checksum>9B035C47</checksum>
-    </file>
-    <file>
-      <filename>base-misc-whole-house-fan.osw</filename>
-      <filetype>osw</filetype>
-      <usage_type>test</usage_type>
-      <checksum>84462F6D</checksum>
-    </file>
-    <file>
-      <filename>base-hvac-air-to-air-heat-pump-1-speed.osw</filename>
-      <filetype>osw</filetype>
-      <usage_type>test</usage_type>
-      <checksum>E1758B8B</checksum>
-    </file>
-    <file>
-      <filename>base-mechvent-erv-atre-asre.osw</filename>
-      <filetype>osw</filetype>
-      <usage_type>test</usage_type>
-      <checksum>56AAFE59</checksum>
-    </file>
-    <file>
-      <filename>base-enclosure-windows-none.osw</filename>
-      <filetype>osw</filetype>
-      <usage_type>test</usage_type>
-      <checksum>6CBF782A</checksum>
-    </file>
-    <file>
-      <filename>base-dhw-indirect-standbyloss.osw</filename>
-      <filetype>osw</filetype>
-      <usage_type>test</usage_type>
-      <checksum>0278A68C</checksum>
-    </file>
-    <file>
-      <filename>base-dhw-indirect.osw</filename>
-      <filetype>osw</filetype>
-      <usage_type>test</usage_type>
-      <checksum>4DE69831</checksum>
-    </file>
-    <file>
-      <filename>base-dhw-jacket-indirect.osw</filename>
-      <filetype>osw</filetype>
-      <usage_type>test</usage_type>
-      <checksum>3B1306FA</checksum>
-    </file>
-    <file>
-      <filename>base-hvac-undersized.osw</filename>
-      <filetype>osw</filetype>
-      <usage_type>test</usage_type>
-      <checksum>07D795F6</checksum>
-    </file>
-    <file>
-      <filename>base-atticroof-unvented-insulated-roof.osw</filename>
-      <filetype>osw</filetype>
-      <usage_type>test</usage_type>
-      <checksum>B2FA71C4</checksum>
-    </file>
-    <file>
-      <filename>base-pv.osw</filename>
-      <filetype>osw</filetype>
-      <usage_type>test</usage_type>
-      <checksum>CB56819A</checksum>
-    </file>
-    <file>
-      <filename>base-mechvent-hrv-asre.osw</filename>
-      <filetype>osw</filetype>
-      <usage_type>test</usage_type>
-      <checksum>8788CEBE</checksum>
-    </file>
-    <file>
-      <filename>base-enclosure-overhangs.osw</filename>
-      <filetype>osw</filetype>
-      <usage_type>test</usage_type>
-      <checksum>069BB33C</checksum>
-    </file>
-    <file>
-      <filename>base-atticroof-vented.osw</filename>
-      <filetype>osw</filetype>
-      <usage_type>test</usage_type>
-      <checksum>353E8BD1</checksum>
-    </file>
-    <file>
-      <filename>base-dhw-dwhr.osw</filename>
-      <filetype>osw</filetype>
-      <usage_type>test</usage_type>
-      <checksum>AD4A72C9</checksum>
-    </file>
-    <file>
-      <filename>base-enclosure-beds-4.osw</filename>
-      <filetype>osw</filetype>
-      <usage_type>test</usage_type>
-      <checksum>89046F05</checksum>
-    </file>
-    <file>
-      <filename>base-enclosure-beds-5.osw</filename>
-      <filetype>osw</filetype>
-      <usage_type>test</usage_type>
-      <checksum>89419A00</checksum>
-    </file>
-    <file>
-      <filename>base-foundation-ambient.osw</filename>
-      <filetype>osw</filetype>
-      <usage_type>test</usage_type>
-      <checksum>9A67B475</checksum>
-    </file>
-    <file>
-      <filename>base-foundation-vented-crawlspace.osw</filename>
-      <filetype>osw</filetype>
-      <usage_type>test</usage_type>
-      <checksum>DB9766E1</checksum>
-    </file>
-    <file>
-      <filename>base-foundation-unvented-crawlspace.osw</filename>
-      <filetype>osw</filetype>
-      <usage_type>test</usage_type>
-      <checksum>78158B2B</checksum>
-    </file>
-    <file>
-      <filename>base-hvac-central-ac-plus-air-to-air-heat-pump-heating.osw</filename>
-      <filetype>osw</filetype>
-      <usage_type>test</usage_type>
-      <checksum>45E3AB38</checksum>
-    </file>
-    <file>
-      <filename>base-hvac-air-to-air-heat-pump-2-speed.osw</filename>
-      <filetype>osw</filetype>
-      <usage_type>test</usage_type>
-      <checksum>D8446910</checksum>
-    </file>
-    <file>
-      <filename>base-hvac-central-ac-only-2-speed.osw</filename>
-      <filetype>osw</filetype>
-      <usage_type>test</usage_type>
-      <checksum>F9072AC7</checksum>
-    </file>
-    <file>
-      <filename>base-hvac-air-to-air-heat-pump-var-speed.osw</filename>
-      <filetype>osw</filetype>
-      <usage_type>test</usage_type>
-      <checksum>7F36F497</checksum>
-    </file>
-    <file>
-      <filename>base-hvac-furnace-gas-central-ac-2-speed.osw</filename>
-      <filetype>osw</filetype>
-      <usage_type>test</usage_type>
-      <checksum>FB3AAF80</checksum>
-    </file>
-    <file>
-      <filename>base-hvac-ground-to-air-heat-pump.osw</filename>
-      <filetype>osw</filetype>
-      <usage_type>test</usage_type>
-      <checksum>50F919BD</checksum>
-    </file>
-    <file>
-      <filename>base-hvac-mini-split-heat-pump-ducted.osw</filename>
-      <filetype>osw</filetype>
-      <usage_type>test</usage_type>
-      <checksum>C08F8363</checksum>
-    </file>
-    <file>
-      <filename>base-hvac-central-ac-only-var-speed.osw</filename>
-      <filetype>osw</filetype>
-      <usage_type>test</usage_type>
-      <checksum>915A3F0A</checksum>
-    </file>
-    <file>
-      <filename>base-hvac-evap-cooler-furnace-gas.osw</filename>
-      <filetype>osw</filetype>
-      <usage_type>test</usage_type>
-      <checksum>0223CBF5</checksum>
-    </file>
-    <file>
-      <filename>base-hvac-evap-cooler-only.osw</filename>
-      <filetype>osw</filetype>
-      <usage_type>test</usage_type>
-      <checksum>3F9F5997</checksum>
-    </file>
-    <file>
-      <filename>base-hvac-evap-cooler-only-ducted.osw</filename>
-      <filetype>osw</filetype>
-      <usage_type>test</usage_type>
-      <checksum>A087A6DC</checksum>
-    </file>
-    <file>
-      <filename>base-hvac-furnace-gas-central-ac-var-speed.osw</filename>
-      <filetype>osw</filetype>
-      <usage_type>test</usage_type>
-      <checksum>355BAAA9</checksum>
-    </file>
-    <file>
-      <filename>base-hvac-furnace-gas-room-ac.osw</filename>
-      <filetype>osw</filetype>
-      <usage_type>test</usage_type>
-      <checksum>E68E259A</checksum>
-    </file>
-    <file>
-      <filename>base-hvac-room-ac-only.osw</filename>
-      <filetype>osw</filetype>
-      <usage_type>test</usage_type>
-      <checksum>17D94821</checksum>
-    </file>
-    <file>
-      <filename>base-mechvent-cfis-evap-cooler-only-ducted.osw</filename>
-      <filetype>osw</filetype>
-      <usage_type>test</usage_type>
-      <checksum>9BB3CCF2</checksum>
-    </file>
-    <file>
-      <filename>base-atticroof-flat.osw</filename>
-      <filetype>osw</filetype>
-      <usage_type>test</usage_type>
-      <checksum>4E3FAD66</checksum>
-    </file>
-    <file>
-      <filename>extra-dhw-solar-latitude.osw</filename>
-      <filetype>osw</filetype>
-      <usage_type>test</usage_type>
-      <checksum>E937BBF4</checksum>
-    </file>
-    <file>
-      <filename>extra-pv-roofpitch.osw</filename>
-      <filetype>osw</filetype>
-      <usage_type>test</usage_type>
-      <checksum>8614C33C</checksum>
-    </file>
-    <file>
-      <filename>extra-auto.osw</filename>
-      <filetype>osw</filetype>
-      <usage_type>test</usage_type>
-      <checksum>CD59A678</checksum>
-    </file>
-    <file>
-      <filename>base-atticroof-radiant-barrier.osw</filename>
-      <filetype>osw</filetype>
-      <usage_type>test</usage_type>
-      <checksum>11FC8290</checksum>
-    </file>
-    <file>
-      <filename>base-hvac-boiler-elec-only.osw</filename>
-      <filetype>osw</filetype>
-      <usage_type>test</usage_type>
-      <checksum>A0888E52</checksum>
-    </file>
-    <file>
-      <filename>base-hvac-portable-heater-electric-only.osw</filename>
-      <filetype>osw</filetype>
-      <usage_type>test</usage_type>
-      <checksum>C69B5A9A</checksum>
-    </file>
-    <file>
-      <filename>base-hvac-stove-oil-only.osw</filename>
-      <filetype>osw</filetype>
-      <usage_type>test</usage_type>
-      <checksum>01B89636</checksum>
-    </file>
-    <file>
-      <filename>base-hvac-wall-furnace-elec-only.osw</filename>
-      <filetype>osw</filetype>
-      <usage_type>test</usage_type>
-      <checksum>9D91277B</checksum>
-    </file>
-    <file>
-      <filename>base-hvac-stove-wood-pellets-only.osw</filename>
-      <filetype>osw</filetype>
-      <usage_type>test</usage_type>
-      <checksum>DB0A0495</checksum>
-    </file>
-    <file>
-      <filename>base-mechvent-bath-kitchen-fans.osw</filename>
-      <filetype>osw</filetype>
-      <usage_type>test</usage_type>
-      <checksum>AF18E6C5</checksum>
-    </file>
-    <file>
-      <filename>base-misc-neighbor-shading.osw</filename>
-      <filetype>osw</filetype>
-      <usage_type>test</usage_type>
-      <checksum>14E8963A</checksum>
-    </file>
-    <file>
-      <filename>base-dhw-indirect-with-solar-fraction.osw</filename>
-      <filetype>osw</filetype>
-      <usage_type>test</usage_type>
-      <checksum>6E7B43EA</checksum>
-    </file>
-    <file>
-      <filename>base-location-epw-filepath-AMY-2012.osw</filename>
-      <filetype>osw</filetype>
-      <usage_type>test</usage_type>
-      <checksum>92D9A5CF</checksum>
-    </file>
-    <file>
-      <filename>base-location-epw-filepath.osw</filename>
-      <filetype>osw</filetype>
-      <usage_type>test</usage_type>
-      <checksum>EAA62254</checksum>
-    </file>
-    <file>
-      <filename>base-enclosure-beds-1.osw</filename>
-      <filetype>osw</filetype>
-      <usage_type>test</usage_type>
-      <checksum>2AC50476</checksum>
-    </file>
-    <file>
-      <filename>base-enclosure-beds-2.osw</filename>
-      <filetype>osw</filetype>
-      <usage_type>test</usage_type>
-      <checksum>6E028762</checksum>
-    </file>
-    <file>
-      <filename>base-dhw-combi-tankless-outside.osw</filename>
-      <filetype>osw</filetype>
-      <usage_type>test</usage_type>
-      <checksum>86DDDFB0</checksum>
-    </file>
-    <file>
-      <filename>base-dhw-combi-tankless.osw</filename>
-      <filetype>osw</filetype>
-      <usage_type>test</usage_type>
-      <checksum>39989975</checksum>
-    </file>
-    <file>
-      <filename>base-misc-defaults2.osw</filename>
-      <filetype>osw</filetype>
-      <usage_type>test</usage_type>
-      <checksum>A97BD120</checksum>
-    </file>
-    <file>
-      <filename>base-dhw-tank-heat-pump-outside.osw</filename>
-      <filetype>osw</filetype>
-      <usage_type>test</usage_type>
-      <checksum>87E995DA</checksum>
-    </file>
-    <file>
-      <filename>base-dhw-tank-heat-pump-with-solar-fraction.osw</filename>
-      <filetype>osw</filetype>
-      <usage_type>test</usage_type>
-      <checksum>34320E4E</checksum>
-    </file>
-    <file>
-      <filename>base-dhw-tank-heat-pump.osw</filename>
-      <filetype>osw</filetype>
-      <usage_type>test</usage_type>
-      <checksum>BBD8668E</checksum>
-    </file>
-    <file>
-      <filename>base-dhw-jacket-hpwh.osw</filename>
-      <filetype>osw</filetype>
-      <usage_type>test</usage_type>
-      <checksum>FF2D12E0</checksum>
-    </file>
-    <file>
-      <filename>base-dhw-jacket-gas.osw</filename>
-      <filetype>osw</filetype>
-      <usage_type>test</usage_type>
-      <checksum>16799C81</checksum>
-    </file>
-    <file>
-      <filename>base-dhw-solar-direct-evacuated-tube.osw</filename>
-      <filetype>osw</filetype>
-      <usage_type>test</usage_type>
-      <checksum>68BEA7FC</checksum>
-    </file>
-    <file>
-      <filename>base-dhw-solar-direct-flat-plate.osw</filename>
-      <filetype>osw</filetype>
-      <usage_type>test</usage_type>
-      <checksum>A7722F6D</checksum>
-    </file>
-    <file>
-      <filename>base-dhw-solar-direct-ics.osw</filename>
-      <filetype>osw</filetype>
-      <usage_type>test</usage_type>
-      <checksum>B9AB2A9B</checksum>
-    </file>
-    <file>
-      <filename>base-dhw-solar-indirect-flat-plate.osw</filename>
-      <filetype>osw</filetype>
-      <usage_type>test</usage_type>
-      <checksum>DB59A572</checksum>
-    </file>
-    <file>
-      <filename>base-dhw-solar-thermosyphon-flat-plate.osw</filename>
-      <filetype>osw</filetype>
-      <usage_type>test</usage_type>
-      <checksum>357BD37E</checksum>
-    </file>
-    <file>
-      <filename>base-dhw-tank-heat-pump-with-solar.osw</filename>
-      <filetype>osw</filetype>
-      <usage_type>test</usage_type>
-      <checksum>EA7B16ED</checksum>
-    </file>
-    <file>
-      <filename>base-dhw-tank-gas-outside.osw</filename>
-      <filetype>osw</filetype>
-      <usage_type>test</usage_type>
-      <checksum>70DBF456</checksum>
-    </file>
-    <file>
-      <filename>base-dhw-tank-gas.osw</filename>
-      <filetype>osw</filetype>
-      <usage_type>test</usage_type>
-      <checksum>E0ED0211</checksum>
-    </file>
-    <file>
-      <filename>base-dhw-tank-oil.osw</filename>
-      <filetype>osw</filetype>
-      <usage_type>test</usage_type>
-      <checksum>272A5737</checksum>
-    </file>
-    <file>
-      <filename>base-dhw-tank-wood.osw</filename>
-      <filetype>osw</filetype>
-      <usage_type>test</usage_type>
-      <checksum>2C765679</checksum>
-    </file>
-    <file>
-      <filename>base-dhw-tankless-gas-with-solar.osw</filename>
-      <filetype>osw</filetype>
-      <usage_type>test</usage_type>
-      <checksum>8CAAC36F</checksum>
-    </file>
-    <file>
-      <filename>base-dhw-tankless-electric-outside.osw</filename>
-      <filetype>osw</filetype>
-      <usage_type>test</usage_type>
-      <checksum>ECA64061</checksum>
-    </file>
-    <file>
-      <filename>base-dhw-tankless-electric.osw</filename>
-      <filetype>osw</filetype>
-      <usage_type>test</usage_type>
-      <checksum>95FB9D9F</checksum>
-    </file>
-    <file>
-      <filename>base-dhw-tankless-gas-with-solar-fraction.osw</filename>
-      <filetype>osw</filetype>
-      <usage_type>test</usage_type>
-      <checksum>9EE08593</checksum>
-    </file>
-    <file>
-      <filename>base-dhw-tankless-propane.osw</filename>
-      <filetype>osw</filetype>
-      <usage_type>test</usage_type>
-      <checksum>B48D2EDA</checksum>
-    </file>
-    <file>
-      <filename>base-dhw-tankless-gas.osw</filename>
-      <filetype>osw</filetype>
-      <usage_type>test</usage_type>
-      <checksum>F6C11966</checksum>
-    </file>
-    <file>
-      <filename>base-hvac-room-ac-only-33percent.osw</filename>
-      <filetype>osw</filetype>
-      <usage_type>test</usage_type>
-      <checksum>CFEA191B</checksum>
-    </file>
-    <file>
-      <filename>base-hvac-mini-split-heat-pump-ducted-cooling-only.osw</filename>
-      <filetype>osw</filetype>
-      <usage_type>test</usage_type>
-      <checksum>2217D9EE</checksum>
-    </file>
-    <file>
-      <filename>base-hvac-mini-split-heat-pump-ducted-heating-only.osw</filename>
-      <filetype>osw</filetype>
-      <usage_type>test</usage_type>
-      <checksum>DC1F58DB</checksum>
-    </file>
-    <file>
-      <filename>base-hvac-furnace-elec-central-ac-1-speed.osw</filename>
-      <filetype>osw</filetype>
-      <usage_type>test</usage_type>
-      <checksum>A5075B50</checksum>
-    </file>
-    <file>
-      <filename>base-enclosure-infil-natural-ach.osw</filename>
-      <filetype>osw</filetype>
-      <usage_type>test</usage_type>
-      <checksum>267BF891</checksum>
-    </file>
-    <file>
-      <filename>base-foundation-unconditioned-basement-assembly-r.osw</filename>
-      <filetype>osw</filetype>
-      <usage_type>test</usage_type>
-      <checksum>F1DDD9FB</checksum>
-    </file>
-    <file>
-      <filename>base-foundation-unconditioned-basement-wall-insulation.osw</filename>
-      <filetype>osw</filetype>
-      <usage_type>test</usage_type>
-      <checksum>B29EE946</checksum>
-    </file>
-    <file>
-      <filename>base-foundation-unconditioned-basement.osw</filename>
-      <filetype>osw</filetype>
-      <usage_type>test</usage_type>
-      <checksum>2F3A9624</checksum>
-    </file>
-    <file>
-      <filename>base-hvac-fireplace-wood-only.osw</filename>
-      <filetype>osw</filetype>
-      <usage_type>test</usage_type>
-      <checksum>C1FC6CE8</checksum>
-    </file>
-    <file>
-      <filename>base-hvac-floor-furnace-propane-only.osw</filename>
-      <filetype>osw</filetype>
-      <usage_type>test</usage_type>
-      <checksum>FCF7B987</checksum>
-    </file>
-    <file>
-      <filename>base-enclosure-2stories-garage.osw</filename>
-      <filetype>osw</filetype>
-      <usage_type>test</usage_type>
-      <checksum>1AF5B2CC</checksum>
-    </file>
-    <file>
-      <filename>base-enclosure-2stories.osw</filename>
-      <filetype>osw</filetype>
-      <usage_type>test</usage_type>
-      <checksum>5FF0E6D1</checksum>
-    </file>
-    <file>
-      <filename>base-foundation-slab.osw</filename>
-      <filetype>osw</filetype>
-      <usage_type>test</usage_type>
-      <checksum>0000634E</checksum>
-    </file>
-    <file>
-      <filename>extra-second-refrigerator.osw</filename>
-      <filetype>osw</filetype>
-      <usage_type>test</usage_type>
-      <checksum>BA71E442</checksum>
-    </file>
-    <file>
-      <filename>base-hvac-mini-split-heat-pump-ductless.osw</filename>
-      <filetype>osw</filetype>
-      <usage_type>test</usage_type>
-      <checksum>325F7212</checksum>
-    </file>
-    <file>
-      <filename>base-enclosure-garage.osw</filename>
-      <filetype>osw</filetype>
-      <usage_type>test</usage_type>
-      <checksum>14B2291B</checksum>
-    </file>
-    <file>
-      <filename>base-misc-ceiling-fans.osw</filename>
-      <filetype>osw</filetype>
-      <usage_type>test</usage_type>
-      <checksum>17D711BA</checksum>
-    </file>
-    <file>
-      <filename>base-hvac-boiler-gas-central-ac-1-speed.osw</filename>
-      <filetype>osw</filetype>
-      <usage_type>test</usage_type>
-      <checksum>13CBC7AC</checksum>
-    </file>
-    <file>
-      <filename>base-appliances-coal.osw</filename>
-      <filetype>osw</filetype>
-      <usage_type>test</usage_type>
-      <checksum>9BE15B60</checksum>
-    </file>
-    <file>
-      <filename>base-dhw-tank-coal.osw</filename>
-      <filetype>osw</filetype>
-      <usage_type>test</usage_type>
-      <checksum>6205869C</checksum>
-    </file>
-    <file>
-      <filename>base-hvac-boiler-coal-only.osw</filename>
-      <filetype>osw</filetype>
-      <usage_type>test</usage_type>
-      <checksum>03223D04</checksum>
-    </file>
-    <file>
-      <filename>base-hvac-elec-resistance-only.osw</filename>
-      <filetype>osw</filetype>
-      <usage_type>test</usage_type>
-      <checksum>A5A02788</checksum>
-    </file>
-    <file>
-      <filename>base-simcontrol-timestep-10-mins.osw</filename>
-      <filetype>osw</filetype>
-      <usage_type>test</usage_type>
-      <checksum>707B00D5</checksum>
-    </file>
-    <file>
-      <filename>base-simcontrol-daylight-saving-custom.osw</filename>
-      <filetype>osw</filetype>
-      <usage_type>test</usage_type>
-      <checksum>B73DBB9F</checksum>
-    </file>
-    <file>
-      <filename>base-simcontrol-daylight-saving-disabled.osw</filename>
-      <filetype>osw</filetype>
-      <usage_type>test</usage_type>
-      <checksum>1824E2C1</checksum>
-    </file>
-    <file>
-      <filename>base-simcontrol-runperiod-1-month.osw</filename>
-      <filetype>osw</filetype>
-      <usage_type>test</usage_type>
-      <checksum>1E517DE1</checksum>
-    </file>
-    <file>
-      <filename>base-misc-large-uncommon-loads.osw</filename>
-      <filetype>osw</filetype>
-      <usage_type>test</usage_type>
-      <checksum>EFAECE8A</checksum>
-    </file>
-    <file>
-      <filename>base-misc-large-uncommon-loads2.osw</filename>
-      <filetype>osw</filetype>
-      <usage_type>test</usage_type>
-      <checksum>EF441F8D</checksum>
-    </file>
-    <file>
-      <filename>base-hvac-fixed-heater-electric-only.osw</filename>
-      <filetype>osw</filetype>
-      <usage_type>test</usage_type>
-      <checksum>303A77D4</checksum>
-    </file>
-    <file>
-      <filename>extra-second-heating-system-fireplace.osw</filename>
-      <filetype>osw</filetype>
-      <usage_type>test</usage_type>
-      <checksum>9373DB95</checksum>
-    </file>
-    <file>
-      <filename>extra-second-heating-system-portable-heater.osw</filename>
-      <filetype>osw</filetype>
-      <usage_type>test</usage_type>
-      <checksum>43355A18</checksum>
-    </file>
-    <file>
-      <filename>base-hvac-mini-split-air-conditioner-only-ducted.osw</filename>
-      <filetype>osw</filetype>
-      <usage_type>test</usage_type>
-      <checksum>513C95D9</checksum>
-    </file>
-    <file>
-      <filename>base-hvac-mini-split-air-conditioner-only-ductless.osw</filename>
-      <filetype>osw</filetype>
-      <usage_type>test</usage_type>
-      <checksum>DEC879BE</checksum>
-    </file>
-    <file>
-      <filename>base-misc-usage-multiplier.osw</filename>
-      <filetype>osw</filetype>
-      <usage_type>test</usage_type>
-      <checksum>5370C495</checksum>
-    </file>
-    <file>
-      <filename>base-misc-lighting-detailed.osw</filename>
-      <filetype>osw</filetype>
-      <usage_type>test</usage_type>
-      <checksum>1B9F14C2</checksum>
-    </file>
-    <file>
-      <filename>base-simcontrol-generated-schedule.osw</filename>
-      <filetype>osw</filetype>
-      <usage_type>test</usage_type>
-      <checksum>9928C9C6</checksum>
-    </file>
-    <file>
       <filename>schedules.rb</filename>
       <filetype>rb</filetype>
       <usage_type>resource</usage_type>
       <checksum>B8DA8CAC</checksum>
     </file>
     <file>
+      <filename>constants.rb</filename>
+      <filetype>rb</filetype>
+      <usage_type>resource</usage_type>
+      <checksum>1DD2A8EE</checksum>
+    </file>
+    <file>
       <filename>build_residential_hpxml_test.rb</filename>
       <filetype>rb</filetype>
       <usage_type>test</usage_type>
       <checksum>DF0EF528</checksum>
     </file>
     <file>
-<<<<<<< HEAD
-      <filename>test_measure.xml</filename>
-      <filetype>xml</filetype>
-      <usage_type>test</usage_type>
-      <checksum>E5A01BCD</checksum>
-    </file>
-    <file>
-      <filename>test_rakefile.xml</filename>
-      <filetype>xml</filetype>
-      <usage_type>test</usage_type>
-      <checksum>56B5CF34</checksum>
-    </file>
-    <file>
-=======
->>>>>>> 4e8ead42
+      <filename>base-misc-defaults.osw</filename>
+      <filetype>osw</filetype>
+      <usage_type>test</usage_type>
+      <checksum>6F2F956B</checksum>
+    </file>
+    <file>
+      <filename>base.osw</filename>
+      <filetype>osw</filetype>
+      <usage_type>test</usage_type>
+      <checksum>A65069F4</checksum>
+    </file>
+    <file>
+      <filename>base-appliances-none.osw</filename>
+      <filetype>osw</filetype>
+      <usage_type>test</usage_type>
+      <checksum>BE9C7D7D</checksum>
+    </file>
+    <file>
+      <filename>base-appliances-dehumidifier-50percent.osw</filename>
+      <filetype>osw</filetype>
+      <usage_type>test</usage_type>
+      <checksum>A7A79F86</checksum>
+    </file>
+    <file>
+      <filename>base-appliances-dehumidifier-ief.osw</filename>
+      <filetype>osw</filetype>
+      <usage_type>test</usage_type>
+      <checksum>AE05D424</checksum>
+    </file>
+    <file>
+      <filename>base-appliances-dehumidifier.osw</filename>
+      <filetype>osw</filetype>
+      <usage_type>test</usage_type>
+      <checksum>78C96B6F</checksum>
+    </file>
+    <file>
+      <filename>base-single-family-attached.osw</filename>
+      <filetype>osw</filetype>
+      <usage_type>test</usage_type>
+      <checksum>0E517AA6</checksum>
+    </file>
+    <file>
+      <filename>base-multifamily.osw</filename>
+      <filetype>osw</filetype>
+      <usage_type>test</usage_type>
+      <checksum>7200942D</checksum>
+    </file>
+    <file>
+      <filename>base-appliances-gas.osw</filename>
+      <filetype>osw</filetype>
+      <usage_type>test</usage_type>
+      <checksum>80CAB7BB</checksum>
+    </file>
+    <file>
+      <filename>base-appliances-oil.osw</filename>
+      <filetype>osw</filetype>
+      <usage_type>test</usage_type>
+      <checksum>73F1E2D0</checksum>
+    </file>
+    <file>
+      <filename>base-appliances-propane.osw</filename>
+      <filetype>osw</filetype>
+      <usage_type>test</usage_type>
+      <checksum>4C7D3CBB</checksum>
+    </file>
+    <file>
+      <filename>base-appliances-modified.osw</filename>
+      <filetype>osw</filetype>
+      <usage_type>test</usage_type>
+      <checksum>5274609C</checksum>
+    </file>
+    <file>
+      <filename>base-appliances-wood.osw</filename>
+      <filetype>osw</filetype>
+      <usage_type>test</usage_type>
+      <checksum>2ECD5A51</checksum>
+    </file>
+    <file>
+      <filename>base-hvac-dual-fuel-air-to-air-heat-pump-1-speed.osw</filename>
+      <filetype>osw</filetype>
+      <usage_type>test</usage_type>
+      <checksum>F5864038</checksum>
+    </file>
+    <file>
+      <filename>base-hvac-dual-fuel-air-to-air-heat-pump-2-speed.osw</filename>
+      <filetype>osw</filetype>
+      <usage_type>test</usage_type>
+      <checksum>750EF676</checksum>
+    </file>
+    <file>
+      <filename>base-hvac-dual-fuel-mini-split-heat-pump-ducted.osw</filename>
+      <filetype>osw</filetype>
+      <usage_type>test</usage_type>
+      <checksum>9C26D401</checksum>
+    </file>
+    <file>
+      <filename>base-hvac-dual-fuel-air-to-air-heat-pump-var-speed.osw</filename>
+      <filetype>osw</filetype>
+      <usage_type>test</usage_type>
+      <checksum>981FB9B4</checksum>
+    </file>
+    <file>
+      <filename>base-hvac-dual-fuel-air-to-air-heat-pump-1-speed-electric.osw</filename>
+      <filetype>osw</filetype>
+      <usage_type>test</usage_type>
+      <checksum>D97BCFD1</checksum>
+    </file>
+    <file>
+      <filename>base-mechvent-cfis.osw</filename>
+      <filetype>osw</filetype>
+      <usage_type>test</usage_type>
+      <checksum>92A74FCC</checksum>
+    </file>
+    <file>
+      <filename>base-dhw-indirect-outside.osw</filename>
+      <filetype>osw</filetype>
+      <usage_type>test</usage_type>
+      <checksum>BF0E4ED3</checksum>
+    </file>
+    <file>
+      <filename>base-dhw-jacket-electric.osw</filename>
+      <filetype>osw</filetype>
+      <usage_type>test</usage_type>
+      <checksum>EEC5BA71</checksum>
+    </file>
+    <file>
+      <filename>base-dhw-low-flow-fixtures.osw</filename>
+      <filetype>osw</filetype>
+      <usage_type>test</usage_type>
+      <checksum>AAE14647</checksum>
+    </file>
+    <file>
+      <filename>base-dhw-none.osw</filename>
+      <filetype>osw</filetype>
+      <usage_type>test</usage_type>
+      <checksum>973D53F1</checksum>
+    </file>
+    <file>
+      <filename>base-dhw-recirc-demand.osw</filename>
+      <filetype>osw</filetype>
+      <usage_type>test</usage_type>
+      <checksum>B6F3103F</checksum>
+    </file>
+    <file>
+      <filename>base-dhw-recirc-manual.osw</filename>
+      <filetype>osw</filetype>
+      <usage_type>test</usage_type>
+      <checksum>F0163409</checksum>
+    </file>
+    <file>
+      <filename>base-dhw-recirc-nocontrol.osw</filename>
+      <filetype>osw</filetype>
+      <usage_type>test</usage_type>
+      <checksum>B3A6993A</checksum>
+    </file>
+    <file>
+      <filename>base-dhw-recirc-temperature.osw</filename>
+      <filetype>osw</filetype>
+      <usage_type>test</usage_type>
+      <checksum>54385197</checksum>
+    </file>
+    <file>
+      <filename>base-dhw-recirc-timer.osw</filename>
+      <filetype>osw</filetype>
+      <usage_type>test</usage_type>
+      <checksum>0B2C7D42</checksum>
+    </file>
+    <file>
+      <filename>base-dhw-solar-fraction.osw</filename>
+      <filetype>osw</filetype>
+      <usage_type>test</usage_type>
+      <checksum>2E0ACC3D</checksum>
+    </file>
+    <file>
+      <filename>base-dhw-uef.osw</filename>
+      <filetype>osw</filetype>
+      <usage_type>test</usage_type>
+      <checksum>B42C8705</checksum>
+    </file>
+    <file>
+      <filename>base-enclosure-infil-cfm50.osw</filename>
+      <filetype>osw</filetype>
+      <usage_type>test</usage_type>
+      <checksum>CB6F865D</checksum>
+    </file>
+    <file>
+      <filename>base-foundation-conditioned-basement-slab-insulation.osw</filename>
+      <filetype>osw</filetype>
+      <usage_type>test</usage_type>
+      <checksum>2A91A261</checksum>
+    </file>
+    <file>
+      <filename>base-hvac-boiler-gas-only.osw</filename>
+      <filetype>osw</filetype>
+      <usage_type>test</usage_type>
+      <checksum>C9ECC956</checksum>
+    </file>
+    <file>
+      <filename>base-hvac-boiler-oil-only.osw</filename>
+      <filetype>osw</filetype>
+      <usage_type>test</usage_type>
+      <checksum>01CE3734</checksum>
+    </file>
+    <file>
+      <filename>base-hvac-boiler-propane-only.osw</filename>
+      <filetype>osw</filetype>
+      <usage_type>test</usage_type>
+      <checksum>AFB0FB59</checksum>
+    </file>
+    <file>
+      <filename>base-hvac-boiler-wood-only.osw</filename>
+      <filetype>osw</filetype>
+      <usage_type>test</usage_type>
+      <checksum>CD8276A3</checksum>
+    </file>
+    <file>
+      <filename>base-hvac-central-ac-only-1-speed.osw</filename>
+      <filetype>osw</filetype>
+      <usage_type>test</usage_type>
+      <checksum>AD7320B6</checksum>
+    </file>
+    <file>
+      <filename>base-hvac-ducts-leakage-percent.osw</filename>
+      <filetype>osw</filetype>
+      <usage_type>test</usage_type>
+      <checksum>BCBD8065</checksum>
+    </file>
+    <file>
+      <filename>base-hvac-furnace-elec-only.osw</filename>
+      <filetype>osw</filetype>
+      <usage_type>test</usage_type>
+      <checksum>8666A4CB</checksum>
+    </file>
+    <file>
+      <filename>base-hvac-furnace-gas-only.osw</filename>
+      <filetype>osw</filetype>
+      <usage_type>test</usage_type>
+      <checksum>4B7234F8</checksum>
+    </file>
+    <file>
+      <filename>base-hvac-furnace-oil-only.osw</filename>
+      <filetype>osw</filetype>
+      <usage_type>test</usage_type>
+      <checksum>8E39574B</checksum>
+    </file>
+    <file>
+      <filename>base-hvac-furnace-propane-only.osw</filename>
+      <filetype>osw</filetype>
+      <usage_type>test</usage_type>
+      <checksum>6DFD5ED8</checksum>
+    </file>
+    <file>
+      <filename>base-hvac-furnace-wood-only.osw</filename>
+      <filetype>osw</filetype>
+      <usage_type>test</usage_type>
+      <checksum>6F29CE36</checksum>
+    </file>
+    <file>
+      <filename>base-hvac-none.osw</filename>
+      <filetype>osw</filetype>
+      <usage_type>test</usage_type>
+      <checksum>0B8E1D0F</checksum>
+    </file>
+    <file>
+      <filename>base-hvac-programmable-thermostat.osw</filename>
+      <filetype>osw</filetype>
+      <usage_type>test</usage_type>
+      <checksum>5FEF266D</checksum>
+    </file>
+    <file>
+      <filename>base-hvac-setpoints.osw</filename>
+      <filetype>osw</filetype>
+      <usage_type>test</usage_type>
+      <checksum>4BBEBA2B</checksum>
+    </file>
+    <file>
+      <filename>base-location-baltimore-md.osw</filename>
+      <filetype>osw</filetype>
+      <usage_type>test</usage_type>
+      <checksum>21BBC710</checksum>
+    </file>
+    <file>
+      <filename>base-location-dallas-tx.osw</filename>
+      <filetype>osw</filetype>
+      <usage_type>test</usage_type>
+      <checksum>BDCD78B8</checksum>
+    </file>
+    <file>
+      <filename>base-location-duluth-mn.osw</filename>
+      <filetype>osw</filetype>
+      <usage_type>test</usage_type>
+      <checksum>E98084D2</checksum>
+    </file>
+    <file>
+      <filename>base-location-miami-fl.osw</filename>
+      <filetype>osw</filetype>
+      <usage_type>test</usage_type>
+      <checksum>1256D816</checksum>
+    </file>
+    <file>
+      <filename>base-mechvent-balanced.osw</filename>
+      <filetype>osw</filetype>
+      <usage_type>test</usage_type>
+      <checksum>04B438A2</checksum>
+    </file>
+    <file>
+      <filename>base-mechvent-erv.osw</filename>
+      <filetype>osw</filetype>
+      <usage_type>test</usage_type>
+      <checksum>9F29E82B</checksum>
+    </file>
+    <file>
+      <filename>base-mechvent-exhaust.osw</filename>
+      <filetype>osw</filetype>
+      <usage_type>test</usage_type>
+      <checksum>C0524CF2</checksum>
+    </file>
+    <file>
+      <filename>base-mechvent-hrv.osw</filename>
+      <filetype>osw</filetype>
+      <usage_type>test</usage_type>
+      <checksum>752D795F</checksum>
+    </file>
+    <file>
+      <filename>base-mechvent-supply.osw</filename>
+      <filetype>osw</filetype>
+      <usage_type>test</usage_type>
+      <checksum>9B035C47</checksum>
+    </file>
+    <file>
+      <filename>base-misc-whole-house-fan.osw</filename>
+      <filetype>osw</filetype>
+      <usage_type>test</usage_type>
+      <checksum>84462F6D</checksum>
+    </file>
+    <file>
+      <filename>base-hvac-air-to-air-heat-pump-1-speed.osw</filename>
+      <filetype>osw</filetype>
+      <usage_type>test</usage_type>
+      <checksum>E1758B8B</checksum>
+    </file>
+    <file>
+      <filename>base-mechvent-erv-atre-asre.osw</filename>
+      <filetype>osw</filetype>
+      <usage_type>test</usage_type>
+      <checksum>56AAFE59</checksum>
+    </file>
+    <file>
+      <filename>base-enclosure-windows-none.osw</filename>
+      <filetype>osw</filetype>
+      <usage_type>test</usage_type>
+      <checksum>6CBF782A</checksum>
+    </file>
+    <file>
+      <filename>base-dhw-indirect-standbyloss.osw</filename>
+      <filetype>osw</filetype>
+      <usage_type>test</usage_type>
+      <checksum>0278A68C</checksum>
+    </file>
+    <file>
+      <filename>base-dhw-indirect.osw</filename>
+      <filetype>osw</filetype>
+      <usage_type>test</usage_type>
+      <checksum>4DE69831</checksum>
+    </file>
+    <file>
+      <filename>base-dhw-jacket-indirect.osw</filename>
+      <filetype>osw</filetype>
+      <usage_type>test</usage_type>
+      <checksum>3B1306FA</checksum>
+    </file>
+    <file>
+      <filename>base-hvac-undersized.osw</filename>
+      <filetype>osw</filetype>
+      <usage_type>test</usage_type>
+      <checksum>07D795F6</checksum>
+    </file>
+    <file>
+      <filename>base-atticroof-unvented-insulated-roof.osw</filename>
+      <filetype>osw</filetype>
+      <usage_type>test</usage_type>
+      <checksum>B2FA71C4</checksum>
+    </file>
+    <file>
+      <filename>base-pv.osw</filename>
+      <filetype>osw</filetype>
+      <usage_type>test</usage_type>
+      <checksum>CB56819A</checksum>
+    </file>
+    <file>
+      <filename>base-mechvent-hrv-asre.osw</filename>
+      <filetype>osw</filetype>
+      <usage_type>test</usage_type>
+      <checksum>8788CEBE</checksum>
+    </file>
+    <file>
+      <filename>base-enclosure-overhangs.osw</filename>
+      <filetype>osw</filetype>
+      <usage_type>test</usage_type>
+      <checksum>069BB33C</checksum>
+    </file>
+    <file>
+      <filename>base-atticroof-vented.osw</filename>
+      <filetype>osw</filetype>
+      <usage_type>test</usage_type>
+      <checksum>353E8BD1</checksum>
+    </file>
+    <file>
+      <filename>base-dhw-dwhr.osw</filename>
+      <filetype>osw</filetype>
+      <usage_type>test</usage_type>
+      <checksum>AD4A72C9</checksum>
+    </file>
+    <file>
+      <filename>base-enclosure-beds-4.osw</filename>
+      <filetype>osw</filetype>
+      <usage_type>test</usage_type>
+      <checksum>89046F05</checksum>
+    </file>
+    <file>
+      <filename>base-enclosure-beds-5.osw</filename>
+      <filetype>osw</filetype>
+      <usage_type>test</usage_type>
+      <checksum>89419A00</checksum>
+    </file>
+    <file>
+      <filename>base-foundation-ambient.osw</filename>
+      <filetype>osw</filetype>
+      <usage_type>test</usage_type>
+      <checksum>9A67B475</checksum>
+    </file>
+    <file>
+      <filename>base-foundation-vented-crawlspace.osw</filename>
+      <filetype>osw</filetype>
+      <usage_type>test</usage_type>
+      <checksum>DB9766E1</checksum>
+    </file>
+    <file>
+      <filename>base-foundation-unvented-crawlspace.osw</filename>
+      <filetype>osw</filetype>
+      <usage_type>test</usage_type>
+      <checksum>78158B2B</checksum>
+    </file>
+    <file>
+      <filename>base-hvac-central-ac-plus-air-to-air-heat-pump-heating.osw</filename>
+      <filetype>osw</filetype>
+      <usage_type>test</usage_type>
+      <checksum>45E3AB38</checksum>
+    </file>
+    <file>
+      <filename>base-hvac-air-to-air-heat-pump-2-speed.osw</filename>
+      <filetype>osw</filetype>
+      <usage_type>test</usage_type>
+      <checksum>D8446910</checksum>
+    </file>
+    <file>
+      <filename>base-hvac-central-ac-only-2-speed.osw</filename>
+      <filetype>osw</filetype>
+      <usage_type>test</usage_type>
+      <checksum>F9072AC7</checksum>
+    </file>
+    <file>
+      <filename>base-hvac-air-to-air-heat-pump-var-speed.osw</filename>
+      <filetype>osw</filetype>
+      <usage_type>test</usage_type>
+      <checksum>7F36F497</checksum>
+    </file>
+    <file>
+      <filename>base-hvac-furnace-gas-central-ac-2-speed.osw</filename>
+      <filetype>osw</filetype>
+      <usage_type>test</usage_type>
+      <checksum>FB3AAF80</checksum>
+    </file>
+    <file>
+      <filename>base-hvac-ground-to-air-heat-pump.osw</filename>
+      <filetype>osw</filetype>
+      <usage_type>test</usage_type>
+      <checksum>50F919BD</checksum>
+    </file>
+    <file>
+      <filename>base-hvac-mini-split-heat-pump-ducted.osw</filename>
+      <filetype>osw</filetype>
+      <usage_type>test</usage_type>
+      <checksum>C08F8363</checksum>
+    </file>
+    <file>
+      <filename>base-hvac-central-ac-only-var-speed.osw</filename>
+      <filetype>osw</filetype>
+      <usage_type>test</usage_type>
+      <checksum>915A3F0A</checksum>
+    </file>
+    <file>
+      <filename>base-hvac-evap-cooler-furnace-gas.osw</filename>
+      <filetype>osw</filetype>
+      <usage_type>test</usage_type>
+      <checksum>0223CBF5</checksum>
+    </file>
+    <file>
+      <filename>base-hvac-evap-cooler-only.osw</filename>
+      <filetype>osw</filetype>
+      <usage_type>test</usage_type>
+      <checksum>3F9F5997</checksum>
+    </file>
+    <file>
+      <filename>base-hvac-evap-cooler-only-ducted.osw</filename>
+      <filetype>osw</filetype>
+      <usage_type>test</usage_type>
+      <checksum>A087A6DC</checksum>
+    </file>
+    <file>
+      <filename>base-hvac-furnace-gas-central-ac-var-speed.osw</filename>
+      <filetype>osw</filetype>
+      <usage_type>test</usage_type>
+      <checksum>355BAAA9</checksum>
+    </file>
+    <file>
+      <filename>base-hvac-furnace-gas-room-ac.osw</filename>
+      <filetype>osw</filetype>
+      <usage_type>test</usage_type>
+      <checksum>E68E259A</checksum>
+    </file>
+    <file>
+      <filename>base-hvac-room-ac-only.osw</filename>
+      <filetype>osw</filetype>
+      <usage_type>test</usage_type>
+      <checksum>17D94821</checksum>
+    </file>
+    <file>
+      <filename>base-mechvent-cfis-evap-cooler-only-ducted.osw</filename>
+      <filetype>osw</filetype>
+      <usage_type>test</usage_type>
+      <checksum>9BB3CCF2</checksum>
+    </file>
+    <file>
+      <filename>base-atticroof-flat.osw</filename>
+      <filetype>osw</filetype>
+      <usage_type>test</usage_type>
+      <checksum>4E3FAD66</checksum>
+    </file>
+    <file>
+      <filename>extra-dhw-solar-latitude.osw</filename>
+      <filetype>osw</filetype>
+      <usage_type>test</usage_type>
+      <checksum>E937BBF4</checksum>
+    </file>
+    <file>
+      <filename>extra-pv-roofpitch.osw</filename>
+      <filetype>osw</filetype>
+      <usage_type>test</usage_type>
+      <checksum>8614C33C</checksum>
+    </file>
+    <file>
+      <filename>extra-auto.osw</filename>
+      <filetype>osw</filetype>
+      <usage_type>test</usage_type>
+      <checksum>CD59A678</checksum>
+    </file>
+    <file>
+      <filename>base-atticroof-radiant-barrier.osw</filename>
+      <filetype>osw</filetype>
+      <usage_type>test</usage_type>
+      <checksum>11FC8290</checksum>
+    </file>
+    <file>
+      <filename>base-hvac-boiler-elec-only.osw</filename>
+      <filetype>osw</filetype>
+      <usage_type>test</usage_type>
+      <checksum>A0888E52</checksum>
+    </file>
+    <file>
+      <filename>base-hvac-portable-heater-electric-only.osw</filename>
+      <filetype>osw</filetype>
+      <usage_type>test</usage_type>
+      <checksum>C69B5A9A</checksum>
+    </file>
+    <file>
+      <filename>base-hvac-stove-oil-only.osw</filename>
+      <filetype>osw</filetype>
+      <usage_type>test</usage_type>
+      <checksum>01B89636</checksum>
+    </file>
+    <file>
+      <filename>base-hvac-wall-furnace-elec-only.osw</filename>
+      <filetype>osw</filetype>
+      <usage_type>test</usage_type>
+      <checksum>9D91277B</checksum>
+    </file>
+    <file>
+      <filename>base-hvac-stove-wood-pellets-only.osw</filename>
+      <filetype>osw</filetype>
+      <usage_type>test</usage_type>
+      <checksum>DB0A0495</checksum>
+    </file>
+    <file>
+      <filename>base-mechvent-bath-kitchen-fans.osw</filename>
+      <filetype>osw</filetype>
+      <usage_type>test</usage_type>
+      <checksum>AF18E6C5</checksum>
+    </file>
+    <file>
+      <filename>base-misc-neighbor-shading.osw</filename>
+      <filetype>osw</filetype>
+      <usage_type>test</usage_type>
+      <checksum>14E8963A</checksum>
+    </file>
+    <file>
+      <filename>base-dhw-indirect-with-solar-fraction.osw</filename>
+      <filetype>osw</filetype>
+      <usage_type>test</usage_type>
+      <checksum>6E7B43EA</checksum>
+    </file>
+    <file>
+      <filename>base-location-epw-filepath-AMY-2012.osw</filename>
+      <filetype>osw</filetype>
+      <usage_type>test</usage_type>
+      <checksum>92D9A5CF</checksum>
+    </file>
+    <file>
+      <filename>base-location-epw-filepath.osw</filename>
+      <filetype>osw</filetype>
+      <usage_type>test</usage_type>
+      <checksum>EAA62254</checksum>
+    </file>
+    <file>
+      <filename>base-enclosure-beds-1.osw</filename>
+      <filetype>osw</filetype>
+      <usage_type>test</usage_type>
+      <checksum>2AC50476</checksum>
+    </file>
+    <file>
+      <filename>base-enclosure-beds-2.osw</filename>
+      <filetype>osw</filetype>
+      <usage_type>test</usage_type>
+      <checksum>6E028762</checksum>
+    </file>
+    <file>
+      <filename>base-dhw-combi-tankless-outside.osw</filename>
+      <filetype>osw</filetype>
+      <usage_type>test</usage_type>
+      <checksum>86DDDFB0</checksum>
+    </file>
+    <file>
+      <filename>base-dhw-combi-tankless.osw</filename>
+      <filetype>osw</filetype>
+      <usage_type>test</usage_type>
+      <checksum>39989975</checksum>
+    </file>
+    <file>
+      <filename>base-misc-defaults2.osw</filename>
+      <filetype>osw</filetype>
+      <usage_type>test</usage_type>
+      <checksum>A97BD120</checksum>
+    </file>
+    <file>
+      <filename>base-dhw-tank-heat-pump-outside.osw</filename>
+      <filetype>osw</filetype>
+      <usage_type>test</usage_type>
+      <checksum>87E995DA</checksum>
+    </file>
+    <file>
+      <filename>base-dhw-tank-heat-pump-with-solar-fraction.osw</filename>
+      <filetype>osw</filetype>
+      <usage_type>test</usage_type>
+      <checksum>34320E4E</checksum>
+    </file>
+    <file>
+      <filename>base-dhw-tank-heat-pump.osw</filename>
+      <filetype>osw</filetype>
+      <usage_type>test</usage_type>
+      <checksum>BBD8668E</checksum>
+    </file>
+    <file>
+      <filename>base-dhw-jacket-hpwh.osw</filename>
+      <filetype>osw</filetype>
+      <usage_type>test</usage_type>
+      <checksum>FF2D12E0</checksum>
+    </file>
+    <file>
+      <filename>base-dhw-jacket-gas.osw</filename>
+      <filetype>osw</filetype>
+      <usage_type>test</usage_type>
+      <checksum>16799C81</checksum>
+    </file>
+    <file>
+      <filename>base-dhw-solar-direct-evacuated-tube.osw</filename>
+      <filetype>osw</filetype>
+      <usage_type>test</usage_type>
+      <checksum>68BEA7FC</checksum>
+    </file>
+    <file>
+      <filename>base-dhw-solar-direct-flat-plate.osw</filename>
+      <filetype>osw</filetype>
+      <usage_type>test</usage_type>
+      <checksum>A7722F6D</checksum>
+    </file>
+    <file>
+      <filename>base-dhw-solar-direct-ics.osw</filename>
+      <filetype>osw</filetype>
+      <usage_type>test</usage_type>
+      <checksum>B9AB2A9B</checksum>
+    </file>
+    <file>
+      <filename>base-dhw-solar-indirect-flat-plate.osw</filename>
+      <filetype>osw</filetype>
+      <usage_type>test</usage_type>
+      <checksum>DB59A572</checksum>
+    </file>
+    <file>
+      <filename>base-dhw-solar-thermosyphon-flat-plate.osw</filename>
+      <filetype>osw</filetype>
+      <usage_type>test</usage_type>
+      <checksum>357BD37E</checksum>
+    </file>
+    <file>
+      <filename>base-dhw-tank-heat-pump-with-solar.osw</filename>
+      <filetype>osw</filetype>
+      <usage_type>test</usage_type>
+      <checksum>EA7B16ED</checksum>
+    </file>
+    <file>
+      <filename>base-dhw-tank-gas-outside.osw</filename>
+      <filetype>osw</filetype>
+      <usage_type>test</usage_type>
+      <checksum>70DBF456</checksum>
+    </file>
+    <file>
+      <filename>base-dhw-tank-gas.osw</filename>
+      <filetype>osw</filetype>
+      <usage_type>test</usage_type>
+      <checksum>E0ED0211</checksum>
+    </file>
+    <file>
+      <filename>base-dhw-tank-oil.osw</filename>
+      <filetype>osw</filetype>
+      <usage_type>test</usage_type>
+      <checksum>272A5737</checksum>
+    </file>
+    <file>
+      <filename>base-dhw-tank-wood.osw</filename>
+      <filetype>osw</filetype>
+      <usage_type>test</usage_type>
+      <checksum>2C765679</checksum>
+    </file>
+    <file>
+      <filename>base-dhw-tankless-gas-with-solar.osw</filename>
+      <filetype>osw</filetype>
+      <usage_type>test</usage_type>
+      <checksum>8CAAC36F</checksum>
+    </file>
+    <file>
+      <filename>base-dhw-tankless-electric-outside.osw</filename>
+      <filetype>osw</filetype>
+      <usage_type>test</usage_type>
+      <checksum>ECA64061</checksum>
+    </file>
+    <file>
+      <filename>base-dhw-tankless-electric.osw</filename>
+      <filetype>osw</filetype>
+      <usage_type>test</usage_type>
+      <checksum>95FB9D9F</checksum>
+    </file>
+    <file>
+      <filename>base-dhw-tankless-gas-with-solar-fraction.osw</filename>
+      <filetype>osw</filetype>
+      <usage_type>test</usage_type>
+      <checksum>9EE08593</checksum>
+    </file>
+    <file>
+      <filename>base-dhw-tankless-propane.osw</filename>
+      <filetype>osw</filetype>
+      <usage_type>test</usage_type>
+      <checksum>B48D2EDA</checksum>
+    </file>
+    <file>
+      <filename>base-dhw-tankless-gas.osw</filename>
+      <filetype>osw</filetype>
+      <usage_type>test</usage_type>
+      <checksum>F6C11966</checksum>
+    </file>
+    <file>
+      <filename>base-hvac-room-ac-only-33percent.osw</filename>
+      <filetype>osw</filetype>
+      <usage_type>test</usage_type>
+      <checksum>CFEA191B</checksum>
+    </file>
+    <file>
+      <filename>base-hvac-mini-split-heat-pump-ducted-cooling-only.osw</filename>
+      <filetype>osw</filetype>
+      <usage_type>test</usage_type>
+      <checksum>2217D9EE</checksum>
+    </file>
+    <file>
+      <filename>base-hvac-mini-split-heat-pump-ducted-heating-only.osw</filename>
+      <filetype>osw</filetype>
+      <usage_type>test</usage_type>
+      <checksum>DC1F58DB</checksum>
+    </file>
+    <file>
+      <filename>base-hvac-furnace-elec-central-ac-1-speed.osw</filename>
+      <filetype>osw</filetype>
+      <usage_type>test</usage_type>
+      <checksum>A5075B50</checksum>
+    </file>
+    <file>
+      <filename>base-enclosure-infil-natural-ach.osw</filename>
+      <filetype>osw</filetype>
+      <usage_type>test</usage_type>
+      <checksum>267BF891</checksum>
+    </file>
+    <file>
+      <filename>base-foundation-unconditioned-basement-assembly-r.osw</filename>
+      <filetype>osw</filetype>
+      <usage_type>test</usage_type>
+      <checksum>F1DDD9FB</checksum>
+    </file>
+    <file>
+      <filename>base-foundation-unconditioned-basement-wall-insulation.osw</filename>
+      <filetype>osw</filetype>
+      <usage_type>test</usage_type>
+      <checksum>B29EE946</checksum>
+    </file>
+    <file>
+      <filename>base-foundation-unconditioned-basement.osw</filename>
+      <filetype>osw</filetype>
+      <usage_type>test</usage_type>
+      <checksum>2F3A9624</checksum>
+    </file>
+    <file>
+      <filename>base-hvac-fireplace-wood-only.osw</filename>
+      <filetype>osw</filetype>
+      <usage_type>test</usage_type>
+      <checksum>C1FC6CE8</checksum>
+    </file>
+    <file>
+      <filename>base-hvac-floor-furnace-propane-only.osw</filename>
+      <filetype>osw</filetype>
+      <usage_type>test</usage_type>
+      <checksum>FCF7B987</checksum>
+    </file>
+    <file>
+      <filename>base-enclosure-2stories-garage.osw</filename>
+      <filetype>osw</filetype>
+      <usage_type>test</usage_type>
+      <checksum>1AF5B2CC</checksum>
+    </file>
+    <file>
+      <filename>base-enclosure-2stories.osw</filename>
+      <filetype>osw</filetype>
+      <usage_type>test</usage_type>
+      <checksum>5FF0E6D1</checksum>
+    </file>
+    <file>
+      <filename>base-foundation-slab.osw</filename>
+      <filetype>osw</filetype>
+      <usage_type>test</usage_type>
+      <checksum>0000634E</checksum>
+    </file>
+    <file>
+      <filename>extra-second-refrigerator.osw</filename>
+      <filetype>osw</filetype>
+      <usage_type>test</usage_type>
+      <checksum>BA71E442</checksum>
+    </file>
+    <file>
+      <filename>base-hvac-mini-split-heat-pump-ductless.osw</filename>
+      <filetype>osw</filetype>
+      <usage_type>test</usage_type>
+      <checksum>325F7212</checksum>
+    </file>
+    <file>
+      <filename>base-enclosure-garage.osw</filename>
+      <filetype>osw</filetype>
+      <usage_type>test</usage_type>
+      <checksum>14B2291B</checksum>
+    </file>
+    <file>
+      <filename>base-misc-ceiling-fans.osw</filename>
+      <filetype>osw</filetype>
+      <usage_type>test</usage_type>
+      <checksum>17D711BA</checksum>
+    </file>
+    <file>
+      <filename>base-hvac-boiler-gas-central-ac-1-speed.osw</filename>
+      <filetype>osw</filetype>
+      <usage_type>test</usage_type>
+      <checksum>13CBC7AC</checksum>
+    </file>
+    <file>
+      <filename>base-appliances-coal.osw</filename>
+      <filetype>osw</filetype>
+      <usage_type>test</usage_type>
+      <checksum>9BE15B60</checksum>
+    </file>
+    <file>
+      <filename>base-dhw-tank-coal.osw</filename>
+      <filetype>osw</filetype>
+      <usage_type>test</usage_type>
+      <checksum>6205869C</checksum>
+    </file>
+    <file>
+      <filename>base-hvac-boiler-coal-only.osw</filename>
+      <filetype>osw</filetype>
+      <usage_type>test</usage_type>
+      <checksum>03223D04</checksum>
+    </file>
+    <file>
+      <filename>base-hvac-elec-resistance-only.osw</filename>
+      <filetype>osw</filetype>
+      <usage_type>test</usage_type>
+      <checksum>A5A02788</checksum>
+    </file>
+    <file>
+      <filename>base-simcontrol-timestep-10-mins.osw</filename>
+      <filetype>osw</filetype>
+      <usage_type>test</usage_type>
+      <checksum>707B00D5</checksum>
+    </file>
+    <file>
+      <filename>base-simcontrol-daylight-saving-custom.osw</filename>
+      <filetype>osw</filetype>
+      <usage_type>test</usage_type>
+      <checksum>B73DBB9F</checksum>
+    </file>
+    <file>
+      <filename>base-simcontrol-daylight-saving-disabled.osw</filename>
+      <filetype>osw</filetype>
+      <usage_type>test</usage_type>
+      <checksum>1824E2C1</checksum>
+    </file>
+    <file>
+      <filename>base-simcontrol-runperiod-1-month.osw</filename>
+      <filetype>osw</filetype>
+      <usage_type>test</usage_type>
+      <checksum>1E517DE1</checksum>
+    </file>
+    <file>
+      <filename>base-misc-large-uncommon-loads.osw</filename>
+      <filetype>osw</filetype>
+      <usage_type>test</usage_type>
+      <checksum>EFAECE8A</checksum>
+    </file>
+    <file>
+      <filename>base-misc-large-uncommon-loads2.osw</filename>
+      <filetype>osw</filetype>
+      <usage_type>test</usage_type>
+      <checksum>EF441F8D</checksum>
+    </file>
+    <file>
+      <filename>base-hvac-fixed-heater-electric-only.osw</filename>
+      <filetype>osw</filetype>
+      <usage_type>test</usage_type>
+      <checksum>303A77D4</checksum>
+    </file>
+    <file>
+      <filename>extra-second-heating-system-fireplace.osw</filename>
+      <filetype>osw</filetype>
+      <usage_type>test</usage_type>
+      <checksum>9373DB95</checksum>
+    </file>
+    <file>
+      <filename>extra-second-heating-system-portable-heater.osw</filename>
+      <filetype>osw</filetype>
+      <usage_type>test</usage_type>
+      <checksum>43355A18</checksum>
+    </file>
+    <file>
+      <filename>base-hvac-mini-split-air-conditioner-only-ducted.osw</filename>
+      <filetype>osw</filetype>
+      <usage_type>test</usage_type>
+      <checksum>513C95D9</checksum>
+    </file>
+    <file>
+      <filename>base-hvac-mini-split-air-conditioner-only-ductless.osw</filename>
+      <filetype>osw</filetype>
+      <usage_type>test</usage_type>
+      <checksum>DEC879BE</checksum>
+    </file>
+    <file>
+      <filename>base-misc-usage-multiplier.osw</filename>
+      <filetype>osw</filetype>
+      <usage_type>test</usage_type>
+      <checksum>5370C495</checksum>
+    </file>
+    <file>
       <version>
         <software_program>OpenStudio</software_program>
         <identifier>2.9.0</identifier>
@@ -6684,17 +6642,19 @@
       <filename>measure.rb</filename>
       <filetype>rb</filetype>
       <usage_type>script</usage_type>
-<<<<<<< HEAD
-      <checksum>4077C292</checksum>
-=======
-      <checksum>1C84CD4A</checksum>
+      <checksum>6A2BC8E6</checksum>
     </file>
     <file>
       <filename>base-misc-lighting-detailed.osw</filename>
       <filetype>osw</filetype>
       <usage_type>test</usage_type>
-      <checksum>DFC89C0B</checksum>
->>>>>>> 4e8ead42
+      <checksum>1B9F14C2</checksum>
+    </file>
+    <file>
+      <filename>base-simcontrol-generated-schedule.osw</filename>
+      <filetype>osw</filetype>
+      <usage_type>test</usage_type>
+      <checksum>9928C9C6</checksum>
     </file>
   </files>
 </measure>