<?xml version="1.0"?>
<measure>
  <schema_version>3.1</schema_version>
  <name>build_residential_hpxml</name>
  <uid>a13a8983-2b01-4930-8af2-42030b6e4233</uid>
<<<<<<< HEAD
  <version_id>8d442238-eaf1-4a20-b069-25116e8fd844</version_id>
  <version_modified>2023-10-25T14:19:56Z</version_modified>
=======
  <version_id>d77dae30-70b5-4522-90fe-fb58f53cc600</version_id>
  <version_modified>2023-11-01T02:43:51Z</version_modified>
>>>>>>> 4d634565
  <xml_checksum>2C38F48B</xml_checksum>
  <class_name>BuildResidentialHPXML</class_name>
  <display_name>HPXML Builder</display_name>
  <description>Builds a residential HPXML file.</description>
  <modeler_description>Note: OS-HPXML default values can be found in the OS-HPXML documentation or can be seen by using the 'apply_defaults' argument.</modeler_description>
  <arguments>
    <argument>
      <name>hpxml_path</name>
      <display_name>HPXML File Path</display_name>
      <description>Absolute/relative path of the HPXML file.</description>
      <type>String</type>
      <required>true</required>
      <model_dependent>false</model_dependent>
    </argument>
    <argument>
      <name>existing_hpxml_path</name>
      <display_name>Existing HPXML File Path</display_name>
      <description>Absolute/relative path of the existing HPXML file. If not provided, a new HPXML file with one Building element is created. If provided, a new Building element will be appended to this HPXML file (e.g., to create a multifamily HPXML file describing multiple dwelling units).</description>
      <type>String</type>
      <required>false</required>
      <model_dependent>false</model_dependent>
    </argument>
    <argument>
      <name>software_info_program_used</name>
      <display_name>Software Info: Program Used</display_name>
      <description>The name of the software program used.</description>
      <type>String</type>
      <required>false</required>
      <model_dependent>false</model_dependent>
    </argument>
    <argument>
      <name>software_info_program_version</name>
      <display_name>Software Info: Program Version</display_name>
      <description>The version of the software program used.</description>
      <type>String</type>
      <required>false</required>
      <model_dependent>false</model_dependent>
    </argument>
    <argument>
      <name>schedules_filepaths</name>
      <display_name>Schedules: CSV File Paths</display_name>
      <description>Absolute/relative paths of csv files containing user-specified detailed schedules. If multiple files, use a comma-separated list.</description>
      <type>String</type>
      <required>false</required>
      <model_dependent>false</model_dependent>
    </argument>
    <argument>
      <name>schedules_vacancy_period</name>
      <display_name>Schedules: Vacancy Period</display_name>
      <description>Specifies the vacancy period. Enter a date like "Dec 15 - Jan 15". Optionally, can enter hour of the day like "Dec 15 2 - Jan 15 20" (start hour can be 0 through 23 and end hour can be 1 through 24).</description>
      <type>String</type>
      <required>false</required>
      <model_dependent>false</model_dependent>
    </argument>
    <argument>
      <name>schedules_power_outage_period</name>
      <display_name>Schedules: Power Outage Period</display_name>
      <description>Specifies the power outage period. Enter a date like "Dec 15 - Jan 15". Optionally, can enter hour of the day like "Dec 15 2 - Jan 15 20" (start hour can be 0 through 23 and end hour can be 1 through 24).</description>
      <type>String</type>
      <required>false</required>
      <model_dependent>false</model_dependent>
    </argument>
    <argument>
      <name>schedules_power_outage_window_natvent_availability</name>
      <display_name>Schedules: Power Outage Period Window Natural Ventilation Availability</display_name>
      <description>The availability of the natural ventilation schedule during the outage period.</description>
      <type>Choice</type>
      <required>false</required>
      <model_dependent>false</model_dependent>
      <choices>
        <choice>
          <value>regular schedule</value>
          <display_name>regular schedule</display_name>
        </choice>
        <choice>
          <value>always available</value>
          <display_name>always available</display_name>
        </choice>
        <choice>
          <value>always unavailable</value>
          <display_name>always unavailable</display_name>
        </choice>
      </choices>
    </argument>
    <argument>
      <name>simulation_control_timestep</name>
      <display_name>Simulation Control: Timestep</display_name>
      <description>Value must be a divisor of 60. If not provided, the OS-HPXML default is used.</description>
      <type>Integer</type>
      <units>min</units>
      <required>false</required>
      <model_dependent>false</model_dependent>
    </argument>
    <argument>
      <name>simulation_control_run_period</name>
      <display_name>Simulation Control: Run Period</display_name>
      <description>Enter a date like "Jan 1 - Dec 31". If not provided, the OS-HPXML default is used.</description>
      <type>String</type>
      <required>false</required>
      <model_dependent>false</model_dependent>
    </argument>
    <argument>
      <name>simulation_control_run_period_calendar_year</name>
      <display_name>Simulation Control: Run Period Calendar Year</display_name>
      <description>This numeric field should contain the calendar year that determines the start day of week. If you are running simulations using AMY weather files, the value entered for calendar year will not be used; it will be overridden by the actual year found in the AMY weather file. If not provided, the OS-HPXML default is used.</description>
      <type>Integer</type>
      <units>year</units>
      <required>false</required>
      <model_dependent>false</model_dependent>
    </argument>
    <argument>
      <name>simulation_control_daylight_saving_enabled</name>
      <display_name>Simulation Control: Daylight Saving Enabled</display_name>
      <description>Whether to use daylight saving. If not provided, the OS-HPXML default is used.</description>
      <type>Boolean</type>
      <required>false</required>
      <model_dependent>false</model_dependent>
      <choices>
        <choice>
          <value>true</value>
          <display_name>true</display_name>
        </choice>
        <choice>
          <value>false</value>
          <display_name>false</display_name>
        </choice>
      </choices>
    </argument>
    <argument>
      <name>simulation_control_daylight_saving_period</name>
      <display_name>Simulation Control: Daylight Saving Period</display_name>
      <description>Enter a date like "Mar 15 - Dec 15". If not provided, the OS-HPXML default is used.</description>
      <type>String</type>
      <required>false</required>
      <model_dependent>false</model_dependent>
    </argument>
    <argument>
      <name>simulation_control_temperature_capacitance_multiplier</name>
      <display_name>Simulation Control: Temperature Capacitance Multiplier</display_name>
      <description>Affects the transient calculation of indoor air temperatures. If not provided, the OS-HPXML default is used.</description>
      <type>String</type>
      <required>false</required>
      <model_dependent>false</model_dependent>
    </argument>
    <argument>
      <name>site_type</name>
      <display_name>Site: Type</display_name>
      <description>The type of site. If not provided, the OS-HPXML default is used.</description>
      <type>Choice</type>
      <required>false</required>
      <model_dependent>false</model_dependent>
      <choices>
        <choice>
          <value>suburban</value>
          <display_name>suburban</display_name>
        </choice>
        <choice>
          <value>urban</value>
          <display_name>urban</display_name>
        </choice>
        <choice>
          <value>rural</value>
          <display_name>rural</display_name>
        </choice>
      </choices>
    </argument>
    <argument>
      <name>site_shielding_of_home</name>
      <display_name>Site: Shielding of Home</display_name>
      <description>Presence of nearby buildings, trees, obstructions for infiltration model. If not provided, the OS-HPXML default is used.</description>
      <type>Choice</type>
      <required>false</required>
      <model_dependent>false</model_dependent>
      <choices>
        <choice>
          <value>exposed</value>
          <display_name>exposed</display_name>
        </choice>
        <choice>
          <value>normal</value>
          <display_name>normal</display_name>
        </choice>
        <choice>
          <value>well-shielded</value>
          <display_name>well-shielded</display_name>
        </choice>
      </choices>
    </argument>
    <argument>
      <name>site_ground_conductivity</name>
      <display_name>Site: Ground Conductivity</display_name>
      <description>Conductivity of the ground soil. If not provided, the OS-HPXML default is used.</description>
      <type>Double</type>
      <units>Btu/hr-ft-F</units>
      <required>false</required>
      <model_dependent>false</model_dependent>
    </argument>
    <argument>
      <name>site_zip_code</name>
      <display_name>Site: Zip Code</display_name>
      <description>Zip code of the home address.</description>
      <type>String</type>
      <required>false</required>
      <model_dependent>false</model_dependent>
    </argument>
    <argument>
      <name>site_iecc_zone</name>
      <display_name>Site: IECC Zone</display_name>
      <description>IECC zone of the home address.</description>
      <type>Choice</type>
      <required>false</required>
      <model_dependent>false</model_dependent>
      <choices>
        <choice>
          <value>1A</value>
          <display_name>1A</display_name>
        </choice>
        <choice>
          <value>1B</value>
          <display_name>1B</display_name>
        </choice>
        <choice>
          <value>1C</value>
          <display_name>1C</display_name>
        </choice>
        <choice>
          <value>2A</value>
          <display_name>2A</display_name>
        </choice>
        <choice>
          <value>2B</value>
          <display_name>2B</display_name>
        </choice>
        <choice>
          <value>2C</value>
          <display_name>2C</display_name>
        </choice>
        <choice>
          <value>3A</value>
          <display_name>3A</display_name>
        </choice>
        <choice>
          <value>3B</value>
          <display_name>3B</display_name>
        </choice>
        <choice>
          <value>3C</value>
          <display_name>3C</display_name>
        </choice>
        <choice>
          <value>4A</value>
          <display_name>4A</display_name>
        </choice>
        <choice>
          <value>4B</value>
          <display_name>4B</display_name>
        </choice>
        <choice>
          <value>4C</value>
          <display_name>4C</display_name>
        </choice>
        <choice>
          <value>5A</value>
          <display_name>5A</display_name>
        </choice>
        <choice>
          <value>5B</value>
          <display_name>5B</display_name>
        </choice>
        <choice>
          <value>5C</value>
          <display_name>5C</display_name>
        </choice>
        <choice>
          <value>6A</value>
          <display_name>6A</display_name>
        </choice>
        <choice>
          <value>6B</value>
          <display_name>6B</display_name>
        </choice>
        <choice>
          <value>6C</value>
          <display_name>6C</display_name>
        </choice>
        <choice>
          <value>7</value>
          <display_name>7</display_name>
        </choice>
        <choice>
          <value>8</value>
          <display_name>8</display_name>
        </choice>
      </choices>
    </argument>
    <argument>
      <name>site_state_code</name>
      <display_name>Site: State Code</display_name>
      <description>State code of the home address.</description>
      <type>Choice</type>
      <required>false</required>
      <model_dependent>false</model_dependent>
      <choices>
        <choice>
          <value>AK</value>
          <display_name>AK</display_name>
        </choice>
        <choice>
          <value>AL</value>
          <display_name>AL</display_name>
        </choice>
        <choice>
          <value>AR</value>
          <display_name>AR</display_name>
        </choice>
        <choice>
          <value>AZ</value>
          <display_name>AZ</display_name>
        </choice>
        <choice>
          <value>CA</value>
          <display_name>CA</display_name>
        </choice>
        <choice>
          <value>CO</value>
          <display_name>CO</display_name>
        </choice>
        <choice>
          <value>CT</value>
          <display_name>CT</display_name>
        </choice>
        <choice>
          <value>DC</value>
          <display_name>DC</display_name>
        </choice>
        <choice>
          <value>DE</value>
          <display_name>DE</display_name>
        </choice>
        <choice>
          <value>FL</value>
          <display_name>FL</display_name>
        </choice>
        <choice>
          <value>GA</value>
          <display_name>GA</display_name>
        </choice>
        <choice>
          <value>HI</value>
          <display_name>HI</display_name>
        </choice>
        <choice>
          <value>IA</value>
          <display_name>IA</display_name>
        </choice>
        <choice>
          <value>ID</value>
          <display_name>ID</display_name>
        </choice>
        <choice>
          <value>IL</value>
          <display_name>IL</display_name>
        </choice>
        <choice>
          <value>IN</value>
          <display_name>IN</display_name>
        </choice>
        <choice>
          <value>KS</value>
          <display_name>KS</display_name>
        </choice>
        <choice>
          <value>KY</value>
          <display_name>KY</display_name>
        </choice>
        <choice>
          <value>LA</value>
          <display_name>LA</display_name>
        </choice>
        <choice>
          <value>MA</value>
          <display_name>MA</display_name>
        </choice>
        <choice>
          <value>MD</value>
          <display_name>MD</display_name>
        </choice>
        <choice>
          <value>ME</value>
          <display_name>ME</display_name>
        </choice>
        <choice>
          <value>MI</value>
          <display_name>MI</display_name>
        </choice>
        <choice>
          <value>MN</value>
          <display_name>MN</display_name>
        </choice>
        <choice>
          <value>MO</value>
          <display_name>MO</display_name>
        </choice>
        <choice>
          <value>MS</value>
          <display_name>MS</display_name>
        </choice>
        <choice>
          <value>MT</value>
          <display_name>MT</display_name>
        </choice>
        <choice>
          <value>NC</value>
          <display_name>NC</display_name>
        </choice>
        <choice>
          <value>ND</value>
          <display_name>ND</display_name>
        </choice>
        <choice>
          <value>NE</value>
          <display_name>NE</display_name>
        </choice>
        <choice>
          <value>NH</value>
          <display_name>NH</display_name>
        </choice>
        <choice>
          <value>NJ</value>
          <display_name>NJ</display_name>
        </choice>
        <choice>
          <value>NM</value>
          <display_name>NM</display_name>
        </choice>
        <choice>
          <value>NV</value>
          <display_name>NV</display_name>
        </choice>
        <choice>
          <value>NY</value>
          <display_name>NY</display_name>
        </choice>
        <choice>
          <value>OH</value>
          <display_name>OH</display_name>
        </choice>
        <choice>
          <value>OK</value>
          <display_name>OK</display_name>
        </choice>
        <choice>
          <value>OR</value>
          <display_name>OR</display_name>
        </choice>
        <choice>
          <value>PA</value>
          <display_name>PA</display_name>
        </choice>
        <choice>
          <value>RI</value>
          <display_name>RI</display_name>
        </choice>
        <choice>
          <value>SC</value>
          <display_name>SC</display_name>
        </choice>
        <choice>
          <value>SD</value>
          <display_name>SD</display_name>
        </choice>
        <choice>
          <value>TN</value>
          <display_name>TN</display_name>
        </choice>
        <choice>
          <value>TX</value>
          <display_name>TX</display_name>
        </choice>
        <choice>
          <value>UT</value>
          <display_name>UT</display_name>
        </choice>
        <choice>
          <value>VA</value>
          <display_name>VA</display_name>
        </choice>
        <choice>
          <value>VT</value>
          <display_name>VT</display_name>
        </choice>
        <choice>
          <value>WA</value>
          <display_name>WA</display_name>
        </choice>
        <choice>
          <value>WI</value>
          <display_name>WI</display_name>
        </choice>
        <choice>
          <value>WV</value>
          <display_name>WV</display_name>
        </choice>
        <choice>
          <value>WY</value>
          <display_name>WY</display_name>
        </choice>
      </choices>
    </argument>
    <argument>
      <name>site_time_zone_utc_offset</name>
      <display_name>Site: Time Zone UTC Offset</display_name>
      <description>Time zone UTC offset of the home address. Must be between -12 and 14.</description>
      <type>Double</type>
      <units>hr</units>
      <required>false</required>
      <model_dependent>false</model_dependent>
    </argument>
    <argument>
      <name>weather_station_epw_filepath</name>
      <display_name>Weather Station: EnergyPlus Weather (EPW) Filepath</display_name>
      <description>Path of the EPW file.</description>
      <type>String</type>
      <required>true</required>
      <model_dependent>false</model_dependent>
      <default_value>USA_CO_Denver.Intl.AP.725650_TMY3.epw</default_value>
    </argument>
    <argument>
      <name>year_built</name>
      <display_name>Building Construction: Year Built</display_name>
      <description>The year the building was built.</description>
      <type>Integer</type>
      <required>false</required>
      <model_dependent>false</model_dependent>
    </argument>
    <argument>
      <name>unit_multiplier</name>
      <display_name>Building Construction: Unit Multiplier</display_name>
      <description>The number of similar dwelling units. EnergyPlus simulation results will be multiplied this value. If not provided, defaults to 1.</description>
      <type>Integer</type>
      <required>false</required>
      <model_dependent>false</model_dependent>
    </argument>
    <argument>
      <name>geometry_unit_type</name>
      <display_name>Geometry: Unit Type</display_name>
      <description>The type of dwelling unit. Use single-family attached for a dwelling unit with 1 or more stories, attached units to one or both sides, and no units above/below. Use apartment unit for a dwelling unit with 1 story, attached units to one, two, or three sides, and units above and/or below.</description>
      <type>Choice</type>
      <required>true</required>
      <model_dependent>false</model_dependent>
      <default_value>single-family detached</default_value>
      <choices>
        <choice>
          <value>single-family detached</value>
          <display_name>single-family detached</display_name>
        </choice>
        <choice>
          <value>single-family attached</value>
          <display_name>single-family attached</display_name>
        </choice>
        <choice>
          <value>apartment unit</value>
          <display_name>apartment unit</display_name>
        </choice>
        <choice>
          <value>manufactured home</value>
          <display_name>manufactured home</display_name>
        </choice>
      </choices>
    </argument>
    <argument>
      <name>geometry_unit_left_wall_is_adiabatic</name>
      <display_name>Geometry: Unit Left Wall Is Adiabatic</display_name>
      <description>Presence of an adiabatic left wall.</description>
      <type>Boolean</type>
      <required>false</required>
      <model_dependent>false</model_dependent>
      <default_value>false</default_value>
      <choices>
        <choice>
          <value>true</value>
          <display_name>true</display_name>
        </choice>
        <choice>
          <value>false</value>
          <display_name>false</display_name>
        </choice>
      </choices>
    </argument>
    <argument>
      <name>geometry_unit_right_wall_is_adiabatic</name>
      <display_name>Geometry: Unit Right Wall Is Adiabatic</display_name>
      <description>Presence of an adiabatic right wall.</description>
      <type>Boolean</type>
      <required>false</required>
      <model_dependent>false</model_dependent>
      <default_value>false</default_value>
      <choices>
        <choice>
          <value>true</value>
          <display_name>true</display_name>
        </choice>
        <choice>
          <value>false</value>
          <display_name>false</display_name>
        </choice>
      </choices>
    </argument>
    <argument>
      <name>geometry_unit_front_wall_is_adiabatic</name>
      <display_name>Geometry: Unit Front Wall Is Adiabatic</display_name>
      <description>Presence of an adiabatic front wall, for example, the unit is adjacent to a conditioned corridor.</description>
      <type>Boolean</type>
      <required>false</required>
      <model_dependent>false</model_dependent>
      <default_value>false</default_value>
      <choices>
        <choice>
          <value>true</value>
          <display_name>true</display_name>
        </choice>
        <choice>
          <value>false</value>
          <display_name>false</display_name>
        </choice>
      </choices>
    </argument>
    <argument>
      <name>geometry_unit_back_wall_is_adiabatic</name>
      <display_name>Geometry: Unit Back Wall Is Adiabatic</display_name>
      <description>Presence of an adiabatic back wall.</description>
      <type>Boolean</type>
      <required>false</required>
      <model_dependent>false</model_dependent>
      <default_value>false</default_value>
      <choices>
        <choice>
          <value>true</value>
          <display_name>true</display_name>
        </choice>
        <choice>
          <value>false</value>
          <display_name>false</display_name>
        </choice>
      </choices>
    </argument>
    <argument>
      <name>geometry_unit_num_floors_above_grade</name>
      <display_name>Geometry: Unit Number of Floors Above Grade</display_name>
      <description>The number of floors above grade in the unit. Attic type ConditionedAttic is included. Assumed to be 1 for apartment units.</description>
      <type>Integer</type>
      <units>#</units>
      <required>true</required>
      <model_dependent>false</model_dependent>
      <default_value>2</default_value>
    </argument>
    <argument>
      <name>geometry_unit_cfa</name>
      <display_name>Geometry: Unit Conditioned Floor Area</display_name>
      <description>The total floor area of the unit's conditioned space (including any conditioned basement floor area).</description>
      <type>Double</type>
      <units>ft^2</units>
      <required>true</required>
      <model_dependent>false</model_dependent>
      <default_value>2000</default_value>
    </argument>
    <argument>
      <name>geometry_unit_aspect_ratio</name>
      <display_name>Geometry: Unit Aspect Ratio</display_name>
      <description>The ratio of front/back wall length to left/right wall length for the unit, excluding any protruding garage wall area.</description>
      <type>Double</type>
      <units>Frac</units>
      <required>true</required>
      <model_dependent>false</model_dependent>
      <default_value>2</default_value>
    </argument>
    <argument>
      <name>geometry_unit_orientation</name>
      <display_name>Geometry: Unit Orientation</display_name>
      <description>The unit's orientation is measured clockwise from north (e.g., North=0, East=90, South=180, West=270).</description>
      <type>Double</type>
      <units>degrees</units>
      <required>true</required>
      <model_dependent>false</model_dependent>
      <default_value>180</default_value>
    </argument>
    <argument>
      <name>geometry_unit_num_bedrooms</name>
      <display_name>Geometry: Unit Number of Bedrooms</display_name>
      <description>The number of bedrooms in the unit.</description>
      <type>Integer</type>
      <units>#</units>
      <required>true</required>
      <model_dependent>false</model_dependent>
      <default_value>3</default_value>
    </argument>
    <argument>
      <name>geometry_unit_num_bathrooms</name>
      <display_name>Geometry: Unit Number of Bathrooms</display_name>
      <description>The number of bathrooms in the unit. If not provided, the OS-HPXML default is used.</description>
      <type>Integer</type>
      <units>#</units>
      <required>false</required>
      <model_dependent>false</model_dependent>
    </argument>
    <argument>
      <name>geometry_unit_num_occupants</name>
      <display_name>Geometry: Unit Number of Occupants</display_name>
      <description>The number of occupants in the unit. If not provided, an *asset* calculation is performed assuming standard occupancy, in which various end use defaults (e.g., plug loads, appliances, and hot water usage) are calculated based on Number of Bedrooms and Conditioned Floor Area per ANSI/RESNET/ICC 301-2019. If provided, an *operational* calculation is instead performed in which the end use defaults are adjusted using the relationship between Number of Bedrooms and Number of Occupants from RECS 2015.</description>
      <type>Double</type>
      <units>#</units>
      <required>false</required>
      <model_dependent>false</model_dependent>
    </argument>
    <argument>
      <name>geometry_building_num_units</name>
      <display_name>Geometry: Building Number of Units</display_name>
      <description>The number of units in the building. Required for single-family attached and apartment units.</description>
      <type>Integer</type>
      <units>#</units>
      <required>false</required>
      <model_dependent>false</model_dependent>
    </argument>
    <argument>
      <name>geometry_average_ceiling_height</name>
      <display_name>Geometry: Average Ceiling Height</display_name>
      <description>Average distance from the floor to the ceiling.</description>
      <type>Double</type>
      <units>ft</units>
      <required>true</required>
      <model_dependent>false</model_dependent>
      <default_value>8</default_value>
    </argument>
    <argument>
      <name>geometry_garage_width</name>
      <display_name>Geometry: Garage Width</display_name>
      <description>The width of the garage. Enter zero for no garage. Only applies to single-family detached units.</description>
      <type>Double</type>
      <units>ft</units>
      <required>true</required>
      <model_dependent>false</model_dependent>
      <default_value>0</default_value>
    </argument>
    <argument>
      <name>geometry_garage_depth</name>
      <display_name>Geometry: Garage Depth</display_name>
      <description>The depth of the garage. Only applies to single-family detached units.</description>
      <type>Double</type>
      <units>ft</units>
      <required>true</required>
      <model_dependent>false</model_dependent>
      <default_value>20</default_value>
    </argument>
    <argument>
      <name>geometry_garage_protrusion</name>
      <display_name>Geometry: Garage Protrusion</display_name>
      <description>The fraction of the garage that is protruding from the conditioned space. Only applies to single-family detached units.</description>
      <type>Double</type>
      <units>Frac</units>
      <required>true</required>
      <model_dependent>false</model_dependent>
      <default_value>0</default_value>
    </argument>
    <argument>
      <name>geometry_garage_position</name>
      <display_name>Geometry: Garage Position</display_name>
      <description>The position of the garage. Only applies to single-family detached units.</description>
      <type>Choice</type>
      <required>true</required>
      <model_dependent>false</model_dependent>
      <default_value>Right</default_value>
      <choices>
        <choice>
          <value>Right</value>
          <display_name>Right</display_name>
        </choice>
        <choice>
          <value>Left</value>
          <display_name>Left</display_name>
        </choice>
      </choices>
    </argument>
    <argument>
      <name>geometry_foundation_type</name>
      <display_name>Geometry: Foundation Type</display_name>
      <description>The foundation type of the building. Foundation types ConditionedBasement and ConditionedCrawlspace are not allowed for apartment units.</description>
      <type>Choice</type>
      <required>true</required>
      <model_dependent>false</model_dependent>
      <default_value>SlabOnGrade</default_value>
      <choices>
        <choice>
          <value>SlabOnGrade</value>
          <display_name>SlabOnGrade</display_name>
        </choice>
        <choice>
          <value>VentedCrawlspace</value>
          <display_name>VentedCrawlspace</display_name>
        </choice>
        <choice>
          <value>UnventedCrawlspace</value>
          <display_name>UnventedCrawlspace</display_name>
        </choice>
        <choice>
          <value>ConditionedCrawlspace</value>
          <display_name>ConditionedCrawlspace</display_name>
        </choice>
        <choice>
          <value>UnconditionedBasement</value>
          <display_name>UnconditionedBasement</display_name>
        </choice>
        <choice>
          <value>ConditionedBasement</value>
          <display_name>ConditionedBasement</display_name>
        </choice>
        <choice>
          <value>Ambient</value>
          <display_name>Ambient</display_name>
        </choice>
        <choice>
          <value>AboveApartment</value>
          <display_name>AboveApartment</display_name>
        </choice>
        <choice>
          <value>BellyAndWingWithSkirt</value>
          <display_name>BellyAndWingWithSkirt</display_name>
        </choice>
        <choice>
          <value>BellyAndWingNoSkirt</value>
          <display_name>BellyAndWingNoSkirt</display_name>
        </choice>
      </choices>
    </argument>
    <argument>
      <name>geometry_foundation_height</name>
      <display_name>Geometry: Foundation Height</display_name>
      <description>The height of the foundation (e.g., 3ft for crawlspace, 8ft for basement). Only applies to basements/crawlspaces.</description>
      <type>Double</type>
      <units>ft</units>
      <required>true</required>
      <model_dependent>false</model_dependent>
      <default_value>0</default_value>
    </argument>
    <argument>
      <name>geometry_foundation_height_above_grade</name>
      <display_name>Geometry: Foundation Height Above Grade</display_name>
      <description>The depth above grade of the foundation wall. Only applies to basements/crawlspaces.</description>
      <type>Double</type>
      <units>ft</units>
      <required>true</required>
      <model_dependent>false</model_dependent>
      <default_value>0</default_value>
    </argument>
    <argument>
      <name>geometry_rim_joist_height</name>
      <display_name>Geometry: Rim Joist Height</display_name>
      <description>The height of the rim joists. Only applies to basements/crawlspaces.</description>
      <type>Double</type>
      <units>in</units>
      <required>false</required>
      <model_dependent>false</model_dependent>
    </argument>
    <argument>
      <name>geometry_attic_type</name>
      <display_name>Geometry: Attic Type</display_name>
      <description>The attic type of the building. Attic type ConditionedAttic is not allowed for apartment units.</description>
      <type>Choice</type>
      <required>true</required>
      <model_dependent>false</model_dependent>
      <default_value>VentedAttic</default_value>
      <choices>
        <choice>
          <value>FlatRoof</value>
          <display_name>FlatRoof</display_name>
        </choice>
        <choice>
          <value>VentedAttic</value>
          <display_name>VentedAttic</display_name>
        </choice>
        <choice>
          <value>UnventedAttic</value>
          <display_name>UnventedAttic</display_name>
        </choice>
        <choice>
          <value>ConditionedAttic</value>
          <display_name>ConditionedAttic</display_name>
        </choice>
        <choice>
          <value>BelowApartment</value>
          <display_name>BelowApartment</display_name>
        </choice>
      </choices>
    </argument>
    <argument>
      <name>geometry_roof_type</name>
      <display_name>Geometry: Roof Type</display_name>
      <description>The roof type of the building. Ignored if the building has a flat roof.</description>
      <type>Choice</type>
      <required>true</required>
      <model_dependent>false</model_dependent>
      <default_value>gable</default_value>
      <choices>
        <choice>
          <value>gable</value>
          <display_name>gable</display_name>
        </choice>
        <choice>
          <value>hip</value>
          <display_name>hip</display_name>
        </choice>
      </choices>
    </argument>
    <argument>
      <name>geometry_roof_pitch</name>
      <display_name>Geometry: Roof Pitch</display_name>
      <description>The roof pitch of the attic. Ignored if the building has a flat roof.</description>
      <type>Choice</type>
      <required>true</required>
      <model_dependent>false</model_dependent>
      <default_value>6:12</default_value>
      <choices>
        <choice>
          <value>1:12</value>
          <display_name>1:12</display_name>
        </choice>
        <choice>
          <value>2:12</value>
          <display_name>2:12</display_name>
        </choice>
        <choice>
          <value>3:12</value>
          <display_name>3:12</display_name>
        </choice>
        <choice>
          <value>4:12</value>
          <display_name>4:12</display_name>
        </choice>
        <choice>
          <value>5:12</value>
          <display_name>5:12</display_name>
        </choice>
        <choice>
          <value>6:12</value>
          <display_name>6:12</display_name>
        </choice>
        <choice>
          <value>7:12</value>
          <display_name>7:12</display_name>
        </choice>
        <choice>
          <value>8:12</value>
          <display_name>8:12</display_name>
        </choice>
        <choice>
          <value>9:12</value>
          <display_name>9:12</display_name>
        </choice>
        <choice>
          <value>10:12</value>
          <display_name>10:12</display_name>
        </choice>
        <choice>
          <value>11:12</value>
          <display_name>11:12</display_name>
        </choice>
        <choice>
          <value>12:12</value>
          <display_name>12:12</display_name>
        </choice>
      </choices>
    </argument>
    <argument>
      <name>geometry_eaves_depth</name>
      <display_name>Geometry: Eaves Depth</display_name>
      <description>The eaves depth of the roof.</description>
      <type>Double</type>
      <units>ft</units>
      <required>true</required>
      <model_dependent>false</model_dependent>
      <default_value>2</default_value>
    </argument>
    <argument>
      <name>neighbor_front_distance</name>
      <display_name>Neighbor: Front Distance</display_name>
      <description>The distance between the unit and the neighboring building to the front (not including eaves). A value of zero indicates no neighbors. Used for shading.</description>
      <type>Double</type>
      <units>ft</units>
      <required>true</required>
      <model_dependent>false</model_dependent>
      <default_value>0</default_value>
    </argument>
    <argument>
      <name>neighbor_back_distance</name>
      <display_name>Neighbor: Back Distance</display_name>
      <description>The distance between the unit and the neighboring building to the back (not including eaves). A value of zero indicates no neighbors. Used for shading.</description>
      <type>Double</type>
      <units>ft</units>
      <required>true</required>
      <model_dependent>false</model_dependent>
      <default_value>0</default_value>
    </argument>
    <argument>
      <name>neighbor_left_distance</name>
      <display_name>Neighbor: Left Distance</display_name>
      <description>The distance between the unit and the neighboring building to the left (not including eaves). A value of zero indicates no neighbors. Used for shading.</description>
      <type>Double</type>
      <units>ft</units>
      <required>true</required>
      <model_dependent>false</model_dependent>
      <default_value>10</default_value>
    </argument>
    <argument>
      <name>neighbor_right_distance</name>
      <display_name>Neighbor: Right Distance</display_name>
      <description>The distance between the unit and the neighboring building to the right (not including eaves). A value of zero indicates no neighbors. Used for shading.</description>
      <type>Double</type>
      <units>ft</units>
      <required>true</required>
      <model_dependent>false</model_dependent>
      <default_value>10</default_value>
    </argument>
    <argument>
      <name>neighbor_front_height</name>
      <display_name>Neighbor: Front Height</display_name>
      <description>The height of the neighboring building to the front. If not provided, the OS-HPXML default is used.</description>
      <type>Double</type>
      <units>ft</units>
      <required>false</required>
      <model_dependent>false</model_dependent>
    </argument>
    <argument>
      <name>neighbor_back_height</name>
      <display_name>Neighbor: Back Height</display_name>
      <description>The height of the neighboring building to the back. If not provided, the OS-HPXML default is used.</description>
      <type>Double</type>
      <units>ft</units>
      <required>false</required>
      <model_dependent>false</model_dependent>
    </argument>
    <argument>
      <name>neighbor_left_height</name>
      <display_name>Neighbor: Left Height</display_name>
      <description>The height of the neighboring building to the left. If not provided, the OS-HPXML default is used.</description>
      <type>Double</type>
      <units>ft</units>
      <required>false</required>
      <model_dependent>false</model_dependent>
    </argument>
    <argument>
      <name>neighbor_right_height</name>
      <display_name>Neighbor: Right Height</display_name>
      <description>The height of the neighboring building to the right. If not provided, the OS-HPXML default is used.</description>
      <type>Double</type>
      <units>ft</units>
      <required>false</required>
      <model_dependent>false</model_dependent>
    </argument>
    <argument>
      <name>floor_over_foundation_assembly_r</name>
      <display_name>Floor: Over Foundation Assembly R-value</display_name>
      <description>Assembly R-value for the floor over the foundation. Ignored if the building has a slab-on-grade foundation.</description>
      <type>Double</type>
      <units>h-ft^2-R/Btu</units>
      <required>true</required>
      <model_dependent>false</model_dependent>
      <default_value>28.1</default_value>
    </argument>
    <argument>
      <name>floor_over_garage_assembly_r</name>
      <display_name>Floor: Over Garage Assembly R-value</display_name>
      <description>Assembly R-value for the floor over the garage. Ignored unless the building has a garage under conditioned space.</description>
      <type>Double</type>
      <units>h-ft^2-R/Btu</units>
      <required>true</required>
      <model_dependent>false</model_dependent>
      <default_value>28.1</default_value>
    </argument>
    <argument>
      <name>floor_type</name>
      <display_name>Floor: Type</display_name>
      <description>The type of floors.</description>
      <type>Choice</type>
      <required>true</required>
      <model_dependent>false</model_dependent>
      <default_value>WoodFrame</default_value>
      <choices>
        <choice>
          <value>WoodFrame</value>
          <display_name>WoodFrame</display_name>
        </choice>
        <choice>
          <value>StructuralInsulatedPanel</value>
          <display_name>StructuralInsulatedPanel</display_name>
        </choice>
        <choice>
          <value>SolidConcrete</value>
          <display_name>SolidConcrete</display_name>
        </choice>
        <choice>
          <value>SteelFrame</value>
          <display_name>SteelFrame</display_name>
        </choice>
      </choices>
    </argument>
    <argument>
      <name>foundation_wall_type</name>
      <display_name>Foundation Wall: Type</display_name>
      <description>The material type of the foundation wall. If not provided, the OS-HPXML default is used.</description>
      <type>Choice</type>
      <required>false</required>
      <model_dependent>false</model_dependent>
      <choices>
        <choice>
          <value>solid concrete</value>
          <display_name>solid concrete</display_name>
        </choice>
        <choice>
          <value>concrete block</value>
          <display_name>concrete block</display_name>
        </choice>
        <choice>
          <value>concrete block foam core</value>
          <display_name>concrete block foam core</display_name>
        </choice>
        <choice>
          <value>concrete block perlite core</value>
          <display_name>concrete block perlite core</display_name>
        </choice>
        <choice>
          <value>concrete block vermiculite core</value>
          <display_name>concrete block vermiculite core</display_name>
        </choice>
        <choice>
          <value>concrete block solid core</value>
          <display_name>concrete block solid core</display_name>
        </choice>
        <choice>
          <value>double brick</value>
          <display_name>double brick</display_name>
        </choice>
        <choice>
          <value>wood</value>
          <display_name>wood</display_name>
        </choice>
      </choices>
    </argument>
    <argument>
      <name>foundation_wall_thickness</name>
      <display_name>Foundation Wall: Thickness</display_name>
      <description>The thickness of the foundation wall. If not provided, the OS-HPXML default is used.</description>
      <type>Double</type>
      <units>in</units>
      <required>false</required>
      <model_dependent>false</model_dependent>
    </argument>
    <argument>
      <name>foundation_wall_insulation_r</name>
      <display_name>Foundation Wall: Insulation Nominal R-value</display_name>
      <description>Nominal R-value for the foundation wall insulation. Only applies to basements/crawlspaces.</description>
      <type>Double</type>
      <units>h-ft^2-R/Btu</units>
      <required>true</required>
      <model_dependent>false</model_dependent>
      <default_value>0</default_value>
    </argument>
    <argument>
      <name>foundation_wall_insulation_location</name>
      <display_name>Foundation Wall: Insulation Location</display_name>
      <description>Whether the insulation is on the interior or exterior of the foundation wall. Only applies to basements/crawlspaces.</description>
      <type>Choice</type>
      <units>ft</units>
      <required>false</required>
      <model_dependent>false</model_dependent>
      <default_value>exterior</default_value>
      <choices>
        <choice>
          <value>interior</value>
          <display_name>interior</display_name>
        </choice>
        <choice>
          <value>exterior</value>
          <display_name>exterior</display_name>
        </choice>
      </choices>
    </argument>
    <argument>
      <name>foundation_wall_insulation_distance_to_top</name>
      <display_name>Foundation Wall: Insulation Distance To Top</display_name>
      <description>The distance from the top of the foundation wall to the top of the foundation wall insulation. Only applies to basements/crawlspaces. If not provided, the OS-HPXML default is used.</description>
      <type>Double</type>
      <units>ft</units>
      <required>false</required>
      <model_dependent>false</model_dependent>
    </argument>
    <argument>
      <name>foundation_wall_insulation_distance_to_bottom</name>
      <display_name>Foundation Wall: Insulation Distance To Bottom</display_name>
      <description>The distance from the top of the foundation wall to the bottom of the foundation wall insulation. Only applies to basements/crawlspaces. If not provided, the OS-HPXML default is used.</description>
      <type>Double</type>
      <units>ft</units>
      <required>false</required>
      <model_dependent>false</model_dependent>
    </argument>
    <argument>
      <name>foundation_wall_assembly_r</name>
      <display_name>Foundation Wall: Assembly R-value</display_name>
      <description>Assembly R-value for the foundation walls. Only applies to basements/crawlspaces. If provided, overrides the previous foundation wall insulation inputs. If not provided, it is ignored.</description>
      <type>Double</type>
      <units>h-ft^2-R/Btu</units>
      <required>false</required>
      <model_dependent>false</model_dependent>
    </argument>
    <argument>
      <name>rim_joist_assembly_r</name>
      <display_name>Rim Joist: Assembly R-value</display_name>
      <description>Assembly R-value for the rim joists. Only applies to basements/crawlspaces. Required if a rim joist height is provided.</description>
      <type>Double</type>
      <units>h-ft^2-R/Btu</units>
      <required>false</required>
      <model_dependent>false</model_dependent>
    </argument>
    <argument>
      <name>slab_perimeter_insulation_r</name>
      <display_name>Slab: Perimeter Insulation Nominal R-value</display_name>
      <description>Nominal R-value of the vertical slab perimeter insulation. Applies to slab-on-grade foundations and basement/crawlspace floors.</description>
      <type>Double</type>
      <units>h-ft^2-R/Btu</units>
      <required>true</required>
      <model_dependent>false</model_dependent>
      <default_value>0</default_value>
    </argument>
    <argument>
      <name>slab_perimeter_depth</name>
      <display_name>Slab: Perimeter Insulation Depth</display_name>
      <description>Depth from grade to bottom of vertical slab perimeter insulation. Applies to slab-on-grade foundations and basement/crawlspace floors.</description>
      <type>Double</type>
      <units>ft</units>
      <required>true</required>
      <model_dependent>false</model_dependent>
      <default_value>0</default_value>
    </argument>
    <argument>
      <name>slab_under_insulation_r</name>
      <display_name>Slab: Under Slab Insulation Nominal R-value</display_name>
      <description>Nominal R-value of the horizontal under slab insulation. Applies to slab-on-grade foundations and basement/crawlspace floors.</description>
      <type>Double</type>
      <units>h-ft^2-R/Btu</units>
      <required>true</required>
      <model_dependent>false</model_dependent>
      <default_value>0</default_value>
    </argument>
    <argument>
      <name>slab_under_width</name>
      <display_name>Slab: Under Slab Insulation Width</display_name>
      <description>Width from slab edge inward of horizontal under-slab insulation. Enter 999 to specify that the under slab insulation spans the entire slab. Applies to slab-on-grade foundations and basement/crawlspace floors.</description>
      <type>Double</type>
      <units>ft</units>
      <required>true</required>
      <model_dependent>false</model_dependent>
      <default_value>0</default_value>
    </argument>
    <argument>
      <name>slab_thickness</name>
      <display_name>Slab: Thickness</display_name>
      <description>The thickness of the slab. Zero can be entered if there is a dirt floor instead of a slab. If not provided, the OS-HPXML default is used.</description>
      <type>Double</type>
      <units>in</units>
      <required>false</required>
      <model_dependent>false</model_dependent>
    </argument>
    <argument>
      <name>slab_carpet_fraction</name>
      <display_name>Slab: Carpet Fraction</display_name>
      <description>Fraction of the slab floor area that is carpeted. If not provided, the OS-HPXML default is used.</description>
      <type>Double</type>
      <units>Frac</units>
      <required>false</required>
      <model_dependent>false</model_dependent>
    </argument>
    <argument>
      <name>slab_carpet_r</name>
      <display_name>Slab: Carpet R-value</display_name>
      <description>R-value of the slab carpet. If not provided, the OS-HPXML default is used.</description>
      <type>Double</type>
      <units>h-ft^2-R/Btu</units>
      <required>false</required>
      <model_dependent>false</model_dependent>
    </argument>
    <argument>
      <name>ceiling_assembly_r</name>
      <display_name>Ceiling: Assembly R-value</display_name>
      <description>Assembly R-value for the ceiling (attic floor).</description>
      <type>Double</type>
      <units>h-ft^2-R/Btu</units>
      <required>true</required>
      <model_dependent>false</model_dependent>
      <default_value>31.6</default_value>
    </argument>
    <argument>
      <name>roof_material_type</name>
      <display_name>Roof: Material Type</display_name>
      <description>The material type of the roof. If not provided, the OS-HPXML default is used.</description>
      <type>Choice</type>
      <required>false</required>
      <model_dependent>false</model_dependent>
      <choices>
        <choice>
          <value>asphalt or fiberglass shingles</value>
          <display_name>asphalt or fiberglass shingles</display_name>
        </choice>
        <choice>
          <value>concrete</value>
          <display_name>concrete</display_name>
        </choice>
        <choice>
          <value>cool roof</value>
          <display_name>cool roof</display_name>
        </choice>
        <choice>
          <value>slate or tile shingles</value>
          <display_name>slate or tile shingles</display_name>
        </choice>
        <choice>
          <value>expanded polystyrene sheathing</value>
          <display_name>expanded polystyrene sheathing</display_name>
        </choice>
        <choice>
          <value>metal surfacing</value>
          <display_name>metal surfacing</display_name>
        </choice>
        <choice>
          <value>plastic/rubber/synthetic sheeting</value>
          <display_name>plastic/rubber/synthetic sheeting</display_name>
        </choice>
        <choice>
          <value>shingles</value>
          <display_name>shingles</display_name>
        </choice>
        <choice>
          <value>wood shingles or shakes</value>
          <display_name>wood shingles or shakes</display_name>
        </choice>
      </choices>
    </argument>
    <argument>
      <name>roof_color</name>
      <display_name>Roof: Color</display_name>
      <description>The color of the roof. If not provided, the OS-HPXML default is used.</description>
      <type>Choice</type>
      <required>false</required>
      <model_dependent>false</model_dependent>
      <choices>
        <choice>
          <value>dark</value>
          <display_name>dark</display_name>
        </choice>
        <choice>
          <value>light</value>
          <display_name>light</display_name>
        </choice>
        <choice>
          <value>medium</value>
          <display_name>medium</display_name>
        </choice>
        <choice>
          <value>medium dark</value>
          <display_name>medium dark</display_name>
        </choice>
        <choice>
          <value>reflective</value>
          <display_name>reflective</display_name>
        </choice>
      </choices>
    </argument>
    <argument>
      <name>roof_assembly_r</name>
      <display_name>Roof: Assembly R-value</display_name>
      <description>Assembly R-value of the roof.</description>
      <type>Double</type>
      <units>h-ft^2-R/Btu</units>
      <required>true</required>
      <model_dependent>false</model_dependent>
      <default_value>2.3</default_value>
    </argument>
    <argument>
      <name>roof_radiant_barrier</name>
      <display_name>Roof: Has Radiant Barrier</display_name>
      <description>Presence of a radiant barrier in the attic.</description>
      <type>Boolean</type>
      <required>true</required>
      <model_dependent>false</model_dependent>
      <default_value>false</default_value>
      <choices>
        <choice>
          <value>true</value>
          <display_name>true</display_name>
        </choice>
        <choice>
          <value>false</value>
          <display_name>false</display_name>
        </choice>
      </choices>
    </argument>
    <argument>
      <name>roof_radiant_barrier_grade</name>
      <display_name>Roof: Radiant Barrier Grade</display_name>
      <description>The grade of the radiant barrier. If not provided, the OS-HPXML default is used.</description>
      <type>Choice</type>
      <required>false</required>
      <model_dependent>false</model_dependent>
      <choices>
        <choice>
          <value>1</value>
          <display_name>1</display_name>
        </choice>
        <choice>
          <value>2</value>
          <display_name>2</display_name>
        </choice>
        <choice>
          <value>3</value>
          <display_name>3</display_name>
        </choice>
      </choices>
    </argument>
    <argument>
      <name>wall_type</name>
      <display_name>Wall: Type</display_name>
      <description>The type of walls.</description>
      <type>Choice</type>
      <required>true</required>
      <model_dependent>false</model_dependent>
      <default_value>WoodStud</default_value>
      <choices>
        <choice>
          <value>WoodStud</value>
          <display_name>WoodStud</display_name>
        </choice>
        <choice>
          <value>ConcreteMasonryUnit</value>
          <display_name>ConcreteMasonryUnit</display_name>
        </choice>
        <choice>
          <value>DoubleWoodStud</value>
          <display_name>DoubleWoodStud</display_name>
        </choice>
        <choice>
          <value>InsulatedConcreteForms</value>
          <display_name>InsulatedConcreteForms</display_name>
        </choice>
        <choice>
          <value>LogWall</value>
          <display_name>LogWall</display_name>
        </choice>
        <choice>
          <value>StructuralInsulatedPanel</value>
          <display_name>StructuralInsulatedPanel</display_name>
        </choice>
        <choice>
          <value>SolidConcrete</value>
          <display_name>SolidConcrete</display_name>
        </choice>
        <choice>
          <value>SteelFrame</value>
          <display_name>SteelFrame</display_name>
        </choice>
        <choice>
          <value>Stone</value>
          <display_name>Stone</display_name>
        </choice>
        <choice>
          <value>StrawBale</value>
          <display_name>StrawBale</display_name>
        </choice>
        <choice>
          <value>StructuralBrick</value>
          <display_name>StructuralBrick</display_name>
        </choice>
      </choices>
    </argument>
    <argument>
      <name>wall_siding_type</name>
      <display_name>Wall: Siding Type</display_name>
      <description>The siding type of the walls. Also applies to rim joists. If not provided, the OS-HPXML default is used.</description>
      <type>Choice</type>
      <required>false</required>
      <model_dependent>false</model_dependent>
      <choices>
        <choice>
          <value>aluminum siding</value>
          <display_name>aluminum siding</display_name>
        </choice>
        <choice>
          <value>asbestos siding</value>
          <display_name>asbestos siding</display_name>
        </choice>
        <choice>
          <value>brick veneer</value>
          <display_name>brick veneer</display_name>
        </choice>
        <choice>
          <value>composite shingle siding</value>
          <display_name>composite shingle siding</display_name>
        </choice>
        <choice>
          <value>fiber cement siding</value>
          <display_name>fiber cement siding</display_name>
        </choice>
        <choice>
          <value>masonite siding</value>
          <display_name>masonite siding</display_name>
        </choice>
        <choice>
          <value>none</value>
          <display_name>none</display_name>
        </choice>
        <choice>
          <value>stucco</value>
          <display_name>stucco</display_name>
        </choice>
        <choice>
          <value>synthetic stucco</value>
          <display_name>synthetic stucco</display_name>
        </choice>
        <choice>
          <value>vinyl siding</value>
          <display_name>vinyl siding</display_name>
        </choice>
        <choice>
          <value>wood siding</value>
          <display_name>wood siding</display_name>
        </choice>
      </choices>
    </argument>
    <argument>
      <name>wall_color</name>
      <display_name>Wall: Color</display_name>
      <description>The color of the walls. Also applies to rim joists. If not provided, the OS-HPXML default is used.</description>
      <type>Choice</type>
      <required>false</required>
      <model_dependent>false</model_dependent>
      <choices>
        <choice>
          <value>dark</value>
          <display_name>dark</display_name>
        </choice>
        <choice>
          <value>light</value>
          <display_name>light</display_name>
        </choice>
        <choice>
          <value>medium</value>
          <display_name>medium</display_name>
        </choice>
        <choice>
          <value>medium dark</value>
          <display_name>medium dark</display_name>
        </choice>
        <choice>
          <value>reflective</value>
          <display_name>reflective</display_name>
        </choice>
      </choices>
    </argument>
    <argument>
      <name>wall_assembly_r</name>
      <display_name>Wall: Assembly R-value</display_name>
      <description>Assembly R-value of the walls.</description>
      <type>Double</type>
      <units>h-ft^2-R/Btu</units>
      <required>true</required>
      <model_dependent>false</model_dependent>
      <default_value>11.9</default_value>
    </argument>
    <argument>
      <name>window_front_wwr</name>
      <display_name>Windows: Front Window-to-Wall Ratio</display_name>
      <description>The ratio of window area to wall area for the unit's front facade. Enter 0 if specifying Front Window Area instead.</description>
      <type>Double</type>
      <units>Frac</units>
      <required>true</required>
      <model_dependent>false</model_dependent>
      <default_value>0.18</default_value>
    </argument>
    <argument>
      <name>window_back_wwr</name>
      <display_name>Windows: Back Window-to-Wall Ratio</display_name>
      <description>The ratio of window area to wall area for the unit's back facade. Enter 0 if specifying Back Window Area instead.</description>
      <type>Double</type>
      <units>Frac</units>
      <required>true</required>
      <model_dependent>false</model_dependent>
      <default_value>0.18</default_value>
    </argument>
    <argument>
      <name>window_left_wwr</name>
      <display_name>Windows: Left Window-to-Wall Ratio</display_name>
      <description>The ratio of window area to wall area for the unit's left facade (when viewed from the front). Enter 0 if specifying Left Window Area instead.</description>
      <type>Double</type>
      <units>Frac</units>
      <required>true</required>
      <model_dependent>false</model_dependent>
      <default_value>0.18</default_value>
    </argument>
    <argument>
      <name>window_right_wwr</name>
      <display_name>Windows: Right Window-to-Wall Ratio</display_name>
      <description>The ratio of window area to wall area for the unit's right facade (when viewed from the front). Enter 0 if specifying Right Window Area instead.</description>
      <type>Double</type>
      <units>Frac</units>
      <required>true</required>
      <model_dependent>false</model_dependent>
      <default_value>0.18</default_value>
    </argument>
    <argument>
      <name>window_area_front</name>
      <display_name>Windows: Front Window Area</display_name>
      <description>The amount of window area on the unit's front facade. Enter 0 if specifying Front Window-to-Wall Ratio instead.</description>
      <type>Double</type>
      <units>ft^2</units>
      <required>true</required>
      <model_dependent>false</model_dependent>
      <default_value>0</default_value>
    </argument>
    <argument>
      <name>window_area_back</name>
      <display_name>Windows: Back Window Area</display_name>
      <description>The amount of window area on the unit's back facade. Enter 0 if specifying Back Window-to-Wall Ratio instead.</description>
      <type>Double</type>
      <units>ft^2</units>
      <required>true</required>
      <model_dependent>false</model_dependent>
      <default_value>0</default_value>
    </argument>
    <argument>
      <name>window_area_left</name>
      <display_name>Windows: Left Window Area</display_name>
      <description>The amount of window area on the unit's left facade (when viewed from the front). Enter 0 if specifying Left Window-to-Wall Ratio instead.</description>
      <type>Double</type>
      <units>ft^2</units>
      <required>true</required>
      <model_dependent>false</model_dependent>
      <default_value>0</default_value>
    </argument>
    <argument>
      <name>window_area_right</name>
      <display_name>Windows: Right Window Area</display_name>
      <description>The amount of window area on the unit's right facade (when viewed from the front). Enter 0 if specifying Right Window-to-Wall Ratio instead.</description>
      <type>Double</type>
      <units>ft^2</units>
      <required>true</required>
      <model_dependent>false</model_dependent>
      <default_value>0</default_value>
    </argument>
    <argument>
      <name>window_aspect_ratio</name>
      <display_name>Windows: Aspect Ratio</display_name>
      <description>Ratio of window height to width.</description>
      <type>Double</type>
      <units>Frac</units>
      <required>true</required>
      <model_dependent>false</model_dependent>
      <default_value>1.333</default_value>
    </argument>
    <argument>
      <name>window_fraction_operable</name>
      <display_name>Windows: Fraction Operable</display_name>
      <description>Fraction of windows that are operable. If not provided, the OS-HPXML default is used.</description>
      <type>Double</type>
      <units>Frac</units>
      <required>false</required>
      <model_dependent>false</model_dependent>
    </argument>
    <argument>
      <name>window_natvent_availability</name>
      <display_name>Windows: Natural Ventilation Availability</display_name>
      <description>For operable windows, the number of days/week that windows can be opened by occupants for natural ventilation. If not provided, the OS-HPXML default is used.</description>
      <type>Integer</type>
      <units>Days/week</units>
      <required>false</required>
      <model_dependent>false</model_dependent>
    </argument>
    <argument>
      <name>window_ufactor</name>
      <display_name>Windows: U-Factor</display_name>
      <description>Full-assembly NFRC U-factor.</description>
      <type>Double</type>
      <units>Btu/hr-ft^2-R</units>
      <required>true</required>
      <model_dependent>false</model_dependent>
      <default_value>0.37</default_value>
    </argument>
    <argument>
      <name>window_shgc</name>
      <display_name>Windows: SHGC</display_name>
      <description>Full-assembly NFRC solar heat gain coefficient.</description>
      <type>Double</type>
      <required>true</required>
      <model_dependent>false</model_dependent>
      <default_value>0.3</default_value>
    </argument>
    <argument>
      <name>window_interior_shading_winter</name>
      <display_name>Windows: Winter Interior Shading</display_name>
      <description>Interior shading coefficient for the winter season. 1.0 indicates no reduction in solar gain, 0.85 indicates 15% reduction, etc. If not provided, the OS-HPXML default is used.</description>
      <type>Double</type>
      <units>Frac</units>
      <required>false</required>
      <model_dependent>false</model_dependent>
    </argument>
    <argument>
      <name>window_interior_shading_summer</name>
      <display_name>Windows: Summer Interior Shading</display_name>
      <description>Interior shading coefficient for the summer season. 1.0 indicates no reduction in solar gain, 0.85 indicates 15% reduction, etc. If not provided, the OS-HPXML default is used.</description>
      <type>Double</type>
      <units>Frac</units>
      <required>false</required>
      <model_dependent>false</model_dependent>
    </argument>
    <argument>
      <name>window_exterior_shading_winter</name>
      <display_name>Windows: Winter Exterior Shading</display_name>
      <description>Exterior shading coefficient for the winter season. 1.0 indicates no reduction in solar gain, 0.85 indicates 15% reduction, etc. If not provided, the OS-HPXML default is used.</description>
      <type>Double</type>
      <units>Frac</units>
      <required>false</required>
      <model_dependent>false</model_dependent>
    </argument>
    <argument>
      <name>window_exterior_shading_summer</name>
      <display_name>Windows: Summer Exterior Shading</display_name>
      <description>Exterior shading coefficient for the summer season. 1.0 indicates no reduction in solar gain, 0.85 indicates 15% reduction, etc. If not provided, the OS-HPXML default is used.</description>
      <type>Double</type>
      <units>Frac</units>
      <required>false</required>
      <model_dependent>false</model_dependent>
    </argument>
    <argument>
      <name>window_shading_summer_season</name>
      <display_name>Windows: Shading Summer Season</display_name>
      <description>Enter a date like "May 1 - Sep 30". Defines the summer season for purposes of shading coefficients; the rest of the year is assumed to be winter. If not provided, the OS-HPXML default is used.</description>
      <type>String</type>
      <required>false</required>
      <model_dependent>false</model_dependent>
    </argument>
    <argument>
      <name>window_storm_type</name>
      <display_name>Windows: Storm Type</display_name>
      <description>The type of storm, if present. If not provided, assumes there is no storm.</description>
      <type>Choice</type>
      <required>false</required>
      <model_dependent>false</model_dependent>
      <choices>
        <choice>
          <value>clear</value>
          <display_name>clear</display_name>
        </choice>
        <choice>
          <value>low-e</value>
          <display_name>low-e</display_name>
        </choice>
      </choices>
    </argument>
    <argument>
      <name>overhangs_front_depth</name>
      <display_name>Overhangs: Front Depth</display_name>
      <description>The depth of overhangs for windows for the front facade.</description>
      <type>Double</type>
      <units>ft</units>
      <required>true</required>
      <model_dependent>false</model_dependent>
      <default_value>0</default_value>
    </argument>
    <argument>
      <name>overhangs_front_distance_to_top_of_window</name>
      <display_name>Overhangs: Front Distance to Top of Window</display_name>
      <description>The overhangs distance to the top of window for the front facade.</description>
      <type>Double</type>
      <units>ft</units>
      <required>true</required>
      <model_dependent>false</model_dependent>
      <default_value>0</default_value>
    </argument>
    <argument>
      <name>overhangs_front_distance_to_bottom_of_window</name>
      <display_name>Overhangs: Front Distance to Bottom of Window</display_name>
      <description>The overhangs distance to the bottom of window for the front facade.</description>
      <type>Double</type>
      <units>ft</units>
      <required>true</required>
      <model_dependent>false</model_dependent>
      <default_value>4</default_value>
    </argument>
    <argument>
      <name>overhangs_back_depth</name>
      <display_name>Overhangs: Back Depth</display_name>
      <description>The depth of overhangs for windows for the back facade.</description>
      <type>Double</type>
      <units>ft</units>
      <required>true</required>
      <model_dependent>false</model_dependent>
      <default_value>0</default_value>
    </argument>
    <argument>
      <name>overhangs_back_distance_to_top_of_window</name>
      <display_name>Overhangs: Back Distance to Top of Window</display_name>
      <description>The overhangs distance to the top of window for the back facade.</description>
      <type>Double</type>
      <units>ft</units>
      <required>true</required>
      <model_dependent>false</model_dependent>
      <default_value>0</default_value>
    </argument>
    <argument>
      <name>overhangs_back_distance_to_bottom_of_window</name>
      <display_name>Overhangs: Back Distance to Bottom of Window</display_name>
      <description>The overhangs distance to the bottom of window for the back facade.</description>
      <type>Double</type>
      <units>ft</units>
      <required>true</required>
      <model_dependent>false</model_dependent>
      <default_value>4</default_value>
    </argument>
    <argument>
      <name>overhangs_left_depth</name>
      <display_name>Overhangs: Left Depth</display_name>
      <description>The depth of overhangs for windows for the left facade.</description>
      <type>Double</type>
      <units>ft</units>
      <required>true</required>
      <model_dependent>false</model_dependent>
      <default_value>0</default_value>
    </argument>
    <argument>
      <name>overhangs_left_distance_to_top_of_window</name>
      <display_name>Overhangs: Left Distance to Top of Window</display_name>
      <description>The overhangs distance to the top of window for the left facade.</description>
      <type>Double</type>
      <units>ft</units>
      <required>true</required>
      <model_dependent>false</model_dependent>
      <default_value>0</default_value>
    </argument>
    <argument>
      <name>overhangs_left_distance_to_bottom_of_window</name>
      <display_name>Overhangs: Left Distance to Bottom of Window</display_name>
      <description>The overhangs distance to the bottom of window for the left facade.</description>
      <type>Double</type>
      <units>ft</units>
      <required>true</required>
      <model_dependent>false</model_dependent>
      <default_value>4</default_value>
    </argument>
    <argument>
      <name>overhangs_right_depth</name>
      <display_name>Overhangs: Right Depth</display_name>
      <description>The depth of overhangs for windows for the right facade.</description>
      <type>Double</type>
      <units>ft</units>
      <required>true</required>
      <model_dependent>false</model_dependent>
      <default_value>0</default_value>
    </argument>
    <argument>
      <name>overhangs_right_distance_to_top_of_window</name>
      <display_name>Overhangs: Right Distance to Top of Window</display_name>
      <description>The overhangs distance to the top of window for the right facade.</description>
      <type>Double</type>
      <units>ft</units>
      <required>true</required>
      <model_dependent>false</model_dependent>
      <default_value>0</default_value>
    </argument>
    <argument>
      <name>overhangs_right_distance_to_bottom_of_window</name>
      <display_name>Overhangs: Right Distance to Bottom of Window</display_name>
      <description>The overhangs distance to the bottom of window for the right facade.</description>
      <type>Double</type>
      <units>ft</units>
      <required>true</required>
      <model_dependent>false</model_dependent>
      <default_value>4</default_value>
    </argument>
    <argument>
      <name>skylight_area_front</name>
      <display_name>Skylights: Front Roof Area</display_name>
      <description>The amount of skylight area on the unit's front conditioned roof facade.</description>
      <type>Double</type>
      <units>ft^2</units>
      <required>true</required>
      <model_dependent>false</model_dependent>
      <default_value>0</default_value>
    </argument>
    <argument>
      <name>skylight_area_back</name>
      <display_name>Skylights: Back Roof Area</display_name>
      <description>The amount of skylight area on the unit's back conditioned roof facade.</description>
      <type>Double</type>
      <units>ft^2</units>
      <required>true</required>
      <model_dependent>false</model_dependent>
      <default_value>0</default_value>
    </argument>
    <argument>
      <name>skylight_area_left</name>
      <display_name>Skylights: Left Roof Area</display_name>
      <description>The amount of skylight area on the unit's left conditioned roof facade (when viewed from the front).</description>
      <type>Double</type>
      <units>ft^2</units>
      <required>true</required>
      <model_dependent>false</model_dependent>
      <default_value>0</default_value>
    </argument>
    <argument>
      <name>skylight_area_right</name>
      <display_name>Skylights: Right Roof Area</display_name>
      <description>The amount of skylight area on the unit's right conditioned roof facade (when viewed from the front).</description>
      <type>Double</type>
      <units>ft^2</units>
      <required>true</required>
      <model_dependent>false</model_dependent>
      <default_value>0</default_value>
    </argument>
    <argument>
      <name>skylight_ufactor</name>
      <display_name>Skylights: U-Factor</display_name>
      <description>Full-assembly NFRC U-factor.</description>
      <type>Double</type>
      <units>Btu/hr-ft^2-R</units>
      <required>true</required>
      <model_dependent>false</model_dependent>
      <default_value>0.33</default_value>
    </argument>
    <argument>
      <name>skylight_shgc</name>
      <display_name>Skylights: SHGC</display_name>
      <description>Full-assembly NFRC solar heat gain coefficient.</description>
      <type>Double</type>
      <required>true</required>
      <model_dependent>false</model_dependent>
      <default_value>0.45</default_value>
    </argument>
    <argument>
      <name>skylight_storm_type</name>
      <display_name>Skylights: Storm Type</display_name>
      <description>The type of storm, if present. If not provided, assumes there is no storm.</description>
      <type>Choice</type>
      <required>false</required>
      <model_dependent>false</model_dependent>
      <choices>
        <choice>
          <value>clear</value>
          <display_name>clear</display_name>
        </choice>
        <choice>
          <value>low-e</value>
          <display_name>low-e</display_name>
        </choice>
      </choices>
    </argument>
    <argument>
      <name>door_area</name>
      <display_name>Doors: Area</display_name>
      <description>The area of the opaque door(s).</description>
      <type>Double</type>
      <units>ft^2</units>
      <required>true</required>
      <model_dependent>false</model_dependent>
      <default_value>20</default_value>
    </argument>
    <argument>
      <name>door_rvalue</name>
      <display_name>Doors: R-value</display_name>
      <description>R-value of the opaque door(s).</description>
      <type>Double</type>
      <units>h-ft^2-R/Btu</units>
      <required>true</required>
      <model_dependent>false</model_dependent>
      <default_value>4.4</default_value>
    </argument>
    <argument>
      <name>air_leakage_units</name>
      <display_name>Air Leakage: Units</display_name>
      <description>The unit of measure for the air leakage.</description>
      <type>Choice</type>
      <required>true</required>
      <model_dependent>false</model_dependent>
      <default_value>ACH</default_value>
      <choices>
        <choice>
          <value>ACH</value>
          <display_name>ACH</display_name>
        </choice>
        <choice>
          <value>CFM</value>
          <display_name>CFM</display_name>
        </choice>
        <choice>
          <value>ACHnatural</value>
          <display_name>ACHnatural</display_name>
        </choice>
        <choice>
          <value>CFMnatural</value>
          <display_name>CFMnatural</display_name>
        </choice>
        <choice>
          <value>EffectiveLeakageArea</value>
          <display_name>EffectiveLeakageArea</display_name>
        </choice>
      </choices>
    </argument>
    <argument>
      <name>air_leakage_house_pressure</name>
      <display_name>Air Leakage: House Pressure</display_name>
      <description>The house pressure relative to outside. Required when units are ACH or CFM.</description>
      <type>Double</type>
      <units>Pa</units>
      <required>true</required>
      <model_dependent>false</model_dependent>
      <default_value>50</default_value>
    </argument>
    <argument>
      <name>air_leakage_value</name>
      <display_name>Air Leakage: Value</display_name>
      <description>Air exchange rate value. For 'EffectiveLeakageArea', provide value in sq. in.</description>
      <type>Double</type>
      <required>true</required>
      <model_dependent>false</model_dependent>
      <default_value>3</default_value>
    </argument>
    <argument>
      <name>air_leakage_type</name>
      <display_name>Air Leakage: Type</display_name>
      <description>Type of air leakage. If 'unit total', represents the total infiltration to the unit as measured by a compartmentalization test, in which case the air leakage value will be adjusted by the ratio of exterior envelope surface area to total envelope surface area. Otherwise, if 'unit exterior only', represents the infiltration to the unit from outside only as measured by a guarded test. Required when unit type is single-family attached or apartment unit.</description>
      <type>Choice</type>
      <required>false</required>
      <model_dependent>false</model_dependent>
      <choices>
        <choice>
          <value>unit total</value>
          <display_name>unit total</display_name>
        </choice>
        <choice>
          <value>unit exterior only</value>
          <display_name>unit exterior only</display_name>
        </choice>
      </choices>
    </argument>
    <argument>
      <name>air_leakage_has_flue_or_chimney_in_conditioned_space</name>
      <display_name>Air Leakage: Has Flue or Chimney in Conditioned Space</display_name>
      <description>Presence of flue or chimney with combustion air from conditioned space; used for infiltration model. If not provided, the OS-HPXML default is used.</description>
      <type>Boolean</type>
      <required>false</required>
      <model_dependent>false</model_dependent>
      <choices>
        <choice>
          <value>true</value>
          <display_name>true</display_name>
        </choice>
        <choice>
          <value>false</value>
          <display_name>false</display_name>
        </choice>
      </choices>
    </argument>
    <argument>
      <name>heating_system_type</name>
      <display_name>Heating System: Type</display_name>
      <description>The type of heating system. Use 'none' if there is no heating system or if there is a heat pump serving a heating load.</description>
      <type>Choice</type>
      <required>true</required>
      <model_dependent>false</model_dependent>
      <default_value>Furnace</default_value>
      <choices>
        <choice>
          <value>none</value>
          <display_name>none</display_name>
        </choice>
        <choice>
          <value>Furnace</value>
          <display_name>Furnace</display_name>
        </choice>
        <choice>
          <value>WallFurnace</value>
          <display_name>WallFurnace</display_name>
        </choice>
        <choice>
          <value>FloorFurnace</value>
          <display_name>FloorFurnace</display_name>
        </choice>
        <choice>
          <value>Boiler</value>
          <display_name>Boiler</display_name>
        </choice>
        <choice>
          <value>ElectricResistance</value>
          <display_name>ElectricResistance</display_name>
        </choice>
        <choice>
          <value>Stove</value>
          <display_name>Stove</display_name>
        </choice>
        <choice>
          <value>SpaceHeater</value>
          <display_name>SpaceHeater</display_name>
        </choice>
        <choice>
          <value>Fireplace</value>
          <display_name>Fireplace</display_name>
        </choice>
        <choice>
          <value>Shared Boiler w/ Baseboard</value>
          <display_name>Shared Boiler w/ Baseboard</display_name>
        </choice>
        <choice>
          <value>Shared Boiler w/ Ductless Fan Coil</value>
          <display_name>Shared Boiler w/ Ductless Fan Coil</display_name>
        </choice>
      </choices>
    </argument>
    <argument>
      <name>heating_system_fuel</name>
      <display_name>Heating System: Fuel Type</display_name>
      <description>The fuel type of the heating system. Ignored for ElectricResistance.</description>
      <type>Choice</type>
      <required>true</required>
      <model_dependent>false</model_dependent>
      <default_value>natural gas</default_value>
      <choices>
        <choice>
          <value>electricity</value>
          <display_name>electricity</display_name>
        </choice>
        <choice>
          <value>natural gas</value>
          <display_name>natural gas</display_name>
        </choice>
        <choice>
          <value>fuel oil</value>
          <display_name>fuel oil</display_name>
        </choice>
        <choice>
          <value>propane</value>
          <display_name>propane</display_name>
        </choice>
        <choice>
          <value>wood</value>
          <display_name>wood</display_name>
        </choice>
        <choice>
          <value>wood pellets</value>
          <display_name>wood pellets</display_name>
        </choice>
        <choice>
          <value>coal</value>
          <display_name>coal</display_name>
        </choice>
      </choices>
    </argument>
    <argument>
      <name>heating_system_heating_efficiency</name>
      <display_name>Heating System: Rated AFUE or Percent</display_name>
      <description>The rated heating efficiency value of the heating system.</description>
      <type>Double</type>
      <units>Frac</units>
      <required>true</required>
      <model_dependent>false</model_dependent>
      <default_value>0.78</default_value>
    </argument>
    <argument>
      <name>heating_system_heating_capacity</name>
      <display_name>Heating System: Heating Capacity</display_name>
      <description>The output heating capacity of the heating system. If not provided, the OS-HPXML autosized default is used.</description>
      <type>Double</type>
      <units>Btu/hr</units>
      <required>false</required>
      <model_dependent>false</model_dependent>
    </argument>
    <argument>
      <name>heating_system_fraction_heat_load_served</name>
      <display_name>Heating System: Fraction Heat Load Served</display_name>
      <description>The heating load served by the heating system.</description>
      <type>Double</type>
      <units>Frac</units>
      <required>true</required>
      <model_dependent>false</model_dependent>
      <default_value>1</default_value>
    </argument>
    <argument>
      <name>heating_system_pilot_light</name>
      <display_name>Heating System: Pilot Light</display_name>
      <description>The fuel usage of the pilot light. Applies only to Furnace, WallFurnace, FloorFurnace, Stove, Boiler, and Fireplace with non-electric fuel type. If not provided, assumes no pilot light.</description>
      <type>Double</type>
      <units>Btuh</units>
      <required>false</required>
      <model_dependent>false</model_dependent>
    </argument>
    <argument>
      <name>heating_system_airflow_defect_ratio</name>
      <display_name>Heating System: Airflow Defect Ratio</display_name>
      <description>The airflow defect ratio, defined as (InstalledAirflow - DesignAirflow) / DesignAirflow, of the heating system per ANSI/RESNET/ACCA Standard 310. A value of zero means no airflow defect. Applies only to Furnace. If not provided, assumes no defect.</description>
      <type>Double</type>
      <units>Frac</units>
      <required>false</required>
      <model_dependent>false</model_dependent>
    </argument>
    <argument>
      <name>cooling_system_type</name>
      <display_name>Cooling System: Type</display_name>
      <description>The type of cooling system. Use 'none' if there is no cooling system or if there is a heat pump serving a cooling load.</description>
      <type>Choice</type>
      <required>true</required>
      <model_dependent>false</model_dependent>
      <default_value>central air conditioner</default_value>
      <choices>
        <choice>
          <value>none</value>
          <display_name>none</display_name>
        </choice>
        <choice>
          <value>central air conditioner</value>
          <display_name>central air conditioner</display_name>
        </choice>
        <choice>
          <value>room air conditioner</value>
          <display_name>room air conditioner</display_name>
        </choice>
        <choice>
          <value>evaporative cooler</value>
          <display_name>evaporative cooler</display_name>
        </choice>
        <choice>
          <value>mini-split</value>
          <display_name>mini-split</display_name>
        </choice>
        <choice>
          <value>packaged terminal air conditioner</value>
          <display_name>packaged terminal air conditioner</display_name>
        </choice>
      </choices>
    </argument>
    <argument>
      <name>cooling_system_cooling_efficiency_type</name>
      <display_name>Cooling System: Efficiency Type</display_name>
      <description>The efficiency type of the cooling system. System types central air conditioner and mini-split use SEER or SEER2. System types room air conditioner and packaged terminal air conditioner use EER or CEER. Ignored for system type evaporative cooler.</description>
      <type>Choice</type>
      <required>true</required>
      <model_dependent>false</model_dependent>
      <default_value>SEER</default_value>
      <choices>
        <choice>
          <value>SEER</value>
          <display_name>SEER</display_name>
        </choice>
        <choice>
          <value>SEER2</value>
          <display_name>SEER2</display_name>
        </choice>
        <choice>
          <value>EER</value>
          <display_name>EER</display_name>
        </choice>
        <choice>
          <value>CEER</value>
          <display_name>CEER</display_name>
        </choice>
      </choices>
    </argument>
    <argument>
      <name>cooling_system_cooling_efficiency</name>
      <display_name>Cooling System: Efficiency</display_name>
      <description>The rated efficiency value of the cooling system. Ignored for evaporative cooler.</description>
      <type>Double</type>
      <required>true</required>
      <model_dependent>false</model_dependent>
      <default_value>13</default_value>
    </argument>
    <argument>
      <name>cooling_system_cooling_compressor_type</name>
      <display_name>Cooling System: Cooling Compressor Type</display_name>
      <description>The compressor type of the cooling system. Only applies to central air conditioner and mini-split. If not provided, the OS-HPXML default is used.</description>
      <type>Choice</type>
      <required>false</required>
      <model_dependent>false</model_dependent>
      <choices>
        <choice>
          <value>single stage</value>
          <display_name>single stage</display_name>
        </choice>
        <choice>
          <value>two stage</value>
          <display_name>two stage</display_name>
        </choice>
        <choice>
          <value>variable speed</value>
          <display_name>variable speed</display_name>
        </choice>
      </choices>
    </argument>
    <argument>
      <name>cooling_system_cooling_sensible_heat_fraction</name>
      <display_name>Cooling System: Cooling Sensible Heat Fraction</display_name>
      <description>The sensible heat fraction of the cooling system. Ignored for evaporative cooler. If not provided, the OS-HPXML default is used.</description>
      <type>Double</type>
      <units>Frac</units>
      <required>false</required>
      <model_dependent>false</model_dependent>
    </argument>
    <argument>
      <name>cooling_system_cooling_capacity</name>
      <display_name>Cooling System: Cooling Capacity</display_name>
      <description>The output cooling capacity of the cooling system. If not provided, the OS-HPXML autosized default is used.</description>
      <type>Double</type>
      <units>Btu/hr</units>
      <required>false</required>
      <model_dependent>false</model_dependent>
    </argument>
    <argument>
      <name>cooling_system_fraction_cool_load_served</name>
      <display_name>Cooling System: Fraction Cool Load Served</display_name>
      <description>The cooling load served by the cooling system.</description>
      <type>Double</type>
      <units>Frac</units>
      <required>true</required>
      <model_dependent>false</model_dependent>
      <default_value>1</default_value>
    </argument>
    <argument>
      <name>cooling_system_is_ducted</name>
      <display_name>Cooling System: Is Ducted</display_name>
      <description>Whether the cooling system is ducted or not. Only used for mini-split and evaporative cooler. It's assumed that central air conditioner is ducted, and room air conditioner and packaged terminal air conditioner are not ducted.</description>
      <type>Boolean</type>
      <required>false</required>
      <model_dependent>false</model_dependent>
      <default_value>false</default_value>
      <choices>
        <choice>
          <value>true</value>
          <display_name>true</display_name>
        </choice>
        <choice>
          <value>false</value>
          <display_name>false</display_name>
        </choice>
      </choices>
    </argument>
    <argument>
      <name>cooling_system_airflow_defect_ratio</name>
      <display_name>Cooling System: Airflow Defect Ratio</display_name>
      <description>The airflow defect ratio, defined as (InstalledAirflow - DesignAirflow) / DesignAirflow, of the cooling system per ANSI/RESNET/ACCA Standard 310. A value of zero means no airflow defect. Applies only to central air conditioner and ducted mini-split. If not provided, assumes no defect.</description>
      <type>Double</type>
      <units>Frac</units>
      <required>false</required>
      <model_dependent>false</model_dependent>
    </argument>
    <argument>
      <name>cooling_system_charge_defect_ratio</name>
      <display_name>Cooling System: Charge Defect Ratio</display_name>
      <description>The refrigerant charge defect ratio, defined as (InstalledCharge - DesignCharge) / DesignCharge, of the cooling system per ANSI/RESNET/ACCA Standard 310. A value of zero means no refrigerant charge defect. Applies only to central air conditioner and mini-split. If not provided, assumes no defect.</description>
      <type>Double</type>
      <units>Frac</units>
      <required>false</required>
      <model_dependent>false</model_dependent>
    </argument>
    <argument>
      <name>cooling_system_crankcase_heater_watts</name>
      <display_name>Cooling System: Crankcase Heater Power Watts</display_name>
      <description>Cooling system crankcase heater power consumption in Watts. Applies only to central air conditioner, mini-split, packaged terminal air conditioner and room air conditioner. If not provided, the OS-HPXML default is used.</description>
      <type>Double</type>
      <units>W</units>
      <required>false</required>
      <model_dependent>false</model_dependent>
    </argument>
    <argument>
      <name>cooling_system_integrated_heating_system_fuel</name>
      <display_name>Cooling System: Integrated Heating System Fuel Type</display_name>
      <description>The fuel type of the heating system integrated into cooling system. Only used for packaged terminal air conditioner and room air conditioner.</description>
      <type>Choice</type>
      <required>false</required>
      <model_dependent>false</model_dependent>
      <choices>
        <choice>
          <value>electricity</value>
          <display_name>electricity</display_name>
        </choice>
        <choice>
          <value>natural gas</value>
          <display_name>natural gas</display_name>
        </choice>
        <choice>
          <value>fuel oil</value>
          <display_name>fuel oil</display_name>
        </choice>
        <choice>
          <value>propane</value>
          <display_name>propane</display_name>
        </choice>
        <choice>
          <value>wood</value>
          <display_name>wood</display_name>
        </choice>
        <choice>
          <value>wood pellets</value>
          <display_name>wood pellets</display_name>
        </choice>
        <choice>
          <value>coal</value>
          <display_name>coal</display_name>
        </choice>
      </choices>
    </argument>
    <argument>
      <name>cooling_system_integrated_heating_system_efficiency_percent</name>
      <display_name>Cooling System: Integrated Heating System Efficiency</display_name>
      <description>The rated heating efficiency value of the heating system integrated into cooling system. Only used for packaged terminal air conditioner and room air conditioner.</description>
      <type>Double</type>
      <units>Frac</units>
      <required>false</required>
      <model_dependent>false</model_dependent>
    </argument>
    <argument>
      <name>cooling_system_integrated_heating_system_capacity</name>
      <display_name>Cooling System: Integrated Heating System Heating Capacity</display_name>
      <description>The output heating capacity of the heating system integrated into cooling system. If not provided, the OS-HPXML autosized default is used. Only used for packaged terminal air conditioner and room air conditioner.</description>
      <type>Double</type>
      <units>Btu/hr</units>
      <required>false</required>
      <model_dependent>false</model_dependent>
    </argument>
    <argument>
      <name>cooling_system_integrated_heating_system_fraction_heat_load_served</name>
      <display_name>Cooling System: Integrated Heating System Fraction Heat Load Served</display_name>
      <description>The heating load served by the heating system integrated into cooling system. Only used for packaged terminal air conditioner and room air conditioner.</description>
      <type>Double</type>
      <units>Frac</units>
      <required>false</required>
      <model_dependent>false</model_dependent>
    </argument>
    <argument>
      <name>heat_pump_type</name>
      <display_name>Heat Pump: Type</display_name>
      <description>The type of heat pump. Use 'none' if there is no heat pump.</description>
      <type>Choice</type>
      <required>true</required>
      <model_dependent>false</model_dependent>
      <default_value>none</default_value>
      <choices>
        <choice>
          <value>none</value>
          <display_name>none</display_name>
        </choice>
        <choice>
          <value>air-to-air</value>
          <display_name>air-to-air</display_name>
        </choice>
        <choice>
          <value>mini-split</value>
          <display_name>mini-split</display_name>
        </choice>
        <choice>
          <value>ground-to-air</value>
          <display_name>ground-to-air</display_name>
        </choice>
        <choice>
          <value>packaged terminal heat pump</value>
          <display_name>packaged terminal heat pump</display_name>
        </choice>
        <choice>
          <value>room air conditioner with reverse cycle</value>
          <display_name>room air conditioner with reverse cycle</display_name>
        </choice>
      </choices>
    </argument>
    <argument>
      <name>heat_pump_heating_efficiency_type</name>
      <display_name>Heat Pump: Heating Efficiency Type</display_name>
      <description>The heating efficiency type of heat pump. System types air-to-air and mini-split use HSPF or HSPF2. System types ground-to-air, packaged terminal heat pump and room air conditioner with reverse cycle use COP.</description>
      <type>Choice</type>
      <required>true</required>
      <model_dependent>false</model_dependent>
      <default_value>HSPF</default_value>
      <choices>
        <choice>
          <value>HSPF</value>
          <display_name>HSPF</display_name>
        </choice>
        <choice>
          <value>HSPF2</value>
          <display_name>HSPF2</display_name>
        </choice>
        <choice>
          <value>COP</value>
          <display_name>COP</display_name>
        </choice>
      </choices>
    </argument>
    <argument>
      <name>heat_pump_heating_efficiency</name>
      <display_name>Heat Pump: Heating Efficiency</display_name>
      <description>The rated heating efficiency value of the heat pump.</description>
      <type>Double</type>
      <required>true</required>
      <model_dependent>false</model_dependent>
      <default_value>7.7</default_value>
    </argument>
    <argument>
      <name>heat_pump_cooling_efficiency_type</name>
      <display_name>Heat Pump: Cooling Efficiency Type</display_name>
      <description>The cooling efficiency type of heat pump. System types air-to-air and mini-split use SEER or SEER2. System types ground-to-air, packaged terminal heat pump and room air conditioner with reverse cycle use EER.</description>
      <type>Choice</type>
      <required>true</required>
      <model_dependent>false</model_dependent>
      <default_value>SEER</default_value>
      <choices>
        <choice>
          <value>SEER</value>
          <display_name>SEER</display_name>
        </choice>
        <choice>
          <value>SEER2</value>
          <display_name>SEER2</display_name>
        </choice>
        <choice>
          <value>EER</value>
          <display_name>EER</display_name>
        </choice>
        <choice>
          <value>CEER</value>
          <display_name>CEER</display_name>
        </choice>
      </choices>
    </argument>
    <argument>
      <name>heat_pump_cooling_efficiency</name>
      <display_name>Heat Pump: Cooling Efficiency</display_name>
      <description>The rated cooling efficiency value of the heat pump.</description>
      <type>Double</type>
      <required>true</required>
      <model_dependent>false</model_dependent>
      <default_value>13</default_value>
    </argument>
    <argument>
      <name>heat_pump_cooling_compressor_type</name>
      <display_name>Heat Pump: Cooling Compressor Type</display_name>
      <description>The compressor type of the heat pump. Only applies to air-to-air and mini-split. If not provided, the OS-HPXML default is used.</description>
      <type>Choice</type>
      <required>false</required>
      <model_dependent>false</model_dependent>
      <choices>
        <choice>
          <value>single stage</value>
          <display_name>single stage</display_name>
        </choice>
        <choice>
          <value>two stage</value>
          <display_name>two stage</display_name>
        </choice>
        <choice>
          <value>variable speed</value>
          <display_name>variable speed</display_name>
        </choice>
      </choices>
    </argument>
    <argument>
      <name>heat_pump_cooling_sensible_heat_fraction</name>
      <display_name>Heat Pump: Cooling Sensible Heat Fraction</display_name>
      <description>The sensible heat fraction of the heat pump. If not provided, the OS-HPXML default is used.</description>
      <type>Double</type>
      <units>Frac</units>
      <required>false</required>
      <model_dependent>false</model_dependent>
    </argument>
    <argument>
      <name>heat_pump_heating_capacity</name>
      <display_name>Heat Pump: Heating Capacity</display_name>
      <description>The output heating capacity of the heat pump. If not provided, the OS-HPXML autosized default is used.</description>
      <type>Double</type>
      <units>Btu/hr</units>
      <required>false</required>
      <model_dependent>false</model_dependent>
    </argument>
    <argument>
      <name>heat_pump_heating_capacity_retention_fraction</name>
      <display_name>Heat Pump: Heating Capacity Retention Fraction</display_name>
      <description>The output heating capacity of the heat pump at a user-specified temperature (e.g., 17F or 5F) divided by the above nominal heating capacity. Applies to all heat pump types except ground-to-air. If not provided, the OS-HPXML default is used.</description>
      <type>Double</type>
      <units>Frac</units>
      <required>false</required>
      <model_dependent>false</model_dependent>
    </argument>
    <argument>
      <name>heat_pump_heating_capacity_retention_temp</name>
      <display_name>Heat Pump: Heating Capacity Retention Temperature</display_name>
      <description>The user-specified temperature (e.g., 17F or 5F) for the above heating capacity retention fraction. Applies to all heat pump types except ground-to-air. Required if the Heating Capacity Retention Fraction is provided.</description>
      <type>Double</type>
      <units>deg-F</units>
      <required>false</required>
      <model_dependent>false</model_dependent>
    </argument>
    <argument>
      <name>heat_pump_cooling_capacity</name>
      <display_name>Heat Pump: Cooling Capacity</display_name>
      <description>The output cooling capacity of the heat pump. If not provided, the OS-HPXML autosized default is used.</description>
      <type>Double</type>
      <units>Btu/hr</units>
      <required>false</required>
      <model_dependent>false</model_dependent>
    </argument>
    <argument>
      <name>heat_pump_fraction_heat_load_served</name>
      <display_name>Heat Pump: Fraction Heat Load Served</display_name>
      <description>The heating load served by the heat pump.</description>
      <type>Double</type>
      <units>Frac</units>
      <required>true</required>
      <model_dependent>false</model_dependent>
      <default_value>1</default_value>
    </argument>
    <argument>
      <name>heat_pump_fraction_cool_load_served</name>
      <display_name>Heat Pump: Fraction Cool Load Served</display_name>
      <description>The cooling load served by the heat pump.</description>
      <type>Double</type>
      <units>Frac</units>
      <required>true</required>
      <model_dependent>false</model_dependent>
      <default_value>1</default_value>
    </argument>
    <argument>
      <name>heat_pump_compressor_lockout_temp</name>
      <display_name>Heat Pump: Compressor Lockout Temperature</display_name>
      <description>The temperature below which the heat pump compressor is disabled. If both this and Backup Heating Lockout Temperature are provided and use the same value, it essentially defines a switchover temperature (for, e.g., a dual-fuel heat pump). Applies to all heat pump types other than ground-to-air. If not provided, the OS-HPXML default is used.</description>
      <type>Double</type>
      <units>deg-F</units>
      <required>false</required>
      <model_dependent>false</model_dependent>
    </argument>
    <argument>
      <name>heat_pump_backup_type</name>
      <display_name>Heat Pump: Backup Type</display_name>
      <description>The backup type of the heat pump. If 'integrated', represents e.g. built-in electric strip heat or dual-fuel integrated furnace. If 'separate', represents e.g. electric baseboard or boiler based on the Heating System 2 specified below. Use 'none' if there is no backup heating.</description>
      <type>Choice</type>
      <required>true</required>
      <model_dependent>false</model_dependent>
      <default_value>integrated</default_value>
      <choices>
        <choice>
          <value>none</value>
          <display_name>none</display_name>
        </choice>
        <choice>
          <value>integrated</value>
          <display_name>integrated</display_name>
        </choice>
        <choice>
          <value>separate</value>
          <display_name>separate</display_name>
        </choice>
      </choices>
    </argument>
    <argument>
      <name>heat_pump_backup_fuel</name>
      <display_name>Heat Pump: Backup Fuel Type</display_name>
      <description>The backup fuel type of the heat pump. Only applies if Backup Type is 'integrated'.</description>
      <type>Choice</type>
      <required>true</required>
      <model_dependent>false</model_dependent>
      <default_value>electricity</default_value>
      <choices>
        <choice>
          <value>electricity</value>
          <display_name>electricity</display_name>
        </choice>
        <choice>
          <value>natural gas</value>
          <display_name>natural gas</display_name>
        </choice>
        <choice>
          <value>fuel oil</value>
          <display_name>fuel oil</display_name>
        </choice>
        <choice>
          <value>propane</value>
          <display_name>propane</display_name>
        </choice>
      </choices>
    </argument>
    <argument>
      <name>heat_pump_backup_heating_efficiency</name>
      <display_name>Heat Pump: Backup Rated Efficiency</display_name>
      <description>The backup rated efficiency value of the heat pump. Percent for electricity fuel type. AFUE otherwise. Only applies if Backup Type is 'integrated'.</description>
      <type>Double</type>
      <required>true</required>
      <model_dependent>false</model_dependent>
      <default_value>1</default_value>
    </argument>
    <argument>
      <name>heat_pump_backup_heating_capacity</name>
      <display_name>Heat Pump: Backup Heating Capacity</display_name>
      <description>The backup output heating capacity of the heat pump. If not provided, the OS-HPXML autosized default is used. Only applies if Backup Type is 'integrated'.</description>
      <type>Double</type>
      <units>Btu/hr</units>
      <required>false</required>
      <model_dependent>false</model_dependent>
    </argument>
    <argument>
      <name>heat_pump_backup_heating_lockout_temp</name>
      <display_name>Heat Pump: Backup Heating Lockout Temperature</display_name>
      <description>The temperature above which the heat pump backup system is disabled. If both this and Compressor Lockout Temperature are provided and use the same value, it essentially defines a switchover temperature (for, e.g., a dual-fuel heat pump). Applies for both Backup Type of 'integrated' and 'separate'. If not provided, the OS-HPXML default is used.</description>
      <type>Double</type>
      <units>deg-F</units>
      <required>false</required>
      <model_dependent>false</model_dependent>
    </argument>
    <argument>
      <name>heat_pump_sizing_methodology</name>
      <display_name>Heat Pump: Sizing Methodology</display_name>
      <description>The auto-sizing methodology to use when the heat pump capacity is not provided. If not provided, the OS-HPXML default is used.</description>
      <type>Choice</type>
      <required>false</required>
      <model_dependent>false</model_dependent>
      <choices>
        <choice>
          <value>ACCA</value>
          <display_name>ACCA</display_name>
        </choice>
        <choice>
          <value>HERS</value>
          <display_name>HERS</display_name>
        </choice>
        <choice>
          <value>MaxLoad</value>
          <display_name>MaxLoad</display_name>
        </choice>
      </choices>
    </argument>
    <argument>
      <name>heat_pump_is_ducted</name>
      <display_name>Heat Pump: Is Ducted</display_name>
      <description>Whether the heat pump is ducted or not. Only used for mini-split. It's assumed that air-to-air and ground-to-air are ducted, and packaged terminal heat pump and room air conditioner with reverse cycle are not ducted. If not provided, assumes not ducted.</description>
      <type>Boolean</type>
      <required>false</required>
      <model_dependent>false</model_dependent>
      <choices>
        <choice>
          <value>true</value>
          <display_name>true</display_name>
        </choice>
        <choice>
          <value>false</value>
          <display_name>false</display_name>
        </choice>
      </choices>
    </argument>
    <argument>
      <name>heat_pump_airflow_defect_ratio</name>
      <display_name>Heat Pump: Airflow Defect Ratio</display_name>
      <description>The airflow defect ratio, defined as (InstalledAirflow - DesignAirflow) / DesignAirflow, of the heat pump per ANSI/RESNET/ACCA Standard 310. A value of zero means no airflow defect. Applies only to air-to-air, ducted mini-split, and ground-to-air. If not provided, assumes no defect.</description>
      <type>Double</type>
      <units>Frac</units>
      <required>false</required>
      <model_dependent>false</model_dependent>
    </argument>
    <argument>
      <name>heat_pump_charge_defect_ratio</name>
      <display_name>Heat Pump: Charge Defect Ratio</display_name>
      <description>The refrigerant charge defect ratio, defined as (InstalledCharge - DesignCharge) / DesignCharge, of the heat pump per ANSI/RESNET/ACCA Standard 310. A value of zero means no refrigerant charge defect. Applies to all heat pump types. If not provided, assumes no defect.</description>
      <type>Double</type>
      <units>Frac</units>
      <required>false</required>
      <model_dependent>false</model_dependent>
    </argument>
    <argument>
      <name>heat_pump_crankcase_heater_watts</name>
      <display_name>Heat Pump: Crankcase Heater Power Watts</display_name>
      <description>Heat Pump crankcase heater power consumption in Watts. Applies only to air-to-air, mini-split, packaged terminal heat pump and room air conditioner with reverse cycle. If not provided, the OS-HPXML default is used.</description>
      <type>Double</type>
      <units>W</units>
      <required>false</required>
      <model_dependent>false</model_dependent>
    </argument>
    <argument>
      <name>heating_system_2_type</name>
      <display_name>Heating System 2: Type</display_name>
      <description>The type of the second heating system.</description>
      <type>Choice</type>
      <required>true</required>
      <model_dependent>false</model_dependent>
      <default_value>none</default_value>
      <choices>
        <choice>
          <value>none</value>
          <display_name>none</display_name>
        </choice>
        <choice>
          <value>Furnace</value>
          <display_name>Furnace</display_name>
        </choice>
        <choice>
          <value>WallFurnace</value>
          <display_name>WallFurnace</display_name>
        </choice>
        <choice>
          <value>FloorFurnace</value>
          <display_name>FloorFurnace</display_name>
        </choice>
        <choice>
          <value>Boiler</value>
          <display_name>Boiler</display_name>
        </choice>
        <choice>
          <value>ElectricResistance</value>
          <display_name>ElectricResistance</display_name>
        </choice>
        <choice>
          <value>Stove</value>
          <display_name>Stove</display_name>
        </choice>
        <choice>
          <value>SpaceHeater</value>
          <display_name>SpaceHeater</display_name>
        </choice>
        <choice>
          <value>Fireplace</value>
          <display_name>Fireplace</display_name>
        </choice>
      </choices>
    </argument>
    <argument>
      <name>heating_system_2_fuel</name>
      <display_name>Heating System 2: Fuel Type</display_name>
      <description>The fuel type of the second heating system. Ignored for ElectricResistance.</description>
      <type>Choice</type>
      <required>true</required>
      <model_dependent>false</model_dependent>
      <default_value>electricity</default_value>
      <choices>
        <choice>
          <value>electricity</value>
          <display_name>electricity</display_name>
        </choice>
        <choice>
          <value>natural gas</value>
          <display_name>natural gas</display_name>
        </choice>
        <choice>
          <value>fuel oil</value>
          <display_name>fuel oil</display_name>
        </choice>
        <choice>
          <value>propane</value>
          <display_name>propane</display_name>
        </choice>
        <choice>
          <value>wood</value>
          <display_name>wood</display_name>
        </choice>
        <choice>
          <value>wood pellets</value>
          <display_name>wood pellets</display_name>
        </choice>
        <choice>
          <value>coal</value>
          <display_name>coal</display_name>
        </choice>
      </choices>
    </argument>
    <argument>
      <name>heating_system_2_heating_efficiency</name>
      <display_name>Heating System 2: Rated AFUE or Percent</display_name>
      <description>The rated heating efficiency value of the second heating system.</description>
      <type>Double</type>
      <units>Frac</units>
      <required>true</required>
      <model_dependent>false</model_dependent>
      <default_value>1</default_value>
    </argument>
    <argument>
      <name>heating_system_2_heating_capacity</name>
      <display_name>Heating System 2: Heating Capacity</display_name>
      <description>The output heating capacity of the second heating system. If not provided, the OS-HPXML autosized default is used.</description>
      <type>Double</type>
      <units>Btu/hr</units>
      <required>false</required>
      <model_dependent>false</model_dependent>
    </argument>
    <argument>
      <name>heating_system_2_fraction_heat_load_served</name>
      <display_name>Heating System 2: Fraction Heat Load Served</display_name>
      <description>The heat load served fraction of the second heating system. Ignored if this heating system serves as a backup system for a heat pump.</description>
      <type>Double</type>
      <units>Frac</units>
      <required>true</required>
      <model_dependent>false</model_dependent>
      <default_value>0.25</default_value>
    </argument>
    <argument>
      <name>hvac_control_heating_weekday_setpoint</name>
      <display_name>HVAC Control: Heating Weekday Setpoint Schedule</display_name>
      <description>Specify the constant or 24-hour comma-separated weekday heating setpoint schedule. Required unless a detailed CSV schedule is provided.</description>
      <type>String</type>
      <units>deg-F</units>
      <required>false</required>
      <model_dependent>false</model_dependent>
    </argument>
    <argument>
      <name>hvac_control_heating_weekend_setpoint</name>
      <display_name>HVAC Control: Heating Weekend Setpoint Schedule</display_name>
      <description>Specify the constant or 24-hour comma-separated weekend heating setpoint schedule. Required unless a detailed CSV schedule is provided.</description>
      <type>String</type>
      <units>deg-F</units>
      <required>false</required>
      <model_dependent>false</model_dependent>
    </argument>
    <argument>
      <name>hvac_control_cooling_weekday_setpoint</name>
      <display_name>HVAC Control: Cooling Weekday Setpoint Schedule</display_name>
      <description>Specify the constant or 24-hour comma-separated weekday cooling setpoint schedule. Required unless a detailed CSV schedule is provided.</description>
      <type>String</type>
      <units>deg-F</units>
      <required>false</required>
      <model_dependent>false</model_dependent>
    </argument>
    <argument>
      <name>hvac_control_cooling_weekend_setpoint</name>
      <display_name>HVAC Control: Cooling Weekend Setpoint Schedule</display_name>
      <description>Specify the constant or 24-hour comma-separated weekend cooling setpoint schedule. Required unless a detailed CSV schedule is provided.</description>
      <type>String</type>
      <units>deg-F</units>
      <required>false</required>
      <model_dependent>false</model_dependent>
    </argument>
    <argument>
      <name>hvac_control_heating_season_period</name>
      <display_name>HVAC Control: Heating Season Period</display_name>
      <description>Enter a date like 'Nov 1 - Jun 30'. If not provided, the OS-HPXML default is used. Can also provide 'BuildingAmerica' to use automatic seasons from the Building America House Simulation Protocols.</description>
      <type>String</type>
      <required>false</required>
      <model_dependent>false</model_dependent>
    </argument>
    <argument>
      <name>hvac_control_cooling_season_period</name>
      <display_name>HVAC Control: Cooling Season Period</display_name>
      <description>Enter a date like 'Jun 1 - Oct 31'. If not provided, the OS-HPXML default is used. Can also provide 'BuildingAmerica' to use automatic seasons from the Building America House Simulation Protocols.</description>
      <type>String</type>
      <required>false</required>
      <model_dependent>false</model_dependent>
    </argument>
    <argument>
      <name>ducts_leakage_units</name>
      <display_name>Ducts: Leakage Units</display_name>
      <description>The leakage units of the ducts.</description>
      <type>Choice</type>
      <required>true</required>
      <model_dependent>false</model_dependent>
      <default_value>Percent</default_value>
      <choices>
        <choice>
          <value>CFM25</value>
          <display_name>CFM25</display_name>
        </choice>
        <choice>
          <value>CFM50</value>
          <display_name>CFM50</display_name>
        </choice>
        <choice>
          <value>Percent</value>
          <display_name>Percent</display_name>
        </choice>
      </choices>
    </argument>
    <argument>
      <name>ducts_supply_leakage_to_outside_value</name>
      <display_name>Ducts: Supply Leakage to Outside Value</display_name>
      <description>The leakage value to outside for the supply ducts.</description>
      <type>Double</type>
      <required>true</required>
      <model_dependent>false</model_dependent>
      <default_value>0.1</default_value>
    </argument>
    <argument>
      <name>ducts_return_leakage_to_outside_value</name>
      <display_name>Ducts: Return Leakage to Outside Value</display_name>
      <description>The leakage value to outside for the return ducts.</description>
      <type>Double</type>
      <required>true</required>
      <model_dependent>false</model_dependent>
      <default_value>0.1</default_value>
    </argument>
    <argument>
      <name>ducts_supply_location</name>
      <display_name>Ducts: Supply Location</display_name>
      <description>The location of the supply ducts. If not provided, the OS-HPXML default is used.</description>
      <type>Choice</type>
      <required>false</required>
      <model_dependent>false</model_dependent>
      <choices>
        <choice>
          <value>conditioned space</value>
          <display_name>conditioned space</display_name>
        </choice>
        <choice>
          <value>basement - conditioned</value>
          <display_name>basement - conditioned</display_name>
        </choice>
        <choice>
          <value>basement - unconditioned</value>
          <display_name>basement - unconditioned</display_name>
        </choice>
        <choice>
          <value>crawlspace</value>
          <display_name>crawlspace</display_name>
        </choice>
        <choice>
          <value>crawlspace - vented</value>
          <display_name>crawlspace - vented</display_name>
        </choice>
        <choice>
          <value>crawlspace - unvented</value>
          <display_name>crawlspace - unvented</display_name>
        </choice>
        <choice>
          <value>crawlspace - conditioned</value>
          <display_name>crawlspace - conditioned</display_name>
        </choice>
        <choice>
          <value>attic</value>
          <display_name>attic</display_name>
        </choice>
        <choice>
          <value>attic - vented</value>
          <display_name>attic - vented</display_name>
        </choice>
        <choice>
          <value>attic - unvented</value>
          <display_name>attic - unvented</display_name>
        </choice>
        <choice>
          <value>garage</value>
          <display_name>garage</display_name>
        </choice>
        <choice>
          <value>exterior wall</value>
          <display_name>exterior wall</display_name>
        </choice>
        <choice>
          <value>under slab</value>
          <display_name>under slab</display_name>
        </choice>
        <choice>
          <value>roof deck</value>
          <display_name>roof deck</display_name>
        </choice>
        <choice>
          <value>outside</value>
          <display_name>outside</display_name>
        </choice>
        <choice>
          <value>other housing unit</value>
          <display_name>other housing unit</display_name>
        </choice>
        <choice>
          <value>other heated space</value>
          <display_name>other heated space</display_name>
        </choice>
        <choice>
          <value>other multifamily buffer space</value>
          <display_name>other multifamily buffer space</display_name>
        </choice>
        <choice>
          <value>other non-freezing space</value>
          <display_name>other non-freezing space</display_name>
        </choice>
        <choice>
          <value>manufactured home belly</value>
          <display_name>manufactured home belly</display_name>
        </choice>
      </choices>
    </argument>
    <argument>
      <name>ducts_supply_insulation_r</name>
      <display_name>Ducts: Supply Insulation R-Value</display_name>
      <description>The insulation r-value of the supply ducts excluding air films.</description>
      <type>Double</type>
      <units>h-ft^2-R/Btu</units>
      <required>true</required>
      <model_dependent>false</model_dependent>
      <default_value>0</default_value>
    </argument>
    <argument>
      <name>ducts_supply_buried_insulation_level</name>
      <display_name>Ducts: Supply Buried Insulation Level</display_name>
      <description>Whether the supply ducts are buried in, e.g., attic loose-fill insulation. Partially buried ducts have insulation that does not cover the top of the ducts. Fully buried ducts have insulation that just covers the top of the ducts. Deeply buried ducts have insulation that continues above the top of the ducts.</description>
      <type>Choice</type>
      <required>false</required>
      <model_dependent>false</model_dependent>
      <choices>
        <choice>
          <value>not buried</value>
          <display_name>not buried</display_name>
        </choice>
        <choice>
          <value>partially buried</value>
          <display_name>partially buried</display_name>
        </choice>
        <choice>
          <value>fully buried</value>
          <display_name>fully buried</display_name>
        </choice>
        <choice>
          <value>deeply buried</value>
          <display_name>deeply buried</display_name>
        </choice>
      </choices>
    </argument>
    <argument>
      <name>ducts_supply_surface_area</name>
      <display_name>Ducts: Supply Surface Area</display_name>
      <description>The supply ducts surface area in the given location. If neither Surface Area nor Area Fraction provided, the OS-HPXML default is used.</description>
      <type>Double</type>
      <units>ft^2</units>
      <required>false</required>
      <model_dependent>false</model_dependent>
    </argument>
    <argument>
      <name>ducts_supply_surface_area_fraction</name>
      <display_name>Ducts: Supply Area Fraction</display_name>
      <description>The fraction of supply ducts surface area in the given location. Only used if Surface Area is not provided. If the fraction is less than 1, the remaining duct area is assumed to be in conditioned space. If neither Surface Area nor Area Fraction provided, the OS-HPXML default is used.</description>
      <type>Double</type>
      <units>frac</units>
      <required>false</required>
      <model_dependent>false</model_dependent>
    </argument>
    <argument>
      <name>ducts_return_location</name>
      <display_name>Ducts: Return Location</display_name>
      <description>The location of the return ducts. If not provided, the OS-HPXML default is used.</description>
      <type>Choice</type>
      <required>false</required>
      <model_dependent>false</model_dependent>
      <choices>
        <choice>
          <value>conditioned space</value>
          <display_name>conditioned space</display_name>
        </choice>
        <choice>
          <value>basement - conditioned</value>
          <display_name>basement - conditioned</display_name>
        </choice>
        <choice>
          <value>basement - unconditioned</value>
          <display_name>basement - unconditioned</display_name>
        </choice>
        <choice>
          <value>crawlspace</value>
          <display_name>crawlspace</display_name>
        </choice>
        <choice>
          <value>crawlspace - vented</value>
          <display_name>crawlspace - vented</display_name>
        </choice>
        <choice>
          <value>crawlspace - unvented</value>
          <display_name>crawlspace - unvented</display_name>
        </choice>
        <choice>
          <value>crawlspace - conditioned</value>
          <display_name>crawlspace - conditioned</display_name>
        </choice>
        <choice>
          <value>attic</value>
          <display_name>attic</display_name>
        </choice>
        <choice>
          <value>attic - vented</value>
          <display_name>attic - vented</display_name>
        </choice>
        <choice>
          <value>attic - unvented</value>
          <display_name>attic - unvented</display_name>
        </choice>
        <choice>
          <value>garage</value>
          <display_name>garage</display_name>
        </choice>
        <choice>
          <value>exterior wall</value>
          <display_name>exterior wall</display_name>
        </choice>
        <choice>
          <value>under slab</value>
          <display_name>under slab</display_name>
        </choice>
        <choice>
          <value>roof deck</value>
          <display_name>roof deck</display_name>
        </choice>
        <choice>
          <value>outside</value>
          <display_name>outside</display_name>
        </choice>
        <choice>
          <value>other housing unit</value>
          <display_name>other housing unit</display_name>
        </choice>
        <choice>
          <value>other heated space</value>
          <display_name>other heated space</display_name>
        </choice>
        <choice>
          <value>other multifamily buffer space</value>
          <display_name>other multifamily buffer space</display_name>
        </choice>
        <choice>
          <value>other non-freezing space</value>
          <display_name>other non-freezing space</display_name>
        </choice>
        <choice>
          <value>manufactured home belly</value>
          <display_name>manufactured home belly</display_name>
        </choice>
      </choices>
    </argument>
    <argument>
      <name>ducts_return_insulation_r</name>
      <display_name>Ducts: Return Insulation R-Value</display_name>
      <description>The insulation r-value of the return ducts excluding air films.</description>
      <type>Double</type>
      <units>h-ft^2-R/Btu</units>
      <required>true</required>
      <model_dependent>false</model_dependent>
      <default_value>0</default_value>
    </argument>
    <argument>
      <name>ducts_return_buried_insulation_level</name>
      <display_name>Ducts: Return Buried Insulation Level</display_name>
      <description>Whether the return ducts are buried in, e.g., attic loose-fill insulation. Partially buried ducts have insulation that does not cover the top of the ducts. Fully buried ducts have insulation that just covers the top of the ducts. Deeply buried ducts have insulation that continues above the top of the ducts.</description>
      <type>Choice</type>
      <required>false</required>
      <model_dependent>false</model_dependent>
      <choices>
        <choice>
          <value>not buried</value>
          <display_name>not buried</display_name>
        </choice>
        <choice>
          <value>partially buried</value>
          <display_name>partially buried</display_name>
        </choice>
        <choice>
          <value>fully buried</value>
          <display_name>fully buried</display_name>
        </choice>
        <choice>
          <value>deeply buried</value>
          <display_name>deeply buried</display_name>
        </choice>
      </choices>
    </argument>
    <argument>
      <name>ducts_return_surface_area</name>
      <display_name>Ducts: Return Surface Area</display_name>
      <description>The return ducts surface area in the given location. If neither Surface Area nor Area Fraction provided, the OS-HPXML default is used.</description>
      <type>Double</type>
      <units>ft^2</units>
      <required>false</required>
      <model_dependent>false</model_dependent>
    </argument>
    <argument>
      <name>ducts_return_surface_area_fraction</name>
      <display_name>Ducts: Return Area Fraction</display_name>
      <description>The fraction of return ducts surface area in the given location. Only used if Surface Area is not provided. If the fraction is less than 1, the remaining duct area is assumed to be in conditioned space. If neither Surface Area nor Area Fraction provided, the OS-HPXML default is used.</description>
      <type>Double</type>
      <units>frac</units>
      <required>false</required>
      <model_dependent>false</model_dependent>
    </argument>
    <argument>
      <name>ducts_number_of_return_registers</name>
      <display_name>Ducts: Number of Return Registers</display_name>
      <description>The number of return registers of the ducts. Only used to calculate default return duct surface area. If not provided, the OS-HPXML default is used.</description>
      <type>Integer</type>
      <units>#</units>
      <required>false</required>
      <model_dependent>false</model_dependent>
    </argument>
    <argument>
      <name>mech_vent_fan_type</name>
      <display_name>Mechanical Ventilation: Fan Type</display_name>
      <description>The type of the mechanical ventilation. Use 'none' if there is no mechanical ventilation system.</description>
      <type>Choice</type>
      <required>true</required>
      <model_dependent>false</model_dependent>
      <default_value>none</default_value>
      <choices>
        <choice>
          <value>none</value>
          <display_name>none</display_name>
        </choice>
        <choice>
          <value>exhaust only</value>
          <display_name>exhaust only</display_name>
        </choice>
        <choice>
          <value>supply only</value>
          <display_name>supply only</display_name>
        </choice>
        <choice>
          <value>energy recovery ventilator</value>
          <display_name>energy recovery ventilator</display_name>
        </choice>
        <choice>
          <value>heat recovery ventilator</value>
          <display_name>heat recovery ventilator</display_name>
        </choice>
        <choice>
          <value>balanced</value>
          <display_name>balanced</display_name>
        </choice>
        <choice>
          <value>central fan integrated supply</value>
          <display_name>central fan integrated supply</display_name>
        </choice>
      </choices>
    </argument>
    <argument>
      <name>mech_vent_flow_rate</name>
      <display_name>Mechanical Ventilation: Flow Rate</display_name>
      <description>The flow rate of the mechanical ventilation. If not provided, the OS-HPXML default is used.</description>
      <type>Double</type>
      <units>CFM</units>
      <required>false</required>
      <model_dependent>false</model_dependent>
    </argument>
    <argument>
      <name>mech_vent_hours_in_operation</name>
      <display_name>Mechanical Ventilation: Hours In Operation</display_name>
      <description>The hours in operation of the mechanical ventilation. If not provided, the OS-HPXML default is used.</description>
      <type>Double</type>
      <units>hrs/day</units>
      <required>false</required>
      <model_dependent>false</model_dependent>
    </argument>
    <argument>
      <name>mech_vent_recovery_efficiency_type</name>
      <display_name>Mechanical Ventilation: Total Recovery Efficiency Type</display_name>
      <description>The total recovery efficiency type of the mechanical ventilation.</description>
      <type>Choice</type>
      <required>true</required>
      <model_dependent>false</model_dependent>
      <default_value>Unadjusted</default_value>
      <choices>
        <choice>
          <value>Unadjusted</value>
          <display_name>Unadjusted</display_name>
        </choice>
        <choice>
          <value>Adjusted</value>
          <display_name>Adjusted</display_name>
        </choice>
      </choices>
    </argument>
    <argument>
      <name>mech_vent_total_recovery_efficiency</name>
      <display_name>Mechanical Ventilation: Total Recovery Efficiency</display_name>
      <description>The Unadjusted or Adjusted total recovery efficiency of the mechanical ventilation. Applies to energy recovery ventilator.</description>
      <type>Double</type>
      <units>Frac</units>
      <required>true</required>
      <model_dependent>false</model_dependent>
      <default_value>0.48</default_value>
    </argument>
    <argument>
      <name>mech_vent_sensible_recovery_efficiency</name>
      <display_name>Mechanical Ventilation: Sensible Recovery Efficiency</display_name>
      <description>The Unadjusted or Adjusted sensible recovery efficiency of the mechanical ventilation. Applies to energy recovery ventilator and heat recovery ventilator.</description>
      <type>Double</type>
      <units>Frac</units>
      <required>true</required>
      <model_dependent>false</model_dependent>
      <default_value>0.72</default_value>
    </argument>
    <argument>
      <name>mech_vent_fan_power</name>
      <display_name>Mechanical Ventilation: Fan Power</display_name>
      <description>The fan power of the mechanical ventilation. If not provided, the OS-HPXML default is used.</description>
      <type>Double</type>
      <units>W</units>
      <required>false</required>
      <model_dependent>false</model_dependent>
    </argument>
    <argument>
      <name>mech_vent_num_units_served</name>
      <display_name>Mechanical Ventilation: Number of Units Served</display_name>
      <description>Number of dwelling units served by the mechanical ventilation system. Must be 1 if single-family detached. Used to apportion flow rate and fan power to the unit.</description>
      <type>Integer</type>
      <units>#</units>
      <required>true</required>
      <model_dependent>false</model_dependent>
      <default_value>1</default_value>
    </argument>
    <argument>
      <name>mech_vent_shared_frac_recirculation</name>
      <display_name>Shared Mechanical Ventilation: Fraction Recirculation</display_name>
      <description>Fraction of the total supply air that is recirculated, with the remainder assumed to be outdoor air. The value must be 0 for exhaust only systems. Required for a shared mechanical ventilation system.</description>
      <type>Double</type>
      <units>Frac</units>
      <required>false</required>
      <model_dependent>false</model_dependent>
    </argument>
    <argument>
      <name>mech_vent_shared_preheating_fuel</name>
      <display_name>Shared Mechanical Ventilation: Preheating Fuel</display_name>
      <description>Fuel type of the preconditioning heating equipment. Only used for a shared mechanical ventilation system. If not provided, assumes no preheating.</description>
      <type>Choice</type>
      <required>false</required>
      <model_dependent>false</model_dependent>
      <choices>
        <choice>
          <value>electricity</value>
          <display_name>electricity</display_name>
        </choice>
        <choice>
          <value>natural gas</value>
          <display_name>natural gas</display_name>
        </choice>
        <choice>
          <value>fuel oil</value>
          <display_name>fuel oil</display_name>
        </choice>
        <choice>
          <value>propane</value>
          <display_name>propane</display_name>
        </choice>
        <choice>
          <value>wood</value>
          <display_name>wood</display_name>
        </choice>
        <choice>
          <value>wood pellets</value>
          <display_name>wood pellets</display_name>
        </choice>
        <choice>
          <value>coal</value>
          <display_name>coal</display_name>
        </choice>
      </choices>
    </argument>
    <argument>
      <name>mech_vent_shared_preheating_efficiency</name>
      <display_name>Shared Mechanical Ventilation: Preheating Efficiency</display_name>
      <description>Efficiency of the preconditioning heating equipment. Only used for a shared mechanical ventilation system. If not provided, assumes no preheating.</description>
      <type>Double</type>
      <units>COP</units>
      <required>false</required>
      <model_dependent>false</model_dependent>
    </argument>
    <argument>
      <name>mech_vent_shared_preheating_fraction_heat_load_served</name>
      <display_name>Shared Mechanical Ventilation: Preheating Fraction Ventilation Heat Load Served</display_name>
      <description>Fraction of heating load introduced by the shared ventilation system that is met by the preconditioning heating equipment. If not provided, assumes no preheating.</description>
      <type>Double</type>
      <units>Frac</units>
      <required>false</required>
      <model_dependent>false</model_dependent>
    </argument>
    <argument>
      <name>mech_vent_shared_precooling_fuel</name>
      <display_name>Shared Mechanical Ventilation: Precooling Fuel</display_name>
      <description>Fuel type of the preconditioning cooling equipment. Only used for a shared mechanical ventilation system. If not provided, assumes no precooling.</description>
      <type>Choice</type>
      <required>false</required>
      <model_dependent>false</model_dependent>
      <choices>
        <choice>
          <value>electricity</value>
          <display_name>electricity</display_name>
        </choice>
      </choices>
    </argument>
    <argument>
      <name>mech_vent_shared_precooling_efficiency</name>
      <display_name>Shared Mechanical Ventilation: Precooling Efficiency</display_name>
      <description>Efficiency of the preconditioning cooling equipment. Only used for a shared mechanical ventilation system. If not provided, assumes no precooling.</description>
      <type>Double</type>
      <units>COP</units>
      <required>false</required>
      <model_dependent>false</model_dependent>
    </argument>
    <argument>
      <name>mech_vent_shared_precooling_fraction_cool_load_served</name>
      <display_name>Shared Mechanical Ventilation: Precooling Fraction Ventilation Cool Load Served</display_name>
      <description>Fraction of cooling load introduced by the shared ventilation system that is met by the preconditioning cooling equipment. If not provided, assumes no precooling.</description>
      <type>Double</type>
      <units>Frac</units>
      <required>false</required>
      <model_dependent>false</model_dependent>
    </argument>
    <argument>
      <name>mech_vent_2_fan_type</name>
      <display_name>Mechanical Ventilation 2: Fan Type</display_name>
      <description>The type of the second mechanical ventilation. Use 'none' if there is no second mechanical ventilation system.</description>
      <type>Choice</type>
      <required>true</required>
      <model_dependent>false</model_dependent>
      <default_value>none</default_value>
      <choices>
        <choice>
          <value>none</value>
          <display_name>none</display_name>
        </choice>
        <choice>
          <value>exhaust only</value>
          <display_name>exhaust only</display_name>
        </choice>
        <choice>
          <value>supply only</value>
          <display_name>supply only</display_name>
        </choice>
        <choice>
          <value>energy recovery ventilator</value>
          <display_name>energy recovery ventilator</display_name>
        </choice>
        <choice>
          <value>heat recovery ventilator</value>
          <display_name>heat recovery ventilator</display_name>
        </choice>
        <choice>
          <value>balanced</value>
          <display_name>balanced</display_name>
        </choice>
      </choices>
    </argument>
    <argument>
      <name>mech_vent_2_flow_rate</name>
      <display_name>Mechanical Ventilation 2: Flow Rate</display_name>
      <description>The flow rate of the second mechanical ventilation.</description>
      <type>Double</type>
      <units>CFM</units>
      <required>true</required>
      <model_dependent>false</model_dependent>
      <default_value>110</default_value>
    </argument>
    <argument>
      <name>mech_vent_2_hours_in_operation</name>
      <display_name>Mechanical Ventilation 2: Hours In Operation</display_name>
      <description>The hours in operation of the second mechanical ventilation.</description>
      <type>Double</type>
      <units>hrs/day</units>
      <required>true</required>
      <model_dependent>false</model_dependent>
      <default_value>24</default_value>
    </argument>
    <argument>
      <name>mech_vent_2_recovery_efficiency_type</name>
      <display_name>Mechanical Ventilation 2: Total Recovery Efficiency Type</display_name>
      <description>The total recovery efficiency type of the second mechanical ventilation.</description>
      <type>Choice</type>
      <required>true</required>
      <model_dependent>false</model_dependent>
      <default_value>Unadjusted</default_value>
      <choices>
        <choice>
          <value>Unadjusted</value>
          <display_name>Unadjusted</display_name>
        </choice>
        <choice>
          <value>Adjusted</value>
          <display_name>Adjusted</display_name>
        </choice>
      </choices>
    </argument>
    <argument>
      <name>mech_vent_2_total_recovery_efficiency</name>
      <display_name>Mechanical Ventilation 2: Total Recovery Efficiency</display_name>
      <description>The Unadjusted or Adjusted total recovery efficiency of the second mechanical ventilation. Applies to energy recovery ventilator.</description>
      <type>Double</type>
      <units>Frac</units>
      <required>true</required>
      <model_dependent>false</model_dependent>
      <default_value>0.48</default_value>
    </argument>
    <argument>
      <name>mech_vent_2_sensible_recovery_efficiency</name>
      <display_name>Mechanical Ventilation 2: Sensible Recovery Efficiency</display_name>
      <description>The Unadjusted or Adjusted sensible recovery efficiency of the second mechanical ventilation. Applies to energy recovery ventilator and heat recovery ventilator.</description>
      <type>Double</type>
      <units>Frac</units>
      <required>true</required>
      <model_dependent>false</model_dependent>
      <default_value>0.72</default_value>
    </argument>
    <argument>
      <name>mech_vent_2_fan_power</name>
      <display_name>Mechanical Ventilation 2: Fan Power</display_name>
      <description>The fan power of the second mechanical ventilation.</description>
      <type>Double</type>
      <units>W</units>
      <required>true</required>
      <model_dependent>false</model_dependent>
      <default_value>30</default_value>
    </argument>
    <argument>
      <name>kitchen_fans_quantity</name>
      <display_name>Kitchen Fans: Quantity</display_name>
      <description>The quantity of the kitchen fans. If not provided, the OS-HPXML default is used.</description>
      <type>Integer</type>
      <units>#</units>
      <required>false</required>
      <model_dependent>false</model_dependent>
    </argument>
    <argument>
      <name>kitchen_fans_flow_rate</name>
      <display_name>Kitchen Fans: Flow Rate</display_name>
      <description>The flow rate of the kitchen fan. If not provided, the OS-HPXML default is used.</description>
      <type>Double</type>
      <units>CFM</units>
      <required>false</required>
      <model_dependent>false</model_dependent>
    </argument>
    <argument>
      <name>kitchen_fans_hours_in_operation</name>
      <display_name>Kitchen Fans: Hours In Operation</display_name>
      <description>The hours in operation of the kitchen fan. If not provided, the OS-HPXML default is used.</description>
      <type>Double</type>
      <units>hrs/day</units>
      <required>false</required>
      <model_dependent>false</model_dependent>
    </argument>
    <argument>
      <name>kitchen_fans_power</name>
      <display_name>Kitchen Fans: Fan Power</display_name>
      <description>The fan power of the kitchen fan. If not provided, the OS-HPXML default is used.</description>
      <type>Double</type>
      <units>W</units>
      <required>false</required>
      <model_dependent>false</model_dependent>
    </argument>
    <argument>
      <name>kitchen_fans_start_hour</name>
      <display_name>Kitchen Fans: Start Hour</display_name>
      <description>The start hour of the kitchen fan. If not provided, the OS-HPXML default is used.</description>
      <type>Integer</type>
      <units>hr</units>
      <required>false</required>
      <model_dependent>false</model_dependent>
    </argument>
    <argument>
      <name>bathroom_fans_quantity</name>
      <display_name>Bathroom Fans: Quantity</display_name>
      <description>The quantity of the bathroom fans. If not provided, the OS-HPXML default is used.</description>
      <type>Integer</type>
      <units>#</units>
      <required>false</required>
      <model_dependent>false</model_dependent>
    </argument>
    <argument>
      <name>bathroom_fans_flow_rate</name>
      <display_name>Bathroom Fans: Flow Rate</display_name>
      <description>The flow rate of the bathroom fans. If not provided, the OS-HPXML default is used.</description>
      <type>Double</type>
      <units>CFM</units>
      <required>false</required>
      <model_dependent>false</model_dependent>
    </argument>
    <argument>
      <name>bathroom_fans_hours_in_operation</name>
      <display_name>Bathroom Fans: Hours In Operation</display_name>
      <description>The hours in operation of the bathroom fans. If not provided, the OS-HPXML default is used.</description>
      <type>Double</type>
      <units>hrs/day</units>
      <required>false</required>
      <model_dependent>false</model_dependent>
    </argument>
    <argument>
      <name>bathroom_fans_power</name>
      <display_name>Bathroom Fans: Fan Power</display_name>
      <description>The fan power of the bathroom fans. If not provided, the OS-HPXML default is used.</description>
      <type>Double</type>
      <units>W</units>
      <required>false</required>
      <model_dependent>false</model_dependent>
    </argument>
    <argument>
      <name>bathroom_fans_start_hour</name>
      <display_name>Bathroom Fans: Start Hour</display_name>
      <description>The start hour of the bathroom fans. If not provided, the OS-HPXML default is used.</description>
      <type>Integer</type>
      <units>hr</units>
      <required>false</required>
      <model_dependent>false</model_dependent>
    </argument>
    <argument>
      <name>whole_house_fan_present</name>
      <display_name>Whole House Fan: Present</display_name>
      <description>Whether there is a whole house fan.</description>
      <type>Boolean</type>
      <required>true</required>
      <model_dependent>false</model_dependent>
      <default_value>false</default_value>
      <choices>
        <choice>
          <value>true</value>
          <display_name>true</display_name>
        </choice>
        <choice>
          <value>false</value>
          <display_name>false</display_name>
        </choice>
      </choices>
    </argument>
    <argument>
      <name>whole_house_fan_flow_rate</name>
      <display_name>Whole House Fan: Flow Rate</display_name>
      <description>The flow rate of the whole house fan. If not provided, the OS-HPXML default is used.</description>
      <type>Double</type>
      <units>CFM</units>
      <required>false</required>
      <model_dependent>false</model_dependent>
    </argument>
    <argument>
      <name>whole_house_fan_power</name>
      <display_name>Whole House Fan: Fan Power</display_name>
      <description>The fan power of the whole house fan. If not provided, the OS-HPXML default is used.</description>
      <type>Double</type>
      <units>W</units>
      <required>false</required>
      <model_dependent>false</model_dependent>
    </argument>
    <argument>
      <name>water_heater_type</name>
      <display_name>Water Heater: Type</display_name>
      <description>The type of water heater. Use 'none' if there is no water heater.</description>
      <type>Choice</type>
      <required>true</required>
      <model_dependent>false</model_dependent>
      <default_value>storage water heater</default_value>
      <choices>
        <choice>
          <value>none</value>
          <display_name>none</display_name>
        </choice>
        <choice>
          <value>storage water heater</value>
          <display_name>storage water heater</display_name>
        </choice>
        <choice>
          <value>instantaneous water heater</value>
          <display_name>instantaneous water heater</display_name>
        </choice>
        <choice>
          <value>heat pump water heater</value>
          <display_name>heat pump water heater</display_name>
        </choice>
        <choice>
          <value>space-heating boiler with storage tank</value>
          <display_name>space-heating boiler with storage tank</display_name>
        </choice>
        <choice>
          <value>space-heating boiler with tankless coil</value>
          <display_name>space-heating boiler with tankless coil</display_name>
        </choice>
      </choices>
    </argument>
    <argument>
      <name>water_heater_fuel_type</name>
      <display_name>Water Heater: Fuel Type</display_name>
      <description>The fuel type of water heater. Ignored for heat pump water heater.</description>
      <type>Choice</type>
      <required>true</required>
      <model_dependent>false</model_dependent>
      <default_value>natural gas</default_value>
      <choices>
        <choice>
          <value>electricity</value>
          <display_name>electricity</display_name>
        </choice>
        <choice>
          <value>natural gas</value>
          <display_name>natural gas</display_name>
        </choice>
        <choice>
          <value>fuel oil</value>
          <display_name>fuel oil</display_name>
        </choice>
        <choice>
          <value>propane</value>
          <display_name>propane</display_name>
        </choice>
        <choice>
          <value>wood</value>
          <display_name>wood</display_name>
        </choice>
        <choice>
          <value>coal</value>
          <display_name>coal</display_name>
        </choice>
      </choices>
    </argument>
    <argument>
      <name>water_heater_location</name>
      <display_name>Water Heater: Location</display_name>
      <description>The location of water heater. If not provided, the OS-HPXML default is used.</description>
      <type>Choice</type>
      <required>false</required>
      <model_dependent>false</model_dependent>
      <choices>
        <choice>
          <value>conditioned space</value>
          <display_name>conditioned space</display_name>
        </choice>
        <choice>
          <value>basement - conditioned</value>
          <display_name>basement - conditioned</display_name>
        </choice>
        <choice>
          <value>basement - unconditioned</value>
          <display_name>basement - unconditioned</display_name>
        </choice>
        <choice>
          <value>garage</value>
          <display_name>garage</display_name>
        </choice>
        <choice>
          <value>attic</value>
          <display_name>attic</display_name>
        </choice>
        <choice>
          <value>attic - vented</value>
          <display_name>attic - vented</display_name>
        </choice>
        <choice>
          <value>attic - unvented</value>
          <display_name>attic - unvented</display_name>
        </choice>
        <choice>
          <value>crawlspace</value>
          <display_name>crawlspace</display_name>
        </choice>
        <choice>
          <value>crawlspace - vented</value>
          <display_name>crawlspace - vented</display_name>
        </choice>
        <choice>
          <value>crawlspace - unvented</value>
          <display_name>crawlspace - unvented</display_name>
        </choice>
        <choice>
          <value>crawlspace - conditioned</value>
          <display_name>crawlspace - conditioned</display_name>
        </choice>
        <choice>
          <value>other exterior</value>
          <display_name>other exterior</display_name>
        </choice>
        <choice>
          <value>other housing unit</value>
          <display_name>other housing unit</display_name>
        </choice>
        <choice>
          <value>other heated space</value>
          <display_name>other heated space</display_name>
        </choice>
        <choice>
          <value>other multifamily buffer space</value>
          <display_name>other multifamily buffer space</display_name>
        </choice>
        <choice>
          <value>other non-freezing space</value>
          <display_name>other non-freezing space</display_name>
        </choice>
      </choices>
    </argument>
    <argument>
      <name>water_heater_tank_volume</name>
      <display_name>Water Heater: Tank Volume</display_name>
      <description>Nominal volume of water heater tank. Only applies to storage water heater, heat pump water heater, and space-heating boiler with storage tank. If not provided, the OS-HPXML default is used.</description>
      <type>Double</type>
      <units>gal</units>
      <required>false</required>
      <model_dependent>false</model_dependent>
    </argument>
    <argument>
      <name>water_heater_efficiency_type</name>
      <display_name>Water Heater: Efficiency Type</display_name>
      <description>The efficiency type of water heater. Does not apply to space-heating boilers.</description>
      <type>Choice</type>
      <required>true</required>
      <model_dependent>false</model_dependent>
      <default_value>EnergyFactor</default_value>
      <choices>
        <choice>
          <value>EnergyFactor</value>
          <display_name>EnergyFactor</display_name>
        </choice>
        <choice>
          <value>UniformEnergyFactor</value>
          <display_name>UniformEnergyFactor</display_name>
        </choice>
      </choices>
    </argument>
    <argument>
      <name>water_heater_efficiency</name>
      <display_name>Water Heater: Efficiency</display_name>
      <description>Rated Energy Factor or Uniform Energy Factor. Does not apply to space-heating boilers.</description>
      <type>Double</type>
      <required>true</required>
      <model_dependent>false</model_dependent>
      <default_value>0.67</default_value>
    </argument>
    <argument>
      <name>water_heater_usage_bin</name>
      <display_name>Water Heater: Usage Bin</display_name>
      <description>The usage of the water heater. Only applies if Efficiency Type is UniformEnergyFactor and Type is not instantaneous water heater. Does not apply to space-heating boilers. If not provided, the OS-HPXML default is used.</description>
      <type>Choice</type>
      <required>false</required>
      <model_dependent>false</model_dependent>
      <choices>
        <choice>
          <value>very small</value>
          <display_name>very small</display_name>
        </choice>
        <choice>
          <value>low</value>
          <display_name>low</display_name>
        </choice>
        <choice>
          <value>medium</value>
          <display_name>medium</display_name>
        </choice>
        <choice>
          <value>high</value>
          <display_name>high</display_name>
        </choice>
      </choices>
    </argument>
    <argument>
      <name>water_heater_recovery_efficiency</name>
      <display_name>Water Heater: Recovery Efficiency</display_name>
      <description>Ratio of energy delivered to water heater to the energy content of the fuel consumed by the water heater. Only used for non-electric storage water heaters. If not provided, the OS-HPXML default is used.</description>
      <type>Double</type>
      <units>Frac</units>
      <required>false</required>
      <model_dependent>false</model_dependent>
    </argument>
    <argument>
      <name>water_heater_heating_capacity</name>
      <display_name>Water Heater: Heating Capacity</display_name>
      <description>Heating capacity. Only applies to storage water heater. If not provided, the OS-HPXML default is used.</description>
      <type>Double</type>
      <units>Btu/hr</units>
      <required>false</required>
      <model_dependent>false</model_dependent>
    </argument>
    <argument>
      <name>water_heater_standby_loss</name>
      <display_name>Water Heater: Standby Loss</display_name>
      <description>The standby loss of water heater. Only applies to space-heating boilers. If not provided, the OS-HPXML default is used.</description>
      <type>Double</type>
      <units>deg-F/hr</units>
      <required>false</required>
      <model_dependent>false</model_dependent>
    </argument>
    <argument>
      <name>water_heater_jacket_rvalue</name>
      <display_name>Water Heater: Jacket R-value</display_name>
      <description>The jacket R-value of water heater. Doesn't apply to instantaneous water heater or space-heating boiler with tankless coil. If not provided, defaults to no jacket insulation.</description>
      <type>Double</type>
      <units>h-ft^2-R/Btu</units>
      <required>false</required>
      <model_dependent>false</model_dependent>
    </argument>
    <argument>
      <name>water_heater_setpoint_temperature</name>
      <display_name>Water Heater: Setpoint Temperature</display_name>
      <description>The setpoint temperature of water heater. If not provided, the OS-HPXML default is used.</description>
      <type>Double</type>
      <units>deg-F</units>
      <required>false</required>
      <model_dependent>false</model_dependent>
    </argument>
    <argument>
      <name>water_heater_num_units_served</name>
      <display_name>Water Heater: Number of Units Served</display_name>
      <description>Number of dwelling units served (directly or indirectly) by the water heater. Must be 1 if single-family detached. Used to apportion water heater tank losses to the unit.</description>
      <type>Integer</type>
      <units>#</units>
      <required>true</required>
      <model_dependent>false</model_dependent>
      <default_value>1</default_value>
    </argument>
    <argument>
      <name>water_heater_uses_desuperheater</name>
      <display_name>Water Heater: Uses Desuperheater</display_name>
      <description>Requires that the dwelling unit has a air-to-air, mini-split, or ground-to-air heat pump or a central air conditioner or mini-split air conditioner. If not provided, assumes no desuperheater.</description>
      <type>Boolean</type>
      <required>false</required>
      <model_dependent>false</model_dependent>
      <choices>
        <choice>
          <value>true</value>
          <display_name>true</display_name>
        </choice>
        <choice>
          <value>false</value>
          <display_name>false</display_name>
        </choice>
      </choices>
    </argument>
    <argument>
      <name>water_heater_tank_model_type</name>
      <display_name>Water Heater: Tank Type</display_name>
      <description>Type of tank model to use. The 'stratified' tank generally provide more accurate results, but may significantly increase run time. Applies only to storage water heater. If not provided, the OS-HPXML default is used.</description>
      <type>Choice</type>
      <required>false</required>
      <model_dependent>false</model_dependent>
      <choices>
        <choice>
          <value>mixed</value>
          <display_name>mixed</display_name>
        </choice>
        <choice>
          <value>stratified</value>
          <display_name>stratified</display_name>
        </choice>
      </choices>
    </argument>
    <argument>
      <name>water_heater_operating_mode</name>
      <display_name>Water Heater: Operating Mode</display_name>
      <description>The water heater operating mode. The 'heat pump only' option only uses the heat pump, while 'hybrid/auto' allows the backup electric resistance to come on in high demand situations. This is ignored if a scheduled operating mode type is selected. Applies only to heat pump water heater. If not provided, the OS-HPXML default is used.</description>
      <type>Choice</type>
      <required>false</required>
      <model_dependent>false</model_dependent>
      <choices>
        <choice>
          <value>hybrid/auto</value>
          <display_name>hybrid/auto</display_name>
        </choice>
        <choice>
          <value>heat pump only</value>
          <display_name>heat pump only</display_name>
        </choice>
      </choices>
    </argument>
    <argument>
      <name>hot_water_distribution_system_type</name>
      <display_name>Hot Water Distribution: System Type</display_name>
      <description>The type of the hot water distribution system.</description>
      <type>Choice</type>
      <required>true</required>
      <model_dependent>false</model_dependent>
      <default_value>Standard</default_value>
      <choices>
        <choice>
          <value>Standard</value>
          <display_name>Standard</display_name>
        </choice>
        <choice>
          <value>Recirculation</value>
          <display_name>Recirculation</display_name>
        </choice>
      </choices>
    </argument>
    <argument>
      <name>hot_water_distribution_standard_piping_length</name>
      <display_name>Hot Water Distribution: Standard Piping Length</display_name>
      <description>If the distribution system is Standard, the length of the piping. If not provided, the OS-HPXML default is used.</description>
      <type>Double</type>
      <units>ft</units>
      <required>false</required>
      <model_dependent>false</model_dependent>
    </argument>
    <argument>
      <name>hot_water_distribution_recirc_control_type</name>
      <display_name>Hot Water Distribution: Recirculation Control Type</display_name>
      <description>If the distribution system is Recirculation, the type of hot water recirculation control, if any.</description>
      <type>Choice</type>
      <required>false</required>
      <model_dependent>false</model_dependent>
      <default_value>no control</default_value>
      <choices>
        <choice>
          <value>no control</value>
          <display_name>no control</display_name>
        </choice>
        <choice>
          <value>timer</value>
          <display_name>timer</display_name>
        </choice>
        <choice>
          <value>temperature</value>
          <display_name>temperature</display_name>
        </choice>
        <choice>
          <value>presence sensor demand control</value>
          <display_name>presence sensor demand control</display_name>
        </choice>
        <choice>
          <value>manual demand control</value>
          <display_name>manual demand control</display_name>
        </choice>
      </choices>
    </argument>
    <argument>
      <name>hot_water_distribution_recirc_piping_length</name>
      <display_name>Hot Water Distribution: Recirculation Piping Length</display_name>
      <description>If the distribution system is Recirculation, the length of the recirculation piping. If not provided, the OS-HPXML default is used.</description>
      <type>Double</type>
      <units>ft</units>
      <required>false</required>
      <model_dependent>false</model_dependent>
    </argument>
    <argument>
      <name>hot_water_distribution_recirc_branch_piping_length</name>
      <display_name>Hot Water Distribution: Recirculation Branch Piping Length</display_name>
      <description>If the distribution system is Recirculation, the length of the recirculation branch piping. If not provided, the OS-HPXML default is used.</description>
      <type>Double</type>
      <units>ft</units>
      <required>false</required>
      <model_dependent>false</model_dependent>
    </argument>
    <argument>
      <name>hot_water_distribution_recirc_pump_power</name>
      <display_name>Hot Water Distribution: Recirculation Pump Power</display_name>
      <description>If the distribution system is Recirculation, the recirculation pump power. If not provided, the OS-HPXML default is used.</description>
      <type>Double</type>
      <units>W</units>
      <required>false</required>
      <model_dependent>false</model_dependent>
    </argument>
    <argument>
      <name>hot_water_distribution_pipe_r</name>
      <display_name>Hot Water Distribution: Pipe Insulation Nominal R-Value</display_name>
      <description>Nominal R-value of the pipe insulation. If not provided, the OS-HPXML default is used.</description>
      <type>Double</type>
      <units>h-ft^2-R/Btu</units>
      <required>false</required>
      <model_dependent>false</model_dependent>
    </argument>
    <argument>
      <name>dwhr_facilities_connected</name>
      <display_name>Drain Water Heat Recovery: Facilities Connected</display_name>
      <description>Which facilities are connected for the drain water heat recovery. Use 'none' if there is no drain water heat recovery system.</description>
      <type>Choice</type>
      <required>true</required>
      <model_dependent>false</model_dependent>
      <default_value>none</default_value>
      <choices>
        <choice>
          <value>none</value>
          <display_name>none</display_name>
        </choice>
        <choice>
          <value>one</value>
          <display_name>one</display_name>
        </choice>
        <choice>
          <value>all</value>
          <display_name>all</display_name>
        </choice>
      </choices>
    </argument>
    <argument>
      <name>dwhr_equal_flow</name>
      <display_name>Drain Water Heat Recovery: Equal Flow</display_name>
      <description>Whether the drain water heat recovery has equal flow.</description>
      <type>Boolean</type>
      <required>false</required>
      <model_dependent>false</model_dependent>
      <default_value>true</default_value>
      <choices>
        <choice>
          <value>true</value>
          <display_name>true</display_name>
        </choice>
        <choice>
          <value>false</value>
          <display_name>false</display_name>
        </choice>
      </choices>
    </argument>
    <argument>
      <name>dwhr_efficiency</name>
      <display_name>Drain Water Heat Recovery: Efficiency</display_name>
      <description>The efficiency of the drain water heat recovery.</description>
      <type>Double</type>
      <units>Frac</units>
      <required>false</required>
      <model_dependent>false</model_dependent>
      <default_value>0.55</default_value>
    </argument>
    <argument>
      <name>water_fixtures_shower_low_flow</name>
      <display_name>Hot Water Fixtures: Is Shower Low Flow</display_name>
      <description>Whether the shower fixture is low flow.</description>
      <type>Boolean</type>
      <required>true</required>
      <model_dependent>false</model_dependent>
      <default_value>false</default_value>
      <choices>
        <choice>
          <value>true</value>
          <display_name>true</display_name>
        </choice>
        <choice>
          <value>false</value>
          <display_name>false</display_name>
        </choice>
      </choices>
    </argument>
    <argument>
      <name>water_fixtures_sink_low_flow</name>
      <display_name>Hot Water Fixtures: Is Sink Low Flow</display_name>
      <description>Whether the sink fixture is low flow.</description>
      <type>Boolean</type>
      <required>true</required>
      <model_dependent>false</model_dependent>
      <default_value>false</default_value>
      <choices>
        <choice>
          <value>true</value>
          <display_name>true</display_name>
        </choice>
        <choice>
          <value>false</value>
          <display_name>false</display_name>
        </choice>
      </choices>
    </argument>
    <argument>
      <name>water_fixtures_usage_multiplier</name>
      <display_name>Hot Water Fixtures: Usage Multiplier</display_name>
      <description>Multiplier on the hot water usage that can reflect, e.g., high/low usage occupants. If not provided, the OS-HPXML default is used.</description>
      <type>Double</type>
      <required>false</required>
      <model_dependent>false</model_dependent>
    </argument>
    <argument>
      <name>solar_thermal_system_type</name>
      <display_name>Solar Thermal: System Type</display_name>
      <description>The type of solar thermal system. Use 'none' if there is no solar thermal system.</description>
      <type>Choice</type>
      <required>true</required>
      <model_dependent>false</model_dependent>
      <default_value>none</default_value>
      <choices>
        <choice>
          <value>none</value>
          <display_name>none</display_name>
        </choice>
        <choice>
          <value>hot water</value>
          <display_name>hot water</display_name>
        </choice>
      </choices>
    </argument>
    <argument>
      <name>solar_thermal_collector_area</name>
      <display_name>Solar Thermal: Collector Area</display_name>
      <description>The collector area of the solar thermal system.</description>
      <type>Double</type>
      <units>ft^2</units>
      <required>true</required>
      <model_dependent>false</model_dependent>
      <default_value>40</default_value>
    </argument>
    <argument>
      <name>solar_thermal_collector_loop_type</name>
      <display_name>Solar Thermal: Collector Loop Type</display_name>
      <description>The collector loop type of the solar thermal system.</description>
      <type>Choice</type>
      <required>true</required>
      <model_dependent>false</model_dependent>
      <default_value>liquid direct</default_value>
      <choices>
        <choice>
          <value>liquid direct</value>
          <display_name>liquid direct</display_name>
        </choice>
        <choice>
          <value>liquid indirect</value>
          <display_name>liquid indirect</display_name>
        </choice>
        <choice>
          <value>passive thermosyphon</value>
          <display_name>passive thermosyphon</display_name>
        </choice>
      </choices>
    </argument>
    <argument>
      <name>solar_thermal_collector_type</name>
      <display_name>Solar Thermal: Collector Type</display_name>
      <description>The collector type of the solar thermal system.</description>
      <type>Choice</type>
      <required>true</required>
      <model_dependent>false</model_dependent>
      <default_value>evacuated tube</default_value>
      <choices>
        <choice>
          <value>evacuated tube</value>
          <display_name>evacuated tube</display_name>
        </choice>
        <choice>
          <value>single glazing black</value>
          <display_name>single glazing black</display_name>
        </choice>
        <choice>
          <value>double glazing black</value>
          <display_name>double glazing black</display_name>
        </choice>
        <choice>
          <value>integrated collector storage</value>
          <display_name>integrated collector storage</display_name>
        </choice>
      </choices>
    </argument>
    <argument>
      <name>solar_thermal_collector_azimuth</name>
      <display_name>Solar Thermal: Collector Azimuth</display_name>
      <description>The collector azimuth of the solar thermal system. Azimuth is measured clockwise from north (e.g., North=0, East=90, South=180, West=270).</description>
      <type>Double</type>
      <units>degrees</units>
      <required>true</required>
      <model_dependent>false</model_dependent>
      <default_value>180</default_value>
    </argument>
    <argument>
      <name>solar_thermal_collector_tilt</name>
      <display_name>Solar Thermal: Collector Tilt</display_name>
      <description>The collector tilt of the solar thermal system. Can also enter, e.g., RoofPitch, RoofPitch+20, Latitude, Latitude-15, etc.</description>
      <type>String</type>
      <units>degrees</units>
      <required>true</required>
      <model_dependent>false</model_dependent>
      <default_value>RoofPitch</default_value>
    </argument>
    <argument>
      <name>solar_thermal_collector_rated_optical_efficiency</name>
      <display_name>Solar Thermal: Collector Rated Optical Efficiency</display_name>
      <description>The collector rated optical efficiency of the solar thermal system.</description>
      <type>Double</type>
      <units>Frac</units>
      <required>true</required>
      <model_dependent>false</model_dependent>
      <default_value>0.5</default_value>
    </argument>
    <argument>
      <name>solar_thermal_collector_rated_thermal_losses</name>
      <display_name>Solar Thermal: Collector Rated Thermal Losses</display_name>
      <description>The collector rated thermal losses of the solar thermal system.</description>
      <type>Double</type>
      <units>Btu/hr-ft^2-R</units>
      <required>true</required>
      <model_dependent>false</model_dependent>
      <default_value>0.2799</default_value>
    </argument>
    <argument>
      <name>solar_thermal_storage_volume</name>
      <display_name>Solar Thermal: Storage Volume</display_name>
      <description>The storage volume of the solar thermal system. If not provided, the OS-HPXML default is used.</description>
      <type>Double</type>
      <units>gal</units>
      <required>false</required>
      <model_dependent>false</model_dependent>
    </argument>
    <argument>
      <name>solar_thermal_solar_fraction</name>
      <display_name>Solar Thermal: Solar Fraction</display_name>
      <description>The solar fraction of the solar thermal system. If provided, overrides all other solar thermal inputs.</description>
      <type>Double</type>
      <units>Frac</units>
      <required>true</required>
      <model_dependent>false</model_dependent>
      <default_value>0</default_value>
    </argument>
    <argument>
      <name>pv_system_present</name>
      <display_name>PV System: Present</display_name>
      <description>Whether there is a PV system present.</description>
      <type>Boolean</type>
      <required>true</required>
      <model_dependent>false</model_dependent>
      <default_value>false</default_value>
      <choices>
        <choice>
          <value>true</value>
          <display_name>true</display_name>
        </choice>
        <choice>
          <value>false</value>
          <display_name>false</display_name>
        </choice>
      </choices>
    </argument>
    <argument>
      <name>pv_system_module_type</name>
      <display_name>PV System: Module Type</display_name>
      <description>Module type of the PV system. If not provided, the OS-HPXML default is used.</description>
      <type>Choice</type>
      <required>false</required>
      <model_dependent>false</model_dependent>
      <choices>
        <choice>
          <value>standard</value>
          <display_name>standard</display_name>
        </choice>
        <choice>
          <value>premium</value>
          <display_name>premium</display_name>
        </choice>
        <choice>
          <value>thin film</value>
          <display_name>thin film</display_name>
        </choice>
      </choices>
    </argument>
    <argument>
      <name>pv_system_location</name>
      <display_name>PV System: Location</display_name>
      <description>Location of the PV system. If not provided, the OS-HPXML default is used.</description>
      <type>Choice</type>
      <required>false</required>
      <model_dependent>false</model_dependent>
      <choices>
        <choice>
          <value>roof</value>
          <display_name>roof</display_name>
        </choice>
        <choice>
          <value>ground</value>
          <display_name>ground</display_name>
        </choice>
      </choices>
    </argument>
    <argument>
      <name>pv_system_tracking</name>
      <display_name>PV System: Tracking</display_name>
      <description>Type of tracking for the PV system. If not provided, the OS-HPXML default is used.</description>
      <type>Choice</type>
      <required>false</required>
      <model_dependent>false</model_dependent>
      <choices>
        <choice>
          <value>fixed</value>
          <display_name>fixed</display_name>
        </choice>
        <choice>
          <value>1-axis</value>
          <display_name>1-axis</display_name>
        </choice>
        <choice>
          <value>1-axis backtracked</value>
          <display_name>1-axis backtracked</display_name>
        </choice>
        <choice>
          <value>2-axis</value>
          <display_name>2-axis</display_name>
        </choice>
      </choices>
    </argument>
    <argument>
      <name>pv_system_array_azimuth</name>
      <display_name>PV System: Array Azimuth</display_name>
      <description>Array azimuth of the PV system. Azimuth is measured clockwise from north (e.g., North=0, East=90, South=180, West=270).</description>
      <type>Double</type>
      <units>degrees</units>
      <required>true</required>
      <model_dependent>false</model_dependent>
      <default_value>180</default_value>
    </argument>
    <argument>
      <name>pv_system_array_tilt</name>
      <display_name>PV System: Array Tilt</display_name>
      <description>Array tilt of the PV system. Can also enter, e.g., RoofPitch, RoofPitch+20, Latitude, Latitude-15, etc.</description>
      <type>String</type>
      <units>degrees</units>
      <required>true</required>
      <model_dependent>false</model_dependent>
      <default_value>RoofPitch</default_value>
    </argument>
    <argument>
      <name>pv_system_max_power_output</name>
      <display_name>PV System: Maximum Power Output</display_name>
      <description>Maximum power output of the PV system. For a shared system, this is the total building maximum power output.</description>
      <type>Double</type>
      <units>W</units>
      <required>true</required>
      <model_dependent>false</model_dependent>
      <default_value>4000</default_value>
    </argument>
    <argument>
      <name>pv_system_inverter_efficiency</name>
      <display_name>PV System: Inverter Efficiency</display_name>
      <description>Inverter efficiency of the PV system. If there are two PV systems, this will apply to both. If not provided, the OS-HPXML default is used.</description>
      <type>Double</type>
      <units>Frac</units>
      <required>false</required>
      <model_dependent>false</model_dependent>
    </argument>
    <argument>
      <name>pv_system_system_losses_fraction</name>
      <display_name>PV System: System Losses Fraction</display_name>
      <description>System losses fraction of the PV system. If there are two PV systems, this will apply to both. If not provided, the OS-HPXML default is used.</description>
      <type>Double</type>
      <units>Frac</units>
      <required>false</required>
      <model_dependent>false</model_dependent>
    </argument>
    <argument>
      <name>pv_system_num_bedrooms_served</name>
      <display_name>PV System: Number of Bedrooms Served</display_name>
      <description>Number of bedrooms served by PV system. Required if single-family attached or apartment unit. Used to apportion PV generation to the unit of a SFA/MF building. If there are two PV systems, this will apply to both.</description>
      <type>Integer</type>
      <units>#</units>
      <required>false</required>
      <model_dependent>false</model_dependent>
    </argument>
    <argument>
      <name>pv_system_2_present</name>
      <display_name>PV System 2: Present</display_name>
      <description>Whether there is a second PV system present.</description>
      <type>Boolean</type>
      <required>true</required>
      <model_dependent>false</model_dependent>
      <default_value>false</default_value>
      <choices>
        <choice>
          <value>true</value>
          <display_name>true</display_name>
        </choice>
        <choice>
          <value>false</value>
          <display_name>false</display_name>
        </choice>
      </choices>
    </argument>
    <argument>
      <name>pv_system_2_module_type</name>
      <display_name>PV System 2: Module Type</display_name>
      <description>Module type of the second PV system. If not provided, the OS-HPXML default is used.</description>
      <type>Choice</type>
      <required>false</required>
      <model_dependent>false</model_dependent>
      <choices>
        <choice>
          <value>standard</value>
          <display_name>standard</display_name>
        </choice>
        <choice>
          <value>premium</value>
          <display_name>premium</display_name>
        </choice>
        <choice>
          <value>thin film</value>
          <display_name>thin film</display_name>
        </choice>
      </choices>
    </argument>
    <argument>
      <name>pv_system_2_location</name>
      <display_name>PV System 2: Location</display_name>
      <description>Location of the second PV system. If not provided, the OS-HPXML default is used.</description>
      <type>Choice</type>
      <required>false</required>
      <model_dependent>false</model_dependent>
      <choices>
        <choice>
          <value>roof</value>
          <display_name>roof</display_name>
        </choice>
        <choice>
          <value>ground</value>
          <display_name>ground</display_name>
        </choice>
      </choices>
    </argument>
    <argument>
      <name>pv_system_2_tracking</name>
      <display_name>PV System 2: Tracking</display_name>
      <description>Type of tracking for the second PV system. If not provided, the OS-HPXML default is used.</description>
      <type>Choice</type>
      <required>false</required>
      <model_dependent>false</model_dependent>
      <choices>
        <choice>
          <value>fixed</value>
          <display_name>fixed</display_name>
        </choice>
        <choice>
          <value>1-axis</value>
          <display_name>1-axis</display_name>
        </choice>
        <choice>
          <value>1-axis backtracked</value>
          <display_name>1-axis backtracked</display_name>
        </choice>
        <choice>
          <value>2-axis</value>
          <display_name>2-axis</display_name>
        </choice>
      </choices>
    </argument>
    <argument>
      <name>pv_system_2_array_azimuth</name>
      <display_name>PV System 2: Array Azimuth</display_name>
      <description>Array azimuth of the second PV system. Azimuth is measured clockwise from north (e.g., North=0, East=90, South=180, West=270).</description>
      <type>Double</type>
      <units>degrees</units>
      <required>true</required>
      <model_dependent>false</model_dependent>
      <default_value>180</default_value>
    </argument>
    <argument>
      <name>pv_system_2_array_tilt</name>
      <display_name>PV System 2: Array Tilt</display_name>
      <description>Array tilt of the second PV system. Can also enter, e.g., RoofPitch, RoofPitch+20, Latitude, Latitude-15, etc.</description>
      <type>String</type>
      <units>degrees</units>
      <required>true</required>
      <model_dependent>false</model_dependent>
      <default_value>RoofPitch</default_value>
    </argument>
    <argument>
      <name>pv_system_2_max_power_output</name>
      <display_name>PV System 2: Maximum Power Output</display_name>
      <description>Maximum power output of the second PV system. For a shared system, this is the total building maximum power output.</description>
      <type>Double</type>
      <units>W</units>
      <required>true</required>
      <model_dependent>false</model_dependent>
      <default_value>4000</default_value>
    </argument>
    <argument>
      <name>battery_present</name>
      <display_name>Battery: Present</display_name>
      <description>Whether there is a lithium ion battery present.</description>
      <type>Boolean</type>
      <required>true</required>
      <model_dependent>false</model_dependent>
      <default_value>false</default_value>
      <choices>
        <choice>
          <value>true</value>
          <display_name>true</display_name>
        </choice>
        <choice>
          <value>false</value>
          <display_name>false</display_name>
        </choice>
      </choices>
    </argument>
    <argument>
      <name>battery_location</name>
      <display_name>Battery: Location</display_name>
      <description>The space type for the lithium ion battery location. If not provided, the OS-HPXML default is used.</description>
      <type>Choice</type>
      <required>false</required>
      <model_dependent>false</model_dependent>
      <choices>
        <choice>
          <value>conditioned space</value>
          <display_name>conditioned space</display_name>
        </choice>
        <choice>
          <value>basement - conditioned</value>
          <display_name>basement - conditioned</display_name>
        </choice>
        <choice>
          <value>basement - unconditioned</value>
          <display_name>basement - unconditioned</display_name>
        </choice>
        <choice>
          <value>crawlspace</value>
          <display_name>crawlspace</display_name>
        </choice>
        <choice>
          <value>crawlspace - vented</value>
          <display_name>crawlspace - vented</display_name>
        </choice>
        <choice>
          <value>crawlspace - unvented</value>
          <display_name>crawlspace - unvented</display_name>
        </choice>
        <choice>
          <value>crawlspace - conditioned</value>
          <display_name>crawlspace - conditioned</display_name>
        </choice>
        <choice>
          <value>attic</value>
          <display_name>attic</display_name>
        </choice>
        <choice>
          <value>attic - vented</value>
          <display_name>attic - vented</display_name>
        </choice>
        <choice>
          <value>attic - unvented</value>
          <display_name>attic - unvented</display_name>
        </choice>
        <choice>
          <value>garage</value>
          <display_name>garage</display_name>
        </choice>
        <choice>
          <value>outside</value>
          <display_name>outside</display_name>
        </choice>
      </choices>
    </argument>
    <argument>
      <name>battery_power</name>
      <display_name>Battery: Rated Power Output</display_name>
      <description>The rated power output of the lithium ion battery. If not provided, the OS-HPXML default is used.</description>
      <type>Double</type>
      <units>W</units>
      <required>false</required>
      <model_dependent>false</model_dependent>
    </argument>
    <argument>
      <name>battery_capacity</name>
      <display_name>Battery: Nominal Capacity</display_name>
      <description>The nominal capacity of the lithium ion battery. If not provided, the OS-HPXML default is used.</description>
      <type>Double</type>
      <units>kWh</units>
      <required>false</required>
      <model_dependent>false</model_dependent>
    </argument>
    <argument>
      <name>battery_usable_capacity</name>
      <display_name>Battery: Usable Capacity</display_name>
      <description>The usable capacity of the lithium ion battery. If not provided, the OS-HPXML default is used.</description>
      <type>Double</type>
      <units>kWh</units>
      <required>false</required>
      <model_dependent>false</model_dependent>
    </argument>
    <argument>
      <name>battery_round_trip_efficiency</name>
      <display_name>Battery: Round Trip Efficiency</display_name>
      <description>The round trip efficiency of the lithium ion battery. If not provided, the OS-HPXML default is used.</description>
      <type>Double</type>
      <units>Frac</units>
      <required>false</required>
      <model_dependent>false</model_dependent>
    </argument>
    <argument>
      <name>lighting_present</name>
      <display_name>Lighting: Present</display_name>
      <description>Whether there is lighting energy use.</description>
      <type>Boolean</type>
      <required>true</required>
      <model_dependent>false</model_dependent>
      <default_value>true</default_value>
      <choices>
        <choice>
          <value>true</value>
          <display_name>true</display_name>
        </choice>
        <choice>
          <value>false</value>
          <display_name>false</display_name>
        </choice>
      </choices>
    </argument>
    <argument>
      <name>lighting_interior_fraction_cfl</name>
      <display_name>Lighting: Interior Fraction CFL</display_name>
      <description>Fraction of all lamps (interior) that are compact fluorescent. Lighting not specified as CFL, LFL, or LED is assumed to be incandescent.</description>
      <type>Double</type>
      <required>true</required>
      <model_dependent>false</model_dependent>
      <default_value>0.1</default_value>
    </argument>
    <argument>
      <name>lighting_interior_fraction_lfl</name>
      <display_name>Lighting: Interior Fraction LFL</display_name>
      <description>Fraction of all lamps (interior) that are linear fluorescent. Lighting not specified as CFL, LFL, or LED is assumed to be incandescent.</description>
      <type>Double</type>
      <required>true</required>
      <model_dependent>false</model_dependent>
      <default_value>0</default_value>
    </argument>
    <argument>
      <name>lighting_interior_fraction_led</name>
      <display_name>Lighting: Interior Fraction LED</display_name>
      <description>Fraction of all lamps (interior) that are light emitting diodes. Lighting not specified as CFL, LFL, or LED is assumed to be incandescent.</description>
      <type>Double</type>
      <required>true</required>
      <model_dependent>false</model_dependent>
      <default_value>0</default_value>
    </argument>
    <argument>
      <name>lighting_interior_usage_multiplier</name>
      <display_name>Lighting: Interior Usage Multiplier</display_name>
      <description>Multiplier on the lighting energy usage (interior) that can reflect, e.g., high/low usage occupants. If not provided, the OS-HPXML default is used.</description>
      <type>Double</type>
      <required>false</required>
      <model_dependent>false</model_dependent>
    </argument>
    <argument>
      <name>lighting_exterior_fraction_cfl</name>
      <display_name>Lighting: Exterior Fraction CFL</display_name>
      <description>Fraction of all lamps (exterior) that are compact fluorescent. Lighting not specified as CFL, LFL, or LED is assumed to be incandescent.</description>
      <type>Double</type>
      <required>true</required>
      <model_dependent>false</model_dependent>
      <default_value>0</default_value>
    </argument>
    <argument>
      <name>lighting_exterior_fraction_lfl</name>
      <display_name>Lighting: Exterior Fraction LFL</display_name>
      <description>Fraction of all lamps (exterior) that are linear fluorescent. Lighting not specified as CFL, LFL, or LED is assumed to be incandescent.</description>
      <type>Double</type>
      <required>true</required>
      <model_dependent>false</model_dependent>
      <default_value>0</default_value>
    </argument>
    <argument>
      <name>lighting_exterior_fraction_led</name>
      <display_name>Lighting: Exterior Fraction LED</display_name>
      <description>Fraction of all lamps (exterior) that are light emitting diodes. Lighting not specified as CFL, LFL, or LED is assumed to be incandescent.</description>
      <type>Double</type>
      <required>true</required>
      <model_dependent>false</model_dependent>
      <default_value>0</default_value>
    </argument>
    <argument>
      <name>lighting_exterior_usage_multiplier</name>
      <display_name>Lighting: Exterior Usage Multiplier</display_name>
      <description>Multiplier on the lighting energy usage (exterior) that can reflect, e.g., high/low usage occupants. If not provided, the OS-HPXML default is used.</description>
      <type>Double</type>
      <required>false</required>
      <model_dependent>false</model_dependent>
    </argument>
    <argument>
      <name>lighting_garage_fraction_cfl</name>
      <display_name>Lighting: Garage Fraction CFL</display_name>
      <description>Fraction of all lamps (garage) that are compact fluorescent. Lighting not specified as CFL, LFL, or LED is assumed to be incandescent.</description>
      <type>Double</type>
      <required>true</required>
      <model_dependent>false</model_dependent>
      <default_value>0</default_value>
    </argument>
    <argument>
      <name>lighting_garage_fraction_lfl</name>
      <display_name>Lighting: Garage Fraction LFL</display_name>
      <description>Fraction of all lamps (garage) that are linear fluorescent. Lighting not specified as CFL, LFL, or LED is assumed to be incandescent.</description>
      <type>Double</type>
      <required>true</required>
      <model_dependent>false</model_dependent>
      <default_value>0</default_value>
    </argument>
    <argument>
      <name>lighting_garage_fraction_led</name>
      <display_name>Lighting: Garage Fraction LED</display_name>
      <description>Fraction of all lamps (garage) that are light emitting diodes. Lighting not specified as CFL, LFL, or LED is assumed to be incandescent.</description>
      <type>Double</type>
      <required>true</required>
      <model_dependent>false</model_dependent>
      <default_value>0</default_value>
    </argument>
    <argument>
      <name>lighting_garage_usage_multiplier</name>
      <display_name>Lighting: Garage Usage Multiplier</display_name>
      <description>Multiplier on the lighting energy usage (garage) that can reflect, e.g., high/low usage occupants. If not provided, the OS-HPXML default is used.</description>
      <type>Double</type>
      <required>false</required>
      <model_dependent>false</model_dependent>
    </argument>
    <argument>
      <name>holiday_lighting_present</name>
      <display_name>Holiday Lighting: Present</display_name>
      <description>Whether there is holiday lighting.</description>
      <type>Boolean</type>
      <required>true</required>
      <model_dependent>false</model_dependent>
      <default_value>false</default_value>
      <choices>
        <choice>
          <value>true</value>
          <display_name>true</display_name>
        </choice>
        <choice>
          <value>false</value>
          <display_name>false</display_name>
        </choice>
      </choices>
    </argument>
    <argument>
      <name>holiday_lighting_daily_kwh</name>
      <display_name>Holiday Lighting: Daily Consumption</display_name>
      <description>The daily energy consumption for holiday lighting (exterior). If not provided, the OS-HPXML default is used.</description>
      <type>Double</type>
      <units>kWh/day</units>
      <required>false</required>
      <model_dependent>false</model_dependent>
    </argument>
    <argument>
      <name>holiday_lighting_period</name>
      <display_name>Holiday Lighting: Period</display_name>
      <description>Enter a date like "Nov 25 - Jan 5". If not provided, the OS-HPXML default is used.</description>
      <type>String</type>
      <required>false</required>
      <model_dependent>false</model_dependent>
    </argument>
    <argument>
      <name>dehumidifier_type</name>
      <display_name>Dehumidifier: Type</display_name>
      <description>The type of dehumidifier.</description>
      <type>Choice</type>
      <required>true</required>
      <model_dependent>false</model_dependent>
      <default_value>none</default_value>
      <choices>
        <choice>
          <value>none</value>
          <display_name>none</display_name>
        </choice>
        <choice>
          <value>portable</value>
          <display_name>portable</display_name>
        </choice>
        <choice>
          <value>whole-home</value>
          <display_name>whole-home</display_name>
        </choice>
      </choices>
    </argument>
    <argument>
      <name>dehumidifier_efficiency_type</name>
      <display_name>Dehumidifier: Efficiency Type</display_name>
      <description>The efficiency type of dehumidifier.</description>
      <type>Choice</type>
      <required>true</required>
      <model_dependent>false</model_dependent>
      <default_value>IntegratedEnergyFactor</default_value>
      <choices>
        <choice>
          <value>EnergyFactor</value>
          <display_name>EnergyFactor</display_name>
        </choice>
        <choice>
          <value>IntegratedEnergyFactor</value>
          <display_name>IntegratedEnergyFactor</display_name>
        </choice>
      </choices>
    </argument>
    <argument>
      <name>dehumidifier_efficiency</name>
      <display_name>Dehumidifier: Efficiency</display_name>
      <description>The efficiency of the dehumidifier.</description>
      <type>Double</type>
      <units>liters/kWh</units>
      <required>true</required>
      <model_dependent>false</model_dependent>
      <default_value>1.5</default_value>
    </argument>
    <argument>
      <name>dehumidifier_capacity</name>
      <display_name>Dehumidifier: Capacity</display_name>
      <description>The capacity (water removal rate) of the dehumidifier.</description>
      <type>Double</type>
      <units>pint/day</units>
      <required>true</required>
      <model_dependent>false</model_dependent>
      <default_value>40</default_value>
    </argument>
    <argument>
      <name>dehumidifier_rh_setpoint</name>
      <display_name>Dehumidifier: Relative Humidity Setpoint</display_name>
      <description>The relative humidity setpoint of the dehumidifier.</description>
      <type>Double</type>
      <units>Frac</units>
      <required>true</required>
      <model_dependent>false</model_dependent>
      <default_value>0.5</default_value>
    </argument>
    <argument>
      <name>dehumidifier_fraction_dehumidification_load_served</name>
      <display_name>Dehumidifier: Fraction Dehumidification Load Served</display_name>
      <description>The dehumidification load served fraction of the dehumidifier.</description>
      <type>Double</type>
      <units>Frac</units>
      <required>true</required>
      <model_dependent>false</model_dependent>
      <default_value>1</default_value>
    </argument>
    <argument>
      <name>clothes_washer_present</name>
      <display_name>Clothes Washer: Present</display_name>
      <description>Whether there is a clothes washer present.</description>
      <type>Boolean</type>
      <required>true</required>
      <model_dependent>false</model_dependent>
      <default_value>true</default_value>
      <choices>
        <choice>
          <value>true</value>
          <display_name>true</display_name>
        </choice>
        <choice>
          <value>false</value>
          <display_name>false</display_name>
        </choice>
      </choices>
    </argument>
    <argument>
      <name>clothes_washer_location</name>
      <display_name>Clothes Washer: Location</display_name>
      <description>The space type for the clothes washer location. If not provided, the OS-HPXML default is used.</description>
      <type>Choice</type>
      <required>false</required>
      <model_dependent>false</model_dependent>
      <choices>
        <choice>
          <value>conditioned space</value>
          <display_name>conditioned space</display_name>
        </choice>
        <choice>
          <value>basement - conditioned</value>
          <display_name>basement - conditioned</display_name>
        </choice>
        <choice>
          <value>basement - unconditioned</value>
          <display_name>basement - unconditioned</display_name>
        </choice>
        <choice>
          <value>garage</value>
          <display_name>garage</display_name>
        </choice>
        <choice>
          <value>other housing unit</value>
          <display_name>other housing unit</display_name>
        </choice>
        <choice>
          <value>other heated space</value>
          <display_name>other heated space</display_name>
        </choice>
        <choice>
          <value>other multifamily buffer space</value>
          <display_name>other multifamily buffer space</display_name>
        </choice>
        <choice>
          <value>other non-freezing space</value>
          <display_name>other non-freezing space</display_name>
        </choice>
      </choices>
    </argument>
    <argument>
      <name>clothes_washer_efficiency_type</name>
      <display_name>Clothes Washer: Efficiency Type</display_name>
      <description>The efficiency type of the clothes washer.</description>
      <type>Choice</type>
      <required>true</required>
      <model_dependent>false</model_dependent>
      <default_value>IntegratedModifiedEnergyFactor</default_value>
      <choices>
        <choice>
          <value>ModifiedEnergyFactor</value>
          <display_name>ModifiedEnergyFactor</display_name>
        </choice>
        <choice>
          <value>IntegratedModifiedEnergyFactor</value>
          <display_name>IntegratedModifiedEnergyFactor</display_name>
        </choice>
      </choices>
    </argument>
    <argument>
      <name>clothes_washer_efficiency</name>
      <display_name>Clothes Washer: Efficiency</display_name>
      <description>The efficiency of the clothes washer. If not provided, the OS-HPXML default is used.</description>
      <type>Double</type>
      <units>ft^3/kWh-cyc</units>
      <required>false</required>
      <model_dependent>false</model_dependent>
    </argument>
    <argument>
      <name>clothes_washer_rated_annual_kwh</name>
      <display_name>Clothes Washer: Rated Annual Consumption</display_name>
      <description>The annual energy consumed by the clothes washer, as rated, obtained from the EnergyGuide label. This includes both the appliance electricity consumption and the energy required for water heating. If not provided, the OS-HPXML default is used.</description>
      <type>Double</type>
      <units>kWh/yr</units>
      <required>false</required>
      <model_dependent>false</model_dependent>
    </argument>
    <argument>
      <name>clothes_washer_label_electric_rate</name>
      <display_name>Clothes Washer: Label Electric Rate</display_name>
      <description>The annual energy consumed by the clothes washer, as rated, obtained from the EnergyGuide label. This includes both the appliance electricity consumption and the energy required for water heating. If not provided, the OS-HPXML default is used.</description>
      <type>Double</type>
      <units>$/kWh</units>
      <required>false</required>
      <model_dependent>false</model_dependent>
    </argument>
    <argument>
      <name>clothes_washer_label_gas_rate</name>
      <display_name>Clothes Washer: Label Gas Rate</display_name>
      <description>The annual energy consumed by the clothes washer, as rated, obtained from the EnergyGuide label. This includes both the appliance electricity consumption and the energy required for water heating. If not provided, the OS-HPXML default is used.</description>
      <type>Double</type>
      <units>$/therm</units>
      <required>false</required>
      <model_dependent>false</model_dependent>
    </argument>
    <argument>
      <name>clothes_washer_label_annual_gas_cost</name>
      <display_name>Clothes Washer: Label Annual Cost with Gas DHW</display_name>
      <description>The annual cost of using the system under test conditions. Input is obtained from the EnergyGuide label. If not provided, the OS-HPXML default is used.</description>
      <type>Double</type>
      <units>$</units>
      <required>false</required>
      <model_dependent>false</model_dependent>
    </argument>
    <argument>
      <name>clothes_washer_label_usage</name>
      <display_name>Clothes Washer: Label Usage</display_name>
      <description>The clothes washer loads per week. If not provided, the OS-HPXML default is used.</description>
      <type>Double</type>
      <units>cyc/wk</units>
      <required>false</required>
      <model_dependent>false</model_dependent>
    </argument>
    <argument>
      <name>clothes_washer_capacity</name>
      <display_name>Clothes Washer: Drum Volume</display_name>
      <description>Volume of the washer drum. Obtained from the EnergyStar website or the manufacturer's literature. If not provided, the OS-HPXML default is used.</description>
      <type>Double</type>
      <units>ft^3</units>
      <required>false</required>
      <model_dependent>false</model_dependent>
    </argument>
    <argument>
      <name>clothes_washer_usage_multiplier</name>
      <display_name>Clothes Washer: Usage Multiplier</display_name>
      <description>Multiplier on the clothes washer energy and hot water usage that can reflect, e.g., high/low usage occupants. If not provided, the OS-HPXML default is used.</description>
      <type>Double</type>
      <required>false</required>
      <model_dependent>false</model_dependent>
    </argument>
    <argument>
      <name>clothes_dryer_present</name>
      <display_name>Clothes Dryer: Present</display_name>
      <description>Whether there is a clothes dryer present.</description>
      <type>Boolean</type>
      <required>true</required>
      <model_dependent>false</model_dependent>
      <default_value>true</default_value>
      <choices>
        <choice>
          <value>true</value>
          <display_name>true</display_name>
        </choice>
        <choice>
          <value>false</value>
          <display_name>false</display_name>
        </choice>
      </choices>
    </argument>
    <argument>
      <name>clothes_dryer_location</name>
      <display_name>Clothes Dryer: Location</display_name>
      <description>The space type for the clothes dryer location. If not provided, the OS-HPXML default is used.</description>
      <type>Choice</type>
      <required>false</required>
      <model_dependent>false</model_dependent>
      <choices>
        <choice>
          <value>conditioned space</value>
          <display_name>conditioned space</display_name>
        </choice>
        <choice>
          <value>basement - conditioned</value>
          <display_name>basement - conditioned</display_name>
        </choice>
        <choice>
          <value>basement - unconditioned</value>
          <display_name>basement - unconditioned</display_name>
        </choice>
        <choice>
          <value>garage</value>
          <display_name>garage</display_name>
        </choice>
        <choice>
          <value>other housing unit</value>
          <display_name>other housing unit</display_name>
        </choice>
        <choice>
          <value>other heated space</value>
          <display_name>other heated space</display_name>
        </choice>
        <choice>
          <value>other multifamily buffer space</value>
          <display_name>other multifamily buffer space</display_name>
        </choice>
        <choice>
          <value>other non-freezing space</value>
          <display_name>other non-freezing space</display_name>
        </choice>
      </choices>
    </argument>
    <argument>
      <name>clothes_dryer_fuel_type</name>
      <display_name>Clothes Dryer: Fuel Type</display_name>
      <description>Type of fuel used by the clothes dryer.</description>
      <type>Choice</type>
      <required>true</required>
      <model_dependent>false</model_dependent>
      <default_value>natural gas</default_value>
      <choices>
        <choice>
          <value>electricity</value>
          <display_name>electricity</display_name>
        </choice>
        <choice>
          <value>natural gas</value>
          <display_name>natural gas</display_name>
        </choice>
        <choice>
          <value>fuel oil</value>
          <display_name>fuel oil</display_name>
        </choice>
        <choice>
          <value>propane</value>
          <display_name>propane</display_name>
        </choice>
        <choice>
          <value>wood</value>
          <display_name>wood</display_name>
        </choice>
        <choice>
          <value>coal</value>
          <display_name>coal</display_name>
        </choice>
      </choices>
    </argument>
    <argument>
      <name>clothes_dryer_efficiency_type</name>
      <display_name>Clothes Dryer: Efficiency Type</display_name>
      <description>The efficiency type of the clothes dryer.</description>
      <type>Choice</type>
      <required>true</required>
      <model_dependent>false</model_dependent>
      <default_value>CombinedEnergyFactor</default_value>
      <choices>
        <choice>
          <value>EnergyFactor</value>
          <display_name>EnergyFactor</display_name>
        </choice>
        <choice>
          <value>CombinedEnergyFactor</value>
          <display_name>CombinedEnergyFactor</display_name>
        </choice>
      </choices>
    </argument>
    <argument>
      <name>clothes_dryer_efficiency</name>
      <display_name>Clothes Dryer: Efficiency</display_name>
      <description>The efficiency of the clothes dryer. If not provided, the OS-HPXML default is used.</description>
      <type>Double</type>
      <units>lb/kWh</units>
      <required>false</required>
      <model_dependent>false</model_dependent>
    </argument>
    <argument>
      <name>clothes_dryer_vented_flow_rate</name>
      <display_name>Clothes Dryer: Vented Flow Rate</display_name>
      <description>The exhaust flow rate of the vented clothes dryer. If not provided, the OS-HPXML default is used.</description>
      <type>Double</type>
      <units>CFM</units>
      <required>false</required>
      <model_dependent>false</model_dependent>
    </argument>
    <argument>
      <name>clothes_dryer_usage_multiplier</name>
      <display_name>Clothes Dryer: Usage Multiplier</display_name>
      <description>Multiplier on the clothes dryer energy usage that can reflect, e.g., high/low usage occupants. If not provided, the OS-HPXML default is used.</description>
      <type>Double</type>
      <required>false</required>
      <model_dependent>false</model_dependent>
    </argument>
    <argument>
      <name>dishwasher_present</name>
      <display_name>Dishwasher: Present</display_name>
      <description>Whether there is a dishwasher present.</description>
      <type>Boolean</type>
      <required>true</required>
      <model_dependent>false</model_dependent>
      <default_value>true</default_value>
      <choices>
        <choice>
          <value>true</value>
          <display_name>true</display_name>
        </choice>
        <choice>
          <value>false</value>
          <display_name>false</display_name>
        </choice>
      </choices>
    </argument>
    <argument>
      <name>dishwasher_location</name>
      <display_name>Dishwasher: Location</display_name>
      <description>The space type for the dishwasher location. If not provided, the OS-HPXML default is used.</description>
      <type>Choice</type>
      <required>false</required>
      <model_dependent>false</model_dependent>
      <choices>
        <choice>
          <value>conditioned space</value>
          <display_name>conditioned space</display_name>
        </choice>
        <choice>
          <value>basement - conditioned</value>
          <display_name>basement - conditioned</display_name>
        </choice>
        <choice>
          <value>basement - unconditioned</value>
          <display_name>basement - unconditioned</display_name>
        </choice>
        <choice>
          <value>garage</value>
          <display_name>garage</display_name>
        </choice>
        <choice>
          <value>other housing unit</value>
          <display_name>other housing unit</display_name>
        </choice>
        <choice>
          <value>other heated space</value>
          <display_name>other heated space</display_name>
        </choice>
        <choice>
          <value>other multifamily buffer space</value>
          <display_name>other multifamily buffer space</display_name>
        </choice>
        <choice>
          <value>other non-freezing space</value>
          <display_name>other non-freezing space</display_name>
        </choice>
      </choices>
    </argument>
    <argument>
      <name>dishwasher_efficiency_type</name>
      <display_name>Dishwasher: Efficiency Type</display_name>
      <description>The efficiency type of dishwasher.</description>
      <type>Choice</type>
      <required>true</required>
      <model_dependent>false</model_dependent>
      <default_value>RatedAnnualkWh</default_value>
      <choices>
        <choice>
          <value>RatedAnnualkWh</value>
          <display_name>RatedAnnualkWh</display_name>
        </choice>
        <choice>
          <value>EnergyFactor</value>
          <display_name>EnergyFactor</display_name>
        </choice>
      </choices>
    </argument>
    <argument>
      <name>dishwasher_efficiency</name>
      <display_name>Dishwasher: Efficiency</display_name>
      <description>The efficiency of the dishwasher. If not provided, the OS-HPXML default is used.</description>
      <type>Double</type>
      <units>RatedAnnualkWh or EnergyFactor</units>
      <required>false</required>
      <model_dependent>false</model_dependent>
    </argument>
    <argument>
      <name>dishwasher_label_electric_rate</name>
      <display_name>Dishwasher: Label Electric Rate</display_name>
      <description>The label electric rate of the dishwasher. If not provided, the OS-HPXML default is used.</description>
      <type>Double</type>
      <units>$/kWh</units>
      <required>false</required>
      <model_dependent>false</model_dependent>
    </argument>
    <argument>
      <name>dishwasher_label_gas_rate</name>
      <display_name>Dishwasher: Label Gas Rate</display_name>
      <description>The label gas rate of the dishwasher. If not provided, the OS-HPXML default is used.</description>
      <type>Double</type>
      <units>$/therm</units>
      <required>false</required>
      <model_dependent>false</model_dependent>
    </argument>
    <argument>
      <name>dishwasher_label_annual_gas_cost</name>
      <display_name>Dishwasher: Label Annual Gas Cost</display_name>
      <description>The label annual gas cost of the dishwasher. If not provided, the OS-HPXML default is used.</description>
      <type>Double</type>
      <units>$</units>
      <required>false</required>
      <model_dependent>false</model_dependent>
    </argument>
    <argument>
      <name>dishwasher_label_usage</name>
      <display_name>Dishwasher: Label Usage</display_name>
      <description>The dishwasher loads per week. If not provided, the OS-HPXML default is used.</description>
      <type>Double</type>
      <units>cyc/wk</units>
      <required>false</required>
      <model_dependent>false</model_dependent>
    </argument>
    <argument>
      <name>dishwasher_place_setting_capacity</name>
      <display_name>Dishwasher: Number of Place Settings</display_name>
      <description>The number of place settings for the unit. Data obtained from manufacturer's literature. If not provided, the OS-HPXML default is used.</description>
      <type>Integer</type>
      <units>#</units>
      <required>false</required>
      <model_dependent>false</model_dependent>
    </argument>
    <argument>
      <name>dishwasher_usage_multiplier</name>
      <display_name>Dishwasher: Usage Multiplier</display_name>
      <description>Multiplier on the dishwasher energy usage that can reflect, e.g., high/low usage occupants. If not provided, the OS-HPXML default is used.</description>
      <type>Double</type>
      <required>false</required>
      <model_dependent>false</model_dependent>
    </argument>
    <argument>
      <name>refrigerator_present</name>
      <display_name>Refrigerator: Present</display_name>
      <description>Whether there is a refrigerator present.</description>
      <type>Boolean</type>
      <required>true</required>
      <model_dependent>false</model_dependent>
      <default_value>true</default_value>
      <choices>
        <choice>
          <value>true</value>
          <display_name>true</display_name>
        </choice>
        <choice>
          <value>false</value>
          <display_name>false</display_name>
        </choice>
      </choices>
    </argument>
    <argument>
      <name>refrigerator_location</name>
      <display_name>Refrigerator: Location</display_name>
      <description>The space type for the refrigerator location. If not provided, the OS-HPXML default is used.</description>
      <type>Choice</type>
      <required>false</required>
      <model_dependent>false</model_dependent>
      <choices>
        <choice>
          <value>conditioned space</value>
          <display_name>conditioned space</display_name>
        </choice>
        <choice>
          <value>basement - conditioned</value>
          <display_name>basement - conditioned</display_name>
        </choice>
        <choice>
          <value>basement - unconditioned</value>
          <display_name>basement - unconditioned</display_name>
        </choice>
        <choice>
          <value>garage</value>
          <display_name>garage</display_name>
        </choice>
        <choice>
          <value>other housing unit</value>
          <display_name>other housing unit</display_name>
        </choice>
        <choice>
          <value>other heated space</value>
          <display_name>other heated space</display_name>
        </choice>
        <choice>
          <value>other multifamily buffer space</value>
          <display_name>other multifamily buffer space</display_name>
        </choice>
        <choice>
          <value>other non-freezing space</value>
          <display_name>other non-freezing space</display_name>
        </choice>
      </choices>
    </argument>
    <argument>
      <name>refrigerator_rated_annual_kwh</name>
      <display_name>Refrigerator: Rated Annual Consumption</display_name>
      <description>The EnergyGuide rated annual energy consumption for a refrigerator. If not provided, the OS-HPXML default is used.</description>
      <type>Double</type>
      <units>kWh/yr</units>
      <required>false</required>
      <model_dependent>false</model_dependent>
    </argument>
    <argument>
      <name>refrigerator_usage_multiplier</name>
      <display_name>Refrigerator: Usage Multiplier</display_name>
      <description>Multiplier on the refrigerator energy usage that can reflect, e.g., high/low usage occupants. If not provided, the OS-HPXML default is used.</description>
      <type>Double</type>
      <required>false</required>
      <model_dependent>false</model_dependent>
    </argument>
    <argument>
      <name>extra_refrigerator_present</name>
      <display_name>Extra Refrigerator: Present</display_name>
      <description>Whether there is an extra refrigerator present.</description>
      <type>Boolean</type>
      <required>true</required>
      <model_dependent>false</model_dependent>
      <default_value>false</default_value>
      <choices>
        <choice>
          <value>true</value>
          <display_name>true</display_name>
        </choice>
        <choice>
          <value>false</value>
          <display_name>false</display_name>
        </choice>
      </choices>
    </argument>
    <argument>
      <name>extra_refrigerator_location</name>
      <display_name>Extra Refrigerator: Location</display_name>
      <description>The space type for the extra refrigerator location. If not provided, the OS-HPXML default is used.</description>
      <type>Choice</type>
      <required>false</required>
      <model_dependent>false</model_dependent>
      <choices>
        <choice>
          <value>conditioned space</value>
          <display_name>conditioned space</display_name>
        </choice>
        <choice>
          <value>basement - conditioned</value>
          <display_name>basement - conditioned</display_name>
        </choice>
        <choice>
          <value>basement - unconditioned</value>
          <display_name>basement - unconditioned</display_name>
        </choice>
        <choice>
          <value>garage</value>
          <display_name>garage</display_name>
        </choice>
        <choice>
          <value>other housing unit</value>
          <display_name>other housing unit</display_name>
        </choice>
        <choice>
          <value>other heated space</value>
          <display_name>other heated space</display_name>
        </choice>
        <choice>
          <value>other multifamily buffer space</value>
          <display_name>other multifamily buffer space</display_name>
        </choice>
        <choice>
          <value>other non-freezing space</value>
          <display_name>other non-freezing space</display_name>
        </choice>
      </choices>
    </argument>
    <argument>
      <name>extra_refrigerator_rated_annual_kwh</name>
      <display_name>Extra Refrigerator: Rated Annual Consumption</display_name>
      <description>The EnergyGuide rated annual energy consumption for an extra rrefrigerator. If not provided, the OS-HPXML default is used.</description>
      <type>Double</type>
      <units>kWh/yr</units>
      <required>false</required>
      <model_dependent>false</model_dependent>
    </argument>
    <argument>
      <name>extra_refrigerator_usage_multiplier</name>
      <display_name>Extra Refrigerator: Usage Multiplier</display_name>
      <description>Multiplier on the extra refrigerator energy usage that can reflect, e.g., high/low usage occupants. If not provided, the OS-HPXML default is used.</description>
      <type>Double</type>
      <required>false</required>
      <model_dependent>false</model_dependent>
    </argument>
    <argument>
      <name>freezer_present</name>
      <display_name>Freezer: Present</display_name>
      <description>Whether there is a freezer present.</description>
      <type>Boolean</type>
      <required>true</required>
      <model_dependent>false</model_dependent>
      <default_value>false</default_value>
      <choices>
        <choice>
          <value>true</value>
          <display_name>true</display_name>
        </choice>
        <choice>
          <value>false</value>
          <display_name>false</display_name>
        </choice>
      </choices>
    </argument>
    <argument>
      <name>freezer_location</name>
      <display_name>Freezer: Location</display_name>
      <description>The space type for the freezer location. If not provided, the OS-HPXML default is used.</description>
      <type>Choice</type>
      <required>false</required>
      <model_dependent>false</model_dependent>
      <choices>
        <choice>
          <value>conditioned space</value>
          <display_name>conditioned space</display_name>
        </choice>
        <choice>
          <value>basement - conditioned</value>
          <display_name>basement - conditioned</display_name>
        </choice>
        <choice>
          <value>basement - unconditioned</value>
          <display_name>basement - unconditioned</display_name>
        </choice>
        <choice>
          <value>garage</value>
          <display_name>garage</display_name>
        </choice>
        <choice>
          <value>other housing unit</value>
          <display_name>other housing unit</display_name>
        </choice>
        <choice>
          <value>other heated space</value>
          <display_name>other heated space</display_name>
        </choice>
        <choice>
          <value>other multifamily buffer space</value>
          <display_name>other multifamily buffer space</display_name>
        </choice>
        <choice>
          <value>other non-freezing space</value>
          <display_name>other non-freezing space</display_name>
        </choice>
      </choices>
    </argument>
    <argument>
      <name>freezer_rated_annual_kwh</name>
      <display_name>Freezer: Rated Annual Consumption</display_name>
      <description>The EnergyGuide rated annual energy consumption for a freezer. If not provided, the OS-HPXML default is used.</description>
      <type>Double</type>
      <units>kWh/yr</units>
      <required>false</required>
      <model_dependent>false</model_dependent>
    </argument>
    <argument>
      <name>freezer_usage_multiplier</name>
      <display_name>Freezer: Usage Multiplier</display_name>
      <description>Multiplier on the freezer energy usage that can reflect, e.g., high/low usage occupants. If not provided, the OS-HPXML default is used.</description>
      <type>Double</type>
      <required>false</required>
      <model_dependent>false</model_dependent>
    </argument>
    <argument>
      <name>cooking_range_oven_present</name>
      <display_name>Cooking Range/Oven: Present</display_name>
      <description>Whether there is a cooking range/oven present.</description>
      <type>Boolean</type>
      <required>true</required>
      <model_dependent>false</model_dependent>
      <default_value>true</default_value>
      <choices>
        <choice>
          <value>true</value>
          <display_name>true</display_name>
        </choice>
        <choice>
          <value>false</value>
          <display_name>false</display_name>
        </choice>
      </choices>
    </argument>
    <argument>
      <name>cooking_range_oven_location</name>
      <display_name>Cooking Range/Oven: Location</display_name>
      <description>The space type for the cooking range/oven location. If not provided, the OS-HPXML default is used.</description>
      <type>Choice</type>
      <required>false</required>
      <model_dependent>false</model_dependent>
      <choices>
        <choice>
          <value>conditioned space</value>
          <display_name>conditioned space</display_name>
        </choice>
        <choice>
          <value>basement - conditioned</value>
          <display_name>basement - conditioned</display_name>
        </choice>
        <choice>
          <value>basement - unconditioned</value>
          <display_name>basement - unconditioned</display_name>
        </choice>
        <choice>
          <value>garage</value>
          <display_name>garage</display_name>
        </choice>
        <choice>
          <value>other housing unit</value>
          <display_name>other housing unit</display_name>
        </choice>
        <choice>
          <value>other heated space</value>
          <display_name>other heated space</display_name>
        </choice>
        <choice>
          <value>other multifamily buffer space</value>
          <display_name>other multifamily buffer space</display_name>
        </choice>
        <choice>
          <value>other non-freezing space</value>
          <display_name>other non-freezing space</display_name>
        </choice>
      </choices>
    </argument>
    <argument>
      <name>cooking_range_oven_fuel_type</name>
      <display_name>Cooking Range/Oven: Fuel Type</display_name>
      <description>Type of fuel used by the cooking range/oven.</description>
      <type>Choice</type>
      <required>true</required>
      <model_dependent>false</model_dependent>
      <default_value>natural gas</default_value>
      <choices>
        <choice>
          <value>electricity</value>
          <display_name>electricity</display_name>
        </choice>
        <choice>
          <value>natural gas</value>
          <display_name>natural gas</display_name>
        </choice>
        <choice>
          <value>fuel oil</value>
          <display_name>fuel oil</display_name>
        </choice>
        <choice>
          <value>propane</value>
          <display_name>propane</display_name>
        </choice>
        <choice>
          <value>wood</value>
          <display_name>wood</display_name>
        </choice>
        <choice>
          <value>coal</value>
          <display_name>coal</display_name>
        </choice>
      </choices>
    </argument>
    <argument>
      <name>cooking_range_oven_is_induction</name>
      <display_name>Cooking Range/Oven: Is Induction</display_name>
      <description>Whether the cooking range is induction. If not provided, the OS-HPXML default is used.</description>
      <type>Boolean</type>
      <required>false</required>
      <model_dependent>false</model_dependent>
      <choices>
        <choice>
          <value>true</value>
          <display_name>true</display_name>
        </choice>
        <choice>
          <value>false</value>
          <display_name>false</display_name>
        </choice>
      </choices>
    </argument>
    <argument>
      <name>cooking_range_oven_is_convection</name>
      <display_name>Cooking Range/Oven: Is Convection</display_name>
      <description>Whether the oven is convection. If not provided, the OS-HPXML default is used.</description>
      <type>Boolean</type>
      <required>false</required>
      <model_dependent>false</model_dependent>
      <choices>
        <choice>
          <value>true</value>
          <display_name>true</display_name>
        </choice>
        <choice>
          <value>false</value>
          <display_name>false</display_name>
        </choice>
      </choices>
    </argument>
    <argument>
      <name>cooking_range_oven_usage_multiplier</name>
      <display_name>Cooking Range/Oven: Usage Multiplier</display_name>
      <description>Multiplier on the cooking range/oven energy usage that can reflect, e.g., high/low usage occupants. If not provided, the OS-HPXML default is used.</description>
      <type>Double</type>
      <required>false</required>
      <model_dependent>false</model_dependent>
    </argument>
    <argument>
      <name>ceiling_fan_present</name>
      <display_name>Ceiling Fan: Present</display_name>
      <description>Whether there are any ceiling fans.</description>
      <type>Boolean</type>
      <required>true</required>
      <model_dependent>false</model_dependent>
      <default_value>true</default_value>
      <choices>
        <choice>
          <value>true</value>
          <display_name>true</display_name>
        </choice>
        <choice>
          <value>false</value>
          <display_name>false</display_name>
        </choice>
      </choices>
    </argument>
    <argument>
      <name>ceiling_fan_efficiency</name>
      <display_name>Ceiling Fan: Efficiency</display_name>
      <description>The efficiency rating of the ceiling fan(s) at medium speed. If not provided, the OS-HPXML default is used.</description>
      <type>Double</type>
      <units>CFM/W</units>
      <required>false</required>
      <model_dependent>false</model_dependent>
    </argument>
    <argument>
      <name>ceiling_fan_quantity</name>
      <display_name>Ceiling Fan: Quantity</display_name>
      <description>Total number of ceiling fans. If not provided, the OS-HPXML default is used.</description>
      <type>Integer</type>
      <units>#</units>
      <required>false</required>
      <model_dependent>false</model_dependent>
    </argument>
    <argument>
      <name>ceiling_fan_cooling_setpoint_temp_offset</name>
      <display_name>Ceiling Fan: Cooling Setpoint Temperature Offset</display_name>
      <description>The cooling setpoint temperature offset during months when the ceiling fans are operating. Only applies if ceiling fan quantity is greater than zero. If not provided, the OS-HPXML default is used.</description>
      <type>Double</type>
      <units>deg-F</units>
      <required>false</required>
      <model_dependent>false</model_dependent>
    </argument>
    <argument>
      <name>misc_plug_loads_television_present</name>
      <display_name>Misc Plug Loads: Television Present</display_name>
      <description>Whether there are televisions.</description>
      <type>Boolean</type>
      <required>true</required>
      <model_dependent>false</model_dependent>
      <default_value>true</default_value>
      <choices>
        <choice>
          <value>true</value>
          <display_name>true</display_name>
        </choice>
        <choice>
          <value>false</value>
          <display_name>false</display_name>
        </choice>
      </choices>
    </argument>
    <argument>
      <name>misc_plug_loads_television_annual_kwh</name>
      <display_name>Misc Plug Loads: Television Annual kWh</display_name>
      <description>The annual energy consumption of the television plug loads. If not provided, the OS-HPXML default is used.</description>
      <type>Double</type>
      <units>kWh/yr</units>
      <required>false</required>
      <model_dependent>false</model_dependent>
    </argument>
    <argument>
      <name>misc_plug_loads_television_usage_multiplier</name>
      <display_name>Misc Plug Loads: Television Usage Multiplier</display_name>
      <description>Multiplier on the television energy usage that can reflect, e.g., high/low usage occupants. If not provided, the OS-HPXML default is used.</description>
      <type>Double</type>
      <required>false</required>
      <model_dependent>false</model_dependent>
    </argument>
    <argument>
      <name>misc_plug_loads_other_annual_kwh</name>
      <display_name>Misc Plug Loads: Other Annual kWh</display_name>
      <description>The annual energy consumption of the other residual plug loads. If not provided, the OS-HPXML default is used.</description>
      <type>Double</type>
      <units>kWh/yr</units>
      <required>false</required>
      <model_dependent>false</model_dependent>
    </argument>
    <argument>
      <name>misc_plug_loads_other_frac_sensible</name>
      <display_name>Misc Plug Loads: Other Sensible Fraction</display_name>
      <description>Fraction of other residual plug loads' internal gains that are sensible. If not provided, the OS-HPXML default is used.</description>
      <type>Double</type>
      <units>Frac</units>
      <required>false</required>
      <model_dependent>false</model_dependent>
    </argument>
    <argument>
      <name>misc_plug_loads_other_frac_latent</name>
      <display_name>Misc Plug Loads: Other Latent Fraction</display_name>
      <description>Fraction of other residual plug loads' internal gains that are latent. If not provided, the OS-HPXML default is used.</description>
      <type>Double</type>
      <units>Frac</units>
      <required>false</required>
      <model_dependent>false</model_dependent>
    </argument>
    <argument>
      <name>misc_plug_loads_other_usage_multiplier</name>
      <display_name>Misc Plug Loads: Other Usage Multiplier</display_name>
      <description>Multiplier on the other energy usage that can reflect, e.g., high/low usage occupants. If not provided, the OS-HPXML default is used.</description>
      <type>Double</type>
      <required>false</required>
      <model_dependent>false</model_dependent>
    </argument>
    <argument>
      <name>misc_plug_loads_well_pump_present</name>
      <display_name>Misc Plug Loads: Well Pump Present</display_name>
      <description>Whether there is a well pump.</description>
      <type>Boolean</type>
      <required>true</required>
      <model_dependent>false</model_dependent>
      <default_value>false</default_value>
      <choices>
        <choice>
          <value>true</value>
          <display_name>true</display_name>
        </choice>
        <choice>
          <value>false</value>
          <display_name>false</display_name>
        </choice>
      </choices>
    </argument>
    <argument>
      <name>misc_plug_loads_well_pump_annual_kwh</name>
      <display_name>Misc Plug Loads: Well Pump Annual kWh</display_name>
      <description>The annual energy consumption of the well pump plug loads. If not provided, the OS-HPXML default is used.</description>
      <type>Double</type>
      <units>kWh/yr</units>
      <required>false</required>
      <model_dependent>false</model_dependent>
    </argument>
    <argument>
      <name>misc_plug_loads_well_pump_usage_multiplier</name>
      <display_name>Misc Plug Loads: Well Pump Usage Multiplier</display_name>
      <description>Multiplier on the well pump energy usage that can reflect, e.g., high/low usage occupants. If not provided, the OS-HPXML default is used.</description>
      <type>Double</type>
      <required>false</required>
      <model_dependent>false</model_dependent>
    </argument>
    <argument>
      <name>misc_plug_loads_vehicle_present</name>
      <display_name>Misc Plug Loads: Vehicle Present</display_name>
      <description>Whether there is an electric vehicle.</description>
      <type>Boolean</type>
      <required>true</required>
      <model_dependent>false</model_dependent>
      <default_value>false</default_value>
      <choices>
        <choice>
          <value>true</value>
          <display_name>true</display_name>
        </choice>
        <choice>
          <value>false</value>
          <display_name>false</display_name>
        </choice>
      </choices>
    </argument>
    <argument>
      <name>misc_plug_loads_vehicle_annual_kwh</name>
      <display_name>Misc Plug Loads: Vehicle Annual kWh</display_name>
      <description>The annual energy consumption of the electric vehicle plug loads. If not provided, the OS-HPXML default is used.</description>
      <type>Double</type>
      <units>kWh/yr</units>
      <required>false</required>
      <model_dependent>false</model_dependent>
    </argument>
    <argument>
      <name>misc_plug_loads_vehicle_usage_multiplier</name>
      <display_name>Misc Plug Loads: Vehicle Usage Multiplier</display_name>
      <description>Multiplier on the electric vehicle energy usage that can reflect, e.g., high/low usage occupants. If not provided, the OS-HPXML default is used.</description>
      <type>Double</type>
      <required>false</required>
      <model_dependent>false</model_dependent>
    </argument>
    <argument>
      <name>misc_fuel_loads_grill_present</name>
      <display_name>Misc Fuel Loads: Grill Present</display_name>
      <description>Whether there is a fuel loads grill.</description>
      <type>Boolean</type>
      <required>true</required>
      <model_dependent>false</model_dependent>
      <default_value>false</default_value>
      <choices>
        <choice>
          <value>true</value>
          <display_name>true</display_name>
        </choice>
        <choice>
          <value>false</value>
          <display_name>false</display_name>
        </choice>
      </choices>
    </argument>
    <argument>
      <name>misc_fuel_loads_grill_fuel_type</name>
      <display_name>Misc Fuel Loads: Grill Fuel Type</display_name>
      <description>The fuel type of the fuel loads grill.</description>
      <type>Choice</type>
      <required>true</required>
      <model_dependent>false</model_dependent>
      <default_value>natural gas</default_value>
      <choices>
        <choice>
          <value>natural gas</value>
          <display_name>natural gas</display_name>
        </choice>
        <choice>
          <value>fuel oil</value>
          <display_name>fuel oil</display_name>
        </choice>
        <choice>
          <value>propane</value>
          <display_name>propane</display_name>
        </choice>
        <choice>
          <value>wood</value>
          <display_name>wood</display_name>
        </choice>
        <choice>
          <value>wood pellets</value>
          <display_name>wood pellets</display_name>
        </choice>
      </choices>
    </argument>
    <argument>
      <name>misc_fuel_loads_grill_annual_therm</name>
      <display_name>Misc Fuel Loads: Grill Annual therm</display_name>
      <description>The annual energy consumption of the fuel loads grill. If not provided, the OS-HPXML default is used.</description>
      <type>Double</type>
      <units>therm/yr</units>
      <required>false</required>
      <model_dependent>false</model_dependent>
    </argument>
    <argument>
      <name>misc_fuel_loads_grill_usage_multiplier</name>
      <display_name>Misc Fuel Loads: Grill Usage Multiplier</display_name>
      <description>Multiplier on the fuel loads grill energy usage that can reflect, e.g., high/low usage occupants. If not provided, the OS-HPXML default is used.</description>
      <type>Double</type>
      <required>false</required>
      <model_dependent>false</model_dependent>
    </argument>
    <argument>
      <name>misc_fuel_loads_lighting_present</name>
      <display_name>Misc Fuel Loads: Lighting Present</display_name>
      <description>Whether there is fuel loads lighting.</description>
      <type>Boolean</type>
      <required>true</required>
      <model_dependent>false</model_dependent>
      <default_value>false</default_value>
      <choices>
        <choice>
          <value>true</value>
          <display_name>true</display_name>
        </choice>
        <choice>
          <value>false</value>
          <display_name>false</display_name>
        </choice>
      </choices>
    </argument>
    <argument>
      <name>misc_fuel_loads_lighting_fuel_type</name>
      <display_name>Misc Fuel Loads: Lighting Fuel Type</display_name>
      <description>The fuel type of the fuel loads lighting.</description>
      <type>Choice</type>
      <required>true</required>
      <model_dependent>false</model_dependent>
      <default_value>natural gas</default_value>
      <choices>
        <choice>
          <value>natural gas</value>
          <display_name>natural gas</display_name>
        </choice>
        <choice>
          <value>fuel oil</value>
          <display_name>fuel oil</display_name>
        </choice>
        <choice>
          <value>propane</value>
          <display_name>propane</display_name>
        </choice>
        <choice>
          <value>wood</value>
          <display_name>wood</display_name>
        </choice>
        <choice>
          <value>wood pellets</value>
          <display_name>wood pellets</display_name>
        </choice>
      </choices>
    </argument>
    <argument>
      <name>misc_fuel_loads_lighting_annual_therm</name>
      <display_name>Misc Fuel Loads: Lighting Annual therm</display_name>
      <description>The annual energy consumption of the fuel loads lighting. If not provided, the OS-HPXML default is used.</description>
      <type>Double</type>
      <units>therm/yr</units>
      <required>false</required>
      <model_dependent>false</model_dependent>
    </argument>
    <argument>
      <name>misc_fuel_loads_lighting_usage_multiplier</name>
      <display_name>Misc Fuel Loads: Lighting Usage Multiplier</display_name>
      <description>Multiplier on the fuel loads lighting energy usage that can reflect, e.g., high/low usage occupants. If not provided, the OS-HPXML default is used.</description>
      <type>Double</type>
      <required>false</required>
      <model_dependent>false</model_dependent>
    </argument>
    <argument>
      <name>misc_fuel_loads_fireplace_present</name>
      <display_name>Misc Fuel Loads: Fireplace Present</display_name>
      <description>Whether there is fuel loads fireplace.</description>
      <type>Boolean</type>
      <required>true</required>
      <model_dependent>false</model_dependent>
      <default_value>false</default_value>
      <choices>
        <choice>
          <value>true</value>
          <display_name>true</display_name>
        </choice>
        <choice>
          <value>false</value>
          <display_name>false</display_name>
        </choice>
      </choices>
    </argument>
    <argument>
      <name>misc_fuel_loads_fireplace_fuel_type</name>
      <display_name>Misc Fuel Loads: Fireplace Fuel Type</display_name>
      <description>The fuel type of the fuel loads fireplace.</description>
      <type>Choice</type>
      <required>true</required>
      <model_dependent>false</model_dependent>
      <default_value>natural gas</default_value>
      <choices>
        <choice>
          <value>natural gas</value>
          <display_name>natural gas</display_name>
        </choice>
        <choice>
          <value>fuel oil</value>
          <display_name>fuel oil</display_name>
        </choice>
        <choice>
          <value>propane</value>
          <display_name>propane</display_name>
        </choice>
        <choice>
          <value>wood</value>
          <display_name>wood</display_name>
        </choice>
        <choice>
          <value>wood pellets</value>
          <display_name>wood pellets</display_name>
        </choice>
      </choices>
    </argument>
    <argument>
      <name>misc_fuel_loads_fireplace_annual_therm</name>
      <display_name>Misc Fuel Loads: Fireplace Annual therm</display_name>
      <description>The annual energy consumption of the fuel loads fireplace. If not provided, the OS-HPXML default is used.</description>
      <type>Double</type>
      <units>therm/yr</units>
      <required>false</required>
      <model_dependent>false</model_dependent>
    </argument>
    <argument>
      <name>misc_fuel_loads_fireplace_frac_sensible</name>
      <display_name>Misc Fuel Loads: Fireplace Sensible Fraction</display_name>
      <description>Fraction of fireplace residual fuel loads' internal gains that are sensible. If not provided, the OS-HPXML default is used.</description>
      <type>Double</type>
      <units>Frac</units>
      <required>false</required>
      <model_dependent>false</model_dependent>
    </argument>
    <argument>
      <name>misc_fuel_loads_fireplace_frac_latent</name>
      <display_name>Misc Fuel Loads: Fireplace Latent Fraction</display_name>
      <description>Fraction of fireplace residual fuel loads' internal gains that are latent. If not provided, the OS-HPXML default is used.</description>
      <type>Double</type>
      <units>Frac</units>
      <required>false</required>
      <model_dependent>false</model_dependent>
    </argument>
    <argument>
      <name>misc_fuel_loads_fireplace_usage_multiplier</name>
      <display_name>Misc Fuel Loads: Fireplace Usage Multiplier</display_name>
      <description>Multiplier on the fuel loads fireplace energy usage that can reflect, e.g., high/low usage occupants. If not provided, the OS-HPXML default is used.</description>
      <type>Double</type>
      <required>false</required>
      <model_dependent>false</model_dependent>
    </argument>
    <argument>
      <name>pool_present</name>
      <display_name>Pool: Present</display_name>
      <description>Whether there is a pool.</description>
      <type>Boolean</type>
      <required>true</required>
      <model_dependent>false</model_dependent>
      <default_value>false</default_value>
      <choices>
        <choice>
          <value>true</value>
          <display_name>true</display_name>
        </choice>
        <choice>
          <value>false</value>
          <display_name>false</display_name>
        </choice>
      </choices>
    </argument>
    <argument>
      <name>pool_pump_annual_kwh</name>
      <display_name>Pool: Pump Annual kWh</display_name>
      <description>The annual energy consumption of the pool pump. If not provided, the OS-HPXML default is used.</description>
      <type>Double</type>
      <units>kWh/yr</units>
      <required>false</required>
      <model_dependent>false</model_dependent>
    </argument>
    <argument>
      <name>pool_pump_usage_multiplier</name>
      <display_name>Pool: Pump Usage Multiplier</display_name>
      <description>Multiplier on the pool pump energy usage that can reflect, e.g., high/low usage occupants. If not provided, the OS-HPXML default is used.</description>
      <type>Double</type>
      <required>false</required>
      <model_dependent>false</model_dependent>
    </argument>
    <argument>
      <name>pool_heater_type</name>
      <display_name>Pool: Heater Type</display_name>
      <description>The type of pool heater. Use 'none' if there is no pool heater.</description>
      <type>Choice</type>
      <required>true</required>
      <model_dependent>false</model_dependent>
      <default_value>none</default_value>
      <choices>
        <choice>
          <value>none</value>
          <display_name>none</display_name>
        </choice>
        <choice>
          <value>electric resistance</value>
          <display_name>electric resistance</display_name>
        </choice>
        <choice>
          <value>gas fired</value>
          <display_name>gas fired</display_name>
        </choice>
        <choice>
          <value>heat pump</value>
          <display_name>heat pump</display_name>
        </choice>
      </choices>
    </argument>
    <argument>
      <name>pool_heater_annual_kwh</name>
      <display_name>Pool: Heater Annual kWh</display_name>
      <description>The annual energy consumption of the electric resistance pool heater. If not provided, the OS-HPXML default is used.</description>
      <type>Double</type>
      <units>kWh/yr</units>
      <required>false</required>
      <model_dependent>false</model_dependent>
    </argument>
    <argument>
      <name>pool_heater_annual_therm</name>
      <display_name>Pool: Heater Annual therm</display_name>
      <description>The annual energy consumption of the gas fired pool heater. If not provided, the OS-HPXML default is used.</description>
      <type>Double</type>
      <units>therm/yr</units>
      <required>false</required>
      <model_dependent>false</model_dependent>
    </argument>
    <argument>
      <name>pool_heater_usage_multiplier</name>
      <display_name>Pool: Heater Usage Multiplier</display_name>
      <description>Multiplier on the pool heater energy usage that can reflect, e.g., high/low usage occupants. If not provided, the OS-HPXML default is used.</description>
      <type>Double</type>
      <required>false</required>
      <model_dependent>false</model_dependent>
    </argument>
    <argument>
      <name>permanent_spa_present</name>
      <display_name>Permanent Spa: Present</display_name>
      <description>Whether there is a permanent spa.</description>
      <type>Boolean</type>
      <required>true</required>
      <model_dependent>false</model_dependent>
      <default_value>false</default_value>
      <choices>
        <choice>
          <value>true</value>
          <display_name>true</display_name>
        </choice>
        <choice>
          <value>false</value>
          <display_name>false</display_name>
        </choice>
      </choices>
    </argument>
    <argument>
      <name>permanent_spa_pump_annual_kwh</name>
      <display_name>Permanent Spa: Pump Annual kWh</display_name>
      <description>The annual energy consumption of the permanent spa pump. If not provided, the OS-HPXML default is used.</description>
      <type>Double</type>
      <units>kWh/yr</units>
      <required>false</required>
      <model_dependent>false</model_dependent>
    </argument>
    <argument>
      <name>permanent_spa_pump_usage_multiplier</name>
      <display_name>Permanent Spa: Pump Usage Multiplier</display_name>
      <description>Multiplier on the permanent spa pump energy usage that can reflect, e.g., high/low usage occupants. If not provided, the OS-HPXML default is used.</description>
      <type>Double</type>
      <required>false</required>
      <model_dependent>false</model_dependent>
    </argument>
    <argument>
      <name>permanent_spa_heater_type</name>
      <display_name>Permanent Spa: Heater Type</display_name>
      <description>The type of permanent spa heater. Use 'none' if there is no permanent spa heater.</description>
      <type>Choice</type>
      <required>true</required>
      <model_dependent>false</model_dependent>
      <default_value>none</default_value>
      <choices>
        <choice>
          <value>none</value>
          <display_name>none</display_name>
        </choice>
        <choice>
          <value>electric resistance</value>
          <display_name>electric resistance</display_name>
        </choice>
        <choice>
          <value>gas fired</value>
          <display_name>gas fired</display_name>
        </choice>
        <choice>
          <value>heat pump</value>
          <display_name>heat pump</display_name>
        </choice>
      </choices>
    </argument>
    <argument>
      <name>permanent_spa_heater_annual_kwh</name>
      <display_name>Permanent Spa: Heater Annual kWh</display_name>
      <description>The annual energy consumption of the electric resistance permanent spa heater. If not provided, the OS-HPXML default is used.</description>
      <type>Double</type>
      <units>kWh/yr</units>
      <required>false</required>
      <model_dependent>false</model_dependent>
    </argument>
    <argument>
      <name>permanent_spa_heater_annual_therm</name>
      <display_name>Permanent Spa: Heater Annual therm</display_name>
      <description>The annual energy consumption of the gas fired permanent spa heater. If not provided, the OS-HPXML default is used.</description>
      <type>Double</type>
      <units>therm/yr</units>
      <required>false</required>
      <model_dependent>false</model_dependent>
    </argument>
    <argument>
      <name>permanent_spa_heater_usage_multiplier</name>
      <display_name>Permanent Spa: Heater Usage Multiplier</display_name>
      <description>Multiplier on the permanent spa heater energy usage that can reflect, e.g., high/low usage occupants. If not provided, the OS-HPXML default is used.</description>
      <type>Double</type>
      <required>false</required>
      <model_dependent>false</model_dependent>
    </argument>
    <argument>
      <name>emissions_scenario_names</name>
      <display_name>Emissions: Scenario Names</display_name>
      <description>Names of emissions scenarios. If multiple scenarios, use a comma-separated list. If not provided, no emissions scenarios are calculated.</description>
      <type>String</type>
      <required>false</required>
      <model_dependent>false</model_dependent>
    </argument>
    <argument>
      <name>emissions_types</name>
      <display_name>Emissions: Types</display_name>
      <description>Types of emissions (e.g., CO2e, NOx, etc.). If multiple scenarios, use a comma-separated list.</description>
      <type>String</type>
      <required>false</required>
      <model_dependent>false</model_dependent>
    </argument>
    <argument>
      <name>emissions_electricity_units</name>
      <display_name>Emissions: Electricity Units</display_name>
      <description>Electricity emissions factors units. If multiple scenarios, use a comma-separated list. Only lb/MWh and kg/MWh are allowed.</description>
      <type>String</type>
      <required>false</required>
      <model_dependent>false</model_dependent>
    </argument>
    <argument>
      <name>emissions_electricity_values_or_filepaths</name>
      <display_name>Emissions: Electricity Values or File Paths</display_name>
      <description>Electricity emissions factors values, specified as either an annual factor or an absolute/relative path to a file with hourly factors. If multiple scenarios, use a comma-separated list.</description>
      <type>String</type>
      <required>false</required>
      <model_dependent>false</model_dependent>
    </argument>
    <argument>
      <name>emissions_electricity_number_of_header_rows</name>
      <display_name>Emissions: Electricity Files Number of Header Rows</display_name>
      <description>The number of header rows in the electricity emissions factor file. Only applies when an electricity filepath is used. If multiple scenarios, use a comma-separated list.</description>
      <type>String</type>
      <required>false</required>
      <model_dependent>false</model_dependent>
    </argument>
    <argument>
      <name>emissions_electricity_column_numbers</name>
      <display_name>Emissions: Electricity Files Column Numbers</display_name>
      <description>The column number in the electricity emissions factor file. Only applies when an electricity filepath is used. If multiple scenarios, use a comma-separated list.</description>
      <type>String</type>
      <required>false</required>
      <model_dependent>false</model_dependent>
    </argument>
    <argument>
      <name>emissions_fossil_fuel_units</name>
      <display_name>Emissions: Fossil Fuel Units</display_name>
      <description>Fossil fuel emissions factors units. If multiple scenarios, use a comma-separated list. Only lb/MBtu and kg/MBtu are allowed.</description>
      <type>String</type>
      <required>false</required>
      <model_dependent>false</model_dependent>
    </argument>
    <argument>
      <name>emissions_natural_gas_values</name>
      <display_name>Emissions: Natural Gas Values</display_name>
      <description>Natural gas emissions factors values, specified as an annual factor. If multiple scenarios, use a comma-separated list.</description>
      <type>String</type>
      <required>false</required>
      <model_dependent>false</model_dependent>
    </argument>
    <argument>
      <name>emissions_propane_values</name>
      <display_name>Emissions: Propane Values</display_name>
      <description>Propane emissions factors values, specified as an annual factor. If multiple scenarios, use a comma-separated list.</description>
      <type>String</type>
      <required>false</required>
      <model_dependent>false</model_dependent>
    </argument>
    <argument>
      <name>emissions_fuel_oil_values</name>
      <display_name>Emissions: Fuel Oil Values</display_name>
      <description>Fuel oil emissions factors values, specified as an annual factor. If multiple scenarios, use a comma-separated list.</description>
      <type>String</type>
      <required>false</required>
      <model_dependent>false</model_dependent>
    </argument>
    <argument>
      <name>emissions_coal_values</name>
      <display_name>Emissions: Coal Values</display_name>
      <description>Coal emissions factors values, specified as an annual factor. If multiple scenarios, use a comma-separated list.</description>
      <type>String</type>
      <required>false</required>
      <model_dependent>false</model_dependent>
    </argument>
    <argument>
      <name>emissions_wood_values</name>
      <display_name>Emissions: Wood Values</display_name>
      <description>Wood emissions factors values, specified as an annual factor. If multiple scenarios, use a comma-separated list.</description>
      <type>String</type>
      <required>false</required>
      <model_dependent>false</model_dependent>
    </argument>
    <argument>
      <name>emissions_wood_pellets_values</name>
      <display_name>Emissions: Wood Pellets Values</display_name>
      <description>Wood pellets emissions factors values, specified as an annual factor. If multiple scenarios, use a comma-separated list.</description>
      <type>String</type>
      <required>false</required>
      <model_dependent>false</model_dependent>
    </argument>
    <argument>
      <name>utility_bill_scenario_names</name>
      <display_name>Utility Bills: Scenario Names</display_name>
      <description>Names of utility bill scenarios. If multiple scenarios, use a comma-separated list. If not provided, no utility bills scenarios are calculated.</description>
      <type>String</type>
      <required>false</required>
      <model_dependent>false</model_dependent>
    </argument>
    <argument>
      <name>utility_bill_electricity_filepaths</name>
      <display_name>Utility Bills: Electricity File Paths</display_name>
      <description>Electricity tariff file specified as an absolute/relative path to a file with utility rate structure information. Tariff file must be formatted to OpenEI API version 7. If multiple scenarios, use a comma-separated list.</description>
      <type>String</type>
      <required>false</required>
      <model_dependent>false</model_dependent>
    </argument>
    <argument>
      <name>utility_bill_electricity_fixed_charges</name>
      <display_name>Utility Bills: Electricity Fixed Charges</display_name>
      <description>Electricity utility bill monthly fixed charges. If multiple scenarios, use a comma-separated list.</description>
      <type>String</type>
      <required>false</required>
      <model_dependent>false</model_dependent>
    </argument>
    <argument>
      <name>utility_bill_natural_gas_fixed_charges</name>
      <display_name>Utility Bills: Natural Gas Fixed Charges</display_name>
      <description>Natural gas utility bill monthly fixed charges. If multiple scenarios, use a comma-separated list.</description>
      <type>String</type>
      <required>false</required>
      <model_dependent>false</model_dependent>
    </argument>
    <argument>
      <name>utility_bill_propane_fixed_charges</name>
      <display_name>Utility Bills: Propane Fixed Charges</display_name>
      <description>Propane utility bill monthly fixed charges. If multiple scenarios, use a comma-separated list.</description>
      <type>String</type>
      <required>false</required>
      <model_dependent>false</model_dependent>
    </argument>
    <argument>
      <name>utility_bill_fuel_oil_fixed_charges</name>
      <display_name>Utility Bills: Fuel Oil Fixed Charges</display_name>
      <description>Fuel oil utility bill monthly fixed charges. If multiple scenarios, use a comma-separated list.</description>
      <type>String</type>
      <required>false</required>
      <model_dependent>false</model_dependent>
    </argument>
    <argument>
      <name>utility_bill_coal_fixed_charges</name>
      <display_name>Utility Bills: Coal Fixed Charges</display_name>
      <description>Coal utility bill monthly fixed charges. If multiple scenarios, use a comma-separated list.</description>
      <type>String</type>
      <required>false</required>
      <model_dependent>false</model_dependent>
    </argument>
    <argument>
      <name>utility_bill_wood_fixed_charges</name>
      <display_name>Utility Bills: Wood Fixed Charges</display_name>
      <description>Wood utility bill monthly fixed charges. If multiple scenarios, use a comma-separated list.</description>
      <type>String</type>
      <required>false</required>
      <model_dependent>false</model_dependent>
    </argument>
    <argument>
      <name>utility_bill_wood_pellets_fixed_charges</name>
      <display_name>Utility Bills: Wood Pellets Fixed Charges</display_name>
      <description>Wood pellets utility bill monthly fixed charges. If multiple scenarios, use a comma-separated list.</description>
      <type>String</type>
      <required>false</required>
      <model_dependent>false</model_dependent>
    </argument>
    <argument>
      <name>utility_bill_electricity_marginal_rates</name>
      <display_name>Utility Bills: Electricity Marginal Rates</display_name>
      <description>Electricity utility bill marginal rates. If multiple scenarios, use a comma-separated list.</description>
      <type>String</type>
      <required>false</required>
      <model_dependent>false</model_dependent>
    </argument>
    <argument>
      <name>utility_bill_natural_gas_marginal_rates</name>
      <display_name>Utility Bills: Natural Gas Marginal Rates</display_name>
      <description>Natural gas utility bill marginal rates. If multiple scenarios, use a comma-separated list.</description>
      <type>String</type>
      <required>false</required>
      <model_dependent>false</model_dependent>
    </argument>
    <argument>
      <name>utility_bill_propane_marginal_rates</name>
      <display_name>Utility Bills: Propane Marginal Rates</display_name>
      <description>Propane utility bill marginal rates. If multiple scenarios, use a comma-separated list.</description>
      <type>String</type>
      <required>false</required>
      <model_dependent>false</model_dependent>
    </argument>
    <argument>
      <name>utility_bill_fuel_oil_marginal_rates</name>
      <display_name>Utility Bills: Fuel Oil Marginal Rates</display_name>
      <description>Fuel oil utility bill marginal rates. If multiple scenarios, use a comma-separated list.</description>
      <type>String</type>
      <required>false</required>
      <model_dependent>false</model_dependent>
    </argument>
    <argument>
      <name>utility_bill_coal_marginal_rates</name>
      <display_name>Utility Bills: Coal Marginal Rates</display_name>
      <description>Coal utility bill marginal rates. If multiple scenarios, use a comma-separated list.</description>
      <type>String</type>
      <required>false</required>
      <model_dependent>false</model_dependent>
    </argument>
    <argument>
      <name>utility_bill_wood_marginal_rates</name>
      <display_name>Utility Bills: Wood Marginal Rates</display_name>
      <description>Wood utility bill marginal rates. If multiple scenarios, use a comma-separated list.</description>
      <type>String</type>
      <required>false</required>
      <model_dependent>false</model_dependent>
    </argument>
    <argument>
      <name>utility_bill_wood_pellets_marginal_rates</name>
      <display_name>Utility Bills: Wood Pellets Marginal Rates</display_name>
      <description>Wood pellets utility bill marginal rates. If multiple scenarios, use a comma-separated list.</description>
      <type>String</type>
      <required>false</required>
      <model_dependent>false</model_dependent>
    </argument>
    <argument>
      <name>utility_bill_pv_compensation_types</name>
      <display_name>Utility Bills: PV Compensation Types</display_name>
      <description>Utility bill PV compensation types. If multiple scenarios, use a comma-separated list.</description>
      <type>String</type>
      <required>false</required>
      <model_dependent>false</model_dependent>
    </argument>
    <argument>
      <name>utility_bill_pv_net_metering_annual_excess_sellback_rate_types</name>
      <display_name>Utility Bills: PV Net Metering Annual Excess Sellback Rate Types</display_name>
      <description>Utility bill PV net metering annual excess sellback rate types. Only applies if the PV compensation type is 'NetMetering'. If multiple scenarios, use a comma-separated list.</description>
      <type>String</type>
      <required>false</required>
      <model_dependent>false</model_dependent>
    </argument>
    <argument>
      <name>utility_bill_pv_net_metering_annual_excess_sellback_rates</name>
      <display_name>Utility Bills: PV Net Metering Annual Excess Sellback Rates</display_name>
      <description>Utility bill PV net metering annual excess sellback rates. Only applies if the PV compensation type is 'NetMetering' and the PV annual excess sellback rate type is 'User-Specified'. If multiple scenarios, use a comma-separated list.</description>
      <type>String</type>
      <required>false</required>
      <model_dependent>false</model_dependent>
    </argument>
    <argument>
      <name>utility_bill_pv_feed_in_tariff_rates</name>
      <display_name>Utility Bills: PV Feed-In Tariff Rates</display_name>
      <description>Utility bill PV annual full/gross feed-in tariff rates. Only applies if the PV compensation type is 'FeedInTariff'. If multiple scenarios, use a comma-separated list.</description>
      <type>String</type>
      <required>false</required>
      <model_dependent>false</model_dependent>
    </argument>
    <argument>
      <name>utility_bill_pv_monthly_grid_connection_fee_units</name>
      <display_name>Utility Bills: PV Monthly Grid Connection Fee Units</display_name>
      <description>Utility bill PV monthly grid connection fee units. If multiple scenarios, use a comma-separated list.</description>
      <type>String</type>
      <required>false</required>
      <model_dependent>false</model_dependent>
    </argument>
    <argument>
      <name>utility_bill_pv_monthly_grid_connection_fees</name>
      <display_name>Utility Bills: PV Monthly Grid Connection Fees</display_name>
      <description>Utility bill PV monthly grid connection fees. If multiple scenarios, use a comma-separated list.</description>
      <type>String</type>
      <required>false</required>
      <model_dependent>false</model_dependent>
    </argument>
    <argument>
      <name>additional_properties</name>
      <display_name>Additional Properties</display_name>
      <description>Additional properties specified as key-value pairs (i.e., key=value). If multiple additional properties, use a |-separated list. For example, 'LowIncome=false|Remodeled|Description=2-story home in Denver'. These properties will be stored in the HPXML file under /HPXML/SoftwareInfo/extension/AdditionalProperties.</description>
      <type>String</type>
      <required>false</required>
      <model_dependent>false</model_dependent>
    </argument>
    <argument>
      <name>combine_like_surfaces</name>
      <display_name>Combine like surfaces?</display_name>
      <description>If true, combines like surfaces to simplify the HPXML file generated.</description>
      <type>Boolean</type>
      <required>false</required>
      <model_dependent>false</model_dependent>
      <default_value>false</default_value>
      <choices>
        <choice>
          <value>true</value>
          <display_name>true</display_name>
        </choice>
        <choice>
          <value>false</value>
          <display_name>false</display_name>
        </choice>
      </choices>
    </argument>
    <argument>
      <name>apply_defaults</name>
      <display_name>Apply Default Values?</display_name>
      <description>If true, applies OS-HPXML default values to the HPXML output file. Setting to true will also force validation of the HPXML output file before applying OS-HPXML default values.</description>
      <type>Boolean</type>
      <required>false</required>
      <model_dependent>false</model_dependent>
      <default_value>false</default_value>
      <choices>
        <choice>
          <value>true</value>
          <display_name>true</display_name>
        </choice>
        <choice>
          <value>false</value>
          <display_name>false</display_name>
        </choice>
      </choices>
    </argument>
    <argument>
      <name>apply_validation</name>
      <display_name>Apply Validation?</display_name>
      <description>If true, validates the HPXML output file. Set to false for faster performance. Note that validation is not needed if the HPXML file will be validated downstream (e.g., via the HPXMLtoOpenStudio measure).</description>
      <type>Boolean</type>
      <required>false</required>
      <model_dependent>false</model_dependent>
      <default_value>false</default_value>
      <choices>
        <choice>
          <value>true</value>
          <display_name>true</display_name>
        </choice>
        <choice>
          <value>false</value>
          <display_name>false</display_name>
        </choice>
      </choices>
    </argument>
  </arguments>
  <outputs />
  <provenances />
  <tags>
    <tag>Whole Building.Space Types</tag>
  </tags>
  <attributes>
    <attribute>
      <name>Measure Type</name>
      <value>ModelMeasure</value>
      <datatype>string</datatype>
    </attribute>
  </attributes>
  <files>
    <file>
      <filename>README.md</filename>
      <filetype>md</filetype>
      <usage_type>readme</usage_type>
<<<<<<< HEAD
      <checksum>5F30B437</checksum>
=======
      <checksum>28DA31D7</checksum>
>>>>>>> 4d634565
    </file>
    <file>
      <filename>README.md.erb</filename>
      <filetype>erb</filetype>
      <usage_type>readmeerb</usage_type>
      <checksum>513F28E9</checksum>
    </file>
    <file>
      <version>
        <software_program>OpenStudio</software_program>
        <identifier>2.9.0</identifier>
        <min_compatible>2.9.0</min_compatible>
      </version>
      <filename>measure.rb</filename>
      <filetype>rb</filetype>
      <usage_type>script</usage_type>
<<<<<<< HEAD
      <checksum>343A0E56</checksum>
=======
      <checksum>266F1E06</checksum>
>>>>>>> 4d634565
    </file>
    <file>
      <filename>geometry.rb</filename>
      <filetype>rb</filetype>
      <usage_type>resource</usage_type>
      <checksum>84CB0D65</checksum>
    </file>
    <file>
      <filename>build_residential_hpxml_test.rb</filename>
      <filetype>rb</filetype>
      <usage_type>test</usage_type>
<<<<<<< HEAD
      <checksum>595D0CA1</checksum>
=======
      <checksum>F24631AD</checksum>
>>>>>>> 4d634565
    </file>
  </files>
</measure><|MERGE_RESOLUTION|>--- conflicted
+++ resolved
@@ -3,13 +3,8 @@
   <schema_version>3.1</schema_version>
   <name>build_residential_hpxml</name>
   <uid>a13a8983-2b01-4930-8af2-42030b6e4233</uid>
-<<<<<<< HEAD
-  <version_id>8d442238-eaf1-4a20-b069-25116e8fd844</version_id>
-  <version_modified>2023-10-25T14:19:56Z</version_modified>
-=======
-  <version_id>d77dae30-70b5-4522-90fe-fb58f53cc600</version_id>
-  <version_modified>2023-11-01T02:43:51Z</version_modified>
->>>>>>> 4d634565
+  <version_id>7b9872b6-fff2-42f7-875b-b03282b4796f</version_id>
+  <version_modified>2023-11-01T17:12:59Z</version_modified>
   <xml_checksum>2C38F48B</xml_checksum>
   <class_name>BuildResidentialHPXML</class_name>
   <display_name>HPXML Builder</display_name>
@@ -6756,11 +6751,7 @@
       <filename>README.md</filename>
       <filetype>md</filetype>
       <usage_type>readme</usage_type>
-<<<<<<< HEAD
-      <checksum>5F30B437</checksum>
-=======
-      <checksum>28DA31D7</checksum>
->>>>>>> 4d634565
+      <checksum>078C3F36</checksum>
     </file>
     <file>
       <filename>README.md.erb</filename>
@@ -6777,11 +6768,7 @@
       <filename>measure.rb</filename>
       <filetype>rb</filetype>
       <usage_type>script</usage_type>
-<<<<<<< HEAD
-      <checksum>343A0E56</checksum>
-=======
-      <checksum>266F1E06</checksum>
->>>>>>> 4d634565
+      <checksum>C9451D13</checksum>
     </file>
     <file>
       <filename>geometry.rb</filename>
@@ -6793,11 +6780,7 @@
       <filename>build_residential_hpxml_test.rb</filename>
       <filetype>rb</filetype>
       <usage_type>test</usage_type>
-<<<<<<< HEAD
-      <checksum>595D0CA1</checksum>
-=======
-      <checksum>F24631AD</checksum>
->>>>>>> 4d634565
+      <checksum>5018D51F</checksum>
     </file>
   </files>
 </measure>