--- conflicted
+++ resolved
@@ -3,13 +3,8 @@
   <schema_version>3.0</schema_version>
   <name>build_residential_hpxml</name>
   <uid>a13a8983-2b01-4930-8af2-42030b6e4233</uid>
-<<<<<<< HEAD
-  <version_id>b31f636e-7f7a-4815-bc77-5e61f89b8bb9</version_id>
-  <version_modified>20211116T180207Z</version_modified>
-=======
-  <version_id>5fc2daec-cfbb-4ab6-a81c-1faeedc878df</version_id>
-  <version_modified>20211116T155415Z</version_modified>
->>>>>>> 61a8f2d9
+  <version_id>8ec60adf-c51a-4034-9365-da67a36ef7a1</version_id>
+  <version_modified>20211116T200400Z</version_modified>
   <xml_checksum>2C38F48B</xml_checksum>
   <class_name>BuildResidentialHPXML</class_name>
   <display_name>HPXML Builder (Beta)</display_name>
@@ -5900,6 +5895,12 @@
   </attributes>
   <files>
     <file>
+      <filename>geometry.rb</filename>
+      <filetype>rb</filetype>
+      <usage_type>resource</usage_type>
+      <checksum>8A8D8C4E</checksum>
+    </file>
+    <file>
       <version>
         <software_program>OpenStudio</software_program>
         <identifier>2.9.0</identifier>
@@ -5911,607 +5912,54 @@
       <checksum>3233DE0E</checksum>
     </file>
     <file>
-      <filename>extra_files/base-mf.xml</filename>
-      <filetype>xml</filetype>
-      <usage_type>test</usage_type>
-      <checksum>938BF9F4</checksum>
-    </file>
-    <file>
-      <filename>extra_files/base-sfa.xml</filename>
-      <filetype>xml</filetype>
-      <usage_type>test</usage_type>
-      <checksum>3E408472</checksum>
-    </file>
-    <file>
-      <filename>extra_files/base-sfd.xml</filename>
-      <filetype>xml</filetype>
-      <usage_type>test</usage_type>
-      <checksum>2AC95363</checksum>
-    </file>
-    <file>
-      <filename>extra_files/extra-dhw-solar-latitude.xml</filename>
-      <filetype>xml</filetype>
-      <usage_type>test</usage_type>
-      <checksum>5B93A17E</checksum>
-    </file>
-    <file>
-      <filename>extra_files/extra-enclosure-atticroof-conditioned-eaves-gable.xml</filename>
-      <filetype>xml</filetype>
-      <usage_type>test</usage_type>
-      <checksum>C8D5B514</checksum>
-    </file>
-    <file>
-      <filename>extra_files/extra-enclosure-atticroof-conditioned-eaves-hip.xml</filename>
-      <filetype>xml</filetype>
-      <usage_type>test</usage_type>
-      <checksum>16D50A84</checksum>
-    </file>
-    <file>
-      <filename>extra_files/extra-gas-pool-heater-with-zero-kwh.xml</filename>
-      <filetype>xml</filetype>
-      <usage_type>test</usage_type>
-      <checksum>8A225B39</checksum>
-    </file>
-    <file>
-      <filename>extra_files/extra-mf-eaves.xml</filename>
-      <filetype>xml</filetype>
-      <usage_type>test</usage_type>
-      <checksum>E065BA39</checksum>
-    </file>
-    <file>
-      <filename>extra_files/extra-mf-exterior-corridor.xml</filename>
-      <filetype>xml</filetype>
-      <usage_type>test</usage_type>
-      <checksum>938BF9F4</checksum>
-    </file>
-    <file>
-      <filename>extra_files/extra-mf-rear-units.xml</filename>
-      <filetype>xml</filetype>
-      <usage_type>test</usage_type>
-      <checksum>938BF9F4</checksum>
-    </file>
-    <file>
-      <filename>extra_files/extra-mf-slab-left-bottom-rear-units.xml</filename>
-      <filetype>xml</filetype>
-      <usage_type>test</usage_type>
-      <checksum>68C0CA89</checksum>
-    </file>
-    <file>
-      <filename>extra_files/extra-mf-slab-left-bottom.xml</filename>
-      <filetype>xml</filetype>
-      <usage_type>test</usage_type>
-      <checksum>1D24B088</checksum>
-    </file>
-    <file>
-      <filename>extra_files/extra-mf-slab-left-middle-rear-units.xml</filename>
-      <filetype>xml</filetype>
-      <usage_type>test</usage_type>
-      <checksum>444C7DBB</checksum>
-    </file>
-    <file>
-      <filename>extra_files/extra-mf-slab-left-middle.xml</filename>
-      <filetype>xml</filetype>
-      <usage_type>test</usage_type>
-      <checksum>938BF9F4</checksum>
-    </file>
-    <file>
-      <filename>extra_files/extra-mf-slab-left-top-rear-units.xml</filename>
-      <filetype>xml</filetype>
-      <usage_type>test</usage_type>
-      <checksum>444C7DBB</checksum>
-    </file>
-    <file>
-      <filename>extra_files/extra-mf-slab-left-top.xml</filename>
-      <filetype>xml</filetype>
-      <usage_type>test</usage_type>
-      <checksum>938BF9F4</checksum>
-    </file>
-    <file>
-      <filename>extra_files/extra-mf-slab-middle-bottom-rear-units.xml</filename>
-      <filetype>xml</filetype>
-      <usage_type>test</usage_type>
-      <checksum>AED41C96</checksum>
-    </file>
-    <file>
-      <filename>extra_files/extra-mf-slab-middle-bottom.xml</filename>
-      <filetype>xml</filetype>
-      <usage_type>test</usage_type>
-      <checksum>9E85F7D1</checksum>
-    </file>
-    <file>
-      <filename>extra_files/extra-mf-slab-middle-middle-rear-units.xml</filename>
-      <filetype>xml</filetype>
-      <usage_type>test</usage_type>
-      <checksum>97F766BC</checksum>
-    </file>
-    <file>
-      <filename>extra_files/extra-mf-slab-middle-middle.xml</filename>
-      <filetype>xml</filetype>
-      <usage_type>test</usage_type>
-      <checksum>2DE157D0</checksum>
-    </file>
-    <file>
-      <filename>extra_files/extra-mf-slab-middle-top-rear-units.xml</filename>
-      <filetype>xml</filetype>
-      <usage_type>test</usage_type>
-      <checksum>97F766BC</checksum>
-    </file>
-    <file>
-      <filename>extra_files/extra-mf-slab-middle-top.xml</filename>
-      <filetype>xml</filetype>
-      <usage_type>test</usage_type>
-      <checksum>2DE157D0</checksum>
-    </file>
-    <file>
-      <filename>extra_files/extra-mf-slab-rear-units.xml</filename>
-      <filetype>xml</filetype>
-      <usage_type>test</usage_type>
-      <checksum>68C0CA89</checksum>
-    </file>
-    <file>
-      <filename>extra_files/extra-mf-slab-right-bottom-rear-units.xml</filename>
-      <filetype>xml</filetype>
-      <usage_type>test</usage_type>
-      <checksum>AED41C96</checksum>
-    </file>
-    <file>
-      <filename>extra_files/extra-mf-slab-right-bottom.xml</filename>
-      <filetype>xml</filetype>
-      <usage_type>test</usage_type>
-      <checksum>9E85F7D1</checksum>
-    </file>
-    <file>
-      <filename>extra_files/extra-mf-slab-right-middle-rear-units.xml</filename>
-      <filetype>xml</filetype>
-      <usage_type>test</usage_type>
-      <checksum>97F766BC</checksum>
-    </file>
-    <file>
-      <filename>extra_files/extra-mf-slab-right-middle.xml</filename>
-      <filetype>xml</filetype>
-      <usage_type>test</usage_type>
-      <checksum>2DE157D0</checksum>
-    </file>
-    <file>
-      <filename>extra_files/extra-mf-slab-right-top-rear-units.xml</filename>
-      <filetype>xml</filetype>
-      <usage_type>test</usage_type>
-      <checksum>97F766BC</checksum>
-    </file>
-    <file>
-      <filename>extra_files/extra-mf-slab-right-top.xml</filename>
-      <filetype>xml</filetype>
-      <usage_type>test</usage_type>
-      <checksum>2DE157D0</checksum>
-    </file>
-    <file>
-      <filename>extra_files/extra-mf-slab.xml</filename>
-      <filetype>xml</filetype>
-      <usage_type>test</usage_type>
-      <checksum>1D24B088</checksum>
-    </file>
-    <file>
-      <filename>extra_files/extra-mf-unvented-crawlspace-left-bottom-rear-units.xml</filename>
-      <filetype>xml</filetype>
-      <usage_type>test</usage_type>
-      <checksum>CCFB6F85</checksum>
-    </file>
-    <file>
-      <filename>extra_files/extra-mf-unvented-crawlspace-left-bottom.xml</filename>
-      <filetype>xml</filetype>
-      <usage_type>test</usage_type>
-      <checksum>4B9C66A6</checksum>
-    </file>
-    <file>
-      <filename>extra_files/extra-mf-unvented-crawlspace-left-middle-rear-units.xml</filename>
-      <filetype>xml</filetype>
-      <usage_type>test</usage_type>
-      <checksum>444C7DBB</checksum>
-    </file>
-    <file>
-      <filename>extra_files/extra-mf-unvented-crawlspace-left-middle.xml</filename>
-      <filetype>xml</filetype>
-      <usage_type>test</usage_type>
-      <checksum>938BF9F4</checksum>
-    </file>
-    <file>
-      <filename>extra_files/extra-mf-unvented-crawlspace-left-top-rear-units.xml</filename>
-      <filetype>xml</filetype>
-      <usage_type>test</usage_type>
-      <checksum>444C7DBB</checksum>
-    </file>
-    <file>
-      <filename>extra_files/extra-mf-unvented-crawlspace-left-top.xml</filename>
-      <filetype>xml</filetype>
-      <usage_type>test</usage_type>
-      <checksum>938BF9F4</checksum>
-    </file>
-    <file>
-      <filename>extra_files/extra-mf-unvented-crawlspace-middle-bottom-rear-units.xml</filename>
-      <filetype>xml</filetype>
-      <usage_type>test</usage_type>
-      <checksum>AC37C146</checksum>
-    </file>
-    <file>
-      <filename>extra_files/extra-mf-unvented-crawlspace-middle-bottom.xml</filename>
-      <filetype>xml</filetype>
-      <usage_type>test</usage_type>
-      <checksum>541C3839</checksum>
-    </file>
-    <file>
-      <filename>extra_files/extra-mf-unvented-crawlspace-middle-middle-rear-units.xml</filename>
-      <filetype>xml</filetype>
-      <usage_type>test</usage_type>
-      <checksum>97F766BC</checksum>
-    </file>
-    <file>
-      <filename>extra_files/extra-mf-unvented-crawlspace-middle-middle.xml</filename>
-      <filetype>xml</filetype>
-      <usage_type>test</usage_type>
-      <checksum>2DE157D0</checksum>
-    </file>
-    <file>
-      <filename>extra_files/extra-mf-unvented-crawlspace-middle-top-rear-units.xml</filename>
-      <filetype>xml</filetype>
-      <usage_type>test</usage_type>
-      <checksum>97F766BC</checksum>
-    </file>
-    <file>
-      <filename>extra_files/extra-mf-unvented-crawlspace-middle-top.xml</filename>
-      <filetype>xml</filetype>
-      <usage_type>test</usage_type>
-      <checksum>2DE157D0</checksum>
-    </file>
-    <file>
-      <filename>extra_files/extra-mf-unvented-crawlspace-rear-units.xml</filename>
-      <filetype>xml</filetype>
-      <usage_type>test</usage_type>
-      <checksum>CCFB6F85</checksum>
-    </file>
-    <file>
-      <filename>extra_files/extra-mf-unvented-crawlspace-right-bottom-rear-units.xml</filename>
-      <filetype>xml</filetype>
-      <usage_type>test</usage_type>
-      <checksum>AC37C146</checksum>
-    </file>
-    <file>
-      <filename>extra_files/extra-mf-unvented-crawlspace-right-bottom.xml</filename>
-      <filetype>xml</filetype>
-      <usage_type>test</usage_type>
-      <checksum>541C3839</checksum>
-    </file>
-    <file>
-      <filename>extra_files/extra-mf-unvented-crawlspace-right-middle-rear-units.xml</filename>
-      <filetype>xml</filetype>
-      <usage_type>test</usage_type>
-      <checksum>97F766BC</checksum>
-    </file>
-    <file>
-      <filename>extra_files/extra-mf-unvented-crawlspace-right-middle.xml</filename>
-      <filetype>xml</filetype>
-      <usage_type>test</usage_type>
-      <checksum>2DE157D0</checksum>
-    </file>
-    <file>
-      <filename>extra_files/extra-mf-unvented-crawlspace-right-top-rear-units.xml</filename>
-      <filetype>xml</filetype>
-      <usage_type>test</usage_type>
-      <checksum>97F766BC</checksum>
-    </file>
-    <file>
-      <filename>extra_files/extra-mf-unvented-crawlspace-right-top.xml</filename>
-      <filetype>xml</filetype>
-      <usage_type>test</usage_type>
-      <checksum>2DE157D0</checksum>
-    </file>
-    <file>
-      <filename>extra_files/extra-mf-unvented-crawlspace.xml</filename>
-      <filetype>xml</filetype>
-      <usage_type>test</usage_type>
-      <checksum>4B9C66A6</checksum>
-    </file>
-    <file>
-      <filename>extra_files/extra-mf-vented-crawlspace-left-bottom-rear-units.xml</filename>
-      <filetype>xml</filetype>
-      <usage_type>test</usage_type>
-      <checksum>95E02185</checksum>
-    </file>
-    <file>
-      <filename>extra_files/extra-mf-vented-crawlspace-left-bottom.xml</filename>
-      <filetype>xml</filetype>
-      <usage_type>test</usage_type>
-      <checksum>E75C808A</checksum>
-    </file>
-    <file>
-      <filename>extra_files/extra-mf-vented-crawlspace-left-middle-rear-units.xml</filename>
-      <filetype>xml</filetype>
-      <usage_type>test</usage_type>
-      <checksum>444C7DBB</checksum>
-    </file>
-    <file>
-      <filename>extra_files/extra-mf-vented-crawlspace-left-middle.xml</filename>
-      <filetype>xml</filetype>
-      <usage_type>test</usage_type>
-      <checksum>938BF9F4</checksum>
-    </file>
-    <file>
-      <filename>extra_files/extra-mf-vented-crawlspace-left-top-rear-units.xml</filename>
-      <filetype>xml</filetype>
-      <usage_type>test</usage_type>
-      <checksum>444C7DBB</checksum>
-    </file>
-    <file>
-      <filename>extra_files/extra-mf-vented-crawlspace-left-top.xml</filename>
-      <filetype>xml</filetype>
-      <usage_type>test</usage_type>
-      <checksum>938BF9F4</checksum>
-    </file>
-    <file>
-      <filename>extra_files/extra-mf-vented-crawlspace-middle-bottom-rear-units.xml</filename>
-      <filetype>xml</filetype>
-      <usage_type>test</usage_type>
-      <checksum>89120F3F</checksum>
-    </file>
-    <file>
-      <filename>extra_files/extra-mf-vented-crawlspace-middle-bottom.xml</filename>
-      <filetype>xml</filetype>
-      <usage_type>test</usage_type>
-      <checksum>C563A21B</checksum>
-    </file>
-    <file>
-      <filename>extra_files/extra-mf-vented-crawlspace-middle-middle-rear-units.xml</filename>
-      <filetype>xml</filetype>
-      <usage_type>test</usage_type>
-      <checksum>97F766BC</checksum>
-    </file>
-    <file>
-      <filename>extra_files/extra-mf-vented-crawlspace-middle-middle.xml</filename>
-      <filetype>xml</filetype>
-      <usage_type>test</usage_type>
-      <checksum>2DE157D0</checksum>
-    </file>
-    <file>
-      <filename>extra_files/extra-mf-vented-crawlspace-middle-top-rear-units.xml</filename>
-      <filetype>xml</filetype>
-      <usage_type>test</usage_type>
-      <checksum>97F766BC</checksum>
-    </file>
-    <file>
-      <filename>extra_files/extra-mf-vented-crawlspace-middle-top.xml</filename>
-      <filetype>xml</filetype>
-      <usage_type>test</usage_type>
-      <checksum>2DE157D0</checksum>
-    </file>
-    <file>
-      <filename>extra_files/extra-mf-vented-crawlspace-rear-units.xml</filename>
-      <filetype>xml</filetype>
-      <usage_type>test</usage_type>
-      <checksum>95E02185</checksum>
-    </file>
-    <file>
-      <filename>extra_files/extra-mf-vented-crawlspace-right-bottom-rear-units.xml</filename>
-      <filetype>xml</filetype>
-      <usage_type>test</usage_type>
-      <checksum>89120F3F</checksum>
-    </file>
-    <file>
-      <filename>extra_files/extra-mf-vented-crawlspace-right-bottom.xml</filename>
-      <filetype>xml</filetype>
-      <usage_type>test</usage_type>
-      <checksum>C563A21B</checksum>
-    </file>
-    <file>
-      <filename>extra_files/extra-mf-vented-crawlspace-right-middle-rear-units.xml</filename>
-      <filetype>xml</filetype>
-      <usage_type>test</usage_type>
-      <checksum>97F766BC</checksum>
-    </file>
-    <file>
-      <filename>extra_files/extra-mf-vented-crawlspace-right-middle.xml</filename>
-      <filetype>xml</filetype>
-      <usage_type>test</usage_type>
-      <checksum>2DE157D0</checksum>
-    </file>
-    <file>
-      <filename>extra_files/extra-mf-vented-crawlspace-right-top-rear-units.xml</filename>
-      <filetype>xml</filetype>
-      <usage_type>test</usage_type>
-      <checksum>97F766BC</checksum>
-    </file>
-    <file>
-      <filename>extra_files/extra-mf-vented-crawlspace-right-top.xml</filename>
-      <filetype>xml</filetype>
-      <usage_type>test</usage_type>
-      <checksum>2DE157D0</checksum>
-    </file>
-    <file>
-      <filename>extra_files/extra-mf-vented-crawlspace.xml</filename>
-      <filetype>xml</filetype>
-      <usage_type>test</usage_type>
-      <checksum>E75C808A</checksum>
-    </file>
-    <file>
-      <filename>extra_files/extra-no-rim-joists.xml</filename>
-      <filetype>xml</filetype>
-      <usage_type>test</usage_type>
-      <checksum>A144F128</checksum>
-    </file>
-    <file>
-      <filename>extra_files/extra-second-heating-system-fireplace-to-heating-system.xml</filename>
-      <filetype>xml</filetype>
-      <usage_type>test</usage_type>
-      <checksum>BA7D8ED4</checksum>
-    </file>
-    <file>
-      <filename>extra_files/extra-second-heating-system-portable-heater-to-heat-pump.xml</filename>
-      <filetype>xml</filetype>
-      <usage_type>test</usage_type>
-      <checksum>ECD43CB4</checksum>
-    </file>
-    <file>
-      <filename>extra_files/extra-second-refrigerator.xml</filename>
-      <filetype>xml</filetype>
-      <usage_type>test</usage_type>
-      <checksum>AD5553A9</checksum>
-    </file>
-    <file>
-      <filename>extra_files/extra-sfa-atticroof-conditioned-eaves-gable.xml</filename>
-      <filetype>xml</filetype>
-      <usage_type>test</usage_type>
-      <checksum>7578131C</checksum>
-    </file>
-    <file>
-      <filename>extra_files/extra-sfa-atticroof-conditioned-eaves-hip.xml</filename>
-      <filetype>xml</filetype>
-      <usage_type>test</usage_type>
-      <checksum>1283A962</checksum>
-    </file>
-    <file>
-      <filename>extra_files/extra-sfa-atticroof-flat.xml</filename>
-      <filetype>xml</filetype>
-      <usage_type>test</usage_type>
-      <checksum>7CA72413</checksum>
-    </file>
-    <file>
-      <filename>extra_files/extra-sfa-conditioned-crawlspace.xml</filename>
-      <filetype>xml</filetype>
-      <usage_type>test</usage_type>
-      <checksum>D630EB3A</checksum>
-    </file>
-    <file>
-      <filename>extra_files/extra-sfa-exterior-corridor.xml</filename>
-      <filetype>xml</filetype>
-      <usage_type>test</usage_type>
-      <checksum>3E408472</checksum>
-    </file>
-    <file>
-      <filename>extra_files/extra-sfa-rear-units.xml</filename>
-      <filetype>xml</filetype>
-      <usage_type>test</usage_type>
-      <checksum>3E408472</checksum>
-    </file>
-    <file>
-      <filename>extra_files/extra-sfa-slab-right.xml</filename>
-      <filetype>xml</filetype>
-      <usage_type>test</usage_type>
-      <checksum>D997E459</checksum>
-    </file>
-    <file>
-      <filename>extra_files/extra-sfa-unconditioned-basement-middle.xml</filename>
-      <filetype>xml</filetype>
-      <usage_type>test</usage_type>
-      <checksum>60E0535B</checksum>
-    </file>
-    <file>
-      <filename>extra_files/extra-sfa-unconditioned-basement-right.xml</filename>
-      <filetype>xml</filetype>
-      <usage_type>test</usage_type>
-      <checksum>60E0535B</checksum>
-    </file>
-    <file>
-      <filename>extra_files/extra-sfa-unconditioned-basement.xml</filename>
-      <filetype>xml</filetype>
-      <usage_type>test</usage_type>
-      <checksum>3A5530DF</checksum>
-    </file>
-    <file>
-      <filename>extra_files/extra-sfa-unvented-crawlspace-middle.xml</filename>
-      <filetype>xml</filetype>
-      <usage_type>test</usage_type>
-      <checksum>747D6D88</checksum>
-    </file>
-    <file>
-      <filename>extra_files/extra-sfa-unvented-crawlspace-right.xml</filename>
-      <filetype>xml</filetype>
-      <usage_type>test</usage_type>
-      <checksum>747D6D88</checksum>
-    </file>
-    <file>
-      <filename>extra_files/extra-sfa-unvented-crawlspace.xml</filename>
-      <filetype>xml</filetype>
-      <usage_type>test</usage_type>
-      <checksum>08D2DDF9</checksum>
-    </file>
-    <file>
-      <filename>extra_files/extra-sfa-vented-crawlspace-middle.xml</filename>
-      <filetype>xml</filetype>
-      <usage_type>test</usage_type>
-      <checksum>49BC97D2</checksum>
-    </file>
-    <file>
-      <filename>extra_files/extra-sfa-vented-crawlspace-right.xml</filename>
-      <filetype>xml</filetype>
-      <usage_type>test</usage_type>
-      <checksum>49BC97D2</checksum>
-    </file>
-    <file>
-      <filename>extra_files/extra-sfa-vented-crawlspace.xml</filename>
-      <filetype>xml</filetype>
-      <usage_type>test</usage_type>
-      <checksum>33B96FD7</checksum>
-    </file>
-    <file>
-      <filename>extra_files/extra-state-code-different-than-epw.xml</filename>
-      <filetype>xml</filetype>
-      <usage_type>test</usage_type>
-      <checksum>A6D71AAA</checksum>
-    </file>
-    <file>
-      <filename>extra_files/extra-zero-freezer-kwh.xml</filename>
-      <filetype>xml</filetype>
-      <usage_type>test</usage_type>
-      <checksum>2AC95363</checksum>
-    </file>
-    <file>
-      <filename>extra_files/warning-conditioned-attic-with-floor-insulation.xml</filename>
-      <filetype>xml</filetype>
-      <usage_type>test</usage_type>
-      <checksum>6A05810A</checksum>
-    </file>
-    <file>
-      <filename>extra_files/warning-mf-bottom-slab-non-zero-foundation-height.xml</filename>
-      <filetype>xml</filetype>
-      <usage_type>test</usage_type>
-      <checksum>1D24B088</checksum>
-    </file>
-    <file>
-      <filename>extra_files/warning-multipliers-without-fuel-loads.xml</filename>
-      <filetype>xml</filetype>
-      <usage_type>test</usage_type>
-      <checksum>2AC95363</checksum>
-    </file>
-    <file>
-      <filename>extra_files/warning-multipliers-without-well-pump-plug-loads.xml</filename>
-      <filetype>xml</filetype>
-      <usage_type>test</usage_type>
-      <checksum>2AC95363</checksum>
-    </file>
-    <file>
-      <filename>extra_files/warning-unvented-crawlspace-with-wall-and-ceiling-insulation.xml</filename>
-      <filetype>xml</filetype>
-      <usage_type>test</usage_type>
-      <checksum>721C39FD</checksum>
-    </file>
-    <file>
-      <filename>extra_files/warning-vented-crawlspace-with-wall-and-ceiling-insulation.xml</filename>
-      <filetype>xml</filetype>
-      <usage_type>test</usage_type>
-      <checksum>0C06C071</checksum>
-    </file>
-    <file>
-<<<<<<< HEAD
       <filename>build_residential_hpxml_test.rb</filename>
       <filetype>rb</filetype>
       <usage_type>test</usage_type>
       <checksum>98773892</checksum>
     </file>
     <file>
+      <filename>extra_files/base-mf.xml</filename>
+      <filetype>xml</filetype>
+      <usage_type>test</usage_type>
+      <checksum>938BF9F4</checksum>
+    </file>
+    <file>
+      <filename>extra_files/base-sfa.xml</filename>
+      <filetype>xml</filetype>
+      <usage_type>test</usage_type>
+      <checksum>3E408472</checksum>
+    </file>
+    <file>
+      <filename>extra_files/base-sfd.xml</filename>
+      <filetype>xml</filetype>
+      <usage_type>test</usage_type>
+      <checksum>2AC95363</checksum>
+    </file>
+    <file>
       <filename>extra_files/extra-auto.xml</filename>
       <filetype>xml</filetype>
       <usage_type>test</usage_type>
       <checksum>100D8173</checksum>
     </file>
     <file>
+      <filename>extra_files/extra-dhw-solar-latitude.xml</filename>
+      <filetype>xml</filetype>
+      <usage_type>test</usage_type>
+      <checksum>5B93A17E</checksum>
+    </file>
+    <file>
+      <filename>extra_files/extra-enclosure-atticroof-conditioned-eaves-gable.xml</filename>
+      <filetype>xml</filetype>
+      <usage_type>test</usage_type>
+      <checksum>C8D5B514</checksum>
+    </file>
+    <file>
+      <filename>extra_files/extra-enclosure-atticroof-conditioned-eaves-hip.xml</filename>
+      <filetype>xml</filetype>
+      <usage_type>test</usage_type>
+      <checksum>16D50A84</checksum>
+    </file>
+    <file>
       <filename>extra_files/extra-enclosure-garage-atticroof-conditioned.xml</filename>
       <filetype>xml</filetype>
       <usage_type>test</usage_type>
@@ -6536,12 +5984,402 @@
       <checksum>35F505B1</checksum>
     </file>
     <file>
+      <filename>extra_files/extra-gas-pool-heater-with-zero-kwh.xml</filename>
+      <filetype>xml</filetype>
+      <usage_type>test</usage_type>
+      <checksum>8A225B39</checksum>
+    </file>
+    <file>
       <filename>extra_files/extra-iecc-zone-different-than-epw.xml</filename>
       <filetype>xml</filetype>
       <usage_type>test</usage_type>
       <checksum>1D464800</checksum>
     </file>
     <file>
+      <filename>extra_files/extra-mf-eaves.xml</filename>
+      <filetype>xml</filetype>
+      <usage_type>test</usage_type>
+      <checksum>E065BA39</checksum>
+    </file>
+    <file>
+      <filename>extra_files/extra-mf-exterior-corridor.xml</filename>
+      <filetype>xml</filetype>
+      <usage_type>test</usage_type>
+      <checksum>938BF9F4</checksum>
+    </file>
+    <file>
+      <filename>extra_files/extra-mf-rear-units.xml</filename>
+      <filetype>xml</filetype>
+      <usage_type>test</usage_type>
+      <checksum>938BF9F4</checksum>
+    </file>
+    <file>
+      <filename>extra_files/extra-mf-slab-left-bottom-rear-units.xml</filename>
+      <filetype>xml</filetype>
+      <usage_type>test</usage_type>
+      <checksum>68C0CA89</checksum>
+    </file>
+    <file>
+      <filename>extra_files/extra-mf-slab-left-bottom.xml</filename>
+      <filetype>xml</filetype>
+      <usage_type>test</usage_type>
+      <checksum>1D24B088</checksum>
+    </file>
+    <file>
+      <filename>extra_files/extra-mf-slab-left-middle-rear-units.xml</filename>
+      <filetype>xml</filetype>
+      <usage_type>test</usage_type>
+      <checksum>444C7DBB</checksum>
+    </file>
+    <file>
+      <filename>extra_files/extra-mf-slab-left-middle.xml</filename>
+      <filetype>xml</filetype>
+      <usage_type>test</usage_type>
+      <checksum>938BF9F4</checksum>
+    </file>
+    <file>
+      <filename>extra_files/extra-mf-slab-left-top-rear-units.xml</filename>
+      <filetype>xml</filetype>
+      <usage_type>test</usage_type>
+      <checksum>444C7DBB</checksum>
+    </file>
+    <file>
+      <filename>extra_files/extra-mf-slab-left-top.xml</filename>
+      <filetype>xml</filetype>
+      <usage_type>test</usage_type>
+      <checksum>938BF9F4</checksum>
+    </file>
+    <file>
+      <filename>extra_files/extra-mf-slab-middle-bottom-rear-units.xml</filename>
+      <filetype>xml</filetype>
+      <usage_type>test</usage_type>
+      <checksum>AED41C96</checksum>
+    </file>
+    <file>
+      <filename>extra_files/extra-mf-slab-middle-bottom.xml</filename>
+      <filetype>xml</filetype>
+      <usage_type>test</usage_type>
+      <checksum>9E85F7D1</checksum>
+    </file>
+    <file>
+      <filename>extra_files/extra-mf-slab-middle-middle-rear-units.xml</filename>
+      <filetype>xml</filetype>
+      <usage_type>test</usage_type>
+      <checksum>97F766BC</checksum>
+    </file>
+    <file>
+      <filename>extra_files/extra-mf-slab-middle-middle.xml</filename>
+      <filetype>xml</filetype>
+      <usage_type>test</usage_type>
+      <checksum>2DE157D0</checksum>
+    </file>
+    <file>
+      <filename>extra_files/extra-mf-slab-middle-top-rear-units.xml</filename>
+      <filetype>xml</filetype>
+      <usage_type>test</usage_type>
+      <checksum>97F766BC</checksum>
+    </file>
+    <file>
+      <filename>extra_files/extra-mf-slab-middle-top.xml</filename>
+      <filetype>xml</filetype>
+      <usage_type>test</usage_type>
+      <checksum>2DE157D0</checksum>
+    </file>
+    <file>
+      <filename>extra_files/extra-mf-slab-rear-units.xml</filename>
+      <filetype>xml</filetype>
+      <usage_type>test</usage_type>
+      <checksum>68C0CA89</checksum>
+    </file>
+    <file>
+      <filename>extra_files/extra-mf-slab-right-bottom-rear-units.xml</filename>
+      <filetype>xml</filetype>
+      <usage_type>test</usage_type>
+      <checksum>AED41C96</checksum>
+    </file>
+    <file>
+      <filename>extra_files/extra-mf-slab-right-bottom.xml</filename>
+      <filetype>xml</filetype>
+      <usage_type>test</usage_type>
+      <checksum>9E85F7D1</checksum>
+    </file>
+    <file>
+      <filename>extra_files/extra-mf-slab-right-middle-rear-units.xml</filename>
+      <filetype>xml</filetype>
+      <usage_type>test</usage_type>
+      <checksum>97F766BC</checksum>
+    </file>
+    <file>
+      <filename>extra_files/extra-mf-slab-right-middle.xml</filename>
+      <filetype>xml</filetype>
+      <usage_type>test</usage_type>
+      <checksum>2DE157D0</checksum>
+    </file>
+    <file>
+      <filename>extra_files/extra-mf-slab-right-top-rear-units.xml</filename>
+      <filetype>xml</filetype>
+      <usage_type>test</usage_type>
+      <checksum>97F766BC</checksum>
+    </file>
+    <file>
+      <filename>extra_files/extra-mf-slab-right-top.xml</filename>
+      <filetype>xml</filetype>
+      <usage_type>test</usage_type>
+      <checksum>2DE157D0</checksum>
+    </file>
+    <file>
+      <filename>extra_files/extra-mf-slab.xml</filename>
+      <filetype>xml</filetype>
+      <usage_type>test</usage_type>
+      <checksum>1D24B088</checksum>
+    </file>
+    <file>
+      <filename>extra_files/extra-mf-unvented-crawlspace-left-bottom-rear-units.xml</filename>
+      <filetype>xml</filetype>
+      <usage_type>test</usage_type>
+      <checksum>CCFB6F85</checksum>
+    </file>
+    <file>
+      <filename>extra_files/extra-mf-unvented-crawlspace-left-bottom.xml</filename>
+      <filetype>xml</filetype>
+      <usage_type>test</usage_type>
+      <checksum>4B9C66A6</checksum>
+    </file>
+    <file>
+      <filename>extra_files/extra-mf-unvented-crawlspace-left-middle-rear-units.xml</filename>
+      <filetype>xml</filetype>
+      <usage_type>test</usage_type>
+      <checksum>444C7DBB</checksum>
+    </file>
+    <file>
+      <filename>extra_files/extra-mf-unvented-crawlspace-left-middle.xml</filename>
+      <filetype>xml</filetype>
+      <usage_type>test</usage_type>
+      <checksum>938BF9F4</checksum>
+    </file>
+    <file>
+      <filename>extra_files/extra-mf-unvented-crawlspace-left-top-rear-units.xml</filename>
+      <filetype>xml</filetype>
+      <usage_type>test</usage_type>
+      <checksum>444C7DBB</checksum>
+    </file>
+    <file>
+      <filename>extra_files/extra-mf-unvented-crawlspace-left-top.xml</filename>
+      <filetype>xml</filetype>
+      <usage_type>test</usage_type>
+      <checksum>938BF9F4</checksum>
+    </file>
+    <file>
+      <filename>extra_files/extra-mf-unvented-crawlspace-middle-bottom-rear-units.xml</filename>
+      <filetype>xml</filetype>
+      <usage_type>test</usage_type>
+      <checksum>AC37C146</checksum>
+    </file>
+    <file>
+      <filename>extra_files/extra-mf-unvented-crawlspace-middle-bottom.xml</filename>
+      <filetype>xml</filetype>
+      <usage_type>test</usage_type>
+      <checksum>541C3839</checksum>
+    </file>
+    <file>
+      <filename>extra_files/extra-mf-unvented-crawlspace-middle-middle-rear-units.xml</filename>
+      <filetype>xml</filetype>
+      <usage_type>test</usage_type>
+      <checksum>97F766BC</checksum>
+    </file>
+    <file>
+      <filename>extra_files/extra-mf-unvented-crawlspace-middle-middle.xml</filename>
+      <filetype>xml</filetype>
+      <usage_type>test</usage_type>
+      <checksum>2DE157D0</checksum>
+    </file>
+    <file>
+      <filename>extra_files/extra-mf-unvented-crawlspace-middle-top-rear-units.xml</filename>
+      <filetype>xml</filetype>
+      <usage_type>test</usage_type>
+      <checksum>97F766BC</checksum>
+    </file>
+    <file>
+      <filename>extra_files/extra-mf-unvented-crawlspace-middle-top.xml</filename>
+      <filetype>xml</filetype>
+      <usage_type>test</usage_type>
+      <checksum>2DE157D0</checksum>
+    </file>
+    <file>
+      <filename>extra_files/extra-mf-unvented-crawlspace-rear-units.xml</filename>
+      <filetype>xml</filetype>
+      <usage_type>test</usage_type>
+      <checksum>CCFB6F85</checksum>
+    </file>
+    <file>
+      <filename>extra_files/extra-mf-unvented-crawlspace-right-bottom-rear-units.xml</filename>
+      <filetype>xml</filetype>
+      <usage_type>test</usage_type>
+      <checksum>AC37C146</checksum>
+    </file>
+    <file>
+      <filename>extra_files/extra-mf-unvented-crawlspace-right-bottom.xml</filename>
+      <filetype>xml</filetype>
+      <usage_type>test</usage_type>
+      <checksum>541C3839</checksum>
+    </file>
+    <file>
+      <filename>extra_files/extra-mf-unvented-crawlspace-right-middle-rear-units.xml</filename>
+      <filetype>xml</filetype>
+      <usage_type>test</usage_type>
+      <checksum>97F766BC</checksum>
+    </file>
+    <file>
+      <filename>extra_files/extra-mf-unvented-crawlspace-right-middle.xml</filename>
+      <filetype>xml</filetype>
+      <usage_type>test</usage_type>
+      <checksum>2DE157D0</checksum>
+    </file>
+    <file>
+      <filename>extra_files/extra-mf-unvented-crawlspace-right-top-rear-units.xml</filename>
+      <filetype>xml</filetype>
+      <usage_type>test</usage_type>
+      <checksum>97F766BC</checksum>
+    </file>
+    <file>
+      <filename>extra_files/extra-mf-unvented-crawlspace-right-top.xml</filename>
+      <filetype>xml</filetype>
+      <usage_type>test</usage_type>
+      <checksum>2DE157D0</checksum>
+    </file>
+    <file>
+      <filename>extra_files/extra-mf-unvented-crawlspace.xml</filename>
+      <filetype>xml</filetype>
+      <usage_type>test</usage_type>
+      <checksum>4B9C66A6</checksum>
+    </file>
+    <file>
+      <filename>extra_files/extra-mf-vented-crawlspace-left-bottom-rear-units.xml</filename>
+      <filetype>xml</filetype>
+      <usage_type>test</usage_type>
+      <checksum>95E02185</checksum>
+    </file>
+    <file>
+      <filename>extra_files/extra-mf-vented-crawlspace-left-bottom.xml</filename>
+      <filetype>xml</filetype>
+      <usage_type>test</usage_type>
+      <checksum>E75C808A</checksum>
+    </file>
+    <file>
+      <filename>extra_files/extra-mf-vented-crawlspace-left-middle-rear-units.xml</filename>
+      <filetype>xml</filetype>
+      <usage_type>test</usage_type>
+      <checksum>444C7DBB</checksum>
+    </file>
+    <file>
+      <filename>extra_files/extra-mf-vented-crawlspace-left-middle.xml</filename>
+      <filetype>xml</filetype>
+      <usage_type>test</usage_type>
+      <checksum>938BF9F4</checksum>
+    </file>
+    <file>
+      <filename>extra_files/extra-mf-vented-crawlspace-left-top-rear-units.xml</filename>
+      <filetype>xml</filetype>
+      <usage_type>test</usage_type>
+      <checksum>444C7DBB</checksum>
+    </file>
+    <file>
+      <filename>extra_files/extra-mf-vented-crawlspace-left-top.xml</filename>
+      <filetype>xml</filetype>
+      <usage_type>test</usage_type>
+      <checksum>938BF9F4</checksum>
+    </file>
+    <file>
+      <filename>extra_files/extra-mf-vented-crawlspace-middle-bottom-rear-units.xml</filename>
+      <filetype>xml</filetype>
+      <usage_type>test</usage_type>
+      <checksum>89120F3F</checksum>
+    </file>
+    <file>
+      <filename>extra_files/extra-mf-vented-crawlspace-middle-bottom.xml</filename>
+      <filetype>xml</filetype>
+      <usage_type>test</usage_type>
+      <checksum>C563A21B</checksum>
+    </file>
+    <file>
+      <filename>extra_files/extra-mf-vented-crawlspace-middle-middle-rear-units.xml</filename>
+      <filetype>xml</filetype>
+      <usage_type>test</usage_type>
+      <checksum>97F766BC</checksum>
+    </file>
+    <file>
+      <filename>extra_files/extra-mf-vented-crawlspace-middle-middle.xml</filename>
+      <filetype>xml</filetype>
+      <usage_type>test</usage_type>
+      <checksum>2DE157D0</checksum>
+    </file>
+    <file>
+      <filename>extra_files/extra-mf-vented-crawlspace-middle-top-rear-units.xml</filename>
+      <filetype>xml</filetype>
+      <usage_type>test</usage_type>
+      <checksum>97F766BC</checksum>
+    </file>
+    <file>
+      <filename>extra_files/extra-mf-vented-crawlspace-middle-top.xml</filename>
+      <filetype>xml</filetype>
+      <usage_type>test</usage_type>
+      <checksum>2DE157D0</checksum>
+    </file>
+    <file>
+      <filename>extra_files/extra-mf-vented-crawlspace-rear-units.xml</filename>
+      <filetype>xml</filetype>
+      <usage_type>test</usage_type>
+      <checksum>95E02185</checksum>
+    </file>
+    <file>
+      <filename>extra_files/extra-mf-vented-crawlspace-right-bottom-rear-units.xml</filename>
+      <filetype>xml</filetype>
+      <usage_type>test</usage_type>
+      <checksum>89120F3F</checksum>
+    </file>
+    <file>
+      <filename>extra_files/extra-mf-vented-crawlspace-right-bottom.xml</filename>
+      <filetype>xml</filetype>
+      <usage_type>test</usage_type>
+      <checksum>C563A21B</checksum>
+    </file>
+    <file>
+      <filename>extra_files/extra-mf-vented-crawlspace-right-middle-rear-units.xml</filename>
+      <filetype>xml</filetype>
+      <usage_type>test</usage_type>
+      <checksum>97F766BC</checksum>
+    </file>
+    <file>
+      <filename>extra_files/extra-mf-vented-crawlspace-right-middle.xml</filename>
+      <filetype>xml</filetype>
+      <usage_type>test</usage_type>
+      <checksum>2DE157D0</checksum>
+    </file>
+    <file>
+      <filename>extra_files/extra-mf-vented-crawlspace-right-top-rear-units.xml</filename>
+      <filetype>xml</filetype>
+      <usage_type>test</usage_type>
+      <checksum>97F766BC</checksum>
+    </file>
+    <file>
+      <filename>extra_files/extra-mf-vented-crawlspace-right-top.xml</filename>
+      <filetype>xml</filetype>
+      <usage_type>test</usage_type>
+      <checksum>2DE157D0</checksum>
+    </file>
+    <file>
+      <filename>extra_files/extra-mf-vented-crawlspace.xml</filename>
+      <filetype>xml</filetype>
+      <usage_type>test</usage_type>
+      <checksum>E75C808A</checksum>
+    </file>
+    <file>
+      <filename>extra_files/extra-no-rim-joists.xml</filename>
+      <filetype>xml</filetype>
+      <usage_type>test</usage_type>
+      <checksum>A144F128</checksum>
+    </file>
+    <file>
       <filename>extra_files/extra-pv-roofpitch.xml</filename>
       <filetype>xml</filetype>
       <usage_type>test</usage_type>
@@ -6566,24 +6404,144 @@
       <checksum>C457F9A4</checksum>
     </file>
     <file>
+      <filename>extra_files/extra-second-heating-system-fireplace-to-heating-system.xml</filename>
+      <filetype>xml</filetype>
+      <usage_type>test</usage_type>
+      <checksum>BA7D8ED4</checksum>
+    </file>
+    <file>
+      <filename>extra_files/extra-second-heating-system-portable-heater-to-heat-pump.xml</filename>
+      <filetype>xml</filetype>
+      <usage_type>test</usage_type>
+      <checksum>ECD43CB4</checksum>
+    </file>
+    <file>
       <filename>extra_files/extra-second-heating-system-portable-heater-to-heating-system.xml</filename>
       <filetype>xml</filetype>
       <usage_type>test</usage_type>
       <checksum>4E40F36D</checksum>
     </file>
     <file>
+      <filename>extra_files/extra-second-refrigerator.xml</filename>
+      <filetype>xml</filetype>
+      <usage_type>test</usage_type>
+      <checksum>AD5553A9</checksum>
+    </file>
+    <file>
+      <filename>extra_files/extra-sfa-atticroof-conditioned-eaves-gable.xml</filename>
+      <filetype>xml</filetype>
+      <usage_type>test</usage_type>
+      <checksum>7578131C</checksum>
+    </file>
+    <file>
+      <filename>extra_files/extra-sfa-atticroof-conditioned-eaves-hip.xml</filename>
+      <filetype>xml</filetype>
+      <usage_type>test</usage_type>
+      <checksum>1283A962</checksum>
+    </file>
+    <file>
+      <filename>extra_files/extra-sfa-atticroof-flat.xml</filename>
+      <filetype>xml</filetype>
+      <usage_type>test</usage_type>
+      <checksum>7CA72413</checksum>
+    </file>
+    <file>
+      <filename>extra_files/extra-sfa-conditioned-crawlspace.xml</filename>
+      <filetype>xml</filetype>
+      <usage_type>test</usage_type>
+      <checksum>D630EB3A</checksum>
+    </file>
+    <file>
+      <filename>extra_files/extra-sfa-exterior-corridor.xml</filename>
+      <filetype>xml</filetype>
+      <usage_type>test</usage_type>
+      <checksum>3E408472</checksum>
+    </file>
+    <file>
+      <filename>extra_files/extra-sfa-rear-units.xml</filename>
+      <filetype>xml</filetype>
+      <usage_type>test</usage_type>
+      <checksum>3E408472</checksum>
+    </file>
+    <file>
       <filename>extra_files/extra-sfa-slab-middle.xml</filename>
       <filetype>xml</filetype>
       <usage_type>test</usage_type>
       <checksum>D997E459</checksum>
     </file>
     <file>
+      <filename>extra_files/extra-sfa-slab-right.xml</filename>
+      <filetype>xml</filetype>
+      <usage_type>test</usage_type>
+      <checksum>D997E459</checksum>
+    </file>
+    <file>
       <filename>extra_files/extra-sfa-slab.xml</filename>
       <filetype>xml</filetype>
       <usage_type>test</usage_type>
       <checksum>5FB6FCB2</checksum>
     </file>
     <file>
+      <filename>extra_files/extra-sfa-unconditioned-basement-middle.xml</filename>
+      <filetype>xml</filetype>
+      <usage_type>test</usage_type>
+      <checksum>60E0535B</checksum>
+    </file>
+    <file>
+      <filename>extra_files/extra-sfa-unconditioned-basement-right.xml</filename>
+      <filetype>xml</filetype>
+      <usage_type>test</usage_type>
+      <checksum>60E0535B</checksum>
+    </file>
+    <file>
+      <filename>extra_files/extra-sfa-unconditioned-basement.xml</filename>
+      <filetype>xml</filetype>
+      <usage_type>test</usage_type>
+      <checksum>3A5530DF</checksum>
+    </file>
+    <file>
+      <filename>extra_files/extra-sfa-unvented-crawlspace-middle.xml</filename>
+      <filetype>xml</filetype>
+      <usage_type>test</usage_type>
+      <checksum>747D6D88</checksum>
+    </file>
+    <file>
+      <filename>extra_files/extra-sfa-unvented-crawlspace-right.xml</filename>
+      <filetype>xml</filetype>
+      <usage_type>test</usage_type>
+      <checksum>747D6D88</checksum>
+    </file>
+    <file>
+      <filename>extra_files/extra-sfa-unvented-crawlspace.xml</filename>
+      <filetype>xml</filetype>
+      <usage_type>test</usage_type>
+      <checksum>08D2DDF9</checksum>
+    </file>
+    <file>
+      <filename>extra_files/extra-sfa-vented-crawlspace-middle.xml</filename>
+      <filetype>xml</filetype>
+      <usage_type>test</usage_type>
+      <checksum>49BC97D2</checksum>
+    </file>
+    <file>
+      <filename>extra_files/extra-sfa-vented-crawlspace-right.xml</filename>
+      <filetype>xml</filetype>
+      <usage_type>test</usage_type>
+      <checksum>49BC97D2</checksum>
+    </file>
+    <file>
+      <filename>extra_files/extra-sfa-vented-crawlspace.xml</filename>
+      <filetype>xml</filetype>
+      <usage_type>test</usage_type>
+      <checksum>33B96FD7</checksum>
+    </file>
+    <file>
+      <filename>extra_files/extra-state-code-different-than-epw.xml</filename>
+      <filetype>xml</filetype>
+      <usage_type>test</usage_type>
+      <checksum>A6D71AAA</checksum>
+    </file>
+    <file>
       <filename>extra_files/extra-zero-clothes-washer-kwh.xml</filename>
       <filetype>xml</filetype>
       <usage_type>test</usage_type>
@@ -6602,18 +6560,42 @@
       <checksum>2AC95363</checksum>
     </file>
     <file>
+      <filename>extra_files/extra-zero-freezer-kwh.xml</filename>
+      <filetype>xml</filetype>
+      <usage_type>test</usage_type>
+      <checksum>2AC95363</checksum>
+    </file>
+    <file>
       <filename>extra_files/extra-zero-refrigerator-kwh.xml</filename>
       <filetype>xml</filetype>
       <usage_type>test</usage_type>
       <checksum>581C2F5E</checksum>
     </file>
     <file>
+      <filename>extra_files/warning-conditioned-attic-with-floor-insulation.xml</filename>
+      <filetype>xml</filetype>
+      <usage_type>test</usage_type>
+      <checksum>6A05810A</checksum>
+    </file>
+    <file>
       <filename>extra_files/warning-conditioned-basement-with-ceiling-insulation.xml</filename>
       <filetype>xml</filetype>
       <usage_type>test</usage_type>
       <checksum>2AC95363</checksum>
     </file>
     <file>
+      <filename>extra_files/warning-mf-bottom-slab-non-zero-foundation-height.xml</filename>
+      <filetype>xml</filetype>
+      <usage_type>test</usage_type>
+      <checksum>1D24B088</checksum>
+    </file>
+    <file>
+      <filename>extra_files/warning-multipliers-without-fuel-loads.xml</filename>
+      <filetype>xml</filetype>
+      <usage_type>test</usage_type>
+      <checksum>2AC95363</checksum>
+    </file>
+    <file>
       <filename>extra_files/warning-multipliers-without-other-plug-loads.xml</filename>
       <filetype>xml</filetype>
       <usage_type>test</usage_type>
@@ -6632,6 +6614,12 @@
       <checksum>2AC95363</checksum>
     </file>
     <file>
+      <filename>extra_files/warning-multipliers-without-well-pump-plug-loads.xml</filename>
+      <filetype>xml</filetype>
+      <usage_type>test</usage_type>
+      <checksum>2AC95363</checksum>
+    </file>
+    <file>
       <filename>extra_files/warning-non-electric-heat-pump-water-heater.xml</filename>
       <filetype>xml</filetype>
       <usage_type>test</usage_type>
@@ -6668,30 +6656,22 @@
       <checksum>89F65B71</checksum>
     </file>
     <file>
+      <filename>extra_files/warning-unvented-crawlspace-with-wall-and-ceiling-insulation.xml</filename>
+      <filetype>xml</filetype>
+      <usage_type>test</usage_type>
+      <checksum>721C39FD</checksum>
+    </file>
+    <file>
       <filename>extra_files/warning-vented-attic-with-floor-and-roof-insulation.xml</filename>
       <filetype>xml</filetype>
       <usage_type>test</usage_type>
       <checksum>31EBEEC4</checksum>
     </file>
     <file>
-      <filename>geometry.rb</filename>
-=======
-      <version>
-        <software_program>OpenStudio</software_program>
-        <identifier>2.9.0</identifier>
-        <min_compatible>2.9.0</min_compatible>
-      </version>
-      <filename>measure.rb</filename>
->>>>>>> 61a8f2d9
-      <filetype>rb</filetype>
-      <usage_type>resource</usage_type>
-      <checksum>8A8D8C4E</checksum>
-    </file>
-    <file>
-      <filename>build_residential_hpxml_test.rb</filename>
-      <filetype>rb</filetype>
-      <usage_type>test</usage_type>
-      <checksum>1625C243</checksum>
+      <filename>extra_files/warning-vented-crawlspace-with-wall-and-ceiling-insulation.xml</filename>
+      <filetype>xml</filetype>
+      <usage_type>test</usage_type>
+      <checksum>0C06C071</checksum>
     </file>
   </files>
 </measure>