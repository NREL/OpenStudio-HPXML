<?xml version="1.0"?>
<measure>
  <schema_version>3.0</schema_version>
  <name>build_residential_hpxml</name>
  <uid>a13a8983-2b01-4930-8af2-42030b6e4233</uid>
<<<<<<< HEAD
  <version_id>13cb25c9-b34b-4e47-be67-68d0d876b54f</version_id>
  <version_modified>20220217T004630Z</version_modified>
=======
  <version_id>6216c034-0c53-4dd4-9f9b-48b73917b051</version_id>
  <version_modified>20221108T192046Z</version_modified>
>>>>>>> ca7278c6
  <xml_checksum>2C38F48B</xml_checksum>
  <class_name>BuildResidentialHPXML</class_name>
  <display_name>HPXML Builder</display_name>
  <description>Builds a residential HPXML file.</description>
  <modeler_description>Note: OS-HPXML default values can be found in the OS-HPXML documentation or can be seen by using the 'apply_defaults' argument.</modeler_description>
  <arguments>
    <argument>
      <name>hpxml_path</name>
      <display_name>HPXML File Path</display_name>
      <description>Absolute/relative path of the HPXML file.</description>
      <type>String</type>
      <required>true</required>
      <model_dependent>false</model_dependent>
    </argument>
    <argument>
      <name>software_info_program_used</name>
      <display_name>Software Info: Program Used</display_name>
      <description>The name of the software program used.</description>
      <type>String</type>
      <required>false</required>
      <model_dependent>false</model_dependent>
    </argument>
    <argument>
      <name>software_info_program_version</name>
      <display_name>Software Info: Program Version</display_name>
      <description>The version of the software program used.</description>
      <type>String</type>
      <required>false</required>
      <model_dependent>false</model_dependent>
    </argument>
    <argument>
      <name>occupancy_calculation_type</name>
      <display_name>Occupancy Calculation Type</display_name>
      <description>The type of occupancy calculation type. If 'asset' is chosen, various end uses (e.g., clothes washer) are calculated using number of bedrooms and/or conditioned floor area. If 'operational' is chosen, end uses based on number of bedrooms are adjusted for the number of occupants. If not provided, the OS-HPXML default is used.</description>
      <type>Choice</type>
      <required>false</required>
      <model_dependent>false</model_dependent>
      <choices>
        <choice>
          <value>asset</value>
          <display_name>asset</display_name>
        </choice>
        <choice>
          <value>operational</value>
          <display_name>operational</display_name>
        </choice>
      </choices>
    </argument>
    <argument>
      <name>schedules_filepaths</name>
      <display_name>Schedules: CSV File Paths</display_name>
      <description>Absolute/relative paths of csv files containing user-specified detailed schedules. If multiple files, use a comma-separated list.</description>
      <type>String</type>
      <required>false</required>
      <model_dependent>false</model_dependent>
    </argument>
    <argument>
      <name>simulation_control_timestep</name>
      <display_name>Simulation Control: Timestep</display_name>
      <description>Value must be a divisor of 60. If not provided, the OS-HPXML default is used.</description>
      <type>Integer</type>
      <units>min</units>
      <required>false</required>
      <model_dependent>false</model_dependent>
    </argument>
    <argument>
      <name>simulation_control_run_period</name>
      <display_name>Simulation Control: Run Period</display_name>
      <description>Enter a date like "Jan 1 - Dec 31". If not provided, the OS-HPXML default is used.</description>
      <type>String</type>
      <required>false</required>
      <model_dependent>false</model_dependent>
    </argument>
    <argument>
      <name>simulation_control_run_period_calendar_year</name>
      <display_name>Simulation Control: Run Period Calendar Year</display_name>
      <description>This numeric field should contain the calendar year that determines the start day of week. If you are running simulations using AMY weather files, the value entered for calendar year will not be used; it will be overridden by the actual year found in the AMY weather file. If not provided, the OS-HPXML default is used.</description>
      <type>Integer</type>
      <units>year</units>
      <required>false</required>
      <model_dependent>false</model_dependent>
    </argument>
    <argument>
      <name>simulation_control_daylight_saving_enabled</name>
      <display_name>Simulation Control: Daylight Saving Enabled</display_name>
      <description>Whether to use daylight saving. If not provided, the OS-HPXML default is used.</description>
      <type>Boolean</type>
      <required>false</required>
      <model_dependent>false</model_dependent>
      <choices>
        <choice>
          <value>true</value>
          <display_name>true</display_name>
        </choice>
        <choice>
          <value>false</value>
          <display_name>false</display_name>
        </choice>
      </choices>
    </argument>
    <argument>
      <name>simulation_control_daylight_saving_period</name>
      <display_name>Simulation Control: Daylight Saving Period</display_name>
      <description>Enter a date like "Mar 15 - Dec 15". If not provided, the OS-HPXML default is used.</description>
      <type>String</type>
      <required>false</required>
      <model_dependent>false</model_dependent>
    </argument>
    <argument>
      <name>simulation_control_temperature_capacitance_multiplier</name>
      <display_name>Simulation Control: Temperature Capacitance Multiplier</display_name>
      <description>Affects the transient calculation of indoor air temperatures. If not provided, the OS-HPXML default is used.</description>
      <type>String</type>
      <required>false</required>
      <model_dependent>false</model_dependent>
    </argument>
    <argument>
      <name>site_type</name>
      <display_name>Site: Type</display_name>
      <description>The type of site. If not provided, the OS-HPXML default is used.</description>
      <type>Choice</type>
      <required>false</required>
      <model_dependent>false</model_dependent>
      <choices>
        <choice>
          <value>suburban</value>
          <display_name>suburban</display_name>
        </choice>
        <choice>
          <value>urban</value>
          <display_name>urban</display_name>
        </choice>
        <choice>
          <value>rural</value>
          <display_name>rural</display_name>
        </choice>
      </choices>
    </argument>
    <argument>
      <name>site_shielding_of_home</name>
      <display_name>Site: Shielding of Home</display_name>
      <description>Presence of nearby buildings, trees, obstructions for infiltration model. If not provided, the OS-HPXML default is used.</description>
      <type>Choice</type>
      <required>false</required>
      <model_dependent>false</model_dependent>
      <choices>
        <choice>
          <value>exposed</value>
          <display_name>exposed</display_name>
        </choice>
        <choice>
          <value>normal</value>
          <display_name>normal</display_name>
        </choice>
        <choice>
          <value>well-shielded</value>
          <display_name>well-shielded</display_name>
        </choice>
      </choices>
    </argument>
    <argument>
      <name>site_ground_conductivity</name>
      <display_name>Site: Ground Conductivity</display_name>
      <description>Conductivity of the ground soil. If not provided, the OS-HPXML default is used.</description>
      <type>Double</type>
      <units>Btu/hr-ft-F</units>
      <required>false</required>
      <model_dependent>false</model_dependent>
    </argument>
    <argument>
      <name>site_zip_code</name>
      <display_name>Site: Zip Code</display_name>
      <description>Zip code of the home address.</description>
      <type>String</type>
      <required>false</required>
      <model_dependent>false</model_dependent>
    </argument>
    <argument>
      <name>site_iecc_zone</name>
      <display_name>Site: IECC Zone</display_name>
      <description>IECC zone of the home address.</description>
      <type>Choice</type>
      <required>false</required>
      <model_dependent>false</model_dependent>
      <choices>
        <choice>
          <value>1A</value>
          <display_name>1A</display_name>
        </choice>
        <choice>
          <value>1B</value>
          <display_name>1B</display_name>
        </choice>
        <choice>
          <value>1C</value>
          <display_name>1C</display_name>
        </choice>
        <choice>
          <value>2A</value>
          <display_name>2A</display_name>
        </choice>
        <choice>
          <value>2B</value>
          <display_name>2B</display_name>
        </choice>
        <choice>
          <value>2C</value>
          <display_name>2C</display_name>
        </choice>
        <choice>
          <value>3A</value>
          <display_name>3A</display_name>
        </choice>
        <choice>
          <value>3B</value>
          <display_name>3B</display_name>
        </choice>
        <choice>
          <value>3C</value>
          <display_name>3C</display_name>
        </choice>
        <choice>
          <value>4A</value>
          <display_name>4A</display_name>
        </choice>
        <choice>
          <value>4B</value>
          <display_name>4B</display_name>
        </choice>
        <choice>
          <value>4C</value>
          <display_name>4C</display_name>
        </choice>
        <choice>
          <value>5A</value>
          <display_name>5A</display_name>
        </choice>
        <choice>
          <value>5B</value>
          <display_name>5B</display_name>
        </choice>
        <choice>
          <value>5C</value>
          <display_name>5C</display_name>
        </choice>
        <choice>
          <value>6A</value>
          <display_name>6A</display_name>
        </choice>
        <choice>
          <value>6B</value>
          <display_name>6B</display_name>
        </choice>
        <choice>
          <value>6C</value>
          <display_name>6C</display_name>
        </choice>
        <choice>
          <value>7</value>
          <display_name>7</display_name>
        </choice>
        <choice>
          <value>8</value>
          <display_name>8</display_name>
        </choice>
      </choices>
    </argument>
    <argument>
      <name>site_state_code</name>
      <display_name>Site: State Code</display_name>
      <description>State code of the home address.</description>
      <type>Choice</type>
      <required>false</required>
      <model_dependent>false</model_dependent>
      <choices>
        <choice>
          <value>AK</value>
          <display_name>AK</display_name>
        </choice>
        <choice>
          <value>AL</value>
          <display_name>AL</display_name>
        </choice>
        <choice>
          <value>AR</value>
          <display_name>AR</display_name>
        </choice>
        <choice>
          <value>AZ</value>
          <display_name>AZ</display_name>
        </choice>
        <choice>
          <value>CA</value>
          <display_name>CA</display_name>
        </choice>
        <choice>
          <value>CO</value>
          <display_name>CO</display_name>
        </choice>
        <choice>
          <value>CT</value>
          <display_name>CT</display_name>
        </choice>
        <choice>
          <value>DC</value>
          <display_name>DC</display_name>
        </choice>
        <choice>
          <value>DE</value>
          <display_name>DE</display_name>
        </choice>
        <choice>
          <value>FL</value>
          <display_name>FL</display_name>
        </choice>
        <choice>
          <value>GA</value>
          <display_name>GA</display_name>
        </choice>
        <choice>
          <value>HI</value>
          <display_name>HI</display_name>
        </choice>
        <choice>
          <value>IA</value>
          <display_name>IA</display_name>
        </choice>
        <choice>
          <value>ID</value>
          <display_name>ID</display_name>
        </choice>
        <choice>
          <value>IL</value>
          <display_name>IL</display_name>
        </choice>
        <choice>
          <value>IN</value>
          <display_name>IN</display_name>
        </choice>
        <choice>
          <value>KS</value>
          <display_name>KS</display_name>
        </choice>
        <choice>
          <value>KY</value>
          <display_name>KY</display_name>
        </choice>
        <choice>
          <value>LA</value>
          <display_name>LA</display_name>
        </choice>
        <choice>
          <value>MA</value>
          <display_name>MA</display_name>
        </choice>
        <choice>
          <value>MD</value>
          <display_name>MD</display_name>
        </choice>
        <choice>
          <value>ME</value>
          <display_name>ME</display_name>
        </choice>
        <choice>
          <value>MI</value>
          <display_name>MI</display_name>
        </choice>
        <choice>
          <value>MN</value>
          <display_name>MN</display_name>
        </choice>
        <choice>
          <value>MO</value>
          <display_name>MO</display_name>
        </choice>
        <choice>
          <value>MS</value>
          <display_name>MS</display_name>
        </choice>
        <choice>
          <value>MT</value>
          <display_name>MT</display_name>
        </choice>
        <choice>
          <value>NC</value>
          <display_name>NC</display_name>
        </choice>
        <choice>
          <value>ND</value>
          <display_name>ND</display_name>
        </choice>
        <choice>
          <value>NE</value>
          <display_name>NE</display_name>
        </choice>
        <choice>
          <value>NH</value>
          <display_name>NH</display_name>
        </choice>
        <choice>
          <value>NJ</value>
          <display_name>NJ</display_name>
        </choice>
        <choice>
          <value>NM</value>
          <display_name>NM</display_name>
        </choice>
        <choice>
          <value>NV</value>
          <display_name>NV</display_name>
        </choice>
        <choice>
          <value>NY</value>
          <display_name>NY</display_name>
        </choice>
        <choice>
          <value>OH</value>
          <display_name>OH</display_name>
        </choice>
        <choice>
          <value>OK</value>
          <display_name>OK</display_name>
        </choice>
        <choice>
          <value>OR</value>
          <display_name>OR</display_name>
        </choice>
        <choice>
          <value>PA</value>
          <display_name>PA</display_name>
        </choice>
        <choice>
          <value>RI</value>
          <display_name>RI</display_name>
        </choice>
        <choice>
          <value>SC</value>
          <display_name>SC</display_name>
        </choice>
        <choice>
          <value>SD</value>
          <display_name>SD</display_name>
        </choice>
        <choice>
          <value>TN</value>
          <display_name>TN</display_name>
        </choice>
        <choice>
          <value>TX</value>
          <display_name>TX</display_name>
        </choice>
        <choice>
          <value>UT</value>
          <display_name>UT</display_name>
        </choice>
        <choice>
          <value>VA</value>
          <display_name>VA</display_name>
        </choice>
        <choice>
          <value>VT</value>
          <display_name>VT</display_name>
        </choice>
        <choice>
          <value>WA</value>
          <display_name>WA</display_name>
        </choice>
        <choice>
          <value>WI</value>
          <display_name>WI</display_name>
        </choice>
        <choice>
          <value>WV</value>
          <display_name>WV</display_name>
        </choice>
        <choice>
          <value>WY</value>
          <display_name>WY</display_name>
        </choice>
      </choices>
    </argument>
    <argument>
      <name>site_time_zone_utc_offset</name>
      <display_name>Site: Time Zone UTC Offset</display_name>
      <description>Time zone UTC offset of the home address. Must be between -12 and 14.</description>
      <type>Double</type>
      <units>hr</units>
      <required>false</required>
      <model_dependent>false</model_dependent>
    </argument>
    <argument>
      <name>weather_station_epw_filepath</name>
      <display_name>Weather Station: EnergyPlus Weather (EPW) Filepath</display_name>
      <description>Path of the EPW file.</description>
      <type>String</type>
      <required>true</required>
      <model_dependent>false</model_dependent>
      <default_value>USA_CO_Denver.Intl.AP.725650_TMY3.epw</default_value>
    </argument>
    <argument>
      <name>year_built</name>
      <display_name>Building Construction: Year Built</display_name>
      <description>The year the building was built.</description>
      <type>Integer</type>
      <required>false</required>
      <model_dependent>false</model_dependent>
    </argument>
    <argument>
      <name>geometry_unit_type</name>
      <display_name>Geometry: Unit Type</display_name>
      <description>The type of dwelling unit. Use single-family attached for a dwelling unit with 1 or more stories, attached units to one or both sides, and no units above/below. Use apartment unit for a dwelling unit with 1 story, attached units to one, two, or three sides, and units above and/or below.</description>
      <type>Choice</type>
      <required>true</required>
      <model_dependent>false</model_dependent>
      <default_value>single-family detached</default_value>
      <choices>
        <choice>
          <value>single-family detached</value>
          <display_name>single-family detached</display_name>
        </choice>
        <choice>
          <value>single-family attached</value>
          <display_name>single-family attached</display_name>
        </choice>
        <choice>
          <value>apartment unit</value>
          <display_name>apartment unit</display_name>
        </choice>
      </choices>
    </argument>
    <argument>
      <name>geometry_unit_left_wall_is_adiabatic</name>
      <display_name>Geometry: Unit Left Wall Is Adiabatic</display_name>
      <description>Presence of an adiabatic left wall.</description>
      <type>Boolean</type>
      <required>true</required>
      <model_dependent>false</model_dependent>
      <default_value>false</default_value>
      <choices>
        <choice>
          <value>true</value>
          <display_name>true</display_name>
        </choice>
        <choice>
          <value>false</value>
          <display_name>false</display_name>
        </choice>
      </choices>
    </argument>
    <argument>
      <name>geometry_unit_right_wall_is_adiabatic</name>
      <display_name>Geometry: Unit Right Wall Is Adiabatic</display_name>
      <description>Presence of an adiabatic right wall.</description>
      <type>Boolean</type>
      <required>true</required>
      <model_dependent>false</model_dependent>
      <default_value>false</default_value>
      <choices>
        <choice>
          <value>true</value>
          <display_name>true</display_name>
        </choice>
        <choice>
          <value>false</value>
          <display_name>false</display_name>
        </choice>
      </choices>
    </argument>
    <argument>
      <name>geometry_unit_front_wall_is_adiabatic</name>
      <display_name>Geometry: Unit Front Wall Is Adiabatic</display_name>
      <description>Presence of an adiabatic front wall, for example, the unit is adjacent to a conditioned corridor.</description>
      <type>Boolean</type>
      <required>true</required>
      <model_dependent>false</model_dependent>
      <default_value>false</default_value>
      <choices>
        <choice>
          <value>true</value>
          <display_name>true</display_name>
        </choice>
        <choice>
          <value>false</value>
          <display_name>false</display_name>
        </choice>
      </choices>
    </argument>
    <argument>
      <name>geometry_unit_back_wall_is_adiabatic</name>
      <display_name>Geometry: Unit Back Wall Is Adiabatic</display_name>
      <description>Presence of an adiabatic back wall.</description>
      <type>Boolean</type>
      <required>true</required>
      <model_dependent>false</model_dependent>
      <default_value>false</default_value>
      <choices>
        <choice>
          <value>true</value>
          <display_name>true</display_name>
        </choice>
        <choice>
          <value>false</value>
          <display_name>false</display_name>
        </choice>
      </choices>
    </argument>
    <argument>
      <name>geometry_unit_num_floors_above_grade</name>
      <display_name>Geometry: Unit Number of Floors Above Grade</display_name>
      <description>The number of floors above grade in the unit. Attic type ConditionedAttic is included. Assumed to be 1 for apartment units.</description>
      <type>Integer</type>
      <units>#</units>
      <required>true</required>
      <model_dependent>false</model_dependent>
      <default_value>2</default_value>
    </argument>
    <argument>
      <name>geometry_unit_cfa</name>
      <display_name>Geometry: Unit Conditioned Floor Area</display_name>
      <description>The total floor area of the unit's conditioned space (including any conditioned basement floor area).</description>
      <type>Double</type>
      <units>ft^2</units>
      <required>true</required>
      <model_dependent>false</model_dependent>
      <default_value>2000</default_value>
    </argument>
    <argument>
      <name>geometry_unit_aspect_ratio</name>
      <display_name>Geometry: Unit Aspect Ratio</display_name>
      <description>The ratio of front/back wall length to left/right wall length for the unit, excluding any protruding garage wall area.</description>
      <type>Double</type>
      <units>Frac</units>
      <required>true</required>
      <model_dependent>false</model_dependent>
      <default_value>2</default_value>
    </argument>
    <argument>
      <name>geometry_unit_orientation</name>
      <display_name>Geometry: Unit Orientation</display_name>
      <description>The unit's orientation is measured clockwise from north (e.g., North=0, East=90, South=180, West=270).</description>
      <type>Double</type>
      <units>degrees</units>
      <required>true</required>
      <model_dependent>false</model_dependent>
      <default_value>180</default_value>
    </argument>
    <argument>
      <name>geometry_unit_num_bedrooms</name>
      <display_name>Geometry: Unit Number of Bedrooms</display_name>
      <description>The number of bedrooms in the unit. Used to determine the energy usage of appliances and plug loads, hot water usage, etc.</description>
      <type>Integer</type>
      <units>#</units>
      <required>true</required>
      <model_dependent>false</model_dependent>
      <default_value>3</default_value>
    </argument>
    <argument>
      <name>geometry_unit_num_bathrooms</name>
      <display_name>Geometry: Unit Number of Bathrooms</display_name>
      <description>The number of bathrooms in the unit. If not provided, the OS-HPXML default is used.</description>
      <type>Integer</type>
      <units>#</units>
      <required>false</required>
      <model_dependent>false</model_dependent>
    </argument>
    <argument>
      <name>geometry_unit_num_occupants</name>
      <display_name>Geometry: Unit Number of Occupants</display_name>
      <description>The number of occupants in the unit. If not provided, the OS-HPXML default is used. Required if Occupancy Calculation Type is 'operational'.</description>
      <type>Double</type>
      <units>#</units>
      <required>false</required>
      <model_dependent>false</model_dependent>
    </argument>
    <argument>
      <name>geometry_building_num_units</name>
      <display_name>Geometry: Building Number of Units</display_name>
      <description>The number of units in the building. Required for single-family attached and apartment units.</description>
      <type>Integer</type>
      <units>#</units>
      <required>false</required>
      <model_dependent>false</model_dependent>
    </argument>
    <argument>
      <name>geometry_average_ceiling_height</name>
      <display_name>Geometry: Average Ceiling Height</display_name>
      <description>Average distance from the floor to the ceiling.</description>
      <type>Double</type>
      <units>ft</units>
      <required>true</required>
      <model_dependent>false</model_dependent>
      <default_value>8</default_value>
    </argument>
    <argument>
      <name>geometry_garage_width</name>
      <display_name>Geometry: Garage Width</display_name>
      <description>The width of the garage. Enter zero for no garage. Only applies to single-family detached units.</description>
      <type>Double</type>
      <units>ft</units>
      <required>true</required>
      <model_dependent>false</model_dependent>
      <default_value>0</default_value>
    </argument>
    <argument>
      <name>geometry_garage_depth</name>
      <display_name>Geometry: Garage Depth</display_name>
      <description>The depth of the garage. Only applies to single-family detached units.</description>
      <type>Double</type>
      <units>ft</units>
      <required>true</required>
      <model_dependent>false</model_dependent>
      <default_value>20</default_value>
    </argument>
    <argument>
      <name>geometry_garage_protrusion</name>
      <display_name>Geometry: Garage Protrusion</display_name>
      <description>The fraction of the garage that is protruding from the living space. Only applies to single-family detached units.</description>
      <type>Double</type>
      <units>Frac</units>
      <required>true</required>
      <model_dependent>false</model_dependent>
      <default_value>0</default_value>
    </argument>
    <argument>
      <name>geometry_garage_position</name>
      <display_name>Geometry: Garage Position</display_name>
      <description>The position of the garage. Only applies to single-family detached units.</description>
      <type>Choice</type>
      <required>true</required>
      <model_dependent>false</model_dependent>
      <default_value>Right</default_value>
      <choices>
        <choice>
          <value>Right</value>
          <display_name>Right</display_name>
        </choice>
        <choice>
          <value>Left</value>
          <display_name>Left</display_name>
        </choice>
      </choices>
    </argument>
    <argument>
      <name>geometry_foundation_type</name>
      <display_name>Geometry: Foundation Type</display_name>
      <description>The foundation type of the building. Foundation types ConditionedBasement and ConditionedCrawlspace are not allowed for apartment units.</description>
      <type>Choice</type>
      <required>true</required>
      <model_dependent>false</model_dependent>
      <default_value>SlabOnGrade</default_value>
      <choices>
        <choice>
          <value>SlabOnGrade</value>
          <display_name>SlabOnGrade</display_name>
        </choice>
        <choice>
          <value>VentedCrawlspace</value>
          <display_name>VentedCrawlspace</display_name>
        </choice>
        <choice>
          <value>UnventedCrawlspace</value>
          <display_name>UnventedCrawlspace</display_name>
        </choice>
        <choice>
          <value>ConditionedCrawlspace</value>
          <display_name>ConditionedCrawlspace</display_name>
        </choice>
        <choice>
          <value>UnconditionedBasement</value>
          <display_name>UnconditionedBasement</display_name>
        </choice>
        <choice>
          <value>ConditionedBasement</value>
          <display_name>ConditionedBasement</display_name>
        </choice>
        <choice>
          <value>Ambient</value>
          <display_name>Ambient</display_name>
        </choice>
        <choice>
          <value>AboveApartment</value>
          <display_name>AboveApartment</display_name>
        </choice>
      </choices>
    </argument>
    <argument>
      <name>geometry_foundation_height</name>
      <display_name>Geometry: Foundation Height</display_name>
      <description>The height of the foundation (e.g., 3ft for crawlspace, 8ft for basement). Only applies to basements/crawlspaces.</description>
      <type>Double</type>
      <units>ft</units>
      <required>true</required>
      <model_dependent>false</model_dependent>
      <default_value>0</default_value>
    </argument>
    <argument>
      <name>geometry_foundation_height_above_grade</name>
      <display_name>Geometry: Foundation Height Above Grade</display_name>
      <description>The depth above grade of the foundation wall. Only applies to basements/crawlspaces.</description>
      <type>Double</type>
      <units>ft</units>
      <required>true</required>
      <model_dependent>false</model_dependent>
      <default_value>0</default_value>
    </argument>
    <argument>
      <name>geometry_rim_joist_height</name>
      <display_name>Geometry: Rim Joist Height</display_name>
      <description>The height of the rim joists. Only applies to basements/crawlspaces.</description>
      <type>Double</type>
      <units>in</units>
      <required>false</required>
      <model_dependent>false</model_dependent>
    </argument>
    <argument>
      <name>geometry_attic_type</name>
      <display_name>Geometry: Attic Type</display_name>
      <description>The attic type of the building. Attic type ConditionedAttic is not allowed for apartment units.</description>
      <type>Choice</type>
      <required>true</required>
      <model_dependent>false</model_dependent>
      <default_value>VentedAttic</default_value>
      <choices>
        <choice>
          <value>FlatRoof</value>
          <display_name>FlatRoof</display_name>
        </choice>
        <choice>
          <value>VentedAttic</value>
          <display_name>VentedAttic</display_name>
        </choice>
        <choice>
          <value>UnventedAttic</value>
          <display_name>UnventedAttic</display_name>
        </choice>
        <choice>
          <value>ConditionedAttic</value>
          <display_name>ConditionedAttic</display_name>
        </choice>
        <choice>
          <value>BelowApartment</value>
          <display_name>BelowApartment</display_name>
        </choice>
      </choices>
    </argument>
    <argument>
      <name>geometry_roof_type</name>
      <display_name>Geometry: Roof Type</display_name>
      <description>The roof type of the building. Ignored if the building has a flat roof.</description>
      <type>Choice</type>
      <required>true</required>
      <model_dependent>false</model_dependent>
      <default_value>gable</default_value>
      <choices>
        <choice>
          <value>gable</value>
          <display_name>gable</display_name>
        </choice>
        <choice>
          <value>hip</value>
          <display_name>hip</display_name>
        </choice>
      </choices>
    </argument>
    <argument>
      <name>geometry_roof_pitch</name>
      <display_name>Geometry: Roof Pitch</display_name>
      <description>The roof pitch of the attic. Ignored if the building has a flat roof.</description>
      <type>Choice</type>
      <required>true</required>
      <model_dependent>false</model_dependent>
      <default_value>6:12</default_value>
      <choices>
        <choice>
          <value>1:12</value>
          <display_name>1:12</display_name>
        </choice>
        <choice>
          <value>2:12</value>
          <display_name>2:12</display_name>
        </choice>
        <choice>
          <value>3:12</value>
          <display_name>3:12</display_name>
        </choice>
        <choice>
          <value>4:12</value>
          <display_name>4:12</display_name>
        </choice>
        <choice>
          <value>5:12</value>
          <display_name>5:12</display_name>
        </choice>
        <choice>
          <value>6:12</value>
          <display_name>6:12</display_name>
        </choice>
        <choice>
          <value>7:12</value>
          <display_name>7:12</display_name>
        </choice>
        <choice>
          <value>8:12</value>
          <display_name>8:12</display_name>
        </choice>
        <choice>
          <value>9:12</value>
          <display_name>9:12</display_name>
        </choice>
        <choice>
          <value>10:12</value>
          <display_name>10:12</display_name>
        </choice>
        <choice>
          <value>11:12</value>
          <display_name>11:12</display_name>
        </choice>
        <choice>
          <value>12:12</value>
          <display_name>12:12</display_name>
        </choice>
      </choices>
    </argument>
    <argument>
      <name>geometry_eaves_depth</name>
      <display_name>Geometry: Eaves Depth</display_name>
      <description>The eaves depth of the roof.</description>
      <type>Double</type>
      <units>ft</units>
      <required>true</required>
      <model_dependent>false</model_dependent>
      <default_value>2</default_value>
    </argument>
    <argument>
      <name>geometry_has_flue_or_chimney</name>
      <display_name>Geometry: Has Flue or Chimney</display_name>
      <description>Presence of flue or chimney for infiltration model. If not provided, the OS-HPXML default is used.</description>
      <type>Boolean</type>
      <required>false</required>
      <model_dependent>false</model_dependent>
      <choices>
        <choice>
          <value>true</value>
          <display_name>true</display_name>
        </choice>
        <choice>
          <value>false</value>
          <display_name>false</display_name>
        </choice>
      </choices>
    </argument>
    <argument>
      <name>neighbor_front_distance</name>
      <display_name>Neighbor: Front Distance</display_name>
      <description>The distance between the unit and the neighboring building to the front (not including eaves). A value of zero indicates no neighbors. Used for shading.</description>
      <type>Double</type>
      <units>ft</units>
      <required>true</required>
      <model_dependent>false</model_dependent>
      <default_value>0</default_value>
    </argument>
    <argument>
      <name>neighbor_back_distance</name>
      <display_name>Neighbor: Back Distance</display_name>
      <description>The distance between the unit and the neighboring building to the back (not including eaves). A value of zero indicates no neighbors. Used for shading.</description>
      <type>Double</type>
      <units>ft</units>
      <required>true</required>
      <model_dependent>false</model_dependent>
      <default_value>0</default_value>
    </argument>
    <argument>
      <name>neighbor_left_distance</name>
      <display_name>Neighbor: Left Distance</display_name>
      <description>The distance between the unit and the neighboring building to the left (not including eaves). A value of zero indicates no neighbors. Used for shading.</description>
      <type>Double</type>
      <units>ft</units>
      <required>true</required>
      <model_dependent>false</model_dependent>
      <default_value>10</default_value>
    </argument>
    <argument>
      <name>neighbor_right_distance</name>
      <display_name>Neighbor: Right Distance</display_name>
      <description>The distance between the unit and the neighboring building to the right (not including eaves). A value of zero indicates no neighbors. Used for shading.</description>
      <type>Double</type>
      <units>ft</units>
      <required>true</required>
      <model_dependent>false</model_dependent>
      <default_value>10</default_value>
    </argument>
    <argument>
      <name>neighbor_front_height</name>
      <display_name>Neighbor: Front Height</display_name>
      <description>The height of the neighboring building to the front. If not provided, the OS-HPXML default is used.</description>
      <type>Double</type>
      <units>ft</units>
      <required>false</required>
      <model_dependent>false</model_dependent>
    </argument>
    <argument>
      <name>neighbor_back_height</name>
      <display_name>Neighbor: Back Height</display_name>
      <description>The height of the neighboring building to the back. If not provided, the OS-HPXML default is used.</description>
      <type>Double</type>
      <units>ft</units>
      <required>false</required>
      <model_dependent>false</model_dependent>
    </argument>
    <argument>
      <name>neighbor_left_height</name>
      <display_name>Neighbor: Left Height</display_name>
      <description>The height of the neighboring building to the left. If not provided, the OS-HPXML default is used.</description>
      <type>Double</type>
      <units>ft</units>
      <required>false</required>
      <model_dependent>false</model_dependent>
    </argument>
    <argument>
      <name>neighbor_right_height</name>
      <display_name>Neighbor: Right Height</display_name>
      <description>The height of the neighboring building to the right. If not provided, the OS-HPXML default is used.</description>
      <type>Double</type>
      <units>ft</units>
      <required>false</required>
      <model_dependent>false</model_dependent>
    </argument>
    <argument>
      <name>floor_over_foundation_assembly_r</name>
      <display_name>Floor: Over Foundation Assembly R-value</display_name>
      <description>Assembly R-value for the floor over the foundation. Ignored if the building has a slab-on-grade foundation.</description>
      <type>Double</type>
      <units>h-ft^2-R/Btu</units>
      <required>true</required>
      <model_dependent>false</model_dependent>
      <default_value>28.1</default_value>
    </argument>
    <argument>
      <name>floor_over_garage_assembly_r</name>
      <display_name>Floor: Over Garage Assembly R-value</display_name>
      <description>Assembly R-value for the floor over the garage. Ignored unless the building has a garage under conditioned space.</description>
      <type>Double</type>
      <units>h-ft^2-R/Btu</units>
      <required>true</required>
      <model_dependent>false</model_dependent>
      <default_value>28.1</default_value>
    </argument>
    <argument>
      <name>foundation_wall_type</name>
      <display_name>Foundation Wall: Type</display_name>
      <description>The material type of the foundation wall. If not provided, the OS-HPXML default is used.</description>
      <type>Choice</type>
      <required>false</required>
      <model_dependent>false</model_dependent>
      <choices>
        <choice>
          <value>solid concrete</value>
          <display_name>solid concrete</display_name>
        </choice>
        <choice>
          <value>concrete block</value>
          <display_name>concrete block</display_name>
        </choice>
        <choice>
          <value>concrete block foam core</value>
          <display_name>concrete block foam core</display_name>
        </choice>
        <choice>
          <value>concrete block perlite core</value>
          <display_name>concrete block perlite core</display_name>
        </choice>
        <choice>
          <value>concrete block vermiculite core</value>
          <display_name>concrete block vermiculite core</display_name>
        </choice>
        <choice>
          <value>concrete block solid core</value>
          <display_name>concrete block solid core</display_name>
        </choice>
        <choice>
          <value>double brick</value>
          <display_name>double brick</display_name>
        </choice>
        <choice>
          <value>wood</value>
          <display_name>wood</display_name>
        </choice>
      </choices>
    </argument>
    <argument>
      <name>foundation_wall_thickness</name>
      <display_name>Foundation Wall: Thickness</display_name>
      <description>The thickness of the foundation wall. If not provided, the OS-HPXML default is used.</description>
      <type>Double</type>
      <units>in</units>
      <required>false</required>
      <model_dependent>false</model_dependent>
    </argument>
    <argument>
      <name>foundation_wall_insulation_r</name>
      <display_name>Foundation Wall: Insulation Nominal R-value</display_name>
      <description>Nominal R-value for the foundation wall insulation. Only applies to basements/crawlspaces.</description>
      <type>Double</type>
      <units>h-ft^2-R/Btu</units>
      <required>true</required>
      <model_dependent>false</model_dependent>
      <default_value>0</default_value>
    </argument>
    <argument>
      <name>foundation_wall_insulation_location</name>
      <display_name>Foundation Wall: Insulation Location</display_name>
      <description>Whether the insulation is on the interior or exterior of the foundation wall. Only applies to basements/crawlspaces.</description>
      <type>Choice</type>
      <units>ft</units>
      <required>false</required>
      <model_dependent>false</model_dependent>
      <default_value>exterior</default_value>
      <choices>
        <choice>
          <value>interior</value>
          <display_name>interior</display_name>
        </choice>
        <choice>
          <value>exterior</value>
          <display_name>exterior</display_name>
        </choice>
      </choices>
    </argument>
    <argument>
      <name>foundation_wall_insulation_distance_to_top</name>
      <display_name>Foundation Wall: Insulation Distance To Top</display_name>
      <description>The distance from the top of the foundation wall to the top of the foundation wall insulation. Only applies to basements/crawlspaces. If not provided, the OS-HPXML default is used.</description>
      <type>Double</type>
      <units>ft</units>
      <required>false</required>
      <model_dependent>false</model_dependent>
    </argument>
    <argument>
      <name>foundation_wall_insulation_distance_to_bottom</name>
      <display_name>Foundation Wall: Insulation Distance To Bottom</display_name>
      <description>The distance from the top of the foundation wall to the bottom of the foundation wall insulation. Only applies to basements/crawlspaces. If not provided, the OS-HPXML default is used.</description>
      <type>Double</type>
      <units>ft</units>
      <required>false</required>
      <model_dependent>false</model_dependent>
    </argument>
    <argument>
      <name>foundation_wall_assembly_r</name>
      <display_name>Foundation Wall: Assembly R-value</display_name>
      <description>Assembly R-value for the foundation walls. Only applies to basements/crawlspaces. If provided, overrides the previous foundation wall insulation inputs. If not provided, it is ignored.</description>
      <type>Double</type>
      <units>h-ft^2-R/Btu</units>
      <required>false</required>
      <model_dependent>false</model_dependent>
    </argument>
    <argument>
      <name>rim_joist_assembly_r</name>
      <display_name>Rim Joist: Assembly R-value</display_name>
      <description>Assembly R-value for the rim joists. Only applies to basements/crawlspaces. Required if a rim joist height is provided.</description>
      <type>Double</type>
      <units>h-ft^2-R/Btu</units>
      <required>false</required>
      <model_dependent>false</model_dependent>
    </argument>
    <argument>
      <name>slab_perimeter_insulation_r</name>
      <display_name>Slab: Perimeter Insulation Nominal R-value</display_name>
      <description>Nominal R-value of the vertical slab perimeter insulation. Applies to slab-on-grade foundations and basement/crawlspace floors.</description>
      <type>Double</type>
      <units>h-ft^2-R/Btu</units>
      <required>true</required>
      <model_dependent>false</model_dependent>
      <default_value>0</default_value>
    </argument>
    <argument>
      <name>slab_perimeter_depth</name>
      <display_name>Slab: Perimeter Insulation Depth</display_name>
      <description>Depth from grade to bottom of vertical slab perimeter insulation. Applies to slab-on-grade foundations and basement/crawlspace floors.</description>
      <type>Double</type>
      <units>ft</units>
      <required>true</required>
      <model_dependent>false</model_dependent>
      <default_value>0</default_value>
    </argument>
    <argument>
      <name>slab_under_insulation_r</name>
      <display_name>Slab: Under Slab Insulation Nominal R-value</display_name>
      <description>Nominal R-value of the horizontal under slab insulation. Applies to slab-on-grade foundations and basement/crawlspace floors.</description>
      <type>Double</type>
      <units>h-ft^2-R/Btu</units>
      <required>true</required>
      <model_dependent>false</model_dependent>
      <default_value>0</default_value>
    </argument>
    <argument>
      <name>slab_under_width</name>
      <display_name>Slab: Under Slab Insulation Width</display_name>
      <description>Width from slab edge inward of horizontal under-slab insulation. Enter 999 to specify that the under slab insulation spans the entire slab. Applies to slab-on-grade foundations and basement/crawlspace floors.</description>
      <type>Double</type>
      <units>ft</units>
      <required>true</required>
      <model_dependent>false</model_dependent>
      <default_value>0</default_value>
    </argument>
    <argument>
      <name>slab_thickness</name>
      <display_name>Slab: Thickness</display_name>
      <description>The thickness of the slab. Zero can be entered if there is a dirt floor instead of a slab. If not provided, the OS-HPXML default is used.</description>
      <type>Double</type>
      <units>in</units>
      <required>false</required>
      <model_dependent>false</model_dependent>
    </argument>
    <argument>
      <name>slab_carpet_fraction</name>
      <display_name>Slab: Carpet Fraction</display_name>
      <description>Fraction of the slab floor area that is carpeted. If not provided, the OS-HPXML default is used.</description>
      <type>Double</type>
      <units>Frac</units>
      <required>false</required>
      <model_dependent>false</model_dependent>
    </argument>
    <argument>
      <name>slab_carpet_r</name>
      <display_name>Slab: Carpet R-value</display_name>
      <description>R-value of the slab carpet. If not provided, the OS-HPXML default is used.</description>
      <type>Double</type>
      <units>h-ft^2-R/Btu</units>
      <required>false</required>
      <model_dependent>false</model_dependent>
    </argument>
    <argument>
      <name>ceiling_assembly_r</name>
      <display_name>Ceiling: Assembly R-value</display_name>
      <description>Assembly R-value for the ceiling (attic floor).</description>
      <type>Double</type>
      <units>h-ft^2-R/Btu</units>
      <required>true</required>
      <model_dependent>false</model_dependent>
      <default_value>31.6</default_value>
    </argument>
    <argument>
      <name>roof_material_type</name>
      <display_name>Roof: Material Type</display_name>
      <description>The material type of the roof. If not provided, the OS-HPXML default is used.</description>
      <type>Choice</type>
      <required>false</required>
      <model_dependent>false</model_dependent>
      <choices>
        <choice>
          <value>asphalt or fiberglass shingles</value>
          <display_name>asphalt or fiberglass shingles</display_name>
        </choice>
        <choice>
          <value>concrete</value>
          <display_name>concrete</display_name>
        </choice>
        <choice>
          <value>cool roof</value>
          <display_name>cool roof</display_name>
        </choice>
        <choice>
          <value>slate or tile shingles</value>
          <display_name>slate or tile shingles</display_name>
        </choice>
        <choice>
          <value>expanded polystyrene sheathing</value>
          <display_name>expanded polystyrene sheathing</display_name>
        </choice>
        <choice>
          <value>metal surfacing</value>
          <display_name>metal surfacing</display_name>
        </choice>
        <choice>
          <value>plastic/rubber/synthetic sheeting</value>
          <display_name>plastic/rubber/synthetic sheeting</display_name>
        </choice>
        <choice>
          <value>shingles</value>
          <display_name>shingles</display_name>
        </choice>
        <choice>
          <value>wood shingles or shakes</value>
          <display_name>wood shingles or shakes</display_name>
        </choice>
      </choices>
    </argument>
    <argument>
      <name>roof_color</name>
      <display_name>Roof: Color</display_name>
      <description>The color of the roof. If not provided, the OS-HPXML default is used.</description>
      <type>Choice</type>
      <required>false</required>
      <model_dependent>false</model_dependent>
      <choices>
        <choice>
          <value>dark</value>
          <display_name>dark</display_name>
        </choice>
        <choice>
          <value>light</value>
          <display_name>light</display_name>
        </choice>
        <choice>
          <value>medium</value>
          <display_name>medium</display_name>
        </choice>
        <choice>
          <value>medium dark</value>
          <display_name>medium dark</display_name>
        </choice>
        <choice>
          <value>reflective</value>
          <display_name>reflective</display_name>
        </choice>
      </choices>
    </argument>
    <argument>
      <name>roof_assembly_r</name>
      <display_name>Roof: Assembly R-value</display_name>
      <description>Assembly R-value of the roof.</description>
      <type>Double</type>
      <units>h-ft^2-R/Btu</units>
      <required>true</required>
      <model_dependent>false</model_dependent>
      <default_value>2.3</default_value>
    </argument>
    <argument>
      <name>roof_radiant_barrier</name>
      <display_name>Roof: Has Radiant Barrier</display_name>
      <description>Presence of a radiant barrier in the attic.</description>
      <type>Boolean</type>
      <required>true</required>
      <model_dependent>false</model_dependent>
      <default_value>false</default_value>
      <choices>
        <choice>
          <value>true</value>
          <display_name>true</display_name>
        </choice>
        <choice>
          <value>false</value>
          <display_name>false</display_name>
        </choice>
      </choices>
    </argument>
    <argument>
      <name>roof_radiant_barrier_grade</name>
      <display_name>Roof: Radiant Barrier Grade</display_name>
      <description>The grade of the radiant barrier, if it exists.</description>
      <type>Choice</type>
      <required>true</required>
      <model_dependent>false</model_dependent>
      <default_value>1</default_value>
      <choices>
        <choice>
          <value>1</value>
          <display_name>1</display_name>
        </choice>
        <choice>
          <value>2</value>
          <display_name>2</display_name>
        </choice>
        <choice>
          <value>3</value>
          <display_name>3</display_name>
        </choice>
      </choices>
    </argument>
    <argument>
      <name>wall_type</name>
      <display_name>Wall: Type</display_name>
      <description>The type of walls.</description>
      <type>Choice</type>
      <required>true</required>
      <model_dependent>false</model_dependent>
      <default_value>WoodStud</default_value>
      <choices>
        <choice>
          <value>WoodStud</value>
          <display_name>WoodStud</display_name>
        </choice>
        <choice>
          <value>ConcreteMasonryUnit</value>
          <display_name>ConcreteMasonryUnit</display_name>
        </choice>
        <choice>
          <value>DoubleWoodStud</value>
          <display_name>DoubleWoodStud</display_name>
        </choice>
        <choice>
          <value>InsulatedConcreteForms</value>
          <display_name>InsulatedConcreteForms</display_name>
        </choice>
        <choice>
          <value>LogWall</value>
          <display_name>LogWall</display_name>
        </choice>
        <choice>
          <value>StructuralInsulatedPanel</value>
          <display_name>StructuralInsulatedPanel</display_name>
        </choice>
        <choice>
          <value>SolidConcrete</value>
          <display_name>SolidConcrete</display_name>
        </choice>
        <choice>
          <value>SteelFrame</value>
          <display_name>SteelFrame</display_name>
        </choice>
        <choice>
          <value>Stone</value>
          <display_name>Stone</display_name>
        </choice>
        <choice>
          <value>StrawBale</value>
          <display_name>StrawBale</display_name>
        </choice>
        <choice>
          <value>StructuralBrick</value>
          <display_name>StructuralBrick</display_name>
        </choice>
      </choices>
    </argument>
    <argument>
      <name>wall_siding_type</name>
      <display_name>Wall: Siding Type</display_name>
      <description>The siding type of the walls. Also applies to rim joists. If not provided, the OS-HPXML default is used.</description>
      <type>Choice</type>
      <required>false</required>
      <model_dependent>false</model_dependent>
      <choices>
        <choice>
          <value>aluminum siding</value>
          <display_name>aluminum siding</display_name>
        </choice>
        <choice>
          <value>asbestos siding</value>
          <display_name>asbestos siding</display_name>
        </choice>
        <choice>
          <value>brick veneer</value>
          <display_name>brick veneer</display_name>
        </choice>
        <choice>
          <value>composite shingle siding</value>
          <display_name>composite shingle siding</display_name>
        </choice>
        <choice>
          <value>fiber cement siding</value>
          <display_name>fiber cement siding</display_name>
        </choice>
        <choice>
          <value>masonite siding</value>
          <display_name>masonite siding</display_name>
        </choice>
        <choice>
          <value>none</value>
          <display_name>none</display_name>
        </choice>
        <choice>
          <value>stucco</value>
          <display_name>stucco</display_name>
        </choice>
        <choice>
          <value>synthetic stucco</value>
          <display_name>synthetic stucco</display_name>
        </choice>
        <choice>
          <value>vinyl siding</value>
          <display_name>vinyl siding</display_name>
        </choice>
        <choice>
          <value>wood siding</value>
          <display_name>wood siding</display_name>
        </choice>
      </choices>
    </argument>
    <argument>
      <name>wall_color</name>
      <display_name>Wall: Color</display_name>
      <description>The color of the walls. Also applies to rim joists. If not provided, the OS-HPXML default is used.</description>
      <type>Choice</type>
      <required>false</required>
      <model_dependent>false</model_dependent>
      <choices>
        <choice>
          <value>dark</value>
          <display_name>dark</display_name>
        </choice>
        <choice>
          <value>light</value>
          <display_name>light</display_name>
        </choice>
        <choice>
          <value>medium</value>
          <display_name>medium</display_name>
        </choice>
        <choice>
          <value>medium dark</value>
          <display_name>medium dark</display_name>
        </choice>
        <choice>
          <value>reflective</value>
          <display_name>reflective</display_name>
        </choice>
      </choices>
    </argument>
    <argument>
      <name>wall_assembly_r</name>
      <display_name>Wall: Assembly R-value</display_name>
      <description>Assembly R-value of the walls.</description>
      <type>Double</type>
      <units>h-ft^2-R/Btu</units>
      <required>true</required>
      <model_dependent>false</model_dependent>
      <default_value>11.9</default_value>
    </argument>
    <argument>
      <name>window_front_wwr</name>
      <display_name>Windows: Front Window-to-Wall Ratio</display_name>
      <description>The ratio of window area to wall area for the unit's front facade. Enter 0 if specifying Front Window Area instead.</description>
      <type>Double</type>
      <units>Frac</units>
      <required>true</required>
      <model_dependent>false</model_dependent>
      <default_value>0.18</default_value>
    </argument>
    <argument>
      <name>window_back_wwr</name>
      <display_name>Windows: Back Window-to-Wall Ratio</display_name>
      <description>The ratio of window area to wall area for the unit's back facade. Enter 0 if specifying Back Window Area instead.</description>
      <type>Double</type>
      <units>Frac</units>
      <required>true</required>
      <model_dependent>false</model_dependent>
      <default_value>0.18</default_value>
    </argument>
    <argument>
      <name>window_left_wwr</name>
      <display_name>Windows: Left Window-to-Wall Ratio</display_name>
      <description>The ratio of window area to wall area for the unit's left facade (when viewed from the front). Enter 0 if specifying Left Window Area instead.</description>
      <type>Double</type>
      <units>Frac</units>
      <required>true</required>
      <model_dependent>false</model_dependent>
      <default_value>0.18</default_value>
    </argument>
    <argument>
      <name>window_right_wwr</name>
      <display_name>Windows: Right Window-to-Wall Ratio</display_name>
      <description>The ratio of window area to wall area for the unit's right facade (when viewed from the front). Enter 0 if specifying Right Window Area instead.</description>
      <type>Double</type>
      <units>Frac</units>
      <required>true</required>
      <model_dependent>false</model_dependent>
      <default_value>0.18</default_value>
    </argument>
    <argument>
      <name>window_area_front</name>
      <display_name>Windows: Front Window Area</display_name>
      <description>The amount of window area on the unit's front facade. Enter 0 if specifying Front Window-to-Wall Ratio instead.</description>
      <type>Double</type>
      <units>ft^2</units>
      <required>true</required>
      <model_dependent>false</model_dependent>
      <default_value>0</default_value>
    </argument>
    <argument>
      <name>window_area_back</name>
      <display_name>Windows: Back Window Area</display_name>
      <description>The amount of window area on the unit's back facade. Enter 0 if specifying Back Window-to-Wall Ratio instead.</description>
      <type>Double</type>
      <units>ft^2</units>
      <required>true</required>
      <model_dependent>false</model_dependent>
      <default_value>0</default_value>
    </argument>
    <argument>
      <name>window_area_left</name>
      <display_name>Windows: Left Window Area</display_name>
      <description>The amount of window area on the unit's left facade (when viewed from the front). Enter 0 if specifying Left Window-to-Wall Ratio instead.</description>
      <type>Double</type>
      <units>ft^2</units>
      <required>true</required>
      <model_dependent>false</model_dependent>
      <default_value>0</default_value>
    </argument>
    <argument>
      <name>window_area_right</name>
      <display_name>Windows: Right Window Area</display_name>
      <description>The amount of window area on the unit's right facade (when viewed from the front). Enter 0 if specifying Right Window-to-Wall Ratio instead.</description>
      <type>Double</type>
      <units>ft^2</units>
      <required>true</required>
      <model_dependent>false</model_dependent>
      <default_value>0</default_value>
    </argument>
    <argument>
      <name>window_aspect_ratio</name>
      <display_name>Windows: Aspect Ratio</display_name>
      <description>Ratio of window height to width.</description>
      <type>Double</type>
      <units>Frac</units>
      <required>true</required>
      <model_dependent>false</model_dependent>
      <default_value>1.333</default_value>
    </argument>
    <argument>
      <name>window_fraction_operable</name>
      <display_name>Windows: Fraction Operable</display_name>
      <description>Fraction of windows that are operable. If not provided, the OS-HPXML default is used.</description>
      <type>Double</type>
      <units>Frac</units>
      <required>false</required>
      <model_dependent>false</model_dependent>
    </argument>
    <argument>
      <name>window_natvent_availability</name>
      <display_name>Windows: Natural Ventilation Availability</display_name>
      <description>For operable windows, the number of days/week that windows can be opened by occupants for natural ventilation. If not provided, the OS-HPXML default is used.</description>
      <type>Integer</type>
      <units>Days/week</units>
      <required>false</required>
      <model_dependent>false</model_dependent>
    </argument>
    <argument>
      <name>window_ufactor</name>
      <display_name>Windows: U-Factor</display_name>
      <description>Full-assembly NFRC U-factor.</description>
      <type>Double</type>
      <units>Btu/hr-ft^2-R</units>
      <required>true</required>
      <model_dependent>false</model_dependent>
      <default_value>0.37</default_value>
    </argument>
    <argument>
      <name>window_shgc</name>
      <display_name>Windows: SHGC</display_name>
      <description>Full-assembly NFRC solar heat gain coefficient.</description>
      <type>Double</type>
      <required>true</required>
      <model_dependent>false</model_dependent>
      <default_value>0.3</default_value>
    </argument>
    <argument>
      <name>window_interior_shading_winter</name>
      <display_name>Windows: Winter Interior Shading</display_name>
      <description>Interior shading multiplier for the heating season. 1.0 indicates no reduction in solar gain, 0.85 indicates 15% reduction, etc. If not provided, the OS-HPXML default is used.</description>
      <type>Double</type>
      <units>Frac</units>
      <required>false</required>
      <model_dependent>false</model_dependent>
    </argument>
    <argument>
      <name>window_interior_shading_summer</name>
      <display_name>Windows: Summer Interior Shading</display_name>
      <description>Interior shading multiplier for the cooling season. 1.0 indicates no reduction in solar gain, 0.85 indicates 15% reduction, etc. If not provided, the OS-HPXML default is used.</description>
      <type>Double</type>
      <units>Frac</units>
      <required>false</required>
      <model_dependent>false</model_dependent>
    </argument>
    <argument>
      <name>window_exterior_shading_winter</name>
      <display_name>Windows: Winter Exterior Shading</display_name>
      <description>Exterior shading multiplier for the heating season. 1.0 indicates no reduction in solar gain, 0.85 indicates 15% reduction, etc. If not provided, the OS-HPXML default is used.</description>
      <type>Double</type>
      <units>Frac</units>
      <required>false</required>
      <model_dependent>false</model_dependent>
    </argument>
    <argument>
      <name>window_exterior_shading_summer</name>
      <display_name>Windows: Summer Exterior Shading</display_name>
      <description>Exterior shading multiplier for the cooling season. 1.0 indicates no reduction in solar gain, 0.85 indicates 15% reduction, etc. If not provided, the OS-HPXML default is used.</description>
      <type>Double</type>
      <units>Frac</units>
      <required>false</required>
      <model_dependent>false</model_dependent>
    </argument>
    <argument>
      <name>window_storm_type</name>
      <display_name>Windows: Storm Type</display_name>
      <description>The type of storm, if present. If not provided, assumes there is no storm.</description>
      <type>Choice</type>
      <required>false</required>
      <model_dependent>false</model_dependent>
      <choices>
        <choice>
          <value>clear</value>
          <display_name>clear</display_name>
        </choice>
        <choice>
          <value>low-e</value>
          <display_name>low-e</display_name>
        </choice>
      </choices>
    </argument>
    <argument>
      <name>overhangs_front_depth</name>
      <display_name>Overhangs: Front Depth</display_name>
      <description>The depth of overhangs for windows for the front facade.</description>
      <type>Double</type>
      <units>ft</units>
      <required>true</required>
      <model_dependent>false</model_dependent>
      <default_value>0</default_value>
    </argument>
    <argument>
      <name>overhangs_front_distance_to_top_of_window</name>
      <display_name>Overhangs: Front Distance to Top of Window</display_name>
      <description>The overhangs distance to the top of window for the front facade.</description>
      <type>Double</type>
      <units>ft</units>
      <required>true</required>
      <model_dependent>false</model_dependent>
      <default_value>0</default_value>
    </argument>
    <argument>
      <name>overhangs_front_distance_to_bottom_of_window</name>
      <display_name>Overhangs: Front Distance to Bottom of Window</display_name>
      <description>The overhangs distance to the bottom of window for the front facade.</description>
      <type>Double</type>
      <units>ft</units>
      <required>true</required>
      <model_dependent>false</model_dependent>
      <default_value>4</default_value>
    </argument>
    <argument>
      <name>overhangs_back_depth</name>
      <display_name>Overhangs: Back Depth</display_name>
      <description>The depth of overhangs for windows for the back facade.</description>
      <type>Double</type>
      <units>ft</units>
      <required>true</required>
      <model_dependent>false</model_dependent>
      <default_value>0</default_value>
    </argument>
    <argument>
      <name>overhangs_back_distance_to_top_of_window</name>
      <display_name>Overhangs: Back Distance to Top of Window</display_name>
      <description>The overhangs distance to the top of window for the back facade.</description>
      <type>Double</type>
      <units>ft</units>
      <required>true</required>
      <model_dependent>false</model_dependent>
      <default_value>0</default_value>
    </argument>
    <argument>
      <name>overhangs_back_distance_to_bottom_of_window</name>
      <display_name>Overhangs: Back Distance to Bottom of Window</display_name>
      <description>The overhangs distance to the bottom of window for the back facade.</description>
      <type>Double</type>
      <units>ft</units>
      <required>true</required>
      <model_dependent>false</model_dependent>
      <default_value>4</default_value>
    </argument>
    <argument>
      <name>overhangs_left_depth</name>
      <display_name>Overhangs: Left Depth</display_name>
      <description>The depth of overhangs for windows for the left facade.</description>
      <type>Double</type>
      <units>ft</units>
      <required>true</required>
      <model_dependent>false</model_dependent>
      <default_value>0</default_value>
    </argument>
    <argument>
      <name>overhangs_left_distance_to_top_of_window</name>
      <display_name>Overhangs: Left Distance to Top of Window</display_name>
      <description>The overhangs distance to the top of window for the left facade.</description>
      <type>Double</type>
      <units>ft</units>
      <required>true</required>
      <model_dependent>false</model_dependent>
      <default_value>0</default_value>
    </argument>
    <argument>
      <name>overhangs_left_distance_to_bottom_of_window</name>
      <display_name>Overhangs: Left Distance to Bottom of Window</display_name>
      <description>The overhangs distance to the bottom of window for the left facade.</description>
      <type>Double</type>
      <units>ft</units>
      <required>true</required>
      <model_dependent>false</model_dependent>
      <default_value>4</default_value>
    </argument>
    <argument>
      <name>overhangs_right_depth</name>
      <display_name>Overhangs: Right Depth</display_name>
      <description>The depth of overhangs for windows for the right facade.</description>
      <type>Double</type>
      <units>ft</units>
      <required>true</required>
      <model_dependent>false</model_dependent>
      <default_value>0</default_value>
    </argument>
    <argument>
      <name>overhangs_right_distance_to_top_of_window</name>
      <display_name>Overhangs: Right Distance to Top of Window</display_name>
      <description>The overhangs distance to the top of window for the right facade.</description>
      <type>Double</type>
      <units>ft</units>
      <required>true</required>
      <model_dependent>false</model_dependent>
      <default_value>0</default_value>
    </argument>
    <argument>
      <name>overhangs_right_distance_to_bottom_of_window</name>
      <display_name>Overhangs: Right Distance to Bottom of Window</display_name>
      <description>The overhangs distance to the bottom of window for the right facade.</description>
      <type>Double</type>
      <units>ft</units>
      <required>true</required>
      <model_dependent>false</model_dependent>
      <default_value>4</default_value>
    </argument>
    <argument>
      <name>skylight_area_front</name>
      <display_name>Skylights: Front Roof Area</display_name>
      <description>The amount of skylight area on the unit's front conditioned roof facade.</description>
      <type>Double</type>
      <units>ft^2</units>
      <required>true</required>
      <model_dependent>false</model_dependent>
      <default_value>0</default_value>
    </argument>
    <argument>
      <name>skylight_area_back</name>
      <display_name>Skylights: Back Roof Area</display_name>
      <description>The amount of skylight area on the unit's back conditioned roof facade.</description>
      <type>Double</type>
      <units>ft^2</units>
      <required>true</required>
      <model_dependent>false</model_dependent>
      <default_value>0</default_value>
    </argument>
    <argument>
      <name>skylight_area_left</name>
      <display_name>Skylights: Left Roof Area</display_name>
      <description>The amount of skylight area on the unit's left conditioned roof facade (when viewed from the front).</description>
      <type>Double</type>
      <units>ft^2</units>
      <required>true</required>
      <model_dependent>false</model_dependent>
      <default_value>0</default_value>
    </argument>
    <argument>
      <name>skylight_area_right</name>
      <display_name>Skylights: Right Roof Area</display_name>
      <description>The amount of skylight area on the unit's right conditioned roof facade (when viewed from the front).</description>
      <type>Double</type>
      <units>ft^2</units>
      <required>true</required>
      <model_dependent>false</model_dependent>
      <default_value>0</default_value>
    </argument>
    <argument>
      <name>skylight_ufactor</name>
      <display_name>Skylights: U-Factor</display_name>
      <description>Full-assembly NFRC U-factor.</description>
      <type>Double</type>
      <units>Btu/hr-ft^2-R</units>
      <required>true</required>
      <model_dependent>false</model_dependent>
      <default_value>0.33</default_value>
    </argument>
    <argument>
      <name>skylight_shgc</name>
      <display_name>Skylights: SHGC</display_name>
      <description>Full-assembly NFRC solar heat gain coefficient.</description>
      <type>Double</type>
      <required>true</required>
      <model_dependent>false</model_dependent>
      <default_value>0.45</default_value>
    </argument>
    <argument>
      <name>skylight_storm_type</name>
      <display_name>Skylights: Storm Type</display_name>
      <description>The type of storm, if present. If not provided, assumes there is no storm.</description>
      <type>Choice</type>
      <required>false</required>
      <model_dependent>false</model_dependent>
      <choices>
        <choice>
          <value>clear</value>
          <display_name>clear</display_name>
        </choice>
        <choice>
          <value>low-e</value>
          <display_name>low-e</display_name>
        </choice>
      </choices>
    </argument>
    <argument>
      <name>door_area</name>
      <display_name>Doors: Area</display_name>
      <description>The area of the opaque door(s).</description>
      <type>Double</type>
      <units>ft^2</units>
      <required>true</required>
      <model_dependent>false</model_dependent>
      <default_value>20</default_value>
    </argument>
    <argument>
      <name>door_rvalue</name>
      <display_name>Doors: R-value</display_name>
      <description>R-value of the opaque door(s).</description>
      <type>Double</type>
      <units>h-ft^2-R/Btu</units>
      <required>true</required>
      <model_dependent>false</model_dependent>
      <default_value>4.4</default_value>
    </argument>
    <argument>
      <name>air_leakage_units</name>
      <display_name>Air Leakage: Units</display_name>
      <description>The unit of measure for the air leakage.</description>
      <type>Choice</type>
      <required>true</required>
      <model_dependent>false</model_dependent>
      <default_value>ACH</default_value>
      <choices>
        <choice>
          <value>ACH</value>
          <display_name>ACH</display_name>
        </choice>
        <choice>
          <value>CFM</value>
          <display_name>CFM</display_name>
        </choice>
        <choice>
          <value>ACHnatural</value>
          <display_name>ACHnatural</display_name>
        </choice>
      </choices>
    </argument>
    <argument>
      <name>air_leakage_house_pressure</name>
      <display_name>Air Leakage: House Pressure</display_name>
      <description>The house pressure relative to outside. Required when units are ACH or CFM.</description>
      <type>Double</type>
      <units>Pa</units>
      <required>true</required>
      <model_dependent>false</model_dependent>
      <default_value>50</default_value>
    </argument>
    <argument>
      <name>air_leakage_value</name>
      <display_name>Air Leakage: Value</display_name>
      <description>Air exchange rate value.</description>
      <type>Double</type>
      <required>true</required>
      <model_dependent>false</model_dependent>
      <default_value>3</default_value>
    </argument>
    <argument>
      <name>heating_system_type</name>
      <display_name>Heating System: Type</display_name>
      <description>The type of heating system. Use 'none' if there is no heating system or if there is a heat pump serving a heating load.</description>
      <type>Choice</type>
      <required>true</required>
      <model_dependent>false</model_dependent>
      <default_value>Furnace</default_value>
      <choices>
        <choice>
          <value>none</value>
          <display_name>none</display_name>
        </choice>
        <choice>
          <value>Furnace</value>
          <display_name>Furnace</display_name>
        </choice>
        <choice>
          <value>WallFurnace</value>
          <display_name>WallFurnace</display_name>
        </choice>
        <choice>
          <value>FloorFurnace</value>
          <display_name>FloorFurnace</display_name>
        </choice>
        <choice>
          <value>Boiler</value>
          <display_name>Boiler</display_name>
        </choice>
        <choice>
          <value>ElectricResistance</value>
          <display_name>ElectricResistance</display_name>
        </choice>
        <choice>
          <value>Stove</value>
          <display_name>Stove</display_name>
        </choice>
        <choice>
          <value>PortableHeater</value>
          <display_name>PortableHeater</display_name>
        </choice>
        <choice>
          <value>Fireplace</value>
          <display_name>Fireplace</display_name>
        </choice>
        <choice>
          <value>FixedHeater</value>
          <display_name>FixedHeater</display_name>
        </choice>
        <choice>
          <value>Shared Boiler w/ Baseboard</value>
          <display_name>Shared Boiler w/ Baseboard</display_name>
        </choice>
        <choice>
          <value>Shared Boiler w/ Ductless Fan Coil</value>
          <display_name>Shared Boiler w/ Ductless Fan Coil</display_name>
        </choice>
      </choices>
    </argument>
    <argument>
      <name>heating_system_fuel</name>
      <display_name>Heating System: Fuel Type</display_name>
      <description>The fuel type of the heating system. Ignored for ElectricResistance.</description>
      <type>Choice</type>
      <required>true</required>
      <model_dependent>false</model_dependent>
      <default_value>natural gas</default_value>
      <choices>
        <choice>
          <value>electricity</value>
          <display_name>electricity</display_name>
        </choice>
        <choice>
          <value>natural gas</value>
          <display_name>natural gas</display_name>
        </choice>
        <choice>
          <value>fuel oil</value>
          <display_name>fuel oil</display_name>
        </choice>
        <choice>
          <value>propane</value>
          <display_name>propane</display_name>
        </choice>
        <choice>
          <value>wood</value>
          <display_name>wood</display_name>
        </choice>
        <choice>
          <value>wood pellets</value>
          <display_name>wood pellets</display_name>
        </choice>
        <choice>
          <value>coal</value>
          <display_name>coal</display_name>
        </choice>
      </choices>
    </argument>
    <argument>
      <name>heating_system_heating_efficiency</name>
      <display_name>Heating System: Rated AFUE or Percent</display_name>
      <description>The rated heating efficiency value of the heating system.</description>
      <type>Double</type>
      <units>Frac</units>
      <required>true</required>
      <model_dependent>false</model_dependent>
      <default_value>0.78</default_value>
    </argument>
    <argument>
      <name>heating_system_heating_capacity</name>
      <display_name>Heating System: Heating Capacity</display_name>
      <description>The output heating capacity of the heating system. If not provided, the OS-HPXML autosized default is used.</description>
      <type>Double</type>
      <units>Btu/hr</units>
      <required>false</required>
      <model_dependent>false</model_dependent>
    </argument>
    <argument>
      <name>heating_system_fraction_heat_load_served</name>
      <display_name>Heating System: Fraction Heat Load Served</display_name>
      <description>The heating load served by the heating system.</description>
      <type>Double</type>
      <units>Frac</units>
      <required>true</required>
      <model_dependent>false</model_dependent>
      <default_value>1</default_value>
    </argument>
    <argument>
      <name>heating_system_airflow_defect_ratio</name>
      <display_name>Heating System: Airflow Defect Ratio</display_name>
      <description>The airflow defect ratio, defined as (InstalledAirflow - DesignAirflow) / DesignAirflow, of the heating system per ANSI/RESNET/ACCA Standard 310. A value of zero means no airflow defect. Applies only to Furnace. If not provided, assumes no defect.</description>
      <type>Double</type>
      <units>Frac</units>
      <required>false</required>
      <model_dependent>false</model_dependent>
    </argument>
    <argument>
      <name>cooling_system_type</name>
      <display_name>Cooling System: Type</display_name>
      <description>The type of cooling system. Use 'none' if there is no cooling system or if there is a heat pump serving a cooling load.</description>
      <type>Choice</type>
      <required>true</required>
      <model_dependent>false</model_dependent>
      <default_value>central air conditioner</default_value>
      <choices>
        <choice>
          <value>none</value>
          <display_name>none</display_name>
        </choice>
        <choice>
          <value>central air conditioner</value>
          <display_name>central air conditioner</display_name>
        </choice>
        <choice>
          <value>room air conditioner</value>
          <display_name>room air conditioner</display_name>
        </choice>
        <choice>
          <value>evaporative cooler</value>
          <display_name>evaporative cooler</display_name>
        </choice>
        <choice>
          <value>mini-split</value>
          <display_name>mini-split</display_name>
        </choice>
        <choice>
          <value>packaged terminal air conditioner</value>
          <display_name>packaged terminal air conditioner</display_name>
        </choice>
      </choices>
    </argument>
    <argument>
      <name>cooling_system_cooling_efficiency_type</name>
      <display_name>Cooling System: Efficiency Type</display_name>
      <description>The efficiency type of the cooling system. System types central air conditioner and mini-split use SEER or SEER2. System types room air conditioner and packaged terminal air conditioner use EER or CEER. Ignored for system type evaporative cooler.</description>
      <type>Choice</type>
      <required>true</required>
      <model_dependent>false</model_dependent>
      <default_value>SEER</default_value>
      <choices>
        <choice>
          <value>SEER</value>
          <display_name>SEER</display_name>
        </choice>
        <choice>
          <value>SEER2</value>
          <display_name>SEER2</display_name>
        </choice>
        <choice>
          <value>EER</value>
          <display_name>EER</display_name>
        </choice>
        <choice>
          <value>CEER</value>
          <display_name>CEER</display_name>
        </choice>
      </choices>
    </argument>
    <argument>
      <name>cooling_system_cooling_efficiency</name>
      <display_name>Cooling System: Efficiency</display_name>
      <description>The rated efficiency value of the cooling system. Ignored for evaporative cooler.</description>
      <type>Double</type>
      <required>true</required>
      <model_dependent>false</model_dependent>
      <default_value>13</default_value>
    </argument>
    <argument>
      <name>cooling_system_cooling_compressor_type</name>
      <display_name>Cooling System: Cooling Compressor Type</display_name>
      <description>The compressor type of the cooling system. Only applies to central air conditioner. If not provided, the OS-HPXML default is used.</description>
      <type>Choice</type>
      <required>false</required>
      <model_dependent>false</model_dependent>
      <choices>
        <choice>
          <value>single stage</value>
          <display_name>single stage</display_name>
        </choice>
        <choice>
          <value>two stage</value>
          <display_name>two stage</display_name>
        </choice>
        <choice>
          <value>variable speed</value>
          <display_name>variable speed</display_name>
        </choice>
      </choices>
    </argument>
    <argument>
      <name>cooling_system_cooling_sensible_heat_fraction</name>
      <display_name>Cooling System: Cooling Sensible Heat Fraction</display_name>
      <description>The sensible heat fraction of the cooling system. Ignored for evaporative cooler. If not provided, the OS-HPXML default is used.</description>
      <type>Double</type>
      <units>Frac</units>
      <required>false</required>
      <model_dependent>false</model_dependent>
    </argument>
    <argument>
      <name>cooling_system_cooling_capacity</name>
      <display_name>Cooling System: Cooling Capacity</display_name>
      <description>The output cooling capacity of the cooling system. If not provided, the OS-HPXML autosized default is used.</description>
      <type>Double</type>
      <units>Btu/hr</units>
      <required>false</required>
      <model_dependent>false</model_dependent>
    </argument>
    <argument>
      <name>cooling_system_fraction_cool_load_served</name>
      <display_name>Cooling System: Fraction Cool Load Served</display_name>
      <description>The cooling load served by the cooling system.</description>
      <type>Double</type>
      <units>Frac</units>
      <required>true</required>
      <model_dependent>false</model_dependent>
      <default_value>1</default_value>
    </argument>
    <argument>
      <name>cooling_system_is_ducted</name>
      <display_name>Cooling System: Is Ducted</display_name>
      <description>Whether the cooling system is ducted or not. Only used for mini-split and evaporative cooler. It's assumed that central air conditioner is ducted, and room air conditioner and packaged terminal air conditioner are not ducted.</description>
      <type>Boolean</type>
      <required>true</required>
      <model_dependent>false</model_dependent>
      <default_value>false</default_value>
      <choices>
        <choice>
          <value>true</value>
          <display_name>true</display_name>
        </choice>
        <choice>
          <value>false</value>
          <display_name>false</display_name>
        </choice>
      </choices>
    </argument>
    <argument>
      <name>cooling_system_airflow_defect_ratio</name>
      <display_name>Cooling System: Airflow Defect Ratio</display_name>
      <description>The airflow defect ratio, defined as (InstalledAirflow - DesignAirflow) / DesignAirflow, of the cooling system per ANSI/RESNET/ACCA Standard 310. A value of zero means no airflow defect. Applies only to central air conditioner and ducted mini-split. If not provided, assumes no defect.</description>
      <type>Double</type>
      <units>Frac</units>
      <required>false</required>
      <model_dependent>false</model_dependent>
    </argument>
    <argument>
      <name>cooling_system_charge_defect_ratio</name>
      <display_name>Cooling System: Charge Defect Ratio</display_name>
      <description>The refrigerant charge defect ratio, defined as (InstalledCharge - DesignCharge) / DesignCharge, of the cooling system per ANSI/RESNET/ACCA Standard 310. A value of zero means no refrigerant charge defect. Applies only to central air conditioner and mini-split. If not provided, assumes no defect.</description>
      <type>Double</type>
      <units>Frac</units>
      <required>false</required>
      <model_dependent>false</model_dependent>
    </argument>
    <argument>
      <name>cooling_system_integrated_heating_system_fuel</name>
      <display_name>Cooling System: Integrated Heating System Fuel Type</display_name>
      <description>The fuel type of the heating system integrated into cooling system. Only used for packaged terminal air conditioner and room air conditioner.</description>
      <type>Choice</type>
      <required>false</required>
      <model_dependent>false</model_dependent>
      <choices>
        <choice>
          <value>electricity</value>
          <display_name>electricity</display_name>
        </choice>
        <choice>
          <value>natural gas</value>
          <display_name>natural gas</display_name>
        </choice>
        <choice>
          <value>fuel oil</value>
          <display_name>fuel oil</display_name>
        </choice>
        <choice>
          <value>propane</value>
          <display_name>propane</display_name>
        </choice>
        <choice>
          <value>wood</value>
          <display_name>wood</display_name>
        </choice>
        <choice>
          <value>wood pellets</value>
          <display_name>wood pellets</display_name>
        </choice>
        <choice>
          <value>coal</value>
          <display_name>coal</display_name>
        </choice>
      </choices>
    </argument>
    <argument>
      <name>cooling_system_integrated_heating_system_efficiency_percent</name>
      <display_name>Cooling System: Integrated Heating System Efficiency</display_name>
      <description>The rated heating efficiency value of the heating system integrated into cooling system. Only used for packaged terminal air conditioner and room air conditioner.</description>
      <type>Double</type>
      <units>Frac</units>
      <required>false</required>
      <model_dependent>false</model_dependent>
    </argument>
    <argument>
      <name>cooling_system_integrated_heating_system_capacity</name>
      <display_name>Cooling System: Integrated Heating System Heating Capacity</display_name>
      <description>The output heating capacity of the heating system integrated into cooling system. If not provided, the OS-HPXML autosized default is used. Only used for packaged terminal air conditioner and room air conditioner.</description>
      <type>Double</type>
      <units>Btu/hr</units>
      <required>false</required>
      <model_dependent>false</model_dependent>
    </argument>
    <argument>
      <name>cooling_system_integrated_heating_system_fraction_heat_load_served</name>
      <display_name>Cooling System: Integrated Heating System Fraction Heat Load Served</display_name>
      <description>The heating load served by the heating system integrated into cooling system. Only used for packaged terminal air conditioner and room air conditioner.</description>
      <type>Double</type>
      <units>Frac</units>
      <required>false</required>
      <model_dependent>false</model_dependent>
    </argument>
    <argument>
      <name>heat_pump_type</name>
      <display_name>Heat Pump: Type</display_name>
      <description>The type of heat pump. Use 'none' if there is no heat pump.</description>
      <type>Choice</type>
      <required>true</required>
      <model_dependent>false</model_dependent>
      <default_value>none</default_value>
      <choices>
        <choice>
          <value>none</value>
          <display_name>none</display_name>
        </choice>
        <choice>
          <value>air-to-air</value>
          <display_name>air-to-air</display_name>
        </choice>
        <choice>
          <value>mini-split</value>
          <display_name>mini-split</display_name>
        </choice>
        <choice>
          <value>ground-to-air</value>
          <display_name>ground-to-air</display_name>
        </choice>
        <choice>
          <value>packaged terminal heat pump</value>
          <display_name>packaged terminal heat pump</display_name>
        </choice>
        <choice>
          <value>room air conditioner with reverse cycle</value>
          <display_name>room air conditioner with reverse cycle</display_name>
        </choice>
      </choices>
    </argument>
    <argument>
      <name>heat_pump_heating_efficiency_type</name>
      <display_name>Heat Pump: Heating Efficiency Type</display_name>
      <description>The heating efficiency type of heat pump. System types air-to-air and mini-split use HSPF or HSPF2. System types ground-to-air, packaged terminal heat pump and room air conditioner with reverse cycle use COP.</description>
      <type>Choice</type>
      <required>true</required>
      <model_dependent>false</model_dependent>
      <default_value>HSPF</default_value>
      <choices>
        <choice>
          <value>HSPF</value>
          <display_name>HSPF</display_name>
        </choice>
        <choice>
          <value>HSPF2</value>
          <display_name>HSPF2</display_name>
        </choice>
        <choice>
          <value>COP</value>
          <display_name>COP</display_name>
        </choice>
      </choices>
    </argument>
    <argument>
      <name>heat_pump_heating_efficiency</name>
      <display_name>Heat Pump: Heating Efficiency</display_name>
      <description>The rated heating efficiency value of the heat pump.</description>
      <type>Double</type>
      <required>true</required>
      <model_dependent>false</model_dependent>
      <default_value>7.7</default_value>
    </argument>
    <argument>
      <name>heat_pump_cooling_efficiency_type</name>
      <display_name>Heat Pump: Cooling Efficiency Type</display_name>
      <description>The cooling efficiency type of heat pump. System types air-to-air and mini-split use SEER or SEER2. System types ground-to-air, packaged terminal heat pump and room air conditioner with reverse cycle use EER.</description>
      <type>Choice</type>
      <required>true</required>
      <model_dependent>false</model_dependent>
      <default_value>SEER</default_value>
      <choices>
        <choice>
          <value>SEER</value>
          <display_name>SEER</display_name>
        </choice>
        <choice>
          <value>SEER2</value>
          <display_name>SEER2</display_name>
        </choice>
        <choice>
          <value>EER</value>
          <display_name>EER</display_name>
        </choice>
        <choice>
          <value>CEER</value>
          <display_name>CEER</display_name>
        </choice>
      </choices>
    </argument>
    <argument>
      <name>heat_pump_cooling_efficiency</name>
      <display_name>Heat Pump: Cooling Efficiency</display_name>
      <description>The rated cooling efficiency value of the heat pump.</description>
      <type>Double</type>
      <required>true</required>
      <model_dependent>false</model_dependent>
      <default_value>13</default_value>
    </argument>
    <argument>
      <name>heat_pump_cooling_compressor_type</name>
      <display_name>Heat Pump: Cooling Compressor Type</display_name>
      <description>The compressor type of the heat pump. Only applies to air-to-air. If not provided, the OS-HPXML default is used.</description>
      <type>Choice</type>
      <required>false</required>
      <model_dependent>false</model_dependent>
      <choices>
        <choice>
          <value>single stage</value>
          <display_name>single stage</display_name>
        </choice>
        <choice>
          <value>two stage</value>
          <display_name>two stage</display_name>
        </choice>
        <choice>
          <value>variable speed</value>
          <display_name>variable speed</display_name>
        </choice>
      </choices>
    </argument>
    <argument>
      <name>heat_pump_cooling_sensible_heat_fraction</name>
      <display_name>Heat Pump: Cooling Sensible Heat Fraction</display_name>
      <description>The sensible heat fraction of the heat pump. If not provided, the OS-HPXML default is used.</description>
      <type>Double</type>
      <units>Frac</units>
      <required>false</required>
      <model_dependent>false</model_dependent>
    </argument>
    <argument>
      <name>heat_pump_heating_capacity</name>
      <display_name>Heat Pump: Heating Capacity</display_name>
      <description>The output heating capacity of the heat pump. If not provided, the OS-HPXML autosized default is used.</description>
      <type>Double</type>
      <units>Btu/hr</units>
      <required>false</required>
      <model_dependent>false</model_dependent>
    </argument>
    <argument>
      <name>heat_pump_heating_capacity_17_f</name>
      <display_name>Heat Pump: Heating Capacity 17F</display_name>
      <description>The output heating capacity of the heat pump at 17F. Only applies to air-to-air and mini-split. If not provided, the OS-HPXML default is used.</description>
      <type>Double</type>
      <units>Btu/hr</units>
      <required>false</required>
      <model_dependent>false</model_dependent>
    </argument>
    <argument>
      <name>heat_pump_cooling_capacity</name>
      <display_name>Heat Pump: Cooling Capacity</display_name>
      <description>The output cooling capacity of the heat pump. If not provided, the OS-HPXML autosized default is used.</description>
      <type>Double</type>
      <units>Btu/hr</units>
      <required>false</required>
      <model_dependent>false</model_dependent>
    </argument>
    <argument>
      <name>heat_pump_fraction_heat_load_served</name>
      <display_name>Heat Pump: Fraction Heat Load Served</display_name>
      <description>The heating load served by the heat pump.</description>
      <type>Double</type>
      <units>Frac</units>
      <required>true</required>
      <model_dependent>false</model_dependent>
      <default_value>1</default_value>
    </argument>
    <argument>
      <name>heat_pump_fraction_cool_load_served</name>
      <display_name>Heat Pump: Fraction Cool Load Served</display_name>
      <description>The cooling load served by the heat pump.</description>
      <type>Double</type>
      <units>Frac</units>
      <required>true</required>
      <model_dependent>false</model_dependent>
      <default_value>1</default_value>
    </argument>
    <argument>
      <name>heat_pump_backup_type</name>
      <display_name>Heat Pump: Backup Type</display_name>
      <description>The backup type of the heat pump. If 'integrated', represents e.g. built-in electric strip heat or dual-fuel integrated furnace. If 'separate', represents e.g. electric baseboard or boiler based on the Heating System 2 specified below. Use 'none' if there is no backup heating.</description>
      <type>Choice</type>
      <required>true</required>
      <model_dependent>false</model_dependent>
      <default_value>integrated</default_value>
      <choices>
        <choice>
          <value>none</value>
          <display_name>none</display_name>
        </choice>
        <choice>
          <value>integrated</value>
          <display_name>integrated</display_name>
        </choice>
        <choice>
          <value>separate</value>
          <display_name>separate</display_name>
        </choice>
      </choices>
    </argument>
    <argument>
      <name>heat_pump_backup_fuel</name>
      <display_name>Heat Pump: Backup Fuel Type</display_name>
      <description>The backup fuel type of the heat pump. Only applies if Backup Type is 'integrated'.</description>
      <type>Choice</type>
      <required>true</required>
      <model_dependent>false</model_dependent>
      <default_value>electricity</default_value>
      <choices>
        <choice>
          <value>electricity</value>
          <display_name>electricity</display_name>
        </choice>
        <choice>
          <value>natural gas</value>
          <display_name>natural gas</display_name>
        </choice>
        <choice>
          <value>fuel oil</value>
          <display_name>fuel oil</display_name>
        </choice>
        <choice>
          <value>propane</value>
          <display_name>propane</display_name>
        </choice>
      </choices>
    </argument>
    <argument>
      <name>heat_pump_backup_heating_efficiency</name>
      <display_name>Heat Pump: Backup Rated Efficiency</display_name>
      <description>The backup rated efficiency value of the heat pump. Percent for electricity fuel type. AFUE otherwise. Only applies if Backup Type is 'integrated'.</description>
      <type>Double</type>
      <required>true</required>
      <model_dependent>false</model_dependent>
      <default_value>1</default_value>
    </argument>
    <argument>
      <name>heat_pump_backup_heating_capacity</name>
      <display_name>Heat Pump: Backup Heating Capacity</display_name>
      <description>The backup output heating capacity of the heat pump. If not provided, the OS-HPXML autosized default is used. Only applies if Backup Type is 'integrated'.</description>
      <type>Double</type>
      <units>Btu/hr</units>
      <required>false</required>
      <model_dependent>false</model_dependent>
    </argument>
    <argument>
      <name>heat_pump_backup_heating_switchover_temp</name>
      <display_name>Heat Pump: Backup Heating Switchover Temperature</display_name>
      <description>The temperature at which the heat pump stops operating and the backup heating system starts running. Only applies to air-to-air and mini-split. If not provided, backup heating will operate as needed when heat pump capacity is insufficient. Applies if Backup Type is either 'integrated' or 'separate'. Both Switchover Temperature and Lockout Temperature cannot be specified.</description>
      <type>Double</type>
      <units>deg-F</units>
      <required>false</required>
      <model_dependent>false</model_dependent>
    </argument>
    <argument>
      <name>heat_pump_backup_heating_lockout_temp</name>
      <display_name>Heat Pump: Backup Heating Lockout Temperature</display_name>
      <description>The temperature above which the backup system is disabled in order to prevent backup heating operation during, e.g., a thermostat heating setback recovery event. If not provided, backup heating will operate as needed when heat pump capacity is insufficient. Only applies if Backup Type is 'integrated'. Both Switchover Temperature and Lockout Temperature cannot be specified.</description>
      <type>Double</type>
      <units>deg-F</units>
      <required>false</required>
      <model_dependent>false</model_dependent>
    </argument>
    <argument>
      <name>heat_pump_sizing_methodology</name>
      <display_name>Heat Pump: Sizing Methodology</display_name>
      <description>The auto-sizing methodology to use when the heat pump capacity is not provided. If not provided, the OS-HPXML default is used.</description>
      <type>Choice</type>
      <required>false</required>
      <model_dependent>false</model_dependent>
      <choices>
        <choice>
          <value>ACCA</value>
          <display_name>ACCA</display_name>
        </choice>
        <choice>
          <value>HERS</value>
          <display_name>HERS</display_name>
        </choice>
        <choice>
          <value>MaxLoad</value>
          <display_name>MaxLoad</display_name>
        </choice>
      </choices>
    </argument>
    <argument>
      <name>heat_pump_is_ducted</name>
      <display_name>Heat Pump: Is Ducted</display_name>
      <description>Whether the heat pump is ducted or not. Only used for mini-split. It's assumed that air-to-air and ground-to-air are ducted. If not provided, assumes not ducted.</description>
      <type>Boolean</type>
      <required>false</required>
      <model_dependent>false</model_dependent>
      <choices>
        <choice>
          <value>true</value>
          <display_name>true</display_name>
        </choice>
        <choice>
          <value>false</value>
          <display_name>false</display_name>
        </choice>
      </choices>
    </argument>
    <argument>
      <name>heat_pump_airflow_defect_ratio</name>
      <display_name>Heat Pump: Airflow Defect Ratio</display_name>
      <description>The airflow defect ratio, defined as (InstalledAirflow - DesignAirflow) / DesignAirflow, of the heat pump per ANSI/RESNET/ACCA Standard 310. A value of zero means no airflow defect. Applies only to air-to-air, ducted mini-split, and ground-to-air. If not provided, assumes no defect.</description>
      <type>Double</type>
      <units>Frac</units>
      <required>false</required>
      <model_dependent>false</model_dependent>
    </argument>
    <argument>
      <name>heat_pump_charge_defect_ratio</name>
      <display_name>Heat Pump: Charge Defect Ratio</display_name>
      <description>The refrigerant charge defect ratio, defined as (InstalledCharge - DesignCharge) / DesignCharge, of the heat pump per ANSI/RESNET/ACCA Standard 310. A value of zero means no refrigerant charge defect. Applies to all heat pump types. If not provided, assumes no defect.</description>
      <type>Double</type>
      <units>Frac</units>
      <required>false</required>
      <model_dependent>false</model_dependent>
    </argument>
    <argument>
      <name>heating_system_2_type</name>
      <display_name>Heating System 2: Type</display_name>
      <description>The type of the second heating system.</description>
      <type>Choice</type>
      <required>true</required>
      <model_dependent>false</model_dependent>
      <default_value>none</default_value>
      <choices>
        <choice>
          <value>none</value>
          <display_name>none</display_name>
        </choice>
        <choice>
          <value>WallFurnace</value>
          <display_name>WallFurnace</display_name>
        </choice>
        <choice>
          <value>FloorFurnace</value>
          <display_name>FloorFurnace</display_name>
        </choice>
        <choice>
          <value>Boiler</value>
          <display_name>Boiler</display_name>
        </choice>
        <choice>
          <value>ElectricResistance</value>
          <display_name>ElectricResistance</display_name>
        </choice>
        <choice>
          <value>Stove</value>
          <display_name>Stove</display_name>
        </choice>
        <choice>
          <value>PortableHeater</value>
          <display_name>PortableHeater</display_name>
        </choice>
        <choice>
          <value>Fireplace</value>
          <display_name>Fireplace</display_name>
        </choice>
      </choices>
    </argument>
    <argument>
      <name>heating_system_2_fuel</name>
      <display_name>Heating System 2: Fuel Type</display_name>
      <description>The fuel type of the second heating system. Ignored for ElectricResistance.</description>
      <type>Choice</type>
      <required>true</required>
      <model_dependent>false</model_dependent>
      <default_value>electricity</default_value>
      <choices>
        <choice>
          <value>electricity</value>
          <display_name>electricity</display_name>
        </choice>
        <choice>
          <value>natural gas</value>
          <display_name>natural gas</display_name>
        </choice>
        <choice>
          <value>fuel oil</value>
          <display_name>fuel oil</display_name>
        </choice>
        <choice>
          <value>propane</value>
          <display_name>propane</display_name>
        </choice>
        <choice>
          <value>wood</value>
          <display_name>wood</display_name>
        </choice>
        <choice>
          <value>wood pellets</value>
          <display_name>wood pellets</display_name>
        </choice>
        <choice>
          <value>coal</value>
          <display_name>coal</display_name>
        </choice>
      </choices>
    </argument>
    <argument>
      <name>heating_system_2_heating_efficiency</name>
      <display_name>Heating System 2: Rated AFUE or Percent</display_name>
      <description>The rated heating efficiency value of the second heating system.</description>
      <type>Double</type>
      <units>Frac</units>
      <required>true</required>
      <model_dependent>false</model_dependent>
      <default_value>1</default_value>
    </argument>
    <argument>
      <name>heating_system_2_heating_capacity</name>
      <display_name>Heating System 2: Heating Capacity</display_name>
      <description>The output heating capacity of the second heating system. If not provided, the OS-HPXML autosized default is used.</description>
      <type>Double</type>
      <units>Btu/hr</units>
      <required>false</required>
      <model_dependent>false</model_dependent>
    </argument>
    <argument>
      <name>heating_system_2_fraction_heat_load_served</name>
      <display_name>Heating System 2: Fraction Heat Load Served</display_name>
      <description>The heat load served fraction of the second heating system. Ignored if this heating system serves as a backup system for a heat pump.</description>
      <type>Double</type>
      <units>Frac</units>
      <required>true</required>
      <model_dependent>false</model_dependent>
      <default_value>0.25</default_value>
    </argument>
    <argument>
      <name>hvac_control_heating_weekday_setpoint</name>
      <display_name>HVAC Control: Heating Weekday Setpoint Schedule</display_name>
      <description>Specify the constant or 24-hour comma-separated weekday heating setpoint schedule. Required unless a detailed CSV schedule is provided.</description>
      <type>String</type>
      <units>deg-F</units>
      <required>false</required>
      <model_dependent>false</model_dependent>
    </argument>
    <argument>
      <name>hvac_control_heating_weekend_setpoint</name>
      <display_name>HVAC Control: Heating Weekend Setpoint Schedule</display_name>
      <description>Specify the constant or 24-hour comma-separated weekend heating setpoint schedule. Required unless a detailed CSV schedule is provided.</description>
      <type>String</type>
      <units>deg-F</units>
      <required>false</required>
      <model_dependent>false</model_dependent>
    </argument>
    <argument>
      <name>hvac_control_cooling_weekday_setpoint</name>
      <display_name>HVAC Control: Cooling Weekday Setpoint Schedule</display_name>
      <description>Specify the constant or 24-hour comma-separated weekday cooling setpoint schedule. Required unless a detailed CSV schedule is provided.</description>
      <type>String</type>
      <units>deg-F</units>
      <required>false</required>
      <model_dependent>false</model_dependent>
    </argument>
    <argument>
      <name>hvac_control_cooling_weekend_setpoint</name>
      <display_name>HVAC Control: Cooling Weekend Setpoint Schedule</display_name>
      <description>Specify the constant or 24-hour comma-separated weekend cooling setpoint schedule. Required unless a detailed CSV schedule is provided.</description>
      <type>String</type>
      <units>deg-F</units>
      <required>false</required>
      <model_dependent>false</model_dependent>
    </argument>
    <argument>
      <name>hvac_control_heating_season_period</name>
      <display_name>HVAC Control: Heating Season Period</display_name>
      <description>Enter a date like 'Nov 1 - Jun 30'. If not provided, the OS-HPXML default is used. Can also provide 'BuildingAmerica' to use automatic seasons from the Building America House Simulation Protocols.</description>
      <type>String</type>
      <required>false</required>
      <model_dependent>false</model_dependent>
    </argument>
    <argument>
      <name>hvac_control_cooling_season_period</name>
      <display_name>HVAC Control: Cooling Season Period</display_name>
      <description>Enter a date like 'Jun 1 - Oct 31'. If not provided, the OS-HPXML default is used. Can also provide 'BuildingAmerica' to use automatic seasons from the Building America House Simulation Protocols.</description>
      <type>String</type>
      <required>false</required>
      <model_dependent>false</model_dependent>
    </argument>
    <argument>
      <name>ducts_leakage_units</name>
      <display_name>Ducts: Leakage Units</display_name>
      <description>The leakage units of the ducts.</description>
      <type>Choice</type>
      <required>true</required>
      <model_dependent>false</model_dependent>
      <default_value>Percent</default_value>
      <choices>
        <choice>
          <value>CFM25</value>
          <display_name>CFM25</display_name>
        </choice>
        <choice>
          <value>CFM50</value>
          <display_name>CFM50</display_name>
        </choice>
        <choice>
          <value>Percent</value>
          <display_name>Percent</display_name>
        </choice>
      </choices>
    </argument>
    <argument>
      <name>ducts_supply_leakage_to_outside_value</name>
      <display_name>Ducts: Supply Leakage to Outside Value</display_name>
      <description>The leakage value to outside for the supply ducts.</description>
      <type>Double</type>
      <required>true</required>
      <model_dependent>false</model_dependent>
      <default_value>0.1</default_value>
    </argument>
    <argument>
      <name>ducts_return_leakage_to_outside_value</name>
      <display_name>Ducts: Return Leakage to Outside Value</display_name>
      <description>The leakage value to outside for the return ducts.</description>
      <type>Double</type>
      <required>true</required>
      <model_dependent>false</model_dependent>
      <default_value>0.1</default_value>
    </argument>
    <argument>
      <name>ducts_supply_location</name>
      <display_name>Ducts: Supply Location</display_name>
      <description>The location of the supply ducts. If not provided, the OS-HPXML default is used.</description>
      <type>Choice</type>
      <required>false</required>
      <model_dependent>false</model_dependent>
      <choices>
        <choice>
          <value>living space</value>
          <display_name>living space</display_name>
        </choice>
        <choice>
          <value>basement - conditioned</value>
          <display_name>basement - conditioned</display_name>
        </choice>
        <choice>
          <value>basement - unconditioned</value>
          <display_name>basement - unconditioned</display_name>
        </choice>
        <choice>
          <value>crawlspace - vented</value>
          <display_name>crawlspace - vented</display_name>
        </choice>
        <choice>
          <value>crawlspace - unvented</value>
          <display_name>crawlspace - unvented</display_name>
        </choice>
        <choice>
          <value>crawlspace - conditioned</value>
          <display_name>crawlspace - conditioned</display_name>
        </choice>
        <choice>
          <value>attic - vented</value>
          <display_name>attic - vented</display_name>
        </choice>
        <choice>
          <value>attic - unvented</value>
          <display_name>attic - unvented</display_name>
        </choice>
        <choice>
          <value>garage</value>
          <display_name>garage</display_name>
        </choice>
        <choice>
          <value>exterior wall</value>
          <display_name>exterior wall</display_name>
        </choice>
        <choice>
          <value>under slab</value>
          <display_name>under slab</display_name>
        </choice>
        <choice>
          <value>roof deck</value>
          <display_name>roof deck</display_name>
        </choice>
        <choice>
          <value>outside</value>
          <display_name>outside</display_name>
        </choice>
        <choice>
          <value>other housing unit</value>
          <display_name>other housing unit</display_name>
        </choice>
        <choice>
          <value>other heated space</value>
          <display_name>other heated space</display_name>
        </choice>
        <choice>
          <value>other multifamily buffer space</value>
          <display_name>other multifamily buffer space</display_name>
        </choice>
        <choice>
          <value>other non-freezing space</value>
          <display_name>other non-freezing space</display_name>
        </choice>
      </choices>
    </argument>
    <argument>
      <name>ducts_supply_insulation_r</name>
      <display_name>Ducts: Supply Insulation R-Value</display_name>
      <description>The insulation r-value of the supply ducts excluding air films.</description>
      <type>Double</type>
      <units>h-ft^2-R/Btu</units>
      <required>true</required>
      <model_dependent>false</model_dependent>
      <default_value>0</default_value>
    </argument>
    <argument>
      <name>ducts_supply_surface_area</name>
      <display_name>Ducts: Supply Surface Area</display_name>
      <description>The surface area of the supply ducts. If not provided, the OS-HPXML default is used.</description>
      <type>Double</type>
      <units>ft^2</units>
      <required>false</required>
      <model_dependent>false</model_dependent>
    </argument>
    <argument>
      <name>ducts_return_location</name>
      <display_name>Ducts: Return Location</display_name>
      <description>The location of the return ducts. If not provided, the OS-HPXML default is used.</description>
      <type>Choice</type>
      <required>false</required>
      <model_dependent>false</model_dependent>
      <choices>
        <choice>
          <value>living space</value>
          <display_name>living space</display_name>
        </choice>
        <choice>
          <value>basement - conditioned</value>
          <display_name>basement - conditioned</display_name>
        </choice>
        <choice>
          <value>basement - unconditioned</value>
          <display_name>basement - unconditioned</display_name>
        </choice>
        <choice>
          <value>crawlspace - vented</value>
          <display_name>crawlspace - vented</display_name>
        </choice>
        <choice>
          <value>crawlspace - unvented</value>
          <display_name>crawlspace - unvented</display_name>
        </choice>
        <choice>
          <value>crawlspace - conditioned</value>
          <display_name>crawlspace - conditioned</display_name>
        </choice>
        <choice>
          <value>attic - vented</value>
          <display_name>attic - vented</display_name>
        </choice>
        <choice>
          <value>attic - unvented</value>
          <display_name>attic - unvented</display_name>
        </choice>
        <choice>
          <value>garage</value>
          <display_name>garage</display_name>
        </choice>
        <choice>
          <value>exterior wall</value>
          <display_name>exterior wall</display_name>
        </choice>
        <choice>
          <value>under slab</value>
          <display_name>under slab</display_name>
        </choice>
        <choice>
          <value>roof deck</value>
          <display_name>roof deck</display_name>
        </choice>
        <choice>
          <value>outside</value>
          <display_name>outside</display_name>
        </choice>
        <choice>
          <value>other housing unit</value>
          <display_name>other housing unit</display_name>
        </choice>
        <choice>
          <value>other heated space</value>
          <display_name>other heated space</display_name>
        </choice>
        <choice>
          <value>other multifamily buffer space</value>
          <display_name>other multifamily buffer space</display_name>
        </choice>
        <choice>
          <value>other non-freezing space</value>
          <display_name>other non-freezing space</display_name>
        </choice>
      </choices>
    </argument>
    <argument>
      <name>ducts_return_insulation_r</name>
      <display_name>Ducts: Return Insulation R-Value</display_name>
      <description>The insulation r-value of the return ducts excluding air films.</description>
      <type>Double</type>
      <units>h-ft^2-R/Btu</units>
      <required>true</required>
      <model_dependent>false</model_dependent>
      <default_value>0</default_value>
    </argument>
    <argument>
      <name>ducts_return_surface_area</name>
      <display_name>Ducts: Return Surface Area</display_name>
      <description>The surface area of the return ducts. If not provided, the OS-HPXML default is used.</description>
      <type>Double</type>
      <units>ft^2</units>
      <required>false</required>
      <model_dependent>false</model_dependent>
    </argument>
    <argument>
      <name>ducts_number_of_return_registers</name>
      <display_name>Ducts: Number of Return Registers</display_name>
      <description>The number of return registers of the ducts. Only used to calculate default return duct surface area. If not provided, the OS-HPXML default is used.</description>
      <type>Integer</type>
      <units>#</units>
      <required>false</required>
      <model_dependent>false</model_dependent>
    </argument>
    <argument>
      <name>mech_vent_fan_type</name>
      <display_name>Mechanical Ventilation: Fan Type</display_name>
      <description>The type of the mechanical ventilation. Use 'none' if there is no mechanical ventilation system.</description>
      <type>Choice</type>
      <required>true</required>
      <model_dependent>false</model_dependent>
      <default_value>none</default_value>
      <choices>
        <choice>
          <value>none</value>
          <display_name>none</display_name>
        </choice>
        <choice>
          <value>exhaust only</value>
          <display_name>exhaust only</display_name>
        </choice>
        <choice>
          <value>supply only</value>
          <display_name>supply only</display_name>
        </choice>
        <choice>
          <value>energy recovery ventilator</value>
          <display_name>energy recovery ventilator</display_name>
        </choice>
        <choice>
          <value>heat recovery ventilator</value>
          <display_name>heat recovery ventilator</display_name>
        </choice>
        <choice>
          <value>balanced</value>
          <display_name>balanced</display_name>
        </choice>
        <choice>
          <value>central fan integrated supply</value>
          <display_name>central fan integrated supply</display_name>
        </choice>
      </choices>
    </argument>
    <argument>
      <name>mech_vent_flow_rate</name>
      <display_name>Mechanical Ventilation: Flow Rate</display_name>
      <description>The flow rate of the mechanical ventilation. If not provided, the OS-HPXML default is used.</description>
      <type>Double</type>
      <units>CFM</units>
      <required>false</required>
      <model_dependent>false</model_dependent>
    </argument>
    <argument>
      <name>mech_vent_hours_in_operation</name>
      <display_name>Mechanical Ventilation: Hours In Operation</display_name>
      <description>The hours in operation of the mechanical ventilation. If not provided, the OS-HPXML default is used.</description>
      <type>Double</type>
      <units>hrs/day</units>
      <required>false</required>
      <model_dependent>false</model_dependent>
    </argument>
    <argument>
      <name>mech_vent_recovery_efficiency_type</name>
      <display_name>Mechanical Ventilation: Total Recovery Efficiency Type</display_name>
      <description>The total recovery efficiency type of the mechanical ventilation.</description>
      <type>Choice</type>
      <required>true</required>
      <model_dependent>false</model_dependent>
      <default_value>Unadjusted</default_value>
      <choices>
        <choice>
          <value>Unadjusted</value>
          <display_name>Unadjusted</display_name>
        </choice>
        <choice>
          <value>Adjusted</value>
          <display_name>Adjusted</display_name>
        </choice>
      </choices>
    </argument>
    <argument>
      <name>mech_vent_total_recovery_efficiency</name>
      <display_name>Mechanical Ventilation: Total Recovery Efficiency</display_name>
      <description>The Unadjusted or Adjusted total recovery efficiency of the mechanical ventilation. Applies to energy recovery ventilator.</description>
      <type>Double</type>
      <units>Frac</units>
      <required>true</required>
      <model_dependent>false</model_dependent>
      <default_value>0.48</default_value>
    </argument>
    <argument>
      <name>mech_vent_sensible_recovery_efficiency</name>
      <display_name>Mechanical Ventilation: Sensible Recovery Efficiency</display_name>
      <description>The Unadjusted or Adjusted sensible recovery efficiency of the mechanical ventilation. Applies to energy recovery ventilator and heat recovery ventilator.</description>
      <type>Double</type>
      <units>Frac</units>
      <required>true</required>
      <model_dependent>false</model_dependent>
      <default_value>0.72</default_value>
    </argument>
    <argument>
      <name>mech_vent_fan_power</name>
      <display_name>Mechanical Ventilation: Fan Power</display_name>
      <description>The fan power of the mechanical ventilation. If not provided, the OS-HPXML default is used.</description>
      <type>Double</type>
      <units>W</units>
      <required>false</required>
      <model_dependent>false</model_dependent>
    </argument>
    <argument>
      <name>mech_vent_num_units_served</name>
      <display_name>Mechanical Ventilation: Number of Units Served</display_name>
      <description>Number of dwelling units served by the mechanical ventilation system. Must be 1 if single-family detached. Used to apportion flow rate and fan power to the unit.</description>
      <type>Integer</type>
      <units>#</units>
      <required>true</required>
      <model_dependent>false</model_dependent>
      <default_value>1</default_value>
    </argument>
    <argument>
      <name>mech_vent_shared_frac_recirculation</name>
      <display_name>Shared Mechanical Ventilation: Fraction Recirculation</display_name>
      <description>Fraction of the total supply air that is recirculated, with the remainder assumed to be outdoor air. The value must be 0 for exhaust only systems. Required for a shared mechanical ventilation system.</description>
      <type>Double</type>
      <units>Frac</units>
      <required>false</required>
      <model_dependent>false</model_dependent>
    </argument>
    <argument>
      <name>mech_vent_shared_preheating_fuel</name>
      <display_name>Shared Mechanical Ventilation: Preheating Fuel</display_name>
      <description>Fuel type of the preconditioning heating equipment. Only used for a shared mechanical ventilation system. If not provided, assumes no preheating.</description>
      <type>Choice</type>
      <required>false</required>
      <model_dependent>false</model_dependent>
      <choices>
        <choice>
          <value>electricity</value>
          <display_name>electricity</display_name>
        </choice>
        <choice>
          <value>natural gas</value>
          <display_name>natural gas</display_name>
        </choice>
        <choice>
          <value>fuel oil</value>
          <display_name>fuel oil</display_name>
        </choice>
        <choice>
          <value>propane</value>
          <display_name>propane</display_name>
        </choice>
        <choice>
          <value>wood</value>
          <display_name>wood</display_name>
        </choice>
        <choice>
          <value>wood pellets</value>
          <display_name>wood pellets</display_name>
        </choice>
        <choice>
          <value>coal</value>
          <display_name>coal</display_name>
        </choice>
      </choices>
    </argument>
    <argument>
      <name>mech_vent_shared_preheating_efficiency</name>
      <display_name>Shared Mechanical Ventilation: Preheating Efficiency</display_name>
      <description>Efficiency of the preconditioning heating equipment. Only used for a shared mechanical ventilation system. If not provided, assumes no preheating.</description>
      <type>Double</type>
      <units>COP</units>
      <required>false</required>
      <model_dependent>false</model_dependent>
    </argument>
    <argument>
      <name>mech_vent_shared_preheating_fraction_heat_load_served</name>
      <display_name>Shared Mechanical Ventilation: Preheating Fraction Ventilation Heat Load Served</display_name>
      <description>Fraction of heating load introduced by the shared ventilation system that is met by the preconditioning heating equipment. If not provided, assumes no preheating.</description>
      <type>Double</type>
      <units>Frac</units>
      <required>false</required>
      <model_dependent>false</model_dependent>
    </argument>
    <argument>
      <name>mech_vent_shared_precooling_fuel</name>
      <display_name>Shared Mechanical Ventilation: Precooling Fuel</display_name>
      <description>Fuel type of the preconditioning cooling equipment. Only used for a shared mechanical ventilation system. If not provided, assumes no precooling.</description>
      <type>Choice</type>
      <required>false</required>
      <model_dependent>false</model_dependent>
      <choices>
        <choice>
          <value>electricity</value>
          <display_name>electricity</display_name>
        </choice>
      </choices>
    </argument>
    <argument>
      <name>mech_vent_shared_precooling_efficiency</name>
      <display_name>Shared Mechanical Ventilation: Precooling Efficiency</display_name>
      <description>Efficiency of the preconditioning cooling equipment. Only used for a shared mechanical ventilation system. If not provided, assumes no precooling.</description>
      <type>Double</type>
      <units>COP</units>
      <required>false</required>
      <model_dependent>false</model_dependent>
    </argument>
    <argument>
      <name>mech_vent_shared_precooling_fraction_cool_load_served</name>
      <display_name>Shared Mechanical Ventilation: Precooling Fraction Ventilation Cool Load Served</display_name>
      <description>Fraction of cooling load introduced by the shared ventilation system that is met by the preconditioning cooling equipment. If not provided, assumes no precooling.</description>
      <type>Double</type>
      <units>Frac</units>
      <required>false</required>
      <model_dependent>false</model_dependent>
    </argument>
    <argument>
      <name>mech_vent_2_fan_type</name>
      <display_name>Mechanical Ventilation 2: Fan Type</display_name>
      <description>The type of the second mechanical ventilation. Use 'none' if there is no second mechanical ventilation system.</description>
      <type>Choice</type>
      <required>true</required>
      <model_dependent>false</model_dependent>
      <default_value>none</default_value>
      <choices>
        <choice>
          <value>none</value>
          <display_name>none</display_name>
        </choice>
        <choice>
          <value>exhaust only</value>
          <display_name>exhaust only</display_name>
        </choice>
        <choice>
          <value>supply only</value>
          <display_name>supply only</display_name>
        </choice>
        <choice>
          <value>energy recovery ventilator</value>
          <display_name>energy recovery ventilator</display_name>
        </choice>
        <choice>
          <value>heat recovery ventilator</value>
          <display_name>heat recovery ventilator</display_name>
        </choice>
        <choice>
          <value>balanced</value>
          <display_name>balanced</display_name>
        </choice>
      </choices>
    </argument>
    <argument>
      <name>mech_vent_2_flow_rate</name>
      <display_name>Mechanical Ventilation 2: Flow Rate</display_name>
      <description>The flow rate of the second mechanical ventilation.</description>
      <type>Double</type>
      <units>CFM</units>
      <required>true</required>
      <model_dependent>false</model_dependent>
      <default_value>110</default_value>
    </argument>
    <argument>
      <name>mech_vent_2_hours_in_operation</name>
      <display_name>Mechanical Ventilation 2: Hours In Operation</display_name>
      <description>The hours in operation of the second mechanical ventilation.</description>
      <type>Double</type>
      <units>hrs/day</units>
      <required>true</required>
      <model_dependent>false</model_dependent>
      <default_value>24</default_value>
    </argument>
    <argument>
      <name>mech_vent_2_recovery_efficiency_type</name>
      <display_name>Mechanical Ventilation 2: Total Recovery Efficiency Type</display_name>
      <description>The total recovery efficiency type of the second mechanical ventilation.</description>
      <type>Choice</type>
      <required>true</required>
      <model_dependent>false</model_dependent>
      <default_value>Unadjusted</default_value>
      <choices>
        <choice>
          <value>Unadjusted</value>
          <display_name>Unadjusted</display_name>
        </choice>
        <choice>
          <value>Adjusted</value>
          <display_name>Adjusted</display_name>
        </choice>
      </choices>
    </argument>
    <argument>
      <name>mech_vent_2_total_recovery_efficiency</name>
      <display_name>Mechanical Ventilation 2: Total Recovery Efficiency</display_name>
      <description>The Unadjusted or Adjusted total recovery efficiency of the second mechanical ventilation. Applies to energy recovery ventilator.</description>
      <type>Double</type>
      <units>Frac</units>
      <required>true</required>
      <model_dependent>false</model_dependent>
      <default_value>0.48</default_value>
    </argument>
    <argument>
      <name>mech_vent_2_sensible_recovery_efficiency</name>
      <display_name>Mechanical Ventilation 2: Sensible Recovery Efficiency</display_name>
      <description>The Unadjusted or Adjusted sensible recovery efficiency of the second mechanical ventilation. Applies to energy recovery ventilator and heat recovery ventilator.</description>
      <type>Double</type>
      <units>Frac</units>
      <required>true</required>
      <model_dependent>false</model_dependent>
      <default_value>0.72</default_value>
    </argument>
    <argument>
      <name>mech_vent_2_fan_power</name>
      <display_name>Mechanical Ventilation 2: Fan Power</display_name>
      <description>The fan power of the second mechanical ventilation.</description>
      <type>Double</type>
      <units>W</units>
      <required>true</required>
      <model_dependent>false</model_dependent>
      <default_value>30</default_value>
    </argument>
    <argument>
      <name>kitchen_fans_quantity</name>
      <display_name>Kitchen Fans: Quantity</display_name>
      <description>The quantity of the kitchen fans. If not provided, the OS-HPXML default is used.</description>
      <type>Integer</type>
      <units>#</units>
      <required>false</required>
      <model_dependent>false</model_dependent>
    </argument>
    <argument>
      <name>kitchen_fans_flow_rate</name>
      <display_name>Kitchen Fans: Flow Rate</display_name>
      <description>The flow rate of the kitchen fan. If not provided, the OS-HPXML default is used.</description>
      <type>Double</type>
      <units>CFM</units>
      <required>false</required>
      <model_dependent>false</model_dependent>
    </argument>
    <argument>
      <name>kitchen_fans_hours_in_operation</name>
      <display_name>Kitchen Fans: Hours In Operation</display_name>
      <description>The hours in operation of the kitchen fan. If not provided, the OS-HPXML default is used.</description>
      <type>Double</type>
      <units>hrs/day</units>
      <required>false</required>
      <model_dependent>false</model_dependent>
    </argument>
    <argument>
      <name>kitchen_fans_power</name>
      <display_name>Kitchen Fans: Fan Power</display_name>
      <description>The fan power of the kitchen fan. If not provided, the OS-HPXML default is used.</description>
      <type>Double</type>
      <units>W</units>
      <required>false</required>
      <model_dependent>false</model_dependent>
    </argument>
    <argument>
      <name>kitchen_fans_start_hour</name>
      <display_name>Kitchen Fans: Start Hour</display_name>
      <description>The start hour of the kitchen fan. If not provided, the OS-HPXML default is used.</description>
      <type>Integer</type>
      <units>hr</units>
      <required>false</required>
      <model_dependent>false</model_dependent>
    </argument>
    <argument>
      <name>bathroom_fans_quantity</name>
      <display_name>Bathroom Fans: Quantity</display_name>
      <description>The quantity of the bathroom fans. If not provided, the OS-HPXML default is used.</description>
      <type>Integer</type>
      <units>#</units>
      <required>false</required>
      <model_dependent>false</model_dependent>
    </argument>
    <argument>
      <name>bathroom_fans_flow_rate</name>
      <display_name>Bathroom Fans: Flow Rate</display_name>
      <description>The flow rate of the bathroom fans. If not provided, the OS-HPXML default is used.</description>
      <type>Double</type>
      <units>CFM</units>
      <required>false</required>
      <model_dependent>false</model_dependent>
    </argument>
    <argument>
      <name>bathroom_fans_hours_in_operation</name>
      <display_name>Bathroom Fans: Hours In Operation</display_name>
      <description>The hours in operation of the bathroom fans. If not provided, the OS-HPXML default is used.</description>
      <type>Double</type>
      <units>hrs/day</units>
      <required>false</required>
      <model_dependent>false</model_dependent>
    </argument>
    <argument>
      <name>bathroom_fans_power</name>
      <display_name>Bathroom Fans: Fan Power</display_name>
      <description>The fan power of the bathroom fans. If not provided, the OS-HPXML default is used.</description>
      <type>Double</type>
      <units>W</units>
      <required>false</required>
      <model_dependent>false</model_dependent>
    </argument>
    <argument>
      <name>bathroom_fans_start_hour</name>
      <display_name>Bathroom Fans: Start Hour</display_name>
      <description>The start hour of the bathroom fans. If not provided, the OS-HPXML default is used.</description>
      <type>Integer</type>
      <units>hr</units>
      <required>false</required>
      <model_dependent>false</model_dependent>
    </argument>
    <argument>
      <name>whole_house_fan_present</name>
      <display_name>Whole House Fan: Present</display_name>
      <description>Whether there is a whole house fan.</description>
      <type>Boolean</type>
      <required>true</required>
      <model_dependent>false</model_dependent>
      <default_value>false</default_value>
      <choices>
        <choice>
          <value>true</value>
          <display_name>true</display_name>
        </choice>
        <choice>
          <value>false</value>
          <display_name>false</display_name>
        </choice>
      </choices>
    </argument>
    <argument>
      <name>whole_house_fan_flow_rate</name>
      <display_name>Whole House Fan: Flow Rate</display_name>
      <description>The flow rate of the whole house fan. If not provided, the OS-HPXML default is used.</description>
      <type>Double</type>
      <units>CFM</units>
      <required>false</required>
      <model_dependent>false</model_dependent>
    </argument>
    <argument>
      <name>whole_house_fan_power</name>
      <display_name>Whole House Fan: Fan Power</display_name>
      <description>The fan power of the whole house fan. If not provided, the OS-HPXML default is used.</description>
      <type>Double</type>
      <units>W</units>
      <required>false</required>
      <model_dependent>false</model_dependent>
    </argument>
    <argument>
      <name>water_heater_type</name>
      <display_name>Water Heater: Type</display_name>
      <description>The type of water heater. Use 'none' if there is no water heater.</description>
      <type>Choice</type>
      <required>true</required>
      <model_dependent>false</model_dependent>
      <default_value>storage water heater</default_value>
      <choices>
        <choice>
          <value>none</value>
          <display_name>none</display_name>
        </choice>
        <choice>
          <value>storage water heater</value>
          <display_name>storage water heater</display_name>
        </choice>
        <choice>
          <value>instantaneous water heater</value>
          <display_name>instantaneous water heater</display_name>
        </choice>
        <choice>
          <value>heat pump water heater</value>
          <display_name>heat pump water heater</display_name>
        </choice>
        <choice>
          <value>space-heating boiler with storage tank</value>
          <display_name>space-heating boiler with storage tank</display_name>
        </choice>
        <choice>
          <value>space-heating boiler with tankless coil</value>
          <display_name>space-heating boiler with tankless coil</display_name>
        </choice>
      </choices>
    </argument>
    <argument>
      <name>water_heater_fuel_type</name>
      <display_name>Water Heater: Fuel Type</display_name>
      <description>The fuel type of water heater. Ignored for heat pump water heater.</description>
      <type>Choice</type>
      <required>true</required>
      <model_dependent>false</model_dependent>
      <default_value>natural gas</default_value>
      <choices>
        <choice>
          <value>electricity</value>
          <display_name>electricity</display_name>
        </choice>
        <choice>
          <value>natural gas</value>
          <display_name>natural gas</display_name>
        </choice>
        <choice>
          <value>fuel oil</value>
          <display_name>fuel oil</display_name>
        </choice>
        <choice>
          <value>propane</value>
          <display_name>propane</display_name>
        </choice>
        <choice>
          <value>wood</value>
          <display_name>wood</display_name>
        </choice>
        <choice>
          <value>coal</value>
          <display_name>coal</display_name>
        </choice>
      </choices>
    </argument>
    <argument>
      <name>water_heater_location</name>
      <display_name>Water Heater: Location</display_name>
      <description>The location of water heater. If not provided, the OS-HPXML default is used.</description>
      <type>Choice</type>
      <required>false</required>
      <model_dependent>false</model_dependent>
      <choices>
        <choice>
          <value>living space</value>
          <display_name>living space</display_name>
        </choice>
        <choice>
          <value>basement - conditioned</value>
          <display_name>basement - conditioned</display_name>
        </choice>
        <choice>
          <value>basement - unconditioned</value>
          <display_name>basement - unconditioned</display_name>
        </choice>
        <choice>
          <value>garage</value>
          <display_name>garage</display_name>
        </choice>
        <choice>
          <value>attic - vented</value>
          <display_name>attic - vented</display_name>
        </choice>
        <choice>
          <value>attic - unvented</value>
          <display_name>attic - unvented</display_name>
        </choice>
        <choice>
          <value>crawlspace - vented</value>
          <display_name>crawlspace - vented</display_name>
        </choice>
        <choice>
          <value>crawlspace - unvented</value>
          <display_name>crawlspace - unvented</display_name>
        </choice>
        <choice>
          <value>crawlspace - conditioned</value>
          <display_name>crawlspace - conditioned</display_name>
        </choice>
        <choice>
          <value>other exterior</value>
          <display_name>other exterior</display_name>
        </choice>
        <choice>
          <value>other housing unit</value>
          <display_name>other housing unit</display_name>
        </choice>
        <choice>
          <value>other heated space</value>
          <display_name>other heated space</display_name>
        </choice>
        <choice>
          <value>other multifamily buffer space</value>
          <display_name>other multifamily buffer space</display_name>
        </choice>
        <choice>
          <value>other non-freezing space</value>
          <display_name>other non-freezing space</display_name>
        </choice>
      </choices>
    </argument>
    <argument>
      <name>water_heater_tank_volume</name>
      <display_name>Water Heater: Tank Volume</display_name>
      <description>Nominal volume of water heater tank. Only applies to storage water heater, heat pump water heater, and space-heating boiler with storage tank. If not provided, the OS-HPXML default is used.</description>
      <type>Double</type>
      <units>gal</units>
      <required>false</required>
      <model_dependent>false</model_dependent>
    </argument>
    <argument>
      <name>water_heater_efficiency_type</name>
      <display_name>Water Heater: Efficiency Type</display_name>
      <description>The efficiency type of water heater. Does not apply to space-heating boilers.</description>
      <type>Choice</type>
      <required>true</required>
      <model_dependent>false</model_dependent>
      <default_value>EnergyFactor</default_value>
      <choices>
        <choice>
          <value>EnergyFactor</value>
          <display_name>EnergyFactor</display_name>
        </choice>
        <choice>
          <value>UniformEnergyFactor</value>
          <display_name>UniformEnergyFactor</display_name>
        </choice>
      </choices>
    </argument>
    <argument>
      <name>water_heater_efficiency</name>
      <display_name>Water Heater: Efficiency</display_name>
      <description>Rated Energy Factor or Uniform Energy Factor. Does not apply to space-heating boilers.</description>
      <type>Double</type>
      <required>true</required>
      <model_dependent>false</model_dependent>
      <default_value>0.67</default_value>
    </argument>
    <argument>
      <name>water_heater_usage_bin</name>
      <display_name>Water Heater: Usage Bin</display_name>
      <description>The usage of the water heater. Only applies if Efficiency Type is UniformEnergyFactor and Type is not instantaneous water heater. Does not apply to space-heating boilers. If not provided, the OS-HPXML default is used.</description>
      <type>Choice</type>
      <required>false</required>
      <model_dependent>false</model_dependent>
      <choices>
        <choice>
          <value>very small</value>
          <display_name>very small</display_name>
        </choice>
        <choice>
          <value>low</value>
          <display_name>low</display_name>
        </choice>
        <choice>
          <value>medium</value>
          <display_name>medium</display_name>
        </choice>
        <choice>
          <value>high</value>
          <display_name>high</display_name>
        </choice>
      </choices>
    </argument>
    <argument>
      <name>water_heater_recovery_efficiency</name>
      <display_name>Water Heater: Recovery Efficiency</display_name>
      <description>Ratio of energy delivered to water heater to the energy content of the fuel consumed by the water heater. Only used for non-electric storage water heaters. If not provided, the OS-HPXML default is used.</description>
      <type>Double</type>
      <units>Frac</units>
      <required>false</required>
      <model_dependent>false</model_dependent>
    </argument>
    <argument>
      <name>water_heater_heating_capacity</name>
      <display_name>Water Heater: Heating Capacity</display_name>
      <description>Heating capacity. Only applies to storage water heater. If not provided, the OS-HPXML default is used.</description>
      <type>Double</type>
      <units>Btu/hr</units>
      <required>false</required>
      <model_dependent>false</model_dependent>
    </argument>
    <argument>
      <name>water_heater_standby_loss</name>
      <display_name>Water Heater: Standby Loss</display_name>
      <description>The standby loss of water heater. Only applies to space-heating boilers. If not provided, the OS-HPXML default is used.</description>
      <type>Double</type>
      <units>deg-F/hr</units>
      <required>false</required>
      <model_dependent>false</model_dependent>
    </argument>
    <argument>
      <name>water_heater_jacket_rvalue</name>
      <display_name>Water Heater: Jacket R-value</display_name>
      <description>The jacket R-value of water heater. Doesn't apply to instantaneous water heater or space-heating boiler with tankless coil. If not provided, defaults to no jacket insulation.</description>
      <type>Double</type>
      <units>h-ft^2-R/Btu</units>
      <required>false</required>
      <model_dependent>false</model_dependent>
    </argument>
    <argument>
      <name>water_heater_setpoint_temperature</name>
      <display_name>Water Heater: Setpoint Temperature</display_name>
      <description>The setpoint temperature of water heater. If not provided, the OS-HPXML default is used.</description>
      <type>Double</type>
      <units>deg-F</units>
      <required>false</required>
      <model_dependent>false</model_dependent>
    </argument>
    <argument>
      <name>water_heater_num_units_served</name>
      <display_name>Water Heater: Number of Units Served</display_name>
      <description>Number of dwelling units served (directly or indirectly) by the water heater. Must be 1 if single-family detached. Used to apportion water heater tank losses to the unit.</description>
      <type>Integer</type>
      <units>#</units>
      <required>true</required>
      <model_dependent>false</model_dependent>
      <default_value>1</default_value>
    </argument>
    <argument>
      <name>water_heater_uses_desuperheater</name>
      <display_name>Water Heater: Uses Desuperheater</display_name>
      <description>Requires that the dwelling unit has a air-to-air, mini-split, or ground-to-air heat pump or a central air conditioner or mini-split air conditioner. If not provided, assumes no desuperheater.</description>
      <type>Boolean</type>
      <required>false</required>
      <model_dependent>false</model_dependent>
      <choices>
        <choice>
          <value>true</value>
          <display_name>true</display_name>
        </choice>
        <choice>
          <value>false</value>
          <display_name>false</display_name>
        </choice>
      </choices>
    </argument>
    <argument>
      <name>water_heater_tank_model_type</name>
      <display_name>Water Heater: Tank Type</display_name>
      <description>Type of tank model to use. The 'stratified' tank generally provide more accurate results, but may significantly increase run time. Applies only to storage water heater. If not provided, the OS-HPXML default is used.</description>
      <type>Choice</type>
      <required>false</required>
      <model_dependent>false</model_dependent>
      <choices>
        <choice>
          <value>mixed</value>
          <display_name>mixed</display_name>
        </choice>
        <choice>
          <value>stratified</value>
          <display_name>stratified</display_name>
        </choice>
      </choices>
    </argument>
    <argument>
      <name>water_heater_operating_mode</name>
      <display_name>Water Heater: Operating Mode</display_name>
      <description>The water heater operating mode. The 'heat pump only' option only uses the heat pump, while 'standard' allows the backup electric resistance to come on in high demand situations. This is ignored if a scheduled operating mode type is selected. Applies only to heat pump water heater. If not provided, the OS-HPXML default is used.</description>
      <type>Choice</type>
      <required>false</required>
      <model_dependent>false</model_dependent>
      <choices>
        <choice>
          <value>standard</value>
          <display_name>standard</display_name>
        </choice>
        <choice>
          <value>heat pump only</value>
          <display_name>heat pump only</display_name>
        </choice>
      </choices>
    </argument>
    <argument>
      <name>hot_water_distribution_system_type</name>
      <display_name>Hot Water Distribution: System Type</display_name>
      <description>The type of the hot water distribution system.</description>
      <type>Choice</type>
      <required>true</required>
      <model_dependent>false</model_dependent>
      <default_value>Standard</default_value>
      <choices>
        <choice>
          <value>Standard</value>
          <display_name>Standard</display_name>
        </choice>
        <choice>
          <value>Recirculation</value>
          <display_name>Recirculation</display_name>
        </choice>
      </choices>
    </argument>
    <argument>
      <name>hot_water_distribution_standard_piping_length</name>
      <display_name>Hot Water Distribution: Standard Piping Length</display_name>
      <description>If the distribution system is Standard, the length of the piping. If not provided, the OS-HPXML default is used.</description>
      <type>Double</type>
      <units>ft</units>
      <required>false</required>
      <model_dependent>false</model_dependent>
    </argument>
    <argument>
      <name>hot_water_distribution_recirc_control_type</name>
      <display_name>Hot Water Distribution: Recirculation Control Type</display_name>
      <description>If the distribution system is Recirculation, the type of hot water recirculation control, if any.</description>
      <type>Choice</type>
      <required>true</required>
      <model_dependent>false</model_dependent>
      <default_value>no control</default_value>
      <choices>
        <choice>
          <value>no control</value>
          <display_name>no control</display_name>
        </choice>
        <choice>
          <value>timer</value>
          <display_name>timer</display_name>
        </choice>
        <choice>
          <value>temperature</value>
          <display_name>temperature</display_name>
        </choice>
        <choice>
          <value>presence sensor demand control</value>
          <display_name>presence sensor demand control</display_name>
        </choice>
        <choice>
          <value>manual demand control</value>
          <display_name>manual demand control</display_name>
        </choice>
      </choices>
    </argument>
    <argument>
      <name>hot_water_distribution_recirc_piping_length</name>
      <display_name>Hot Water Distribution: Recirculation Piping Length</display_name>
      <description>If the distribution system is Recirculation, the length of the recirculation piping. If not provided, the OS-HPXML default is used.</description>
      <type>Double</type>
      <units>ft</units>
      <required>false</required>
      <model_dependent>false</model_dependent>
    </argument>
    <argument>
      <name>hot_water_distribution_recirc_branch_piping_length</name>
      <display_name>Hot Water Distribution: Recirculation Branch Piping Length</display_name>
      <description>If the distribution system is Recirculation, the length of the recirculation branch piping. If not provided, the OS-HPXML default is used.</description>
      <type>Double</type>
      <units>ft</units>
      <required>false</required>
      <model_dependent>false</model_dependent>
    </argument>
    <argument>
      <name>hot_water_distribution_recirc_pump_power</name>
      <display_name>Hot Water Distribution: Recirculation Pump Power</display_name>
      <description>If the distribution system is Recirculation, the recirculation pump power. If not provided, the OS-HPXML default is used.</description>
      <type>Double</type>
      <units>W</units>
      <required>false</required>
      <model_dependent>false</model_dependent>
    </argument>
    <argument>
      <name>hot_water_distribution_pipe_r</name>
      <display_name>Hot Water Distribution: Pipe Insulation Nominal R-Value</display_name>
      <description>Nominal R-value of the pipe insulation. If not provided, the OS-HPXML default is used.</description>
      <type>Double</type>
      <units>h-ft^2-R/Btu</units>
      <required>false</required>
      <model_dependent>false</model_dependent>
    </argument>
    <argument>
      <name>dwhr_facilities_connected</name>
      <display_name>Drain Water Heat Recovery: Facilities Connected</display_name>
      <description>Which facilities are connected for the drain water heat recovery. Use 'none' if there is no drain water heat recovery system.</description>
      <type>Choice</type>
      <required>true</required>
      <model_dependent>false</model_dependent>
      <default_value>none</default_value>
      <choices>
        <choice>
          <value>none</value>
          <display_name>none</display_name>
        </choice>
        <choice>
          <value>one</value>
          <display_name>one</display_name>
        </choice>
        <choice>
          <value>all</value>
          <display_name>all</display_name>
        </choice>
      </choices>
    </argument>
    <argument>
      <name>dwhr_equal_flow</name>
      <display_name>Drain Water Heat Recovery: Equal Flow</display_name>
      <description>Whether the drain water heat recovery has equal flow.</description>
      <type>Boolean</type>
      <required>true</required>
      <model_dependent>false</model_dependent>
      <default_value>true</default_value>
      <choices>
        <choice>
          <value>true</value>
          <display_name>true</display_name>
        </choice>
        <choice>
          <value>false</value>
          <display_name>false</display_name>
        </choice>
      </choices>
    </argument>
    <argument>
      <name>dwhr_efficiency</name>
      <display_name>Drain Water Heat Recovery: Efficiency</display_name>
      <description>The efficiency of the drain water heat recovery.</description>
      <type>Double</type>
      <units>Frac</units>
      <required>true</required>
      <model_dependent>false</model_dependent>
      <default_value>0.55</default_value>
    </argument>
    <argument>
      <name>water_fixtures_shower_low_flow</name>
      <display_name>Hot Water Fixtures: Is Shower Low Flow</display_name>
      <description>Whether the shower fixture is low flow.</description>
      <type>Boolean</type>
      <required>true</required>
      <model_dependent>false</model_dependent>
      <default_value>false</default_value>
      <choices>
        <choice>
          <value>true</value>
          <display_name>true</display_name>
        </choice>
        <choice>
          <value>false</value>
          <display_name>false</display_name>
        </choice>
      </choices>
    </argument>
    <argument>
      <name>water_fixtures_sink_low_flow</name>
      <display_name>Hot Water Fixtures: Is Sink Low Flow</display_name>
      <description>Whether the sink fixture is low flow.</description>
      <type>Boolean</type>
      <required>true</required>
      <model_dependent>false</model_dependent>
      <default_value>false</default_value>
      <choices>
        <choice>
          <value>true</value>
          <display_name>true</display_name>
        </choice>
        <choice>
          <value>false</value>
          <display_name>false</display_name>
        </choice>
      </choices>
    </argument>
    <argument>
      <name>water_fixtures_usage_multiplier</name>
      <display_name>Hot Water Fixtures: Usage Multiplier</display_name>
      <description>Multiplier on the hot water usage that can reflect, e.g., high/low usage occupants. If not provided, the OS-HPXML default is used.</description>
      <type>Double</type>
      <required>false</required>
      <model_dependent>false</model_dependent>
    </argument>
    <argument>
      <name>solar_thermal_system_type</name>
      <display_name>Solar Thermal: System Type</display_name>
      <description>The type of solar thermal system. Use 'none' if there is no solar thermal system.</description>
      <type>Choice</type>
      <required>true</required>
      <model_dependent>false</model_dependent>
      <default_value>none</default_value>
      <choices>
        <choice>
          <value>none</value>
          <display_name>none</display_name>
        </choice>
        <choice>
          <value>hot water</value>
          <display_name>hot water</display_name>
        </choice>
      </choices>
    </argument>
    <argument>
      <name>solar_thermal_collector_area</name>
      <display_name>Solar Thermal: Collector Area</display_name>
      <description>The collector area of the solar thermal system.</description>
      <type>Double</type>
      <units>ft^2</units>
      <required>true</required>
      <model_dependent>false</model_dependent>
      <default_value>40</default_value>
    </argument>
    <argument>
      <name>solar_thermal_collector_loop_type</name>
      <display_name>Solar Thermal: Collector Loop Type</display_name>
      <description>The collector loop type of the solar thermal system.</description>
      <type>Choice</type>
      <required>true</required>
      <model_dependent>false</model_dependent>
      <default_value>liquid direct</default_value>
      <choices>
        <choice>
          <value>liquid direct</value>
          <display_name>liquid direct</display_name>
        </choice>
        <choice>
          <value>liquid indirect</value>
          <display_name>liquid indirect</display_name>
        </choice>
        <choice>
          <value>passive thermosyphon</value>
          <display_name>passive thermosyphon</display_name>
        </choice>
      </choices>
    </argument>
    <argument>
      <name>solar_thermal_collector_type</name>
      <display_name>Solar Thermal: Collector Type</display_name>
      <description>The collector type of the solar thermal system.</description>
      <type>Choice</type>
      <required>true</required>
      <model_dependent>false</model_dependent>
      <default_value>evacuated tube</default_value>
      <choices>
        <choice>
          <value>evacuated tube</value>
          <display_name>evacuated tube</display_name>
        </choice>
        <choice>
          <value>single glazing black</value>
          <display_name>single glazing black</display_name>
        </choice>
        <choice>
          <value>double glazing black</value>
          <display_name>double glazing black</display_name>
        </choice>
        <choice>
          <value>integrated collector storage</value>
          <display_name>integrated collector storage</display_name>
        </choice>
      </choices>
    </argument>
    <argument>
      <name>solar_thermal_collector_azimuth</name>
      <display_name>Solar Thermal: Collector Azimuth</display_name>
      <description>The collector azimuth of the solar thermal system. Azimuth is measured clockwise from north (e.g., North=0, East=90, South=180, West=270).</description>
      <type>Double</type>
      <units>degrees</units>
      <required>true</required>
      <model_dependent>false</model_dependent>
      <default_value>180</default_value>
    </argument>
    <argument>
      <name>solar_thermal_collector_tilt</name>
      <display_name>Solar Thermal: Collector Tilt</display_name>
      <description>The collector tilt of the solar thermal system. Can also enter, e.g., RoofPitch, RoofPitch+20, Latitude, Latitude-15, etc.</description>
      <type>String</type>
      <units>degrees</units>
      <required>true</required>
      <model_dependent>false</model_dependent>
      <default_value>RoofPitch</default_value>
    </argument>
    <argument>
      <name>solar_thermal_collector_rated_optical_efficiency</name>
      <display_name>Solar Thermal: Collector Rated Optical Efficiency</display_name>
      <description>The collector rated optical efficiency of the solar thermal system.</description>
      <type>Double</type>
      <units>Frac</units>
      <required>true</required>
      <model_dependent>false</model_dependent>
      <default_value>0.5</default_value>
    </argument>
    <argument>
      <name>solar_thermal_collector_rated_thermal_losses</name>
      <display_name>Solar Thermal: Collector Rated Thermal Losses</display_name>
      <description>The collector rated thermal losses of the solar thermal system.</description>
      <type>Double</type>
      <units>Btu/hr-ft^2-R</units>
      <required>true</required>
      <model_dependent>false</model_dependent>
      <default_value>0.2799</default_value>
    </argument>
    <argument>
      <name>solar_thermal_storage_volume</name>
      <display_name>Solar Thermal: Storage Volume</display_name>
      <description>The storage volume of the solar thermal system. If not provided, the OS-HPXML default is used.</description>
      <type>Double</type>
      <units>gal</units>
      <required>false</required>
      <model_dependent>false</model_dependent>
    </argument>
    <argument>
      <name>solar_thermal_solar_fraction</name>
      <display_name>Solar Thermal: Solar Fraction</display_name>
      <description>The solar fraction of the solar thermal system. If provided, overrides all other solar thermal inputs.</description>
      <type>Double</type>
      <units>Frac</units>
      <required>true</required>
      <model_dependent>false</model_dependent>
      <default_value>0</default_value>
    </argument>
    <argument>
      <name>pv_system_present</name>
      <display_name>PV System: Present</display_name>
      <description>Whether there is a PV system present.</description>
      <type>Boolean</type>
      <required>true</required>
      <model_dependent>false</model_dependent>
      <default_value>false</default_value>
      <choices>
        <choice>
          <value>true</value>
          <display_name>true</display_name>
        </choice>
        <choice>
          <value>false</value>
          <display_name>false</display_name>
        </choice>
      </choices>
    </argument>
    <argument>
      <name>pv_system_module_type</name>
      <display_name>PV System: Module Type</display_name>
      <description>Module type of the PV system. If not provided, the OS-HPXML default is used.</description>
      <type>Choice</type>
      <required>false</required>
      <model_dependent>false</model_dependent>
      <choices>
        <choice>
          <value>standard</value>
          <display_name>standard</display_name>
        </choice>
        <choice>
          <value>premium</value>
          <display_name>premium</display_name>
        </choice>
        <choice>
          <value>thin film</value>
          <display_name>thin film</display_name>
        </choice>
      </choices>
    </argument>
    <argument>
      <name>pv_system_location</name>
      <display_name>PV System: Location</display_name>
      <description>Location of the PV system. If not provided, the OS-HPXML default is used.</description>
      <type>Choice</type>
      <required>false</required>
      <model_dependent>false</model_dependent>
      <choices>
        <choice>
          <value>roof</value>
          <display_name>roof</display_name>
        </choice>
        <choice>
          <value>ground</value>
          <display_name>ground</display_name>
        </choice>
      </choices>
    </argument>
    <argument>
      <name>pv_system_tracking</name>
      <display_name>PV System: Tracking</display_name>
      <description>Type of tracking for the PV system. If not provided, the OS-HPXML default is used.</description>
      <type>Choice</type>
      <required>false</required>
      <model_dependent>false</model_dependent>
      <choices>
        <choice>
          <value>fixed</value>
          <display_name>fixed</display_name>
        </choice>
        <choice>
          <value>1-axis</value>
          <display_name>1-axis</display_name>
        </choice>
        <choice>
          <value>1-axis backtracked</value>
          <display_name>1-axis backtracked</display_name>
        </choice>
        <choice>
          <value>2-axis</value>
          <display_name>2-axis</display_name>
        </choice>
      </choices>
    </argument>
    <argument>
      <name>pv_system_array_azimuth</name>
      <display_name>PV System: Array Azimuth</display_name>
      <description>Array azimuth of the PV system. Azimuth is measured clockwise from north (e.g., North=0, East=90, South=180, West=270).</description>
      <type>Double</type>
      <units>degrees</units>
      <required>true</required>
      <model_dependent>false</model_dependent>
      <default_value>180</default_value>
    </argument>
    <argument>
      <name>pv_system_array_tilt</name>
      <display_name>PV System: Array Tilt</display_name>
      <description>Array tilt of the PV system. Can also enter, e.g., RoofPitch, RoofPitch+20, Latitude, Latitude-15, etc.</description>
      <type>String</type>
      <units>degrees</units>
      <required>true</required>
      <model_dependent>false</model_dependent>
      <default_value>RoofPitch</default_value>
    </argument>
    <argument>
      <name>pv_system_max_power_output</name>
      <display_name>PV System: Maximum Power Output</display_name>
      <description>Maximum power output of the PV system. For a shared system, this is the total building maximum power output.</description>
      <type>Double</type>
      <units>W</units>
      <required>true</required>
      <model_dependent>false</model_dependent>
      <default_value>4000</default_value>
    </argument>
    <argument>
      <name>pv_system_inverter_efficiency</name>
      <display_name>PV System: Inverter Efficiency</display_name>
      <description>Inverter efficiency of the PV system. If there are two PV systems, this will apply to both. If not provided, the OS-HPXML default is used.</description>
      <type>Double</type>
      <units>Frac</units>
      <required>false</required>
      <model_dependent>false</model_dependent>
    </argument>
    <argument>
      <name>pv_system_system_losses_fraction</name>
      <display_name>PV System: System Losses Fraction</display_name>
      <description>System losses fraction of the PV system. If there are two PV systems, this will apply to both. If not provided, the OS-HPXML default is used.</description>
      <type>Double</type>
      <units>Frac</units>
      <required>false</required>
      <model_dependent>false</model_dependent>
    </argument>
    <argument>
      <name>pv_system_num_bedrooms_served</name>
      <display_name>PV System: Number of Bedrooms Served</display_name>
      <description>Number of bedrooms served by PV system. Required if single-family attached or apartment unit. Used to apportion PV generation to the unit of a SFA/MF building. If there are two PV systems, this will apply to both.</description>
      <type>Integer</type>
      <units>#</units>
      <required>false</required>
      <model_dependent>false</model_dependent>
    </argument>
    <argument>
      <name>pv_system_2_present</name>
      <display_name>PV System 2: Present</display_name>
      <description>Whether there is a second PV system present.</description>
      <type>Boolean</type>
      <required>true</required>
      <model_dependent>false</model_dependent>
      <default_value>false</default_value>
      <choices>
        <choice>
          <value>true</value>
          <display_name>true</display_name>
        </choice>
        <choice>
          <value>false</value>
          <display_name>false</display_name>
        </choice>
      </choices>
    </argument>
    <argument>
      <name>pv_system_2_module_type</name>
      <display_name>PV System 2: Module Type</display_name>
      <description>Module type of the second PV system. If not provided, the OS-HPXML default is used.</description>
      <type>Choice</type>
      <required>false</required>
      <model_dependent>false</model_dependent>
      <choices>
        <choice>
          <value>standard</value>
          <display_name>standard</display_name>
        </choice>
        <choice>
          <value>premium</value>
          <display_name>premium</display_name>
        </choice>
        <choice>
          <value>thin film</value>
          <display_name>thin film</display_name>
        </choice>
      </choices>
    </argument>
    <argument>
      <name>pv_system_2_location</name>
      <display_name>PV System 2: Location</display_name>
      <description>Location of the second PV system. If not provided, the OS-HPXML default is used.</description>
      <type>Choice</type>
      <required>false</required>
      <model_dependent>false</model_dependent>
      <choices>
        <choice>
          <value>roof</value>
          <display_name>roof</display_name>
        </choice>
        <choice>
          <value>ground</value>
          <display_name>ground</display_name>
        </choice>
      </choices>
    </argument>
    <argument>
      <name>pv_system_2_tracking</name>
      <display_name>PV System 2: Tracking</display_name>
      <description>Type of tracking for the second PV system. If not provided, the OS-HPXML default is used.</description>
      <type>Choice</type>
      <required>false</required>
      <model_dependent>false</model_dependent>
      <choices>
        <choice>
          <value>fixed</value>
          <display_name>fixed</display_name>
        </choice>
        <choice>
          <value>1-axis</value>
          <display_name>1-axis</display_name>
        </choice>
        <choice>
          <value>1-axis backtracked</value>
          <display_name>1-axis backtracked</display_name>
        </choice>
        <choice>
          <value>2-axis</value>
          <display_name>2-axis</display_name>
        </choice>
      </choices>
    </argument>
    <argument>
      <name>pv_system_2_array_azimuth</name>
      <display_name>PV System 2: Array Azimuth</display_name>
      <description>Array azimuth of the second PV system. Azimuth is measured clockwise from north (e.g., North=0, East=90, South=180, West=270).</description>
      <type>Double</type>
      <units>degrees</units>
      <required>true</required>
      <model_dependent>false</model_dependent>
      <default_value>180</default_value>
    </argument>
    <argument>
      <name>pv_system_2_array_tilt</name>
      <display_name>PV System 2: Array Tilt</display_name>
      <description>Array tilt of the second PV system. Can also enter, e.g., RoofPitch, RoofPitch+20, Latitude, Latitude-15, etc.</description>
      <type>String</type>
      <units>degrees</units>
      <required>true</required>
      <model_dependent>false</model_dependent>
      <default_value>RoofPitch</default_value>
    </argument>
    <argument>
      <name>pv_system_2_max_power_output</name>
      <display_name>PV System 2: Maximum Power Output</display_name>
      <description>Maximum power output of the second PV system. For a shared system, this is the total building maximum power output.</description>
      <type>Double</type>
      <units>W</units>
      <required>true</required>
      <model_dependent>false</model_dependent>
      <default_value>4000</default_value>
    </argument>
    <argument>
      <name>battery_present</name>
      <display_name>Battery: Present</display_name>
      <description>Whether there is a lithium ion battery present.</description>
      <type>Boolean</type>
      <required>true</required>
      <model_dependent>false</model_dependent>
      <default_value>false</default_value>
      <choices>
        <choice>
          <value>true</value>
          <display_name>true</display_name>
        </choice>
        <choice>
          <value>false</value>
          <display_name>false</display_name>
        </choice>
      </choices>
    </argument>
    <argument>
      <name>battery_location</name>
      <display_name>Battery: Location</display_name>
      <description>The space type for the lithium ion battery location. If not provided, the OS-HPXML default is used.</description>
      <type>Choice</type>
      <required>false</required>
      <model_dependent>false</model_dependent>
      <choices>
        <choice>
          <value>living space</value>
          <display_name>living space</display_name>
        </choice>
        <choice>
          <value>basement - conditioned</value>
          <display_name>basement - conditioned</display_name>
        </choice>
        <choice>
          <value>basement - unconditioned</value>
          <display_name>basement - unconditioned</display_name>
        </choice>
        <choice>
          <value>crawlspace - vented</value>
          <display_name>crawlspace - vented</display_name>
        </choice>
        <choice>
          <value>crawlspace - unvented</value>
          <display_name>crawlspace - unvented</display_name>
        </choice>
        <choice>
          <value>crawlspace - conditioned</value>
          <display_name>crawlspace - conditioned</display_name>
        </choice>
        <choice>
          <value>attic - vented</value>
          <display_name>attic - vented</display_name>
        </choice>
        <choice>
          <value>attic - unvented</value>
          <display_name>attic - unvented</display_name>
        </choice>
        <choice>
          <value>garage</value>
          <display_name>garage</display_name>
        </choice>
        <choice>
          <value>outside</value>
          <display_name>outside</display_name>
        </choice>
      </choices>
    </argument>
    <argument>
      <name>battery_power</name>
      <display_name>Battery: Rated Power Output</display_name>
      <description>The rated power output of the lithium ion battery. If not provided, the OS-HPXML default is used.</description>
      <type>Double</type>
      <units>W</units>
      <required>false</required>
      <model_dependent>false</model_dependent>
    </argument>
    <argument>
      <name>battery_capacity</name>
      <display_name>Battery: Nominal Capacity</display_name>
      <description>The nominal capacity of the lithium ion battery. If not provided, the OS-HPXML default is used.</description>
      <type>Double</type>
      <units>kWh</units>
      <required>false</required>
      <model_dependent>false</model_dependent>
    </argument>
    <argument>
      <name>battery_usable_capacity</name>
      <display_name>Battery: Usable Capacity</display_name>
      <description>The usable capacity of the lithium ion battery. If not provided, the OS-HPXML default is used.</description>
      <type>Double</type>
      <units>kWh</units>
      <required>false</required>
      <model_dependent>false</model_dependent>
    </argument>
    <argument>
      <name>lighting_present</name>
      <display_name>Lighting: Present</display_name>
      <description>Whether there is lighting energy use.</description>
      <type>Boolean</type>
      <required>true</required>
      <model_dependent>false</model_dependent>
      <default_value>true</default_value>
      <choices>
        <choice>
          <value>true</value>
          <display_name>true</display_name>
        </choice>
        <choice>
          <value>false</value>
          <display_name>false</display_name>
        </choice>
      </choices>
    </argument>
    <argument>
      <name>lighting_interior_fraction_cfl</name>
      <display_name>Lighting: Interior Fraction CFL</display_name>
      <description>Fraction of all lamps (interior) that are compact fluorescent. Lighting not specified as CFL, LFL, or LED is assumed to be incandescent.</description>
      <type>Double</type>
      <required>true</required>
      <model_dependent>false</model_dependent>
      <default_value>0.1</default_value>
    </argument>
    <argument>
      <name>lighting_interior_fraction_lfl</name>
      <display_name>Lighting: Interior Fraction LFL</display_name>
      <description>Fraction of all lamps (interior) that are linear fluorescent. Lighting not specified as CFL, LFL, or LED is assumed to be incandescent.</description>
      <type>Double</type>
      <required>true</required>
      <model_dependent>false</model_dependent>
      <default_value>0</default_value>
    </argument>
    <argument>
      <name>lighting_interior_fraction_led</name>
      <display_name>Lighting: Interior Fraction LED</display_name>
      <description>Fraction of all lamps (interior) that are light emitting diodes. Lighting not specified as CFL, LFL, or LED is assumed to be incandescent.</description>
      <type>Double</type>
      <required>true</required>
      <model_dependent>false</model_dependent>
      <default_value>0</default_value>
    </argument>
    <argument>
      <name>lighting_interior_usage_multiplier</name>
      <display_name>Lighting: Interior Usage Multiplier</display_name>
      <description>Multiplier on the lighting energy usage (interior) that can reflect, e.g., high/low usage occupants. If not provided, the OS-HPXML default is used.</description>
      <type>Double</type>
      <required>false</required>
      <model_dependent>false</model_dependent>
    </argument>
    <argument>
      <name>lighting_exterior_fraction_cfl</name>
      <display_name>Lighting: Exterior Fraction CFL</display_name>
      <description>Fraction of all lamps (exterior) that are compact fluorescent. Lighting not specified as CFL, LFL, or LED is assumed to be incandescent.</description>
      <type>Double</type>
      <required>true</required>
      <model_dependent>false</model_dependent>
      <default_value>0</default_value>
    </argument>
    <argument>
      <name>lighting_exterior_fraction_lfl</name>
      <display_name>Lighting: Exterior Fraction LFL</display_name>
      <description>Fraction of all lamps (exterior) that are linear fluorescent. Lighting not specified as CFL, LFL, or LED is assumed to be incandescent.</description>
      <type>Double</type>
      <required>true</required>
      <model_dependent>false</model_dependent>
      <default_value>0</default_value>
    </argument>
    <argument>
      <name>lighting_exterior_fraction_led</name>
      <display_name>Lighting: Exterior Fraction LED</display_name>
      <description>Fraction of all lamps (exterior) that are light emitting diodes. Lighting not specified as CFL, LFL, or LED is assumed to be incandescent.</description>
      <type>Double</type>
      <required>true</required>
      <model_dependent>false</model_dependent>
      <default_value>0</default_value>
    </argument>
    <argument>
      <name>lighting_exterior_usage_multiplier</name>
      <display_name>Lighting: Exterior Usage Multiplier</display_name>
      <description>Multiplier on the lighting energy usage (exterior) that can reflect, e.g., high/low usage occupants. If not provided, the OS-HPXML default is used.</description>
      <type>Double</type>
      <required>false</required>
      <model_dependent>false</model_dependent>
    </argument>
    <argument>
      <name>lighting_garage_fraction_cfl</name>
      <display_name>Lighting: Garage Fraction CFL</display_name>
      <description>Fraction of all lamps (garage) that are compact fluorescent. Lighting not specified as CFL, LFL, or LED is assumed to be incandescent.</description>
      <type>Double</type>
      <required>true</required>
      <model_dependent>false</model_dependent>
      <default_value>0</default_value>
    </argument>
    <argument>
      <name>lighting_garage_fraction_lfl</name>
      <display_name>Lighting: Garage Fraction LFL</display_name>
      <description>Fraction of all lamps (garage) that are linear fluorescent. Lighting not specified as CFL, LFL, or LED is assumed to be incandescent.</description>
      <type>Double</type>
      <required>true</required>
      <model_dependent>false</model_dependent>
      <default_value>0</default_value>
    </argument>
    <argument>
      <name>lighting_garage_fraction_led</name>
      <display_name>Lighting: Garage Fraction LED</display_name>
      <description>Fraction of all lamps (garage) that are light emitting diodes. Lighting not specified as CFL, LFL, or LED is assumed to be incandescent.</description>
      <type>Double</type>
      <required>true</required>
      <model_dependent>false</model_dependent>
      <default_value>0</default_value>
    </argument>
    <argument>
      <name>lighting_garage_usage_multiplier</name>
      <display_name>Lighting: Garage Usage Multiplier</display_name>
      <description>Multiplier on the lighting energy usage (garage) that can reflect, e.g., high/low usage occupants. If not provided, the OS-HPXML default is used.</description>
      <type>Double</type>
      <required>false</required>
      <model_dependent>false</model_dependent>
    </argument>
    <argument>
      <name>holiday_lighting_present</name>
      <display_name>Holiday Lighting: Present</display_name>
      <description>Whether there is holiday lighting.</description>
      <type>Boolean</type>
      <required>true</required>
      <model_dependent>false</model_dependent>
      <default_value>false</default_value>
      <choices>
        <choice>
          <value>true</value>
          <display_name>true</display_name>
        </choice>
        <choice>
          <value>false</value>
          <display_name>false</display_name>
        </choice>
      </choices>
    </argument>
    <argument>
      <name>holiday_lighting_daily_kwh</name>
      <display_name>Holiday Lighting: Daily Consumption</display_name>
      <description>The daily energy consumption for holiday lighting (exterior). If not provided, the OS-HPXML default is used.</description>
      <type>Double</type>
      <units>kWh/day</units>
      <required>false</required>
      <model_dependent>false</model_dependent>
    </argument>
    <argument>
      <name>holiday_lighting_period</name>
      <display_name>Holiday Lighting: Period</display_name>
      <description>Enter a date like "Nov 25 - Jan 5". If not provided, the OS-HPXML default is used.</description>
      <type>String</type>
      <required>false</required>
      <model_dependent>false</model_dependent>
    </argument>
    <argument>
      <name>dehumidifier_type</name>
      <display_name>Dehumidifier: Type</display_name>
      <description>The type of dehumidifier.</description>
      <type>Choice</type>
      <required>true</required>
      <model_dependent>false</model_dependent>
      <default_value>none</default_value>
      <choices>
        <choice>
          <value>none</value>
          <display_name>none</display_name>
        </choice>
        <choice>
          <value>portable</value>
          <display_name>portable</display_name>
        </choice>
        <choice>
          <value>whole-home</value>
          <display_name>whole-home</display_name>
        </choice>
      </choices>
    </argument>
    <argument>
      <name>dehumidifier_efficiency_type</name>
      <display_name>Dehumidifier: Efficiency Type</display_name>
      <description>The efficiency type of dehumidifier.</description>
      <type>Choice</type>
      <required>true</required>
      <model_dependent>false</model_dependent>
      <default_value>IntegratedEnergyFactor</default_value>
      <choices>
        <choice>
          <value>EnergyFactor</value>
          <display_name>EnergyFactor</display_name>
        </choice>
        <choice>
          <value>IntegratedEnergyFactor</value>
          <display_name>IntegratedEnergyFactor</display_name>
        </choice>
      </choices>
    </argument>
    <argument>
      <name>dehumidifier_efficiency</name>
      <display_name>Dehumidifier: Efficiency</display_name>
      <description>The efficiency of the dehumidifier.</description>
      <type>Double</type>
      <units>liters/kWh</units>
      <required>true</required>
      <model_dependent>false</model_dependent>
      <default_value>1.5</default_value>
    </argument>
    <argument>
      <name>dehumidifier_capacity</name>
      <display_name>Dehumidifier: Capacity</display_name>
      <description>The capacity (water removal rate) of the dehumidifier.</description>
      <type>Double</type>
      <units>pint/day</units>
      <required>true</required>
      <model_dependent>false</model_dependent>
      <default_value>40</default_value>
    </argument>
    <argument>
      <name>dehumidifier_rh_setpoint</name>
      <display_name>Dehumidifier: Relative Humidity Setpoint</display_name>
      <description>The relative humidity setpoint of the dehumidifier.</description>
      <type>Double</type>
      <units>Frac</units>
      <required>true</required>
      <model_dependent>false</model_dependent>
      <default_value>0.5</default_value>
    </argument>
    <argument>
      <name>dehumidifier_fraction_dehumidification_load_served</name>
      <display_name>Dehumidifier: Fraction Dehumidification Load Served</display_name>
      <description>The dehumidification load served fraction of the dehumidifier.</description>
      <type>Double</type>
      <units>Frac</units>
      <required>true</required>
      <model_dependent>false</model_dependent>
      <default_value>1</default_value>
    </argument>
    <argument>
      <name>clothes_washer_present</name>
      <display_name>Clothes Washer: Present</display_name>
      <description>Whether there is a clothes washer present.</description>
      <type>Boolean</type>
      <required>true</required>
      <model_dependent>false</model_dependent>
      <default_value>true</default_value>
      <choices>
        <choice>
          <value>true</value>
          <display_name>true</display_name>
        </choice>
        <choice>
          <value>false</value>
          <display_name>false</display_name>
        </choice>
      </choices>
    </argument>
    <argument>
      <name>clothes_washer_location</name>
      <display_name>Clothes Washer: Location</display_name>
      <description>The space type for the clothes washer location. If not provided, the OS-HPXML default is used.</description>
      <type>Choice</type>
      <required>false</required>
      <model_dependent>false</model_dependent>
      <choices>
        <choice>
          <value>living space</value>
          <display_name>living space</display_name>
        </choice>
        <choice>
          <value>basement - conditioned</value>
          <display_name>basement - conditioned</display_name>
        </choice>
        <choice>
          <value>basement - unconditioned</value>
          <display_name>basement - unconditioned</display_name>
        </choice>
        <choice>
          <value>garage</value>
          <display_name>garage</display_name>
        </choice>
        <choice>
          <value>other housing unit</value>
          <display_name>other housing unit</display_name>
        </choice>
        <choice>
          <value>other heated space</value>
          <display_name>other heated space</display_name>
        </choice>
        <choice>
          <value>other multifamily buffer space</value>
          <display_name>other multifamily buffer space</display_name>
        </choice>
        <choice>
          <value>other non-freezing space</value>
          <display_name>other non-freezing space</display_name>
        </choice>
      </choices>
    </argument>
    <argument>
      <name>clothes_washer_efficiency_type</name>
      <display_name>Clothes Washer: Efficiency Type</display_name>
      <description>The efficiency type of the clothes washer.</description>
      <type>Choice</type>
      <required>true</required>
      <model_dependent>false</model_dependent>
      <default_value>IntegratedModifiedEnergyFactor</default_value>
      <choices>
        <choice>
          <value>ModifiedEnergyFactor</value>
          <display_name>ModifiedEnergyFactor</display_name>
        </choice>
        <choice>
          <value>IntegratedModifiedEnergyFactor</value>
          <display_name>IntegratedModifiedEnergyFactor</display_name>
        </choice>
      </choices>
    </argument>
    <argument>
      <name>clothes_washer_efficiency</name>
      <display_name>Clothes Washer: Efficiency</display_name>
      <description>The efficiency of the clothes washer. If not provided, the OS-HPXML default is used.</description>
      <type>Double</type>
      <units>ft^3/kWh-cyc</units>
      <required>false</required>
      <model_dependent>false</model_dependent>
    </argument>
    <argument>
      <name>clothes_washer_rated_annual_kwh</name>
      <display_name>Clothes Washer: Rated Annual Consumption</display_name>
      <description>The annual energy consumed by the clothes washer, as rated, obtained from the EnergyGuide label. This includes both the appliance electricity consumption and the energy required for water heating. If not provided, the OS-HPXML default is used.</description>
      <type>Double</type>
      <units>kWh/yr</units>
      <required>false</required>
      <model_dependent>false</model_dependent>
    </argument>
    <argument>
      <name>clothes_washer_label_electric_rate</name>
      <display_name>Clothes Washer: Label Electric Rate</display_name>
      <description>The annual energy consumed by the clothes washer, as rated, obtained from the EnergyGuide label. This includes both the appliance electricity consumption and the energy required for water heating. If not provided, the OS-HPXML default is used.</description>
      <type>Double</type>
      <units>$/kWh</units>
      <required>false</required>
      <model_dependent>false</model_dependent>
    </argument>
    <argument>
      <name>clothes_washer_label_gas_rate</name>
      <display_name>Clothes Washer: Label Gas Rate</display_name>
      <description>The annual energy consumed by the clothes washer, as rated, obtained from the EnergyGuide label. This includes both the appliance electricity consumption and the energy required for water heating. If not provided, the OS-HPXML default is used.</description>
      <type>Double</type>
      <units>$/therm</units>
      <required>false</required>
      <model_dependent>false</model_dependent>
    </argument>
    <argument>
      <name>clothes_washer_label_annual_gas_cost</name>
      <display_name>Clothes Washer: Label Annual Cost with Gas DHW</display_name>
      <description>The annual cost of using the system under test conditions. Input is obtained from the EnergyGuide label. If not provided, the OS-HPXML default is used.</description>
      <type>Double</type>
      <units>$</units>
      <required>false</required>
      <model_dependent>false</model_dependent>
    </argument>
    <argument>
      <name>clothes_washer_label_usage</name>
      <display_name>Clothes Washer: Label Usage</display_name>
      <description>The clothes washer loads per week. If not provided, the OS-HPXML default is used.</description>
      <type>Double</type>
      <units>cyc/wk</units>
      <required>false</required>
      <model_dependent>false</model_dependent>
    </argument>
    <argument>
      <name>clothes_washer_capacity</name>
      <display_name>Clothes Washer: Drum Volume</display_name>
      <description>Volume of the washer drum. Obtained from the EnergyStar website or the manufacturer's literature. If not provided, the OS-HPXML default is used.</description>
      <type>Double</type>
      <units>ft^3</units>
      <required>false</required>
      <model_dependent>false</model_dependent>
    </argument>
    <argument>
      <name>clothes_washer_usage_multiplier</name>
      <display_name>Clothes Washer: Usage Multiplier</display_name>
      <description>Multiplier on the clothes washer energy and hot water usage that can reflect, e.g., high/low usage occupants. If not provided, the OS-HPXML default is used.</description>
      <type>Double</type>
      <required>false</required>
      <model_dependent>false</model_dependent>
    </argument>
    <argument>
      <name>clothes_dryer_present</name>
      <display_name>Clothes Dryer: Present</display_name>
      <description>Whether there is a clothes dryer present.</description>
      <type>Boolean</type>
      <required>true</required>
      <model_dependent>false</model_dependent>
      <default_value>true</default_value>
      <choices>
        <choice>
          <value>true</value>
          <display_name>true</display_name>
        </choice>
        <choice>
          <value>false</value>
          <display_name>false</display_name>
        </choice>
      </choices>
    </argument>
    <argument>
      <name>clothes_dryer_location</name>
      <display_name>Clothes Dryer: Location</display_name>
      <description>The space type for the clothes dryer location. If not provided, the OS-HPXML default is used.</description>
      <type>Choice</type>
      <required>false</required>
      <model_dependent>false</model_dependent>
      <choices>
        <choice>
          <value>living space</value>
          <display_name>living space</display_name>
        </choice>
        <choice>
          <value>basement - conditioned</value>
          <display_name>basement - conditioned</display_name>
        </choice>
        <choice>
          <value>basement - unconditioned</value>
          <display_name>basement - unconditioned</display_name>
        </choice>
        <choice>
          <value>garage</value>
          <display_name>garage</display_name>
        </choice>
        <choice>
          <value>other housing unit</value>
          <display_name>other housing unit</display_name>
        </choice>
        <choice>
          <value>other heated space</value>
          <display_name>other heated space</display_name>
        </choice>
        <choice>
          <value>other multifamily buffer space</value>
          <display_name>other multifamily buffer space</display_name>
        </choice>
        <choice>
          <value>other non-freezing space</value>
          <display_name>other non-freezing space</display_name>
        </choice>
      </choices>
    </argument>
    <argument>
      <name>clothes_dryer_fuel_type</name>
      <display_name>Clothes Dryer: Fuel Type</display_name>
      <description>Type of fuel used by the clothes dryer.</description>
      <type>Choice</type>
      <required>true</required>
      <model_dependent>false</model_dependent>
      <default_value>natural gas</default_value>
      <choices>
        <choice>
          <value>electricity</value>
          <display_name>electricity</display_name>
        </choice>
        <choice>
          <value>natural gas</value>
          <display_name>natural gas</display_name>
        </choice>
        <choice>
          <value>fuel oil</value>
          <display_name>fuel oil</display_name>
        </choice>
        <choice>
          <value>propane</value>
          <display_name>propane</display_name>
        </choice>
        <choice>
          <value>wood</value>
          <display_name>wood</display_name>
        </choice>
        <choice>
          <value>coal</value>
          <display_name>coal</display_name>
        </choice>
      </choices>
    </argument>
    <argument>
      <name>clothes_dryer_efficiency_type</name>
      <display_name>Clothes Dryer: Efficiency Type</display_name>
      <description>The efficiency type of the clothes dryer.</description>
      <type>Choice</type>
      <required>true</required>
      <model_dependent>false</model_dependent>
      <default_value>CombinedEnergyFactor</default_value>
      <choices>
        <choice>
          <value>EnergyFactor</value>
          <display_name>EnergyFactor</display_name>
        </choice>
        <choice>
          <value>CombinedEnergyFactor</value>
          <display_name>CombinedEnergyFactor</display_name>
        </choice>
      </choices>
    </argument>
    <argument>
      <name>clothes_dryer_efficiency</name>
      <display_name>Clothes Dryer: Efficiency</display_name>
      <description>The efficiency of the clothes dryer. If not provided, the OS-HPXML default is used.</description>
      <type>Double</type>
      <units>lb/kWh</units>
      <required>false</required>
      <model_dependent>false</model_dependent>
    </argument>
    <argument>
      <name>clothes_dryer_vented_flow_rate</name>
      <display_name>Clothes Dryer: Vented Flow Rate</display_name>
      <description>The exhaust flow rate of the vented clothes dryer. If not provided, the OS-HPXML default is used.</description>
      <type>Double</type>
      <units>CFM</units>
      <required>false</required>
      <model_dependent>false</model_dependent>
    </argument>
    <argument>
      <name>clothes_dryer_usage_multiplier</name>
      <display_name>Clothes Dryer: Usage Multiplier</display_name>
      <description>Multiplier on the clothes dryer energy usage that can reflect, e.g., high/low usage occupants. If not provided, the OS-HPXML default is used.</description>
      <type>Double</type>
      <required>false</required>
      <model_dependent>false</model_dependent>
    </argument>
    <argument>
      <name>dishwasher_present</name>
      <display_name>Dishwasher: Present</display_name>
      <description>Whether there is a dishwasher present.</description>
      <type>Boolean</type>
      <required>true</required>
      <model_dependent>false</model_dependent>
      <default_value>true</default_value>
      <choices>
        <choice>
          <value>true</value>
          <display_name>true</display_name>
        </choice>
        <choice>
          <value>false</value>
          <display_name>false</display_name>
        </choice>
      </choices>
    </argument>
    <argument>
      <name>dishwasher_location</name>
      <display_name>Dishwasher: Location</display_name>
      <description>The space type for the dishwasher location. If not provided, the OS-HPXML default is used.</description>
      <type>Choice</type>
      <required>false</required>
      <model_dependent>false</model_dependent>
      <choices>
        <choice>
          <value>living space</value>
          <display_name>living space</display_name>
        </choice>
        <choice>
          <value>basement - conditioned</value>
          <display_name>basement - conditioned</display_name>
        </choice>
        <choice>
          <value>basement - unconditioned</value>
          <display_name>basement - unconditioned</display_name>
        </choice>
        <choice>
          <value>garage</value>
          <display_name>garage</display_name>
        </choice>
        <choice>
          <value>other housing unit</value>
          <display_name>other housing unit</display_name>
        </choice>
        <choice>
          <value>other heated space</value>
          <display_name>other heated space</display_name>
        </choice>
        <choice>
          <value>other multifamily buffer space</value>
          <display_name>other multifamily buffer space</display_name>
        </choice>
        <choice>
          <value>other non-freezing space</value>
          <display_name>other non-freezing space</display_name>
        </choice>
      </choices>
    </argument>
    <argument>
      <name>dishwasher_efficiency_type</name>
      <display_name>Dishwasher: Efficiency Type</display_name>
      <description>The efficiency type of dishwasher.</description>
      <type>Choice</type>
      <required>true</required>
      <model_dependent>false</model_dependent>
      <default_value>RatedAnnualkWh</default_value>
      <choices>
        <choice>
          <value>RatedAnnualkWh</value>
          <display_name>RatedAnnualkWh</display_name>
        </choice>
        <choice>
          <value>EnergyFactor</value>
          <display_name>EnergyFactor</display_name>
        </choice>
      </choices>
    </argument>
    <argument>
      <name>dishwasher_efficiency</name>
      <display_name>Dishwasher: Efficiency</display_name>
      <description>The efficiency of the dishwasher. If not provided, the OS-HPXML default is used.</description>
      <type>Double</type>
      <units>RatedAnnualkWh or EnergyFactor</units>
      <required>false</required>
      <model_dependent>false</model_dependent>
    </argument>
    <argument>
      <name>dishwasher_label_electric_rate</name>
      <display_name>Dishwasher: Label Electric Rate</display_name>
      <description>The label electric rate of the dishwasher. If not provided, the OS-HPXML default is used.</description>
      <type>Double</type>
      <units>$/kWh</units>
      <required>false</required>
      <model_dependent>false</model_dependent>
    </argument>
    <argument>
      <name>dishwasher_label_gas_rate</name>
      <display_name>Dishwasher: Label Gas Rate</display_name>
      <description>The label gas rate of the dishwasher. If not provided, the OS-HPXML default is used.</description>
      <type>Double</type>
      <units>$/therm</units>
      <required>false</required>
      <model_dependent>false</model_dependent>
    </argument>
    <argument>
      <name>dishwasher_label_annual_gas_cost</name>
      <display_name>Dishwasher: Label Annual Gas Cost</display_name>
      <description>The label annual gas cost of the dishwasher. If not provided, the OS-HPXML default is used.</description>
      <type>Double</type>
      <units>$</units>
      <required>false</required>
      <model_dependent>false</model_dependent>
    </argument>
    <argument>
      <name>dishwasher_label_usage</name>
      <display_name>Dishwasher: Label Usage</display_name>
      <description>The dishwasher loads per week. If not provided, the OS-HPXML default is used.</description>
      <type>Double</type>
      <units>cyc/wk</units>
      <required>false</required>
      <model_dependent>false</model_dependent>
    </argument>
    <argument>
      <name>dishwasher_place_setting_capacity</name>
      <display_name>Dishwasher: Number of Place Settings</display_name>
      <description>The number of place settings for the unit. Data obtained from manufacturer's literature. If not provided, the OS-HPXML default is used.</description>
      <type>Integer</type>
      <units>#</units>
      <required>false</required>
      <model_dependent>false</model_dependent>
    </argument>
    <argument>
      <name>dishwasher_usage_multiplier</name>
      <display_name>Dishwasher: Usage Multiplier</display_name>
      <description>Multiplier on the dishwasher energy usage that can reflect, e.g., high/low usage occupants. If not provided, the OS-HPXML default is used.</description>
      <type>Double</type>
      <required>false</required>
      <model_dependent>false</model_dependent>
    </argument>
    <argument>
      <name>refrigerator_present</name>
      <display_name>Refrigerator: Present</display_name>
      <description>Whether there is a refrigerator present.</description>
      <type>Boolean</type>
      <required>true</required>
      <model_dependent>false</model_dependent>
      <default_value>true</default_value>
      <choices>
        <choice>
          <value>true</value>
          <display_name>true</display_name>
        </choice>
        <choice>
          <value>false</value>
          <display_name>false</display_name>
        </choice>
      </choices>
    </argument>
    <argument>
      <name>refrigerator_location</name>
      <display_name>Refrigerator: Location</display_name>
      <description>The space type for the refrigerator location. If not provided, the OS-HPXML default is used.</description>
      <type>Choice</type>
      <required>false</required>
      <model_dependent>false</model_dependent>
      <choices>
        <choice>
          <value>living space</value>
          <display_name>living space</display_name>
        </choice>
        <choice>
          <value>basement - conditioned</value>
          <display_name>basement - conditioned</display_name>
        </choice>
        <choice>
          <value>basement - unconditioned</value>
          <display_name>basement - unconditioned</display_name>
        </choice>
        <choice>
          <value>garage</value>
          <display_name>garage</display_name>
        </choice>
        <choice>
          <value>other housing unit</value>
          <display_name>other housing unit</display_name>
        </choice>
        <choice>
          <value>other heated space</value>
          <display_name>other heated space</display_name>
        </choice>
        <choice>
          <value>other multifamily buffer space</value>
          <display_name>other multifamily buffer space</display_name>
        </choice>
        <choice>
          <value>other non-freezing space</value>
          <display_name>other non-freezing space</display_name>
        </choice>
      </choices>
    </argument>
    <argument>
      <name>refrigerator_rated_annual_kwh</name>
      <display_name>Refrigerator: Rated Annual Consumption</display_name>
      <description>The EnergyGuide rated annual energy consumption for a refrigerator. If not provided, the OS-HPXML default is used.</description>
      <type>Double</type>
      <units>kWh/yr</units>
      <required>false</required>
      <model_dependent>false</model_dependent>
    </argument>
    <argument>
      <name>refrigerator_usage_multiplier</name>
      <display_name>Refrigerator: Usage Multiplier</display_name>
      <description>Multiplier on the refrigerator energy usage that can reflect, e.g., high/low usage occupants. If not provided, the OS-HPXML default is used.</description>
      <type>Double</type>
      <required>false</required>
      <model_dependent>false</model_dependent>
    </argument>
    <argument>
      <name>extra_refrigerator_present</name>
      <display_name>Extra Refrigerator: Present</display_name>
      <description>Whether there is an extra refrigerator present.</description>
      <type>Boolean</type>
      <required>true</required>
      <model_dependent>false</model_dependent>
      <default_value>false</default_value>
      <choices>
        <choice>
          <value>true</value>
          <display_name>true</display_name>
        </choice>
        <choice>
          <value>false</value>
          <display_name>false</display_name>
        </choice>
      </choices>
    </argument>
    <argument>
      <name>extra_refrigerator_location</name>
      <display_name>Extra Refrigerator: Location</display_name>
      <description>The space type for the extra refrigerator location. If not provided, the OS-HPXML default is used.</description>
      <type>Choice</type>
      <required>false</required>
      <model_dependent>false</model_dependent>
      <choices>
        <choice>
          <value>living space</value>
          <display_name>living space</display_name>
        </choice>
        <choice>
          <value>basement - conditioned</value>
          <display_name>basement - conditioned</display_name>
        </choice>
        <choice>
          <value>basement - unconditioned</value>
          <display_name>basement - unconditioned</display_name>
        </choice>
        <choice>
          <value>garage</value>
          <display_name>garage</display_name>
        </choice>
        <choice>
          <value>other housing unit</value>
          <display_name>other housing unit</display_name>
        </choice>
        <choice>
          <value>other heated space</value>
          <display_name>other heated space</display_name>
        </choice>
        <choice>
          <value>other multifamily buffer space</value>
          <display_name>other multifamily buffer space</display_name>
        </choice>
        <choice>
          <value>other non-freezing space</value>
          <display_name>other non-freezing space</display_name>
        </choice>
      </choices>
    </argument>
    <argument>
      <name>extra_refrigerator_rated_annual_kwh</name>
      <display_name>Extra Refrigerator: Rated Annual Consumption</display_name>
      <description>The EnergyGuide rated annual energy consumption for an extra rrefrigerator. If not provided, the OS-HPXML default is used.</description>
      <type>Double</type>
      <units>kWh/yr</units>
      <required>false</required>
      <model_dependent>false</model_dependent>
    </argument>
    <argument>
      <name>extra_refrigerator_usage_multiplier</name>
      <display_name>Extra Refrigerator: Usage Multiplier</display_name>
      <description>Multiplier on the extra refrigerator energy usage that can reflect, e.g., high/low usage occupants. If not provided, the OS-HPXML default is used.</description>
      <type>Double</type>
      <required>false</required>
      <model_dependent>false</model_dependent>
    </argument>
    <argument>
      <name>freezer_present</name>
      <display_name>Freezer: Present</display_name>
      <description>Whether there is a freezer present.</description>
      <type>Boolean</type>
      <required>true</required>
      <model_dependent>false</model_dependent>
      <default_value>false</default_value>
      <choices>
        <choice>
          <value>true</value>
          <display_name>true</display_name>
        </choice>
        <choice>
          <value>false</value>
          <display_name>false</display_name>
        </choice>
      </choices>
    </argument>
    <argument>
      <name>freezer_location</name>
      <display_name>Freezer: Location</display_name>
      <description>The space type for the freezer location. If not provided, the OS-HPXML default is used.</description>
      <type>Choice</type>
      <required>false</required>
      <model_dependent>false</model_dependent>
      <choices>
        <choice>
          <value>living space</value>
          <display_name>living space</display_name>
        </choice>
        <choice>
          <value>basement - conditioned</value>
          <display_name>basement - conditioned</display_name>
        </choice>
        <choice>
          <value>basement - unconditioned</value>
          <display_name>basement - unconditioned</display_name>
        </choice>
        <choice>
          <value>garage</value>
          <display_name>garage</display_name>
        </choice>
        <choice>
          <value>other housing unit</value>
          <display_name>other housing unit</display_name>
        </choice>
        <choice>
          <value>other heated space</value>
          <display_name>other heated space</display_name>
        </choice>
        <choice>
          <value>other multifamily buffer space</value>
          <display_name>other multifamily buffer space</display_name>
        </choice>
        <choice>
          <value>other non-freezing space</value>
          <display_name>other non-freezing space</display_name>
        </choice>
      </choices>
    </argument>
    <argument>
      <name>freezer_rated_annual_kwh</name>
      <display_name>Freezer: Rated Annual Consumption</display_name>
      <description>The EnergyGuide rated annual energy consumption for a freezer. If not provided, the OS-HPXML default is used.</description>
      <type>Double</type>
      <units>kWh/yr</units>
      <required>false</required>
      <model_dependent>false</model_dependent>
    </argument>
    <argument>
      <name>freezer_usage_multiplier</name>
      <display_name>Freezer: Usage Multiplier</display_name>
      <description>Multiplier on the freezer energy usage that can reflect, e.g., high/low usage occupants. If not provided, the OS-HPXML default is used.</description>
      <type>Double</type>
      <required>false</required>
      <model_dependent>false</model_dependent>
    </argument>
    <argument>
      <name>cooking_range_oven_present</name>
      <display_name>Cooking Range/Oven: Present</display_name>
      <description>Whether there is a cooking range/oven present.</description>
      <type>Boolean</type>
      <required>true</required>
      <model_dependent>false</model_dependent>
      <default_value>true</default_value>
      <choices>
        <choice>
          <value>true</value>
          <display_name>true</display_name>
        </choice>
        <choice>
          <value>false</value>
          <display_name>false</display_name>
        </choice>
      </choices>
    </argument>
    <argument>
      <name>cooking_range_oven_location</name>
      <display_name>Cooking Range/Oven: Location</display_name>
      <description>The space type for the cooking range/oven location. If not provided, the OS-HPXML default is used.</description>
      <type>Choice</type>
      <required>false</required>
      <model_dependent>false</model_dependent>
      <choices>
        <choice>
          <value>living space</value>
          <display_name>living space</display_name>
        </choice>
        <choice>
          <value>basement - conditioned</value>
          <display_name>basement - conditioned</display_name>
        </choice>
        <choice>
          <value>basement - unconditioned</value>
          <display_name>basement - unconditioned</display_name>
        </choice>
        <choice>
          <value>garage</value>
          <display_name>garage</display_name>
        </choice>
        <choice>
          <value>other housing unit</value>
          <display_name>other housing unit</display_name>
        </choice>
        <choice>
          <value>other heated space</value>
          <display_name>other heated space</display_name>
        </choice>
        <choice>
          <value>other multifamily buffer space</value>
          <display_name>other multifamily buffer space</display_name>
        </choice>
        <choice>
          <value>other non-freezing space</value>
          <display_name>other non-freezing space</display_name>
        </choice>
      </choices>
    </argument>
    <argument>
      <name>cooking_range_oven_fuel_type</name>
      <display_name>Cooking Range/Oven: Fuel Type</display_name>
      <description>Type of fuel used by the cooking range/oven.</description>
      <type>Choice</type>
      <required>true</required>
      <model_dependent>false</model_dependent>
      <default_value>natural gas</default_value>
      <choices>
        <choice>
          <value>electricity</value>
          <display_name>electricity</display_name>
        </choice>
        <choice>
          <value>natural gas</value>
          <display_name>natural gas</display_name>
        </choice>
        <choice>
          <value>fuel oil</value>
          <display_name>fuel oil</display_name>
        </choice>
        <choice>
          <value>propane</value>
          <display_name>propane</display_name>
        </choice>
        <choice>
          <value>wood</value>
          <display_name>wood</display_name>
        </choice>
        <choice>
          <value>coal</value>
          <display_name>coal</display_name>
        </choice>
      </choices>
    </argument>
    <argument>
      <name>cooking_range_oven_is_induction</name>
      <display_name>Cooking Range/Oven: Is Induction</display_name>
      <description>Whether the cooking range is induction. If not provided, the OS-HPXML default is used.</description>
      <type>Boolean</type>
      <required>false</required>
      <model_dependent>false</model_dependent>
      <choices>
        <choice>
          <value>true</value>
          <display_name>true</display_name>
        </choice>
        <choice>
          <value>false</value>
          <display_name>false</display_name>
        </choice>
      </choices>
    </argument>
    <argument>
      <name>cooking_range_oven_is_convection</name>
      <display_name>Cooking Range/Oven: Is Convection</display_name>
      <description>Whether the oven is convection. If not provided, the OS-HPXML default is used.</description>
      <type>Boolean</type>
      <required>false</required>
      <model_dependent>false</model_dependent>
      <choices>
        <choice>
          <value>true</value>
          <display_name>true</display_name>
        </choice>
        <choice>
          <value>false</value>
          <display_name>false</display_name>
        </choice>
      </choices>
    </argument>
    <argument>
      <name>cooking_range_oven_usage_multiplier</name>
      <display_name>Cooking Range/Oven: Usage Multiplier</display_name>
      <description>Multiplier on the cooking range/oven energy usage that can reflect, e.g., high/low usage occupants. If not provided, the OS-HPXML default is used.</description>
      <type>Double</type>
      <required>false</required>
      <model_dependent>false</model_dependent>
    </argument>
    <argument>
      <name>ceiling_fan_present</name>
      <display_name>Ceiling Fan: Present</display_name>
      <description>Whether there are any ceiling fans.</description>
      <type>Boolean</type>
      <required>true</required>
      <model_dependent>false</model_dependent>
      <default_value>true</default_value>
      <choices>
        <choice>
          <value>true</value>
          <display_name>true</display_name>
        </choice>
        <choice>
          <value>false</value>
          <display_name>false</display_name>
        </choice>
      </choices>
    </argument>
    <argument>
      <name>ceiling_fan_efficiency</name>
      <display_name>Ceiling Fan: Efficiency</display_name>
      <description>The efficiency rating of the ceiling fan(s) at medium speed. If not provided, the OS-HPXML default is used.</description>
      <type>Double</type>
      <units>CFM/W</units>
      <required>false</required>
      <model_dependent>false</model_dependent>
    </argument>
    <argument>
      <name>ceiling_fan_quantity</name>
      <display_name>Ceiling Fan: Quantity</display_name>
      <description>Total number of ceiling fans. If not provided, the OS-HPXML default is used.</description>
      <type>Integer</type>
      <units>#</units>
      <required>false</required>
      <model_dependent>false</model_dependent>
    </argument>
    <argument>
      <name>ceiling_fan_cooling_setpoint_temp_offset</name>
      <display_name>Ceiling Fan: Cooling Setpoint Temperature Offset</display_name>
      <description>The setpoint temperature offset during cooling season for the ceiling fan(s). Only applies if ceiling fan quantity is greater than zero. If not provided, the OS-HPXML default is used.</description>
      <type>Double</type>
      <units>deg-F</units>
      <required>false</required>
      <model_dependent>false</model_dependent>
    </argument>
    <argument>
      <name>misc_plug_loads_television_present</name>
      <display_name>Misc Plug Loads: Television Present</display_name>
      <description>Whether there are televisions.</description>
      <type>Boolean</type>
      <required>true</required>
      <model_dependent>false</model_dependent>
      <default_value>true</default_value>
      <choices>
        <choice>
          <value>true</value>
          <display_name>true</display_name>
        </choice>
        <choice>
          <value>false</value>
          <display_name>false</display_name>
        </choice>
      </choices>
    </argument>
    <argument>
      <name>misc_plug_loads_television_annual_kwh</name>
      <display_name>Misc Plug Loads: Television Annual kWh</display_name>
      <description>The annual energy consumption of the television plug loads. If not provided, the OS-HPXML default is used.</description>
      <type>Double</type>
      <units>kWh/yr</units>
      <required>false</required>
      <model_dependent>false</model_dependent>
    </argument>
    <argument>
      <name>misc_plug_loads_television_usage_multiplier</name>
      <display_name>Misc Plug Loads: Television Usage Multiplier</display_name>
      <description>Multiplier on the television energy usage that can reflect, e.g., high/low usage occupants. If not provided, the OS-HPXML default is used.</description>
      <type>Double</type>
      <required>false</required>
      <model_dependent>false</model_dependent>
    </argument>
    <argument>
      <name>misc_plug_loads_other_annual_kwh</name>
      <display_name>Misc Plug Loads: Other Annual kWh</display_name>
      <description>The annual energy consumption of the other residual plug loads. If not provided, the OS-HPXML default is used.</description>
      <type>Double</type>
      <units>kWh/yr</units>
      <required>false</required>
      <model_dependent>false</model_dependent>
    </argument>
    <argument>
      <name>misc_plug_loads_other_frac_sensible</name>
      <display_name>Misc Plug Loads: Other Sensible Fraction</display_name>
      <description>Fraction of other residual plug loads' internal gains that are sensible. If not provided, the OS-HPXML default is used.</description>
      <type>Double</type>
      <units>Frac</units>
      <required>false</required>
      <model_dependent>false</model_dependent>
    </argument>
    <argument>
      <name>misc_plug_loads_other_frac_latent</name>
      <display_name>Misc Plug Loads: Other Latent Fraction</display_name>
      <description>Fraction of other residual plug loads' internal gains that are latent. If not provided, the OS-HPXML default is used.</description>
      <type>Double</type>
      <units>Frac</units>
      <required>false</required>
      <model_dependent>false</model_dependent>
    </argument>
    <argument>
      <name>misc_plug_loads_other_usage_multiplier</name>
      <display_name>Misc Plug Loads: Other Usage Multiplier</display_name>
      <description>Multiplier on the other energy usage that can reflect, e.g., high/low usage occupants. If not provided, the OS-HPXML default is used.</description>
      <type>Double</type>
      <required>false</required>
      <model_dependent>false</model_dependent>
    </argument>
    <argument>
      <name>misc_plug_loads_well_pump_present</name>
      <display_name>Misc Plug Loads: Well Pump Present</display_name>
      <description>Whether there is a well pump.</description>
      <type>Boolean</type>
      <required>true</required>
      <model_dependent>false</model_dependent>
      <default_value>false</default_value>
      <choices>
        <choice>
          <value>true</value>
          <display_name>true</display_name>
        </choice>
        <choice>
          <value>false</value>
          <display_name>false</display_name>
        </choice>
      </choices>
    </argument>
    <argument>
      <name>misc_plug_loads_well_pump_annual_kwh</name>
      <display_name>Misc Plug Loads: Well Pump Annual kWh</display_name>
      <description>The annual energy consumption of the well pump plug loads. If not provided, the OS-HPXML default is used.</description>
      <type>Double</type>
      <units>kWh/yr</units>
      <required>false</required>
      <model_dependent>false</model_dependent>
    </argument>
    <argument>
      <name>misc_plug_loads_well_pump_usage_multiplier</name>
      <display_name>Misc Plug Loads: Well Pump Usage Multiplier</display_name>
      <description>Multiplier on the well pump energy usage that can reflect, e.g., high/low usage occupants. If not provided, the OS-HPXML default is used.</description>
      <type>Double</type>
      <required>false</required>
      <model_dependent>false</model_dependent>
    </argument>
    <argument>
      <name>misc_plug_loads_vehicle_present</name>
      <display_name>Misc Plug Loads: Vehicle Present</display_name>
      <description>Whether there is an electric vehicle.</description>
      <type>Boolean</type>
      <required>true</required>
      <model_dependent>false</model_dependent>
      <default_value>false</default_value>
      <choices>
        <choice>
          <value>true</value>
          <display_name>true</display_name>
        </choice>
        <choice>
          <value>false</value>
          <display_name>false</display_name>
        </choice>
      </choices>
    </argument>
    <argument>
      <name>misc_plug_loads_vehicle_annual_kwh</name>
      <display_name>Misc Plug Loads: Vehicle Annual kWh</display_name>
      <description>The annual energy consumption of the electric vehicle plug loads. If not provided, the OS-HPXML default is used.</description>
      <type>Double</type>
      <units>kWh/yr</units>
      <required>false</required>
      <model_dependent>false</model_dependent>
    </argument>
    <argument>
      <name>misc_plug_loads_vehicle_usage_multiplier</name>
      <display_name>Misc Plug Loads: Vehicle Usage Multiplier</display_name>
      <description>Multiplier on the electric vehicle energy usage that can reflect, e.g., high/low usage occupants. If not provided, the OS-HPXML default is used.</description>
      <type>Double</type>
      <required>false</required>
      <model_dependent>false</model_dependent>
    </argument>
    <argument>
      <name>misc_fuel_loads_grill_present</name>
      <display_name>Misc Fuel Loads: Grill Present</display_name>
      <description>Whether there is a fuel loads grill.</description>
      <type>Boolean</type>
      <required>true</required>
      <model_dependent>false</model_dependent>
      <default_value>false</default_value>
      <choices>
        <choice>
          <value>true</value>
          <display_name>true</display_name>
        </choice>
        <choice>
          <value>false</value>
          <display_name>false</display_name>
        </choice>
      </choices>
    </argument>
    <argument>
      <name>misc_fuel_loads_grill_fuel_type</name>
      <display_name>Misc Fuel Loads: Grill Fuel Type</display_name>
      <description>The fuel type of the fuel loads grill.</description>
      <type>Choice</type>
      <required>true</required>
      <model_dependent>false</model_dependent>
      <default_value>natural gas</default_value>
      <choices>
        <choice>
          <value>natural gas</value>
          <display_name>natural gas</display_name>
        </choice>
        <choice>
          <value>fuel oil</value>
          <display_name>fuel oil</display_name>
        </choice>
        <choice>
          <value>propane</value>
          <display_name>propane</display_name>
        </choice>
        <choice>
          <value>wood</value>
          <display_name>wood</display_name>
        </choice>
        <choice>
          <value>wood pellets</value>
          <display_name>wood pellets</display_name>
        </choice>
      </choices>
    </argument>
    <argument>
      <name>misc_fuel_loads_grill_annual_therm</name>
      <display_name>Misc Fuel Loads: Grill Annual therm</display_name>
      <description>The annual energy consumption of the fuel loads grill. If not provided, the OS-HPXML default is used.</description>
      <type>Double</type>
      <units>therm/yr</units>
      <required>false</required>
      <model_dependent>false</model_dependent>
    </argument>
    <argument>
      <name>misc_fuel_loads_grill_usage_multiplier</name>
      <display_name>Misc Fuel Loads: Grill Usage Multiplier</display_name>
      <description>Multiplier on the fuel loads grill energy usage that can reflect, e.g., high/low usage occupants. If not provided, the OS-HPXML default is used.</description>
      <type>Double</type>
      <required>false</required>
      <model_dependent>false</model_dependent>
    </argument>
    <argument>
      <name>misc_fuel_loads_lighting_present</name>
      <display_name>Misc Fuel Loads: Lighting Present</display_name>
      <description>Whether there is fuel loads lighting.</description>
      <type>Boolean</type>
      <required>true</required>
      <model_dependent>false</model_dependent>
      <default_value>false</default_value>
      <choices>
        <choice>
          <value>true</value>
          <display_name>true</display_name>
        </choice>
        <choice>
          <value>false</value>
          <display_name>false</display_name>
        </choice>
      </choices>
    </argument>
    <argument>
      <name>misc_fuel_loads_lighting_fuel_type</name>
      <display_name>Misc Fuel Loads: Lighting Fuel Type</display_name>
      <description>The fuel type of the fuel loads lighting.</description>
      <type>Choice</type>
      <required>true</required>
      <model_dependent>false</model_dependent>
      <default_value>natural gas</default_value>
      <choices>
        <choice>
          <value>natural gas</value>
          <display_name>natural gas</display_name>
        </choice>
        <choice>
          <value>fuel oil</value>
          <display_name>fuel oil</display_name>
        </choice>
        <choice>
          <value>propane</value>
          <display_name>propane</display_name>
        </choice>
        <choice>
          <value>wood</value>
          <display_name>wood</display_name>
        </choice>
        <choice>
          <value>wood pellets</value>
          <display_name>wood pellets</display_name>
        </choice>
      </choices>
    </argument>
    <argument>
      <name>misc_fuel_loads_lighting_annual_therm</name>
      <display_name>Misc Fuel Loads: Lighting Annual therm</display_name>
      <description>The annual energy consumption of the fuel loads lighting. If not provided, the OS-HPXML default is used.</description>
      <type>Double</type>
      <units>therm/yr</units>
      <required>false</required>
      <model_dependent>false</model_dependent>
    </argument>
    <argument>
      <name>misc_fuel_loads_lighting_usage_multiplier</name>
      <display_name>Misc Fuel Loads: Lighting Usage Multiplier</display_name>
      <description>Multiplier on the fuel loads lighting energy usage that can reflect, e.g., high/low usage occupants. If not provided, the OS-HPXML default is used.</description>
      <type>Double</type>
      <required>false</required>
      <model_dependent>false</model_dependent>
    </argument>
    <argument>
      <name>misc_fuel_loads_fireplace_present</name>
      <display_name>Misc Fuel Loads: Fireplace Present</display_name>
      <description>Whether there is fuel loads fireplace.</description>
      <type>Boolean</type>
      <required>true</required>
      <model_dependent>false</model_dependent>
      <default_value>false</default_value>
      <choices>
        <choice>
          <value>true</value>
          <display_name>true</display_name>
        </choice>
        <choice>
          <value>false</value>
          <display_name>false</display_name>
        </choice>
      </choices>
    </argument>
    <argument>
      <name>misc_fuel_loads_fireplace_fuel_type</name>
      <display_name>Misc Fuel Loads: Fireplace Fuel Type</display_name>
      <description>The fuel type of the fuel loads fireplace.</description>
      <type>Choice</type>
      <required>true</required>
      <model_dependent>false</model_dependent>
      <default_value>natural gas</default_value>
      <choices>
        <choice>
          <value>natural gas</value>
          <display_name>natural gas</display_name>
        </choice>
        <choice>
          <value>fuel oil</value>
          <display_name>fuel oil</display_name>
        </choice>
        <choice>
          <value>propane</value>
          <display_name>propane</display_name>
        </choice>
        <choice>
          <value>wood</value>
          <display_name>wood</display_name>
        </choice>
        <choice>
          <value>wood pellets</value>
          <display_name>wood pellets</display_name>
        </choice>
      </choices>
    </argument>
    <argument>
      <name>misc_fuel_loads_fireplace_annual_therm</name>
      <display_name>Misc Fuel Loads: Fireplace Annual therm</display_name>
      <description>The annual energy consumption of the fuel loads fireplace. If not provided, the OS-HPXML default is used.</description>
      <type>Double</type>
      <units>therm/yr</units>
      <required>false</required>
      <model_dependent>false</model_dependent>
    </argument>
    <argument>
      <name>misc_fuel_loads_fireplace_frac_sensible</name>
      <display_name>Misc Fuel Loads: Fireplace Sensible Fraction</display_name>
      <description>Fraction of fireplace residual fuel loads' internal gains that are sensible. If not provided, the OS-HPXML default is used.</description>
      <type>Double</type>
      <units>Frac</units>
      <required>false</required>
      <model_dependent>false</model_dependent>
    </argument>
    <argument>
      <name>misc_fuel_loads_fireplace_frac_latent</name>
      <display_name>Misc Fuel Loads: Fireplace Latent Fraction</display_name>
      <description>Fraction of fireplace residual fuel loads' internal gains that are latent. If not provided, the OS-HPXML default is used.</description>
      <type>Double</type>
      <units>Frac</units>
      <required>false</required>
      <model_dependent>false</model_dependent>
    </argument>
    <argument>
      <name>misc_fuel_loads_fireplace_usage_multiplier</name>
      <display_name>Misc Fuel Loads: Fireplace Usage Multiplier</display_name>
      <description>Multiplier on the fuel loads fireplace energy usage that can reflect, e.g., high/low usage occupants. If not provided, the OS-HPXML default is used.</description>
      <type>Double</type>
      <required>false</required>
      <model_dependent>false</model_dependent>
    </argument>
    <argument>
      <name>pool_present</name>
      <display_name>Pool: Present</display_name>
      <description>Whether there is a pool.</description>
      <type>Boolean</type>
      <required>true</required>
      <model_dependent>false</model_dependent>
      <default_value>false</default_value>
      <choices>
        <choice>
          <value>true</value>
          <display_name>true</display_name>
        </choice>
        <choice>
          <value>false</value>
          <display_name>false</display_name>
        </choice>
      </choices>
    </argument>
    <argument>
      <name>pool_pump_annual_kwh</name>
      <display_name>Pool: Pump Annual kWh</display_name>
      <description>The annual energy consumption of the pool pump. If not provided, the OS-HPXML default is used.</description>
      <type>Double</type>
      <units>kWh/yr</units>
      <required>false</required>
      <model_dependent>false</model_dependent>
    </argument>
    <argument>
      <name>pool_pump_usage_multiplier</name>
      <display_name>Pool: Pump Usage Multiplier</display_name>
      <description>Multiplier on the pool pump energy usage that can reflect, e.g., high/low usage occupants. If not provided, the OS-HPXML default is used.</description>
      <type>Double</type>
      <required>false</required>
      <model_dependent>false</model_dependent>
    </argument>
    <argument>
      <name>pool_heater_type</name>
      <display_name>Pool: Heater Type</display_name>
      <description>The type of pool heater. Use 'none' if there is no pool heater.</description>
      <type>Choice</type>
      <required>true</required>
      <model_dependent>false</model_dependent>
      <default_value>none</default_value>
      <choices>
        <choice>
          <value>none</value>
          <display_name>none</display_name>
        </choice>
        <choice>
          <value>electric resistance</value>
          <display_name>electric resistance</display_name>
        </choice>
        <choice>
          <value>gas fired</value>
          <display_name>gas fired</display_name>
        </choice>
        <choice>
          <value>heat pump</value>
          <display_name>heat pump</display_name>
        </choice>
      </choices>
    </argument>
    <argument>
      <name>pool_heater_annual_kwh</name>
      <display_name>Pool: Heater Annual kWh</display_name>
      <description>The annual energy consumption of the electric resistance pool heater. If not provided, the OS-HPXML default is used.</description>
      <type>Double</type>
      <units>kWh/yr</units>
      <required>false</required>
      <model_dependent>false</model_dependent>
    </argument>
    <argument>
      <name>pool_heater_annual_therm</name>
      <display_name>Pool: Heater Annual therm</display_name>
      <description>The annual energy consumption of the gas fired pool heater. If not provided, the OS-HPXML default is used.</description>
      <type>Double</type>
      <units>therm/yr</units>
      <required>false</required>
      <model_dependent>false</model_dependent>
    </argument>
    <argument>
      <name>pool_heater_usage_multiplier</name>
      <display_name>Pool: Heater Usage Multiplier</display_name>
      <description>Multiplier on the pool heater energy usage that can reflect, e.g., high/low usage occupants. If not provided, the OS-HPXML default is used.</description>
      <type>Double</type>
      <required>false</required>
      <model_dependent>false</model_dependent>
    </argument>
    <argument>
      <name>hot_tub_present</name>
      <display_name>Hot Tub: Present</display_name>
      <description>Whether there is a hot tub.</description>
      <type>Boolean</type>
      <required>true</required>
      <model_dependent>false</model_dependent>
      <default_value>false</default_value>
      <choices>
        <choice>
          <value>true</value>
          <display_name>true</display_name>
        </choice>
        <choice>
          <value>false</value>
          <display_name>false</display_name>
        </choice>
      </choices>
    </argument>
    <argument>
      <name>hot_tub_pump_annual_kwh</name>
      <display_name>Hot Tub: Pump Annual kWh</display_name>
      <description>The annual energy consumption of the hot tub pump. If not provided, the OS-HPXML default is used.</description>
      <type>Double</type>
      <units>kWh/yr</units>
      <required>false</required>
      <model_dependent>false</model_dependent>
    </argument>
    <argument>
      <name>hot_tub_pump_usage_multiplier</name>
      <display_name>Hot Tub: Pump Usage Multiplier</display_name>
      <description>Multiplier on the hot tub pump energy usage that can reflect, e.g., high/low usage occupants. If not provided, the OS-HPXML default is used.</description>
      <type>Double</type>
      <required>false</required>
      <model_dependent>false</model_dependent>
    </argument>
    <argument>
      <name>hot_tub_heater_type</name>
      <display_name>Hot Tub: Heater Type</display_name>
      <description>The type of hot tub heater. Use 'none' if there is no hot tub heater.</description>
      <type>Choice</type>
      <required>true</required>
      <model_dependent>false</model_dependent>
      <default_value>none</default_value>
      <choices>
        <choice>
          <value>none</value>
          <display_name>none</display_name>
        </choice>
        <choice>
          <value>electric resistance</value>
          <display_name>electric resistance</display_name>
        </choice>
        <choice>
          <value>gas fired</value>
          <display_name>gas fired</display_name>
        </choice>
        <choice>
          <value>heat pump</value>
          <display_name>heat pump</display_name>
        </choice>
      </choices>
    </argument>
    <argument>
      <name>hot_tub_heater_annual_kwh</name>
      <display_name>Hot Tub: Heater Annual kWh</display_name>
      <description>The annual energy consumption of the electric resistance hot tub heater. If not provided, the OS-HPXML default is used.</description>
      <type>Double</type>
      <units>kWh/yr</units>
      <required>false</required>
      <model_dependent>false</model_dependent>
    </argument>
    <argument>
      <name>hot_tub_heater_annual_therm</name>
      <display_name>Hot Tub: Heater Annual therm</display_name>
      <description>The annual energy consumption of the gas fired hot tub heater. If not provided, the OS-HPXML default is used.</description>
      <type>Double</type>
      <units>therm/yr</units>
      <required>false</required>
      <model_dependent>false</model_dependent>
    </argument>
    <argument>
      <name>hot_tub_heater_usage_multiplier</name>
      <display_name>Hot Tub: Heater Usage Multiplier</display_name>
      <description>Multiplier on the hot tub heater energy usage that can reflect, e.g., high/low usage occupants. If not provided, the OS-HPXML default is used.</description>
      <type>Double</type>
      <required>false</required>
      <model_dependent>false</model_dependent>
    </argument>
    <argument>
      <name>emissions_scenario_names</name>
      <display_name>Emissions: Scenario Names</display_name>
      <description>Names of emissions scenarios. If multiple scenarios, use a comma-separated list. If not provided, no emissions scenarios are calculated.</description>
      <type>String</type>
      <required>false</required>
      <model_dependent>false</model_dependent>
    </argument>
    <argument>
      <name>emissions_types</name>
      <display_name>Emissions: Types</display_name>
      <description>Types of emissions (e.g., CO2e, NOx, etc.). If multiple scenarios, use a comma-separated list.</description>
      <type>String</type>
      <required>false</required>
      <model_dependent>false</model_dependent>
    </argument>
    <argument>
      <name>emissions_electricity_units</name>
      <display_name>Emissions: Electricity Units</display_name>
      <description>Electricity emissions factors units. If multiple scenarios, use a comma-separated list. Only lb/MWh and kg/MWh are allowed.</description>
      <type>String</type>
      <required>false</required>
      <model_dependent>false</model_dependent>
    </argument>
    <argument>
      <name>emissions_electricity_values_or_filepaths</name>
      <display_name>Emissions: Electricity Values or File Paths</display_name>
      <description>Electricity emissions factors values, specified as either an annual factor or an absolute/relative path to a file with hourly factors. If multiple scenarios, use a comma-separated list.</description>
      <type>String</type>
      <required>false</required>
      <model_dependent>false</model_dependent>
    </argument>
    <argument>
      <name>emissions_electricity_number_of_header_rows</name>
      <display_name>Emissions: Electricity Files Number of Header Rows</display_name>
      <description>The number of header rows in the electricity emissions factor file. Only applies when an electricity filepath is used. If multiple scenarios, use a comma-separated list.</description>
      <type>String</type>
      <required>false</required>
      <model_dependent>false</model_dependent>
    </argument>
    <argument>
      <name>emissions_electricity_column_numbers</name>
      <display_name>Emissions: Electricity Files Column Numbers</display_name>
      <description>The column number in the electricity emissions factor file. Only applies when an electricity filepath is used. If multiple scenarios, use a comma-separated list.</description>
      <type>String</type>
      <required>false</required>
      <model_dependent>false</model_dependent>
    </argument>
    <argument>
      <name>emissions_fossil_fuel_units</name>
      <display_name>Emissions: Fossil Fuel Units</display_name>
      <description>Fossil fuel emissions factors units. If multiple scenarios, use a comma-separated list. Only lb/MBtu and kg/MBtu are allowed.</description>
      <type>String</type>
      <required>false</required>
      <model_dependent>false</model_dependent>
    </argument>
    <argument>
      <name>emissions_natural_gas_values</name>
      <display_name>Emissions: Natural Gas Values</display_name>
      <description>Natural gas emissions factors values, specified as an annual factor. If multiple scenarios, use a comma-separated list.</description>
      <type>String</type>
      <required>false</required>
      <model_dependent>false</model_dependent>
    </argument>
    <argument>
      <name>emissions_propane_values</name>
      <display_name>Emissions: Propane Values</display_name>
      <description>Propane emissions factors values, specified as an annual factor. If multiple scenarios, use a comma-separated list.</description>
      <type>String</type>
      <required>false</required>
      <model_dependent>false</model_dependent>
    </argument>
    <argument>
      <name>emissions_fuel_oil_values</name>
      <display_name>Emissions: Fuel Oil Values</display_name>
      <description>Fuel oil emissions factors values, specified as an annual factor. If multiple scenarios, use a comma-separated list.</description>
      <type>String</type>
      <required>false</required>
      <model_dependent>false</model_dependent>
    </argument>
    <argument>
      <name>emissions_coal_values</name>
      <display_name>Emissions: Coal Values</display_name>
      <description>Coal emissions factors values, specified as an annual factor. If multiple scenarios, use a comma-separated list.</description>
      <type>String</type>
      <required>false</required>
      <model_dependent>false</model_dependent>
    </argument>
    <argument>
      <name>emissions_wood_values</name>
      <display_name>Emissions: Wood Values</display_name>
      <description>Wood emissions factors values, specified as an annual factor. If multiple scenarios, use a comma-separated list.</description>
      <type>String</type>
      <required>false</required>
      <model_dependent>false</model_dependent>
    </argument>
    <argument>
      <name>emissions_wood_pellets_values</name>
      <display_name>Emissions: Wood Pellets Values</display_name>
      <description>Wood pellets emissions factors values, specified as an annual factor. If multiple scenarios, use a comma-separated list.</description>
      <type>String</type>
      <required>false</required>
      <model_dependent>false</model_dependent>
    </argument>
<<<<<<< HEAD
=======
    <argument>
      <name>utility_bill_scenario_names</name>
      <display_name>Utility Bills: Scenario Names</display_name>
      <description>Names of utility bill scenarios. If multiple scenarios, use a comma-separated list. If not provided, no utility bills scenarios are calculated.</description>
      <type>String</type>
      <required>false</required>
      <model_dependent>false</model_dependent>
    </argument>
    <argument>
      <name>utility_bill_electricity_filepaths</name>
      <display_name>Utility Bills: Electricity File Paths</display_name>
      <description>Electricity tariff file specified as an absolute/relative path to a file with utility rate structure information. Tariff file must be formatted to OpenEI API version 7. If multiple scenarios, use a comma-separated list.</description>
      <type>String</type>
      <required>false</required>
      <model_dependent>false</model_dependent>
    </argument>
    <argument>
      <name>utility_bill_electricity_fixed_charges</name>
      <display_name>Utility Bills: Electricity Fixed Charges</display_name>
      <description>Electricity utility bill monthly fixed charges. If multiple scenarios, use a comma-separated list.</description>
      <type>String</type>
      <required>false</required>
      <model_dependent>false</model_dependent>
    </argument>
    <argument>
      <name>utility_bill_natural_gas_fixed_charges</name>
      <display_name>Utility Bills: Natural Gas Fixed Charges</display_name>
      <description>Natural gas utility bill monthly fixed charges. If multiple scenarios, use a comma-separated list.</description>
      <type>String</type>
      <required>false</required>
      <model_dependent>false</model_dependent>
    </argument>
    <argument>
      <name>utility_bill_propane_fixed_charges</name>
      <display_name>Utility Bills: Propane Fixed Charges</display_name>
      <description>Propane utility bill monthly fixed charges. If multiple scenarios, use a comma-separated list.</description>
      <type>String</type>
      <required>false</required>
      <model_dependent>false</model_dependent>
    </argument>
    <argument>
      <name>utility_bill_fuel_oil_fixed_charges</name>
      <display_name>Utility Bills: Fuel Oil Fixed Charges</display_name>
      <description>Fuel oil utility bill monthly fixed charges. If multiple scenarios, use a comma-separated list.</description>
      <type>String</type>
      <required>false</required>
      <model_dependent>false</model_dependent>
    </argument>
    <argument>
      <name>utility_bill_coal_fixed_charges</name>
      <display_name>Utility Bills: Coal Fixed Charges</display_name>
      <description>Coal utility bill monthly fixed charges. If multiple scenarios, use a comma-separated list.</description>
      <type>String</type>
      <required>false</required>
      <model_dependent>false</model_dependent>
    </argument>
    <argument>
      <name>utility_bill_wood_fixed_charges</name>
      <display_name>Utility Bills: Wood Fixed Charges</display_name>
      <description>Wood utility bill monthly fixed charges. If multiple scenarios, use a comma-separated list.</description>
      <type>String</type>
      <required>false</required>
      <model_dependent>false</model_dependent>
    </argument>
    <argument>
      <name>utility_bill_wood_pellets_fixed_charges</name>
      <display_name>Utility Bills: Wood Pellets Fixed Charges</display_name>
      <description>Wood pellets utility bill monthly fixed charges. If multiple scenarios, use a comma-separated list.</description>
      <type>String</type>
      <required>false</required>
      <model_dependent>false</model_dependent>
    </argument>
    <argument>
      <name>utility_bill_electricity_marginal_rates</name>
      <display_name>Utility Bills: Electricity Marginal Rates</display_name>
      <description>Electricity utility bill marginal rates. If multiple scenarios, use a comma-separated list.</description>
      <type>String</type>
      <required>false</required>
      <model_dependent>false</model_dependent>
    </argument>
    <argument>
      <name>utility_bill_natural_gas_marginal_rates</name>
      <display_name>Utility Bills: Natural Gas Marginal Rates</display_name>
      <description>Natural gas utility bill marginal rates. If multiple scenarios, use a comma-separated list.</description>
      <type>String</type>
      <required>false</required>
      <model_dependent>false</model_dependent>
    </argument>
    <argument>
      <name>utility_bill_propane_marginal_rates</name>
      <display_name>Utility Bills: Propane Marginal Rates</display_name>
      <description>Propane utility bill marginal rates. If multiple scenarios, use a comma-separated list.</description>
      <type>String</type>
      <required>false</required>
      <model_dependent>false</model_dependent>
    </argument>
    <argument>
      <name>utility_bill_fuel_oil_marginal_rates</name>
      <display_name>Utility Bills: Fuel Oil Marginal Rates</display_name>
      <description>Fuel oil utility bill marginal rates. If multiple scenarios, use a comma-separated list.</description>
      <type>String</type>
      <required>false</required>
      <model_dependent>false</model_dependent>
    </argument>
    <argument>
      <name>utility_bill_coal_marginal_rates</name>
      <display_name>Utility Bills: Coal Marginal Rates</display_name>
      <description>Coal utility bill marginal rates. If multiple scenarios, use a comma-separated list.</description>
      <type>String</type>
      <required>false</required>
      <model_dependent>false</model_dependent>
    </argument>
    <argument>
      <name>utility_bill_wood_marginal_rates</name>
      <display_name>Utility Bills: Wood Marginal Rates</display_name>
      <description>Wood utility bill marginal rates. If multiple scenarios, use a comma-separated list.</description>
      <type>String</type>
      <required>false</required>
      <model_dependent>false</model_dependent>
    </argument>
    <argument>
      <name>utility_bill_wood_pellets_marginal_rates</name>
      <display_name>Utility Bills: Wood Pellets Marginal Rates</display_name>
      <description>Wood pellets utility bill marginal rates. If multiple scenarios, use a comma-separated list.</description>
      <type>String</type>
      <required>false</required>
      <model_dependent>false</model_dependent>
    </argument>
    <argument>
      <name>utility_bill_pv_compensation_types</name>
      <display_name>Utility Bills: PV Compensation Types</display_name>
      <description>Utility bill PV compensation types. If multiple scenarios, use a comma-separated list.</description>
      <type>String</type>
      <required>false</required>
      <model_dependent>false</model_dependent>
    </argument>
    <argument>
      <name>utility_bill_pv_net_metering_annual_excess_sellback_rate_types</name>
      <display_name>Utility Bills: PV Net Metering Annual Excess Sellback Rate Types</display_name>
      <description>Utility bill PV net metering annual excess sellback rate types. Only applies if the PV compensation type is 'NetMetering'. If multiple scenarios, use a comma-separated list.</description>
      <type>String</type>
      <required>false</required>
      <model_dependent>false</model_dependent>
    </argument>
    <argument>
      <name>utility_bill_pv_net_metering_annual_excess_sellback_rates</name>
      <display_name>Utility Bills: PV Net Metering Annual Excess Sellback Rates</display_name>
      <description>Utility bill PV net metering annual excess sellback rates. Only applies if the PV compensation type is 'NetMetering' and the PV annual excess sellback rate type is 'User-Specified'. If multiple scenarios, use a comma-separated list.</description>
      <type>String</type>
      <required>false</required>
      <model_dependent>false</model_dependent>
    </argument>
    <argument>
      <name>utility_bill_pv_feed_in_tariff_rates</name>
      <display_name>Utility Bills: PV Feed-In Tariff Rates</display_name>
      <description>Utility bill PV annual full/gross feed-in tariff rates. Only applies if the PV compensation type is 'FeedInTariff'. If multiple scenarios, use a comma-separated list.</description>
      <type>String</type>
      <required>false</required>
      <model_dependent>false</model_dependent>
    </argument>
    <argument>
      <name>utility_bill_pv_monthly_grid_connection_fee_units</name>
      <display_name>Utility Bills: PV Monthly Grid Connection Fee Units</display_name>
      <description>Utility bill PV monthly grid connection fee units. If multiple scenarios, use a comma-separated list.</description>
      <type>String</type>
      <required>false</required>
      <model_dependent>false</model_dependent>
    </argument>
    <argument>
      <name>utility_bill_pv_monthly_grid_connection_fees</name>
      <display_name>Utility Bills: PV Monthly Grid Connection Fees</display_name>
      <description>Utility bill PV monthly grid connection fees. If multiple scenarios, use a comma-separated list.</description>
      <type>String</type>
      <required>false</required>
      <model_dependent>false</model_dependent>
    </argument>
    <argument>
      <name>additional_properties</name>
      <display_name>Additional Properties</display_name>
      <description>Additional properties specified as key-value pairs (i.e., key=value). If multiple additional properties, use a |-separated list. For example, 'LowIncome=false|Remodeled|Description=2-story home in Denver'. These properties will be stored in the HPXML file under /HPXML/SoftwareInfo/extension/AdditionalProperties.</description>
      <type>String</type>
      <required>false</required>
      <model_dependent>false</model_dependent>
    </argument>
    <argument>
      <name>apply_defaults</name>
      <display_name>Apply Default Values?</display_name>
      <description>If true, applies OS-HPXML default values to the HPXML output file.</description>
      <type>Boolean</type>
      <required>false</required>
      <model_dependent>false</model_dependent>
      <default_value>false</default_value>
      <choices>
        <choice>
          <value>true</value>
          <display_name>true</display_name>
        </choice>
        <choice>
          <value>false</value>
          <display_name>false</display_name>
        </choice>
      </choices>
    </argument>
    <argument>
      <name>apply_validation</name>
      <display_name>Apply Validation?</display_name>
      <description>If true, validates the HPXML output file. Set to false for faster performance. Note that validation is not needed if the HPXML file will be validated downstream (e.g., via the HPXMLtoOpenStudio measure).</description>
      <type>Boolean</type>
      <required>false</required>
      <model_dependent>false</model_dependent>
      <default_value>false</default_value>
      <choices>
        <choice>
          <value>true</value>
          <display_name>true</display_name>
        </choice>
        <choice>
          <value>false</value>
          <display_name>false</display_name>
        </choice>
      </choices>
    </argument>
>>>>>>> ca7278c6
  </arguments>
  <outputs />
  <provenances />
  <tags>
    <tag>Whole Building.Space Types</tag>
  </tags>
  <attributes>
    <attribute>
      <name>Measure Type</name>
      <value>ModelMeasure</value>
      <datatype>string</datatype>
    </attribute>
  </attributes>
  <files>
    <file>
<<<<<<< HEAD
      <filename>geometry.rb</filename>
      <filetype>rb</filetype>
      <usage_type>resource</usage_type>
      <checksum>2E568E41</checksum>
    </file>
    <file>
      <filename>build_residential_hpxml_test.rb</filename>
      <filetype>rb</filetype>
      <usage_type>test</usage_type>
      <checksum>988FB8C9</checksum>
=======
      <filename>build_residential_hpxml_test.rb</filename>
      <filetype>rb</filetype>
      <usage_type>test</usage_type>
      <checksum>CB987FCD</checksum>
    </file>
    <file>
      <filename>geometry.rb</filename>
      <filetype>rb</filetype>
      <usage_type>resource</usage_type>
      <checksum>D9E75C2E</checksum>
>>>>>>> ca7278c6
    </file>
    <file>
      <version>
        <software_program>OpenStudio</software_program>
        <identifier>2.9.0</identifier>
        <min_compatible>2.9.0</min_compatible>
      </version>
      <filename>measure.rb</filename>
      <filetype>rb</filetype>
      <usage_type>script</usage_type>
<<<<<<< HEAD
      <checksum>9B83F726</checksum>
=======
      <checksum>AB7A7397</checksum>
>>>>>>> ca7278c6
    </file>
  </files>
</measure><|MERGE_RESOLUTION|>--- conflicted
+++ resolved
@@ -3,13 +3,8 @@
   <schema_version>3.0</schema_version>
   <name>build_residential_hpxml</name>
   <uid>a13a8983-2b01-4930-8af2-42030b6e4233</uid>
-<<<<<<< HEAD
-  <version_id>13cb25c9-b34b-4e47-be67-68d0d876b54f</version_id>
-  <version_modified>20220217T004630Z</version_modified>
-=======
   <version_id>6216c034-0c53-4dd4-9f9b-48b73917b051</version_id>
   <version_modified>20221108T192046Z</version_modified>
->>>>>>> ca7278c6
   <xml_checksum>2C38F48B</xml_checksum>
   <class_name>BuildResidentialHPXML</class_name>
   <display_name>HPXML Builder</display_name>
@@ -6234,8 +6229,6 @@
       <required>false</required>
       <model_dependent>false</model_dependent>
     </argument>
-<<<<<<< HEAD
-=======
     <argument>
       <name>utility_bill_scenario_names</name>
       <display_name>Utility Bills: Scenario Names</display_name>
@@ -6458,7 +6451,6 @@
         </choice>
       </choices>
     </argument>
->>>>>>> ca7278c6
   </arguments>
   <outputs />
   <provenances />
@@ -6474,18 +6466,6 @@
   </attributes>
   <files>
     <file>
-<<<<<<< HEAD
-      <filename>geometry.rb</filename>
-      <filetype>rb</filetype>
-      <usage_type>resource</usage_type>
-      <checksum>2E568E41</checksum>
-    </file>
-    <file>
-      <filename>build_residential_hpxml_test.rb</filename>
-      <filetype>rb</filetype>
-      <usage_type>test</usage_type>
-      <checksum>988FB8C9</checksum>
-=======
       <filename>build_residential_hpxml_test.rb</filename>
       <filetype>rb</filetype>
       <usage_type>test</usage_type>
@@ -6496,7 +6476,6 @@
       <filetype>rb</filetype>
       <usage_type>resource</usage_type>
       <checksum>D9E75C2E</checksum>
->>>>>>> ca7278c6
     </file>
     <file>
       <version>
@@ -6507,11 +6486,7 @@
       <filename>measure.rb</filename>
       <filetype>rb</filetype>
       <usage_type>script</usage_type>
-<<<<<<< HEAD
-      <checksum>9B83F726</checksum>
-=======
       <checksum>AB7A7397</checksum>
->>>>>>> ca7278c6
     </file>
   </files>
 </measure>