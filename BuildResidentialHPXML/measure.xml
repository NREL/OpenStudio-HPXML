<?xml version="1.0"?>
<measure>
  <schema_version>3.1</schema_version>
  <name>build_residential_hpxml</name>
  <uid>a13a8983-2b01-4930-8af2-42030b6e4233</uid>
<<<<<<< HEAD
  <version_id>2fe2e8ec-22e6-4420-9e6c-ba3173dffcd8</version_id>
  <version_modified>2024-10-24T04:10:44Z</version_modified>
=======
  <version_id>14bbfdc6-d247-41e4-ae10-9b2e9ddea000</version_id>
  <version_modified>2024-10-25T17:12:34Z</version_modified>
>>>>>>> ac06a7c4
  <xml_checksum>2C38F48B</xml_checksum>
  <class_name>BuildResidentialHPXML</class_name>
  <display_name>HPXML Builder</display_name>
  <description>Builds a residential HPXML file.</description>
  <modeler_description>The measure handles geometry by 1) translating high-level geometry inputs (conditioned floor area, number of stories, etc.) to 3D closed-form geometry in an OpenStudio model and then 2) mapping the OpenStudio surfaces to HPXML surfaces (using surface type, boundary condition, area, orientation, etc.). Like surfaces are collapsed into a single surface with aggregate surface area. Note: OS-HPXML default values can be found in the documentation or can be seen by using the 'apply_defaults' argument.</modeler_description>
  <arguments>
    <argument>
      <name>hpxml_path</name>
      <display_name>HPXML File Path</display_name>
      <description>Absolute/relative path of the HPXML file.</description>
      <type>String</type>
      <required>true</required>
      <model_dependent>false</model_dependent>
    </argument>
    <argument>
      <name>existing_hpxml_path</name>
      <display_name>Existing HPXML File Path</display_name>
      <description>Absolute/relative path of the existing HPXML file. If not provided, a new HPXML file with one Building element is created. If provided, a new Building element will be appended to this HPXML file (e.g., to create a multifamily HPXML file describing multiple dwelling units).</description>
      <type>String</type>
      <required>false</required>
      <model_dependent>false</model_dependent>
    </argument>
    <argument>
      <name>whole_sfa_or_mf_building_sim</name>
      <display_name>Whole SFA/MF Building Simulation?</display_name>
      <description>If the HPXML file represents a single family-attached/multifamily building with multiple dwelling units defined, specifies whether to run the HPXML file as a single whole building model.</description>
      <type>Boolean</type>
      <required>false</required>
      <model_dependent>false</model_dependent>
      <choices>
        <choice>
          <value>true</value>
          <display_name>true</display_name>
        </choice>
        <choice>
          <value>false</value>
          <display_name>false</display_name>
        </choice>
      </choices>
    </argument>
    <argument>
      <name>software_info_program_used</name>
      <display_name>Software Info: Program Used</display_name>
      <description>The name of the software program used.</description>
      <type>String</type>
      <required>false</required>
      <model_dependent>false</model_dependent>
    </argument>
    <argument>
      <name>software_info_program_version</name>
      <display_name>Software Info: Program Version</display_name>
      <description>The version of the software program used.</description>
      <type>String</type>
      <required>false</required>
      <model_dependent>false</model_dependent>
    </argument>
    <argument>
      <name>schedules_filepaths</name>
      <display_name>Schedules: CSV File Paths</display_name>
      <description>Absolute/relative paths of csv files containing user-specified detailed schedules. If multiple files, use a comma-separated list.</description>
      <type>String</type>
      <required>false</required>
      <model_dependent>false</model_dependent>
    </argument>
    <argument>
      <name>schedules_unavailable_period_types</name>
      <display_name>Schedules: Unavailable Period Types</display_name>
      <description>Specifies the unavailable period types. Possible types are column names defined in unavailable_periods.csv: Vacancy, Power Outage, No Space Heating, No Space Cooling. If multiple periods, use a comma-separated list.</description>
      <type>String</type>
      <required>false</required>
      <model_dependent>false</model_dependent>
    </argument>
    <argument>
      <name>schedules_unavailable_period_dates</name>
      <display_name>Schedules: Unavailable Period Dates</display_name>
      <description>Specifies the unavailable period date ranges. Enter a date range like "Dec 15 - Jan 15". Optionally, can enter hour of the day like "Dec 15 2 - Jan 15 20" (start hour can be 0 through 23 and end hour can be 1 through 24). If multiple periods, use a comma-separated list.</description>
      <type>String</type>
      <required>false</required>
      <model_dependent>false</model_dependent>
    </argument>
    <argument>
      <name>schedules_unavailable_period_window_natvent_availabilities</name>
      <display_name>Schedules: Unavailable Period Window Natural Ventilation Availabilities</display_name>
      <description>The availability of the natural ventilation schedule during unavailable periods. Valid choices are: regular schedule, always available, always unavailable. If multiple periods, use a comma-separated list. If not provided, the OS-HPXML default (see &lt;a href='https://openstudio-hpxml.readthedocs.io/en/v1.8.1/workflow_inputs.html#hpxml-unavailable-periods'&gt;HPXML Unavailable Periods&lt;/a&gt;) is used.</description>
      <type>String</type>
      <required>false</required>
      <model_dependent>false</model_dependent>
    </argument>
    <argument>
      <name>simulation_control_timestep</name>
      <display_name>Simulation Control: Timestep</display_name>
      <description>Value must be a divisor of 60. If not provided, the OS-HPXML default (see &lt;a href='https://openstudio-hpxml.readthedocs.io/en/v1.8.1/workflow_inputs.html#hpxml-simulation-control'&gt;HPXML Simulation Control&lt;/a&gt;) is used.</description>
      <type>Integer</type>
      <units>min</units>
      <required>false</required>
      <model_dependent>false</model_dependent>
    </argument>
    <argument>
      <name>simulation_control_run_period</name>
      <display_name>Simulation Control: Run Period</display_name>
      <description>Enter a date range like 'Jan 1 - Dec 31'. If not provided, the OS-HPXML default (see &lt;a href='https://openstudio-hpxml.readthedocs.io/en/v1.8.1/workflow_inputs.html#hpxml-simulation-control'&gt;HPXML Simulation Control&lt;/a&gt;) is used.</description>
      <type>String</type>
      <required>false</required>
      <model_dependent>false</model_dependent>
    </argument>
    <argument>
      <name>simulation_control_run_period_calendar_year</name>
      <display_name>Simulation Control: Run Period Calendar Year</display_name>
      <description>This numeric field should contain the calendar year that determines the start day of week. If you are running simulations using AMY weather files, the value entered for calendar year will not be used; it will be overridden by the actual year found in the AMY weather file. If not provided, the OS-HPXML default (see &lt;a href='https://openstudio-hpxml.readthedocs.io/en/v1.8.1/workflow_inputs.html#hpxml-simulation-control'&gt;HPXML Simulation Control&lt;/a&gt;) is used.</description>
      <type>Integer</type>
      <units>year</units>
      <required>false</required>
      <model_dependent>false</model_dependent>
    </argument>
    <argument>
      <name>simulation_control_daylight_saving_enabled</name>
      <display_name>Simulation Control: Daylight Saving Enabled</display_name>
      <description>Whether to use daylight saving. If not provided, the OS-HPXML default (see &lt;a href='https://openstudio-hpxml.readthedocs.io/en/v1.8.1/workflow_inputs.html#hpxml-building-site'&gt;HPXML Building Site&lt;/a&gt;) is used.</description>
      <type>Boolean</type>
      <required>false</required>
      <model_dependent>false</model_dependent>
      <choices>
        <choice>
          <value>true</value>
          <display_name>true</display_name>
        </choice>
        <choice>
          <value>false</value>
          <display_name>false</display_name>
        </choice>
      </choices>
    </argument>
    <argument>
      <name>simulation_control_daylight_saving_period</name>
      <display_name>Simulation Control: Daylight Saving Period</display_name>
      <description>Enter a date range like 'Mar 15 - Dec 15'. If not provided, the OS-HPXML default (see &lt;a href='https://openstudio-hpxml.readthedocs.io/en/v1.8.1/workflow_inputs.html#hpxml-building-site'&gt;HPXML Building Site&lt;/a&gt;) is used.</description>
      <type>String</type>
      <required>false</required>
      <model_dependent>false</model_dependent>
    </argument>
    <argument>
      <name>simulation_control_temperature_capacitance_multiplier</name>
      <display_name>Simulation Control: Temperature Capacitance Multiplier</display_name>
      <description>Affects the transient calculation of indoor air temperatures. If not provided, the OS-HPXML default (see &lt;a href='https://openstudio-hpxml.readthedocs.io/en/v1.8.1/workflow_inputs.html#hpxml-simulation-control'&gt;HPXML Simulation Control&lt;/a&gt;) is used.</description>
      <type>String</type>
      <required>false</required>
      <model_dependent>false</model_dependent>
    </argument>
    <argument>
      <name>simulation_control_defrost_model_type</name>
      <display_name>Simulation Control: Defrost Model Type</display_name>
      <description>Research feature to select the type of defrost model. Use standard for default E+ defrost setting. Use advanced for an improved model that better accounts for load and energy use during defrost; using advanced may impact simulation runtime. If not provided, the OS-HPXML default (see &lt;a href='https://openstudio-hpxml.readthedocs.io/en/v1.8.1/workflow_inputs.html#hpxml-simulation-control'&gt;HPXML Simulation Control&lt;/a&gt;) is used.</description>
      <type>Choice</type>
      <required>false</required>
      <model_dependent>false</model_dependent>
      <choices>
        <choice>
          <value>standard</value>
          <display_name>standard</display_name>
        </choice>
        <choice>
          <value>advanced</value>
          <display_name>advanced</display_name>
        </choice>
      </choices>
    </argument>
    <argument>
      <name>simulation_control_onoff_thermostat_deadband</name>
      <display_name>Simulation Control: HVAC On-Off Thermostat Deadband</display_name>
      <description>Research feature to model on-off thermostat deadband and start-up degradation for single or two speed AC/ASHP systems, and realistic time-based staging for two speed AC/ASHP systems. Currently only supported with 1 min timestep.</description>
      <type>Double</type>
      <units>deg-F</units>
      <required>false</required>
      <model_dependent>false</model_dependent>
    </argument>
    <argument>
      <name>simulation_control_heat_pump_backup_heating_capacity_increment</name>
      <display_name>Simulation Control: Heat Pump Backup Heating Capacity Increment</display_name>
      <description>Research feature to model capacity increment of multi-stage heat pump backup systems with time-based staging. Only applies to air-source heat pumps where Backup Type is 'integrated' and Backup Fuel Type is 'electricity'. Currently only supported with 1 min timestep.</description>
      <type>Double</type>
      <units>Btu/hr</units>
      <required>false</required>
      <model_dependent>false</model_dependent>
    </argument>
    <argument>
      <name>site_type</name>
      <display_name>Site: Type</display_name>
      <description>The type of site. If not provided, the OS-HPXML default (see &lt;a href='https://openstudio-hpxml.readthedocs.io/en/v1.8.1/workflow_inputs.html#hpxml-site'&gt;HPXML Site&lt;/a&gt;) is used.</description>
      <type>Choice</type>
      <required>false</required>
      <model_dependent>false</model_dependent>
      <choices>
        <choice>
          <value>suburban</value>
          <display_name>suburban</display_name>
        </choice>
        <choice>
          <value>urban</value>
          <display_name>urban</display_name>
        </choice>
        <choice>
          <value>rural</value>
          <display_name>rural</display_name>
        </choice>
      </choices>
    </argument>
    <argument>
      <name>site_shielding_of_home</name>
      <display_name>Site: Shielding of Home</display_name>
      <description>Presence of nearby buildings, trees, obstructions for infiltration model. If not provided, the OS-HPXML default (see &lt;a href='https://openstudio-hpxml.readthedocs.io/en/v1.8.1/workflow_inputs.html#hpxml-site'&gt;HPXML Site&lt;/a&gt;) is used.</description>
      <type>Choice</type>
      <required>false</required>
      <model_dependent>false</model_dependent>
      <choices>
        <choice>
          <value>exposed</value>
          <display_name>exposed</display_name>
        </choice>
        <choice>
          <value>normal</value>
          <display_name>normal</display_name>
        </choice>
        <choice>
          <value>well-shielded</value>
          <display_name>well-shielded</display_name>
        </choice>
      </choices>
    </argument>
    <argument>
      <name>site_soil_and_moisture_type</name>
      <display_name>Site: Soil and Moisture Type</display_name>
      <description>Type of soil and moisture. This is used to inform ground conductivity and diffusivity. If not provided, the OS-HPXML default (see &lt;a href='https://openstudio-hpxml.readthedocs.io/en/v1.8.1/workflow_inputs.html#hpxml-site'&gt;HPXML Site&lt;/a&gt;) is used.</description>
      <type>Choice</type>
      <required>false</required>
      <model_dependent>false</model_dependent>
      <choices>
        <choice>
          <value>clay, dry</value>
          <display_name>clay, dry</display_name>
        </choice>
        <choice>
          <value>clay, mixed</value>
          <display_name>clay, mixed</display_name>
        </choice>
        <choice>
          <value>clay, wet</value>
          <display_name>clay, wet</display_name>
        </choice>
        <choice>
          <value>gravel, dry</value>
          <display_name>gravel, dry</display_name>
        </choice>
        <choice>
          <value>gravel, mixed</value>
          <display_name>gravel, mixed</display_name>
        </choice>
        <choice>
          <value>gravel, wet</value>
          <display_name>gravel, wet</display_name>
        </choice>
        <choice>
          <value>loam, dry</value>
          <display_name>loam, dry</display_name>
        </choice>
        <choice>
          <value>loam, mixed</value>
          <display_name>loam, mixed</display_name>
        </choice>
        <choice>
          <value>loam, wet</value>
          <display_name>loam, wet</display_name>
        </choice>
        <choice>
          <value>sand, dry</value>
          <display_name>sand, dry</display_name>
        </choice>
        <choice>
          <value>sand, mixed</value>
          <display_name>sand, mixed</display_name>
        </choice>
        <choice>
          <value>sand, wet</value>
          <display_name>sand, wet</display_name>
        </choice>
        <choice>
          <value>silt, dry</value>
          <display_name>silt, dry</display_name>
        </choice>
        <choice>
          <value>silt, mixed</value>
          <display_name>silt, mixed</display_name>
        </choice>
        <choice>
          <value>silt, wet</value>
          <display_name>silt, wet</display_name>
        </choice>
        <choice>
          <value>unknown, dry</value>
          <display_name>unknown, dry</display_name>
        </choice>
        <choice>
          <value>unknown, mixed</value>
          <display_name>unknown, mixed</display_name>
        </choice>
        <choice>
          <value>unknown, wet</value>
          <display_name>unknown, wet</display_name>
        </choice>
      </choices>
    </argument>
    <argument>
      <name>site_ground_conductivity</name>
      <display_name>Site: Ground Conductivity</display_name>
      <description>Conductivity of the ground soil. If provided, overrides the previous site and moisture type input.</description>
      <type>Double</type>
      <units>Btu/hr-ft-F</units>
      <required>false</required>
      <model_dependent>false</model_dependent>
    </argument>
    <argument>
      <name>site_ground_diffusivity</name>
      <display_name>Site: Ground Diffusivity</display_name>
      <description>Diffusivity of the ground soil. If provided, overrides the previous site and moisture type input.</description>
      <type>Double</type>
      <units>ft^2/hr</units>
      <required>false</required>
      <model_dependent>false</model_dependent>
    </argument>
    <argument>
      <name>site_iecc_zone</name>
      <display_name>Site: IECC Zone</display_name>
      <description>IECC zone of the home address.</description>
      <type>Choice</type>
      <required>false</required>
      <model_dependent>false</model_dependent>
      <choices>
        <choice>
          <value>1A</value>
          <display_name>1A</display_name>
        </choice>
        <choice>
          <value>1B</value>
          <display_name>1B</display_name>
        </choice>
        <choice>
          <value>1C</value>
          <display_name>1C</display_name>
        </choice>
        <choice>
          <value>2A</value>
          <display_name>2A</display_name>
        </choice>
        <choice>
          <value>2B</value>
          <display_name>2B</display_name>
        </choice>
        <choice>
          <value>2C</value>
          <display_name>2C</display_name>
        </choice>
        <choice>
          <value>3A</value>
          <display_name>3A</display_name>
        </choice>
        <choice>
          <value>3B</value>
          <display_name>3B</display_name>
        </choice>
        <choice>
          <value>3C</value>
          <display_name>3C</display_name>
        </choice>
        <choice>
          <value>4A</value>
          <display_name>4A</display_name>
        </choice>
        <choice>
          <value>4B</value>
          <display_name>4B</display_name>
        </choice>
        <choice>
          <value>4C</value>
          <display_name>4C</display_name>
        </choice>
        <choice>
          <value>5A</value>
          <display_name>5A</display_name>
        </choice>
        <choice>
          <value>5B</value>
          <display_name>5B</display_name>
        </choice>
        <choice>
          <value>5C</value>
          <display_name>5C</display_name>
        </choice>
        <choice>
          <value>6A</value>
          <display_name>6A</display_name>
        </choice>
        <choice>
          <value>6B</value>
          <display_name>6B</display_name>
        </choice>
        <choice>
          <value>6C</value>
          <display_name>6C</display_name>
        </choice>
        <choice>
          <value>7</value>
          <display_name>7</display_name>
        </choice>
        <choice>
          <value>8</value>
          <display_name>8</display_name>
        </choice>
      </choices>
    </argument>
    <argument>
      <name>site_city</name>
      <display_name>Site: City</display_name>
      <description>City/municipality of the home address.</description>
      <type>String</type>
      <required>false</required>
      <model_dependent>false</model_dependent>
    </argument>
    <argument>
      <name>site_state_code</name>
      <display_name>Site: State Code</display_name>
      <description>State code of the home address. If not provided, the OS-HPXML default (see &lt;a href='https://openstudio-hpxml.readthedocs.io/en/v1.8.1/workflow_inputs.html#hpxml-site'&gt;HPXML Site&lt;/a&gt;) is used.</description>
      <type>Choice</type>
      <required>false</required>
      <model_dependent>false</model_dependent>
      <choices>
        <choice>
          <value>AK</value>
          <display_name>AK</display_name>
        </choice>
        <choice>
          <value>AL</value>
          <display_name>AL</display_name>
        </choice>
        <choice>
          <value>AR</value>
          <display_name>AR</display_name>
        </choice>
        <choice>
          <value>AZ</value>
          <display_name>AZ</display_name>
        </choice>
        <choice>
          <value>CA</value>
          <display_name>CA</display_name>
        </choice>
        <choice>
          <value>CO</value>
          <display_name>CO</display_name>
        </choice>
        <choice>
          <value>CT</value>
          <display_name>CT</display_name>
        </choice>
        <choice>
          <value>DC</value>
          <display_name>DC</display_name>
        </choice>
        <choice>
          <value>DE</value>
          <display_name>DE</display_name>
        </choice>
        <choice>
          <value>FL</value>
          <display_name>FL</display_name>
        </choice>
        <choice>
          <value>GA</value>
          <display_name>GA</display_name>
        </choice>
        <choice>
          <value>HI</value>
          <display_name>HI</display_name>
        </choice>
        <choice>
          <value>IA</value>
          <display_name>IA</display_name>
        </choice>
        <choice>
          <value>ID</value>
          <display_name>ID</display_name>
        </choice>
        <choice>
          <value>IL</value>
          <display_name>IL</display_name>
        </choice>
        <choice>
          <value>IN</value>
          <display_name>IN</display_name>
        </choice>
        <choice>
          <value>KS</value>
          <display_name>KS</display_name>
        </choice>
        <choice>
          <value>KY</value>
          <display_name>KY</display_name>
        </choice>
        <choice>
          <value>LA</value>
          <display_name>LA</display_name>
        </choice>
        <choice>
          <value>MA</value>
          <display_name>MA</display_name>
        </choice>
        <choice>
          <value>MD</value>
          <display_name>MD</display_name>
        </choice>
        <choice>
          <value>ME</value>
          <display_name>ME</display_name>
        </choice>
        <choice>
          <value>MI</value>
          <display_name>MI</display_name>
        </choice>
        <choice>
          <value>MN</value>
          <display_name>MN</display_name>
        </choice>
        <choice>
          <value>MO</value>
          <display_name>MO</display_name>
        </choice>
        <choice>
          <value>MS</value>
          <display_name>MS</display_name>
        </choice>
        <choice>
          <value>MT</value>
          <display_name>MT</display_name>
        </choice>
        <choice>
          <value>NC</value>
          <display_name>NC</display_name>
        </choice>
        <choice>
          <value>ND</value>
          <display_name>ND</display_name>
        </choice>
        <choice>
          <value>NE</value>
          <display_name>NE</display_name>
        </choice>
        <choice>
          <value>NH</value>
          <display_name>NH</display_name>
        </choice>
        <choice>
          <value>NJ</value>
          <display_name>NJ</display_name>
        </choice>
        <choice>
          <value>NM</value>
          <display_name>NM</display_name>
        </choice>
        <choice>
          <value>NV</value>
          <display_name>NV</display_name>
        </choice>
        <choice>
          <value>NY</value>
          <display_name>NY</display_name>
        </choice>
        <choice>
          <value>OH</value>
          <display_name>OH</display_name>
        </choice>
        <choice>
          <value>OK</value>
          <display_name>OK</display_name>
        </choice>
        <choice>
          <value>OR</value>
          <display_name>OR</display_name>
        </choice>
        <choice>
          <value>PA</value>
          <display_name>PA</display_name>
        </choice>
        <choice>
          <value>RI</value>
          <display_name>RI</display_name>
        </choice>
        <choice>
          <value>SC</value>
          <display_name>SC</display_name>
        </choice>
        <choice>
          <value>SD</value>
          <display_name>SD</display_name>
        </choice>
        <choice>
          <value>TN</value>
          <display_name>TN</display_name>
        </choice>
        <choice>
          <value>TX</value>
          <display_name>TX</display_name>
        </choice>
        <choice>
          <value>UT</value>
          <display_name>UT</display_name>
        </choice>
        <choice>
          <value>VA</value>
          <display_name>VA</display_name>
        </choice>
        <choice>
          <value>VT</value>
          <display_name>VT</display_name>
        </choice>
        <choice>
          <value>WA</value>
          <display_name>WA</display_name>
        </choice>
        <choice>
          <value>WI</value>
          <display_name>WI</display_name>
        </choice>
        <choice>
          <value>WV</value>
          <display_name>WV</display_name>
        </choice>
        <choice>
          <value>WY</value>
          <display_name>WY</display_name>
        </choice>
      </choices>
    </argument>
    <argument>
      <name>site_zip_code</name>
      <display_name>Site: Zip Code</display_name>
      <description>Zip code of the home address. Either this or the Weather Station: EnergyPlus Weather (EPW) Filepath input below must be provided.</description>
      <type>String</type>
      <required>false</required>
      <model_dependent>false</model_dependent>
    </argument>
    <argument>
      <name>site_time_zone_utc_offset</name>
      <display_name>Site: Time Zone UTC Offset</display_name>
      <description>Time zone UTC offset of the home address. Must be between -12 and 14. If not provided, the OS-HPXML default (see &lt;a href='https://openstudio-hpxml.readthedocs.io/en/v1.8.1/workflow_inputs.html#hpxml-site'&gt;HPXML Site&lt;/a&gt;) is used.</description>
      <type>Double</type>
      <units>hr</units>
      <required>false</required>
      <model_dependent>false</model_dependent>
    </argument>
    <argument>
      <name>site_elevation</name>
      <display_name>Site: Elevation</display_name>
      <description>Elevation of the home address. If not provided, the OS-HPXML default (see &lt;a href='https://openstudio-hpxml.readthedocs.io/en/v1.8.1/workflow_inputs.html#hpxml-site'&gt;HPXML Site&lt;/a&gt;) is used.</description>
      <type>Double</type>
      <units>ft</units>
      <required>false</required>
      <model_dependent>false</model_dependent>
    </argument>
    <argument>
      <name>site_latitude</name>
      <display_name>Site: Latitude</display_name>
      <description>Latitude of the home address. Must be between -90 and 90. Use negative values for southern hemisphere. If not provided, the OS-HPXML default (see &lt;a href='https://openstudio-hpxml.readthedocs.io/en/v1.8.1/workflow_inputs.html#hpxml-site'&gt;HPXML Site&lt;/a&gt;) is used.</description>
      <type>Double</type>
      <units>deg</units>
      <required>false</required>
      <model_dependent>false</model_dependent>
    </argument>
    <argument>
      <name>site_longitude</name>
      <display_name>Site: Longitude</display_name>
      <description>Longitude of the home address. Must be between -180 and 180. Use negative values for the western hemisphere. If not provided, the OS-HPXML default (see &lt;a href='https://openstudio-hpxml.readthedocs.io/en/v1.8.1/workflow_inputs.html#hpxml-site'&gt;HPXML Site&lt;/a&gt;) is used.</description>
      <type>Double</type>
      <units>deg</units>
      <required>false</required>
      <model_dependent>false</model_dependent>
    </argument>
    <argument>
      <name>weather_station_epw_filepath</name>
      <display_name>Weather Station: EnergyPlus Weather (EPW) Filepath</display_name>
      <description>Path of the EPW file. Either this or the Site: Zip Code input above must be provided.</description>
      <type>String</type>
      <required>false</required>
      <model_dependent>false</model_dependent>
    </argument>
    <argument>
      <name>year_built</name>
      <display_name>Building Construction: Year Built</display_name>
      <description>The year the building was built.</description>
      <type>Integer</type>
      <required>false</required>
      <model_dependent>false</model_dependent>
    </argument>
    <argument>
      <name>unit_multiplier</name>
      <display_name>Building Construction: Unit Multiplier</display_name>
      <description>The number of similar dwelling units. EnergyPlus simulation results will be multiplied this value. If not provided, defaults to 1.</description>
      <type>Integer</type>
      <required>false</required>
      <model_dependent>false</model_dependent>
    </argument>
    <argument>
      <name>geometry_unit_type</name>
      <display_name>Geometry: Unit Type</display_name>
      <description>The type of dwelling unit. Use single-family attached for a dwelling unit with 1 or more stories, attached units to one or both sides, and no units above/below. Use apartment unit for a dwelling unit with 1 story, attached units to one, two, or three sides, and units above and/or below.</description>
      <type>Choice</type>
      <required>true</required>
      <model_dependent>false</model_dependent>
      <default_value>single-family detached</default_value>
      <choices>
        <choice>
          <value>single-family detached</value>
          <display_name>single-family detached</display_name>
        </choice>
        <choice>
          <value>single-family attached</value>
          <display_name>single-family attached</display_name>
        </choice>
        <choice>
          <value>apartment unit</value>
          <display_name>apartment unit</display_name>
        </choice>
        <choice>
          <value>manufactured home</value>
          <display_name>manufactured home</display_name>
        </choice>
      </choices>
    </argument>
    <argument>
      <name>geometry_unit_left_wall_is_adiabatic</name>
      <display_name>Geometry: Unit Left Wall Is Adiabatic</display_name>
      <description>Presence of an adiabatic left wall.</description>
      <type>Boolean</type>
      <required>false</required>
      <model_dependent>false</model_dependent>
      <default_value>false</default_value>
      <choices>
        <choice>
          <value>true</value>
          <display_name>true</display_name>
        </choice>
        <choice>
          <value>false</value>
          <display_name>false</display_name>
        </choice>
      </choices>
    </argument>
    <argument>
      <name>geometry_unit_right_wall_is_adiabatic</name>
      <display_name>Geometry: Unit Right Wall Is Adiabatic</display_name>
      <description>Presence of an adiabatic right wall.</description>
      <type>Boolean</type>
      <required>false</required>
      <model_dependent>false</model_dependent>
      <default_value>false</default_value>
      <choices>
        <choice>
          <value>true</value>
          <display_name>true</display_name>
        </choice>
        <choice>
          <value>false</value>
          <display_name>false</display_name>
        </choice>
      </choices>
    </argument>
    <argument>
      <name>geometry_unit_front_wall_is_adiabatic</name>
      <display_name>Geometry: Unit Front Wall Is Adiabatic</display_name>
      <description>Presence of an adiabatic front wall, for example, the unit is adjacent to a conditioned corridor.</description>
      <type>Boolean</type>
      <required>false</required>
      <model_dependent>false</model_dependent>
      <default_value>false</default_value>
      <choices>
        <choice>
          <value>true</value>
          <display_name>true</display_name>
        </choice>
        <choice>
          <value>false</value>
          <display_name>false</display_name>
        </choice>
      </choices>
    </argument>
    <argument>
      <name>geometry_unit_back_wall_is_adiabatic</name>
      <display_name>Geometry: Unit Back Wall Is Adiabatic</display_name>
      <description>Presence of an adiabatic back wall.</description>
      <type>Boolean</type>
      <required>false</required>
      <model_dependent>false</model_dependent>
      <default_value>false</default_value>
      <choices>
        <choice>
          <value>true</value>
          <display_name>true</display_name>
        </choice>
        <choice>
          <value>false</value>
          <display_name>false</display_name>
        </choice>
      </choices>
    </argument>
    <argument>
      <name>geometry_unit_num_floors_above_grade</name>
      <display_name>Geometry: Unit Number of Floors Above Grade</display_name>
      <description>The number of floors above grade in the unit. Attic type ConditionedAttic is included. Assumed to be 1 for apartment units.</description>
      <type>Integer</type>
      <units>#</units>
      <required>true</required>
      <model_dependent>false</model_dependent>
      <default_value>2</default_value>
    </argument>
    <argument>
      <name>geometry_unit_cfa</name>
      <display_name>Geometry: Unit Conditioned Floor Area</display_name>
      <description>The total floor area of the unit's conditioned space (including any conditioned basement floor area).</description>
      <type>Double</type>
      <units>ft^2</units>
      <required>true</required>
      <model_dependent>false</model_dependent>
      <default_value>2000</default_value>
    </argument>
    <argument>
      <name>geometry_unit_aspect_ratio</name>
      <display_name>Geometry: Unit Aspect Ratio</display_name>
      <description>The ratio of front/back wall length to left/right wall length for the unit, excluding any protruding garage wall area.</description>
      <type>Double</type>
      <units>Frac</units>
      <required>true</required>
      <model_dependent>false</model_dependent>
      <default_value>2</default_value>
    </argument>
    <argument>
      <name>geometry_unit_orientation</name>
      <display_name>Geometry: Unit Orientation</display_name>
      <description>The unit's orientation is measured clockwise from north (e.g., North=0, East=90, South=180, West=270).</description>
      <type>Double</type>
      <units>degrees</units>
      <required>true</required>
      <model_dependent>false</model_dependent>
      <default_value>180</default_value>
    </argument>
    <argument>
      <name>geometry_unit_num_bedrooms</name>
      <display_name>Geometry: Unit Number of Bedrooms</display_name>
      <description>The number of bedrooms in the unit.</description>
      <type>Integer</type>
      <units>#</units>
      <required>true</required>
      <model_dependent>false</model_dependent>
      <default_value>3</default_value>
    </argument>
    <argument>
      <name>geometry_unit_num_bathrooms</name>
      <display_name>Geometry: Unit Number of Bathrooms</display_name>
      <description>The number of bathrooms in the unit. If not provided, the OS-HPXML default (see &lt;a href='https://openstudio-hpxml.readthedocs.io/en/v1.8.1/workflow_inputs.html#hpxml-building-construction'&gt;HPXML Building Construction&lt;/a&gt;) is used.</description>
      <type>Integer</type>
      <units>#</units>
      <required>false</required>
      <model_dependent>false</model_dependent>
    </argument>
    <argument>
      <name>geometry_unit_num_occupants</name>
      <display_name>Geometry: Unit Number of Occupants</display_name>
      <description>The number of occupants in the unit. If not provided, an *asset* calculation is performed assuming standard occupancy, in which various end use defaults (e.g., plug loads, appliances, and hot water usage) are calculated based on Number of Bedrooms and Conditioned Floor Area per ANSI/RESNET/ICC 301-2019. If provided, an *operational* calculation is instead performed in which the end use defaults are adjusted using the relationship between Number of Bedrooms and Number of Occupants from RECS 2015.</description>
      <type>Double</type>
      <units>#</units>
      <required>false</required>
      <model_dependent>false</model_dependent>
    </argument>
    <argument>
      <name>geometry_building_num_units</name>
      <display_name>Geometry: Building Number of Units</display_name>
      <description>The number of units in the building. Required for single-family attached and apartment units.</description>
      <type>Integer</type>
      <units>#</units>
      <required>false</required>
      <model_dependent>false</model_dependent>
    </argument>
    <argument>
      <name>geometry_average_ceiling_height</name>
      <display_name>Geometry: Average Ceiling Height</display_name>
      <description>Average distance from the floor to the ceiling.</description>
      <type>Double</type>
      <units>ft</units>
      <required>true</required>
      <model_dependent>false</model_dependent>
      <default_value>8</default_value>
    </argument>
    <argument>
      <name>geometry_unit_height_above_grade</name>
      <display_name>Geometry: Unit Height Above Grade</display_name>
      <description>Describes the above-grade height of apartment units on upper floors or homes above ambient or belly-and-wing foundations. It is defined as the height of the lowest conditioned floor above grade and is used to calculate the wind speed for the infiltration model. If not provided, the OS-HPXML default (see &lt;a href='https://openstudio-hpxml.readthedocs.io/en/v1.8.1/workflow_inputs.html#hpxml-building-construction'&gt;HPXML Building Construction&lt;/a&gt;) is used.</description>
      <type>Double</type>
      <units>ft</units>
      <required>false</required>
      <model_dependent>false</model_dependent>
    </argument>
    <argument>
      <name>geometry_garage_width</name>
      <display_name>Geometry: Garage Width</display_name>
      <description>The width of the garage. Only applies to single-family detached units. If not provided, defaults to zero (no garage).</description>
      <type>Double</type>
      <units>ft</units>
      <required>false</required>
      <model_dependent>false</model_dependent>
      <default_value>0</default_value>
    </argument>
    <argument>
      <name>geometry_garage_depth</name>
      <display_name>Geometry: Garage Depth</display_name>
      <description>The depth of the garage. Only applies to single-family detached units.</description>
      <type>Double</type>
      <units>ft</units>
      <required>false</required>
      <model_dependent>false</model_dependent>
      <default_value>20</default_value>
    </argument>
    <argument>
      <name>geometry_garage_protrusion</name>
      <display_name>Geometry: Garage Protrusion</display_name>
      <description>The fraction of the garage that is protruding from the conditioned space. Only applies to single-family detached units.</description>
      <type>Double</type>
      <units>Frac</units>
      <required>false</required>
      <model_dependent>false</model_dependent>
      <default_value>0</default_value>
    </argument>
    <argument>
      <name>geometry_garage_position</name>
      <display_name>Geometry: Garage Position</display_name>
      <description>The position of the garage. Only applies to single-family detached units.</description>
      <type>Choice</type>
      <required>false</required>
      <model_dependent>false</model_dependent>
      <default_value>Right</default_value>
      <choices>
        <choice>
          <value>Right</value>
          <display_name>Right</display_name>
        </choice>
        <choice>
          <value>Left</value>
          <display_name>Left</display_name>
        </choice>
      </choices>
    </argument>
    <argument>
      <name>geometry_foundation_type</name>
      <display_name>Geometry: Foundation Type</display_name>
      <description>The foundation type of the building. Foundation types ConditionedBasement and ConditionedCrawlspace are not allowed for apartment units.</description>
      <type>Choice</type>
      <required>true</required>
      <model_dependent>false</model_dependent>
      <default_value>SlabOnGrade</default_value>
      <choices>
        <choice>
          <value>SlabOnGrade</value>
          <display_name>SlabOnGrade</display_name>
        </choice>
        <choice>
          <value>VentedCrawlspace</value>
          <display_name>VentedCrawlspace</display_name>
        </choice>
        <choice>
          <value>UnventedCrawlspace</value>
          <display_name>UnventedCrawlspace</display_name>
        </choice>
        <choice>
          <value>ConditionedCrawlspace</value>
          <display_name>ConditionedCrawlspace</display_name>
        </choice>
        <choice>
          <value>UnconditionedBasement</value>
          <display_name>UnconditionedBasement</display_name>
        </choice>
        <choice>
          <value>ConditionedBasement</value>
          <display_name>ConditionedBasement</display_name>
        </choice>
        <choice>
          <value>Ambient</value>
          <display_name>Ambient</display_name>
        </choice>
        <choice>
          <value>AboveApartment</value>
          <display_name>AboveApartment</display_name>
        </choice>
        <choice>
          <value>BellyAndWingWithSkirt</value>
          <display_name>BellyAndWingWithSkirt</display_name>
        </choice>
        <choice>
          <value>BellyAndWingNoSkirt</value>
          <display_name>BellyAndWingNoSkirt</display_name>
        </choice>
      </choices>
    </argument>
    <argument>
      <name>geometry_foundation_height</name>
      <display_name>Geometry: Foundation Height</display_name>
      <description>The height of the foundation (e.g., 3ft for crawlspace, 8ft for basement). Only applies to basements/crawlspaces.</description>
      <type>Double</type>
      <units>ft</units>
      <required>false</required>
      <model_dependent>false</model_dependent>
      <default_value>0</default_value>
    </argument>
    <argument>
      <name>geometry_foundation_height_above_grade</name>
      <display_name>Geometry: Foundation Height Above Grade</display_name>
      <description>The depth above grade of the foundation wall. Only applies to basements/crawlspaces.</description>
      <type>Double</type>
      <units>ft</units>
      <required>false</required>
      <model_dependent>false</model_dependent>
      <default_value>0</default_value>
    </argument>
    <argument>
      <name>geometry_rim_joist_height</name>
      <display_name>Geometry: Rim Joist Height</display_name>
      <description>The height of the rim joists. Only applies to basements/crawlspaces.</description>
      <type>Double</type>
      <units>in</units>
      <required>false</required>
      <model_dependent>false</model_dependent>
    </argument>
    <argument>
      <name>geometry_attic_type</name>
      <display_name>Geometry: Attic Type</display_name>
      <description>The attic type of the building. Attic type ConditionedAttic is not allowed for apartment units.</description>
      <type>Choice</type>
      <required>true</required>
      <model_dependent>false</model_dependent>
      <default_value>VentedAttic</default_value>
      <choices>
        <choice>
          <value>FlatRoof</value>
          <display_name>FlatRoof</display_name>
        </choice>
        <choice>
          <value>VentedAttic</value>
          <display_name>VentedAttic</display_name>
        </choice>
        <choice>
          <value>UnventedAttic</value>
          <display_name>UnventedAttic</display_name>
        </choice>
        <choice>
          <value>ConditionedAttic</value>
          <display_name>ConditionedAttic</display_name>
        </choice>
        <choice>
          <value>BelowApartment</value>
          <display_name>BelowApartment</display_name>
        </choice>
      </choices>
    </argument>
    <argument>
      <name>geometry_roof_type</name>
      <display_name>Geometry: Roof Type</display_name>
      <description>The roof type of the building. Ignored if the building has a flat roof.</description>
      <type>Choice</type>
      <required>false</required>
      <model_dependent>false</model_dependent>
      <default_value>gable</default_value>
      <choices>
        <choice>
          <value>gable</value>
          <display_name>gable</display_name>
        </choice>
        <choice>
          <value>hip</value>
          <display_name>hip</display_name>
        </choice>
      </choices>
    </argument>
    <argument>
      <name>geometry_roof_pitch</name>
      <display_name>Geometry: Roof Pitch</display_name>
      <description>The roof pitch of the attic. Ignored if the building has a flat roof.</description>
      <type>Choice</type>
      <required>false</required>
      <model_dependent>false</model_dependent>
      <default_value>6:12</default_value>
      <choices>
        <choice>
          <value>1:12</value>
          <display_name>1:12</display_name>
        </choice>
        <choice>
          <value>2:12</value>
          <display_name>2:12</display_name>
        </choice>
        <choice>
          <value>3:12</value>
          <display_name>3:12</display_name>
        </choice>
        <choice>
          <value>4:12</value>
          <display_name>4:12</display_name>
        </choice>
        <choice>
          <value>5:12</value>
          <display_name>5:12</display_name>
        </choice>
        <choice>
          <value>6:12</value>
          <display_name>6:12</display_name>
        </choice>
        <choice>
          <value>7:12</value>
          <display_name>7:12</display_name>
        </choice>
        <choice>
          <value>8:12</value>
          <display_name>8:12</display_name>
        </choice>
        <choice>
          <value>9:12</value>
          <display_name>9:12</display_name>
        </choice>
        <choice>
          <value>10:12</value>
          <display_name>10:12</display_name>
        </choice>
        <choice>
          <value>11:12</value>
          <display_name>11:12</display_name>
        </choice>
        <choice>
          <value>12:12</value>
          <display_name>12:12</display_name>
        </choice>
      </choices>
    </argument>
    <argument>
      <name>geometry_eaves_depth</name>
      <display_name>Geometry: Eaves Depth</display_name>
      <description>The eaves depth of the roof.</description>
      <type>Double</type>
      <units>ft</units>
      <required>false</required>
      <model_dependent>false</model_dependent>
      <default_value>2</default_value>
    </argument>
    <argument>
      <name>neighbor_front_distance</name>
      <display_name>Neighbor: Front Distance</display_name>
      <description>The distance between the unit and the neighboring building to the front (not including eaves). A value of zero indicates no neighbors. Used for shading.</description>
      <type>Double</type>
      <units>ft</units>
      <required>false</required>
      <model_dependent>false</model_dependent>
      <default_value>0</default_value>
    </argument>
    <argument>
      <name>neighbor_back_distance</name>
      <display_name>Neighbor: Back Distance</display_name>
      <description>The distance between the unit and the neighboring building to the back (not including eaves). A value of zero indicates no neighbors. Used for shading.</description>
      <type>Double</type>
      <units>ft</units>
      <required>false</required>
      <model_dependent>false</model_dependent>
      <default_value>0</default_value>
    </argument>
    <argument>
      <name>neighbor_left_distance</name>
      <display_name>Neighbor: Left Distance</display_name>
      <description>The distance between the unit and the neighboring building to the left (not including eaves). A value of zero indicates no neighbors. Used for shading.</description>
      <type>Double</type>
      <units>ft</units>
      <required>false</required>
      <model_dependent>false</model_dependent>
      <default_value>10</default_value>
    </argument>
    <argument>
      <name>neighbor_right_distance</name>
      <display_name>Neighbor: Right Distance</display_name>
      <description>The distance between the unit and the neighboring building to the right (not including eaves). A value of zero indicates no neighbors. Used for shading.</description>
      <type>Double</type>
      <units>ft</units>
      <required>false</required>
      <model_dependent>false</model_dependent>
      <default_value>10</default_value>
    </argument>
    <argument>
      <name>neighbor_front_height</name>
      <display_name>Neighbor: Front Height</display_name>
      <description>The height of the neighboring building to the front. If not provided, the OS-HPXML default (see &lt;a href='https://openstudio-hpxml.readthedocs.io/en/v1.8.1/workflow_inputs.html#hpxml-neighbor-buildings'&gt;HPXML Neighbor Building&lt;/a&gt;) is used.</description>
      <type>Double</type>
      <units>ft</units>
      <required>false</required>
      <model_dependent>false</model_dependent>
    </argument>
    <argument>
      <name>neighbor_back_height</name>
      <display_name>Neighbor: Back Height</display_name>
      <description>The height of the neighboring building to the back. If not provided, the OS-HPXML default (see &lt;a href='https://openstudio-hpxml.readthedocs.io/en/v1.8.1/workflow_inputs.html#hpxml-neighbor-buildings'&gt;HPXML Neighbor Building&lt;/a&gt;) is used.</description>
      <type>Double</type>
      <units>ft</units>
      <required>false</required>
      <model_dependent>false</model_dependent>
    </argument>
    <argument>
      <name>neighbor_left_height</name>
      <display_name>Neighbor: Left Height</display_name>
      <description>The height of the neighboring building to the left. If not provided, the OS-HPXML default (see &lt;a href='https://openstudio-hpxml.readthedocs.io/en/v1.8.1/workflow_inputs.html#hpxml-neighbor-buildings'&gt;HPXML Neighbor Building&lt;/a&gt;) is used.</description>
      <type>Double</type>
      <units>ft</units>
      <required>false</required>
      <model_dependent>false</model_dependent>
    </argument>
    <argument>
      <name>neighbor_right_height</name>
      <display_name>Neighbor: Right Height</display_name>
      <description>The height of the neighboring building to the right. If not provided, the OS-HPXML default (see &lt;a href='https://openstudio-hpxml.readthedocs.io/en/v1.8.1/workflow_inputs.html#hpxml-neighbor-buildings'&gt;HPXML Neighbor Building&lt;/a&gt;) is used.</description>
      <type>Double</type>
      <units>ft</units>
      <required>false</required>
      <model_dependent>false</model_dependent>
    </argument>
    <argument>
      <name>floor_over_foundation_assembly_r</name>
      <display_name>Floor: Over Foundation Assembly R-value</display_name>
      <description>Assembly R-value for the floor over the foundation. Ignored if the building has a slab-on-grade foundation.</description>
      <type>Double</type>
      <units>h-ft^2-R/Btu</units>
      <required>false</required>
      <model_dependent>false</model_dependent>
      <default_value>28.1</default_value>
    </argument>
    <argument>
      <name>floor_over_garage_assembly_r</name>
      <display_name>Floor: Over Garage Assembly R-value</display_name>
      <description>Assembly R-value for the floor over the garage. Ignored unless the building has a garage under conditioned space.</description>
      <type>Double</type>
      <units>h-ft^2-R/Btu</units>
      <required>false</required>
      <model_dependent>false</model_dependent>
      <default_value>28.1</default_value>
    </argument>
    <argument>
      <name>floor_type</name>
      <display_name>Floor: Type</display_name>
      <description>The type of floors.</description>
      <type>Choice</type>
      <required>true</required>
      <model_dependent>false</model_dependent>
      <default_value>WoodFrame</default_value>
      <choices>
        <choice>
          <value>WoodFrame</value>
          <display_name>WoodFrame</display_name>
        </choice>
        <choice>
          <value>StructuralInsulatedPanel</value>
          <display_name>StructuralInsulatedPanel</display_name>
        </choice>
        <choice>
          <value>SolidConcrete</value>
          <display_name>SolidConcrete</display_name>
        </choice>
        <choice>
          <value>SteelFrame</value>
          <display_name>SteelFrame</display_name>
        </choice>
      </choices>
    </argument>
    <argument>
      <name>foundation_wall_type</name>
      <display_name>Foundation Wall: Type</display_name>
      <description>The material type of the foundation wall. If not provided, the OS-HPXML default (see &lt;a href='https://openstudio-hpxml.readthedocs.io/en/v1.8.1/workflow_inputs.html#hpxml-foundation-walls'&gt;HPXML Foundation Walls&lt;/a&gt;) is used.</description>
      <type>Choice</type>
      <required>false</required>
      <model_dependent>false</model_dependent>
      <choices>
        <choice>
          <value>solid concrete</value>
          <display_name>solid concrete</display_name>
        </choice>
        <choice>
          <value>concrete block</value>
          <display_name>concrete block</display_name>
        </choice>
        <choice>
          <value>concrete block foam core</value>
          <display_name>concrete block foam core</display_name>
        </choice>
        <choice>
          <value>concrete block perlite core</value>
          <display_name>concrete block perlite core</display_name>
        </choice>
        <choice>
          <value>concrete block vermiculite core</value>
          <display_name>concrete block vermiculite core</display_name>
        </choice>
        <choice>
          <value>concrete block solid core</value>
          <display_name>concrete block solid core</display_name>
        </choice>
        <choice>
          <value>double brick</value>
          <display_name>double brick</display_name>
        </choice>
        <choice>
          <value>wood</value>
          <display_name>wood</display_name>
        </choice>
      </choices>
    </argument>
    <argument>
      <name>foundation_wall_thickness</name>
      <display_name>Foundation Wall: Thickness</display_name>
      <description>The thickness of the foundation wall. If not provided, the OS-HPXML default (see &lt;a href='https://openstudio-hpxml.readthedocs.io/en/v1.8.1/workflow_inputs.html#hpxml-foundation-walls'&gt;HPXML Foundation Walls&lt;/a&gt;) is used.</description>
      <type>Double</type>
      <units>in</units>
      <required>false</required>
      <model_dependent>false</model_dependent>
    </argument>
    <argument>
      <name>foundation_wall_insulation_r</name>
      <display_name>Foundation Wall: Insulation Nominal R-value</display_name>
      <description>Nominal R-value for the foundation wall insulation. Only applies to basements/crawlspaces.</description>
      <type>Double</type>
      <units>h-ft^2-R/Btu</units>
      <required>false</required>
      <model_dependent>false</model_dependent>
      <default_value>0</default_value>
    </argument>
    <argument>
      <name>foundation_wall_insulation_location</name>
      <display_name>Foundation Wall: Insulation Location</display_name>
      <description>Whether the insulation is on the interior or exterior of the foundation wall. Only applies to basements/crawlspaces.</description>
      <type>Choice</type>
      <units>ft</units>
      <required>false</required>
      <model_dependent>false</model_dependent>
      <default_value>exterior</default_value>
      <choices>
        <choice>
          <value>interior</value>
          <display_name>interior</display_name>
        </choice>
        <choice>
          <value>exterior</value>
          <display_name>exterior</display_name>
        </choice>
      </choices>
    </argument>
    <argument>
      <name>foundation_wall_insulation_distance_to_top</name>
      <display_name>Foundation Wall: Insulation Distance To Top</display_name>
      <description>The distance from the top of the foundation wall to the top of the foundation wall insulation. Only applies to basements/crawlspaces. If not provided, the OS-HPXML default (see &lt;a href='https://openstudio-hpxml.readthedocs.io/en/v1.8.1/workflow_inputs.html#hpxml-foundation-walls'&gt;HPXML Foundation Walls&lt;/a&gt;) is used.</description>
      <type>Double</type>
      <units>ft</units>
      <required>false</required>
      <model_dependent>false</model_dependent>
    </argument>
    <argument>
      <name>foundation_wall_insulation_distance_to_bottom</name>
      <display_name>Foundation Wall: Insulation Distance To Bottom</display_name>
      <description>The distance from the top of the foundation wall to the bottom of the foundation wall insulation. Only applies to basements/crawlspaces. If not provided, the OS-HPXML default (see &lt;a href='https://openstudio-hpxml.readthedocs.io/en/v1.8.1/workflow_inputs.html#hpxml-foundation-walls'&gt;HPXML Foundation Walls&lt;/a&gt;) is used.</description>
      <type>Double</type>
      <units>ft</units>
      <required>false</required>
      <model_dependent>false</model_dependent>
    </argument>
    <argument>
      <name>foundation_wall_assembly_r</name>
      <display_name>Foundation Wall: Assembly R-value</display_name>
      <description>Assembly R-value for the foundation walls. Only applies to basements/crawlspaces. If provided, overrides the previous foundation wall insulation inputs. If not provided, it is ignored.</description>
      <type>Double</type>
      <units>h-ft^2-R/Btu</units>
      <required>false</required>
      <model_dependent>false</model_dependent>
    </argument>
    <argument>
      <name>rim_joist_assembly_r</name>
      <display_name>Rim Joist: Assembly R-value</display_name>
      <description>Assembly R-value for the rim joists. Only applies to basements/crawlspaces. Required if a rim joist height is provided.</description>
      <type>Double</type>
      <units>h-ft^2-R/Btu</units>
      <required>false</required>
      <model_dependent>false</model_dependent>
    </argument>
    <argument>
      <name>slab_perimeter_insulation_r</name>
      <display_name>Slab: Perimeter Insulation Nominal R-value</display_name>
      <description>Nominal R-value of the vertical slab perimeter insulation. Applies to slab-on-grade foundations and basement/crawlspace floors.</description>
      <type>Double</type>
      <units>h-ft^2-R/Btu</units>
      <required>false</required>
      <model_dependent>false</model_dependent>
      <default_value>0</default_value>
    </argument>
    <argument>
      <name>slab_perimeter_insulation_depth</name>
      <display_name>Slab: Perimeter Insulation Depth</display_name>
      <description>Depth from grade to bottom of vertical slab perimeter insulation. Applies to slab-on-grade foundations and basement/crawlspace floors.</description>
      <type>Double</type>
      <units>ft</units>
      <required>false</required>
      <model_dependent>false</model_dependent>
      <default_value>0</default_value>
    </argument>
    <argument>
      <name>slab_exterior_horizontal_insulation_r</name>
      <display_name>Slab: Exterior Horizontal Insulation Nominal R-value</display_name>
      <description>Nominal R-value of the slab exterior horizontal insulation. Applies to slab-on-grade foundations and basement/crawlspace floors.</description>
      <type>Double</type>
      <units>h-ft^2-R/Btu</units>
      <required>false</required>
      <model_dependent>false</model_dependent>
    </argument>
    <argument>
      <name>slab_exterior_horizontal_insulation_width</name>
      <display_name>Slab: Exterior Horizontal Insulation Width</display_name>
      <description>Width of the slab exterior horizontal insulation measured from the exterior surface of the vertical slab perimeter insulation. Applies to slab-on-grade foundations and basement/crawlspace floors.</description>
      <type>Double</type>
      <units>ft</units>
      <required>false</required>
      <model_dependent>false</model_dependent>
    </argument>
    <argument>
      <name>slab_exterior_horizontal_insulation_depth_below_grade</name>
      <display_name>Slab: Exterior Horizontal Insulation Depth Below Grade</display_name>
      <description>Depth of the slab exterior horizontal insulation measured from the top surface of the slab exterior horizontal insulation. Applies to slab-on-grade foundations and basement/crawlspace floors.</description>
      <type>Double</type>
      <units>ft</units>
      <required>false</required>
      <model_dependent>false</model_dependent>
    </argument>
    <argument>
      <name>slab_under_insulation_r</name>
      <display_name>Slab: Under Slab Insulation Nominal R-value</display_name>
      <description>Nominal R-value of the horizontal under slab insulation. Applies to slab-on-grade foundations and basement/crawlspace floors.</description>
      <type>Double</type>
      <units>h-ft^2-R/Btu</units>
      <required>false</required>
      <model_dependent>false</model_dependent>
      <default_value>0</default_value>
    </argument>
    <argument>
      <name>slab_under_insulation_width</name>
      <display_name>Slab: Under Slab Insulation Width</display_name>
      <description>Width from slab edge inward of horizontal under-slab insulation. Enter 999 to specify that the under slab insulation spans the entire slab. Applies to slab-on-grade foundations and basement/crawlspace floors.</description>
      <type>Double</type>
      <units>ft</units>
      <required>false</required>
      <model_dependent>false</model_dependent>
      <default_value>0</default_value>
    </argument>
    <argument>
      <name>slab_thickness</name>
      <display_name>Slab: Thickness</display_name>
      <description>The thickness of the slab. Zero can be entered if there is a dirt floor instead of a slab. If not provided, the OS-HPXML default (see &lt;a href='https://openstudio-hpxml.readthedocs.io/en/v1.8.1/workflow_inputs.html#hpxml-slabs'&gt;HPXML Slabs&lt;/a&gt;) is used.</description>
      <type>Double</type>
      <units>in</units>
      <required>false</required>
      <model_dependent>false</model_dependent>
    </argument>
    <argument>
      <name>slab_carpet_fraction</name>
      <display_name>Slab: Carpet Fraction</display_name>
      <description>Fraction of the slab floor area that is carpeted. If not provided, the OS-HPXML default (see &lt;a href='https://openstudio-hpxml.readthedocs.io/en/v1.8.1/workflow_inputs.html#hpxml-slabs'&gt;HPXML Slabs&lt;/a&gt;) is used.</description>
      <type>Double</type>
      <units>Frac</units>
      <required>false</required>
      <model_dependent>false</model_dependent>
    </argument>
    <argument>
      <name>slab_carpet_r</name>
      <display_name>Slab: Carpet R-value</display_name>
      <description>R-value of the slab carpet. If not provided, the OS-HPXML default (see &lt;a href='https://openstudio-hpxml.readthedocs.io/en/v1.8.1/workflow_inputs.html#hpxml-slabs'&gt;HPXML Slabs&lt;/a&gt;) is used.</description>
      <type>Double</type>
      <units>h-ft^2-R/Btu</units>
      <required>false</required>
      <model_dependent>false</model_dependent>
    </argument>
    <argument>
      <name>ceiling_assembly_r</name>
      <display_name>Ceiling: Assembly R-value</display_name>
      <description>Assembly R-value for the ceiling (attic floor).</description>
      <type>Double</type>
      <units>h-ft^2-R/Btu</units>
      <required>false</required>
      <model_dependent>false</model_dependent>
      <default_value>31.6</default_value>
    </argument>
    <argument>
      <name>roof_material_type</name>
      <display_name>Roof: Material Type</display_name>
      <description>The material type of the roof. If not provided, the OS-HPXML default (see &lt;a href='https://openstudio-hpxml.readthedocs.io/en/v1.8.1/workflow_inputs.html#hpxml-roofs'&gt;HPXML Roofs&lt;/a&gt;) is used.</description>
      <type>Choice</type>
      <required>false</required>
      <model_dependent>false</model_dependent>
      <choices>
        <choice>
          <value>asphalt or fiberglass shingles</value>
          <display_name>asphalt or fiberglass shingles</display_name>
        </choice>
        <choice>
          <value>concrete</value>
          <display_name>concrete</display_name>
        </choice>
        <choice>
          <value>cool roof</value>
          <display_name>cool roof</display_name>
        </choice>
        <choice>
          <value>slate or tile shingles</value>
          <display_name>slate or tile shingles</display_name>
        </choice>
        <choice>
          <value>expanded polystyrene sheathing</value>
          <display_name>expanded polystyrene sheathing</display_name>
        </choice>
        <choice>
          <value>metal surfacing</value>
          <display_name>metal surfacing</display_name>
        </choice>
        <choice>
          <value>plastic/rubber/synthetic sheeting</value>
          <display_name>plastic/rubber/synthetic sheeting</display_name>
        </choice>
        <choice>
          <value>shingles</value>
          <display_name>shingles</display_name>
        </choice>
        <choice>
          <value>wood shingles or shakes</value>
          <display_name>wood shingles or shakes</display_name>
        </choice>
      </choices>
    </argument>
    <argument>
      <name>roof_color</name>
      <display_name>Roof: Color</display_name>
      <description>The color of the roof. If not provided, the OS-HPXML default (see &lt;a href='https://openstudio-hpxml.readthedocs.io/en/v1.8.1/workflow_inputs.html#hpxml-roofs'&gt;HPXML Roofs&lt;/a&gt;) is used.</description>
      <type>Choice</type>
      <required>false</required>
      <model_dependent>false</model_dependent>
      <choices>
        <choice>
          <value>dark</value>
          <display_name>dark</display_name>
        </choice>
        <choice>
          <value>light</value>
          <display_name>light</display_name>
        </choice>
        <choice>
          <value>medium</value>
          <display_name>medium</display_name>
        </choice>
        <choice>
          <value>medium dark</value>
          <display_name>medium dark</display_name>
        </choice>
        <choice>
          <value>reflective</value>
          <display_name>reflective</display_name>
        </choice>
      </choices>
    </argument>
    <argument>
      <name>roof_assembly_r</name>
      <display_name>Roof: Assembly R-value</display_name>
      <description>Assembly R-value of the roof.</description>
      <type>Double</type>
      <units>h-ft^2-R/Btu</units>
      <required>false</required>
      <model_dependent>false</model_dependent>
      <default_value>2.3</default_value>
    </argument>
    <argument>
      <name>radiant_barrier_attic_location</name>
      <display_name>Attic: Radiant Barrier Location</display_name>
      <description>The location of the radiant barrier in the attic.</description>
      <type>Choice</type>
      <required>false</required>
      <model_dependent>false</model_dependent>
      <choices>
        <choice>
          <value>none</value>
          <display_name>none</display_name>
        </choice>
        <choice>
          <value>Attic roof only</value>
          <display_name>Attic roof only</display_name>
        </choice>
        <choice>
          <value>Attic roof and gable walls</value>
          <display_name>Attic roof and gable walls</display_name>
        </choice>
        <choice>
          <value>Attic floor</value>
          <display_name>Attic floor</display_name>
        </choice>
      </choices>
    </argument>
    <argument>
      <name>radiant_barrier_grade</name>
      <display_name>Attic: Radiant Barrier Grade</display_name>
      <description>The grade of the radiant barrier in the attic. If not provided, the OS-HPXML default (see &lt;a href='https://openstudio-hpxml.readthedocs.io/en/v1.8.1/workflow_inputs.html#hpxml-roofs'&gt;HPXML Roofs&lt;/a&gt;) is used.</description>
      <type>Choice</type>
      <required>false</required>
      <model_dependent>false</model_dependent>
      <choices>
        <choice>
          <value>1</value>
          <display_name>1</display_name>
        </choice>
        <choice>
          <value>2</value>
          <display_name>2</display_name>
        </choice>
        <choice>
          <value>3</value>
          <display_name>3</display_name>
        </choice>
      </choices>
    </argument>
    <argument>
      <name>wall_type</name>
      <display_name>Wall: Type</display_name>
      <description>The type of walls.</description>
      <type>Choice</type>
      <required>true</required>
      <model_dependent>false</model_dependent>
      <default_value>WoodStud</default_value>
      <choices>
        <choice>
          <value>WoodStud</value>
          <display_name>WoodStud</display_name>
        </choice>
        <choice>
          <value>ConcreteMasonryUnit</value>
          <display_name>ConcreteMasonryUnit</display_name>
        </choice>
        <choice>
          <value>DoubleWoodStud</value>
          <display_name>DoubleWoodStud</display_name>
        </choice>
        <choice>
          <value>InsulatedConcreteForms</value>
          <display_name>InsulatedConcreteForms</display_name>
        </choice>
        <choice>
          <value>LogWall</value>
          <display_name>LogWall</display_name>
        </choice>
        <choice>
          <value>StructuralInsulatedPanel</value>
          <display_name>StructuralInsulatedPanel</display_name>
        </choice>
        <choice>
          <value>SolidConcrete</value>
          <display_name>SolidConcrete</display_name>
        </choice>
        <choice>
          <value>SteelFrame</value>
          <display_name>SteelFrame</display_name>
        </choice>
        <choice>
          <value>Stone</value>
          <display_name>Stone</display_name>
        </choice>
        <choice>
          <value>StrawBale</value>
          <display_name>StrawBale</display_name>
        </choice>
        <choice>
          <value>StructuralBrick</value>
          <display_name>StructuralBrick</display_name>
        </choice>
      </choices>
    </argument>
    <argument>
      <name>wall_siding_type</name>
      <display_name>Wall: Siding Type</display_name>
      <description>The siding type of the walls. Also applies to rim joists. If not provided, the OS-HPXML default (see &lt;a href='https://openstudio-hpxml.readthedocs.io/en/v1.8.1/workflow_inputs.html#hpxml-walls'&gt;HPXML Walls&lt;/a&gt;) is used.</description>
      <type>Choice</type>
      <required>false</required>
      <model_dependent>false</model_dependent>
      <choices>
        <choice>
          <value>aluminum siding</value>
          <display_name>aluminum siding</display_name>
        </choice>
        <choice>
          <value>asbestos siding</value>
          <display_name>asbestos siding</display_name>
        </choice>
        <choice>
          <value>brick veneer</value>
          <display_name>brick veneer</display_name>
        </choice>
        <choice>
          <value>composite shingle siding</value>
          <display_name>composite shingle siding</display_name>
        </choice>
        <choice>
          <value>fiber cement siding</value>
          <display_name>fiber cement siding</display_name>
        </choice>
        <choice>
          <value>masonite siding</value>
          <display_name>masonite siding</display_name>
        </choice>
        <choice>
          <value>none</value>
          <display_name>none</display_name>
        </choice>
        <choice>
          <value>stucco</value>
          <display_name>stucco</display_name>
        </choice>
        <choice>
          <value>synthetic stucco</value>
          <display_name>synthetic stucco</display_name>
        </choice>
        <choice>
          <value>vinyl siding</value>
          <display_name>vinyl siding</display_name>
        </choice>
        <choice>
          <value>wood siding</value>
          <display_name>wood siding</display_name>
        </choice>
      </choices>
    </argument>
    <argument>
      <name>wall_color</name>
      <display_name>Wall: Color</display_name>
      <description>The color of the walls. Also applies to rim joists. If not provided, the OS-HPXML default (see &lt;a href='https://openstudio-hpxml.readthedocs.io/en/v1.8.1/workflow_inputs.html#hpxml-walls'&gt;HPXML Walls&lt;/a&gt;) is used.</description>
      <type>Choice</type>
      <required>false</required>
      <model_dependent>false</model_dependent>
      <choices>
        <choice>
          <value>dark</value>
          <display_name>dark</display_name>
        </choice>
        <choice>
          <value>light</value>
          <display_name>light</display_name>
        </choice>
        <choice>
          <value>medium</value>
          <display_name>medium</display_name>
        </choice>
        <choice>
          <value>medium dark</value>
          <display_name>medium dark</display_name>
        </choice>
        <choice>
          <value>reflective</value>
          <display_name>reflective</display_name>
        </choice>
      </choices>
    </argument>
    <argument>
      <name>wall_assembly_r</name>
      <display_name>Wall: Assembly R-value</display_name>
      <description>Assembly R-value of the walls.</description>
      <type>Double</type>
      <units>h-ft^2-R/Btu</units>
      <required>true</required>
      <model_dependent>false</model_dependent>
      <default_value>11.9</default_value>
    </argument>
    <argument>
      <name>window_area_front</name>
      <display_name>Windows: Front Window Area</display_name>
      <description>The amount of window area on the unit's front facade. A value less than 1 will be treated as a window-to-wall ratio. If the front wall is adiabatic, the value will be ignored.</description>
      <type>Double</type>
      <units>ft^2</units>
      <required>true</required>
      <model_dependent>false</model_dependent>
      <default_value>0</default_value>
    </argument>
    <argument>
      <name>window_area_back</name>
      <display_name>Windows: Back Window Area</display_name>
      <description>The amount of window area on the unit's back facade. A value less than 1 will be treated as a window-to-wall ratio. If the back wall is adiabatic, the value will be ignored.</description>
      <type>Double</type>
      <units>ft^2</units>
      <required>true</required>
      <model_dependent>false</model_dependent>
      <default_value>0</default_value>
    </argument>
    <argument>
      <name>window_area_left</name>
      <display_name>Windows: Left Window Area</display_name>
      <description>The amount of window area on the unit's left facade (when viewed from the front). A value less than 1 will be treated as a window-to-wall ratio. If the left wall is adiabatic, the value will be ignored.</description>
      <type>Double</type>
      <units>ft^2</units>
      <required>true</required>
      <model_dependent>false</model_dependent>
      <default_value>0</default_value>
    </argument>
    <argument>
      <name>window_area_right</name>
      <display_name>Windows: Right Window Area</display_name>
      <description>The amount of window area on the unit's right facade (when viewed from the front). A value less than 1 will be treated as a window-to-wall ratio. If the right wall is adiabatic, the value will be ignored.</description>
      <type>Double</type>
      <units>ft^2</units>
      <required>true</required>
      <model_dependent>false</model_dependent>
      <default_value>0</default_value>
    </argument>
    <argument>
      <name>window_aspect_ratio</name>
      <display_name>Windows: Aspect Ratio</display_name>
      <description>Ratio of window height to width.</description>
      <type>Double</type>
      <units>Frac</units>
      <required>false</required>
      <model_dependent>false</model_dependent>
      <default_value>1.333</default_value>
    </argument>
    <argument>
      <name>window_ufactor</name>
      <display_name>Windows: U-Factor</display_name>
      <description>Full-assembly NFRC U-factor.</description>
      <type>Double</type>
      <units>Btu/hr-ft^2-R</units>
      <required>false</required>
      <model_dependent>false</model_dependent>
      <default_value>0.37</default_value>
    </argument>
    <argument>
      <name>window_shgc</name>
      <display_name>Windows: SHGC</display_name>
      <description>Full-assembly NFRC solar heat gain coefficient.</description>
      <type>Double</type>
      <required>false</required>
      <model_dependent>false</model_dependent>
      <default_value>0.3</default_value>
    </argument>
    <argument>
      <name>window_fraction_operable</name>
      <display_name>Windows: Fraction Operable</display_name>
      <description>Fraction of windows that are operable. If not provided, the OS-HPXML default (see &lt;a href='https://openstudio-hpxml.readthedocs.io/en/v1.8.1/workflow_inputs.html#hpxml-windows'&gt;HPXML Windows&lt;/a&gt;) is used.</description>
      <type>Double</type>
      <units>Frac</units>
      <required>false</required>
      <model_dependent>false</model_dependent>
    </argument>
    <argument>
      <name>window_natvent_availability</name>
      <display_name>Windows: Natural Ventilation Availability</display_name>
      <description>For operable windows, the number of days/week that windows can be opened by occupants for natural ventilation. If not provided, the OS-HPXML default (see &lt;a href='https://openstudio-hpxml.readthedocs.io/en/v1.8.1/workflow_inputs.html#hpxml-windows'&gt;HPXML Windows&lt;/a&gt;) is used.</description>
      <type>Integer</type>
      <units>Days/week</units>
      <required>false</required>
      <model_dependent>false</model_dependent>
    </argument>
    <argument>
      <name>window_interior_shading_type</name>
      <display_name>Windows: Interior Shading Type</display_name>
      <description>Type of window interior shading. Summer/winter shading coefficients can be provided below instead. If neither is provided, the OS-HPXML default (see &lt;a href='https://openstudio-hpxml.readthedocs.io/en/v1.8.1/workflow_inputs.html#hpxml-interior-shading'&gt;HPXML Interior Shading&lt;/a&gt;) is used.</description>
      <type>Choice</type>
      <required>false</required>
      <model_dependent>false</model_dependent>
      <choices>
        <choice>
          <value>light curtains</value>
          <display_name>light curtains</display_name>
        </choice>
        <choice>
          <value>light shades</value>
          <display_name>light shades</display_name>
        </choice>
        <choice>
          <value>light blinds</value>
          <display_name>light blinds</display_name>
        </choice>
        <choice>
          <value>medium curtains</value>
          <display_name>medium curtains</display_name>
        </choice>
        <choice>
          <value>medium shades</value>
          <display_name>medium shades</display_name>
        </choice>
        <choice>
          <value>medium blinds</value>
          <display_name>medium blinds</display_name>
        </choice>
        <choice>
          <value>dark curtains</value>
          <display_name>dark curtains</display_name>
        </choice>
        <choice>
          <value>dark shades</value>
          <display_name>dark shades</display_name>
        </choice>
        <choice>
          <value>dark blinds</value>
          <display_name>dark blinds</display_name>
        </choice>
        <choice>
          <value>none</value>
          <display_name>none</display_name>
        </choice>
      </choices>
    </argument>
    <argument>
      <name>window_interior_shading_winter</name>
      <display_name>Windows: Winter Interior Shading Coefficient</display_name>
      <description>Interior shading coefficient for the winter season, which if provided overrides the shading type input. 1.0 indicates no reduction in solar gain, 0.85 indicates 15% reduction, etc. If not provided, the OS-HPXML default (see &lt;a href='https://openstudio-hpxml.readthedocs.io/en/v1.8.1/workflow_inputs.html#hpxml-interior-shading'&gt;HPXML Interior Shading&lt;/a&gt;) is used.</description>
      <type>Double</type>
      <units>Frac</units>
      <required>false</required>
      <model_dependent>false</model_dependent>
    </argument>
    <argument>
      <name>window_interior_shading_summer</name>
      <display_name>Windows: Summer Interior Shading Coefficient</display_name>
      <description>Interior shading coefficient for the summer season, which if provided overrides the shading type input. 1.0 indicates no reduction in solar gain, 0.85 indicates 15% reduction, etc. If not provided, the OS-HPXML default (see &lt;a href='https://openstudio-hpxml.readthedocs.io/en/v1.8.1/workflow_inputs.html#hpxml-interior-shading'&gt;HPXML Interior Shading&lt;/a&gt;) is used.</description>
      <type>Double</type>
      <units>Frac</units>
      <required>false</required>
      <model_dependent>false</model_dependent>
    </argument>
    <argument>
      <name>window_exterior_shading_type</name>
      <display_name>Windows: Exterior Shading Type</display_name>
      <description>Type of window exterior shading. Summer/winter shading coefficients can be provided below instead. If neither is provided, the OS-HPXML default (see &lt;a href='https://openstudio-hpxml.readthedocs.io/en/v1.8.1/workflow_inputs.html#hpxml-exterior-shading'&gt;HPXML Exterior Shading&lt;/a&gt;) is used.</description>
      <type>Choice</type>
      <required>false</required>
      <model_dependent>false</model_dependent>
      <choices>
        <choice>
          <value>solar film</value>
          <display_name>solar film</display_name>
        </choice>
        <choice>
          <value>solar screens</value>
          <display_name>solar screens</display_name>
        </choice>
        <choice>
          <value>none</value>
          <display_name>none</display_name>
        </choice>
      </choices>
    </argument>
    <argument>
      <name>window_exterior_shading_winter</name>
      <display_name>Windows: Winter Exterior Shading Coefficient</display_name>
      <description>Exterior shading coefficient for the winter season, which if provided overrides the shading type input. 1.0 indicates no reduction in solar gain, 0.85 indicates 15% reduction, etc. If not provided, the OS-HPXML default (see &lt;a href='https://openstudio-hpxml.readthedocs.io/en/v1.8.1/workflow_inputs.html#hpxml-exterior-shading'&gt;HPXML Exterior Shading&lt;/a&gt;) is used.</description>
      <type>Double</type>
      <units>Frac</units>
      <required>false</required>
      <model_dependent>false</model_dependent>
    </argument>
    <argument>
      <name>window_exterior_shading_summer</name>
      <display_name>Windows: Summer Exterior Shading Coefficient</display_name>
      <description>Exterior shading coefficient for the summer season, which if provided overrides the shading type input. 1.0 indicates no reduction in solar gain, 0.85 indicates 15% reduction, etc. If not provided, the OS-HPXML default (see &lt;a href='https://openstudio-hpxml.readthedocs.io/en/v1.8.1/workflow_inputs.html#hpxml-exterior-shading'&gt;HPXML Exterior Shading&lt;/a&gt;) is used.</description>
      <type>Double</type>
      <units>Frac</units>
      <required>false</required>
      <model_dependent>false</model_dependent>
    </argument>
    <argument>
      <name>window_shading_summer_season</name>
      <display_name>Windows: Shading Summer Season</display_name>
      <description>Enter a date range like 'May 1 - Sep 30'. Defines the summer season for purposes of shading coefficients; the rest of the year is assumed to be winter. If not provided, the OS-HPXML default (see &lt;a href='https://openstudio-hpxml.readthedocs.io/en/v1.8.1/workflow_inputs.html#hpxml-windows'&gt;HPXML Windows&lt;/a&gt;) is used.</description>
      <type>String</type>
      <required>false</required>
      <model_dependent>false</model_dependent>
    </argument>
    <argument>
      <name>window_insect_screens</name>
      <display_name>Windows: Insect Screens</display_name>
      <description>The type of insect screens, if present. If not provided, assumes there are no insect screens.</description>
      <type>Choice</type>
      <required>false</required>
      <model_dependent>false</model_dependent>
      <choices>
        <choice>
          <value>none</value>
          <display_name>none</display_name>
        </choice>
        <choice>
          <value>exterior</value>
          <display_name>exterior</display_name>
        </choice>
        <choice>
          <value>interior</value>
          <display_name>interior</display_name>
        </choice>
      </choices>
    </argument>
    <argument>
      <name>window_storm_type</name>
      <display_name>Windows: Storm Type</display_name>
      <description>The type of storm, if present. If not provided, assumes there is no storm.</description>
      <type>Choice</type>
      <required>false</required>
      <model_dependent>false</model_dependent>
      <choices>
        <choice>
          <value>clear</value>
          <display_name>clear</display_name>
        </choice>
        <choice>
          <value>low-e</value>
          <display_name>low-e</display_name>
        </choice>
      </choices>
    </argument>
    <argument>
      <name>overhangs_front_depth</name>
      <display_name>Overhangs: Front Depth</display_name>
      <description>The depth of overhangs for windows for the front facade.</description>
      <type>Double</type>
      <units>ft</units>
      <required>false</required>
      <model_dependent>false</model_dependent>
      <default_value>0</default_value>
    </argument>
    <argument>
      <name>overhangs_front_distance_to_top_of_window</name>
      <display_name>Overhangs: Front Distance to Top of Window</display_name>
      <description>The overhangs distance to the top of window for the front facade.</description>
      <type>Double</type>
      <units>ft</units>
      <required>false</required>
      <model_dependent>false</model_dependent>
      <default_value>1</default_value>
    </argument>
    <argument>
      <name>overhangs_front_distance_to_bottom_of_window</name>
      <display_name>Overhangs: Front Distance to Bottom of Window</display_name>
      <description>The overhangs distance to the bottom of window for the front facade.</description>
      <type>Double</type>
      <units>ft</units>
      <required>false</required>
      <model_dependent>false</model_dependent>
      <default_value>5</default_value>
    </argument>
    <argument>
      <name>overhangs_back_depth</name>
      <display_name>Overhangs: Back Depth</display_name>
      <description>The depth of overhangs for windows for the back facade.</description>
      <type>Double</type>
      <units>ft</units>
      <required>false</required>
      <model_dependent>false</model_dependent>
      <default_value>0</default_value>
    </argument>
    <argument>
      <name>overhangs_back_distance_to_top_of_window</name>
      <display_name>Overhangs: Back Distance to Top of Window</display_name>
      <description>The overhangs distance to the top of window for the back facade.</description>
      <type>Double</type>
      <units>ft</units>
      <required>false</required>
      <model_dependent>false</model_dependent>
      <default_value>1</default_value>
    </argument>
    <argument>
      <name>overhangs_back_distance_to_bottom_of_window</name>
      <display_name>Overhangs: Back Distance to Bottom of Window</display_name>
      <description>The overhangs distance to the bottom of window for the back facade.</description>
      <type>Double</type>
      <units>ft</units>
      <required>false</required>
      <model_dependent>false</model_dependent>
      <default_value>5</default_value>
    </argument>
    <argument>
      <name>overhangs_left_depth</name>
      <display_name>Overhangs: Left Depth</display_name>
      <description>The depth of overhangs for windows for the left facade.</description>
      <type>Double</type>
      <units>ft</units>
      <required>false</required>
      <model_dependent>false</model_dependent>
      <default_value>0</default_value>
    </argument>
    <argument>
      <name>overhangs_left_distance_to_top_of_window</name>
      <display_name>Overhangs: Left Distance to Top of Window</display_name>
      <description>The overhangs distance to the top of window for the left facade.</description>
      <type>Double</type>
      <units>ft</units>
      <required>false</required>
      <model_dependent>false</model_dependent>
      <default_value>1</default_value>
    </argument>
    <argument>
      <name>overhangs_left_distance_to_bottom_of_window</name>
      <display_name>Overhangs: Left Distance to Bottom of Window</display_name>
      <description>The overhangs distance to the bottom of window for the left facade.</description>
      <type>Double</type>
      <units>ft</units>
      <required>false</required>
      <model_dependent>false</model_dependent>
      <default_value>5</default_value>
    </argument>
    <argument>
      <name>overhangs_right_depth</name>
      <display_name>Overhangs: Right Depth</display_name>
      <description>The depth of overhangs for windows for the right facade.</description>
      <type>Double</type>
      <units>ft</units>
      <required>false</required>
      <model_dependent>false</model_dependent>
      <default_value>0</default_value>
    </argument>
    <argument>
      <name>overhangs_right_distance_to_top_of_window</name>
      <display_name>Overhangs: Right Distance to Top of Window</display_name>
      <description>The overhangs distance to the top of window for the right facade.</description>
      <type>Double</type>
      <units>ft</units>
      <required>false</required>
      <model_dependent>false</model_dependent>
      <default_value>1</default_value>
    </argument>
    <argument>
      <name>overhangs_right_distance_to_bottom_of_window</name>
      <display_name>Overhangs: Right Distance to Bottom of Window</display_name>
      <description>The overhangs distance to the bottom of window for the right facade.</description>
      <type>Double</type>
      <units>ft</units>
      <required>false</required>
      <model_dependent>false</model_dependent>
      <default_value>5</default_value>
    </argument>
    <argument>
      <name>skylight_area_front</name>
      <display_name>Skylights: Front Roof Area</display_name>
      <description>The amount of skylight area on the unit's front conditioned roof facade.</description>
      <type>Double</type>
      <units>ft^2</units>
      <required>false</required>
      <model_dependent>false</model_dependent>
      <default_value>0</default_value>
    </argument>
    <argument>
      <name>skylight_area_back</name>
      <display_name>Skylights: Back Roof Area</display_name>
      <description>The amount of skylight area on the unit's back conditioned roof facade.</description>
      <type>Double</type>
      <units>ft^2</units>
      <required>false</required>
      <model_dependent>false</model_dependent>
      <default_value>0</default_value>
    </argument>
    <argument>
      <name>skylight_area_left</name>
      <display_name>Skylights: Left Roof Area</display_name>
      <description>The amount of skylight area on the unit's left conditioned roof facade (when viewed from the front).</description>
      <type>Double</type>
      <units>ft^2</units>
      <required>false</required>
      <model_dependent>false</model_dependent>
      <default_value>0</default_value>
    </argument>
    <argument>
      <name>skylight_area_right</name>
      <display_name>Skylights: Right Roof Area</display_name>
      <description>The amount of skylight area on the unit's right conditioned roof facade (when viewed from the front).</description>
      <type>Double</type>
      <units>ft^2</units>
      <required>false</required>
      <model_dependent>false</model_dependent>
      <default_value>0</default_value>
    </argument>
    <argument>
      <name>skylight_ufactor</name>
      <display_name>Skylights: U-Factor</display_name>
      <description>Full-assembly NFRC U-factor.</description>
      <type>Double</type>
      <units>Btu/hr-ft^2-R</units>
      <required>false</required>
      <model_dependent>false</model_dependent>
      <default_value>0.33</default_value>
    </argument>
    <argument>
      <name>skylight_shgc</name>
      <display_name>Skylights: SHGC</display_name>
      <description>Full-assembly NFRC solar heat gain coefficient.</description>
      <type>Double</type>
      <required>false</required>
      <model_dependent>false</model_dependent>
      <default_value>0.45</default_value>
    </argument>
    <argument>
      <name>skylight_storm_type</name>
      <display_name>Skylights: Storm Type</display_name>
      <description>The type of storm, if present. If not provided, assumes there is no storm.</description>
      <type>Choice</type>
      <required>false</required>
      <model_dependent>false</model_dependent>
      <choices>
        <choice>
          <value>clear</value>
          <display_name>clear</display_name>
        </choice>
        <choice>
          <value>low-e</value>
          <display_name>low-e</display_name>
        </choice>
      </choices>
    </argument>
    <argument>
      <name>door_area</name>
      <display_name>Doors: Area</display_name>
      <description>The area of the opaque door(s).</description>
      <type>Double</type>
      <units>ft^2</units>
      <required>true</required>
      <model_dependent>false</model_dependent>
      <default_value>20</default_value>
    </argument>
    <argument>
      <name>door_rvalue</name>
      <display_name>Doors: R-value</display_name>
      <description>R-value of the opaque door(s).</description>
      <type>Double</type>
      <units>h-ft^2-R/Btu</units>
      <required>false</required>
      <model_dependent>false</model_dependent>
      <default_value>4.4</default_value>
    </argument>
    <argument>
      <name>air_leakage_leakiness_description</name>
      <display_name>Air Leakage: Leakiness Description</display_name>
      <description>Qualitative description of infiltration. If provided, the Year Built of the home is required. Either provide this input or provide a numeric air leakage value below.</description>
      <type>Choice</type>
      <required>false</required>
      <model_dependent>false</model_dependent>
      <default_value>average</default_value>
      <choices>
        <choice>
          <value>very tight</value>
          <display_name>very tight</display_name>
        </choice>
        <choice>
          <value>tight</value>
          <display_name>tight</display_name>
        </choice>
        <choice>
          <value>average</value>
          <display_name>average</display_name>
        </choice>
        <choice>
          <value>leaky</value>
          <display_name>leaky</display_name>
        </choice>
        <choice>
          <value>very leaky</value>
          <display_name>very leaky</display_name>
        </choice>
      </choices>
    </argument>
    <argument>
      <name>air_leakage_units</name>
      <display_name>Air Leakage: Units</display_name>
      <description>The unit of measure for the air leakage if providing a numeric air leakage value.</description>
      <type>Choice</type>
      <required>false</required>
      <model_dependent>false</model_dependent>
      <choices>
        <choice>
          <value>ACH</value>
          <display_name>ACH</display_name>
        </choice>
        <choice>
          <value>CFM</value>
          <display_name>CFM</display_name>
        </choice>
        <choice>
          <value>ACHnatural</value>
          <display_name>ACHnatural</display_name>
        </choice>
        <choice>
          <value>CFMnatural</value>
          <display_name>CFMnatural</display_name>
        </choice>
        <choice>
          <value>EffectiveLeakageArea</value>
          <display_name>EffectiveLeakageArea</display_name>
        </choice>
      </choices>
    </argument>
    <argument>
      <name>air_leakage_house_pressure</name>
      <display_name>Air Leakage: House Pressure</display_name>
      <description>The house pressure relative to outside if providing a numeric air leakage value. Required when units are ACH or CFM.</description>
      <type>Double</type>
      <units>Pa</units>
      <required>false</required>
      <model_dependent>false</model_dependent>
    </argument>
    <argument>
      <name>air_leakage_value</name>
      <display_name>Air Leakage: Value</display_name>
      <description>Numeric air leakage value. For 'EffectiveLeakageArea', provide value in sq. in. If provided, overrides Leakiness Description input.</description>
      <type>Double</type>
      <required>false</required>
      <model_dependent>false</model_dependent>
    </argument>
    <argument>
      <name>air_leakage_type</name>
      <display_name>Air Leakage: Type</display_name>
      <description>Type of air leakage if providing a numeric air leakage value. If 'unit total', represents the total infiltration to the unit as measured by a compartmentalization test, in which case the air leakage value will be adjusted by the ratio of exterior envelope surface area to total envelope surface area. Otherwise, if 'unit exterior only', represents the infiltration to the unit from outside only as measured by a guarded test. Required when unit type is single-family attached or apartment unit.</description>
      <type>Choice</type>
      <required>false</required>
      <model_dependent>false</model_dependent>
      <choices>
        <choice>
          <value>unit total</value>
          <display_name>unit total</display_name>
        </choice>
        <choice>
          <value>unit exterior only</value>
          <display_name>unit exterior only</display_name>
        </choice>
      </choices>
    </argument>
    <argument>
      <name>air_leakage_has_flue_or_chimney_in_conditioned_space</name>
      <display_name>Air Leakage: Has Flue or Chimney in Conditioned Space</display_name>
      <description>Presence of flue or chimney with combustion air from conditioned space; used for infiltration model. If not provided, the OS-HPXML default (see &lt;a href='https://openstudio-hpxml.readthedocs.io/en/v1.8.1/workflow_inputs.html#flue-or-chimney'&gt;Flue or Chimney&lt;/a&gt;) is used.</description>
      <type>Boolean</type>
      <required>false</required>
      <model_dependent>false</model_dependent>
      <choices>
        <choice>
          <value>true</value>
          <display_name>true</display_name>
        </choice>
        <choice>
          <value>false</value>
          <display_name>false</display_name>
        </choice>
      </choices>
    </argument>
    <argument>
      <name>heating_system_type</name>
      <display_name>Heating System: Type</display_name>
      <description>The type of heating system. Use 'none' if there is no heating system or if there is a heat pump serving a heating load.</description>
      <type>Choice</type>
      <required>true</required>
      <model_dependent>false</model_dependent>
      <default_value>Furnace</default_value>
      <choices>
        <choice>
          <value>none</value>
          <display_name>none</display_name>
        </choice>
        <choice>
          <value>Furnace</value>
          <display_name>Furnace</display_name>
        </choice>
        <choice>
          <value>WallFurnace</value>
          <display_name>WallFurnace</display_name>
        </choice>
        <choice>
          <value>FloorFurnace</value>
          <display_name>FloorFurnace</display_name>
        </choice>
        <choice>
          <value>Boiler</value>
          <display_name>Boiler</display_name>
        </choice>
        <choice>
          <value>ElectricResistance</value>
          <display_name>ElectricResistance</display_name>
        </choice>
        <choice>
          <value>Stove</value>
          <display_name>Stove</display_name>
        </choice>
        <choice>
          <value>SpaceHeater</value>
          <display_name>SpaceHeater</display_name>
        </choice>
        <choice>
          <value>Fireplace</value>
          <display_name>Fireplace</display_name>
        </choice>
        <choice>
          <value>Shared Boiler w/ Baseboard</value>
          <display_name>Shared Boiler w/ Baseboard</display_name>
        </choice>
        <choice>
          <value>Shared Boiler w/ Ductless Fan Coil</value>
          <display_name>Shared Boiler w/ Ductless Fan Coil</display_name>
        </choice>
      </choices>
    </argument>
    <argument>
      <name>heating_system_fuel</name>
      <display_name>Heating System: Fuel Type</display_name>
      <description>The fuel type of the heating system. Ignored for ElectricResistance.</description>
      <type>Choice</type>
      <required>false</required>
      <model_dependent>false</model_dependent>
      <default_value>natural gas</default_value>
      <choices>
        <choice>
          <value>electricity</value>
          <display_name>electricity</display_name>
        </choice>
        <choice>
          <value>natural gas</value>
          <display_name>natural gas</display_name>
        </choice>
        <choice>
          <value>fuel oil</value>
          <display_name>fuel oil</display_name>
        </choice>
        <choice>
          <value>propane</value>
          <display_name>propane</display_name>
        </choice>
        <choice>
          <value>wood</value>
          <display_name>wood</display_name>
        </choice>
        <choice>
          <value>wood pellets</value>
          <display_name>wood pellets</display_name>
        </choice>
        <choice>
          <value>coal</value>
          <display_name>coal</display_name>
        </choice>
      </choices>
    </argument>
    <argument>
      <name>heating_system_heating_efficiency</name>
      <display_name>Heating System: Rated AFUE or Percent</display_name>
      <description>The rated heating efficiency value of the heating system.</description>
      <type>Double</type>
      <units>Frac</units>
      <required>false</required>
      <model_dependent>false</model_dependent>
      <default_value>0.78</default_value>
    </argument>
    <argument>
      <name>heating_system_heating_capacity</name>
      <display_name>Heating System: Heating Capacity</display_name>
      <description>The output heating capacity of the heating system. If not provided, the OS-HPXML autosized default (see &lt;a href='https://openstudio-hpxml.readthedocs.io/en/v1.8.1/workflow_inputs.html#hpxml-heating-systems'&gt;HPXML Heating Systems&lt;/a&gt;) is used.</description>
      <type>Double</type>
      <units>Btu/hr</units>
      <required>false</required>
      <model_dependent>false</model_dependent>
    </argument>
    <argument>
      <name>heating_system_heating_autosizing_factor</name>
      <display_name>Heating System: Heating Autosizing Factor</display_name>
      <description>The capacity scaling factor applied to the auto-sizing methodology. If not provided, 1.0 is used.</description>
      <type>Double</type>
      <required>false</required>
      <model_dependent>false</model_dependent>
    </argument>
    <argument>
      <name>heating_system_heating_autosizing_limit</name>
      <display_name>Heating System: Heating Autosizing Limit</display_name>
      <description>The maximum capacity limit applied to the auto-sizing methodology. If not provided, no limit is used.</description>
      <type>Double</type>
      <units>Btu/hr</units>
      <required>false</required>
      <model_dependent>false</model_dependent>
    </argument>
    <argument>
      <name>heating_system_fraction_heat_load_served</name>
      <display_name>Heating System: Fraction Heat Load Served</display_name>
      <description>The heating load served by the heating system.</description>
      <type>Double</type>
      <units>Frac</units>
      <required>false</required>
      <model_dependent>false</model_dependent>
      <default_value>1</default_value>
    </argument>
    <argument>
      <name>heating_system_pilot_light</name>
      <display_name>Heating System: Pilot Light</display_name>
      <description>The fuel usage of the pilot light. Applies only to Furnace, WallFurnace, FloorFurnace, Stove, Boiler, and Fireplace with non-electric fuel type. If not provided, assumes no pilot light.</description>
      <type>Double</type>
      <units>Btuh</units>
      <required>false</required>
      <model_dependent>false</model_dependent>
    </argument>
    <argument>
      <name>heating_system_airflow_defect_ratio</name>
      <display_name>Heating System: Airflow Defect Ratio</display_name>
      <description>The airflow defect ratio, defined as (InstalledAirflow - DesignAirflow) / DesignAirflow, of the heating system per ANSI/RESNET/ACCA Standard 310. A value of zero means no airflow defect. Applies only to Furnace. If not provided, assumes no defect.</description>
      <type>Double</type>
      <units>Frac</units>
      <required>false</required>
      <model_dependent>false</model_dependent>
    </argument>
    <argument>
      <name>cooling_system_type</name>
      <display_name>Cooling System: Type</display_name>
      <description>The type of cooling system. Use 'none' if there is no cooling system or if there is a heat pump serving a cooling load.</description>
      <type>Choice</type>
      <required>true</required>
      <model_dependent>false</model_dependent>
      <default_value>central air conditioner</default_value>
      <choices>
        <choice>
          <value>none</value>
          <display_name>none</display_name>
        </choice>
        <choice>
          <value>central air conditioner</value>
          <display_name>central air conditioner</display_name>
        </choice>
        <choice>
          <value>room air conditioner</value>
          <display_name>room air conditioner</display_name>
        </choice>
        <choice>
          <value>evaporative cooler</value>
          <display_name>evaporative cooler</display_name>
        </choice>
        <choice>
          <value>mini-split</value>
          <display_name>mini-split</display_name>
        </choice>
        <choice>
          <value>packaged terminal air conditioner</value>
          <display_name>packaged terminal air conditioner</display_name>
        </choice>
      </choices>
    </argument>
    <argument>
      <name>cooling_system_cooling_efficiency_type</name>
      <display_name>Cooling System: Efficiency Type</display_name>
      <description>The efficiency type of the cooling system. System types central air conditioner and mini-split use SEER or SEER2. System types room air conditioner and packaged terminal air conditioner use EER or CEER. Ignored for system type evaporative cooler.</description>
      <type>Choice</type>
      <required>false</required>
      <model_dependent>false</model_dependent>
      <default_value>SEER</default_value>
      <choices>
        <choice>
          <value>SEER</value>
          <display_name>SEER</display_name>
        </choice>
        <choice>
          <value>SEER2</value>
          <display_name>SEER2</display_name>
        </choice>
        <choice>
          <value>EER</value>
          <display_name>EER</display_name>
        </choice>
        <choice>
          <value>CEER</value>
          <display_name>CEER</display_name>
        </choice>
      </choices>
    </argument>
    <argument>
      <name>cooling_system_cooling_efficiency</name>
      <display_name>Cooling System: Efficiency</display_name>
      <description>The rated efficiency value of the cooling system. Ignored for evaporative cooler.</description>
      <type>Double</type>
      <required>false</required>
      <model_dependent>false</model_dependent>
      <default_value>13</default_value>
    </argument>
    <argument>
      <name>cooling_system_cooling_compressor_type</name>
      <display_name>Cooling System: Cooling Compressor Type</display_name>
      <description>The compressor type of the cooling system. Only applies to central air conditioner and mini-split. If not provided, the OS-HPXML default (see &lt;a href='https://openstudio-hpxml.readthedocs.io/en/v1.8.1/workflow_inputs.html#central-air-conditioner'&gt;Central Air Conditioner&lt;/a&gt;, &lt;a href='https://openstudio-hpxml.readthedocs.io/en/v1.8.1/workflow_inputs.html#mini-split-air-conditioner'&gt;Mini-Split Air Conditioner&lt;/a&gt;) is used.</description>
      <type>Choice</type>
      <required>false</required>
      <model_dependent>false</model_dependent>
      <choices>
        <choice>
          <value>single stage</value>
          <display_name>single stage</display_name>
        </choice>
        <choice>
          <value>two stage</value>
          <display_name>two stage</display_name>
        </choice>
        <choice>
          <value>variable speed</value>
          <display_name>variable speed</display_name>
        </choice>
      </choices>
    </argument>
    <argument>
      <name>cooling_system_cooling_sensible_heat_fraction</name>
      <display_name>Cooling System: Cooling Sensible Heat Fraction</display_name>
      <description>The sensible heat fraction of the cooling system. Ignored for evaporative cooler. If not provided, the OS-HPXML default (see &lt;a href='https://openstudio-hpxml.readthedocs.io/en/v1.8.1/workflow_inputs.html#central-air-conditioner'&gt;Central Air Conditioner&lt;/a&gt;, &lt;a href='https://openstudio-hpxml.readthedocs.io/en/v1.8.1/workflow_inputs.html#room-air-conditioner'&gt;Room Air Conditioner&lt;/a&gt;, &lt;a href='https://openstudio-hpxml.readthedocs.io/en/v1.8.1/workflow_inputs.html#packaged-terminal-air-conditioner'&gt;Packaged Terminal Air Conditioner&lt;/a&gt;, &lt;a href='https://openstudio-hpxml.readthedocs.io/en/v1.8.1/workflow_inputs.html#mini-split-air-conditioner'&gt;Mini-Split Air Conditioner&lt;/a&gt;) is used.</description>
      <type>Double</type>
      <units>Frac</units>
      <required>false</required>
      <model_dependent>false</model_dependent>
    </argument>
    <argument>
      <name>cooling_system_cooling_capacity</name>
      <display_name>Cooling System: Cooling Capacity</display_name>
      <description>The output cooling capacity of the cooling system. If not provided, the OS-HPXML autosized default (see &lt;a href='https://openstudio-hpxml.readthedocs.io/en/v1.8.1/workflow_inputs.html#central-air-conditioner'&gt;Central Air Conditioner&lt;/a&gt;, &lt;a href='https://openstudio-hpxml.readthedocs.io/en/v1.8.1/workflow_inputs.html#room-air-conditioner'&gt;Room Air Conditioner&lt;/a&gt;, &lt;a href='https://openstudio-hpxml.readthedocs.io/en/v1.8.1/workflow_inputs.html#packaged-terminal-air-conditioner'&gt;Packaged Terminal Air Conditioner&lt;/a&gt;, &lt;a href='https://openstudio-hpxml.readthedocs.io/en/v1.8.1/workflow_inputs.html#evaporative-cooler'&gt;Evaporative Cooler&lt;/a&gt;, &lt;a href='https://openstudio-hpxml.readthedocs.io/en/v1.8.1/workflow_inputs.html#mini-split-air-conditioner'&gt;Mini-Split Air Conditioner&lt;/a&gt;) is used.</description>
      <type>Double</type>
      <units>Btu/hr</units>
      <required>false</required>
      <model_dependent>false</model_dependent>
    </argument>
    <argument>
      <name>cooling_system_cooling_autosizing_factor</name>
      <display_name>Cooling System: Cooling Autosizing Factor</display_name>
      <description>The capacity scaling factor applied to the auto-sizing methodology. If not provided, 1.0 is used.</description>
      <type>Double</type>
      <required>false</required>
      <model_dependent>false</model_dependent>
    </argument>
    <argument>
      <name>cooling_system_cooling_autosizing_limit</name>
      <display_name>Cooling System: Cooling Autosizing Limit</display_name>
      <description>The maximum capacity limit applied to the auto-sizing methodology. If not provided, no limit is used.</description>
      <type>Double</type>
      <units>Btu/hr</units>
      <required>false</required>
      <model_dependent>false</model_dependent>
    </argument>
    <argument>
      <name>cooling_system_fraction_cool_load_served</name>
      <display_name>Cooling System: Fraction Cool Load Served</display_name>
      <description>The cooling load served by the cooling system.</description>
      <type>Double</type>
      <units>Frac</units>
      <required>false</required>
      <model_dependent>false</model_dependent>
      <default_value>1</default_value>
    </argument>
    <argument>
      <name>cooling_system_is_ducted</name>
      <display_name>Cooling System: Is Ducted</display_name>
      <description>Whether the cooling system is ducted or not. Only used for mini-split and evaporative cooler. It's assumed that central air conditioner is ducted, and room air conditioner and packaged terminal air conditioner are not ducted.</description>
      <type>Boolean</type>
      <required>false</required>
      <model_dependent>false</model_dependent>
      <default_value>false</default_value>
      <choices>
        <choice>
          <value>true</value>
          <display_name>true</display_name>
        </choice>
        <choice>
          <value>false</value>
          <display_name>false</display_name>
        </choice>
      </choices>
    </argument>
    <argument>
      <name>cooling_system_airflow_defect_ratio</name>
      <display_name>Cooling System: Airflow Defect Ratio</display_name>
      <description>The airflow defect ratio, defined as (InstalledAirflow - DesignAirflow) / DesignAirflow, of the cooling system per ANSI/RESNET/ACCA Standard 310. A value of zero means no airflow defect. Applies only to central air conditioner and ducted mini-split. If not provided, assumes no defect.</description>
      <type>Double</type>
      <units>Frac</units>
      <required>false</required>
      <model_dependent>false</model_dependent>
    </argument>
    <argument>
      <name>cooling_system_charge_defect_ratio</name>
      <display_name>Cooling System: Charge Defect Ratio</display_name>
      <description>The refrigerant charge defect ratio, defined as (InstalledCharge - DesignCharge) / DesignCharge, of the cooling system per ANSI/RESNET/ACCA Standard 310. A value of zero means no refrigerant charge defect. Applies only to central air conditioner and mini-split. If not provided, assumes no defect.</description>
      <type>Double</type>
      <units>Frac</units>
      <required>false</required>
      <model_dependent>false</model_dependent>
    </argument>
    <argument>
      <name>cooling_system_crankcase_heater_watts</name>
      <display_name>Cooling System: Crankcase Heater Power Watts</display_name>
      <description>Cooling system crankcase heater power consumption in Watts. Applies only to central air conditioner, room air conditioner, packaged terminal air conditioner and mini-split. If not provided, the OS-HPXML default (see &lt;a href='https://openstudio-hpxml.readthedocs.io/en/v1.8.1/workflow_inputs.html#central-air-conditioner'&gt;Central Air Conditioner&lt;/a&gt;, &lt;a href='https://openstudio-hpxml.readthedocs.io/en/v1.8.1/workflow_inputs.html#room-air-conditioner'&gt;Room Air Conditioner&lt;/a&gt;, &lt;a href='https://openstudio-hpxml.readthedocs.io/en/v1.8.1/workflow_inputs.html#packaged-terminal-air-conditioner'&gt;Packaged Terminal Air Conditioner&lt;/a&gt;, &lt;a href='https://openstudio-hpxml.readthedocs.io/en/v1.8.1/workflow_inputs.html#mini-split-air-conditioner'&gt;Mini-Split Air Conditioner&lt;/a&gt;) is used.</description>
      <type>Double</type>
      <units>W</units>
      <required>false</required>
      <model_dependent>false</model_dependent>
    </argument>
    <argument>
      <name>cooling_system_integrated_heating_system_fuel</name>
      <display_name>Cooling System: Integrated Heating System Fuel Type</display_name>
      <description>The fuel type of the heating system integrated into cooling system. Only used for packaged terminal air conditioner and room air conditioner.</description>
      <type>Choice</type>
      <required>false</required>
      <model_dependent>false</model_dependent>
      <choices>
        <choice>
          <value>electricity</value>
          <display_name>electricity</display_name>
        </choice>
        <choice>
          <value>natural gas</value>
          <display_name>natural gas</display_name>
        </choice>
        <choice>
          <value>fuel oil</value>
          <display_name>fuel oil</display_name>
        </choice>
        <choice>
          <value>propane</value>
          <display_name>propane</display_name>
        </choice>
        <choice>
          <value>wood</value>
          <display_name>wood</display_name>
        </choice>
        <choice>
          <value>wood pellets</value>
          <display_name>wood pellets</display_name>
        </choice>
        <choice>
          <value>coal</value>
          <display_name>coal</display_name>
        </choice>
      </choices>
    </argument>
    <argument>
      <name>cooling_system_integrated_heating_system_efficiency_percent</name>
      <display_name>Cooling System: Integrated Heating System Efficiency</display_name>
      <description>The rated heating efficiency value of the heating system integrated into cooling system. Only used for packaged terminal air conditioner and room air conditioner.</description>
      <type>Double</type>
      <units>Frac</units>
      <required>false</required>
      <model_dependent>false</model_dependent>
    </argument>
    <argument>
      <name>cooling_system_integrated_heating_system_capacity</name>
      <display_name>Cooling System: Integrated Heating System Heating Capacity</display_name>
      <description>The output heating capacity of the heating system integrated into cooling system. If not provided, the OS-HPXML autosized default (see &lt;a href='https://openstudio-hpxml.readthedocs.io/en/v1.8.1/workflow_inputs.html#room-air-conditioner'&gt;Room Air Conditioner&lt;/a&gt;, &lt;a href='https://openstudio-hpxml.readthedocs.io/en/v1.8.1/workflow_inputs.html#packaged-terminal-air-conditioner'&gt;Packaged Terminal Air Conditioner&lt;/a&gt;) is used. Only used for room air conditioner and packaged terminal air conditioner.</description>
      <type>Double</type>
      <units>Btu/hr</units>
      <required>false</required>
      <model_dependent>false</model_dependent>
    </argument>
    <argument>
      <name>cooling_system_integrated_heating_system_fraction_heat_load_served</name>
      <display_name>Cooling System: Integrated Heating System Fraction Heat Load Served</display_name>
      <description>The heating load served by the heating system integrated into cooling system. Only used for packaged terminal air conditioner and room air conditioner.</description>
      <type>Double</type>
      <units>Frac</units>
      <required>false</required>
      <model_dependent>false</model_dependent>
    </argument>
    <argument>
      <name>heat_pump_type</name>
      <display_name>Heat Pump: Type</display_name>
      <description>The type of heat pump. Use 'none' if there is no heat pump.</description>
      <type>Choice</type>
      <required>true</required>
      <model_dependent>false</model_dependent>
      <default_value>none</default_value>
      <choices>
        <choice>
          <value>none</value>
          <display_name>none</display_name>
        </choice>
        <choice>
          <value>air-to-air</value>
          <display_name>air-to-air</display_name>
        </choice>
        <choice>
          <value>mini-split</value>
          <display_name>mini-split</display_name>
        </choice>
        <choice>
          <value>ground-to-air</value>
          <display_name>ground-to-air</display_name>
        </choice>
        <choice>
          <value>packaged terminal heat pump</value>
          <display_name>packaged terminal heat pump</display_name>
        </choice>
        <choice>
          <value>room air conditioner with reverse cycle</value>
          <display_name>room air conditioner with reverse cycle</display_name>
        </choice>
      </choices>
    </argument>
    <argument>
      <name>heat_pump_heating_efficiency_type</name>
      <display_name>Heat Pump: Heating Efficiency Type</display_name>
      <description>The heating efficiency type of heat pump. System types air-to-air and mini-split use HSPF or HSPF2. System types ground-to-air, packaged terminal heat pump and room air conditioner with reverse cycle use COP.</description>
      <type>Choice</type>
      <required>false</required>
      <model_dependent>false</model_dependent>
      <default_value>HSPF</default_value>
      <choices>
        <choice>
          <value>HSPF</value>
          <display_name>HSPF</display_name>
        </choice>
        <choice>
          <value>HSPF2</value>
          <display_name>HSPF2</display_name>
        </choice>
        <choice>
          <value>COP</value>
          <display_name>COP</display_name>
        </choice>
      </choices>
    </argument>
    <argument>
      <name>heat_pump_heating_efficiency</name>
      <display_name>Heat Pump: Heating Efficiency</display_name>
      <description>The rated heating efficiency value of the heat pump.</description>
      <type>Double</type>
      <required>false</required>
      <model_dependent>false</model_dependent>
      <default_value>7.7</default_value>
    </argument>
    <argument>
      <name>heat_pump_cooling_efficiency_type</name>
      <display_name>Heat Pump: Cooling Efficiency Type</display_name>
      <description>The cooling efficiency type of heat pump. System types air-to-air and mini-split use SEER or SEER2. System types ground-to-air, packaged terminal heat pump and room air conditioner with reverse cycle use EER.</description>
      <type>Choice</type>
      <required>false</required>
      <model_dependent>false</model_dependent>
      <default_value>SEER</default_value>
      <choices>
        <choice>
          <value>SEER</value>
          <display_name>SEER</display_name>
        </choice>
        <choice>
          <value>SEER2</value>
          <display_name>SEER2</display_name>
        </choice>
        <choice>
          <value>EER</value>
          <display_name>EER</display_name>
        </choice>
        <choice>
          <value>CEER</value>
          <display_name>CEER</display_name>
        </choice>
      </choices>
    </argument>
    <argument>
      <name>heat_pump_cooling_efficiency</name>
      <display_name>Heat Pump: Cooling Efficiency</display_name>
      <description>The rated cooling efficiency value of the heat pump.</description>
      <type>Double</type>
      <required>false</required>
      <model_dependent>false</model_dependent>
      <default_value>13</default_value>
    </argument>
    <argument>
      <name>heat_pump_cooling_compressor_type</name>
      <display_name>Heat Pump: Cooling Compressor Type</display_name>
      <description>The compressor type of the heat pump. Only applies to air-to-air and mini-split. If not provided, the OS-HPXML default (see &lt;a href='https://openstudio-hpxml.readthedocs.io/en/v1.8.1/workflow_inputs.html#air-to-air-heat-pump'&gt;Air-to-Air Heat Pump&lt;/a&gt;, &lt;a href='https://openstudio-hpxml.readthedocs.io/en/v1.8.1/workflow_inputs.html#mini-split-heat-pump'&gt;Mini-Split Heat Pump&lt;/a&gt;) is used.</description>
      <type>Choice</type>
      <required>false</required>
      <model_dependent>false</model_dependent>
      <choices>
        <choice>
          <value>single stage</value>
          <display_name>single stage</display_name>
        </choice>
        <choice>
          <value>two stage</value>
          <display_name>two stage</display_name>
        </choice>
        <choice>
          <value>variable speed</value>
          <display_name>variable speed</display_name>
        </choice>
      </choices>
    </argument>
    <argument>
      <name>heat_pump_cooling_sensible_heat_fraction</name>
      <display_name>Heat Pump: Cooling Sensible Heat Fraction</display_name>
      <description>The sensible heat fraction of the heat pump. If not provided, the OS-HPXML default (see &lt;a href='https://openstudio-hpxml.readthedocs.io/en/v1.8.1/workflow_inputs.html#air-to-air-heat-pump'&gt;Air-to-Air Heat Pump&lt;/a&gt;, &lt;a href='https://openstudio-hpxml.readthedocs.io/en/v1.8.1/workflow_inputs.html#mini-split-heat-pump'&gt;Mini-Split Heat Pump&lt;/a&gt;, &lt;a href='https://openstudio-hpxml.readthedocs.io/en/v1.8.1/workflow_inputs.html#packaged-terminal-heat-pump'&gt;Packaged Terminal Heat Pump&lt;/a&gt;, &lt;a href='https://openstudio-hpxml.readthedocs.io/en/v1.8.1/workflow_inputs.html#room-air-conditioner-w-reverse-cycle'&gt;Room Air Conditioner w/ Reverse Cycle&lt;/a&gt;, &lt;a href='https://openstudio-hpxml.readthedocs.io/en/v1.8.1/workflow_inputs.html#ground-to-air-heat-pump'&gt;Ground-to-Air Heat Pump&lt;/a&gt;) is used.</description>
      <type>Double</type>
      <units>Frac</units>
      <required>false</required>
      <model_dependent>false</model_dependent>
    </argument>
    <argument>
      <name>heat_pump_heating_capacity</name>
      <display_name>Heat Pump: Heating Capacity</display_name>
      <description>The output heating capacity of the heat pump. If not provided, the OS-HPXML autosized default (see &lt;a href='https://openstudio-hpxml.readthedocs.io/en/v1.8.1/workflow_inputs.html#air-to-air-heat-pump'&gt;Air-to-Air Heat Pump&lt;/a&gt;, &lt;a href='https://openstudio-hpxml.readthedocs.io/en/v1.8.1/workflow_inputs.html#mini-split-heat-pump'&gt;Mini-Split Heat Pump&lt;/a&gt;, &lt;a href='https://openstudio-hpxml.readthedocs.io/en/v1.8.1/workflow_inputs.html#packaged-terminal-heat-pump'&gt;Packaged Terminal Heat Pump&lt;/a&gt;, &lt;a href='https://openstudio-hpxml.readthedocs.io/en/v1.8.1/workflow_inputs.html#room-air-conditioner-w-reverse-cycle'&gt;Room Air Conditioner w/ Reverse Cycle&lt;/a&gt;, &lt;a href='https://openstudio-hpxml.readthedocs.io/en/v1.8.1/workflow_inputs.html#ground-to-air-heat-pump'&gt;Ground-to-Air Heat Pump&lt;/a&gt;) is used.</description>
      <type>Double</type>
      <units>Btu/hr</units>
      <required>false</required>
      <model_dependent>false</model_dependent>
    </argument>
    <argument>
      <name>heat_pump_heating_autosizing_factor</name>
      <display_name>Heat Pump: Heating Autosizing Factor</display_name>
      <description>The capacity scaling factor applied to the auto-sizing methodology. If not provided, 1.0 is used.</description>
      <type>Double</type>
      <required>false</required>
      <model_dependent>false</model_dependent>
    </argument>
    <argument>
      <name>heat_pump_heating_autosizing_limit</name>
      <display_name>Heat Pump: Heating Autosizing Limit</display_name>
      <description>The maximum capacity limit applied to the auto-sizing methodology. If not provided, no limit is used.</description>
      <type>Double</type>
      <units>Btu/hr</units>
      <required>false</required>
      <model_dependent>false</model_dependent>
    </argument>
    <argument>
      <name>heat_pump_heating_capacity_retention_fraction</name>
      <display_name>Heat Pump: Heating Capacity Retention Fraction</display_name>
      <description>The output heating capacity of the heat pump at a user-specified temperature (e.g., 17F or 5F) divided by the above nominal heating capacity. Applies to all heat pump types except ground-to-air. If not provided, the OS-HPXML default (see &lt;a href='https://openstudio-hpxml.readthedocs.io/en/v1.8.1/workflow_inputs.html#air-to-air-heat-pump'&gt;Air-to-Air Heat Pump&lt;/a&gt;, &lt;a href='https://openstudio-hpxml.readthedocs.io/en/v1.8.1/workflow_inputs.html#mini-split-heat-pump'&gt;Mini-Split Heat Pump&lt;/a&gt;, &lt;a href='https://openstudio-hpxml.readthedocs.io/en/v1.8.1/workflow_inputs.html#packaged-terminal-heat-pump'&gt;Packaged Terminal Heat Pump&lt;/a&gt;, &lt;a href='https://openstudio-hpxml.readthedocs.io/en/v1.8.1/workflow_inputs.html#room-air-conditioner-w-reverse-cycle'&gt;Room Air Conditioner w/ Reverse Cycle&lt;/a&gt;) is used.</description>
      <type>Double</type>
      <units>Frac</units>
      <required>false</required>
      <model_dependent>false</model_dependent>
    </argument>
    <argument>
      <name>heat_pump_heating_capacity_retention_temp</name>
      <display_name>Heat Pump: Heating Capacity Retention Temperature</display_name>
      <description>The user-specified temperature (e.g., 17F or 5F) for the above heating capacity retention fraction. Applies to all heat pump types except ground-to-air. Required if the Heating Capacity Retention Fraction is provided.</description>
      <type>Double</type>
      <units>F</units>
      <required>false</required>
      <model_dependent>false</model_dependent>
    </argument>
    <argument>
      <name>heat_pump_cooling_capacity</name>
      <display_name>Heat Pump: Cooling Capacity</display_name>
      <description>The output cooling capacity of the heat pump. If not provided, the OS-HPXML autosized default (see &lt;a href='https://openstudio-hpxml.readthedocs.io/en/v1.8.1/workflow_inputs.html#air-to-air-heat-pump'&gt;Air-to-Air Heat Pump&lt;/a&gt;, &lt;a href='https://openstudio-hpxml.readthedocs.io/en/v1.8.1/workflow_inputs.html#mini-split-heat-pump'&gt;Mini-Split Heat Pump&lt;/a&gt;, &lt;a href='https://openstudio-hpxml.readthedocs.io/en/v1.8.1/workflow_inputs.html#packaged-terminal-heat-pump'&gt;Packaged Terminal Heat Pump&lt;/a&gt;, &lt;a href='https://openstudio-hpxml.readthedocs.io/en/v1.8.1/workflow_inputs.html#room-air-conditioner-w-reverse-cycle'&gt;Room Air Conditioner w/ Reverse Cycle&lt;/a&gt;, &lt;a href='https://openstudio-hpxml.readthedocs.io/en/v1.8.1/workflow_inputs.html#ground-to-air-heat-pump'&gt;Ground-to-Air Heat Pump&lt;/a&gt;) is used.</description>
      <type>Double</type>
      <units>Btu/hr</units>
      <required>false</required>
      <model_dependent>false</model_dependent>
    </argument>
    <argument>
      <name>heat_pump_cooling_autosizing_factor</name>
      <display_name>Heat Pump: Cooling Autosizing Factor</display_name>
      <description>The capacity scaling factor applied to the auto-sizing methodology. If not provided, 1.0 is used.</description>
      <type>Double</type>
      <required>false</required>
      <model_dependent>false</model_dependent>
    </argument>
    <argument>
      <name>heat_pump_cooling_autosizing_limit</name>
      <display_name>Heat Pump: Cooling Autosizing Limit</display_name>
      <description>The maximum capacity limit applied to the auto-sizing methodology. If not provided, no limit is used.</description>
      <type>Double</type>
      <units>Btu/hr</units>
      <required>false</required>
      <model_dependent>false</model_dependent>
    </argument>
    <argument>
      <name>heat_pump_fraction_heat_load_served</name>
      <display_name>Heat Pump: Fraction Heat Load Served</display_name>
      <description>The heating load served by the heat pump.</description>
      <type>Double</type>
      <units>Frac</units>
      <required>false</required>
      <model_dependent>false</model_dependent>
      <default_value>1</default_value>
    </argument>
    <argument>
      <name>heat_pump_fraction_cool_load_served</name>
      <display_name>Heat Pump: Fraction Cool Load Served</display_name>
      <description>The cooling load served by the heat pump.</description>
      <type>Double</type>
      <units>Frac</units>
      <required>false</required>
      <model_dependent>false</model_dependent>
      <default_value>1</default_value>
    </argument>
    <argument>
      <name>heat_pump_compressor_lockout_temp</name>
      <display_name>Heat Pump: Compressor Lockout Temperature</display_name>
      <description>The temperature below which the heat pump compressor is disabled. If both this and Backup Heating Lockout Temperature are provided and use the same value, it essentially defines a switchover temperature (for, e.g., a dual-fuel heat pump). Applies to all heat pump types other than ground-to-air. If not provided, the OS-HPXML default (see &lt;a href='https://openstudio-hpxml.readthedocs.io/en/v1.8.1/workflow_inputs.html#air-to-air-heat-pump'&gt;Air-to-Air Heat Pump&lt;/a&gt;, &lt;a href='https://openstudio-hpxml.readthedocs.io/en/v1.8.1/workflow_inputs.html#mini-split-heat-pump'&gt;Mini-Split Heat Pump&lt;/a&gt;, &lt;a href='https://openstudio-hpxml.readthedocs.io/en/v1.8.1/workflow_inputs.html#packaged-terminal-heat-pump'&gt;Packaged Terminal Heat Pump&lt;/a&gt;, &lt;a href='https://openstudio-hpxml.readthedocs.io/en/v1.8.1/workflow_inputs.html#room-air-conditioner-w-reverse-cycle'&gt;Room Air Conditioner w/ Reverse Cycle&lt;/a&gt;) is used.</description>
      <type>Double</type>
      <units>F</units>
      <required>false</required>
      <model_dependent>false</model_dependent>
    </argument>
    <argument>
      <name>heat_pump_backup_type</name>
      <display_name>Heat Pump: Backup Type</display_name>
      <description>The backup type of the heat pump. If 'integrated', represents e.g. built-in electric strip heat or dual-fuel integrated furnace. If 'separate', represents e.g. electric baseboard or boiler based on the Heating System 2 specified below. Use 'none' if there is no backup heating.</description>
      <type>Choice</type>
      <required>false</required>
      <model_dependent>false</model_dependent>
      <default_value>integrated</default_value>
      <choices>
        <choice>
          <value>none</value>
          <display_name>none</display_name>
        </choice>
        <choice>
          <value>integrated</value>
          <display_name>integrated</display_name>
        </choice>
        <choice>
          <value>separate</value>
          <display_name>separate</display_name>
        </choice>
      </choices>
    </argument>
    <argument>
      <name>heat_pump_backup_heating_autosizing_factor</name>
      <display_name>Heat Pump: Backup Heating Autosizing Factor</display_name>
      <description>The capacity scaling factor applied to the auto-sizing methodology if Backup Type is 'integrated'. If not provided, 1.0 is used. If Backup Type is 'separate', use Heating System 2: Heating Autosizing Factor.</description>
      <type>Double</type>
      <required>false</required>
      <model_dependent>false</model_dependent>
    </argument>
    <argument>
      <name>heat_pump_backup_heating_autosizing_limit</name>
      <display_name>Heat Pump: Backup Heating Autosizing Limit</display_name>
      <description>The maximum capacity limit applied to the auto-sizing methodology if Backup Type is 'integrated'. If not provided, no limit is used. If Backup Type is 'separate', use Heating System 2: Heating Autosizing Limit.</description>
      <type>Double</type>
      <units>Btu/hr</units>
      <required>false</required>
      <model_dependent>false</model_dependent>
    </argument>
    <argument>
      <name>heat_pump_backup_fuel</name>
      <display_name>Heat Pump: Backup Fuel Type</display_name>
      <description>The backup fuel type of the heat pump. Only applies if Backup Type is 'integrated'.</description>
      <type>Choice</type>
      <required>false</required>
      <model_dependent>false</model_dependent>
      <default_value>electricity</default_value>
      <choices>
        <choice>
          <value>electricity</value>
          <display_name>electricity</display_name>
        </choice>
        <choice>
          <value>natural gas</value>
          <display_name>natural gas</display_name>
        </choice>
        <choice>
          <value>fuel oil</value>
          <display_name>fuel oil</display_name>
        </choice>
        <choice>
          <value>propane</value>
          <display_name>propane</display_name>
        </choice>
      </choices>
    </argument>
    <argument>
      <name>heat_pump_backup_heating_efficiency</name>
      <display_name>Heat Pump: Backup Rated Efficiency</display_name>
      <description>The backup rated efficiency value of the heat pump. Percent for electricity fuel type. AFUE otherwise. Only applies if Backup Type is 'integrated'.</description>
      <type>Double</type>
      <required>false</required>
      <model_dependent>false</model_dependent>
      <default_value>1</default_value>
    </argument>
    <argument>
      <name>heat_pump_backup_heating_capacity</name>
      <display_name>Heat Pump: Backup Heating Capacity</display_name>
      <description>The backup output heating capacity of the heat pump. If not provided, the OS-HPXML autosized default (see &lt;a href='https://openstudio-hpxml.readthedocs.io/en/v1.8.1/workflow_inputs.html#backup'&gt;Backup&lt;/a&gt;) is used. Only applies if Backup Type is 'integrated'.</description>
      <type>Double</type>
      <units>Btu/hr</units>
      <required>false</required>
      <model_dependent>false</model_dependent>
    </argument>
    <argument>
      <name>heat_pump_backup_heating_lockout_temp</name>
      <display_name>Heat Pump: Backup Heating Lockout Temperature</display_name>
      <description>The temperature above which the heat pump backup system is disabled. If both this and Compressor Lockout Temperature are provided and use the same value, it essentially defines a switchover temperature (for, e.g., a dual-fuel heat pump). Applies for both Backup Type of 'integrated' and 'separate'. If not provided, the OS-HPXML default (see &lt;a href='https://openstudio-hpxml.readthedocs.io/en/v1.8.1/workflow_inputs.html#backup'&gt;Backup&lt;/a&gt;) is used.</description>
      <type>Double</type>
      <units>F</units>
      <required>false</required>
      <model_dependent>false</model_dependent>
    </argument>
    <argument>
      <name>heat_pump_sizing_methodology</name>
      <display_name>Heat Pump: Sizing Methodology</display_name>
      <description>The auto-sizing methodology to use when the heat pump capacity is not provided. If not provided, the OS-HPXML default (see &lt;a href='https://openstudio-hpxml.readthedocs.io/en/v1.8.1/workflow_inputs.html#hpxml-hvac-sizing-control'&gt;HPXML HVAC Sizing Control&lt;/a&gt;) is used.</description>
      <type>Choice</type>
      <required>false</required>
      <model_dependent>false</model_dependent>
      <choices>
        <choice>
          <value>ACCA</value>
          <display_name>ACCA</display_name>
        </choice>
        <choice>
          <value>HERS</value>
          <display_name>HERS</display_name>
        </choice>
        <choice>
          <value>MaxLoad</value>
          <display_name>MaxLoad</display_name>
        </choice>
      </choices>
    </argument>
    <argument>
      <name>heat_pump_backup_sizing_methodology</name>
      <display_name>Heat Pump: Backup Sizing Methodology</display_name>
      <description>The auto-sizing methodology to use when the heat pump backup capacity is not provided. If not provided, the OS-HPXML default (see &lt;a href='https://openstudio-hpxml.readthedocs.io/en/v1.8.1/workflow_inputs.html#hpxml-hvac-sizing-control'&gt;HPXML HVAC Sizing Control&lt;/a&gt;) is used.</description>
      <type>Choice</type>
      <required>false</required>
      <model_dependent>false</model_dependent>
      <choices>
        <choice>
          <value>emergency</value>
          <display_name>emergency</display_name>
        </choice>
        <choice>
          <value>supplemental</value>
          <display_name>supplemental</display_name>
        </choice>
      </choices>
    </argument>
    <argument>
      <name>heat_pump_is_ducted</name>
      <display_name>Heat Pump: Is Ducted</display_name>
      <description>Whether the heat pump is ducted or not. Only used for mini-split. It's assumed that air-to-air and ground-to-air are ducted, and packaged terminal heat pump and room air conditioner with reverse cycle are not ducted. If not provided, assumes not ducted.</description>
      <type>Boolean</type>
      <required>false</required>
      <model_dependent>false</model_dependent>
      <choices>
        <choice>
          <value>true</value>
          <display_name>true</display_name>
        </choice>
        <choice>
          <value>false</value>
          <display_name>false</display_name>
        </choice>
      </choices>
    </argument>
    <argument>
      <name>heat_pump_airflow_defect_ratio</name>
      <display_name>Heat Pump: Airflow Defect Ratio</display_name>
      <description>The airflow defect ratio, defined as (InstalledAirflow - DesignAirflow) / DesignAirflow, of the heat pump per ANSI/RESNET/ACCA Standard 310. A value of zero means no airflow defect. Applies only to air-to-air, ducted mini-split, and ground-to-air. If not provided, assumes no defect.</description>
      <type>Double</type>
      <units>Frac</units>
      <required>false</required>
      <model_dependent>false</model_dependent>
    </argument>
    <argument>
      <name>heat_pump_charge_defect_ratio</name>
      <display_name>Heat Pump: Charge Defect Ratio</display_name>
      <description>The refrigerant charge defect ratio, defined as (InstalledCharge - DesignCharge) / DesignCharge, of the heat pump per ANSI/RESNET/ACCA Standard 310. A value of zero means no refrigerant charge defect. Applies to all heat pump types. If not provided, assumes no defect.</description>
      <type>Double</type>
      <units>Frac</units>
      <required>false</required>
      <model_dependent>false</model_dependent>
    </argument>
    <argument>
      <name>heat_pump_crankcase_heater_watts</name>
      <display_name>Heat Pump: Crankcase Heater Power Watts</display_name>
      <description>Heat Pump crankcase heater power consumption in Watts. Applies only to air-to-air, mini-split, packaged terminal heat pump and room air conditioner with reverse cycle. If not provided, the OS-HPXML default (see &lt;a href='https://openstudio-hpxml.readthedocs.io/en/v1.8.1/workflow_inputs.html#air-to-air-heat-pump'&gt;Air-to-Air Heat Pump&lt;/a&gt;, &lt;a href='https://openstudio-hpxml.readthedocs.io/en/v1.8.1/workflow_inputs.html#mini-split-heat-pump'&gt;Mini-Split Heat Pump&lt;/a&gt;, &lt;a href='https://openstudio-hpxml.readthedocs.io/en/v1.8.1/workflow_inputs.html#packaged-terminal-heat-pump'&gt;Packaged Terminal Heat Pump&lt;/a&gt;, &lt;a href='https://openstudio-hpxml.readthedocs.io/en/v1.8.1/workflow_inputs.html#room-air-conditioner-w-reverse-cycle'&gt;Room Air Conditioner w/ Reverse Cycle&lt;/a&gt;) is used.</description>
      <type>Double</type>
      <units>W</units>
      <required>false</required>
      <model_dependent>false</model_dependent>
    </argument>
    <argument>
      <name>hvac_perf_data_capacity_type</name>
      <display_name>HVAC Detailed Performance Data: Capacity Type</display_name>
      <description>Type of capacity values for detailed performance data if available. Applies only to variable-speed air-source HVAC systems (central air conditioners, mini-split air conditioners, air-to-air heat pumps, and mini-split heat pumps).</description>
      <type>Choice</type>
      <units>Absolute capacities</units>
      <required>false</required>
      <model_dependent>false</model_dependent>
      <choices>
        <choice>
          <value>Absolute capacities</value>
          <display_name>Absolute capacities</display_name>
        </choice>
        <choice>
          <value>Normalized capacity fractions</value>
          <display_name>Normalized capacity fractions</display_name>
        </choice>
      </choices>
    </argument>
    <argument>
      <name>hvac_perf_data_heating_outdoor_temperatures</name>
      <display_name>HVAC Detailed Performance Data: Heating Outdoor Temperatures</display_name>
      <description>Outdoor temperatures of heating detailed performance data if available. Applies only to variable-speed air-source HVAC systems (central air conditioners, mini-split air conditioners, air-to-air heat pumps, and mini-split heat pumps). One of the outdoor temperatures must be 47 F. At least two performance data points are required using a comma-separated list.</description>
      <type>String</type>
      <units>F</units>
      <required>false</required>
      <model_dependent>false</model_dependent>
    </argument>
    <argument>
      <name>hvac_perf_data_heating_min_speed_capacities</name>
      <display_name>HVAC Detailed Performance Data: Heating Minimum Speed Capacities</display_name>
      <description>Minimum speed capacities of heating detailed performance data if available. Applies only to variable-speed air-source HVAC systems (central air conditioners, mini-split air conditioners, air-to-air heat pumps, and mini-split heat pumps). At least two performance data points are required using a comma-separated list.</description>
      <type>String</type>
      <units>Btu/hr or Frac</units>
      <required>false</required>
      <model_dependent>false</model_dependent>
    </argument>
    <argument>
      <name>hvac_perf_data_heating_max_speed_capacities</name>
      <display_name>HVAC Detailed Performance Data: Heating Maximum Speed Capacities</display_name>
      <description>Maximum speed capacities of heating detailed performance data if available. Applies only to variable-speed air-source HVAC systems (central air conditioners, mini-split air conditioners, air-to-air heat pumps, and mini-split heat pumps). At least two performance data points are required using a comma-separated list.</description>
      <type>String</type>
      <units>Btu/hr or Frac</units>
      <required>false</required>
      <model_dependent>false</model_dependent>
    </argument>
    <argument>
      <name>hvac_perf_data_heating_min_speed_cops</name>
      <display_name>HVAC Detailed Performance Data: Heating Minimum Speed COPs</display_name>
      <description>Minimum speed efficiency COP values of heating detailed performance data if available. Applies only to variable-speed air-source HVAC systems (central air conditioners, mini-split air conditioners, air-to-air heat pumps, and mini-split heat pumps). At least two performance data points are required using a comma-separated list.</description>
      <type>String</type>
      <units>W/W</units>
      <required>false</required>
      <model_dependent>false</model_dependent>
    </argument>
    <argument>
      <name>hvac_perf_data_heating_max_speed_cops</name>
      <display_name>HVAC Detailed Performance Data: Heating Maximum Speed COPs</display_name>
      <description>Maximum speed efficiency COP values of heating detailed performance data if available. Applies only to variable-speed air-source HVAC systems (central air conditioners, mini-split air conditioners, air-to-air heat pumps, and mini-split heat pumps). At least two performance data points are required using a comma-separated list.</description>
      <type>String</type>
      <units>W/W</units>
      <required>false</required>
      <model_dependent>false</model_dependent>
    </argument>
    <argument>
      <name>hvac_perf_data_cooling_outdoor_temperatures</name>
      <display_name>HVAC Detailed Performance Data: Cooling Outdoor Temperatures</display_name>
      <description>Outdoor temperatures of cooling detailed performance data if available. Applies only to variable-speed air-source HVAC systems (central air conditioners, mini-split air conditioners, air-to-air heat pumps, and mini-split heat pumps). One of the outdoor temperatures must be 95 F. At least two performance data points are required using a comma-separated list.</description>
      <type>String</type>
      <units>F</units>
      <required>false</required>
      <model_dependent>false</model_dependent>
    </argument>
    <argument>
      <name>hvac_perf_data_cooling_min_speed_capacities</name>
      <display_name>HVAC Detailed Performance Data: Cooling Minimum Speed Capacities</display_name>
      <description>Minimum speed capacities of cooling detailed performance data if available. Applies only to variable-speed air-source HVAC systems (central air conditioners, mini-split air conditioners, air-to-air heat pumps, and mini-split heat pumps). At least two performance data points are required using a comma-separated list.</description>
      <type>String</type>
      <units>Btu/hr or Frac</units>
      <required>false</required>
      <model_dependent>false</model_dependent>
    </argument>
    <argument>
      <name>hvac_perf_data_cooling_max_speed_capacities</name>
      <display_name>HVAC Detailed Performance Data: Cooling Maximum Speed Capacities</display_name>
      <description>Maximum speed capacities of cooling detailed performance data if available. Applies only to variable-speed air-source HVAC systems (central air conditioners, mini-split air conditioners, air-to-air heat pumps, and mini-split heat pumps). At least two performance data points are required using a comma-separated list.</description>
      <type>String</type>
      <units>Btu/hr or Frac</units>
      <required>false</required>
      <model_dependent>false</model_dependent>
    </argument>
    <argument>
      <name>hvac_perf_data_cooling_min_speed_cops</name>
      <display_name>HVAC Detailed Performance Data: Cooling Minimum Speed COPs</display_name>
      <description>Minimum speed efficiency COP values of cooling detailed performance data if available. Applies only to variable-speed air-source HVAC systems (central air conditioners, mini-split air conditioners, air-to-air heat pumps, and mini-split heat pumps). At least two performance data points are required using a comma-separated list.</description>
      <type>String</type>
      <units>W/W</units>
      <required>false</required>
      <model_dependent>false</model_dependent>
    </argument>
    <argument>
      <name>hvac_perf_data_cooling_max_speed_cops</name>
      <display_name>HVAC Detailed Performance Data: Cooling Maximum Speed COPs</display_name>
      <description>Maximum speed efficiency COP values of cooling detailed performance data if available. Applies only to variable-speed air-source HVAC systems (central air conditioners, mini-split air conditioners, air-to-air heat pumps, and mini-split heat pumps). At least two performance data points are required using a comma-separated list.</description>
      <type>String</type>
      <units>W/W</units>
      <required>false</required>
      <model_dependent>false</model_dependent>
    </argument>
    <argument>
      <name>geothermal_loop_configuration</name>
      <display_name>Geothermal Loop: Configuration</display_name>
      <description>Configuration of the geothermal loop. Only applies to ground-to-air heat pump type. If not provided, the OS-HPXML default (see &lt;a href='https://openstudio-hpxml.readthedocs.io/en/v1.8.1/workflow_inputs.html#ground-to-air-heat-pump'&gt;Ground-to-Air Heat Pump&lt;/a&gt;) is used.</description>
      <type>Choice</type>
      <required>false</required>
      <model_dependent>false</model_dependent>
      <choices>
        <choice>
          <value>none</value>
          <display_name>none</display_name>
        </choice>
        <choice>
          <value>vertical</value>
          <display_name>vertical</display_name>
        </choice>
      </choices>
    </argument>
    <argument>
      <name>geothermal_loop_borefield_configuration</name>
      <display_name>Geothermal Loop: Borefield Configuration</display_name>
      <description>Borefield configuration of the geothermal loop. Only applies to ground-to-air heat pump type. If not provided, the OS-HPXML default (see &lt;a href='https://openstudio-hpxml.readthedocs.io/en/v1.8.1/workflow_inputs.html#hpxml-geothermal-loops'&gt;HPXML Geothermal Loops&lt;/a&gt;) is used.</description>
      <type>Choice</type>
      <required>false</required>
      <model_dependent>false</model_dependent>
      <choices>
        <choice>
          <value>Rectangle</value>
          <display_name>Rectangle</display_name>
        </choice>
        <choice>
          <value>Open Rectangle</value>
          <display_name>Open Rectangle</display_name>
        </choice>
        <choice>
          <value>C</value>
          <display_name>C</display_name>
        </choice>
        <choice>
          <value>L</value>
          <display_name>L</display_name>
        </choice>
        <choice>
          <value>U</value>
          <display_name>U</display_name>
        </choice>
        <choice>
          <value>Lopsided U</value>
          <display_name>Lopsided U</display_name>
        </choice>
      </choices>
    </argument>
    <argument>
      <name>geothermal_loop_loop_flow</name>
      <display_name>Geothermal Loop: Loop Flow</display_name>
      <description>Water flow rate through the geothermal loop. Only applies to ground-to-air heat pump type. If not provided, the OS-HPXML autosized default (see &lt;a href='https://openstudio-hpxml.readthedocs.io/en/v1.8.1/workflow_inputs.html#hpxml-geothermal-loops'&gt;HPXML Geothermal Loops&lt;/a&gt;) is used.</description>
      <type>Double</type>
      <units>gpm</units>
      <required>false</required>
      <model_dependent>false</model_dependent>
    </argument>
    <argument>
      <name>geothermal_loop_boreholes_count</name>
      <display_name>Geothermal Loop: Boreholes Count</display_name>
      <description>Number of boreholes. Only applies to ground-to-air heat pump type. If not provided, the OS-HPXML autosized default (see &lt;a href='https://openstudio-hpxml.readthedocs.io/en/v1.8.1/workflow_inputs.html#hpxml-geothermal-loops'&gt;HPXML Geothermal Loops&lt;/a&gt;) is used.</description>
      <type>Integer</type>
      <units>#</units>
      <required>false</required>
      <model_dependent>false</model_dependent>
    </argument>
    <argument>
      <name>geothermal_loop_boreholes_length</name>
      <display_name>Geothermal Loop: Boreholes Length</display_name>
      <description>Average length of each borehole (vertical). Only applies to ground-to-air heat pump type. If not provided, the OS-HPXML autosized default (see &lt;a href='https://openstudio-hpxml.readthedocs.io/en/v1.8.1/workflow_inputs.html#hpxml-geothermal-loops'&gt;HPXML Geothermal Loops&lt;/a&gt;) is used.</description>
      <type>Double</type>
      <units>ft</units>
      <required>false</required>
      <model_dependent>false</model_dependent>
    </argument>
    <argument>
      <name>geothermal_loop_boreholes_spacing</name>
      <display_name>Geothermal Loop: Boreholes Spacing</display_name>
      <description>Distance between bores. Only applies to ground-to-air heat pump type. If not provided, the OS-HPXML default (see &lt;a href='https://openstudio-hpxml.readthedocs.io/en/v1.8.1/workflow_inputs.html#hpxml-geothermal-loops'&gt;HPXML Geothermal Loops&lt;/a&gt;) is used.</description>
      <type>Double</type>
      <units>ft</units>
      <required>false</required>
      <model_dependent>false</model_dependent>
    </argument>
    <argument>
      <name>geothermal_loop_boreholes_diameter</name>
      <display_name>Geothermal Loop: Boreholes Diameter</display_name>
      <description>Diameter of bores. Only applies to ground-to-air heat pump type. If not provided, the OS-HPXML default (see &lt;a href='https://openstudio-hpxml.readthedocs.io/en/v1.8.1/workflow_inputs.html#hpxml-geothermal-loops'&gt;HPXML Geothermal Loops&lt;/a&gt;) is used.</description>
      <type>Double</type>
      <units>in</units>
      <required>false</required>
      <model_dependent>false</model_dependent>
    </argument>
    <argument>
      <name>geothermal_loop_grout_type</name>
      <display_name>Geothermal Loop: Grout Type</display_name>
      <description>Grout type of the geothermal loop. Only applies to ground-to-air heat pump type. If not provided, the OS-HPXML default (see &lt;a href='https://openstudio-hpxml.readthedocs.io/en/v1.8.1/workflow_inputs.html#hpxml-geothermal-loops'&gt;HPXML Geothermal Loops&lt;/a&gt;) is used.</description>
      <type>Choice</type>
      <required>false</required>
      <model_dependent>false</model_dependent>
      <choices>
        <choice>
          <value>standard</value>
          <display_name>standard</display_name>
        </choice>
        <choice>
          <value>thermally enhanced</value>
          <display_name>thermally enhanced</display_name>
        </choice>
      </choices>
    </argument>
    <argument>
      <name>geothermal_loop_pipe_type</name>
      <display_name>Geothermal Loop: Pipe Type</display_name>
      <description>Pipe type of the geothermal loop. Only applies to ground-to-air heat pump type. If not provided, the OS-HPXML default (see &lt;a href='https://openstudio-hpxml.readthedocs.io/en/v1.8.1/workflow_inputs.html#hpxml-geothermal-loops'&gt;HPXML Geothermal Loops&lt;/a&gt;) is used.</description>
      <type>Choice</type>
      <required>false</required>
      <model_dependent>false</model_dependent>
      <choices>
        <choice>
          <value>standard</value>
          <display_name>standard</display_name>
        </choice>
        <choice>
          <value>thermally enhanced</value>
          <display_name>thermally enhanced</display_name>
        </choice>
      </choices>
    </argument>
    <argument>
      <name>geothermal_loop_pipe_diameter</name>
      <display_name>Geothermal Loop: Pipe Diameter</display_name>
      <description>Pipe diameter of the geothermal loop. Only applies to ground-to-air heat pump type. If not provided, the OS-HPXML default (see &lt;a href='https://openstudio-hpxml.readthedocs.io/en/v1.8.1/workflow_inputs.html#hpxml-geothermal-loops'&gt;HPXML Geothermal Loops&lt;/a&gt;) is used.</description>
      <type>Choice</type>
      <units>in</units>
      <required>false</required>
      <model_dependent>false</model_dependent>
      <choices>
        <choice>
          <value>3/4" pipe</value>
          <display_name>3/4" pipe</display_name>
        </choice>
        <choice>
          <value>1" pipe</value>
          <display_name>1" pipe</display_name>
        </choice>
        <choice>
          <value>1-1/4" pipe</value>
          <display_name>1-1/4" pipe</display_name>
        </choice>
      </choices>
    </argument>
    <argument>
      <name>heating_system_2_type</name>
      <display_name>Heating System 2: Type</display_name>
      <description>The type of the second heating system. If a heat pump is specified and the backup type is 'separate', this heating system represents 'separate' backup heating. For ducted heat pumps where the backup heating system is a 'Furnace', the backup would typically be characterized as 'integrated' in that the furnace and heat pump share the same distribution system and blower fan; a 'Furnace' as 'separate' backup to a ducted heat pump is not supported. If not provided, defaults to none.</description>
      <type>Choice</type>
      <required>false</required>
      <model_dependent>false</model_dependent>
      <default_value>none</default_value>
      <choices>
        <choice>
          <value>none</value>
          <display_name>none</display_name>
        </choice>
        <choice>
          <value>Furnace</value>
          <display_name>Furnace</display_name>
        </choice>
        <choice>
          <value>WallFurnace</value>
          <display_name>WallFurnace</display_name>
        </choice>
        <choice>
          <value>FloorFurnace</value>
          <display_name>FloorFurnace</display_name>
        </choice>
        <choice>
          <value>Boiler</value>
          <display_name>Boiler</display_name>
        </choice>
        <choice>
          <value>ElectricResistance</value>
          <display_name>ElectricResistance</display_name>
        </choice>
        <choice>
          <value>Stove</value>
          <display_name>Stove</display_name>
        </choice>
        <choice>
          <value>SpaceHeater</value>
          <display_name>SpaceHeater</display_name>
        </choice>
        <choice>
          <value>Fireplace</value>
          <display_name>Fireplace</display_name>
        </choice>
      </choices>
    </argument>
    <argument>
      <name>heating_system_2_fuel</name>
      <display_name>Heating System 2: Fuel Type</display_name>
      <description>The fuel type of the second heating system. Ignored for ElectricResistance.</description>
      <type>Choice</type>
      <required>false</required>
      <model_dependent>false</model_dependent>
      <default_value>electricity</default_value>
      <choices>
        <choice>
          <value>electricity</value>
          <display_name>electricity</display_name>
        </choice>
        <choice>
          <value>natural gas</value>
          <display_name>natural gas</display_name>
        </choice>
        <choice>
          <value>fuel oil</value>
          <display_name>fuel oil</display_name>
        </choice>
        <choice>
          <value>propane</value>
          <display_name>propane</display_name>
        </choice>
        <choice>
          <value>wood</value>
          <display_name>wood</display_name>
        </choice>
        <choice>
          <value>wood pellets</value>
          <display_name>wood pellets</display_name>
        </choice>
        <choice>
          <value>coal</value>
          <display_name>coal</display_name>
        </choice>
      </choices>
    </argument>
    <argument>
      <name>heating_system_2_heating_efficiency</name>
      <display_name>Heating System 2: Rated AFUE or Percent</display_name>
      <description>The rated heating efficiency value of the second heating system.</description>
      <type>Double</type>
      <units>Frac</units>
      <required>false</required>
      <model_dependent>false</model_dependent>
      <default_value>1</default_value>
    </argument>
    <argument>
      <name>heating_system_2_heating_capacity</name>
      <display_name>Heating System 2: Heating Capacity</display_name>
      <description>The output heating capacity of the second heating system. If not provided, the OS-HPXML autosized default (see &lt;a href='https://openstudio-hpxml.readthedocs.io/en/v1.8.1/workflow_inputs.html#hpxml-heating-systems'&gt;HPXML Heating Systems&lt;/a&gt;) is used.</description>
      <type>Double</type>
      <units>Btu/hr</units>
      <required>false</required>
      <model_dependent>false</model_dependent>
    </argument>
    <argument>
      <name>heating_system_2_heating_autosizing_factor</name>
      <display_name>Heating System 2: Heating Autosizing Factor</display_name>
      <description>The capacity scaling factor applied to the auto-sizing methodology. If not provided, 1.0 is used.</description>
      <type>Double</type>
      <required>false</required>
      <model_dependent>false</model_dependent>
    </argument>
    <argument>
      <name>heating_system_2_heating_autosizing_limit</name>
      <display_name>Heating System 2: Heating Autosizing Limit</display_name>
      <description>The maximum capacity limit applied to the auto-sizing methodology. If not provided, no limit is used.</description>
      <type>Double</type>
      <units>Btu/hr</units>
      <required>false</required>
      <model_dependent>false</model_dependent>
    </argument>
    <argument>
      <name>heating_system_2_fraction_heat_load_served</name>
      <display_name>Heating System 2: Fraction Heat Load Served</display_name>
      <description>The heat load served fraction of the second heating system. Ignored if this heating system serves as a backup system for a heat pump.</description>
      <type>Double</type>
      <units>Frac</units>
      <required>false</required>
      <model_dependent>false</model_dependent>
      <default_value>0.25</default_value>
    </argument>
    <argument>
      <name>hvac_control_heating_weekday_setpoint</name>
      <display_name>HVAC Control: Heating Weekday Setpoint Schedule</display_name>
      <description>Specify the constant or 24-hour comma-separated weekday heating setpoint schedule. Required unless a detailed CSV schedule is provided.</description>
      <type>String</type>
      <units>F</units>
      <required>false</required>
      <model_dependent>false</model_dependent>
    </argument>
    <argument>
      <name>hvac_control_heating_weekend_setpoint</name>
      <display_name>HVAC Control: Heating Weekend Setpoint Schedule</display_name>
      <description>Specify the constant or 24-hour comma-separated weekend heating setpoint schedule. Required unless a detailed CSV schedule is provided.</description>
      <type>String</type>
      <units>F</units>
      <required>false</required>
      <model_dependent>false</model_dependent>
    </argument>
    <argument>
      <name>hvac_control_cooling_weekday_setpoint</name>
      <display_name>HVAC Control: Cooling Weekday Setpoint Schedule</display_name>
      <description>Specify the constant or 24-hour comma-separated weekday cooling setpoint schedule. Required unless a detailed CSV schedule is provided.</description>
      <type>String</type>
      <units>F</units>
      <required>false</required>
      <model_dependent>false</model_dependent>
    </argument>
    <argument>
      <name>hvac_control_cooling_weekend_setpoint</name>
      <display_name>HVAC Control: Cooling Weekend Setpoint Schedule</display_name>
      <description>Specify the constant or 24-hour comma-separated weekend cooling setpoint schedule. Required unless a detailed CSV schedule is provided.</description>
      <type>String</type>
      <units>F</units>
      <required>false</required>
      <model_dependent>false</model_dependent>
    </argument>
    <argument>
      <name>hvac_control_heating_season_period</name>
      <display_name>HVAC Control: Heating Season Period</display_name>
      <description>Enter a date range like 'Nov 1 - Jun 30'. If not provided, the OS-HPXML default (see &lt;a href='https://openstudio-hpxml.readthedocs.io/en/v1.8.1/workflow_inputs.html#hpxml-hvac-control'&gt;HPXML HVAC Control&lt;/a&gt;) is used. Can also provide 'BuildingAmerica' to use automatic seasons from the Building America House Simulation Protocols.</description>
      <type>String</type>
      <required>false</required>
      <model_dependent>false</model_dependent>
    </argument>
    <argument>
      <name>hvac_control_cooling_season_period</name>
      <display_name>HVAC Control: Cooling Season Period</display_name>
      <description>Enter a date range like 'Jun 1 - Oct 31'. If not provided, the OS-HPXML default (see &lt;a href='https://openstudio-hpxml.readthedocs.io/en/v1.8.1/workflow_inputs.html#hpxml-hvac-control'&gt;HPXML HVAC Control&lt;/a&gt;) is used. Can also provide 'BuildingAmerica' to use automatic seasons from the Building America House Simulation Protocols.</description>
      <type>String</type>
      <required>false</required>
      <model_dependent>false</model_dependent>
    </argument>
    <argument>
      <name>hvac_blower_fan_watts_per_cfm</name>
      <display_name>HVAC Blower: Fan Efficiency</display_name>
      <description>The blower fan efficiency at maximum fan speed. Applies only to split (not packaged) systems (i.e., applies to ducted systems as well as ductless mini-split systems). If not provided, the OS-HPXML default (see &lt;a href='https://openstudio-hpxml.readthedocs.io/en/v1.8.1/workflow_inputs.html#hpxml-heating-systems'&gt;HPXML Heating Systems&lt;/a&gt;, &lt;a href='https://openstudio-hpxml.readthedocs.io/en/v1.8.1/workflow_inputs.html#hpxml-cooling-systems'&gt;HPXML Cooling Systems&lt;/a&gt;, &lt;a href='https://openstudio-hpxml.readthedocs.io/en/v1.8.1/workflow_inputs.html#hpxml-heat-pumps'&gt;HPXML Heat Pumps&lt;/a&gt;) is used.</description>
      <type>Double</type>
      <units>W/CFM</units>
      <required>false</required>
      <model_dependent>false</model_dependent>
    </argument>
    <argument>
      <name>ducts_leakage_units</name>
      <display_name>Ducts: Leakage Units</display_name>
      <description>The leakage units of the ducts.</description>
      <type>Choice</type>
      <required>false</required>
      <model_dependent>false</model_dependent>
      <default_value>Percent</default_value>
      <choices>
        <choice>
          <value>CFM25</value>
          <display_name>CFM25</display_name>
        </choice>
        <choice>
          <value>CFM50</value>
          <display_name>CFM50</display_name>
        </choice>
        <choice>
          <value>Percent</value>
          <display_name>Percent</display_name>
        </choice>
      </choices>
    </argument>
    <argument>
      <name>ducts_supply_leakage_to_outside_value</name>
      <display_name>Ducts: Supply Leakage to Outside Value</display_name>
      <description>The leakage value to outside for the supply ducts.</description>
      <type>Double</type>
      <required>false</required>
      <model_dependent>false</model_dependent>
      <default_value>0.1</default_value>
    </argument>
    <argument>
      <name>ducts_supply_location</name>
      <display_name>Ducts: Supply Location</display_name>
      <description>The location of the supply ducts. If not provided, the OS-HPXML default (see &lt;a href='https://openstudio-hpxml.readthedocs.io/en/v1.8.1/workflow_inputs.html#air-distribution'&gt;Air Distribution&lt;/a&gt;) is used.</description>
      <type>Choice</type>
      <required>false</required>
      <model_dependent>false</model_dependent>
      <choices>
        <choice>
          <value>conditioned space</value>
          <display_name>conditioned space</display_name>
        </choice>
        <choice>
          <value>basement - conditioned</value>
          <display_name>basement - conditioned</display_name>
        </choice>
        <choice>
          <value>basement - unconditioned</value>
          <display_name>basement - unconditioned</display_name>
        </choice>
        <choice>
          <value>crawlspace</value>
          <display_name>crawlspace</display_name>
        </choice>
        <choice>
          <value>crawlspace - vented</value>
          <display_name>crawlspace - vented</display_name>
        </choice>
        <choice>
          <value>crawlspace - unvented</value>
          <display_name>crawlspace - unvented</display_name>
        </choice>
        <choice>
          <value>crawlspace - conditioned</value>
          <display_name>crawlspace - conditioned</display_name>
        </choice>
        <choice>
          <value>attic</value>
          <display_name>attic</display_name>
        </choice>
        <choice>
          <value>attic - vented</value>
          <display_name>attic - vented</display_name>
        </choice>
        <choice>
          <value>attic - unvented</value>
          <display_name>attic - unvented</display_name>
        </choice>
        <choice>
          <value>garage</value>
          <display_name>garage</display_name>
        </choice>
        <choice>
          <value>exterior wall</value>
          <display_name>exterior wall</display_name>
        </choice>
        <choice>
          <value>under slab</value>
          <display_name>under slab</display_name>
        </choice>
        <choice>
          <value>roof deck</value>
          <display_name>roof deck</display_name>
        </choice>
        <choice>
          <value>outside</value>
          <display_name>outside</display_name>
        </choice>
        <choice>
          <value>other housing unit</value>
          <display_name>other housing unit</display_name>
        </choice>
        <choice>
          <value>other heated space</value>
          <display_name>other heated space</display_name>
        </choice>
        <choice>
          <value>other multifamily buffer space</value>
          <display_name>other multifamily buffer space</display_name>
        </choice>
        <choice>
          <value>other non-freezing space</value>
          <display_name>other non-freezing space</display_name>
        </choice>
        <choice>
          <value>manufactured home belly</value>
          <display_name>manufactured home belly</display_name>
        </choice>
      </choices>
    </argument>
    <argument>
      <name>ducts_supply_insulation_r</name>
      <display_name>Ducts: Supply Insulation R-Value</display_name>
      <description>The nominal insulation r-value of the supply ducts excluding air films. Use 0 for uninsulated ducts.</description>
      <type>Double</type>
      <units>h-ft^2-R/Btu</units>
      <required>false</required>
      <model_dependent>false</model_dependent>
      <default_value>0</default_value>
    </argument>
    <argument>
      <name>ducts_supply_buried_insulation_level</name>
      <display_name>Ducts: Supply Buried Insulation Level</display_name>
      <description>Whether the supply ducts are buried in, e.g., attic loose-fill insulation. Partially buried ducts have insulation that does not cover the top of the ducts. Fully buried ducts have insulation that just covers the top of the ducts. Deeply buried ducts have insulation that continues above the top of the ducts.</description>
      <type>Choice</type>
      <required>false</required>
      <model_dependent>false</model_dependent>
      <choices>
        <choice>
          <value>not buried</value>
          <display_name>not buried</display_name>
        </choice>
        <choice>
          <value>partially buried</value>
          <display_name>partially buried</display_name>
        </choice>
        <choice>
          <value>fully buried</value>
          <display_name>fully buried</display_name>
        </choice>
        <choice>
          <value>deeply buried</value>
          <display_name>deeply buried</display_name>
        </choice>
      </choices>
    </argument>
    <argument>
      <name>ducts_supply_surface_area</name>
      <display_name>Ducts: Supply Surface Area</display_name>
      <description>The supply ducts surface area in the given location. If neither Surface Area nor Area Fraction provided, the OS-HPXML default (see &lt;a href='https://openstudio-hpxml.readthedocs.io/en/v1.8.1/workflow_inputs.html#air-distribution'&gt;Air Distribution&lt;/a&gt;) is used.</description>
      <type>Double</type>
      <units>ft^2</units>
      <required>false</required>
      <model_dependent>false</model_dependent>
    </argument>
    <argument>
      <name>ducts_supply_surface_area_fraction</name>
      <display_name>Ducts: Supply Area Fraction</display_name>
      <description>The fraction of supply ducts surface area in the given location. Only used if Surface Area is not provided. If the fraction is less than 1, the remaining duct area is assumed to be in conditioned space. If neither Surface Area nor Area Fraction provided, the OS-HPXML default (see &lt;a href='https://openstudio-hpxml.readthedocs.io/en/v1.8.1/workflow_inputs.html#air-distribution'&gt;Air Distribution&lt;/a&gt;) is used.</description>
      <type>Double</type>
      <units>frac</units>
      <required>false</required>
      <model_dependent>false</model_dependent>
    </argument>
    <argument>
      <name>ducts_supply_fraction_rectangular</name>
      <display_name>Ducts: Supply Fraction Rectangular</display_name>
      <description>The fraction of supply ducts that are rectangular (as opposed to round); this affects the duct effective R-value used for modeling. If not provided, the OS-HPXML default (see &lt;a href='https://openstudio-hpxml.readthedocs.io/en/v1.8.1/workflow_inputs.html#air-distribution'&gt;Air Distribution&lt;/a&gt;) is used.</description>
      <type>Double</type>
      <units>frac</units>
      <required>false</required>
      <model_dependent>false</model_dependent>
    </argument>
    <argument>
      <name>ducts_return_leakage_to_outside_value</name>
      <display_name>Ducts: Return Leakage to Outside Value</display_name>
      <description>The leakage value to outside for the return ducts.</description>
      <type>Double</type>
      <required>false</required>
      <model_dependent>false</model_dependent>
      <default_value>0.1</default_value>
    </argument>
    <argument>
      <name>ducts_return_location</name>
      <display_name>Ducts: Return Location</display_name>
      <description>The location of the return ducts. If not provided, the OS-HPXML default (see &lt;a href='https://openstudio-hpxml.readthedocs.io/en/v1.8.1/workflow_inputs.html#air-distribution'&gt;Air Distribution&lt;/a&gt;) is used.</description>
      <type>Choice</type>
      <required>false</required>
      <model_dependent>false</model_dependent>
      <choices>
        <choice>
          <value>conditioned space</value>
          <display_name>conditioned space</display_name>
        </choice>
        <choice>
          <value>basement - conditioned</value>
          <display_name>basement - conditioned</display_name>
        </choice>
        <choice>
          <value>basement - unconditioned</value>
          <display_name>basement - unconditioned</display_name>
        </choice>
        <choice>
          <value>crawlspace</value>
          <display_name>crawlspace</display_name>
        </choice>
        <choice>
          <value>crawlspace - vented</value>
          <display_name>crawlspace - vented</display_name>
        </choice>
        <choice>
          <value>crawlspace - unvented</value>
          <display_name>crawlspace - unvented</display_name>
        </choice>
        <choice>
          <value>crawlspace - conditioned</value>
          <display_name>crawlspace - conditioned</display_name>
        </choice>
        <choice>
          <value>attic</value>
          <display_name>attic</display_name>
        </choice>
        <choice>
          <value>attic - vented</value>
          <display_name>attic - vented</display_name>
        </choice>
        <choice>
          <value>attic - unvented</value>
          <display_name>attic - unvented</display_name>
        </choice>
        <choice>
          <value>garage</value>
          <display_name>garage</display_name>
        </choice>
        <choice>
          <value>exterior wall</value>
          <display_name>exterior wall</display_name>
        </choice>
        <choice>
          <value>under slab</value>
          <display_name>under slab</display_name>
        </choice>
        <choice>
          <value>roof deck</value>
          <display_name>roof deck</display_name>
        </choice>
        <choice>
          <value>outside</value>
          <display_name>outside</display_name>
        </choice>
        <choice>
          <value>other housing unit</value>
          <display_name>other housing unit</display_name>
        </choice>
        <choice>
          <value>other heated space</value>
          <display_name>other heated space</display_name>
        </choice>
        <choice>
          <value>other multifamily buffer space</value>
          <display_name>other multifamily buffer space</display_name>
        </choice>
        <choice>
          <value>other non-freezing space</value>
          <display_name>other non-freezing space</display_name>
        </choice>
        <choice>
          <value>manufactured home belly</value>
          <display_name>manufactured home belly</display_name>
        </choice>
      </choices>
    </argument>
    <argument>
      <name>ducts_return_insulation_r</name>
      <display_name>Ducts: Return Insulation R-Value</display_name>
      <description>The nominal insulation r-value of the return ducts excluding air films. Use 0 for uninsulated ducts.</description>
      <type>Double</type>
      <units>h-ft^2-R/Btu</units>
      <required>false</required>
      <model_dependent>false</model_dependent>
      <default_value>0</default_value>
    </argument>
    <argument>
      <name>ducts_return_buried_insulation_level</name>
      <display_name>Ducts: Return Buried Insulation Level</display_name>
      <description>Whether the return ducts are buried in, e.g., attic loose-fill insulation. Partially buried ducts have insulation that does not cover the top of the ducts. Fully buried ducts have insulation that just covers the top of the ducts. Deeply buried ducts have insulation that continues above the top of the ducts.</description>
      <type>Choice</type>
      <required>false</required>
      <model_dependent>false</model_dependent>
      <choices>
        <choice>
          <value>not buried</value>
          <display_name>not buried</display_name>
        </choice>
        <choice>
          <value>partially buried</value>
          <display_name>partially buried</display_name>
        </choice>
        <choice>
          <value>fully buried</value>
          <display_name>fully buried</display_name>
        </choice>
        <choice>
          <value>deeply buried</value>
          <display_name>deeply buried</display_name>
        </choice>
      </choices>
    </argument>
    <argument>
      <name>ducts_return_surface_area</name>
      <display_name>Ducts: Return Surface Area</display_name>
      <description>The return ducts surface area in the given location. If neither Surface Area nor Area Fraction provided, the OS-HPXML default (see &lt;a href='https://openstudio-hpxml.readthedocs.io/en/v1.8.1/workflow_inputs.html#air-distribution'&gt;Air Distribution&lt;/a&gt;) is used.</description>
      <type>Double</type>
      <units>ft^2</units>
      <required>false</required>
      <model_dependent>false</model_dependent>
    </argument>
    <argument>
      <name>ducts_return_surface_area_fraction</name>
      <display_name>Ducts: Return Area Fraction</display_name>
      <description>The fraction of return ducts surface area in the given location. Only used if Surface Area is not provided. If the fraction is less than 1, the remaining duct area is assumed to be in conditioned space. If neither Surface Area nor Area Fraction provided, the OS-HPXML default (see &lt;a href='https://openstudio-hpxml.readthedocs.io/en/v1.8.1/workflow_inputs.html#air-distribution'&gt;Air Distribution&lt;/a&gt;) is used.</description>
      <type>Double</type>
      <units>frac</units>
      <required>false</required>
      <model_dependent>false</model_dependent>
    </argument>
    <argument>
      <name>ducts_number_of_return_registers</name>
      <display_name>Ducts: Number of Return Registers</display_name>
      <description>The number of return registers of the ducts. Only used to calculate default return duct surface area. If not provided, the OS-HPXML default (see &lt;a href='https://openstudio-hpxml.readthedocs.io/en/v1.8.1/workflow_inputs.html#air-distribution'&gt;Air Distribution&lt;/a&gt;) is used.</description>
      <type>Integer</type>
      <units>#</units>
      <required>false</required>
      <model_dependent>false</model_dependent>
    </argument>
    <argument>
      <name>ducts_return_fraction_rectangular</name>
      <display_name>Ducts: Return Fraction Rectangular</display_name>
      <description>The fraction of return ducts that are rectangular (as opposed to round); this affects the duct effective R-value used for modeling. If not provided, the OS-HPXML default (see &lt;a href='https://openstudio-hpxml.readthedocs.io/en/v1.8.1/workflow_inputs.html#air-distribution'&gt;Air Distribution&lt;/a&gt;) is used.</description>
      <type>Double</type>
      <units>frac</units>
      <required>false</required>
      <model_dependent>false</model_dependent>
    </argument>
    <argument>
      <name>mech_vent_fan_type</name>
      <display_name>Mechanical Ventilation: Fan Type</display_name>
      <description>The type of the mechanical ventilation. Use 'none' if there is no mechanical ventilation system. If not provided, defaults to none.</description>
      <type>Choice</type>
      <required>false</required>
      <model_dependent>false</model_dependent>
      <default_value>none</default_value>
      <choices>
        <choice>
          <value>none</value>
          <display_name>none</display_name>
        </choice>
        <choice>
          <value>exhaust only</value>
          <display_name>exhaust only</display_name>
        </choice>
        <choice>
          <value>supply only</value>
          <display_name>supply only</display_name>
        </choice>
        <choice>
          <value>energy recovery ventilator</value>
          <display_name>energy recovery ventilator</display_name>
        </choice>
        <choice>
          <value>heat recovery ventilator</value>
          <display_name>heat recovery ventilator</display_name>
        </choice>
        <choice>
          <value>balanced</value>
          <display_name>balanced</display_name>
        </choice>
        <choice>
          <value>central fan integrated supply</value>
          <display_name>central fan integrated supply</display_name>
        </choice>
      </choices>
    </argument>
    <argument>
      <name>mech_vent_flow_rate</name>
      <display_name>Mechanical Ventilation: Flow Rate</display_name>
      <description>The flow rate of the mechanical ventilation. If not provided, the OS-HPXML default (see &lt;a href='https://openstudio-hpxml.readthedocs.io/en/v1.8.1/workflow_inputs.html#hpxml-mechanical-ventilation-fans'&gt;HPXML Mechanical Ventilation Fans&lt;/a&gt;) is used.</description>
      <type>Double</type>
      <units>CFM</units>
      <required>false</required>
      <model_dependent>false</model_dependent>
    </argument>
    <argument>
      <name>mech_vent_hours_in_operation</name>
      <display_name>Mechanical Ventilation: Hours In Operation</display_name>
      <description>The hours in operation of the mechanical ventilation. If not provided, the OS-HPXML default (see &lt;a href='https://openstudio-hpxml.readthedocs.io/en/v1.8.1/workflow_inputs.html#hpxml-mechanical-ventilation-fans'&gt;HPXML Mechanical Ventilation Fans&lt;/a&gt;) is used.</description>
      <type>Double</type>
      <units>hrs/day</units>
      <required>false</required>
      <model_dependent>false</model_dependent>
    </argument>
    <argument>
      <name>mech_vent_recovery_efficiency_type</name>
      <display_name>Mechanical Ventilation: Total Recovery Efficiency Type</display_name>
      <description>The total recovery efficiency type of the mechanical ventilation.</description>
      <type>Choice</type>
      <required>false</required>
      <model_dependent>false</model_dependent>
      <default_value>Unadjusted</default_value>
      <choices>
        <choice>
          <value>Unadjusted</value>
          <display_name>Unadjusted</display_name>
        </choice>
        <choice>
          <value>Adjusted</value>
          <display_name>Adjusted</display_name>
        </choice>
      </choices>
    </argument>
    <argument>
      <name>mech_vent_total_recovery_efficiency</name>
      <display_name>Mechanical Ventilation: Total Recovery Efficiency</display_name>
      <description>The Unadjusted or Adjusted total recovery efficiency of the mechanical ventilation. Applies to energy recovery ventilator.</description>
      <type>Double</type>
      <units>Frac</units>
      <required>false</required>
      <model_dependent>false</model_dependent>
      <default_value>0.48</default_value>
    </argument>
    <argument>
      <name>mech_vent_sensible_recovery_efficiency</name>
      <display_name>Mechanical Ventilation: Sensible Recovery Efficiency</display_name>
      <description>The Unadjusted or Adjusted sensible recovery efficiency of the mechanical ventilation. Applies to energy recovery ventilator and heat recovery ventilator.</description>
      <type>Double</type>
      <units>Frac</units>
      <required>false</required>
      <model_dependent>false</model_dependent>
      <default_value>0.72</default_value>
    </argument>
    <argument>
      <name>mech_vent_fan_power</name>
      <display_name>Mechanical Ventilation: Fan Power</display_name>
      <description>The fan power of the mechanical ventilation. If not provided, the OS-HPXML default (see &lt;a href='https://openstudio-hpxml.readthedocs.io/en/v1.8.1/workflow_inputs.html#hpxml-mechanical-ventilation-fans'&gt;HPXML Mechanical Ventilation Fans&lt;/a&gt;) is used.</description>
      <type>Double</type>
      <units>W</units>
      <required>false</required>
      <model_dependent>false</model_dependent>
    </argument>
    <argument>
      <name>mech_vent_num_units_served</name>
      <display_name>Mechanical Ventilation: Number of Units Served</display_name>
      <description>Number of dwelling units served by the mechanical ventilation system. Must be 1 if single-family detached. Used to apportion flow rate and fan power to the unit.</description>
      <type>Integer</type>
      <units>#</units>
      <required>false</required>
      <model_dependent>false</model_dependent>
      <default_value>1</default_value>
    </argument>
    <argument>
      <name>mech_vent_shared_frac_recirculation</name>
      <display_name>Shared Mechanical Ventilation: Fraction Recirculation</display_name>
      <description>Fraction of the total supply air that is recirculated, with the remainder assumed to be outdoor air. The value must be 0 for exhaust only systems. Required for a shared mechanical ventilation system.</description>
      <type>Double</type>
      <units>Frac</units>
      <required>false</required>
      <model_dependent>false</model_dependent>
    </argument>
    <argument>
      <name>mech_vent_shared_preheating_fuel</name>
      <display_name>Shared Mechanical Ventilation: Preheating Fuel</display_name>
      <description>Fuel type of the preconditioning heating equipment. Only used for a shared mechanical ventilation system. If not provided, assumes no preheating.</description>
      <type>Choice</type>
      <required>false</required>
      <model_dependent>false</model_dependent>
      <choices>
        <choice>
          <value>electricity</value>
          <display_name>electricity</display_name>
        </choice>
        <choice>
          <value>natural gas</value>
          <display_name>natural gas</display_name>
        </choice>
        <choice>
          <value>fuel oil</value>
          <display_name>fuel oil</display_name>
        </choice>
        <choice>
          <value>propane</value>
          <display_name>propane</display_name>
        </choice>
        <choice>
          <value>wood</value>
          <display_name>wood</display_name>
        </choice>
        <choice>
          <value>wood pellets</value>
          <display_name>wood pellets</display_name>
        </choice>
        <choice>
          <value>coal</value>
          <display_name>coal</display_name>
        </choice>
      </choices>
    </argument>
    <argument>
      <name>mech_vent_shared_preheating_efficiency</name>
      <display_name>Shared Mechanical Ventilation: Preheating Efficiency</display_name>
      <description>Efficiency of the preconditioning heating equipment. Only used for a shared mechanical ventilation system. If not provided, assumes no preheating.</description>
      <type>Double</type>
      <units>COP</units>
      <required>false</required>
      <model_dependent>false</model_dependent>
    </argument>
    <argument>
      <name>mech_vent_shared_preheating_fraction_heat_load_served</name>
      <display_name>Shared Mechanical Ventilation: Preheating Fraction Ventilation Heat Load Served</display_name>
      <description>Fraction of heating load introduced by the shared ventilation system that is met by the preconditioning heating equipment. If not provided, assumes no preheating.</description>
      <type>Double</type>
      <units>Frac</units>
      <required>false</required>
      <model_dependent>false</model_dependent>
    </argument>
    <argument>
      <name>mech_vent_shared_precooling_fuel</name>
      <display_name>Shared Mechanical Ventilation: Precooling Fuel</display_name>
      <description>Fuel type of the preconditioning cooling equipment. Only used for a shared mechanical ventilation system. If not provided, assumes no precooling.</description>
      <type>Choice</type>
      <required>false</required>
      <model_dependent>false</model_dependent>
      <choices>
        <choice>
          <value>electricity</value>
          <display_name>electricity</display_name>
        </choice>
      </choices>
    </argument>
    <argument>
      <name>mech_vent_shared_precooling_efficiency</name>
      <display_name>Shared Mechanical Ventilation: Precooling Efficiency</display_name>
      <description>Efficiency of the preconditioning cooling equipment. Only used for a shared mechanical ventilation system. If not provided, assumes no precooling.</description>
      <type>Double</type>
      <units>COP</units>
      <required>false</required>
      <model_dependent>false</model_dependent>
    </argument>
    <argument>
      <name>mech_vent_shared_precooling_fraction_cool_load_served</name>
      <display_name>Shared Mechanical Ventilation: Precooling Fraction Ventilation Cool Load Served</display_name>
      <description>Fraction of cooling load introduced by the shared ventilation system that is met by the preconditioning cooling equipment. If not provided, assumes no precooling.</description>
      <type>Double</type>
      <units>Frac</units>
      <required>false</required>
      <model_dependent>false</model_dependent>
    </argument>
    <argument>
      <name>mech_vent_2_fan_type</name>
      <display_name>Mechanical Ventilation 2: Fan Type</display_name>
      <description>The type of the second mechanical ventilation. Use 'none' if there is no second mechanical ventilation system. If not provided, defaults to none.</description>
      <type>Choice</type>
      <required>false</required>
      <model_dependent>false</model_dependent>
      <default_value>none</default_value>
      <choices>
        <choice>
          <value>none</value>
          <display_name>none</display_name>
        </choice>
        <choice>
          <value>exhaust only</value>
          <display_name>exhaust only</display_name>
        </choice>
        <choice>
          <value>supply only</value>
          <display_name>supply only</display_name>
        </choice>
        <choice>
          <value>energy recovery ventilator</value>
          <display_name>energy recovery ventilator</display_name>
        </choice>
        <choice>
          <value>heat recovery ventilator</value>
          <display_name>heat recovery ventilator</display_name>
        </choice>
        <choice>
          <value>balanced</value>
          <display_name>balanced</display_name>
        </choice>
      </choices>
    </argument>
    <argument>
      <name>mech_vent_2_flow_rate</name>
      <display_name>Mechanical Ventilation 2: Flow Rate</display_name>
      <description>The flow rate of the second mechanical ventilation.</description>
      <type>Double</type>
      <units>CFM</units>
      <required>false</required>
      <model_dependent>false</model_dependent>
      <default_value>110</default_value>
    </argument>
    <argument>
      <name>mech_vent_2_hours_in_operation</name>
      <display_name>Mechanical Ventilation 2: Hours In Operation</display_name>
      <description>The hours in operation of the second mechanical ventilation.</description>
      <type>Double</type>
      <units>hrs/day</units>
      <required>false</required>
      <model_dependent>false</model_dependent>
      <default_value>24</default_value>
    </argument>
    <argument>
      <name>mech_vent_2_recovery_efficiency_type</name>
      <display_name>Mechanical Ventilation 2: Total Recovery Efficiency Type</display_name>
      <description>The total recovery efficiency type of the second mechanical ventilation.</description>
      <type>Choice</type>
      <required>false</required>
      <model_dependent>false</model_dependent>
      <default_value>Unadjusted</default_value>
      <choices>
        <choice>
          <value>Unadjusted</value>
          <display_name>Unadjusted</display_name>
        </choice>
        <choice>
          <value>Adjusted</value>
          <display_name>Adjusted</display_name>
        </choice>
      </choices>
    </argument>
    <argument>
      <name>mech_vent_2_total_recovery_efficiency</name>
      <display_name>Mechanical Ventilation 2: Total Recovery Efficiency</display_name>
      <description>The Unadjusted or Adjusted total recovery efficiency of the second mechanical ventilation. Applies to energy recovery ventilator.</description>
      <type>Double</type>
      <units>Frac</units>
      <required>false</required>
      <model_dependent>false</model_dependent>
      <default_value>0.48</default_value>
    </argument>
    <argument>
      <name>mech_vent_2_sensible_recovery_efficiency</name>
      <display_name>Mechanical Ventilation 2: Sensible Recovery Efficiency</display_name>
      <description>The Unadjusted or Adjusted sensible recovery efficiency of the second mechanical ventilation. Applies to energy recovery ventilator and heat recovery ventilator.</description>
      <type>Double</type>
      <units>Frac</units>
      <required>false</required>
      <model_dependent>false</model_dependent>
      <default_value>0.72</default_value>
    </argument>
    <argument>
      <name>mech_vent_2_fan_power</name>
      <display_name>Mechanical Ventilation 2: Fan Power</display_name>
      <description>The fan power of the second mechanical ventilation.</description>
      <type>Double</type>
      <units>W</units>
      <required>false</required>
      <model_dependent>false</model_dependent>
      <default_value>30</default_value>
    </argument>
    <argument>
      <name>kitchen_fans_quantity</name>
      <display_name>Kitchen Fans: Quantity</display_name>
      <description>The quantity of the kitchen fans. If not provided, the OS-HPXML default (see &lt;a href='https://openstudio-hpxml.readthedocs.io/en/v1.8.1/workflow_inputs.html#hpxml-local-ventilation-fans'&gt;HPXML Local Ventilation Fans&lt;/a&gt;) is used.</description>
      <type>Integer</type>
      <units>#</units>
      <required>false</required>
      <model_dependent>false</model_dependent>
    </argument>
    <argument>
      <name>kitchen_fans_flow_rate</name>
      <display_name>Kitchen Fans: Flow Rate</display_name>
      <description>The flow rate of the kitchen fan. If not provided, the OS-HPXML default (see &lt;a href='https://openstudio-hpxml.readthedocs.io/en/v1.8.1/workflow_inputs.html#hpxml-local-ventilation-fans'&gt;HPXML Local Ventilation Fans&lt;/a&gt;) is used.</description>
      <type>Double</type>
      <units>CFM</units>
      <required>false</required>
      <model_dependent>false</model_dependent>
    </argument>
    <argument>
      <name>kitchen_fans_hours_in_operation</name>
      <display_name>Kitchen Fans: Hours In Operation</display_name>
      <description>The hours in operation of the kitchen fan. If not provided, the OS-HPXML default (see &lt;a href='https://openstudio-hpxml.readthedocs.io/en/v1.8.1/workflow_inputs.html#hpxml-local-ventilation-fans'&gt;HPXML Local Ventilation Fans&lt;/a&gt;) is used.</description>
      <type>Double</type>
      <units>hrs/day</units>
      <required>false</required>
      <model_dependent>false</model_dependent>
    </argument>
    <argument>
      <name>kitchen_fans_power</name>
      <display_name>Kitchen Fans: Fan Power</display_name>
      <description>The fan power of the kitchen fan. If not provided, the OS-HPXML default (see &lt;a href='https://openstudio-hpxml.readthedocs.io/en/v1.8.1/workflow_inputs.html#hpxml-local-ventilation-fans'&gt;HPXML Local Ventilation Fans&lt;/a&gt;) is used.</description>
      <type>Double</type>
      <units>W</units>
      <required>false</required>
      <model_dependent>false</model_dependent>
    </argument>
    <argument>
      <name>kitchen_fans_start_hour</name>
      <display_name>Kitchen Fans: Start Hour</display_name>
      <description>The start hour of the kitchen fan. If not provided, the OS-HPXML default (see &lt;a href='https://openstudio-hpxml.readthedocs.io/en/v1.8.1/workflow_inputs.html#hpxml-local-ventilation-fans'&gt;HPXML Local Ventilation Fans&lt;/a&gt;) is used.</description>
      <type>Integer</type>
      <units>hr</units>
      <required>false</required>
      <model_dependent>false</model_dependent>
    </argument>
    <argument>
      <name>bathroom_fans_quantity</name>
      <display_name>Bathroom Fans: Quantity</display_name>
      <description>The quantity of the bathroom fans. If not provided, the OS-HPXML default (see &lt;a href='https://openstudio-hpxml.readthedocs.io/en/v1.8.1/workflow_inputs.html#hpxml-local-ventilation-fans'&gt;HPXML Local Ventilation Fans&lt;/a&gt;) is used.</description>
      <type>Integer</type>
      <units>#</units>
      <required>false</required>
      <model_dependent>false</model_dependent>
    </argument>
    <argument>
      <name>bathroom_fans_flow_rate</name>
      <display_name>Bathroom Fans: Flow Rate</display_name>
      <description>The flow rate of the bathroom fans. If not provided, the OS-HPXML default (see &lt;a href='https://openstudio-hpxml.readthedocs.io/en/v1.8.1/workflow_inputs.html#hpxml-local-ventilation-fans'&gt;HPXML Local Ventilation Fans&lt;/a&gt;) is used.</description>
      <type>Double</type>
      <units>CFM</units>
      <required>false</required>
      <model_dependent>false</model_dependent>
    </argument>
    <argument>
      <name>bathroom_fans_hours_in_operation</name>
      <display_name>Bathroom Fans: Hours In Operation</display_name>
      <description>The hours in operation of the bathroom fans. If not provided, the OS-HPXML default (see &lt;a href='https://openstudio-hpxml.readthedocs.io/en/v1.8.1/workflow_inputs.html#hpxml-local-ventilation-fans'&gt;HPXML Local Ventilation Fans&lt;/a&gt;) is used.</description>
      <type>Double</type>
      <units>hrs/day</units>
      <required>false</required>
      <model_dependent>false</model_dependent>
    </argument>
    <argument>
      <name>bathroom_fans_power</name>
      <display_name>Bathroom Fans: Fan Power</display_name>
      <description>The fan power of the bathroom fans. If not provided, the OS-HPXML default (see &lt;a href='https://openstudio-hpxml.readthedocs.io/en/v1.8.1/workflow_inputs.html#hpxml-local-ventilation-fans'&gt;HPXML Local Ventilation Fans&lt;/a&gt;) is used.</description>
      <type>Double</type>
      <units>W</units>
      <required>false</required>
      <model_dependent>false</model_dependent>
    </argument>
    <argument>
      <name>bathroom_fans_start_hour</name>
      <display_name>Bathroom Fans: Start Hour</display_name>
      <description>The start hour of the bathroom fans. If not provided, the OS-HPXML default (see &lt;a href='https://openstudio-hpxml.readthedocs.io/en/v1.8.1/workflow_inputs.html#hpxml-local-ventilation-fans'&gt;HPXML Local Ventilation Fans&lt;/a&gt;) is used.</description>
      <type>Integer</type>
      <units>hr</units>
      <required>false</required>
      <model_dependent>false</model_dependent>
    </argument>
    <argument>
      <name>whole_house_fan_present</name>
      <display_name>Whole House Fan: Present</display_name>
      <description>Whether there is a whole house fan.</description>
      <type>Boolean</type>
      <required>false</required>
      <model_dependent>false</model_dependent>
      <default_value>false</default_value>
      <choices>
        <choice>
          <value>true</value>
          <display_name>true</display_name>
        </choice>
        <choice>
          <value>false</value>
          <display_name>false</display_name>
        </choice>
      </choices>
    </argument>
    <argument>
      <name>whole_house_fan_flow_rate</name>
      <display_name>Whole House Fan: Flow Rate</display_name>
      <description>The flow rate of the whole house fan. If not provided, the OS-HPXML default (see &lt;a href='https://openstudio-hpxml.readthedocs.io/en/v1.8.1/workflow_inputs.html#hpxml-whole-house-fans'&gt;HPXML Whole House Fans&lt;/a&gt;) is used.</description>
      <type>Double</type>
      <units>CFM</units>
      <required>false</required>
      <model_dependent>false</model_dependent>
    </argument>
    <argument>
      <name>whole_house_fan_power</name>
      <display_name>Whole House Fan: Fan Power</display_name>
      <description>The fan power of the whole house fan. If not provided, the OS-HPXML default (see &lt;a href='https://openstudio-hpxml.readthedocs.io/en/v1.8.1/workflow_inputs.html#hpxml-whole-house-fans'&gt;HPXML Whole House Fans&lt;/a&gt;) is used.</description>
      <type>Double</type>
      <units>W</units>
      <required>false</required>
      <model_dependent>false</model_dependent>
    </argument>
    <argument>
      <name>water_heater_type</name>
      <display_name>Water Heater: Type</display_name>
      <description>The type of water heater. Use 'none' if there is no water heater.</description>
      <type>Choice</type>
      <required>true</required>
      <model_dependent>false</model_dependent>
      <default_value>storage water heater</default_value>
      <choices>
        <choice>
          <value>none</value>
          <display_name>none</display_name>
        </choice>
        <choice>
          <value>storage water heater</value>
          <display_name>storage water heater</display_name>
        </choice>
        <choice>
          <value>instantaneous water heater</value>
          <display_name>instantaneous water heater</display_name>
        </choice>
        <choice>
          <value>heat pump water heater</value>
          <display_name>heat pump water heater</display_name>
        </choice>
        <choice>
          <value>space-heating boiler with storage tank</value>
          <display_name>space-heating boiler with storage tank</display_name>
        </choice>
        <choice>
          <value>space-heating boiler with tankless coil</value>
          <display_name>space-heating boiler with tankless coil</display_name>
        </choice>
      </choices>
    </argument>
    <argument>
      <name>water_heater_fuel_type</name>
      <display_name>Water Heater: Fuel Type</display_name>
      <description>The fuel type of water heater. Ignored for heat pump water heater.</description>
      <type>Choice</type>
      <required>false</required>
      <model_dependent>false</model_dependent>
      <default_value>natural gas</default_value>
      <choices>
        <choice>
          <value>electricity</value>
          <display_name>electricity</display_name>
        </choice>
        <choice>
          <value>natural gas</value>
          <display_name>natural gas</display_name>
        </choice>
        <choice>
          <value>fuel oil</value>
          <display_name>fuel oil</display_name>
        </choice>
        <choice>
          <value>propane</value>
          <display_name>propane</display_name>
        </choice>
        <choice>
          <value>wood</value>
          <display_name>wood</display_name>
        </choice>
        <choice>
          <value>coal</value>
          <display_name>coal</display_name>
        </choice>
      </choices>
    </argument>
    <argument>
      <name>water_heater_location</name>
      <display_name>Water Heater: Location</display_name>
      <description>The location of water heater. If not provided, the OS-HPXML default (see &lt;a href='https://openstudio-hpxml.readthedocs.io/en/v1.8.1/workflow_inputs.html#hpxml-water-heating-systems'&gt;HPXML Water Heating Systems&lt;/a&gt;) is used.</description>
      <type>Choice</type>
      <required>false</required>
      <model_dependent>false</model_dependent>
      <choices>
        <choice>
          <value>conditioned space</value>
          <display_name>conditioned space</display_name>
        </choice>
        <choice>
          <value>basement - conditioned</value>
          <display_name>basement - conditioned</display_name>
        </choice>
        <choice>
          <value>basement - unconditioned</value>
          <display_name>basement - unconditioned</display_name>
        </choice>
        <choice>
          <value>garage</value>
          <display_name>garage</display_name>
        </choice>
        <choice>
          <value>attic</value>
          <display_name>attic</display_name>
        </choice>
        <choice>
          <value>attic - vented</value>
          <display_name>attic - vented</display_name>
        </choice>
        <choice>
          <value>attic - unvented</value>
          <display_name>attic - unvented</display_name>
        </choice>
        <choice>
          <value>crawlspace</value>
          <display_name>crawlspace</display_name>
        </choice>
        <choice>
          <value>crawlspace - vented</value>
          <display_name>crawlspace - vented</display_name>
        </choice>
        <choice>
          <value>crawlspace - unvented</value>
          <display_name>crawlspace - unvented</display_name>
        </choice>
        <choice>
          <value>crawlspace - conditioned</value>
          <display_name>crawlspace - conditioned</display_name>
        </choice>
        <choice>
          <value>other exterior</value>
          <display_name>other exterior</display_name>
        </choice>
        <choice>
          <value>other housing unit</value>
          <display_name>other housing unit</display_name>
        </choice>
        <choice>
          <value>other heated space</value>
          <display_name>other heated space</display_name>
        </choice>
        <choice>
          <value>other multifamily buffer space</value>
          <display_name>other multifamily buffer space</display_name>
        </choice>
        <choice>
          <value>other non-freezing space</value>
          <display_name>other non-freezing space</display_name>
        </choice>
      </choices>
    </argument>
    <argument>
      <name>water_heater_tank_volume</name>
      <display_name>Water Heater: Tank Volume</display_name>
      <description>Nominal volume of water heater tank. If not provided, the OS-HPXML default (see &lt;a href='https://openstudio-hpxml.readthedocs.io/en/v1.8.1/workflow_inputs.html#conventional-storage'&gt;Conventional Storage&lt;/a&gt;, &lt;a href='https://openstudio-hpxml.readthedocs.io/en/v1.8.1/workflow_inputs.html#heat-pump'&gt;Heat Pump&lt;/a&gt;, &lt;a href='https://openstudio-hpxml.readthedocs.io/en/v1.8.1/workflow_inputs.html#combi-boiler-w-storage'&gt;Combi Boiler w/ Storage&lt;/a&gt;) is used.</description>
      <type>Double</type>
      <units>gal</units>
      <required>false</required>
      <model_dependent>false</model_dependent>
    </argument>
    <argument>
      <name>water_heater_efficiency_type</name>
      <display_name>Water Heater: Efficiency Type</display_name>
      <description>The efficiency type of water heater. Does not apply to space-heating boilers.</description>
      <type>Choice</type>
      <required>false</required>
      <model_dependent>false</model_dependent>
      <default_value>EnergyFactor</default_value>
      <choices>
        <choice>
          <value>EnergyFactor</value>
          <display_name>EnergyFactor</display_name>
        </choice>
        <choice>
          <value>UniformEnergyFactor</value>
          <display_name>UniformEnergyFactor</display_name>
        </choice>
      </choices>
    </argument>
    <argument>
      <name>water_heater_efficiency</name>
      <display_name>Water Heater: Efficiency</display_name>
      <description>Rated Energy Factor or Uniform Energy Factor. Does not apply to space-heating boilers.</description>
      <type>Double</type>
      <required>false</required>
      <model_dependent>false</model_dependent>
      <default_value>0.67</default_value>
    </argument>
    <argument>
      <name>water_heater_usage_bin</name>
      <display_name>Water Heater: Usage Bin</display_name>
      <description>The usage of the water heater. Only applies if Efficiency Type is UniformEnergyFactor and Type is not instantaneous water heater. Does not apply to space-heating boilers. If not provided, the OS-HPXML default (see &lt;a href='https://openstudio-hpxml.readthedocs.io/en/v1.8.1/workflow_inputs.html#conventional-storage'&gt;Conventional Storage&lt;/a&gt;, &lt;a href='https://openstudio-hpxml.readthedocs.io/en/v1.8.1/workflow_inputs.html#heat-pump'&gt;Heat Pump&lt;/a&gt;) is used.</description>
      <type>Choice</type>
      <required>false</required>
      <model_dependent>false</model_dependent>
      <choices>
        <choice>
          <value>very small</value>
          <display_name>very small</display_name>
        </choice>
        <choice>
          <value>low</value>
          <display_name>low</display_name>
        </choice>
        <choice>
          <value>medium</value>
          <display_name>medium</display_name>
        </choice>
        <choice>
          <value>high</value>
          <display_name>high</display_name>
        </choice>
      </choices>
    </argument>
    <argument>
      <name>water_heater_recovery_efficiency</name>
      <display_name>Water Heater: Recovery Efficiency</display_name>
      <description>Ratio of energy delivered to water heater to the energy content of the fuel consumed by the water heater. Only used for non-electric storage water heaters. If not provided, the OS-HPXML default (see &lt;a href='https://openstudio-hpxml.readthedocs.io/en/v1.8.1/workflow_inputs.html#conventional-storage'&gt;Conventional Storage&lt;/a&gt;) is used.</description>
      <type>Double</type>
      <units>Frac</units>
      <required>false</required>
      <model_dependent>false</model_dependent>
    </argument>
    <argument>
      <name>water_heater_heating_capacity</name>
      <display_name>Water Heater: Heating Capacity</display_name>
      <description>Heating capacity. Only applies to storage water heater and heat pump water heater (compressor). If not provided, the OS-HPXML default (see &lt;a href='https://openstudio-hpxml.readthedocs.io/en/v1.8.1/workflow_inputs.html#conventional-storage'&gt;Conventional Storage&lt;/a&gt;, &lt;a href='https://openstudio-hpxml.readthedocs.io/en/v1.8.1/workflow_inputs.html#heat-pump'&gt;Heat Pump&lt;/a&gt;) is used.</description>
      <type>Double</type>
      <units>Btu/hr</units>
      <required>false</required>
      <model_dependent>false</model_dependent>
    </argument>
    <argument>
      <name>water_heater_backup_heating_capacity</name>
      <display_name>Water Heater: Backup Heating Capacity</display_name>
      <description>Backup heating capacity for a heat pump water heater. If not provided, the OS-HPXML default (see &lt;a href='https://openstudio-hpxml.readthedocs.io/en/v1.8.1/workflow_inputs.html#heat-pump'&gt;Heat Pump&lt;/a&gt;) is used.</description>
      <type>Double</type>
      <units>Btu/hr</units>
      <required>false</required>
      <model_dependent>false</model_dependent>
    </argument>
    <argument>
      <name>water_heater_standby_loss</name>
      <display_name>Water Heater: Standby Loss</display_name>
      <description>The standby loss of water heater. Only applies to space-heating boilers. If not provided, the OS-HPXML default (see &lt;a href='https://openstudio-hpxml.readthedocs.io/en/v1.8.1/workflow_inputs.html#combi-boiler-w-storage'&gt;Combi Boiler w/ Storage&lt;/a&gt;) is used.</description>
      <type>Double</type>
      <units>F/hr</units>
      <required>false</required>
      <model_dependent>false</model_dependent>
    </argument>
    <argument>
      <name>water_heater_jacket_rvalue</name>
      <display_name>Water Heater: Jacket R-value</display_name>
      <description>The jacket R-value of water heater. Doesn't apply to instantaneous water heater or space-heating boiler with tankless coil. If not provided, defaults to no jacket insulation.</description>
      <type>Double</type>
      <units>h-ft^2-R/Btu</units>
      <required>false</required>
      <model_dependent>false</model_dependent>
    </argument>
    <argument>
      <name>water_heater_setpoint_temperature</name>
      <display_name>Water Heater: Setpoint Temperature</display_name>
      <description>The setpoint temperature of water heater. If not provided, the OS-HPXML default (see &lt;a href='https://openstudio-hpxml.readthedocs.io/en/v1.8.1/workflow_inputs.html#hpxml-water-heating-systems'&gt;HPXML Water Heating Systems&lt;/a&gt;) is used.</description>
      <type>Double</type>
      <units>F</units>
      <required>false</required>
      <model_dependent>false</model_dependent>
    </argument>
    <argument>
      <name>water_heater_num_bedrooms_served</name>
      <display_name>Water Heater: Number of Bedrooms Served</display_name>
      <description>Number of bedrooms served (directly or indirectly) by the water heater. Only needed if single-family attached or apartment unit and it is a shared water heater serving multiple dwelling units. Used to apportion water heater tank losses to the unit.</description>
      <type>Integer</type>
      <units>#</units>
      <required>false</required>
      <model_dependent>false</model_dependent>
    </argument>
    <argument>
      <name>water_heater_uses_desuperheater</name>
      <display_name>Water Heater: Uses Desuperheater</display_name>
      <description>Requires that the dwelling unit has a air-to-air, mini-split, or ground-to-air heat pump or a central air conditioner or mini-split air conditioner. If not provided, assumes no desuperheater.</description>
      <type>Boolean</type>
      <required>false</required>
      <model_dependent>false</model_dependent>
      <choices>
        <choice>
          <value>true</value>
          <display_name>true</display_name>
        </choice>
        <choice>
          <value>false</value>
          <display_name>false</display_name>
        </choice>
      </choices>
    </argument>
    <argument>
      <name>water_heater_tank_model_type</name>
      <display_name>Water Heater: Tank Type</display_name>
      <description>Type of tank model to use. The 'stratified' tank generally provide more accurate results, but may significantly increase run time. Applies only to storage water heater. If not provided, the OS-HPXML default (see &lt;a href='https://openstudio-hpxml.readthedocs.io/en/v1.8.1/workflow_inputs.html#conventional-storage'&gt;Conventional Storage&lt;/a&gt;) is used.</description>
      <type>Choice</type>
      <required>false</required>
      <model_dependent>false</model_dependent>
      <choices>
        <choice>
          <value>mixed</value>
          <display_name>mixed</display_name>
        </choice>
        <choice>
          <value>stratified</value>
          <display_name>stratified</display_name>
        </choice>
      </choices>
    </argument>
    <argument>
      <name>water_heater_operating_mode</name>
      <display_name>Water Heater: Operating Mode</display_name>
      <description>The water heater operating mode. The 'heat pump only' option only uses the heat pump, while 'hybrid/auto' allows the backup electric resistance to come on in high demand situations. This is ignored if a scheduled operating mode type is selected. Applies only to heat pump water heater. If not provided, the OS-HPXML default (see &lt;a href='https://openstudio-hpxml.readthedocs.io/en/v1.8.1/workflow_inputs.html#heat-pump'&gt;Heat Pump&lt;/a&gt;) is used.</description>
      <type>Choice</type>
      <required>false</required>
      <model_dependent>false</model_dependent>
      <choices>
        <choice>
          <value>hybrid/auto</value>
          <display_name>hybrid/auto</display_name>
        </choice>
        <choice>
          <value>heat pump only</value>
          <display_name>heat pump only</display_name>
        </choice>
      </choices>
    </argument>
    <argument>
      <name>hot_water_distribution_system_type</name>
      <display_name>Hot Water Distribution: System Type</display_name>
      <description>The type of the hot water distribution system.</description>
      <type>Choice</type>
      <required>true</required>
      <model_dependent>false</model_dependent>
      <default_value>Standard</default_value>
      <choices>
        <choice>
          <value>Standard</value>
          <display_name>Standard</display_name>
        </choice>
        <choice>
          <value>Recirculation</value>
          <display_name>Recirculation</display_name>
        </choice>
      </choices>
    </argument>
    <argument>
      <name>hot_water_distribution_standard_piping_length</name>
      <display_name>Hot Water Distribution: Standard Piping Length</display_name>
      <description>If the distribution system is Standard, the length of the piping. If not provided, the OS-HPXML default (see &lt;a href='https://openstudio-hpxml.readthedocs.io/en/v1.8.1/workflow_inputs.html#standard'&gt;Standard&lt;/a&gt;) is used.</description>
      <type>Double</type>
      <units>ft</units>
      <required>false</required>
      <model_dependent>false</model_dependent>
    </argument>
    <argument>
      <name>hot_water_distribution_recirc_control_type</name>
      <display_name>Hot Water Distribution: Recirculation Control Type</display_name>
      <description>If the distribution system is Recirculation, the type of hot water recirculation control, if any.</description>
      <type>Choice</type>
      <required>false</required>
      <model_dependent>false</model_dependent>
      <default_value>no control</default_value>
      <choices>
        <choice>
          <value>no control</value>
          <display_name>no control</display_name>
        </choice>
        <choice>
          <value>timer</value>
          <display_name>timer</display_name>
        </choice>
        <choice>
          <value>temperature</value>
          <display_name>temperature</display_name>
        </choice>
        <choice>
          <value>presence sensor demand control</value>
          <display_name>presence sensor demand control</display_name>
        </choice>
        <choice>
          <value>manual demand control</value>
          <display_name>manual demand control</display_name>
        </choice>
      </choices>
    </argument>
    <argument>
      <name>hot_water_distribution_recirc_piping_length</name>
      <display_name>Hot Water Distribution: Recirculation Piping Length</display_name>
      <description>If the distribution system is Recirculation, the length of the recirculation piping. If not provided, the OS-HPXML default (see &lt;a href='https://openstudio-hpxml.readthedocs.io/en/v1.8.1/workflow_inputs.html#recirculation-in-unit'&gt;Recirculation (In-Unit)&lt;/a&gt;) is used.</description>
      <type>Double</type>
      <units>ft</units>
      <required>false</required>
      <model_dependent>false</model_dependent>
    </argument>
    <argument>
      <name>hot_water_distribution_recirc_branch_piping_length</name>
      <display_name>Hot Water Distribution: Recirculation Branch Piping Length</display_name>
      <description>If the distribution system is Recirculation, the length of the recirculation branch piping. If not provided, the OS-HPXML default (see &lt;a href='https://openstudio-hpxml.readthedocs.io/en/v1.8.1/workflow_inputs.html#recirculation-in-unit'&gt;Recirculation (In-Unit)&lt;/a&gt;) is used.</description>
      <type>Double</type>
      <units>ft</units>
      <required>false</required>
      <model_dependent>false</model_dependent>
    </argument>
    <argument>
      <name>hot_water_distribution_recirc_pump_power</name>
      <display_name>Hot Water Distribution: Recirculation Pump Power</display_name>
      <description>If the distribution system is Recirculation, the recirculation pump power. If not provided, the OS-HPXML default (see &lt;a href='https://openstudio-hpxml.readthedocs.io/en/v1.8.1/workflow_inputs.html#recirculation-in-unit'&gt;Recirculation (In-Unit)&lt;/a&gt;) is used.</description>
      <type>Double</type>
      <units>W</units>
      <required>false</required>
      <model_dependent>false</model_dependent>
    </argument>
    <argument>
      <name>hot_water_distribution_pipe_r</name>
      <display_name>Hot Water Distribution: Pipe Insulation Nominal R-Value</display_name>
      <description>Nominal R-value of the pipe insulation. If not provided, the OS-HPXML default (see &lt;a href='https://openstudio-hpxml.readthedocs.io/en/v1.8.1/workflow_inputs.html#hpxml-hot-water-distribution'&gt;HPXML Hot Water Distribution&lt;/a&gt;) is used.</description>
      <type>Double</type>
      <units>h-ft^2-R/Btu</units>
      <required>false</required>
      <model_dependent>false</model_dependent>
    </argument>
    <argument>
      <name>dwhr_facilities_connected</name>
      <display_name>Drain Water Heat Recovery: Facilities Connected</display_name>
      <description>Which facilities are connected for the drain water heat recovery. Use 'none' if there is no drain water heat recovery system.</description>
      <type>Choice</type>
      <required>false</required>
      <model_dependent>false</model_dependent>
      <default_value>none</default_value>
      <choices>
        <choice>
          <value>none</value>
          <display_name>none</display_name>
        </choice>
        <choice>
          <value>one</value>
          <display_name>one</display_name>
        </choice>
        <choice>
          <value>all</value>
          <display_name>all</display_name>
        </choice>
      </choices>
    </argument>
    <argument>
      <name>dwhr_equal_flow</name>
      <display_name>Drain Water Heat Recovery: Equal Flow</display_name>
      <description>Whether the drain water heat recovery has equal flow.</description>
      <type>Boolean</type>
      <required>false</required>
      <model_dependent>false</model_dependent>
      <default_value>true</default_value>
      <choices>
        <choice>
          <value>true</value>
          <display_name>true</display_name>
        </choice>
        <choice>
          <value>false</value>
          <display_name>false</display_name>
        </choice>
      </choices>
    </argument>
    <argument>
      <name>dwhr_efficiency</name>
      <display_name>Drain Water Heat Recovery: Efficiency</display_name>
      <description>The efficiency of the drain water heat recovery.</description>
      <type>Double</type>
      <units>Frac</units>
      <required>false</required>
      <model_dependent>false</model_dependent>
      <default_value>0.55</default_value>
    </argument>
    <argument>
      <name>water_fixtures_shower_low_flow</name>
      <display_name>Hot Water Fixtures: Is Shower Low Flow</display_name>
      <description>Whether the shower fixture is low flow. If not provided, defaults to false.</description>
      <type>Boolean</type>
      <required>false</required>
      <model_dependent>false</model_dependent>
      <default_value>false</default_value>
      <choices>
        <choice>
          <value>true</value>
          <display_name>true</display_name>
        </choice>
        <choice>
          <value>false</value>
          <display_name>false</display_name>
        </choice>
      </choices>
    </argument>
    <argument>
      <name>water_fixtures_sink_low_flow</name>
      <display_name>Hot Water Fixtures: Is Sink Low Flow</display_name>
      <description>Whether the sink fixture is low flow. If not provided, defaults to false.</description>
      <type>Boolean</type>
      <required>false</required>
      <model_dependent>false</model_dependent>
      <default_value>false</default_value>
      <choices>
        <choice>
          <value>true</value>
          <display_name>true</display_name>
        </choice>
        <choice>
          <value>false</value>
          <display_name>false</display_name>
        </choice>
      </choices>
    </argument>
    <argument>
      <name>water_fixtures_usage_multiplier</name>
      <display_name>Hot Water Fixtures: Usage Multiplier</display_name>
      <description>Multiplier on the hot water usage that can reflect, e.g., high/low usage occupants. If not provided, the OS-HPXML default (see &lt;a href='https://openstudio-hpxml.readthedocs.io/en/v1.8.1/workflow_inputs.html#hpxml-water-fixtures'&gt;HPXML Water Fixtures&lt;/a&gt;) is used.</description>
      <type>Double</type>
      <required>false</required>
      <model_dependent>false</model_dependent>
    </argument>
    <argument>
      <name>general_water_use_usage_multiplier</name>
      <display_name>General Water Use: Usage Multiplier</display_name>
      <description>Multiplier on internal gains from general water use (floor mopping, shower evaporation, water films on showers, tubs &amp; sinks surfaces, plant watering, etc.) that can reflect, e.g., high/low usage occupants. If not provided, the OS-HPXML default (see &lt;a href='https://openstudio-hpxml.readthedocs.io/en/v1.8.1/workflow_inputs.html#hpxml-building-occupancy'&gt;HPXML Building Occupancy&lt;/a&gt;) is used.</description>
      <type>Double</type>
      <required>false</required>
      <model_dependent>false</model_dependent>
    </argument>
    <argument>
      <name>solar_thermal_system_type</name>
      <display_name>Solar Thermal: System Type</display_name>
      <description>The type of solar thermal system. Use 'none' if there is no solar thermal system.</description>
      <type>Choice</type>
      <required>false</required>
      <model_dependent>false</model_dependent>
      <default_value>none</default_value>
      <choices>
        <choice>
          <value>none</value>
          <display_name>none</display_name>
        </choice>
        <choice>
          <value>hot water</value>
          <display_name>hot water</display_name>
        </choice>
      </choices>
    </argument>
    <argument>
      <name>solar_thermal_collector_area</name>
      <display_name>Solar Thermal: Collector Area</display_name>
      <description>The collector area of the solar thermal system.</description>
      <type>Double</type>
      <units>ft^2</units>
      <required>false</required>
      <model_dependent>false</model_dependent>
      <default_value>40</default_value>
    </argument>
    <argument>
      <name>solar_thermal_collector_loop_type</name>
      <display_name>Solar Thermal: Collector Loop Type</display_name>
      <description>The collector loop type of the solar thermal system.</description>
      <type>Choice</type>
      <required>false</required>
      <model_dependent>false</model_dependent>
      <default_value>liquid direct</default_value>
      <choices>
        <choice>
          <value>liquid direct</value>
          <display_name>liquid direct</display_name>
        </choice>
        <choice>
          <value>liquid indirect</value>
          <display_name>liquid indirect</display_name>
        </choice>
        <choice>
          <value>passive thermosyphon</value>
          <display_name>passive thermosyphon</display_name>
        </choice>
      </choices>
    </argument>
    <argument>
      <name>solar_thermal_collector_type</name>
      <display_name>Solar Thermal: Collector Type</display_name>
      <description>The collector type of the solar thermal system.</description>
      <type>Choice</type>
      <required>false</required>
      <model_dependent>false</model_dependent>
      <default_value>evacuated tube</default_value>
      <choices>
        <choice>
          <value>evacuated tube</value>
          <display_name>evacuated tube</display_name>
        </choice>
        <choice>
          <value>single glazing black</value>
          <display_name>single glazing black</display_name>
        </choice>
        <choice>
          <value>double glazing black</value>
          <display_name>double glazing black</display_name>
        </choice>
        <choice>
          <value>integrated collector storage</value>
          <display_name>integrated collector storage</display_name>
        </choice>
      </choices>
    </argument>
    <argument>
      <name>solar_thermal_collector_azimuth</name>
      <display_name>Solar Thermal: Collector Azimuth</display_name>
      <description>The collector azimuth of the solar thermal system. Azimuth is measured clockwise from north (e.g., North=0, East=90, South=180, West=270).</description>
      <type>Double</type>
      <units>degrees</units>
      <required>false</required>
      <model_dependent>false</model_dependent>
      <default_value>180</default_value>
    </argument>
    <argument>
      <name>solar_thermal_collector_tilt</name>
      <display_name>Solar Thermal: Collector Tilt</display_name>
      <description>The collector tilt of the solar thermal system. Can also enter, e.g., RoofPitch, RoofPitch+20, Latitude, Latitude-15, etc.</description>
      <type>String</type>
      <units>degrees</units>
      <required>false</required>
      <model_dependent>false</model_dependent>
      <default_value>RoofPitch</default_value>
    </argument>
    <argument>
      <name>solar_thermal_collector_rated_optical_efficiency</name>
      <display_name>Solar Thermal: Collector Rated Optical Efficiency</display_name>
      <description>The collector rated optical efficiency of the solar thermal system.</description>
      <type>Double</type>
      <units>Frac</units>
      <required>false</required>
      <model_dependent>false</model_dependent>
      <default_value>0.5</default_value>
    </argument>
    <argument>
      <name>solar_thermal_collector_rated_thermal_losses</name>
      <display_name>Solar Thermal: Collector Rated Thermal Losses</display_name>
      <description>The collector rated thermal losses of the solar thermal system.</description>
      <type>Double</type>
      <units>Btu/hr-ft^2-R</units>
      <required>false</required>
      <model_dependent>false</model_dependent>
      <default_value>0.2799</default_value>
    </argument>
    <argument>
      <name>solar_thermal_storage_volume</name>
      <display_name>Solar Thermal: Storage Volume</display_name>
      <description>The storage volume of the solar thermal system. If not provided, the OS-HPXML default (see &lt;a href='https://openstudio-hpxml.readthedocs.io/en/v1.8.1/workflow_inputs.html#detailed-inputs'&gt;Detailed Inputs&lt;/a&gt;) is used.</description>
      <type>Double</type>
      <units>gal</units>
      <required>false</required>
      <model_dependent>false</model_dependent>
    </argument>
    <argument>
      <name>solar_thermal_solar_fraction</name>
      <display_name>Solar Thermal: Solar Fraction</display_name>
      <description>The solar fraction of the solar thermal system. If provided, overrides all other solar thermal inputs.</description>
      <type>Double</type>
      <units>Frac</units>
      <required>false</required>
      <model_dependent>false</model_dependent>
      <default_value>0</default_value>
    </argument>
    <argument>
      <name>pv_system_present</name>
      <display_name>PV System: Present</display_name>
      <description>Whether there is a PV system present. If not provided, defaults to false.</description>
      <type>Boolean</type>
      <required>false</required>
      <model_dependent>false</model_dependent>
      <default_value>false</default_value>
      <choices>
        <choice>
          <value>true</value>
          <display_name>true</display_name>
        </choice>
        <choice>
          <value>false</value>
          <display_name>false</display_name>
        </choice>
      </choices>
    </argument>
    <argument>
      <name>pv_system_module_type</name>
      <display_name>PV System: Module Type</display_name>
      <description>Module type of the PV system. If not provided, the OS-HPXML default (see &lt;a href='https://openstudio-hpxml.readthedocs.io/en/v1.8.1/workflow_inputs.html#hpxml-photovoltaics'&gt;HPXML Photovoltaics&lt;/a&gt;) is used.</description>
      <type>Choice</type>
      <required>false</required>
      <model_dependent>false</model_dependent>
      <choices>
        <choice>
          <value>standard</value>
          <display_name>standard</display_name>
        </choice>
        <choice>
          <value>premium</value>
          <display_name>premium</display_name>
        </choice>
        <choice>
          <value>thin film</value>
          <display_name>thin film</display_name>
        </choice>
      </choices>
    </argument>
    <argument>
      <name>pv_system_location</name>
      <display_name>PV System: Location</display_name>
      <description>Location of the PV system. If not provided, the OS-HPXML default (see &lt;a href='https://openstudio-hpxml.readthedocs.io/en/v1.8.1/workflow_inputs.html#hpxml-photovoltaics'&gt;HPXML Photovoltaics&lt;/a&gt;) is used.</description>
      <type>Choice</type>
      <required>false</required>
      <model_dependent>false</model_dependent>
      <choices>
        <choice>
          <value>roof</value>
          <display_name>roof</display_name>
        </choice>
        <choice>
          <value>ground</value>
          <display_name>ground</display_name>
        </choice>
      </choices>
    </argument>
    <argument>
      <name>pv_system_tracking</name>
      <display_name>PV System: Tracking</display_name>
      <description>Type of tracking for the PV system. If not provided, the OS-HPXML default (see &lt;a href='https://openstudio-hpxml.readthedocs.io/en/v1.8.1/workflow_inputs.html#hpxml-photovoltaics'&gt;HPXML Photovoltaics&lt;/a&gt;) is used.</description>
      <type>Choice</type>
      <required>false</required>
      <model_dependent>false</model_dependent>
      <choices>
        <choice>
          <value>fixed</value>
          <display_name>fixed</display_name>
        </choice>
        <choice>
          <value>1-axis</value>
          <display_name>1-axis</display_name>
        </choice>
        <choice>
          <value>1-axis backtracked</value>
          <display_name>1-axis backtracked</display_name>
        </choice>
        <choice>
          <value>2-axis</value>
          <display_name>2-axis</display_name>
        </choice>
      </choices>
    </argument>
    <argument>
      <name>pv_system_array_azimuth</name>
      <display_name>PV System: Array Azimuth</display_name>
      <description>Array azimuth of the PV system. Azimuth is measured clockwise from north (e.g., North=0, East=90, South=180, West=270).</description>
      <type>Double</type>
      <units>degrees</units>
      <required>false</required>
      <model_dependent>false</model_dependent>
      <default_value>180</default_value>
    </argument>
    <argument>
      <name>pv_system_array_tilt</name>
      <display_name>PV System: Array Tilt</display_name>
      <description>Array tilt of the PV system. Can also enter, e.g., RoofPitch, RoofPitch+20, Latitude, Latitude-15, etc.</description>
      <type>String</type>
      <units>degrees</units>
      <required>false</required>
      <model_dependent>false</model_dependent>
      <default_value>RoofPitch</default_value>
    </argument>
    <argument>
      <name>pv_system_max_power_output</name>
      <display_name>PV System: Maximum Power Output</display_name>
      <description>Maximum power output of the PV system. For a shared system, this is the total building maximum power output.</description>
      <type>Double</type>
      <units>W</units>
      <required>false</required>
      <model_dependent>false</model_dependent>
      <default_value>4000</default_value>
    </argument>
    <argument>
      <name>pv_system_inverter_efficiency</name>
      <display_name>PV System: Inverter Efficiency</display_name>
      <description>Inverter efficiency of the PV system. If there are two PV systems, this will apply to both. If not provided, the OS-HPXML default (see &lt;a href='https://openstudio-hpxml.readthedocs.io/en/v1.8.1/workflow_inputs.html#hpxml-photovoltaics'&gt;HPXML Photovoltaics&lt;/a&gt;) is used.</description>
      <type>Double</type>
      <units>Frac</units>
      <required>false</required>
      <model_dependent>false</model_dependent>
    </argument>
    <argument>
      <name>pv_system_system_losses_fraction</name>
      <display_name>PV System: System Losses Fraction</display_name>
      <description>System losses fraction of the PV system. If there are two PV systems, this will apply to both. If not provided, the OS-HPXML default (see &lt;a href='https://openstudio-hpxml.readthedocs.io/en/v1.8.1/workflow_inputs.html#hpxml-photovoltaics'&gt;HPXML Photovoltaics&lt;/a&gt;) is used.</description>
      <type>Double</type>
      <units>Frac</units>
      <required>false</required>
      <model_dependent>false</model_dependent>
    </argument>
    <argument>
      <name>pv_system_num_bedrooms_served</name>
      <display_name>PV System: Number of Bedrooms Served</display_name>
      <description>Number of bedrooms served by PV system. Only needed if single-family attached or apartment unit and it is a shared PV system serving multiple dwelling units. Used to apportion PV generation to the unit of a SFA/MF building. If there are two PV systems, this will apply to both.</description>
      <type>Integer</type>
      <units>#</units>
      <required>false</required>
      <model_dependent>false</model_dependent>
    </argument>
    <argument>
      <name>pv_system_2_present</name>
      <display_name>PV System 2: Present</display_name>
      <description>Whether there is a second PV system present. If not provided, defaults to false.</description>
      <type>Boolean</type>
      <required>false</required>
      <model_dependent>false</model_dependent>
      <default_value>false</default_value>
      <choices>
        <choice>
          <value>true</value>
          <display_name>true</display_name>
        </choice>
        <choice>
          <value>false</value>
          <display_name>false</display_name>
        </choice>
      </choices>
    </argument>
    <argument>
      <name>pv_system_2_module_type</name>
      <display_name>PV System 2: Module Type</display_name>
      <description>Module type of the second PV system. If not provided, the OS-HPXML default (see &lt;a href='https://openstudio-hpxml.readthedocs.io/en/v1.8.1/workflow_inputs.html#hpxml-photovoltaics'&gt;HPXML Photovoltaics&lt;/a&gt;) is used.</description>
      <type>Choice</type>
      <required>false</required>
      <model_dependent>false</model_dependent>
      <choices>
        <choice>
          <value>standard</value>
          <display_name>standard</display_name>
        </choice>
        <choice>
          <value>premium</value>
          <display_name>premium</display_name>
        </choice>
        <choice>
          <value>thin film</value>
          <display_name>thin film</display_name>
        </choice>
      </choices>
    </argument>
    <argument>
      <name>pv_system_2_location</name>
      <display_name>PV System 2: Location</display_name>
      <description>Location of the second PV system. If not provided, the OS-HPXML default (see &lt;a href='https://openstudio-hpxml.readthedocs.io/en/v1.8.1/workflow_inputs.html#hpxml-photovoltaics'&gt;HPXML Photovoltaics&lt;/a&gt;) is used.</description>
      <type>Choice</type>
      <required>false</required>
      <model_dependent>false</model_dependent>
      <choices>
        <choice>
          <value>roof</value>
          <display_name>roof</display_name>
        </choice>
        <choice>
          <value>ground</value>
          <display_name>ground</display_name>
        </choice>
      </choices>
    </argument>
    <argument>
      <name>pv_system_2_tracking</name>
      <display_name>PV System 2: Tracking</display_name>
      <description>Type of tracking for the second PV system. If not provided, the OS-HPXML default (see &lt;a href='https://openstudio-hpxml.readthedocs.io/en/v1.8.1/workflow_inputs.html#hpxml-photovoltaics'&gt;HPXML Photovoltaics&lt;/a&gt;) is used.</description>
      <type>Choice</type>
      <required>false</required>
      <model_dependent>false</model_dependent>
      <choices>
        <choice>
          <value>fixed</value>
          <display_name>fixed</display_name>
        </choice>
        <choice>
          <value>1-axis</value>
          <display_name>1-axis</display_name>
        </choice>
        <choice>
          <value>1-axis backtracked</value>
          <display_name>1-axis backtracked</display_name>
        </choice>
        <choice>
          <value>2-axis</value>
          <display_name>2-axis</display_name>
        </choice>
      </choices>
    </argument>
    <argument>
      <name>pv_system_2_array_azimuth</name>
      <display_name>PV System 2: Array Azimuth</display_name>
      <description>Array azimuth of the second PV system. Azimuth is measured clockwise from north (e.g., North=0, East=90, South=180, West=270).</description>
      <type>Double</type>
      <units>degrees</units>
      <required>false</required>
      <model_dependent>false</model_dependent>
      <default_value>180</default_value>
    </argument>
    <argument>
      <name>pv_system_2_array_tilt</name>
      <display_name>PV System 2: Array Tilt</display_name>
      <description>Array tilt of the second PV system. Can also enter, e.g., RoofPitch, RoofPitch+20, Latitude, Latitude-15, etc.</description>
      <type>String</type>
      <units>degrees</units>
      <required>false</required>
      <model_dependent>false</model_dependent>
      <default_value>RoofPitch</default_value>
    </argument>
    <argument>
      <name>pv_system_2_max_power_output</name>
      <display_name>PV System 2: Maximum Power Output</display_name>
      <description>Maximum power output of the second PV system. For a shared system, this is the total building maximum power output.</description>
      <type>Double</type>
      <units>W</units>
      <required>false</required>
      <model_dependent>false</model_dependent>
      <default_value>4000</default_value>
    </argument>
    <argument>
      <name>battery_present</name>
      <display_name>Battery: Present</display_name>
      <description>Whether there is a lithium ion battery present. If not provided, defaults to false.</description>
      <type>Boolean</type>
      <required>false</required>
      <model_dependent>false</model_dependent>
      <default_value>false</default_value>
      <choices>
        <choice>
          <value>true</value>
          <display_name>true</display_name>
        </choice>
        <choice>
          <value>false</value>
          <display_name>false</display_name>
        </choice>
      </choices>
    </argument>
    <argument>
      <name>battery_location</name>
      <display_name>Battery: Location</display_name>
      <description>The space type for the lithium ion battery location. If not provided, the OS-HPXML default (see &lt;a href='https://openstudio-hpxml.readthedocs.io/en/v1.8.1/workflow_inputs.html#hpxml-batteries'&gt;HPXML Batteries&lt;/a&gt;) is used.</description>
      <type>Choice</type>
      <required>false</required>
      <model_dependent>false</model_dependent>
      <choices>
        <choice>
          <value>conditioned space</value>
          <display_name>conditioned space</display_name>
        </choice>
        <choice>
          <value>basement - conditioned</value>
          <display_name>basement - conditioned</display_name>
        </choice>
        <choice>
          <value>basement - unconditioned</value>
          <display_name>basement - unconditioned</display_name>
        </choice>
        <choice>
          <value>crawlspace</value>
          <display_name>crawlspace</display_name>
        </choice>
        <choice>
          <value>crawlspace - vented</value>
          <display_name>crawlspace - vented</display_name>
        </choice>
        <choice>
          <value>crawlspace - unvented</value>
          <display_name>crawlspace - unvented</display_name>
        </choice>
        <choice>
          <value>crawlspace - conditioned</value>
          <display_name>crawlspace - conditioned</display_name>
        </choice>
        <choice>
          <value>attic</value>
          <display_name>attic</display_name>
        </choice>
        <choice>
          <value>attic - vented</value>
          <display_name>attic - vented</display_name>
        </choice>
        <choice>
          <value>attic - unvented</value>
          <display_name>attic - unvented</display_name>
        </choice>
        <choice>
          <value>garage</value>
          <display_name>garage</display_name>
        </choice>
        <choice>
          <value>outside</value>
          <display_name>outside</display_name>
        </choice>
      </choices>
    </argument>
    <argument>
      <name>battery_power</name>
      <display_name>Battery: Rated Power Output</display_name>
      <description>The rated power output of the lithium ion battery. If not provided, the OS-HPXML default (see &lt;a href='https://openstudio-hpxml.readthedocs.io/en/v1.8.1/workflow_inputs.html#hpxml-batteries'&gt;HPXML Batteries&lt;/a&gt;) is used.</description>
      <type>Double</type>
      <units>W</units>
      <required>false</required>
      <model_dependent>false</model_dependent>
    </argument>
    <argument>
      <name>battery_capacity</name>
      <display_name>Battery: Nominal Capacity</display_name>
      <description>The nominal capacity of the lithium ion battery. If not provided, the OS-HPXML default (see &lt;a href='https://openstudio-hpxml.readthedocs.io/en/v1.8.1/workflow_inputs.html#hpxml-batteries'&gt;HPXML Batteries&lt;/a&gt;) is used.</description>
      <type>Double</type>
      <units>kWh</units>
      <required>false</required>
      <model_dependent>false</model_dependent>
    </argument>
    <argument>
      <name>battery_usable_capacity</name>
      <display_name>Battery: Usable Capacity</display_name>
      <description>The usable capacity of the lithium ion battery. If not provided, the OS-HPXML default (see &lt;a href='https://openstudio-hpxml.readthedocs.io/en/v1.8.1/workflow_inputs.html#hpxml-batteries'&gt;HPXML Batteries&lt;/a&gt;) is used.</description>
      <type>Double</type>
      <units>kWh</units>
      <required>false</required>
      <model_dependent>false</model_dependent>
    </argument>
    <argument>
      <name>battery_round_trip_efficiency</name>
      <display_name>Battery: Round Trip Efficiency</display_name>
      <description>The round trip efficiency of the lithium ion battery. If not provided, the OS-HPXML default (see &lt;a href='https://openstudio-hpxml.readthedocs.io/en/v1.8.1/workflow_inputs.html#hpxml-batteries'&gt;HPXML Batteries&lt;/a&gt;) is used.</description>
      <type>Double</type>
      <units>Frac</units>
      <required>false</required>
      <model_dependent>false</model_dependent>
    </argument>
    <argument>
      <name>battery_num_bedrooms_served</name>
      <display_name>Battery: Number of Bedrooms Served</display_name>
      <description>Number of bedrooms served by the lithium ion battery. Only needed if single-family attached or apartment unit and it is a shared battery serving multiple dwelling units. Used to apportion battery charging/discharging to the unit of a SFA/MF building.</description>
      <type>Integer</type>
      <units>#</units>
      <required>false</required>
      <model_dependent>false</model_dependent>
    </argument>
    <argument>
      <name>lighting_present</name>
      <display_name>Lighting: Present</display_name>
      <description>Whether there is lighting energy use.</description>
      <type>Boolean</type>
      <required>true</required>
      <model_dependent>false</model_dependent>
      <default_value>true</default_value>
      <choices>
        <choice>
          <value>true</value>
          <display_name>true</display_name>
        </choice>
        <choice>
          <value>false</value>
          <display_name>false</display_name>
        </choice>
      </choices>
    </argument>
    <argument>
      <name>lighting_interior_fraction_cfl</name>
      <display_name>Lighting: Interior Fraction CFL</display_name>
      <description>Fraction of all lamps (interior) that are compact fluorescent. Lighting not specified as CFL, LFL, or LED is assumed to be incandescent.</description>
      <type>Double</type>
      <required>false</required>
      <model_dependent>false</model_dependent>
      <default_value>0.1</default_value>
    </argument>
    <argument>
      <name>lighting_interior_fraction_lfl</name>
      <display_name>Lighting: Interior Fraction LFL</display_name>
      <description>Fraction of all lamps (interior) that are linear fluorescent. Lighting not specified as CFL, LFL, or LED is assumed to be incandescent.</description>
      <type>Double</type>
      <required>false</required>
      <model_dependent>false</model_dependent>
      <default_value>0</default_value>
    </argument>
    <argument>
      <name>lighting_interior_fraction_led</name>
      <display_name>Lighting: Interior Fraction LED</display_name>
      <description>Fraction of all lamps (interior) that are light emitting diodes. Lighting not specified as CFL, LFL, or LED is assumed to be incandescent.</description>
      <type>Double</type>
      <required>false</required>
      <model_dependent>false</model_dependent>
      <default_value>0</default_value>
    </argument>
    <argument>
      <name>lighting_interior_usage_multiplier</name>
      <display_name>Lighting: Interior Usage Multiplier</display_name>
      <description>Multiplier on the lighting energy usage (interior) that can reflect, e.g., high/low usage occupants. If not provided, the OS-HPXML default (see &lt;a href='https://openstudio-hpxml.readthedocs.io/en/v1.8.1/workflow_inputs.html#hpxml-lighting'&gt;HPXML Lighting&lt;/a&gt;) is used.</description>
      <type>Double</type>
      <required>false</required>
      <model_dependent>false</model_dependent>
    </argument>
    <argument>
      <name>lighting_exterior_fraction_cfl</name>
      <display_name>Lighting: Exterior Fraction CFL</display_name>
      <description>Fraction of all lamps (exterior) that are compact fluorescent. Lighting not specified as CFL, LFL, or LED is assumed to be incandescent.</description>
      <type>Double</type>
      <required>false</required>
      <model_dependent>false</model_dependent>
      <default_value>0</default_value>
    </argument>
    <argument>
      <name>lighting_exterior_fraction_lfl</name>
      <display_name>Lighting: Exterior Fraction LFL</display_name>
      <description>Fraction of all lamps (exterior) that are linear fluorescent. Lighting not specified as CFL, LFL, or LED is assumed to be incandescent.</description>
      <type>Double</type>
      <required>false</required>
      <model_dependent>false</model_dependent>
      <default_value>0</default_value>
    </argument>
    <argument>
      <name>lighting_exterior_fraction_led</name>
      <display_name>Lighting: Exterior Fraction LED</display_name>
      <description>Fraction of all lamps (exterior) that are light emitting diodes. Lighting not specified as CFL, LFL, or LED is assumed to be incandescent.</description>
      <type>Double</type>
      <required>false</required>
      <model_dependent>false</model_dependent>
      <default_value>0</default_value>
    </argument>
    <argument>
      <name>lighting_exterior_usage_multiplier</name>
      <display_name>Lighting: Exterior Usage Multiplier</display_name>
      <description>Multiplier on the lighting energy usage (exterior) that can reflect, e.g., high/low usage occupants. If not provided, the OS-HPXML default (see &lt;a href='https://openstudio-hpxml.readthedocs.io/en/v1.8.1/workflow_inputs.html#hpxml-lighting'&gt;HPXML Lighting&lt;/a&gt;) is used.</description>
      <type>Double</type>
      <required>false</required>
      <model_dependent>false</model_dependent>
    </argument>
    <argument>
      <name>lighting_garage_fraction_cfl</name>
      <display_name>Lighting: Garage Fraction CFL</display_name>
      <description>Fraction of all lamps (garage) that are compact fluorescent. Lighting not specified as CFL, LFL, or LED is assumed to be incandescent.</description>
      <type>Double</type>
      <required>false</required>
      <model_dependent>false</model_dependent>
      <default_value>0</default_value>
    </argument>
    <argument>
      <name>lighting_garage_fraction_lfl</name>
      <display_name>Lighting: Garage Fraction LFL</display_name>
      <description>Fraction of all lamps (garage) that are linear fluorescent. Lighting not specified as CFL, LFL, or LED is assumed to be incandescent.</description>
      <type>Double</type>
      <required>false</required>
      <model_dependent>false</model_dependent>
      <default_value>0</default_value>
    </argument>
    <argument>
      <name>lighting_garage_fraction_led</name>
      <display_name>Lighting: Garage Fraction LED</display_name>
      <description>Fraction of all lamps (garage) that are light emitting diodes. Lighting not specified as CFL, LFL, or LED is assumed to be incandescent.</description>
      <type>Double</type>
      <required>false</required>
      <model_dependent>false</model_dependent>
      <default_value>0</default_value>
    </argument>
    <argument>
      <name>lighting_garage_usage_multiplier</name>
      <display_name>Lighting: Garage Usage Multiplier</display_name>
      <description>Multiplier on the lighting energy usage (garage) that can reflect, e.g., high/low usage occupants. If not provided, the OS-HPXML default (see &lt;a href='https://openstudio-hpxml.readthedocs.io/en/v1.8.1/workflow_inputs.html#hpxml-lighting'&gt;HPXML Lighting&lt;/a&gt;) is used.</description>
      <type>Double</type>
      <required>false</required>
      <model_dependent>false</model_dependent>
    </argument>
    <argument>
      <name>holiday_lighting_present</name>
      <display_name>Holiday Lighting: Present</display_name>
      <description>Whether there is holiday lighting. If not provided, defaults to false.</description>
      <type>Boolean</type>
      <required>false</required>
      <model_dependent>false</model_dependent>
      <default_value>false</default_value>
      <choices>
        <choice>
          <value>true</value>
          <display_name>true</display_name>
        </choice>
        <choice>
          <value>false</value>
          <display_name>false</display_name>
        </choice>
      </choices>
    </argument>
    <argument>
      <name>holiday_lighting_daily_kwh</name>
      <display_name>Holiday Lighting: Daily Consumption</display_name>
      <description>The daily energy consumption for holiday lighting (exterior). If not provided, the OS-HPXML default (see &lt;a href='https://openstudio-hpxml.readthedocs.io/en/v1.8.1/workflow_inputs.html#hpxml-lighting'&gt;HPXML Lighting&lt;/a&gt;) is used.</description>
      <type>Double</type>
      <units>kWh/day</units>
      <required>false</required>
      <model_dependent>false</model_dependent>
    </argument>
    <argument>
      <name>holiday_lighting_period</name>
      <display_name>Holiday Lighting: Period</display_name>
      <description>Enter a date range like 'Nov 25 - Jan 5'. If not provided, the OS-HPXML default (see &lt;a href='https://openstudio-hpxml.readthedocs.io/en/v1.8.1/workflow_inputs.html#hpxml-lighting'&gt;HPXML Lighting&lt;/a&gt;) is used.</description>
      <type>String</type>
      <required>false</required>
      <model_dependent>false</model_dependent>
    </argument>
    <argument>
      <name>dehumidifier_type</name>
      <display_name>Dehumidifier: Type</display_name>
      <description>The type of dehumidifier. If not provided, defaults to none.</description>
      <type>Choice</type>
      <required>false</required>
      <model_dependent>false</model_dependent>
      <default_value>none</default_value>
      <choices>
        <choice>
          <value>none</value>
          <display_name>none</display_name>
        </choice>
        <choice>
          <value>portable</value>
          <display_name>portable</display_name>
        </choice>
        <choice>
          <value>whole-home</value>
          <display_name>whole-home</display_name>
        </choice>
      </choices>
    </argument>
    <argument>
      <name>dehumidifier_efficiency_type</name>
      <display_name>Dehumidifier: Efficiency Type</display_name>
      <description>The efficiency type of dehumidifier.</description>
      <type>Choice</type>
      <required>false</required>
      <model_dependent>false</model_dependent>
      <default_value>IntegratedEnergyFactor</default_value>
      <choices>
        <choice>
          <value>EnergyFactor</value>
          <display_name>EnergyFactor</display_name>
        </choice>
        <choice>
          <value>IntegratedEnergyFactor</value>
          <display_name>IntegratedEnergyFactor</display_name>
        </choice>
      </choices>
    </argument>
    <argument>
      <name>dehumidifier_efficiency</name>
      <display_name>Dehumidifier: Efficiency</display_name>
      <description>The efficiency of the dehumidifier.</description>
      <type>Double</type>
      <units>liters/kWh</units>
      <required>false</required>
      <model_dependent>false</model_dependent>
      <default_value>1.5</default_value>
    </argument>
    <argument>
      <name>dehumidifier_capacity</name>
      <display_name>Dehumidifier: Capacity</display_name>
      <description>The capacity (water removal rate) of the dehumidifier.</description>
      <type>Double</type>
      <units>pint/day</units>
      <required>false</required>
      <model_dependent>false</model_dependent>
      <default_value>40</default_value>
    </argument>
    <argument>
      <name>dehumidifier_rh_setpoint</name>
      <display_name>Dehumidifier: Relative Humidity Setpoint</display_name>
      <description>The relative humidity setpoint of the dehumidifier.</description>
      <type>Double</type>
      <units>Frac</units>
      <required>false</required>
      <model_dependent>false</model_dependent>
      <default_value>0.5</default_value>
    </argument>
    <argument>
      <name>dehumidifier_fraction_dehumidification_load_served</name>
      <display_name>Dehumidifier: Fraction Dehumidification Load Served</display_name>
      <description>The dehumidification load served fraction of the dehumidifier.</description>
      <type>Double</type>
      <units>Frac</units>
      <required>false</required>
      <model_dependent>false</model_dependent>
      <default_value>1</default_value>
    </argument>
    <argument>
      <name>clothes_washer_present</name>
      <display_name>Clothes Washer: Present</display_name>
      <description>Whether there is a clothes washer present.</description>
      <type>Boolean</type>
      <required>true</required>
      <model_dependent>false</model_dependent>
      <default_value>true</default_value>
      <choices>
        <choice>
          <value>true</value>
          <display_name>true</display_name>
        </choice>
        <choice>
          <value>false</value>
          <display_name>false</display_name>
        </choice>
      </choices>
    </argument>
    <argument>
      <name>clothes_washer_location</name>
      <display_name>Clothes Washer: Location</display_name>
      <description>The space type for the clothes washer location. If not provided, the OS-HPXML default (see &lt;a href='https://openstudio-hpxml.readthedocs.io/en/v1.8.1/workflow_inputs.html#hpxml-clothes-washer'&gt;HPXML Clothes Washer&lt;/a&gt;) is used.</description>
      <type>Choice</type>
      <required>false</required>
      <model_dependent>false</model_dependent>
      <choices>
        <choice>
          <value>conditioned space</value>
          <display_name>conditioned space</display_name>
        </choice>
        <choice>
          <value>basement - conditioned</value>
          <display_name>basement - conditioned</display_name>
        </choice>
        <choice>
          <value>basement - unconditioned</value>
          <display_name>basement - unconditioned</display_name>
        </choice>
        <choice>
          <value>garage</value>
          <display_name>garage</display_name>
        </choice>
        <choice>
          <value>other housing unit</value>
          <display_name>other housing unit</display_name>
        </choice>
        <choice>
          <value>other heated space</value>
          <display_name>other heated space</display_name>
        </choice>
        <choice>
          <value>other multifamily buffer space</value>
          <display_name>other multifamily buffer space</display_name>
        </choice>
        <choice>
          <value>other non-freezing space</value>
          <display_name>other non-freezing space</display_name>
        </choice>
      </choices>
    </argument>
    <argument>
      <name>clothes_washer_efficiency_type</name>
      <display_name>Clothes Washer: Efficiency Type</display_name>
      <description>The efficiency type of the clothes washer.</description>
      <type>Choice</type>
      <required>false</required>
      <model_dependent>false</model_dependent>
      <default_value>IntegratedModifiedEnergyFactor</default_value>
      <choices>
        <choice>
          <value>ModifiedEnergyFactor</value>
          <display_name>ModifiedEnergyFactor</display_name>
        </choice>
        <choice>
          <value>IntegratedModifiedEnergyFactor</value>
          <display_name>IntegratedModifiedEnergyFactor</display_name>
        </choice>
      </choices>
    </argument>
    <argument>
      <name>clothes_washer_efficiency</name>
      <display_name>Clothes Washer: Efficiency</display_name>
      <description>The efficiency of the clothes washer. If not provided, the OS-HPXML default (see &lt;a href='https://openstudio-hpxml.readthedocs.io/en/v1.8.1/workflow_inputs.html#hpxml-clothes-washer'&gt;HPXML Clothes Washer&lt;/a&gt;) is used.</description>
      <type>Double</type>
      <units>ft^3/kWh-cyc</units>
      <required>false</required>
      <model_dependent>false</model_dependent>
    </argument>
    <argument>
      <name>clothes_washer_rated_annual_kwh</name>
      <display_name>Clothes Washer: Rated Annual Consumption</display_name>
      <description>The annual energy consumed by the clothes washer, as rated, obtained from the EnergyGuide label. This includes both the appliance electricity consumption and the energy required for water heating. If not provided, the OS-HPXML default (see &lt;a href='https://openstudio-hpxml.readthedocs.io/en/v1.8.1/workflow_inputs.html#hpxml-clothes-washer'&gt;HPXML Clothes Washer&lt;/a&gt;) is used.</description>
      <type>Double</type>
      <units>kWh/yr</units>
      <required>false</required>
      <model_dependent>false</model_dependent>
    </argument>
    <argument>
      <name>clothes_washer_label_electric_rate</name>
      <display_name>Clothes Washer: Label Electric Rate</display_name>
      <description>The annual energy consumed by the clothes washer, as rated, obtained from the EnergyGuide label. This includes both the appliance electricity consumption and the energy required for water heating. If not provided, the OS-HPXML default (see &lt;a href='https://openstudio-hpxml.readthedocs.io/en/v1.8.1/workflow_inputs.html#hpxml-clothes-washer'&gt;HPXML Clothes Washer&lt;/a&gt;) is used.</description>
      <type>Double</type>
      <units>$/kWh</units>
      <required>false</required>
      <model_dependent>false</model_dependent>
    </argument>
    <argument>
      <name>clothes_washer_label_gas_rate</name>
      <display_name>Clothes Washer: Label Gas Rate</display_name>
      <description>The annual energy consumed by the clothes washer, as rated, obtained from the EnergyGuide label. This includes both the appliance electricity consumption and the energy required for water heating. If not provided, the OS-HPXML default (see &lt;a href='https://openstudio-hpxml.readthedocs.io/en/v1.8.1/workflow_inputs.html#hpxml-clothes-washer'&gt;HPXML Clothes Washer&lt;/a&gt;) is used.</description>
      <type>Double</type>
      <units>$/therm</units>
      <required>false</required>
      <model_dependent>false</model_dependent>
    </argument>
    <argument>
      <name>clothes_washer_label_annual_gas_cost</name>
      <display_name>Clothes Washer: Label Annual Cost with Gas DHW</display_name>
      <description>The annual cost of using the system under test conditions. Input is obtained from the EnergyGuide label. If not provided, the OS-HPXML default (see &lt;a href='https://openstudio-hpxml.readthedocs.io/en/v1.8.1/workflow_inputs.html#hpxml-clothes-washer'&gt;HPXML Clothes Washer&lt;/a&gt;) is used.</description>
      <type>Double</type>
      <units>$</units>
      <required>false</required>
      <model_dependent>false</model_dependent>
    </argument>
    <argument>
      <name>clothes_washer_label_usage</name>
      <display_name>Clothes Washer: Label Usage</display_name>
      <description>The clothes washer loads per week. If not provided, the OS-HPXML default (see &lt;a href='https://openstudio-hpxml.readthedocs.io/en/v1.8.1/workflow_inputs.html#hpxml-clothes-washer'&gt;HPXML Clothes Washer&lt;/a&gt;) is used.</description>
      <type>Double</type>
      <units>cyc/wk</units>
      <required>false</required>
      <model_dependent>false</model_dependent>
    </argument>
    <argument>
      <name>clothes_washer_capacity</name>
      <display_name>Clothes Washer: Drum Volume</display_name>
      <description>Volume of the washer drum. Obtained from the EnergyStar website or the manufacturer's literature. If not provided, the OS-HPXML default (see &lt;a href='https://openstudio-hpxml.readthedocs.io/en/v1.8.1/workflow_inputs.html#hpxml-clothes-washer'&gt;HPXML Clothes Washer&lt;/a&gt;) is used.</description>
      <type>Double</type>
      <units>ft^3</units>
      <required>false</required>
      <model_dependent>false</model_dependent>
    </argument>
    <argument>
      <name>clothes_washer_usage_multiplier</name>
      <display_name>Clothes Washer: Usage Multiplier</display_name>
      <description>Multiplier on the clothes washer energy and hot water usage that can reflect, e.g., high/low usage occupants. If not provided, the OS-HPXML default (see &lt;a href='https://openstudio-hpxml.readthedocs.io/en/v1.8.1/workflow_inputs.html#hpxml-clothes-washer'&gt;HPXML Clothes Washer&lt;/a&gt;) is used.</description>
      <type>Double</type>
      <required>false</required>
      <model_dependent>false</model_dependent>
    </argument>
    <argument>
      <name>clothes_dryer_present</name>
      <display_name>Clothes Dryer: Present</display_name>
      <description>Whether there is a clothes dryer present.</description>
      <type>Boolean</type>
      <required>true</required>
      <model_dependent>false</model_dependent>
      <default_value>true</default_value>
      <choices>
        <choice>
          <value>true</value>
          <display_name>true</display_name>
        </choice>
        <choice>
          <value>false</value>
          <display_name>false</display_name>
        </choice>
      </choices>
    </argument>
    <argument>
      <name>clothes_dryer_location</name>
      <display_name>Clothes Dryer: Location</display_name>
      <description>The space type for the clothes dryer location. If not provided, the OS-HPXML default (see &lt;a href='https://openstudio-hpxml.readthedocs.io/en/v1.8.1/workflow_inputs.html#hpxml-clothes-dryer'&gt;HPXML Clothes Dryer&lt;/a&gt;) is used.</description>
      <type>Choice</type>
      <required>false</required>
      <model_dependent>false</model_dependent>
      <choices>
        <choice>
          <value>conditioned space</value>
          <display_name>conditioned space</display_name>
        </choice>
        <choice>
          <value>basement - conditioned</value>
          <display_name>basement - conditioned</display_name>
        </choice>
        <choice>
          <value>basement - unconditioned</value>
          <display_name>basement - unconditioned</display_name>
        </choice>
        <choice>
          <value>garage</value>
          <display_name>garage</display_name>
        </choice>
        <choice>
          <value>other housing unit</value>
          <display_name>other housing unit</display_name>
        </choice>
        <choice>
          <value>other heated space</value>
          <display_name>other heated space</display_name>
        </choice>
        <choice>
          <value>other multifamily buffer space</value>
          <display_name>other multifamily buffer space</display_name>
        </choice>
        <choice>
          <value>other non-freezing space</value>
          <display_name>other non-freezing space</display_name>
        </choice>
      </choices>
    </argument>
    <argument>
      <name>clothes_dryer_fuel_type</name>
      <display_name>Clothes Dryer: Fuel Type</display_name>
      <description>Type of fuel used by the clothes dryer.</description>
      <type>Choice</type>
      <required>false</required>
      <model_dependent>false</model_dependent>
      <default_value>natural gas</default_value>
      <choices>
        <choice>
          <value>electricity</value>
          <display_name>electricity</display_name>
        </choice>
        <choice>
          <value>natural gas</value>
          <display_name>natural gas</display_name>
        </choice>
        <choice>
          <value>fuel oil</value>
          <display_name>fuel oil</display_name>
        </choice>
        <choice>
          <value>propane</value>
          <display_name>propane</display_name>
        </choice>
        <choice>
          <value>wood</value>
          <display_name>wood</display_name>
        </choice>
        <choice>
          <value>coal</value>
          <display_name>coal</display_name>
        </choice>
      </choices>
    </argument>
    <argument>
      <name>clothes_dryer_efficiency_type</name>
      <display_name>Clothes Dryer: Efficiency Type</display_name>
      <description>The efficiency type of the clothes dryer.</description>
      <type>Choice</type>
      <required>false</required>
      <model_dependent>false</model_dependent>
      <default_value>CombinedEnergyFactor</default_value>
      <choices>
        <choice>
          <value>EnergyFactor</value>
          <display_name>EnergyFactor</display_name>
        </choice>
        <choice>
          <value>CombinedEnergyFactor</value>
          <display_name>CombinedEnergyFactor</display_name>
        </choice>
      </choices>
    </argument>
    <argument>
      <name>clothes_dryer_efficiency</name>
      <display_name>Clothes Dryer: Efficiency</display_name>
      <description>The efficiency of the clothes dryer. If not provided, the OS-HPXML default (see &lt;a href='https://openstudio-hpxml.readthedocs.io/en/v1.8.1/workflow_inputs.html#hpxml-clothes-dryer'&gt;HPXML Clothes Dryer&lt;/a&gt;) is used.</description>
      <type>Double</type>
      <units>lb/kWh</units>
      <required>false</required>
      <model_dependent>false</model_dependent>
    </argument>
    <argument>
      <name>clothes_dryer_vented_flow_rate</name>
      <display_name>Clothes Dryer: Vented Flow Rate</display_name>
      <description>The exhaust flow rate of the vented clothes dryer. If not provided, the OS-HPXML default (see &lt;a href='https://openstudio-hpxml.readthedocs.io/en/v1.8.1/workflow_inputs.html#hpxml-clothes-dryer'&gt;HPXML Clothes Dryer&lt;/a&gt;) is used.</description>
      <type>Double</type>
      <units>CFM</units>
      <required>false</required>
      <model_dependent>false</model_dependent>
    </argument>
    <argument>
      <name>clothes_dryer_usage_multiplier</name>
      <display_name>Clothes Dryer: Usage Multiplier</display_name>
      <description>Multiplier on the clothes dryer energy usage that can reflect, e.g., high/low usage occupants. If not provided, the OS-HPXML default (see &lt;a href='https://openstudio-hpxml.readthedocs.io/en/v1.8.1/workflow_inputs.html#hpxml-clothes-dryer'&gt;HPXML Clothes Dryer&lt;/a&gt;) is used.</description>
      <type>Double</type>
      <required>false</required>
      <model_dependent>false</model_dependent>
    </argument>
    <argument>
      <name>dishwasher_present</name>
      <display_name>Dishwasher: Present</display_name>
      <description>Whether there is a dishwasher present.</description>
      <type>Boolean</type>
      <required>true</required>
      <model_dependent>false</model_dependent>
      <default_value>true</default_value>
      <choices>
        <choice>
          <value>true</value>
          <display_name>true</display_name>
        </choice>
        <choice>
          <value>false</value>
          <display_name>false</display_name>
        </choice>
      </choices>
    </argument>
    <argument>
      <name>dishwasher_location</name>
      <display_name>Dishwasher: Location</display_name>
      <description>The space type for the dishwasher location. If not provided, the OS-HPXML default (see &lt;a href='https://openstudio-hpxml.readthedocs.io/en/v1.8.1/workflow_inputs.html#hpxml-dishwasher'&gt;HPXML Dishwasher&lt;/a&gt;) is used.</description>
      <type>Choice</type>
      <required>false</required>
      <model_dependent>false</model_dependent>
      <choices>
        <choice>
          <value>conditioned space</value>
          <display_name>conditioned space</display_name>
        </choice>
        <choice>
          <value>basement - conditioned</value>
          <display_name>basement - conditioned</display_name>
        </choice>
        <choice>
          <value>basement - unconditioned</value>
          <display_name>basement - unconditioned</display_name>
        </choice>
        <choice>
          <value>garage</value>
          <display_name>garage</display_name>
        </choice>
        <choice>
          <value>other housing unit</value>
          <display_name>other housing unit</display_name>
        </choice>
        <choice>
          <value>other heated space</value>
          <display_name>other heated space</display_name>
        </choice>
        <choice>
          <value>other multifamily buffer space</value>
          <display_name>other multifamily buffer space</display_name>
        </choice>
        <choice>
          <value>other non-freezing space</value>
          <display_name>other non-freezing space</display_name>
        </choice>
      </choices>
    </argument>
    <argument>
      <name>dishwasher_efficiency_type</name>
      <display_name>Dishwasher: Efficiency Type</display_name>
      <description>The efficiency type of dishwasher.</description>
      <type>Choice</type>
      <required>false</required>
      <model_dependent>false</model_dependent>
      <default_value>RatedAnnualkWh</default_value>
      <choices>
        <choice>
          <value>RatedAnnualkWh</value>
          <display_name>RatedAnnualkWh</display_name>
        </choice>
        <choice>
          <value>EnergyFactor</value>
          <display_name>EnergyFactor</display_name>
        </choice>
      </choices>
    </argument>
    <argument>
      <name>dishwasher_efficiency</name>
      <display_name>Dishwasher: Efficiency</display_name>
      <description>The efficiency of the dishwasher. If not provided, the OS-HPXML default (see &lt;a href='https://openstudio-hpxml.readthedocs.io/en/v1.8.1/workflow_inputs.html#hpxml-dishwasher'&gt;HPXML Dishwasher&lt;/a&gt;) is used.</description>
      <type>Double</type>
      <units>RatedAnnualkWh or EnergyFactor</units>
      <required>false</required>
      <model_dependent>false</model_dependent>
    </argument>
    <argument>
      <name>dishwasher_label_electric_rate</name>
      <display_name>Dishwasher: Label Electric Rate</display_name>
      <description>The label electric rate of the dishwasher. If not provided, the OS-HPXML default (see &lt;a href='https://openstudio-hpxml.readthedocs.io/en/v1.8.1/workflow_inputs.html#hpxml-dishwasher'&gt;HPXML Dishwasher&lt;/a&gt;) is used.</description>
      <type>Double</type>
      <units>$/kWh</units>
      <required>false</required>
      <model_dependent>false</model_dependent>
    </argument>
    <argument>
      <name>dishwasher_label_gas_rate</name>
      <display_name>Dishwasher: Label Gas Rate</display_name>
      <description>The label gas rate of the dishwasher. If not provided, the OS-HPXML default (see &lt;a href='https://openstudio-hpxml.readthedocs.io/en/v1.8.1/workflow_inputs.html#hpxml-dishwasher'&gt;HPXML Dishwasher&lt;/a&gt;) is used.</description>
      <type>Double</type>
      <units>$/therm</units>
      <required>false</required>
      <model_dependent>false</model_dependent>
    </argument>
    <argument>
      <name>dishwasher_label_annual_gas_cost</name>
      <display_name>Dishwasher: Label Annual Gas Cost</display_name>
      <description>The label annual gas cost of the dishwasher. If not provided, the OS-HPXML default (see &lt;a href='https://openstudio-hpxml.readthedocs.io/en/v1.8.1/workflow_inputs.html#hpxml-dishwasher'&gt;HPXML Dishwasher&lt;/a&gt;) is used.</description>
      <type>Double</type>
      <units>$</units>
      <required>false</required>
      <model_dependent>false</model_dependent>
    </argument>
    <argument>
      <name>dishwasher_label_usage</name>
      <display_name>Dishwasher: Label Usage</display_name>
      <description>The dishwasher loads per week. If not provided, the OS-HPXML default (see &lt;a href='https://openstudio-hpxml.readthedocs.io/en/v1.8.1/workflow_inputs.html#hpxml-dishwasher'&gt;HPXML Dishwasher&lt;/a&gt;) is used.</description>
      <type>Double</type>
      <units>cyc/wk</units>
      <required>false</required>
      <model_dependent>false</model_dependent>
    </argument>
    <argument>
      <name>dishwasher_place_setting_capacity</name>
      <display_name>Dishwasher: Number of Place Settings</display_name>
      <description>The number of place settings for the unit. Data obtained from manufacturer's literature. If not provided, the OS-HPXML default (see &lt;a href='https://openstudio-hpxml.readthedocs.io/en/v1.8.1/workflow_inputs.html#hpxml-dishwasher'&gt;HPXML Dishwasher&lt;/a&gt;) is used.</description>
      <type>Integer</type>
      <units>#</units>
      <required>false</required>
      <model_dependent>false</model_dependent>
    </argument>
    <argument>
      <name>dishwasher_usage_multiplier</name>
      <display_name>Dishwasher: Usage Multiplier</display_name>
      <description>Multiplier on the dishwasher energy usage that can reflect, e.g., high/low usage occupants. If not provided, the OS-HPXML default (see &lt;a href='https://openstudio-hpxml.readthedocs.io/en/v1.8.1/workflow_inputs.html#hpxml-dishwasher'&gt;HPXML Dishwasher&lt;/a&gt;) is used.</description>
      <type>Double</type>
      <required>false</required>
      <model_dependent>false</model_dependent>
    </argument>
    <argument>
      <name>refrigerator_present</name>
      <display_name>Refrigerator: Present</display_name>
      <description>Whether there is a refrigerator present.</description>
      <type>Boolean</type>
      <required>true</required>
      <model_dependent>false</model_dependent>
      <default_value>true</default_value>
      <choices>
        <choice>
          <value>true</value>
          <display_name>true</display_name>
        </choice>
        <choice>
          <value>false</value>
          <display_name>false</display_name>
        </choice>
      </choices>
    </argument>
    <argument>
      <name>refrigerator_location</name>
      <display_name>Refrigerator: Location</display_name>
      <description>The space type for the refrigerator location. If not provided, the OS-HPXML default (see &lt;a href='https://openstudio-hpxml.readthedocs.io/en/v1.8.1/workflow_inputs.html#hpxml-refrigerators'&gt;HPXML Refrigerators&lt;/a&gt;) is used.</description>
      <type>Choice</type>
      <required>false</required>
      <model_dependent>false</model_dependent>
      <choices>
        <choice>
          <value>conditioned space</value>
          <display_name>conditioned space</display_name>
        </choice>
        <choice>
          <value>basement - conditioned</value>
          <display_name>basement - conditioned</display_name>
        </choice>
        <choice>
          <value>basement - unconditioned</value>
          <display_name>basement - unconditioned</display_name>
        </choice>
        <choice>
          <value>garage</value>
          <display_name>garage</display_name>
        </choice>
        <choice>
          <value>other housing unit</value>
          <display_name>other housing unit</display_name>
        </choice>
        <choice>
          <value>other heated space</value>
          <display_name>other heated space</display_name>
        </choice>
        <choice>
          <value>other multifamily buffer space</value>
          <display_name>other multifamily buffer space</display_name>
        </choice>
        <choice>
          <value>other non-freezing space</value>
          <display_name>other non-freezing space</display_name>
        </choice>
      </choices>
    </argument>
    <argument>
      <name>refrigerator_rated_annual_kwh</name>
      <display_name>Refrigerator: Rated Annual Consumption</display_name>
      <description>The EnergyGuide rated annual energy consumption for a refrigerator. If not provided, the OS-HPXML default (see &lt;a href='https://openstudio-hpxml.readthedocs.io/en/v1.8.1/workflow_inputs.html#hpxml-refrigerators'&gt;HPXML Refrigerators&lt;/a&gt;) is used.</description>
      <type>Double</type>
      <units>kWh/yr</units>
      <required>false</required>
      <model_dependent>false</model_dependent>
    </argument>
    <argument>
      <name>refrigerator_usage_multiplier</name>
      <display_name>Refrigerator: Usage Multiplier</display_name>
      <description>Multiplier on the refrigerator energy usage that can reflect, e.g., high/low usage occupants. If not provided, the OS-HPXML default (see &lt;a href='https://openstudio-hpxml.readthedocs.io/en/v1.8.1/workflow_inputs.html#hpxml-refrigerators'&gt;HPXML Refrigerators&lt;/a&gt;) is used.</description>
      <type>Double</type>
      <required>false</required>
      <model_dependent>false</model_dependent>
    </argument>
    <argument>
      <name>extra_refrigerator_present</name>
      <display_name>Extra Refrigerator: Present</display_name>
      <description>Whether there is an extra refrigerator present. If not provided, defaults to false.</description>
      <type>Boolean</type>
      <required>false</required>
      <model_dependent>false</model_dependent>
      <default_value>false</default_value>
      <choices>
        <choice>
          <value>true</value>
          <display_name>true</display_name>
        </choice>
        <choice>
          <value>false</value>
          <display_name>false</display_name>
        </choice>
      </choices>
    </argument>
    <argument>
      <name>extra_refrigerator_location</name>
      <display_name>Extra Refrigerator: Location</display_name>
      <description>The space type for the extra refrigerator location. If not provided, the OS-HPXML default (see &lt;a href='https://openstudio-hpxml.readthedocs.io/en/v1.8.1/workflow_inputs.html#hpxml-refrigerators'&gt;HPXML Refrigerators&lt;/a&gt;) is used.</description>
      <type>Choice</type>
      <required>false</required>
      <model_dependent>false</model_dependent>
      <choices>
        <choice>
          <value>conditioned space</value>
          <display_name>conditioned space</display_name>
        </choice>
        <choice>
          <value>basement - conditioned</value>
          <display_name>basement - conditioned</display_name>
        </choice>
        <choice>
          <value>basement - unconditioned</value>
          <display_name>basement - unconditioned</display_name>
        </choice>
        <choice>
          <value>garage</value>
          <display_name>garage</display_name>
        </choice>
        <choice>
          <value>other housing unit</value>
          <display_name>other housing unit</display_name>
        </choice>
        <choice>
          <value>other heated space</value>
          <display_name>other heated space</display_name>
        </choice>
        <choice>
          <value>other multifamily buffer space</value>
          <display_name>other multifamily buffer space</display_name>
        </choice>
        <choice>
          <value>other non-freezing space</value>
          <display_name>other non-freezing space</display_name>
        </choice>
      </choices>
    </argument>
    <argument>
      <name>extra_refrigerator_rated_annual_kwh</name>
      <display_name>Extra Refrigerator: Rated Annual Consumption</display_name>
      <description>The EnergyGuide rated annual energy consumption for an extra refrigerator. If not provided, the OS-HPXML default (see &lt;a href='https://openstudio-hpxml.readthedocs.io/en/v1.8.1/workflow_inputs.html#hpxml-refrigerators'&gt;HPXML Refrigerators&lt;/a&gt;) is used.</description>
      <type>Double</type>
      <units>kWh/yr</units>
      <required>false</required>
      <model_dependent>false</model_dependent>
    </argument>
    <argument>
      <name>extra_refrigerator_usage_multiplier</name>
      <display_name>Extra Refrigerator: Usage Multiplier</display_name>
      <description>Multiplier on the extra refrigerator energy usage that can reflect, e.g., high/low usage occupants. If not provided, the OS-HPXML default (see &lt;a href='https://openstudio-hpxml.readthedocs.io/en/v1.8.1/workflow_inputs.html#hpxml-refrigerators'&gt;HPXML Refrigerators&lt;/a&gt;) is used.</description>
      <type>Double</type>
      <required>false</required>
      <model_dependent>false</model_dependent>
    </argument>
    <argument>
      <name>freezer_present</name>
      <display_name>Freezer: Present</display_name>
      <description>Whether there is a freezer present. If not provided, defaults to false.</description>
      <type>Boolean</type>
      <required>false</required>
      <model_dependent>false</model_dependent>
      <default_value>false</default_value>
      <choices>
        <choice>
          <value>true</value>
          <display_name>true</display_name>
        </choice>
        <choice>
          <value>false</value>
          <display_name>false</display_name>
        </choice>
      </choices>
    </argument>
    <argument>
      <name>freezer_location</name>
      <display_name>Freezer: Location</display_name>
      <description>The space type for the freezer location. If not provided, the OS-HPXML default (see &lt;a href='https://openstudio-hpxml.readthedocs.io/en/v1.8.1/workflow_inputs.html#hpxml-freezers'&gt;HPXML Freezers&lt;/a&gt;) is used.</description>
      <type>Choice</type>
      <required>false</required>
      <model_dependent>false</model_dependent>
      <choices>
        <choice>
          <value>conditioned space</value>
          <display_name>conditioned space</display_name>
        </choice>
        <choice>
          <value>basement - conditioned</value>
          <display_name>basement - conditioned</display_name>
        </choice>
        <choice>
          <value>basement - unconditioned</value>
          <display_name>basement - unconditioned</display_name>
        </choice>
        <choice>
          <value>garage</value>
          <display_name>garage</display_name>
        </choice>
        <choice>
          <value>other housing unit</value>
          <display_name>other housing unit</display_name>
        </choice>
        <choice>
          <value>other heated space</value>
          <display_name>other heated space</display_name>
        </choice>
        <choice>
          <value>other multifamily buffer space</value>
          <display_name>other multifamily buffer space</display_name>
        </choice>
        <choice>
          <value>other non-freezing space</value>
          <display_name>other non-freezing space</display_name>
        </choice>
      </choices>
    </argument>
    <argument>
      <name>freezer_rated_annual_kwh</name>
      <display_name>Freezer: Rated Annual Consumption</display_name>
      <description>The EnergyGuide rated annual energy consumption for a freezer. If not provided, the OS-HPXML default (see &lt;a href='https://openstudio-hpxml.readthedocs.io/en/v1.8.1/workflow_inputs.html#hpxml-freezers'&gt;HPXML Freezers&lt;/a&gt;) is used.</description>
      <type>Double</type>
      <units>kWh/yr</units>
      <required>false</required>
      <model_dependent>false</model_dependent>
    </argument>
    <argument>
      <name>freezer_usage_multiplier</name>
      <display_name>Freezer: Usage Multiplier</display_name>
      <description>Multiplier on the freezer energy usage that can reflect, e.g., high/low usage occupants. If not provided, the OS-HPXML default (see &lt;a href='https://openstudio-hpxml.readthedocs.io/en/v1.8.1/workflow_inputs.html#hpxml-freezers'&gt;HPXML Freezers&lt;/a&gt;) is used.</description>
      <type>Double</type>
      <required>false</required>
      <model_dependent>false</model_dependent>
    </argument>
    <argument>
      <name>cooking_range_oven_present</name>
      <display_name>Cooking Range/Oven: Present</display_name>
      <description>Whether there is a cooking range/oven present.</description>
      <type>Boolean</type>
      <required>true</required>
      <model_dependent>false</model_dependent>
      <default_value>true</default_value>
      <choices>
        <choice>
          <value>true</value>
          <display_name>true</display_name>
        </choice>
        <choice>
          <value>false</value>
          <display_name>false</display_name>
        </choice>
      </choices>
    </argument>
    <argument>
      <name>cooking_range_oven_location</name>
      <display_name>Cooking Range/Oven: Location</display_name>
      <description>The space type for the cooking range/oven location. If not provided, the OS-HPXML default (see &lt;a href='https://openstudio-hpxml.readthedocs.io/en/v1.8.1/workflow_inputs.html#hpxml-cooking-range-oven'&gt;HPXML Cooking Range/Oven&lt;/a&gt;) is used.</description>
      <type>Choice</type>
      <required>false</required>
      <model_dependent>false</model_dependent>
      <choices>
        <choice>
          <value>conditioned space</value>
          <display_name>conditioned space</display_name>
        </choice>
        <choice>
          <value>basement - conditioned</value>
          <display_name>basement - conditioned</display_name>
        </choice>
        <choice>
          <value>basement - unconditioned</value>
          <display_name>basement - unconditioned</display_name>
        </choice>
        <choice>
          <value>garage</value>
          <display_name>garage</display_name>
        </choice>
        <choice>
          <value>other housing unit</value>
          <display_name>other housing unit</display_name>
        </choice>
        <choice>
          <value>other heated space</value>
          <display_name>other heated space</display_name>
        </choice>
        <choice>
          <value>other multifamily buffer space</value>
          <display_name>other multifamily buffer space</display_name>
        </choice>
        <choice>
          <value>other non-freezing space</value>
          <display_name>other non-freezing space</display_name>
        </choice>
      </choices>
    </argument>
    <argument>
      <name>cooking_range_oven_fuel_type</name>
      <display_name>Cooking Range/Oven: Fuel Type</display_name>
      <description>Type of fuel used by the cooking range/oven.</description>
      <type>Choice</type>
      <required>false</required>
      <model_dependent>false</model_dependent>
      <default_value>natural gas</default_value>
      <choices>
        <choice>
          <value>electricity</value>
          <display_name>electricity</display_name>
        </choice>
        <choice>
          <value>natural gas</value>
          <display_name>natural gas</display_name>
        </choice>
        <choice>
          <value>fuel oil</value>
          <display_name>fuel oil</display_name>
        </choice>
        <choice>
          <value>propane</value>
          <display_name>propane</display_name>
        </choice>
        <choice>
          <value>wood</value>
          <display_name>wood</display_name>
        </choice>
        <choice>
          <value>coal</value>
          <display_name>coal</display_name>
        </choice>
      </choices>
    </argument>
    <argument>
      <name>cooking_range_oven_is_induction</name>
      <display_name>Cooking Range/Oven: Is Induction</display_name>
      <description>Whether the cooking range is induction. If not provided, the OS-HPXML default (see &lt;a href='https://openstudio-hpxml.readthedocs.io/en/v1.8.1/workflow_inputs.html#hpxml-cooking-range-oven'&gt;HPXML Cooking Range/Oven&lt;/a&gt;) is used.</description>
      <type>Boolean</type>
      <required>false</required>
      <model_dependent>false</model_dependent>
      <choices>
        <choice>
          <value>true</value>
          <display_name>true</display_name>
        </choice>
        <choice>
          <value>false</value>
          <display_name>false</display_name>
        </choice>
      </choices>
    </argument>
    <argument>
      <name>cooking_range_oven_is_convection</name>
      <display_name>Cooking Range/Oven: Is Convection</display_name>
      <description>Whether the oven is convection. If not provided, the OS-HPXML default (see &lt;a href='https://openstudio-hpxml.readthedocs.io/en/v1.8.1/workflow_inputs.html#hpxml-cooking-range-oven'&gt;HPXML Cooking Range/Oven&lt;/a&gt;) is used.</description>
      <type>Boolean</type>
      <required>false</required>
      <model_dependent>false</model_dependent>
      <choices>
        <choice>
          <value>true</value>
          <display_name>true</display_name>
        </choice>
        <choice>
          <value>false</value>
          <display_name>false</display_name>
        </choice>
      </choices>
    </argument>
    <argument>
      <name>cooking_range_oven_usage_multiplier</name>
      <display_name>Cooking Range/Oven: Usage Multiplier</display_name>
      <description>Multiplier on the cooking range/oven energy usage that can reflect, e.g., high/low usage occupants. If not provided, the OS-HPXML default (see &lt;a href='https://openstudio-hpxml.readthedocs.io/en/v1.8.1/workflow_inputs.html#hpxml-cooking-range-oven'&gt;HPXML Cooking Range/Oven&lt;/a&gt;) is used.</description>
      <type>Double</type>
      <required>false</required>
      <model_dependent>false</model_dependent>
    </argument>
    <argument>
      <name>ceiling_fan_present</name>
      <display_name>Ceiling Fan: Present</display_name>
      <description>Whether there are any ceiling fans.</description>
      <type>Boolean</type>
      <required>true</required>
      <model_dependent>false</model_dependent>
      <default_value>true</default_value>
      <choices>
        <choice>
          <value>true</value>
          <display_name>true</display_name>
        </choice>
        <choice>
          <value>false</value>
          <display_name>false</display_name>
        </choice>
      </choices>
    </argument>
    <argument>
      <name>ceiling_fan_label_energy_use</name>
      <display_name>Ceiling Fan: Label Energy Use</display_name>
      <description>The label average energy use of the ceiling fan(s). If neither Efficiency nor Label Energy Use provided, the OS-HPXML default (see &lt;a href='https://openstudio-hpxml.readthedocs.io/en/v1.8.1/workflow_inputs.html#hpxml-ceiling-fans'&gt;HPXML Ceiling Fans&lt;/a&gt;) is used.</description>
      <type>Double</type>
      <units>W</units>
      <required>false</required>
      <model_dependent>false</model_dependent>
    </argument>
    <argument>
      <name>ceiling_fan_efficiency</name>
      <display_name>Ceiling Fan: Efficiency</display_name>
      <description>The efficiency rating of the ceiling fan(s) at medium speed. Only used if Label Energy Use not provided. If neither Efficiency nor Label Energy Use provided, the OS-HPXML default (see &lt;a href='https://openstudio-hpxml.readthedocs.io/en/v1.8.1/workflow_inputs.html#hpxml-ceiling-fans'&gt;HPXML Ceiling Fans&lt;/a&gt;) is used.</description>
      <type>Double</type>
      <units>CFM/W</units>
      <required>false</required>
      <model_dependent>false</model_dependent>
    </argument>
    <argument>
      <name>ceiling_fan_quantity</name>
      <display_name>Ceiling Fan: Quantity</display_name>
      <description>Total number of ceiling fans. If not provided, the OS-HPXML default (see &lt;a href='https://openstudio-hpxml.readthedocs.io/en/v1.8.1/workflow_inputs.html#hpxml-ceiling-fans'&gt;HPXML Ceiling Fans&lt;/a&gt;) is used.</description>
      <type>Integer</type>
      <units>#</units>
      <required>false</required>
      <model_dependent>false</model_dependent>
    </argument>
    <argument>
      <name>ceiling_fan_cooling_setpoint_temp_offset</name>
      <display_name>Ceiling Fan: Cooling Setpoint Temperature Offset</display_name>
      <description>The cooling setpoint temperature offset during months when the ceiling fans are operating. Only applies if ceiling fan quantity is greater than zero. If not provided, the OS-HPXML default (see &lt;a href='https://openstudio-hpxml.readthedocs.io/en/v1.8.1/workflow_inputs.html#hpxml-ceiling-fans'&gt;HPXML Ceiling Fans&lt;/a&gt;) is used.</description>
      <type>Double</type>
      <units>F</units>
      <required>false</required>
      <model_dependent>false</model_dependent>
    </argument>
    <argument>
      <name>misc_plug_loads_television_present</name>
      <display_name>Misc Plug Loads: Television Present</display_name>
      <description>Whether there are televisions.</description>
      <type>Boolean</type>
      <required>true</required>
      <model_dependent>false</model_dependent>
      <default_value>true</default_value>
      <choices>
        <choice>
          <value>true</value>
          <display_name>true</display_name>
        </choice>
        <choice>
          <value>false</value>
          <display_name>false</display_name>
        </choice>
      </choices>
    </argument>
    <argument>
      <name>misc_plug_loads_television_annual_kwh</name>
      <display_name>Misc Plug Loads: Television Annual kWh</display_name>
      <description>The annual energy consumption of the television plug loads. If not provided, the OS-HPXML default (see &lt;a href='https://openstudio-hpxml.readthedocs.io/en/v1.8.1/workflow_inputs.html#hpxml-plug-loads'&gt;HPXML Plug Loads&lt;/a&gt;) is used.</description>
      <type>Double</type>
      <units>kWh/yr</units>
      <required>false</required>
      <model_dependent>false</model_dependent>
    </argument>
    <argument>
      <name>misc_plug_loads_television_usage_multiplier</name>
      <display_name>Misc Plug Loads: Television Usage Multiplier</display_name>
      <description>Multiplier on the television energy usage that can reflect, e.g., high/low usage occupants. If not provided, the OS-HPXML default (see &lt;a href='https://openstudio-hpxml.readthedocs.io/en/v1.8.1/workflow_inputs.html#hpxml-plug-loads'&gt;HPXML Plug Loads&lt;/a&gt;) is used.</description>
      <type>Double</type>
      <required>false</required>
      <model_dependent>false</model_dependent>
    </argument>
    <argument>
      <name>misc_plug_loads_other_annual_kwh</name>
      <display_name>Misc Plug Loads: Other Annual kWh</display_name>
      <description>The annual energy consumption of the other residual plug loads. If not provided, the OS-HPXML default (see &lt;a href='https://openstudio-hpxml.readthedocs.io/en/v1.8.1/workflow_inputs.html#hpxml-plug-loads'&gt;HPXML Plug Loads&lt;/a&gt;) is used.</description>
      <type>Double</type>
      <units>kWh/yr</units>
      <required>false</required>
      <model_dependent>false</model_dependent>
    </argument>
    <argument>
      <name>misc_plug_loads_other_frac_sensible</name>
      <display_name>Misc Plug Loads: Other Sensible Fraction</display_name>
      <description>Fraction of other residual plug loads' internal gains that are sensible. If not provided, the OS-HPXML default (see &lt;a href='https://openstudio-hpxml.readthedocs.io/en/v1.8.1/workflow_inputs.html#hpxml-plug-loads'&gt;HPXML Plug Loads&lt;/a&gt;) is used.</description>
      <type>Double</type>
      <units>Frac</units>
      <required>false</required>
      <model_dependent>false</model_dependent>
    </argument>
    <argument>
      <name>misc_plug_loads_other_frac_latent</name>
      <display_name>Misc Plug Loads: Other Latent Fraction</display_name>
      <description>Fraction of other residual plug loads' internal gains that are latent. If not provided, the OS-HPXML default (see &lt;a href='https://openstudio-hpxml.readthedocs.io/en/v1.8.1/workflow_inputs.html#hpxml-plug-loads'&gt;HPXML Plug Loads&lt;/a&gt;) is used.</description>
      <type>Double</type>
      <units>Frac</units>
      <required>false</required>
      <model_dependent>false</model_dependent>
    </argument>
    <argument>
      <name>misc_plug_loads_other_usage_multiplier</name>
      <display_name>Misc Plug Loads: Other Usage Multiplier</display_name>
      <description>Multiplier on the other energy usage that can reflect, e.g., high/low usage occupants. If not provided, the OS-HPXML default (see &lt;a href='https://openstudio-hpxml.readthedocs.io/en/v1.8.1/workflow_inputs.html#hpxml-plug-loads'&gt;HPXML Plug Loads&lt;/a&gt;) is used.</description>
      <type>Double</type>
      <required>false</required>
      <model_dependent>false</model_dependent>
    </argument>
    <argument>
      <name>misc_plug_loads_well_pump_present</name>
      <display_name>Misc Plug Loads: Well Pump Present</display_name>
      <description>Whether there is a well pump. If not provided, defaults to false.</description>
      <type>Boolean</type>
      <required>false</required>
      <model_dependent>false</model_dependent>
      <default_value>false</default_value>
      <choices>
        <choice>
          <value>true</value>
          <display_name>true</display_name>
        </choice>
        <choice>
          <value>false</value>
          <display_name>false</display_name>
        </choice>
      </choices>
    </argument>
    <argument>
      <name>misc_plug_loads_well_pump_annual_kwh</name>
      <display_name>Misc Plug Loads: Well Pump Annual kWh</display_name>
      <description>The annual energy consumption of the well pump plug loads. If not provided, the OS-HPXML default (see &lt;a href='https://openstudio-hpxml.readthedocs.io/en/v1.8.1/workflow_inputs.html#hpxml-plug-loads'&gt;HPXML Plug Loads&lt;/a&gt;) is used.</description>
      <type>Double</type>
      <units>kWh/yr</units>
      <required>false</required>
      <model_dependent>false</model_dependent>
    </argument>
    <argument>
      <name>misc_plug_loads_well_pump_usage_multiplier</name>
      <display_name>Misc Plug Loads: Well Pump Usage Multiplier</display_name>
      <description>Multiplier on the well pump energy usage that can reflect, e.g., high/low usage occupants. If not provided, the OS-HPXML default (see &lt;a href='https://openstudio-hpxml.readthedocs.io/en/v1.8.1/workflow_inputs.html#hpxml-plug-loads'&gt;HPXML Plug Loads&lt;/a&gt;) is used.</description>
      <type>Double</type>
      <required>false</required>
      <model_dependent>false</model_dependent>
    </argument>
    <argument>
      <name>misc_plug_loads_vehicle_present</name>
      <display_name>Misc Plug Loads: Vehicle Present</display_name>
      <description>Whether there is an electric vehicle. If not provided, defaults to false.</description>
      <type>Boolean</type>
      <required>false</required>
      <model_dependent>false</model_dependent>
      <default_value>false</default_value>
      <choices>
        <choice>
          <value>true</value>
          <display_name>true</display_name>
        </choice>
        <choice>
          <value>false</value>
          <display_name>false</display_name>
        </choice>
      </choices>
    </argument>
    <argument>
      <name>misc_plug_loads_vehicle_annual_kwh</name>
      <display_name>Misc Plug Loads: Vehicle Annual kWh</display_name>
      <description>The annual energy consumption of the electric vehicle plug loads. If not provided, the OS-HPXML default (see &lt;a href='https://openstudio-hpxml.readthedocs.io/en/v1.8.1/workflow_inputs.html#hpxml-plug-loads'&gt;HPXML Plug Loads&lt;/a&gt;) is used.</description>
      <type>Double</type>
      <units>kWh/yr</units>
      <required>false</required>
      <model_dependent>false</model_dependent>
    </argument>
    <argument>
      <name>misc_plug_loads_vehicle_usage_multiplier</name>
      <display_name>Misc Plug Loads: Vehicle Usage Multiplier</display_name>
      <description>Multiplier on the electric vehicle energy usage that can reflect, e.g., high/low usage occupants. If not provided, the OS-HPXML default (see &lt;a href='https://openstudio-hpxml.readthedocs.io/en/v1.8.1/workflow_inputs.html#hpxml-plug-loads'&gt;HPXML Plug Loads&lt;/a&gt;) is used.</description>
      <type>Double</type>
      <required>false</required>
      <model_dependent>false</model_dependent>
    </argument>
    <argument>
      <name>misc_fuel_loads_grill_present</name>
      <display_name>Misc Fuel Loads: Grill Present</display_name>
      <description>Whether there is a fuel loads grill. If not provided, defaults to false.</description>
      <type>Boolean</type>
      <required>false</required>
      <model_dependent>false</model_dependent>
      <default_value>false</default_value>
      <choices>
        <choice>
          <value>true</value>
          <display_name>true</display_name>
        </choice>
        <choice>
          <value>false</value>
          <display_name>false</display_name>
        </choice>
      </choices>
    </argument>
    <argument>
      <name>misc_fuel_loads_grill_fuel_type</name>
      <display_name>Misc Fuel Loads: Grill Fuel Type</display_name>
      <description>The fuel type of the fuel loads grill.</description>
      <type>Choice</type>
      <required>false</required>
      <model_dependent>false</model_dependent>
      <default_value>natural gas</default_value>
      <choices>
        <choice>
          <value>natural gas</value>
          <display_name>natural gas</display_name>
        </choice>
        <choice>
          <value>fuel oil</value>
          <display_name>fuel oil</display_name>
        </choice>
        <choice>
          <value>propane</value>
          <display_name>propane</display_name>
        </choice>
        <choice>
          <value>wood</value>
          <display_name>wood</display_name>
        </choice>
        <choice>
          <value>wood pellets</value>
          <display_name>wood pellets</display_name>
        </choice>
      </choices>
    </argument>
    <argument>
      <name>misc_fuel_loads_grill_annual_therm</name>
      <display_name>Misc Fuel Loads: Grill Annual therm</display_name>
      <description>The annual energy consumption of the fuel loads grill. If not provided, the OS-HPXML default (see &lt;a href='https://openstudio-hpxml.readthedocs.io/en/v1.8.1/workflow_inputs.html#hpxml-fuel-loads'&gt;HPXML Fuel Loads&lt;/a&gt;) is used.</description>
      <type>Double</type>
      <units>therm/yr</units>
      <required>false</required>
      <model_dependent>false</model_dependent>
    </argument>
    <argument>
      <name>misc_fuel_loads_grill_usage_multiplier</name>
      <display_name>Misc Fuel Loads: Grill Usage Multiplier</display_name>
      <description>Multiplier on the fuel loads grill energy usage that can reflect, e.g., high/low usage occupants. If not provided, the OS-HPXML default (see &lt;a href='https://openstudio-hpxml.readthedocs.io/en/v1.8.1/workflow_inputs.html#hpxml-fuel-loads'&gt;HPXML Fuel Loads&lt;/a&gt;) is used.</description>
      <type>Double</type>
      <required>false</required>
      <model_dependent>false</model_dependent>
    </argument>
    <argument>
      <name>misc_fuel_loads_lighting_present</name>
      <display_name>Misc Fuel Loads: Lighting Present</display_name>
      <description>Whether there is fuel loads lighting. If not provided, defaults to false.</description>
      <type>Boolean</type>
      <required>false</required>
      <model_dependent>false</model_dependent>
      <default_value>false</default_value>
      <choices>
        <choice>
          <value>true</value>
          <display_name>true</display_name>
        </choice>
        <choice>
          <value>false</value>
          <display_name>false</display_name>
        </choice>
      </choices>
    </argument>
    <argument>
      <name>misc_fuel_loads_lighting_fuel_type</name>
      <display_name>Misc Fuel Loads: Lighting Fuel Type</display_name>
      <description>The fuel type of the fuel loads lighting.</description>
      <type>Choice</type>
      <required>false</required>
      <model_dependent>false</model_dependent>
      <default_value>natural gas</default_value>
      <choices>
        <choice>
          <value>natural gas</value>
          <display_name>natural gas</display_name>
        </choice>
        <choice>
          <value>fuel oil</value>
          <display_name>fuel oil</display_name>
        </choice>
        <choice>
          <value>propane</value>
          <display_name>propane</display_name>
        </choice>
        <choice>
          <value>wood</value>
          <display_name>wood</display_name>
        </choice>
        <choice>
          <value>wood pellets</value>
          <display_name>wood pellets</display_name>
        </choice>
      </choices>
    </argument>
    <argument>
      <name>misc_fuel_loads_lighting_annual_therm</name>
      <display_name>Misc Fuel Loads: Lighting Annual therm</display_name>
      <description>The annual energy consumption of the fuel loads lighting. If not provided, the OS-HPXML default (see &lt;a href='https://openstudio-hpxml.readthedocs.io/en/v1.8.1/workflow_inputs.html#hpxml-fuel-loads'&gt;HPXML Fuel Loads&lt;/a&gt;)is used.</description>
      <type>Double</type>
      <units>therm/yr</units>
      <required>false</required>
      <model_dependent>false</model_dependent>
    </argument>
    <argument>
      <name>misc_fuel_loads_lighting_usage_multiplier</name>
      <display_name>Misc Fuel Loads: Lighting Usage Multiplier</display_name>
      <description>Multiplier on the fuel loads lighting energy usage that can reflect, e.g., high/low usage occupants. If not provided, the OS-HPXML default (see &lt;a href='https://openstudio-hpxml.readthedocs.io/en/v1.8.1/workflow_inputs.html#hpxml-fuel-loads'&gt;HPXML Fuel Loads&lt;/a&gt;) is used.</description>
      <type>Double</type>
      <required>false</required>
      <model_dependent>false</model_dependent>
    </argument>
    <argument>
      <name>misc_fuel_loads_fireplace_present</name>
      <display_name>Misc Fuel Loads: Fireplace Present</display_name>
      <description>Whether there is fuel loads fireplace. If not provided, defaults to false.</description>
      <type>Boolean</type>
      <required>false</required>
      <model_dependent>false</model_dependent>
      <default_value>false</default_value>
      <choices>
        <choice>
          <value>true</value>
          <display_name>true</display_name>
        </choice>
        <choice>
          <value>false</value>
          <display_name>false</display_name>
        </choice>
      </choices>
    </argument>
    <argument>
      <name>misc_fuel_loads_fireplace_fuel_type</name>
      <display_name>Misc Fuel Loads: Fireplace Fuel Type</display_name>
      <description>The fuel type of the fuel loads fireplace.</description>
      <type>Choice</type>
      <required>false</required>
      <model_dependent>false</model_dependent>
      <default_value>natural gas</default_value>
      <choices>
        <choice>
          <value>natural gas</value>
          <display_name>natural gas</display_name>
        </choice>
        <choice>
          <value>fuel oil</value>
          <display_name>fuel oil</display_name>
        </choice>
        <choice>
          <value>propane</value>
          <display_name>propane</display_name>
        </choice>
        <choice>
          <value>wood</value>
          <display_name>wood</display_name>
        </choice>
        <choice>
          <value>wood pellets</value>
          <display_name>wood pellets</display_name>
        </choice>
      </choices>
    </argument>
    <argument>
      <name>misc_fuel_loads_fireplace_annual_therm</name>
      <display_name>Misc Fuel Loads: Fireplace Annual therm</display_name>
      <description>The annual energy consumption of the fuel loads fireplace. If not provided, the OS-HPXML default (see &lt;a href='https://openstudio-hpxml.readthedocs.io/en/v1.8.1/workflow_inputs.html#hpxml-fuel-loads'&gt;HPXML Fuel Loads&lt;/a&gt;) is used.</description>
      <type>Double</type>
      <units>therm/yr</units>
      <required>false</required>
      <model_dependent>false</model_dependent>
    </argument>
    <argument>
      <name>misc_fuel_loads_fireplace_frac_sensible</name>
      <display_name>Misc Fuel Loads: Fireplace Sensible Fraction</display_name>
      <description>Fraction of fireplace residual fuel loads' internal gains that are sensible. If not provided, the OS-HPXML default (see &lt;a href='https://openstudio-hpxml.readthedocs.io/en/v1.8.1/workflow_inputs.html#hpxml-fuel-loads'&gt;HPXML Fuel Loads&lt;/a&gt;) is used.</description>
      <type>Double</type>
      <units>Frac</units>
      <required>false</required>
      <model_dependent>false</model_dependent>
    </argument>
    <argument>
      <name>misc_fuel_loads_fireplace_frac_latent</name>
      <display_name>Misc Fuel Loads: Fireplace Latent Fraction</display_name>
      <description>Fraction of fireplace residual fuel loads' internal gains that are latent. If not provided, the OS-HPXML default (see &lt;a href='https://openstudio-hpxml.readthedocs.io/en/v1.8.1/workflow_inputs.html#hpxml-fuel-loads'&gt;HPXML Fuel Loads&lt;/a&gt;) is used.</description>
      <type>Double</type>
      <units>Frac</units>
      <required>false</required>
      <model_dependent>false</model_dependent>
    </argument>
    <argument>
      <name>misc_fuel_loads_fireplace_usage_multiplier</name>
      <display_name>Misc Fuel Loads: Fireplace Usage Multiplier</display_name>
      <description>Multiplier on the fuel loads fireplace energy usage that can reflect, e.g., high/low usage occupants. If not provided, the OS-HPXML default (see &lt;a href='https://openstudio-hpxml.readthedocs.io/en/v1.8.1/workflow_inputs.html#hpxml-fuel-loads'&gt;HPXML Fuel Loads&lt;/a&gt;) is used.</description>
      <type>Double</type>
      <required>false</required>
      <model_dependent>false</model_dependent>
    </argument>
    <argument>
      <name>pool_present</name>
      <display_name>Pool: Present</display_name>
      <description>Whether there is a pool. If not provided, defaults to false.</description>
      <type>Boolean</type>
      <required>false</required>
      <model_dependent>false</model_dependent>
      <default_value>false</default_value>
      <choices>
        <choice>
          <value>true</value>
          <display_name>true</display_name>
        </choice>
        <choice>
          <value>false</value>
          <display_name>false</display_name>
        </choice>
      </choices>
    </argument>
    <argument>
      <name>pool_pump_annual_kwh</name>
      <display_name>Pool: Pump Annual kWh</display_name>
      <description>The annual energy consumption of the pool pump. If not provided, the OS-HPXML default (see &lt;a href='https://openstudio-hpxml.readthedocs.io/en/v1.8.1/workflow_inputs.html#pool-pump'&gt;Pool Pump&lt;/a&gt;) is used.</description>
      <type>Double</type>
      <units>kWh/yr</units>
      <required>false</required>
      <model_dependent>false</model_dependent>
    </argument>
    <argument>
      <name>pool_pump_usage_multiplier</name>
      <display_name>Pool: Pump Usage Multiplier</display_name>
      <description>Multiplier on the pool pump energy usage that can reflect, e.g., high/low usage occupants. If not provided, the OS-HPXML default (see &lt;a href='https://openstudio-hpxml.readthedocs.io/en/v1.8.1/workflow_inputs.html#pool-pump'&gt;Pool Pump&lt;/a&gt;) is used.</description>
      <type>Double</type>
      <required>false</required>
      <model_dependent>false</model_dependent>
    </argument>
    <argument>
      <name>pool_heater_type</name>
      <display_name>Pool: Heater Type</display_name>
      <description>The type of pool heater. Use 'none' if there is no pool heater.</description>
      <type>Choice</type>
      <required>false</required>
      <model_dependent>false</model_dependent>
      <default_value>none</default_value>
      <choices>
        <choice>
          <value>none</value>
          <display_name>none</display_name>
        </choice>
        <choice>
          <value>electric resistance</value>
          <display_name>electric resistance</display_name>
        </choice>
        <choice>
          <value>gas fired</value>
          <display_name>gas fired</display_name>
        </choice>
        <choice>
          <value>heat pump</value>
          <display_name>heat pump</display_name>
        </choice>
      </choices>
    </argument>
    <argument>
      <name>pool_heater_annual_kwh</name>
      <display_name>Pool: Heater Annual kWh</display_name>
      <description>The annual energy consumption of the electric resistance pool heater. If not provided, the OS-HPXML default (see &lt;a href='https://openstudio-hpxml.readthedocs.io/en/v1.8.1/workflow_inputs.html#pool-heater'&gt;Pool Heater&lt;/a&gt;) is used.</description>
      <type>Double</type>
      <units>kWh/yr</units>
      <required>false</required>
      <model_dependent>false</model_dependent>
    </argument>
    <argument>
      <name>pool_heater_annual_therm</name>
      <display_name>Pool: Heater Annual therm</display_name>
      <description>The annual energy consumption of the gas fired pool heater. If not provided, the OS-HPXML default (see &lt;a href='https://openstudio-hpxml.readthedocs.io/en/v1.8.1/workflow_inputs.html#pool-heater'&gt;Pool Heater&lt;/a&gt;) is used.</description>
      <type>Double</type>
      <units>therm/yr</units>
      <required>false</required>
      <model_dependent>false</model_dependent>
    </argument>
    <argument>
      <name>pool_heater_usage_multiplier</name>
      <display_name>Pool: Heater Usage Multiplier</display_name>
      <description>Multiplier on the pool heater energy usage that can reflect, e.g., high/low usage occupants. If not provided, the OS-HPXML default (see &lt;a href='https://openstudio-hpxml.readthedocs.io/en/v1.8.1/workflow_inputs.html#pool-heater'&gt;Pool Heater&lt;/a&gt;) is used.</description>
      <type>Double</type>
      <required>false</required>
      <model_dependent>false</model_dependent>
    </argument>
    <argument>
      <name>permanent_spa_present</name>
      <display_name>Permanent Spa: Present</display_name>
      <description>Whether there is a permanent spa. If not provided, defaults to false.</description>
      <type>Boolean</type>
      <required>false</required>
      <model_dependent>false</model_dependent>
      <default_value>false</default_value>
      <choices>
        <choice>
          <value>true</value>
          <display_name>true</display_name>
        </choice>
        <choice>
          <value>false</value>
          <display_name>false</display_name>
        </choice>
      </choices>
    </argument>
    <argument>
      <name>permanent_spa_pump_annual_kwh</name>
      <display_name>Permanent Spa: Pump Annual kWh</display_name>
      <description>The annual energy consumption of the permanent spa pump. If not provided, the OS-HPXML default (see &lt;a href='https://openstudio-hpxml.readthedocs.io/en/v1.8.1/workflow_inputs.html#permanent-spa-pump'&gt;Permanent Spa Pump&lt;/a&gt;) is used.</description>
      <type>Double</type>
      <units>kWh/yr</units>
      <required>false</required>
      <model_dependent>false</model_dependent>
    </argument>
    <argument>
      <name>permanent_spa_pump_usage_multiplier</name>
      <display_name>Permanent Spa: Pump Usage Multiplier</display_name>
      <description>Multiplier on the permanent spa pump energy usage that can reflect, e.g., high/low usage occupants. If not provided, the OS-HPXML default (see &lt;a href='https://openstudio-hpxml.readthedocs.io/en/v1.8.1/workflow_inputs.html#permanent-spa-pump'&gt;Permanent Spa Pump&lt;/a&gt;) is used.</description>
      <type>Double</type>
      <required>false</required>
      <model_dependent>false</model_dependent>
    </argument>
    <argument>
      <name>permanent_spa_heater_type</name>
      <display_name>Permanent Spa: Heater Type</display_name>
      <description>The type of permanent spa heater. Use 'none' if there is no permanent spa heater.</description>
      <type>Choice</type>
      <required>false</required>
      <model_dependent>false</model_dependent>
      <default_value>none</default_value>
      <choices>
        <choice>
          <value>none</value>
          <display_name>none</display_name>
        </choice>
        <choice>
          <value>electric resistance</value>
          <display_name>electric resistance</display_name>
        </choice>
        <choice>
          <value>gas fired</value>
          <display_name>gas fired</display_name>
        </choice>
        <choice>
          <value>heat pump</value>
          <display_name>heat pump</display_name>
        </choice>
      </choices>
    </argument>
    <argument>
      <name>permanent_spa_heater_annual_kwh</name>
      <display_name>Permanent Spa: Heater Annual kWh</display_name>
      <description>The annual energy consumption of the electric resistance permanent spa heater. If not provided, the OS-HPXML default (see &lt;a href='https://openstudio-hpxml.readthedocs.io/en/v1.8.1/workflow_inputs.html#permanent-spa-heater'&gt;Permanent Spa Heater&lt;/a&gt;) is used.</description>
      <type>Double</type>
      <units>kWh/yr</units>
      <required>false</required>
      <model_dependent>false</model_dependent>
    </argument>
    <argument>
      <name>permanent_spa_heater_annual_therm</name>
      <display_name>Permanent Spa: Heater Annual therm</display_name>
      <description>The annual energy consumption of the gas fired permanent spa heater. If not provided, the OS-HPXML default (see &lt;a href='https://openstudio-hpxml.readthedocs.io/en/v1.8.1/workflow_inputs.html#permanent-spa-heater'&gt;Permanent Spa Heater&lt;/a&gt;) is used.</description>
      <type>Double</type>
      <units>therm/yr</units>
      <required>false</required>
      <model_dependent>false</model_dependent>
    </argument>
    <argument>
      <name>permanent_spa_heater_usage_multiplier</name>
      <display_name>Permanent Spa: Heater Usage Multiplier</display_name>
      <description>Multiplier on the permanent spa heater energy usage that can reflect, e.g., high/low usage occupants. If not provided, the OS-HPXML default (see &lt;a href='https://openstudio-hpxml.readthedocs.io/en/v1.8.1/workflow_inputs.html#permanent-spa-heater'&gt;Permanent Spa Heater&lt;/a&gt;) is used.</description>
      <type>Double</type>
      <required>false</required>
      <model_dependent>false</model_dependent>
    </argument>
    <argument>
      <name>emissions_scenario_names</name>
      <display_name>Emissions: Scenario Names</display_name>
      <description>Names of emissions scenarios. If multiple scenarios, use a comma-separated list. If not provided, no emissions scenarios are calculated.</description>
      <type>String</type>
      <required>false</required>
      <model_dependent>false</model_dependent>
    </argument>
    <argument>
      <name>emissions_types</name>
      <display_name>Emissions: Types</display_name>
      <description>Types of emissions (e.g., CO2e, NOx, etc.). If multiple scenarios, use a comma-separated list.</description>
      <type>String</type>
      <required>false</required>
      <model_dependent>false</model_dependent>
    </argument>
    <argument>
      <name>emissions_electricity_units</name>
      <display_name>Emissions: Electricity Units</display_name>
      <description>Electricity emissions factors units. If multiple scenarios, use a comma-separated list. Only lb/MWh and kg/MWh are allowed.</description>
      <type>String</type>
      <required>false</required>
      <model_dependent>false</model_dependent>
    </argument>
    <argument>
      <name>emissions_electricity_values_or_filepaths</name>
      <display_name>Emissions: Electricity Values or File Paths</display_name>
      <description>Electricity emissions factors values, specified as either an annual factor or an absolute/relative path to a file with hourly factors. If multiple scenarios, use a comma-separated list.</description>
      <type>String</type>
      <required>false</required>
      <model_dependent>false</model_dependent>
    </argument>
    <argument>
      <name>emissions_electricity_number_of_header_rows</name>
      <display_name>Emissions: Electricity Files Number of Header Rows</display_name>
      <description>The number of header rows in the electricity emissions factor file. Only applies when an electricity filepath is used. If multiple scenarios, use a comma-separated list.</description>
      <type>String</type>
      <required>false</required>
      <model_dependent>false</model_dependent>
    </argument>
    <argument>
      <name>emissions_electricity_column_numbers</name>
      <display_name>Emissions: Electricity Files Column Numbers</display_name>
      <description>The column number in the electricity emissions factor file. Only applies when an electricity filepath is used. If multiple scenarios, use a comma-separated list.</description>
      <type>String</type>
      <required>false</required>
      <model_dependent>false</model_dependent>
    </argument>
    <argument>
      <name>emissions_fossil_fuel_units</name>
      <display_name>Emissions: Fossil Fuel Units</display_name>
      <description>Fossil fuel emissions factors units. If multiple scenarios, use a comma-separated list. Only lb/MBtu and kg/MBtu are allowed.</description>
      <type>String</type>
      <required>false</required>
      <model_dependent>false</model_dependent>
    </argument>
    <argument>
      <name>emissions_natural_gas_values</name>
      <display_name>Emissions: Natural Gas Values</display_name>
      <description>Natural gas emissions factors values, specified as an annual factor. If multiple scenarios, use a comma-separated list.</description>
      <type>String</type>
      <required>false</required>
      <model_dependent>false</model_dependent>
    </argument>
    <argument>
      <name>emissions_propane_values</name>
      <display_name>Emissions: Propane Values</display_name>
      <description>Propane emissions factors values, specified as an annual factor. If multiple scenarios, use a comma-separated list.</description>
      <type>String</type>
      <required>false</required>
      <model_dependent>false</model_dependent>
    </argument>
    <argument>
      <name>emissions_fuel_oil_values</name>
      <display_name>Emissions: Fuel Oil Values</display_name>
      <description>Fuel oil emissions factors values, specified as an annual factor. If multiple scenarios, use a comma-separated list.</description>
      <type>String</type>
      <required>false</required>
      <model_dependent>false</model_dependent>
    </argument>
    <argument>
      <name>emissions_coal_values</name>
      <display_name>Emissions: Coal Values</display_name>
      <description>Coal emissions factors values, specified as an annual factor. If multiple scenarios, use a comma-separated list.</description>
      <type>String</type>
      <required>false</required>
      <model_dependent>false</model_dependent>
    </argument>
    <argument>
      <name>emissions_wood_values</name>
      <display_name>Emissions: Wood Values</display_name>
      <description>Wood emissions factors values, specified as an annual factor. If multiple scenarios, use a comma-separated list.</description>
      <type>String</type>
      <required>false</required>
      <model_dependent>false</model_dependent>
    </argument>
    <argument>
      <name>emissions_wood_pellets_values</name>
      <display_name>Emissions: Wood Pellets Values</display_name>
      <description>Wood pellets emissions factors values, specified as an annual factor. If multiple scenarios, use a comma-separated list.</description>
      <type>String</type>
      <required>false</required>
      <model_dependent>false</model_dependent>
    </argument>
    <argument>
      <name>utility_bill_scenario_names</name>
      <display_name>Utility Bills: Scenario Names</display_name>
      <description>Names of utility bill scenarios. If multiple scenarios, use a comma-separated list. If not provided, no utility bills scenarios are calculated.</description>
      <type>String</type>
      <required>false</required>
      <model_dependent>false</model_dependent>
    </argument>
    <argument>
      <name>utility_bill_electricity_filepaths</name>
      <display_name>Utility Bills: Electricity File Paths</display_name>
      <description>Electricity tariff file specified as an absolute/relative path to a file with utility rate structure information. Tariff file must be formatted to OpenEI API version 7. If multiple scenarios, use a comma-separated list.</description>
      <type>String</type>
      <required>false</required>
      <model_dependent>false</model_dependent>
    </argument>
    <argument>
      <name>utility_bill_electricity_fixed_charges</name>
      <display_name>Utility Bills: Electricity Fixed Charges</display_name>
      <description>Electricity utility bill monthly fixed charges. If multiple scenarios, use a comma-separated list.</description>
      <type>String</type>
      <required>false</required>
      <model_dependent>false</model_dependent>
    </argument>
    <argument>
      <name>utility_bill_natural_gas_fixed_charges</name>
      <display_name>Utility Bills: Natural Gas Fixed Charges</display_name>
      <description>Natural gas utility bill monthly fixed charges. If multiple scenarios, use a comma-separated list.</description>
      <type>String</type>
      <required>false</required>
      <model_dependent>false</model_dependent>
    </argument>
    <argument>
      <name>utility_bill_propane_fixed_charges</name>
      <display_name>Utility Bills: Propane Fixed Charges</display_name>
      <description>Propane utility bill monthly fixed charges. If multiple scenarios, use a comma-separated list.</description>
      <type>String</type>
      <required>false</required>
      <model_dependent>false</model_dependent>
    </argument>
    <argument>
      <name>utility_bill_fuel_oil_fixed_charges</name>
      <display_name>Utility Bills: Fuel Oil Fixed Charges</display_name>
      <description>Fuel oil utility bill monthly fixed charges. If multiple scenarios, use a comma-separated list.</description>
      <type>String</type>
      <required>false</required>
      <model_dependent>false</model_dependent>
    </argument>
    <argument>
      <name>utility_bill_coal_fixed_charges</name>
      <display_name>Utility Bills: Coal Fixed Charges</display_name>
      <description>Coal utility bill monthly fixed charges. If multiple scenarios, use a comma-separated list.</description>
      <type>String</type>
      <required>false</required>
      <model_dependent>false</model_dependent>
    </argument>
    <argument>
      <name>utility_bill_wood_fixed_charges</name>
      <display_name>Utility Bills: Wood Fixed Charges</display_name>
      <description>Wood utility bill monthly fixed charges. If multiple scenarios, use a comma-separated list.</description>
      <type>String</type>
      <required>false</required>
      <model_dependent>false</model_dependent>
    </argument>
    <argument>
      <name>utility_bill_wood_pellets_fixed_charges</name>
      <display_name>Utility Bills: Wood Pellets Fixed Charges</display_name>
      <description>Wood pellets utility bill monthly fixed charges. If multiple scenarios, use a comma-separated list.</description>
      <type>String</type>
      <required>false</required>
      <model_dependent>false</model_dependent>
    </argument>
    <argument>
      <name>utility_bill_electricity_marginal_rates</name>
      <display_name>Utility Bills: Electricity Marginal Rates</display_name>
      <description>Electricity utility bill marginal rates. If multiple scenarios, use a comma-separated list.</description>
      <type>String</type>
      <required>false</required>
      <model_dependent>false</model_dependent>
    </argument>
    <argument>
      <name>utility_bill_natural_gas_marginal_rates</name>
      <display_name>Utility Bills: Natural Gas Marginal Rates</display_name>
      <description>Natural gas utility bill marginal rates. If multiple scenarios, use a comma-separated list.</description>
      <type>String</type>
      <required>false</required>
      <model_dependent>false</model_dependent>
    </argument>
    <argument>
      <name>utility_bill_propane_marginal_rates</name>
      <display_name>Utility Bills: Propane Marginal Rates</display_name>
      <description>Propane utility bill marginal rates. If multiple scenarios, use a comma-separated list.</description>
      <type>String</type>
      <required>false</required>
      <model_dependent>false</model_dependent>
    </argument>
    <argument>
      <name>utility_bill_fuel_oil_marginal_rates</name>
      <display_name>Utility Bills: Fuel Oil Marginal Rates</display_name>
      <description>Fuel oil utility bill marginal rates. If multiple scenarios, use a comma-separated list.</description>
      <type>String</type>
      <required>false</required>
      <model_dependent>false</model_dependent>
    </argument>
    <argument>
      <name>utility_bill_coal_marginal_rates</name>
      <display_name>Utility Bills: Coal Marginal Rates</display_name>
      <description>Coal utility bill marginal rates. If multiple scenarios, use a comma-separated list.</description>
      <type>String</type>
      <required>false</required>
      <model_dependent>false</model_dependent>
    </argument>
    <argument>
      <name>utility_bill_wood_marginal_rates</name>
      <display_name>Utility Bills: Wood Marginal Rates</display_name>
      <description>Wood utility bill marginal rates. If multiple scenarios, use a comma-separated list.</description>
      <type>String</type>
      <required>false</required>
      <model_dependent>false</model_dependent>
    </argument>
    <argument>
      <name>utility_bill_wood_pellets_marginal_rates</name>
      <display_name>Utility Bills: Wood Pellets Marginal Rates</display_name>
      <description>Wood pellets utility bill marginal rates. If multiple scenarios, use a comma-separated list.</description>
      <type>String</type>
      <required>false</required>
      <model_dependent>false</model_dependent>
    </argument>
    <argument>
      <name>utility_bill_pv_compensation_types</name>
      <display_name>Utility Bills: PV Compensation Types</display_name>
      <description>Utility bill PV compensation types. If multiple scenarios, use a comma-separated list.</description>
      <type>String</type>
      <required>false</required>
      <model_dependent>false</model_dependent>
    </argument>
    <argument>
      <name>utility_bill_pv_net_metering_annual_excess_sellback_rate_types</name>
      <display_name>Utility Bills: PV Net Metering Annual Excess Sellback Rate Types</display_name>
      <description>Utility bill PV net metering annual excess sellback rate types. Only applies if the PV compensation type is 'NetMetering'. If multiple scenarios, use a comma-separated list.</description>
      <type>String</type>
      <required>false</required>
      <model_dependent>false</model_dependent>
    </argument>
    <argument>
      <name>utility_bill_pv_net_metering_annual_excess_sellback_rates</name>
      <display_name>Utility Bills: PV Net Metering Annual Excess Sellback Rates</display_name>
      <description>Utility bill PV net metering annual excess sellback rates. Only applies if the PV compensation type is 'NetMetering' and the PV annual excess sellback rate type is 'User-Specified'. If multiple scenarios, use a comma-separated list.</description>
      <type>String</type>
      <required>false</required>
      <model_dependent>false</model_dependent>
    </argument>
    <argument>
      <name>utility_bill_pv_feed_in_tariff_rates</name>
      <display_name>Utility Bills: PV Feed-In Tariff Rates</display_name>
      <description>Utility bill PV annual full/gross feed-in tariff rates. Only applies if the PV compensation type is 'FeedInTariff'. If multiple scenarios, use a comma-separated list.</description>
      <type>String</type>
      <required>false</required>
      <model_dependent>false</model_dependent>
    </argument>
    <argument>
      <name>utility_bill_pv_monthly_grid_connection_fee_units</name>
      <display_name>Utility Bills: PV Monthly Grid Connection Fee Units</display_name>
      <description>Utility bill PV monthly grid connection fee units. If multiple scenarios, use a comma-separated list.</description>
      <type>String</type>
      <required>false</required>
      <model_dependent>false</model_dependent>
    </argument>
    <argument>
      <name>utility_bill_pv_monthly_grid_connection_fees</name>
      <display_name>Utility Bills: PV Monthly Grid Connection Fees</display_name>
      <description>Utility bill PV monthly grid connection fees. If multiple scenarios, use a comma-separated list.</description>
      <type>String</type>
      <required>false</required>
      <model_dependent>false</model_dependent>
    </argument>
    <argument>
      <name>additional_properties</name>
      <display_name>Additional Properties</display_name>
      <description>Additional properties specified as key-value pairs (i.e., key=value). If multiple additional properties, use a |-separated list. For example, 'LowIncome=false|Remodeled|Description=2-story home in Denver'. These properties will be stored in the HPXML file under /HPXML/SoftwareInfo/extension/AdditionalProperties.</description>
      <type>String</type>
      <required>false</required>
      <model_dependent>false</model_dependent>
    </argument>
    <argument>
      <name>combine_like_surfaces</name>
      <display_name>Combine like surfaces?</display_name>
      <description>If true, combines like surfaces to simplify the HPXML file generated.</description>
      <type>Boolean</type>
      <required>false</required>
      <model_dependent>false</model_dependent>
      <default_value>false</default_value>
      <choices>
        <choice>
          <value>true</value>
          <display_name>true</display_name>
        </choice>
        <choice>
          <value>false</value>
          <display_name>false</display_name>
        </choice>
      </choices>
    </argument>
    <argument>
      <name>apply_defaults</name>
      <display_name>Apply Default Values?</display_name>
      <description>If true, applies OS-HPXML default values to the HPXML output file. Setting to true will also force validation of the HPXML output file before applying OS-HPXML default values.</description>
      <type>Boolean</type>
      <required>false</required>
      <model_dependent>false</model_dependent>
      <default_value>false</default_value>
      <choices>
        <choice>
          <value>true</value>
          <display_name>true</display_name>
        </choice>
        <choice>
          <value>false</value>
          <display_name>false</display_name>
        </choice>
      </choices>
    </argument>
    <argument>
      <name>apply_validation</name>
      <display_name>Apply Validation?</display_name>
      <description>If true, validates the HPXML output file. Set to false for faster performance. Note that validation is not needed if the HPXML file will be validated downstream (e.g., via the HPXMLtoOpenStudio measure).</description>
      <type>Boolean</type>
      <required>false</required>
      <model_dependent>false</model_dependent>
      <default_value>false</default_value>
      <choices>
        <choice>
          <value>true</value>
          <display_name>true</display_name>
        </choice>
        <choice>
          <value>false</value>
          <display_name>false</display_name>
        </choice>
      </choices>
    </argument>
  </arguments>
  <outputs />
  <provenances />
  <tags>
    <tag>Whole Building.Space Types</tag>
  </tags>
  <attributes>
    <attribute>
      <name>Measure Type</name>
      <value>ModelMeasure</value>
      <datatype>string</datatype>
    </attribute>
  </attributes>
  <files>
    <file>
      <filename>README.md</filename>
      <filetype>md</filetype>
      <usage_type>readme</usage_type>
<<<<<<< HEAD
      <checksum>1E277D6B</checksum>
=======
      <checksum>6F6D0826</checksum>
>>>>>>> ac06a7c4
    </file>
    <file>
      <filename>README.md.erb</filename>
      <filetype>erb</filetype>
      <usage_type>readmeerb</usage_type>
      <checksum>513F28E9</checksum>
    </file>
    <file>
      <version>
        <software_program>OpenStudio</software_program>
        <identifier>2.9.0</identifier>
        <min_compatible>2.9.0</min_compatible>
      </version>
      <filename>measure.rb</filename>
      <filetype>rb</filetype>
      <usage_type>script</usage_type>
<<<<<<< HEAD
      <checksum>BE2CAD31</checksum>
=======
      <checksum>1DAB95DA</checksum>
>>>>>>> ac06a7c4
    </file>
    <file>
      <filename>constants.rb</filename>
      <filetype>rb</filetype>
      <usage_type>resource</usage_type>
      <checksum>079FF429</checksum>
    </file>
    <file>
      <filename>geometry.rb</filename>
      <filetype>rb</filetype>
      <usage_type>resource</usage_type>
      <checksum>AADC5A37</checksum>
    </file>
    <file>
      <filename>test_build_residential_hpxml.rb</filename>
      <filetype>rb</filetype>
      <usage_type>test</usage_type>
<<<<<<< HEAD
      <checksum>3961036F</checksum>
=======
      <checksum>670D5829</checksum>
>>>>>>> ac06a7c4
    </file>
  </files>
</measure><|MERGE_RESOLUTION|>--- conflicted
+++ resolved
@@ -3,13 +3,8 @@
   <schema_version>3.1</schema_version>
   <name>build_residential_hpxml</name>
   <uid>a13a8983-2b01-4930-8af2-42030b6e4233</uid>
-<<<<<<< HEAD
-  <version_id>2fe2e8ec-22e6-4420-9e6c-ba3173dffcd8</version_id>
-  <version_modified>2024-10-24T04:10:44Z</version_modified>
-=======
-  <version_id>14bbfdc6-d247-41e4-ae10-9b2e9ddea000</version_id>
-  <version_modified>2024-10-25T17:12:34Z</version_modified>
->>>>>>> ac06a7c4
+  <version_id>f040ab16-ed37-4877-9c38-ab67b63850ff</version_id>
+  <version_modified>2024-10-30T17:48:10Z</version_modified>
   <xml_checksum>2C38F48B</xml_checksum>
   <class_name>BuildResidentialHPXML</class_name>
   <display_name>HPXML Builder</display_name>
@@ -1838,7 +1833,7 @@
       <description>Ratio of window height to width.</description>
       <type>Double</type>
       <units>Frac</units>
-      <required>false</required>
+      <required>true</required>
       <model_dependent>false</model_dependent>
       <default_value>1.333</default_value>
     </argument>
@@ -1848,7 +1843,7 @@
       <description>Full-assembly NFRC U-factor.</description>
       <type>Double</type>
       <units>Btu/hr-ft^2-R</units>
-      <required>false</required>
+      <required>true</required>
       <model_dependent>false</model_dependent>
       <default_value>0.37</default_value>
     </argument>
@@ -1857,7 +1852,7 @@
       <display_name>Windows: SHGC</display_name>
       <description>Full-assembly NFRC solar heat gain coefficient.</description>
       <type>Double</type>
-      <required>false</required>
+      <required>true</required>
       <model_dependent>false</model_dependent>
       <default_value>0.3</default_value>
     </argument>
@@ -2248,7 +2243,7 @@
       <description>R-value of the opaque door(s).</description>
       <type>Double</type>
       <units>h-ft^2-R/Btu</units>
-      <required>false</required>
+      <required>true</required>
       <model_dependent>false</model_dependent>
       <default_value>4.4</default_value>
     </argument>
@@ -3778,7 +3773,7 @@
     <argument>
       <name>ducts_supply_buried_insulation_level</name>
       <display_name>Ducts: Supply Buried Insulation Level</display_name>
-      <description>Whether the supply ducts are buried in, e.g., attic loose-fill insulation. Partially buried ducts have insulation that does not cover the top of the ducts. Fully buried ducts have insulation that just covers the top of the ducts. Deeply buried ducts have insulation that continues above the top of the ducts.</description>
+      <description>Whether the supply ducts are buried in, e.g., attic loose-fill insulation. Partially buried ducts have insulation that does not cover the top of the ducts. Fully buried ducts have insulation that just covers the top of the ducts. Deeply buried ducts have insulation that continues above the top of the ducts. If not provided, the OS-HPXML default (see &lt;a href='https://openstudio-hpxml.readthedocs.io/en/v1.8.1/workflow_inputs.html#air-distribution'&gt;Air Distribution&lt;/a&gt;) is used.</description>
       <type>Choice</type>
       <required>false</required>
       <model_dependent>false</model_dependent>
@@ -3940,7 +3935,7 @@
     <argument>
       <name>ducts_return_buried_insulation_level</name>
       <display_name>Ducts: Return Buried Insulation Level</display_name>
-      <description>Whether the return ducts are buried in, e.g., attic loose-fill insulation. Partially buried ducts have insulation that does not cover the top of the ducts. Fully buried ducts have insulation that just covers the top of the ducts. Deeply buried ducts have insulation that continues above the top of the ducts.</description>
+      <description>Whether the return ducts are buried in, e.g., attic loose-fill insulation. Partially buried ducts have insulation that does not cover the top of the ducts. Fully buried ducts have insulation that just covers the top of the ducts. Deeply buried ducts have insulation that continues above the top of the ducts. If not provided, the OS-HPXML default (see &lt;a href='https://openstudio-hpxml.readthedocs.io/en/v1.8.1/workflow_inputs.html#air-distribution'&gt;Air Distribution&lt;/a&gt;) is used.</description>
       <type>Choice</type>
       <required>false</required>
       <model_dependent>false</model_dependent>
@@ -7492,11 +7487,7 @@
       <filename>README.md</filename>
       <filetype>md</filetype>
       <usage_type>readme</usage_type>
-<<<<<<< HEAD
-      <checksum>1E277D6B</checksum>
-=======
-      <checksum>6F6D0826</checksum>
->>>>>>> ac06a7c4
+      <checksum>83AFC83A</checksum>
     </file>
     <file>
       <filename>README.md.erb</filename>
@@ -7513,11 +7504,7 @@
       <filename>measure.rb</filename>
       <filetype>rb</filetype>
       <usage_type>script</usage_type>
-<<<<<<< HEAD
-      <checksum>BE2CAD31</checksum>
-=======
-      <checksum>1DAB95DA</checksum>
->>>>>>> ac06a7c4
+      <checksum>A52F1D83</checksum>
     </file>
     <file>
       <filename>constants.rb</filename>
@@ -7535,11 +7522,7 @@
       <filename>test_build_residential_hpxml.rb</filename>
       <filetype>rb</filetype>
       <usage_type>test</usage_type>
-<<<<<<< HEAD
-      <checksum>3961036F</checksum>
-=======
       <checksum>670D5829</checksum>
->>>>>>> ac06a7c4
     </file>
   </files>
 </measure>