<?xml version="1.0"?>
<measure>
  <schema_version>3.1</schema_version>
  <name>build_residential_hpxml</name>
  <uid>a13a8983-2b01-4930-8af2-42030b6e4233</uid>
<<<<<<< HEAD
  <version_id>00ed5382-fabf-4514-8432-bd3b5d30c582</version_id>
  <version_modified>2023-06-23T14:53:35Z</version_modified>
=======
  <version_id>d20becd1-748d-4de9-a6d6-2d3fe1777b62</version_id>
  <version_modified>2023-06-23T14:29:10Z</version_modified>
>>>>>>> 0a519a7c
  <xml_checksum>2C38F48B</xml_checksum>
  <class_name>BuildResidentialHPXML</class_name>
  <display_name>HPXML Builder</display_name>
  <description>Builds a residential HPXML file.</description>
  <modeler_description>Note: OS-HPXML default values can be found in the OS-HPXML documentation or can be seen by using the 'apply_defaults' argument.</modeler_description>
  <arguments>
    <argument>
      <name>hpxml_path</name>
      <display_name>HPXML File Path</display_name>
      <description>Absolute/relative path of the HPXML file.</description>
      <type>String</type>
      <required>true</required>
      <model_dependent>false</model_dependent>
    </argument>
    <argument>
      <name>software_info_program_used</name>
      <display_name>Software Info: Program Used</display_name>
      <description>The name of the software program used.</description>
      <type>String</type>
      <required>false</required>
      <model_dependent>false</model_dependent>
    </argument>
    <argument>
      <name>software_info_program_version</name>
      <display_name>Software Info: Program Version</display_name>
      <description>The version of the software program used.</description>
      <type>String</type>
      <required>false</required>
      <model_dependent>false</model_dependent>
    </argument>
    <argument>
      <name>schedules_filepaths</name>
      <display_name>Schedules: CSV File Paths</display_name>
      <description>Absolute/relative paths of csv files containing user-specified detailed schedules. If multiple files, use a comma-separated list.</description>
      <type>String</type>
      <required>false</required>
      <model_dependent>false</model_dependent>
    </argument>
    <argument>
      <name>schedules_vacancy_period</name>
      <display_name>Schedules: Vacancy Period</display_name>
      <description>Specifies the vacancy period. Enter a date like "Dec 15 - Jan 15". Optionally, can enter hour of the day like "Dec 15 2 - Jan 15 20" (start hour can be 0 through 23 and end hour can be 1 through 24).</description>
      <type>String</type>
      <required>false</required>
      <model_dependent>false</model_dependent>
    </argument>
    <argument>
      <name>schedules_power_outage_period</name>
      <display_name>Schedules: Power Outage Period</display_name>
      <description>Specifies the power outage period. Enter a date like "Dec 15 - Jan 15". Optionally, can enter hour of the day like "Dec 15 2 - Jan 15 20" (start hour can be 0 through 23 and end hour can be 1 through 24).</description>
      <type>String</type>
      <required>false</required>
      <model_dependent>false</model_dependent>
    </argument>
    <argument>
      <name>schedules_power_outage_window_natvent_availability</name>
      <display_name>Schedules: Power Outage Period Window Natural Ventilation Availability</display_name>
      <description>The availability of the natural ventilation schedule during the outage period.</description>
      <type>Choice</type>
      <required>false</required>
      <model_dependent>false</model_dependent>
      <choices>
        <choice>
          <value>regular schedule</value>
          <display_name>regular schedule</display_name>
        </choice>
        <choice>
          <value>always available</value>
          <display_name>always available</display_name>
        </choice>
        <choice>
          <value>always unavailable</value>
          <display_name>always unavailable</display_name>
        </choice>
      </choices>
    </argument>
    <argument>
      <name>simulation_control_timestep</name>
      <display_name>Simulation Control: Timestep</display_name>
      <description>Value must be a divisor of 60. If not provided, the OS-HPXML default is used.</description>
      <type>Integer</type>
      <units>min</units>
      <required>false</required>
      <model_dependent>false</model_dependent>
    </argument>
    <argument>
      <name>simulation_control_run_period</name>
      <display_name>Simulation Control: Run Period</display_name>
      <description>Enter a date like "Jan 1 - Dec 31". If not provided, the OS-HPXML default is used.</description>
      <type>String</type>
      <required>false</required>
      <model_dependent>false</model_dependent>
    </argument>
    <argument>
      <name>simulation_control_run_period_calendar_year</name>
      <display_name>Simulation Control: Run Period Calendar Year</display_name>
      <description>This numeric field should contain the calendar year that determines the start day of week. If you are running simulations using AMY weather files, the value entered for calendar year will not be used; it will be overridden by the actual year found in the AMY weather file. If not provided, the OS-HPXML default is used.</description>
      <type>Integer</type>
      <units>year</units>
      <required>false</required>
      <model_dependent>false</model_dependent>
    </argument>
    <argument>
      <name>simulation_control_daylight_saving_enabled</name>
      <display_name>Simulation Control: Daylight Saving Enabled</display_name>
      <description>Whether to use daylight saving. If not provided, the OS-HPXML default is used.</description>
      <type>Boolean</type>
      <required>false</required>
      <model_dependent>false</model_dependent>
      <choices>
        <choice>
          <value>true</value>
          <display_name>true</display_name>
        </choice>
        <choice>
          <value>false</value>
          <display_name>false</display_name>
        </choice>
      </choices>
    </argument>
    <argument>
      <name>simulation_control_daylight_saving_period</name>
      <display_name>Simulation Control: Daylight Saving Period</display_name>
      <description>Enter a date like "Mar 15 - Dec 15". If not provided, the OS-HPXML default is used.</description>
      <type>String</type>
      <required>false</required>
      <model_dependent>false</model_dependent>
    </argument>
    <argument>
      <name>simulation_control_temperature_capacitance_multiplier</name>
      <display_name>Simulation Control: Temperature Capacitance Multiplier</display_name>
      <description>Affects the transient calculation of indoor air temperatures. If not provided, the OS-HPXML default is used.</description>
      <type>String</type>
      <required>false</required>
      <model_dependent>false</model_dependent>
    </argument>
    <argument>
      <name>site_type</name>
      <display_name>Site: Type</display_name>
      <description>The type of site. If not provided, the OS-HPXML default is used.</description>
      <type>Choice</type>
      <required>false</required>
      <model_dependent>false</model_dependent>
      <choices>
        <choice>
          <value>suburban</value>
          <display_name>suburban</display_name>
        </choice>
        <choice>
          <value>urban</value>
          <display_name>urban</display_name>
        </choice>
        <choice>
          <value>rural</value>
          <display_name>rural</display_name>
        </choice>
      </choices>
    </argument>
    <argument>
      <name>site_shielding_of_home</name>
      <display_name>Site: Shielding of Home</display_name>
      <description>Presence of nearby buildings, trees, obstructions for infiltration model. If not provided, the OS-HPXML default is used.</description>
      <type>Choice</type>
      <required>false</required>
      <model_dependent>false</model_dependent>
      <choices>
        <choice>
          <value>exposed</value>
          <display_name>exposed</display_name>
        </choice>
        <choice>
          <value>normal</value>
          <display_name>normal</display_name>
        </choice>
        <choice>
          <value>well-shielded</value>
          <display_name>well-shielded</display_name>
        </choice>
      </choices>
    </argument>
    <argument>
      <name>site_ground_conductivity</name>
      <display_name>Site: Ground Conductivity</display_name>
      <description>Conductivity of the ground soil. If not provided, the OS-HPXML default is used.</description>
      <type>Double</type>
      <units>Btu/hr-ft-F</units>
      <required>false</required>
      <model_dependent>false</model_dependent>
    </argument>
    <argument>
      <name>site_zip_code</name>
      <display_name>Site: Zip Code</display_name>
      <description>Zip code of the home address.</description>
      <type>String</type>
      <required>false</required>
      <model_dependent>false</model_dependent>
    </argument>
    <argument>
      <name>site_iecc_zone</name>
      <display_name>Site: IECC Zone</display_name>
      <description>IECC zone of the home address.</description>
      <type>Choice</type>
      <required>false</required>
      <model_dependent>false</model_dependent>
      <choices>
        <choice>
          <value>1A</value>
          <display_name>1A</display_name>
        </choice>
        <choice>
          <value>1B</value>
          <display_name>1B</display_name>
        </choice>
        <choice>
          <value>1C</value>
          <display_name>1C</display_name>
        </choice>
        <choice>
          <value>2A</value>
          <display_name>2A</display_name>
        </choice>
        <choice>
          <value>2B</value>
          <display_name>2B</display_name>
        </choice>
        <choice>
          <value>2C</value>
          <display_name>2C</display_name>
        </choice>
        <choice>
          <value>3A</value>
          <display_name>3A</display_name>
        </choice>
        <choice>
          <value>3B</value>
          <display_name>3B</display_name>
        </choice>
        <choice>
          <value>3C</value>
          <display_name>3C</display_name>
        </choice>
        <choice>
          <value>4A</value>
          <display_name>4A</display_name>
        </choice>
        <choice>
          <value>4B</value>
          <display_name>4B</display_name>
        </choice>
        <choice>
          <value>4C</value>
          <display_name>4C</display_name>
        </choice>
        <choice>
          <value>5A</value>
          <display_name>5A</display_name>
        </choice>
        <choice>
          <value>5B</value>
          <display_name>5B</display_name>
        </choice>
        <choice>
          <value>5C</value>
          <display_name>5C</display_name>
        </choice>
        <choice>
          <value>6A</value>
          <display_name>6A</display_name>
        </choice>
        <choice>
          <value>6B</value>
          <display_name>6B</display_name>
        </choice>
        <choice>
          <value>6C</value>
          <display_name>6C</display_name>
        </choice>
        <choice>
          <value>7</value>
          <display_name>7</display_name>
        </choice>
        <choice>
          <value>8</value>
          <display_name>8</display_name>
        </choice>
      </choices>
    </argument>
    <argument>
      <name>site_state_code</name>
      <display_name>Site: State Code</display_name>
      <description>State code of the home address.</description>
      <type>Choice</type>
      <required>false</required>
      <model_dependent>false</model_dependent>
      <choices>
        <choice>
          <value>AK</value>
          <display_name>AK</display_name>
        </choice>
        <choice>
          <value>AL</value>
          <display_name>AL</display_name>
        </choice>
        <choice>
          <value>AR</value>
          <display_name>AR</display_name>
        </choice>
        <choice>
          <value>AZ</value>
          <display_name>AZ</display_name>
        </choice>
        <choice>
          <value>CA</value>
          <display_name>CA</display_name>
        </choice>
        <choice>
          <value>CO</value>
          <display_name>CO</display_name>
        </choice>
        <choice>
          <value>CT</value>
          <display_name>CT</display_name>
        </choice>
        <choice>
          <value>DC</value>
          <display_name>DC</display_name>
        </choice>
        <choice>
          <value>DE</value>
          <display_name>DE</display_name>
        </choice>
        <choice>
          <value>FL</value>
          <display_name>FL</display_name>
        </choice>
        <choice>
          <value>GA</value>
          <display_name>GA</display_name>
        </choice>
        <choice>
          <value>HI</value>
          <display_name>HI</display_name>
        </choice>
        <choice>
          <value>IA</value>
          <display_name>IA</display_name>
        </choice>
        <choice>
          <value>ID</value>
          <display_name>ID</display_name>
        </choice>
        <choice>
          <value>IL</value>
          <display_name>IL</display_name>
        </choice>
        <choice>
          <value>IN</value>
          <display_name>IN</display_name>
        </choice>
        <choice>
          <value>KS</value>
          <display_name>KS</display_name>
        </choice>
        <choice>
          <value>KY</value>
          <display_name>KY</display_name>
        </choice>
        <choice>
          <value>LA</value>
          <display_name>LA</display_name>
        </choice>
        <choice>
          <value>MA</value>
          <display_name>MA</display_name>
        </choice>
        <choice>
          <value>MD</value>
          <display_name>MD</display_name>
        </choice>
        <choice>
          <value>ME</value>
          <display_name>ME</display_name>
        </choice>
        <choice>
          <value>MI</value>
          <display_name>MI</display_name>
        </choice>
        <choice>
          <value>MN</value>
          <display_name>MN</display_name>
        </choice>
        <choice>
          <value>MO</value>
          <display_name>MO</display_name>
        </choice>
        <choice>
          <value>MS</value>
          <display_name>MS</display_name>
        </choice>
        <choice>
          <value>MT</value>
          <display_name>MT</display_name>
        </choice>
        <choice>
          <value>NC</value>
          <display_name>NC</display_name>
        </choice>
        <choice>
          <value>ND</value>
          <display_name>ND</display_name>
        </choice>
        <choice>
          <value>NE</value>
          <display_name>NE</display_name>
        </choice>
        <choice>
          <value>NH</value>
          <display_name>NH</display_name>
        </choice>
        <choice>
          <value>NJ</value>
          <display_name>NJ</display_name>
        </choice>
        <choice>
          <value>NM</value>
          <display_name>NM</display_name>
        </choice>
        <choice>
          <value>NV</value>
          <display_name>NV</display_name>
        </choice>
        <choice>
          <value>NY</value>
          <display_name>NY</display_name>
        </choice>
        <choice>
          <value>OH</value>
          <display_name>OH</display_name>
        </choice>
        <choice>
          <value>OK</value>
          <display_name>OK</display_name>
        </choice>
        <choice>
          <value>OR</value>
          <display_name>OR</display_name>
        </choice>
        <choice>
          <value>PA</value>
          <display_name>PA</display_name>
        </choice>
        <choice>
          <value>RI</value>
          <display_name>RI</display_name>
        </choice>
        <choice>
          <value>SC</value>
          <display_name>SC</display_name>
        </choice>
        <choice>
          <value>SD</value>
          <display_name>SD</display_name>
        </choice>
        <choice>
          <value>TN</value>
          <display_name>TN</display_name>
        </choice>
        <choice>
          <value>TX</value>
          <display_name>TX</display_name>
        </choice>
        <choice>
          <value>UT</value>
          <display_name>UT</display_name>
        </choice>
        <choice>
          <value>VA</value>
          <display_name>VA</display_name>
        </choice>
        <choice>
          <value>VT</value>
          <display_name>VT</display_name>
        </choice>
        <choice>
          <value>WA</value>
          <display_name>WA</display_name>
        </choice>
        <choice>
          <value>WI</value>
          <display_name>WI</display_name>
        </choice>
        <choice>
          <value>WV</value>
          <display_name>WV</display_name>
        </choice>
        <choice>
          <value>WY</value>
          <display_name>WY</display_name>
        </choice>
      </choices>
    </argument>
    <argument>
      <name>site_time_zone_utc_offset</name>
      <display_name>Site: Time Zone UTC Offset</display_name>
      <description>Time zone UTC offset of the home address. Must be between -12 and 14.</description>
      <type>Double</type>
      <units>hr</units>
      <required>false</required>
      <model_dependent>false</model_dependent>
    </argument>
    <argument>
      <name>weather_station_epw_filepath</name>
      <display_name>Weather Station: EnergyPlus Weather (EPW) Filepath</display_name>
      <description>Path of the EPW file.</description>
      <type>String</type>
      <required>true</required>
      <model_dependent>false</model_dependent>
      <default_value>USA_CO_Denver.Intl.AP.725650_TMY3.epw</default_value>
    </argument>
    <argument>
      <name>year_built</name>
      <display_name>Building Construction: Year Built</display_name>
      <description>The year the building was built.</description>
      <type>Integer</type>
      <required>false</required>
      <model_dependent>false</model_dependent>
    </argument>
    <argument>
      <name>geometry_unit_type</name>
      <display_name>Geometry: Unit Type</display_name>
      <description>The type of dwelling unit. Use single-family attached for a dwelling unit with 1 or more stories, attached units to one or both sides, and no units above/below. Use apartment unit for a dwelling unit with 1 story, attached units to one, two, or three sides, and units above and/or below.</description>
      <type>Choice</type>
      <required>true</required>
      <model_dependent>false</model_dependent>
      <default_value>single-family detached</default_value>
      <choices>
        <choice>
          <value>single-family detached</value>
          <display_name>single-family detached</display_name>
        </choice>
        <choice>
          <value>single-family attached</value>
          <display_name>single-family attached</display_name>
        </choice>
        <choice>
          <value>apartment unit</value>
          <display_name>apartment unit</display_name>
        </choice>
      </choices>
    </argument>
    <argument>
      <name>geometry_unit_left_wall_is_adiabatic</name>
      <display_name>Geometry: Unit Left Wall Is Adiabatic</display_name>
      <description>Presence of an adiabatic left wall.</description>
      <type>Boolean</type>
      <required>false</required>
      <model_dependent>false</model_dependent>
      <default_value>false</default_value>
      <choices>
        <choice>
          <value>true</value>
          <display_name>true</display_name>
        </choice>
        <choice>
          <value>false</value>
          <display_name>false</display_name>
        </choice>
      </choices>
    </argument>
    <argument>
      <name>geometry_unit_right_wall_is_adiabatic</name>
      <display_name>Geometry: Unit Right Wall Is Adiabatic</display_name>
      <description>Presence of an adiabatic right wall.</description>
      <type>Boolean</type>
      <required>false</required>
      <model_dependent>false</model_dependent>
      <default_value>false</default_value>
      <choices>
        <choice>
          <value>true</value>
          <display_name>true</display_name>
        </choice>
        <choice>
          <value>false</value>
          <display_name>false</display_name>
        </choice>
      </choices>
    </argument>
    <argument>
      <name>geometry_unit_front_wall_is_adiabatic</name>
      <display_name>Geometry: Unit Front Wall Is Adiabatic</display_name>
      <description>Presence of an adiabatic front wall, for example, the unit is adjacent to a conditioned corridor.</description>
      <type>Boolean</type>
      <required>false</required>
      <model_dependent>false</model_dependent>
      <default_value>false</default_value>
      <choices>
        <choice>
          <value>true</value>
          <display_name>true</display_name>
        </choice>
        <choice>
          <value>false</value>
          <display_name>false</display_name>
        </choice>
      </choices>
    </argument>
    <argument>
      <name>geometry_unit_back_wall_is_adiabatic</name>
      <display_name>Geometry: Unit Back Wall Is Adiabatic</display_name>
      <description>Presence of an adiabatic back wall.</description>
      <type>Boolean</type>
      <required>false</required>
      <model_dependent>false</model_dependent>
      <default_value>false</default_value>
      <choices>
        <choice>
          <value>true</value>
          <display_name>true</display_name>
        </choice>
        <choice>
          <value>false</value>
          <display_name>false</display_name>
        </choice>
      </choices>
    </argument>
    <argument>
      <name>geometry_unit_num_floors_above_grade</name>
      <display_name>Geometry: Unit Number of Floors Above Grade</display_name>
      <description>The number of floors above grade in the unit. Attic type ConditionedAttic is included. Assumed to be 1 for apartment units.</description>
      <type>Integer</type>
      <units>#</units>
      <required>true</required>
      <model_dependent>false</model_dependent>
      <default_value>2</default_value>
    </argument>
    <argument>
      <name>geometry_unit_cfa</name>
      <display_name>Geometry: Unit Conditioned Floor Area</display_name>
      <description>The total floor area of the unit's conditioned space (including any conditioned basement floor area).</description>
      <type>Double</type>
      <units>ft^2</units>
      <required>true</required>
      <model_dependent>false</model_dependent>
      <default_value>2000</default_value>
    </argument>
    <argument>
      <name>geometry_unit_aspect_ratio</name>
      <display_name>Geometry: Unit Aspect Ratio</display_name>
      <description>The ratio of front/back wall length to left/right wall length for the unit, excluding any protruding garage wall area.</description>
      <type>Double</type>
      <units>Frac</units>
      <required>true</required>
      <model_dependent>false</model_dependent>
      <default_value>2</default_value>
    </argument>
    <argument>
      <name>geometry_unit_orientation</name>
      <display_name>Geometry: Unit Orientation</display_name>
      <description>The unit's orientation is measured clockwise from north (e.g., North=0, East=90, South=180, West=270).</description>
      <type>Double</type>
      <units>degrees</units>
      <required>true</required>
      <model_dependent>false</model_dependent>
      <default_value>180</default_value>
    </argument>
    <argument>
      <name>geometry_unit_num_bedrooms</name>
      <display_name>Geometry: Unit Number of Bedrooms</display_name>
      <description>The number of bedrooms in the unit.</description>
      <type>Integer</type>
      <units>#</units>
      <required>true</required>
      <model_dependent>false</model_dependent>
      <default_value>3</default_value>
    </argument>
    <argument>
      <name>geometry_unit_num_bathrooms</name>
      <display_name>Geometry: Unit Number of Bathrooms</display_name>
      <description>The number of bathrooms in the unit. If not provided, the OS-HPXML default is used.</description>
      <type>Integer</type>
      <units>#</units>
      <required>false</required>
      <model_dependent>false</model_dependent>
    </argument>
    <argument>
      <name>geometry_unit_num_occupants</name>
      <display_name>Geometry: Unit Number of Occupants</display_name>
      <description>The number of occupants in the unit. If not provided, an *asset* calculation is performed assuming standard occupancy, in which various end use defaults (e.g., plug loads, appliances, and hot water usage) are calculated based on Number of Bedrooms and Conditioned Floor Area per ANSI/RESNET/ICC 301-2019. If provided, an *operational* calculation is instead performed in which the end use defaults are adjusted using the relationship between Number of Bedrooms and Number of Occupants from RECS 2015.</description>
      <type>Double</type>
      <units>#</units>
      <required>false</required>
      <model_dependent>false</model_dependent>
    </argument>
    <argument>
      <name>geometry_building_num_units</name>
      <display_name>Geometry: Building Number of Units</display_name>
      <description>The number of units in the building. Required for single-family attached and apartment units.</description>
      <type>Integer</type>
      <units>#</units>
      <required>false</required>
      <model_dependent>false</model_dependent>
    </argument>
    <argument>
      <name>geometry_average_ceiling_height</name>
      <display_name>Geometry: Average Ceiling Height</display_name>
      <description>Average distance from the floor to the ceiling.</description>
      <type>Double</type>
      <units>ft</units>
      <required>true</required>
      <model_dependent>false</model_dependent>
      <default_value>8</default_value>
    </argument>
    <argument>
      <name>geometry_garage_width</name>
      <display_name>Geometry: Garage Width</display_name>
      <description>The width of the garage. Enter zero for no garage. Only applies to single-family detached units.</description>
      <type>Double</type>
      <units>ft</units>
      <required>true</required>
      <model_dependent>false</model_dependent>
      <default_value>0</default_value>
    </argument>
    <argument>
      <name>geometry_garage_depth</name>
      <display_name>Geometry: Garage Depth</display_name>
      <description>The depth of the garage. Only applies to single-family detached units.</description>
      <type>Double</type>
      <units>ft</units>
      <required>true</required>
      <model_dependent>false</model_dependent>
      <default_value>20</default_value>
    </argument>
    <argument>
      <name>geometry_garage_protrusion</name>
      <display_name>Geometry: Garage Protrusion</display_name>
      <description>The fraction of the garage that is protruding from the living space. Only applies to single-family detached units.</description>
      <type>Double</type>
      <units>Frac</units>
      <required>true</required>
      <model_dependent>false</model_dependent>
      <default_value>0</default_value>
    </argument>
    <argument>
      <name>geometry_garage_position</name>
      <display_name>Geometry: Garage Position</display_name>
      <description>The position of the garage. Only applies to single-family detached units.</description>
      <type>Choice</type>
      <required>true</required>
      <model_dependent>false</model_dependent>
      <default_value>Right</default_value>
      <choices>
        <choice>
          <value>Right</value>
          <display_name>Right</display_name>
        </choice>
        <choice>
          <value>Left</value>
          <display_name>Left</display_name>
        </choice>
      </choices>
    </argument>
    <argument>
      <name>geometry_foundation_type</name>
      <display_name>Geometry: Foundation Type</display_name>
      <description>The foundation type of the building. Foundation types ConditionedBasement and ConditionedCrawlspace are not allowed for apartment units.</description>
      <type>Choice</type>
      <required>true</required>
      <model_dependent>false</model_dependent>
      <default_value>SlabOnGrade</default_value>
      <choices>
        <choice>
          <value>SlabOnGrade</value>
          <display_name>SlabOnGrade</display_name>
        </choice>
        <choice>
          <value>VentedCrawlspace</value>
          <display_name>VentedCrawlspace</display_name>
        </choice>
        <choice>
          <value>UnventedCrawlspace</value>
          <display_name>UnventedCrawlspace</display_name>
        </choice>
        <choice>
          <value>ConditionedCrawlspace</value>
          <display_name>ConditionedCrawlspace</display_name>
        </choice>
        <choice>
          <value>UnconditionedBasement</value>
          <display_name>UnconditionedBasement</display_name>
        </choice>
        <choice>
          <value>ConditionedBasement</value>
          <display_name>ConditionedBasement</display_name>
        </choice>
        <choice>
          <value>Ambient</value>
          <display_name>Ambient</display_name>
        </choice>
        <choice>
          <value>AboveApartment</value>
          <display_name>AboveApartment</display_name>
        </choice>
      </choices>
    </argument>
    <argument>
      <name>geometry_foundation_height</name>
      <display_name>Geometry: Foundation Height</display_name>
      <description>The height of the foundation (e.g., 3ft for crawlspace, 8ft for basement). Only applies to basements/crawlspaces.</description>
      <type>Double</type>
      <units>ft</units>
      <required>true</required>
      <model_dependent>false</model_dependent>
      <default_value>0</default_value>
    </argument>
    <argument>
      <name>geometry_foundation_height_above_grade</name>
      <display_name>Geometry: Foundation Height Above Grade</display_name>
      <description>The depth above grade of the foundation wall. Only applies to basements/crawlspaces.</description>
      <type>Double</type>
      <units>ft</units>
      <required>true</required>
      <model_dependent>false</model_dependent>
      <default_value>0</default_value>
    </argument>
    <argument>
      <name>geometry_rim_joist_height</name>
      <display_name>Geometry: Rim Joist Height</display_name>
      <description>The height of the rim joists. Only applies to basements/crawlspaces.</description>
      <type>Double</type>
      <units>in</units>
      <required>false</required>
      <model_dependent>false</model_dependent>
    </argument>
    <argument>
      <name>geometry_attic_type</name>
      <display_name>Geometry: Attic Type</display_name>
      <description>The attic type of the building. Attic type ConditionedAttic is not allowed for apartment units.</description>
      <type>Choice</type>
      <required>true</required>
      <model_dependent>false</model_dependent>
      <default_value>VentedAttic</default_value>
      <choices>
        <choice>
          <value>FlatRoof</value>
          <display_name>FlatRoof</display_name>
        </choice>
        <choice>
          <value>VentedAttic</value>
          <display_name>VentedAttic</display_name>
        </choice>
        <choice>
          <value>UnventedAttic</value>
          <display_name>UnventedAttic</display_name>
        </choice>
        <choice>
          <value>ConditionedAttic</value>
          <display_name>ConditionedAttic</display_name>
        </choice>
        <choice>
          <value>BelowApartment</value>
          <display_name>BelowApartment</display_name>
        </choice>
      </choices>
    </argument>
    <argument>
      <name>geometry_roof_type</name>
      <display_name>Geometry: Roof Type</display_name>
      <description>The roof type of the building. Ignored if the building has a flat roof.</description>
      <type>Choice</type>
      <required>true</required>
      <model_dependent>false</model_dependent>
      <default_value>gable</default_value>
      <choices>
        <choice>
          <value>gable</value>
          <display_name>gable</display_name>
        </choice>
        <choice>
          <value>hip</value>
          <display_name>hip</display_name>
        </choice>
      </choices>
    </argument>
    <argument>
      <name>geometry_roof_pitch</name>
      <display_name>Geometry: Roof Pitch</display_name>
      <description>The roof pitch of the attic. Ignored if the building has a flat roof.</description>
      <type>Choice</type>
      <required>true</required>
      <model_dependent>false</model_dependent>
      <default_value>6:12</default_value>
      <choices>
        <choice>
          <value>1:12</value>
          <display_name>1:12</display_name>
        </choice>
        <choice>
          <value>2:12</value>
          <display_name>2:12</display_name>
        </choice>
        <choice>
          <value>3:12</value>
          <display_name>3:12</display_name>
        </choice>
        <choice>
          <value>4:12</value>
          <display_name>4:12</display_name>
        </choice>
        <choice>
          <value>5:12</value>
          <display_name>5:12</display_name>
        </choice>
        <choice>
          <value>6:12</value>
          <display_name>6:12</display_name>
        </choice>
        <choice>
          <value>7:12</value>
          <display_name>7:12</display_name>
        </choice>
        <choice>
          <value>8:12</value>
          <display_name>8:12</display_name>
        </choice>
        <choice>
          <value>9:12</value>
          <display_name>9:12</display_name>
        </choice>
        <choice>
          <value>10:12</value>
          <display_name>10:12</display_name>
        </choice>
        <choice>
          <value>11:12</value>
          <display_name>11:12</display_name>
        </choice>
        <choice>
          <value>12:12</value>
          <display_name>12:12</display_name>
        </choice>
      </choices>
    </argument>
    <argument>
      <name>geometry_eaves_depth</name>
      <display_name>Geometry: Eaves Depth</display_name>
      <description>The eaves depth of the roof.</description>
      <type>Double</type>
      <units>ft</units>
      <required>true</required>
      <model_dependent>false</model_dependent>
      <default_value>2</default_value>
    </argument>
    <argument>
      <name>neighbor_front_distance</name>
      <display_name>Neighbor: Front Distance</display_name>
      <description>The distance between the unit and the neighboring building to the front (not including eaves). A value of zero indicates no neighbors. Used for shading.</description>
      <type>Double</type>
      <units>ft</units>
      <required>true</required>
      <model_dependent>false</model_dependent>
      <default_value>0</default_value>
    </argument>
    <argument>
      <name>neighbor_back_distance</name>
      <display_name>Neighbor: Back Distance</display_name>
      <description>The distance between the unit and the neighboring building to the back (not including eaves). A value of zero indicates no neighbors. Used for shading.</description>
      <type>Double</type>
      <units>ft</units>
      <required>true</required>
      <model_dependent>false</model_dependent>
      <default_value>0</default_value>
    </argument>
    <argument>
      <name>neighbor_left_distance</name>
      <display_name>Neighbor: Left Distance</display_name>
      <description>The distance between the unit and the neighboring building to the left (not including eaves). A value of zero indicates no neighbors. Used for shading.</description>
      <type>Double</type>
      <units>ft</units>
      <required>true</required>
      <model_dependent>false</model_dependent>
      <default_value>10</default_value>
    </argument>
    <argument>
      <name>neighbor_right_distance</name>
      <display_name>Neighbor: Right Distance</display_name>
      <description>The distance between the unit and the neighboring building to the right (not including eaves). A value of zero indicates no neighbors. Used for shading.</description>
      <type>Double</type>
      <units>ft</units>
      <required>true</required>
      <model_dependent>false</model_dependent>
      <default_value>10</default_value>
    </argument>
    <argument>
      <name>neighbor_front_height</name>
      <display_name>Neighbor: Front Height</display_name>
      <description>The height of the neighboring building to the front. If not provided, the OS-HPXML default is used.</description>
      <type>Double</type>
      <units>ft</units>
      <required>false</required>
      <model_dependent>false</model_dependent>
    </argument>
    <argument>
      <name>neighbor_back_height</name>
      <display_name>Neighbor: Back Height</display_name>
      <description>The height of the neighboring building to the back. If not provided, the OS-HPXML default is used.</description>
      <type>Double</type>
      <units>ft</units>
      <required>false</required>
      <model_dependent>false</model_dependent>
    </argument>
    <argument>
      <name>neighbor_left_height</name>
      <display_name>Neighbor: Left Height</display_name>
      <description>The height of the neighboring building to the left. If not provided, the OS-HPXML default is used.</description>
      <type>Double</type>
      <units>ft</units>
      <required>false</required>
      <model_dependent>false</model_dependent>
    </argument>
    <argument>
      <name>neighbor_right_height</name>
      <display_name>Neighbor: Right Height</display_name>
      <description>The height of the neighboring building to the right. If not provided, the OS-HPXML default is used.</description>
      <type>Double</type>
      <units>ft</units>
      <required>false</required>
      <model_dependent>false</model_dependent>
    </argument>
    <argument>
      <name>floor_over_foundation_assembly_r</name>
      <display_name>Floor: Over Foundation Assembly R-value</display_name>
      <description>Assembly R-value for the floor over the foundation. Ignored if the building has a slab-on-grade foundation.</description>
      <type>Double</type>
      <units>h-ft^2-R/Btu</units>
      <required>true</required>
      <model_dependent>false</model_dependent>
      <default_value>28.1</default_value>
    </argument>
    <argument>
      <name>floor_over_garage_assembly_r</name>
      <display_name>Floor: Over Garage Assembly R-value</display_name>
      <description>Assembly R-value for the floor over the garage. Ignored unless the building has a garage under conditioned space.</description>
      <type>Double</type>
      <units>h-ft^2-R/Btu</units>
      <required>true</required>
      <model_dependent>false</model_dependent>
      <default_value>28.1</default_value>
    </argument>
    <argument>
      <name>floor_type</name>
      <display_name>Floor: Type</display_name>
      <description>The type of floors.</description>
      <type>Choice</type>
      <required>true</required>
      <model_dependent>false</model_dependent>
      <default_value>WoodFrame</default_value>
      <choices>
        <choice>
          <value>WoodFrame</value>
          <display_name>WoodFrame</display_name>
        </choice>
        <choice>
          <value>StructuralInsulatedPanel</value>
          <display_name>StructuralInsulatedPanel</display_name>
        </choice>
        <choice>
          <value>SolidConcrete</value>
          <display_name>SolidConcrete</display_name>
        </choice>
        <choice>
          <value>SteelFrame</value>
          <display_name>SteelFrame</display_name>
        </choice>
      </choices>
    </argument>
    <argument>
      <name>foundation_wall_type</name>
      <display_name>Foundation Wall: Type</display_name>
      <description>The material type of the foundation wall. If not provided, the OS-HPXML default is used.</description>
      <type>Choice</type>
      <required>false</required>
      <model_dependent>false</model_dependent>
      <choices>
        <choice>
          <value>solid concrete</value>
          <display_name>solid concrete</display_name>
        </choice>
        <choice>
          <value>concrete block</value>
          <display_name>concrete block</display_name>
        </choice>
        <choice>
          <value>concrete block foam core</value>
          <display_name>concrete block foam core</display_name>
        </choice>
        <choice>
          <value>concrete block perlite core</value>
          <display_name>concrete block perlite core</display_name>
        </choice>
        <choice>
          <value>concrete block vermiculite core</value>
          <display_name>concrete block vermiculite core</display_name>
        </choice>
        <choice>
          <value>concrete block solid core</value>
          <display_name>concrete block solid core</display_name>
        </choice>
        <choice>
          <value>double brick</value>
          <display_name>double brick</display_name>
        </choice>
        <choice>
          <value>wood</value>
          <display_name>wood</display_name>
        </choice>
      </choices>
    </argument>
    <argument>
      <name>foundation_wall_thickness</name>
      <display_name>Foundation Wall: Thickness</display_name>
      <description>The thickness of the foundation wall. If not provided, the OS-HPXML default is used.</description>
      <type>Double</type>
      <units>in</units>
      <required>false</required>
      <model_dependent>false</model_dependent>
    </argument>
    <argument>
      <name>foundation_wall_insulation_r</name>
      <display_name>Foundation Wall: Insulation Nominal R-value</display_name>
      <description>Nominal R-value for the foundation wall insulation. Only applies to basements/crawlspaces.</description>
      <type>Double</type>
      <units>h-ft^2-R/Btu</units>
      <required>true</required>
      <model_dependent>false</model_dependent>
      <default_value>0</default_value>
    </argument>
    <argument>
      <name>foundation_wall_insulation_location</name>
      <display_name>Foundation Wall: Insulation Location</display_name>
      <description>Whether the insulation is on the interior or exterior of the foundation wall. Only applies to basements/crawlspaces.</description>
      <type>Choice</type>
      <units>ft</units>
      <required>false</required>
      <model_dependent>false</model_dependent>
      <default_value>exterior</default_value>
      <choices>
        <choice>
          <value>interior</value>
          <display_name>interior</display_name>
        </choice>
        <choice>
          <value>exterior</value>
          <display_name>exterior</display_name>
        </choice>
      </choices>
    </argument>
    <argument>
      <name>foundation_wall_insulation_distance_to_top</name>
      <display_name>Foundation Wall: Insulation Distance To Top</display_name>
      <description>The distance from the top of the foundation wall to the top of the foundation wall insulation. Only applies to basements/crawlspaces. If not provided, the OS-HPXML default is used.</description>
      <type>Double</type>
      <units>ft</units>
      <required>false</required>
      <model_dependent>false</model_dependent>
    </argument>
    <argument>
      <name>foundation_wall_insulation_distance_to_bottom</name>
      <display_name>Foundation Wall: Insulation Distance To Bottom</display_name>
      <description>The distance from the top of the foundation wall to the bottom of the foundation wall insulation. Only applies to basements/crawlspaces. If not provided, the OS-HPXML default is used.</description>
      <type>Double</type>
      <units>ft</units>
      <required>false</required>
      <model_dependent>false</model_dependent>
    </argument>
    <argument>
      <name>foundation_wall_assembly_r</name>
      <display_name>Foundation Wall: Assembly R-value</display_name>
      <description>Assembly R-value for the foundation walls. Only applies to basements/crawlspaces. If provided, overrides the previous foundation wall insulation inputs. If not provided, it is ignored.</description>
      <type>Double</type>
      <units>h-ft^2-R/Btu</units>
      <required>false</required>
      <model_dependent>false</model_dependent>
    </argument>
    <argument>
      <name>rim_joist_assembly_r</name>
      <display_name>Rim Joist: Assembly R-value</display_name>
      <description>Assembly R-value for the rim joists. Only applies to basements/crawlspaces. Required if a rim joist height is provided.</description>
      <type>Double</type>
      <units>h-ft^2-R/Btu</units>
      <required>false</required>
      <model_dependent>false</model_dependent>
    </argument>
    <argument>
      <name>slab_perimeter_insulation_r</name>
      <display_name>Slab: Perimeter Insulation Nominal R-value</display_name>
      <description>Nominal R-value of the vertical slab perimeter insulation. Applies to slab-on-grade foundations and basement/crawlspace floors.</description>
      <type>Double</type>
      <units>h-ft^2-R/Btu</units>
      <required>true</required>
      <model_dependent>false</model_dependent>
      <default_value>0</default_value>
    </argument>
    <argument>
      <name>slab_perimeter_depth</name>
      <display_name>Slab: Perimeter Insulation Depth</display_name>
      <description>Depth from grade to bottom of vertical slab perimeter insulation. Applies to slab-on-grade foundations and basement/crawlspace floors.</description>
      <type>Double</type>
      <units>ft</units>
      <required>true</required>
      <model_dependent>false</model_dependent>
      <default_value>0</default_value>
    </argument>
    <argument>
      <name>slab_under_insulation_r</name>
      <display_name>Slab: Under Slab Insulation Nominal R-value</display_name>
      <description>Nominal R-value of the horizontal under slab insulation. Applies to slab-on-grade foundations and basement/crawlspace floors.</description>
      <type>Double</type>
      <units>h-ft^2-R/Btu</units>
      <required>true</required>
      <model_dependent>false</model_dependent>
      <default_value>0</default_value>
    </argument>
    <argument>
      <name>slab_under_width</name>
      <display_name>Slab: Under Slab Insulation Width</display_name>
      <description>Width from slab edge inward of horizontal under-slab insulation. Enter 999 to specify that the under slab insulation spans the entire slab. Applies to slab-on-grade foundations and basement/crawlspace floors.</description>
      <type>Double</type>
      <units>ft</units>
      <required>true</required>
      <model_dependent>false</model_dependent>
      <default_value>0</default_value>
    </argument>
    <argument>
      <name>slab_thickness</name>
      <display_name>Slab: Thickness</display_name>
      <description>The thickness of the slab. Zero can be entered if there is a dirt floor instead of a slab. If not provided, the OS-HPXML default is used.</description>
      <type>Double</type>
      <units>in</units>
      <required>false</required>
      <model_dependent>false</model_dependent>
    </argument>
    <argument>
      <name>slab_carpet_fraction</name>
      <display_name>Slab: Carpet Fraction</display_name>
      <description>Fraction of the slab floor area that is carpeted. If not provided, the OS-HPXML default is used.</description>
      <type>Double</type>
      <units>Frac</units>
      <required>false</required>
      <model_dependent>false</model_dependent>
    </argument>
    <argument>
      <name>slab_carpet_r</name>
      <display_name>Slab: Carpet R-value</display_name>
      <description>R-value of the slab carpet. If not provided, the OS-HPXML default is used.</description>
      <type>Double</type>
      <units>h-ft^2-R/Btu</units>
      <required>false</required>
      <model_dependent>false</model_dependent>
    </argument>
    <argument>
      <name>ceiling_assembly_r</name>
      <display_name>Ceiling: Assembly R-value</display_name>
      <description>Assembly R-value for the ceiling (attic floor).</description>
      <type>Double</type>
      <units>h-ft^2-R/Btu</units>
      <required>true</required>
      <model_dependent>false</model_dependent>
      <default_value>31.6</default_value>
    </argument>
    <argument>
      <name>roof_material_type</name>
      <display_name>Roof: Material Type</display_name>
      <description>The material type of the roof. If not provided, the OS-HPXML default is used.</description>
      <type>Choice</type>
      <required>false</required>
      <model_dependent>false</model_dependent>
      <choices>
        <choice>
          <value>asphalt or fiberglass shingles</value>
          <display_name>asphalt or fiberglass shingles</display_name>
        </choice>
        <choice>
          <value>concrete</value>
          <display_name>concrete</display_name>
        </choice>
        <choice>
          <value>cool roof</value>
          <display_name>cool roof</display_name>
        </choice>
        <choice>
          <value>slate or tile shingles</value>
          <display_name>slate or tile shingles</display_name>
        </choice>
        <choice>
          <value>expanded polystyrene sheathing</value>
          <display_name>expanded polystyrene sheathing</display_name>
        </choice>
        <choice>
          <value>metal surfacing</value>
          <display_name>metal surfacing</display_name>
        </choice>
        <choice>
          <value>plastic/rubber/synthetic sheeting</value>
          <display_name>plastic/rubber/synthetic sheeting</display_name>
        </choice>
        <choice>
          <value>shingles</value>
          <display_name>shingles</display_name>
        </choice>
        <choice>
          <value>wood shingles or shakes</value>
          <display_name>wood shingles or shakes</display_name>
        </choice>
      </choices>
    </argument>
    <argument>
      <name>roof_color</name>
      <display_name>Roof: Color</display_name>
      <description>The color of the roof. If not provided, the OS-HPXML default is used.</description>
      <type>Choice</type>
      <required>false</required>
      <model_dependent>false</model_dependent>
      <choices>
        <choice>
          <value>dark</value>
          <display_name>dark</display_name>
        </choice>
        <choice>
          <value>light</value>
          <display_name>light</display_name>
        </choice>
        <choice>
          <value>medium</value>
          <display_name>medium</display_name>
        </choice>
        <choice>
          <value>medium dark</value>
          <display_name>medium dark</display_name>
        </choice>
        <choice>
          <value>reflective</value>
          <display_name>reflective</display_name>
        </choice>
      </choices>
    </argument>
    <argument>
      <name>roof_assembly_r</name>
      <display_name>Roof: Assembly R-value</display_name>
      <description>Assembly R-value of the roof.</description>
      <type>Double</type>
      <units>h-ft^2-R/Btu</units>
      <required>true</required>
      <model_dependent>false</model_dependent>
      <default_value>2.3</default_value>
    </argument>
    <argument>
      <name>roof_radiant_barrier</name>
      <display_name>Roof: Has Radiant Barrier</display_name>
      <description>Presence of a radiant barrier in the attic.</description>
      <type>Boolean</type>
      <required>true</required>
      <model_dependent>false</model_dependent>
      <default_value>false</default_value>
      <choices>
        <choice>
          <value>true</value>
          <display_name>true</display_name>
        </choice>
        <choice>
          <value>false</value>
          <display_name>false</display_name>
        </choice>
      </choices>
    </argument>
    <argument>
      <name>roof_radiant_barrier_grade</name>
      <display_name>Roof: Radiant Barrier Grade</display_name>
      <description>The grade of the radiant barrier. If not provided, the OS-HPXML default is used.</description>
      <type>Choice</type>
      <required>false</required>
      <model_dependent>false</model_dependent>
      <default_value>1</default_value>
      <choices>
        <choice>
          <value>1</value>
          <display_name>1</display_name>
        </choice>
        <choice>
          <value>2</value>
          <display_name>2</display_name>
        </choice>
        <choice>
          <value>3</value>
          <display_name>3</display_name>
        </choice>
      </choices>
    </argument>
    <argument>
      <name>wall_type</name>
      <display_name>Wall: Type</display_name>
      <description>The type of walls.</description>
      <type>Choice</type>
      <required>true</required>
      <model_dependent>false</model_dependent>
      <default_value>WoodStud</default_value>
      <choices>
        <choice>
          <value>WoodStud</value>
          <display_name>WoodStud</display_name>
        </choice>
        <choice>
          <value>ConcreteMasonryUnit</value>
          <display_name>ConcreteMasonryUnit</display_name>
        </choice>
        <choice>
          <value>DoubleWoodStud</value>
          <display_name>DoubleWoodStud</display_name>
        </choice>
        <choice>
          <value>InsulatedConcreteForms</value>
          <display_name>InsulatedConcreteForms</display_name>
        </choice>
        <choice>
          <value>LogWall</value>
          <display_name>LogWall</display_name>
        </choice>
        <choice>
          <value>StructuralInsulatedPanel</value>
          <display_name>StructuralInsulatedPanel</display_name>
        </choice>
        <choice>
          <value>SolidConcrete</value>
          <display_name>SolidConcrete</display_name>
        </choice>
        <choice>
          <value>SteelFrame</value>
          <display_name>SteelFrame</display_name>
        </choice>
        <choice>
          <value>Stone</value>
          <display_name>Stone</display_name>
        </choice>
        <choice>
          <value>StrawBale</value>
          <display_name>StrawBale</display_name>
        </choice>
        <choice>
          <value>StructuralBrick</value>
          <display_name>StructuralBrick</display_name>
        </choice>
      </choices>
    </argument>
    <argument>
      <name>wall_siding_type</name>
      <display_name>Wall: Siding Type</display_name>
      <description>The siding type of the walls. Also applies to rim joists. If not provided, the OS-HPXML default is used.</description>
      <type>Choice</type>
      <required>false</required>
      <model_dependent>false</model_dependent>
      <choices>
        <choice>
          <value>aluminum siding</value>
          <display_name>aluminum siding</display_name>
        </choice>
        <choice>
          <value>asbestos siding</value>
          <display_name>asbestos siding</display_name>
        </choice>
        <choice>
          <value>brick veneer</value>
          <display_name>brick veneer</display_name>
        </choice>
        <choice>
          <value>composite shingle siding</value>
          <display_name>composite shingle siding</display_name>
        </choice>
        <choice>
          <value>fiber cement siding</value>
          <display_name>fiber cement siding</display_name>
        </choice>
        <choice>
          <value>masonite siding</value>
          <display_name>masonite siding</display_name>
        </choice>
        <choice>
          <value>none</value>
          <display_name>none</display_name>
        </choice>
        <choice>
          <value>stucco</value>
          <display_name>stucco</display_name>
        </choice>
        <choice>
          <value>synthetic stucco</value>
          <display_name>synthetic stucco</display_name>
        </choice>
        <choice>
          <value>vinyl siding</value>
          <display_name>vinyl siding</display_name>
        </choice>
        <choice>
          <value>wood siding</value>
          <display_name>wood siding</display_name>
        </choice>
      </choices>
    </argument>
    <argument>
      <name>wall_color</name>
      <display_name>Wall: Color</display_name>
      <description>The color of the walls. Also applies to rim joists. If not provided, the OS-HPXML default is used.</description>
      <type>Choice</type>
      <required>false</required>
      <model_dependent>false</model_dependent>
      <choices>
        <choice>
          <value>dark</value>
          <display_name>dark</display_name>
        </choice>
        <choice>
          <value>light</value>
          <display_name>light</display_name>
        </choice>
        <choice>
          <value>medium</value>
          <display_name>medium</display_name>
        </choice>
        <choice>
          <value>medium dark</value>
          <display_name>medium dark</display_name>
        </choice>
        <choice>
          <value>reflective</value>
          <display_name>reflective</display_name>
        </choice>
      </choices>
    </argument>
    <argument>
      <name>wall_assembly_r</name>
      <display_name>Wall: Assembly R-value</display_name>
      <description>Assembly R-value of the walls.</description>
      <type>Double</type>
      <units>h-ft^2-R/Btu</units>
      <required>true</required>
      <model_dependent>false</model_dependent>
      <default_value>11.9</default_value>
    </argument>
    <argument>
      <name>window_front_wwr</name>
      <display_name>Windows: Front Window-to-Wall Ratio</display_name>
      <description>The ratio of window area to wall area for the unit's front facade. Enter 0 if specifying Front Window Area instead.</description>
      <type>Double</type>
      <units>Frac</units>
      <required>true</required>
      <model_dependent>false</model_dependent>
      <default_value>0.18</default_value>
    </argument>
    <argument>
      <name>window_back_wwr</name>
      <display_name>Windows: Back Window-to-Wall Ratio</display_name>
      <description>The ratio of window area to wall area for the unit's back facade. Enter 0 if specifying Back Window Area instead.</description>
      <type>Double</type>
      <units>Frac</units>
      <required>true</required>
      <model_dependent>false</model_dependent>
      <default_value>0.18</default_value>
    </argument>
    <argument>
      <name>window_left_wwr</name>
      <display_name>Windows: Left Window-to-Wall Ratio</display_name>
      <description>The ratio of window area to wall area for the unit's left facade (when viewed from the front). Enter 0 if specifying Left Window Area instead.</description>
      <type>Double</type>
      <units>Frac</units>
      <required>true</required>
      <model_dependent>false</model_dependent>
      <default_value>0.18</default_value>
    </argument>
    <argument>
      <name>window_right_wwr</name>
      <display_name>Windows: Right Window-to-Wall Ratio</display_name>
      <description>The ratio of window area to wall area for the unit's right facade (when viewed from the front). Enter 0 if specifying Right Window Area instead.</description>
      <type>Double</type>
      <units>Frac</units>
      <required>true</required>
      <model_dependent>false</model_dependent>
      <default_value>0.18</default_value>
    </argument>
    <argument>
      <name>window_area_front</name>
      <display_name>Windows: Front Window Area</display_name>
      <description>The amount of window area on the unit's front facade. Enter 0 if specifying Front Window-to-Wall Ratio instead.</description>
      <type>Double</type>
      <units>ft^2</units>
      <required>true</required>
      <model_dependent>false</model_dependent>
      <default_value>0</default_value>
    </argument>
    <argument>
      <name>window_area_back</name>
      <display_name>Windows: Back Window Area</display_name>
      <description>The amount of window area on the unit's back facade. Enter 0 if specifying Back Window-to-Wall Ratio instead.</description>
      <type>Double</type>
      <units>ft^2</units>
      <required>true</required>
      <model_dependent>false</model_dependent>
      <default_value>0</default_value>
    </argument>
    <argument>
      <name>window_area_left</name>
      <display_name>Windows: Left Window Area</display_name>
      <description>The amount of window area on the unit's left facade (when viewed from the front). Enter 0 if specifying Left Window-to-Wall Ratio instead.</description>
      <type>Double</type>
      <units>ft^2</units>
      <required>true</required>
      <model_dependent>false</model_dependent>
      <default_value>0</default_value>
    </argument>
    <argument>
      <name>window_area_right</name>
      <display_name>Windows: Right Window Area</display_name>
      <description>The amount of window area on the unit's right facade (when viewed from the front). Enter 0 if specifying Right Window-to-Wall Ratio instead.</description>
      <type>Double</type>
      <units>ft^2</units>
      <required>true</required>
      <model_dependent>false</model_dependent>
      <default_value>0</default_value>
    </argument>
    <argument>
      <name>window_aspect_ratio</name>
      <display_name>Windows: Aspect Ratio</display_name>
      <description>Ratio of window height to width.</description>
      <type>Double</type>
      <units>Frac</units>
      <required>true</required>
      <model_dependent>false</model_dependent>
      <default_value>1.333</default_value>
    </argument>
    <argument>
      <name>window_fraction_operable</name>
      <display_name>Windows: Fraction Operable</display_name>
      <description>Fraction of windows that are operable. If not provided, the OS-HPXML default is used.</description>
      <type>Double</type>
      <units>Frac</units>
      <required>false</required>
      <model_dependent>false</model_dependent>
    </argument>
    <argument>
      <name>window_natvent_availability</name>
      <display_name>Windows: Natural Ventilation Availability</display_name>
      <description>For operable windows, the number of days/week that windows can be opened by occupants for natural ventilation. If not provided, the OS-HPXML default is used.</description>
      <type>Integer</type>
      <units>Days/week</units>
      <required>false</required>
      <model_dependent>false</model_dependent>
    </argument>
    <argument>
      <name>window_ufactor</name>
      <display_name>Windows: U-Factor</display_name>
      <description>Full-assembly NFRC U-factor.</description>
      <type>Double</type>
      <units>Btu/hr-ft^2-R</units>
      <required>true</required>
      <model_dependent>false</model_dependent>
      <default_value>0.37</default_value>
    </argument>
    <argument>
      <name>window_shgc</name>
      <display_name>Windows: SHGC</display_name>
      <description>Full-assembly NFRC solar heat gain coefficient.</description>
      <type>Double</type>
      <required>true</required>
      <model_dependent>false</model_dependent>
      <default_value>0.3</default_value>
    </argument>
    <argument>
      <name>window_interior_shading_winter</name>
      <display_name>Windows: Winter Interior Shading</display_name>
      <description>Interior shading coefficient for the winter season. 1.0 indicates no reduction in solar gain, 0.85 indicates 15% reduction, etc. If not provided, the OS-HPXML default is used.</description>
      <type>Double</type>
      <units>Frac</units>
      <required>false</required>
      <model_dependent>false</model_dependent>
    </argument>
    <argument>
      <name>window_interior_shading_summer</name>
      <display_name>Windows: Summer Interior Shading</display_name>
      <description>Interior shading coefficient for the summer season. 1.0 indicates no reduction in solar gain, 0.85 indicates 15% reduction, etc. If not provided, the OS-HPXML default is used.</description>
      <type>Double</type>
      <units>Frac</units>
      <required>false</required>
      <model_dependent>false</model_dependent>
    </argument>
    <argument>
      <name>window_exterior_shading_winter</name>
      <display_name>Windows: Winter Exterior Shading</display_name>
      <description>Exterior shading coefficient for the winter season. 1.0 indicates no reduction in solar gain, 0.85 indicates 15% reduction, etc. If not provided, the OS-HPXML default is used.</description>
      <type>Double</type>
      <units>Frac</units>
      <required>false</required>
      <model_dependent>false</model_dependent>
    </argument>
    <argument>
      <name>window_exterior_shading_summer</name>
      <display_name>Windows: Summer Exterior Shading</display_name>
      <description>Exterior shading coefficient for the summer season. 1.0 indicates no reduction in solar gain, 0.85 indicates 15% reduction, etc. If not provided, the OS-HPXML default is used.</description>
      <type>Double</type>
      <units>Frac</units>
      <required>false</required>
      <model_dependent>false</model_dependent>
    </argument>
    <argument>
      <name>window_shading_summer_season</name>
      <display_name>Windows: Shading Summer Season</display_name>
      <description>Enter a date like "May 1 - Sep 30". Defines the summer season for purposes of shading coefficients; the rest of the year is assumed to be winter. If not provided, the OS-HPXML default is used.</description>
      <type>String</type>
      <required>false</required>
      <model_dependent>false</model_dependent>
    </argument>
    <argument>
      <name>window_storm_type</name>
      <display_name>Windows: Storm Type</display_name>
      <description>The type of storm, if present. If not provided, assumes there is no storm.</description>
      <type>Choice</type>
      <required>false</required>
      <model_dependent>false</model_dependent>
      <choices>
        <choice>
          <value>clear</value>
          <display_name>clear</display_name>
        </choice>
        <choice>
          <value>low-e</value>
          <display_name>low-e</display_name>
        </choice>
      </choices>
    </argument>
    <argument>
      <name>overhangs_front_depth</name>
      <display_name>Overhangs: Front Depth</display_name>
      <description>The depth of overhangs for windows for the front facade.</description>
      <type>Double</type>
      <units>ft</units>
      <required>true</required>
      <model_dependent>false</model_dependent>
      <default_value>0</default_value>
    </argument>
    <argument>
      <name>overhangs_front_distance_to_top_of_window</name>
      <display_name>Overhangs: Front Distance to Top of Window</display_name>
      <description>The overhangs distance to the top of window for the front facade.</description>
      <type>Double</type>
      <units>ft</units>
      <required>true</required>
      <model_dependent>false</model_dependent>
      <default_value>0</default_value>
    </argument>
    <argument>
      <name>overhangs_front_distance_to_bottom_of_window</name>
      <display_name>Overhangs: Front Distance to Bottom of Window</display_name>
      <description>The overhangs distance to the bottom of window for the front facade.</description>
      <type>Double</type>
      <units>ft</units>
      <required>true</required>
      <model_dependent>false</model_dependent>
      <default_value>4</default_value>
    </argument>
    <argument>
      <name>overhangs_back_depth</name>
      <display_name>Overhangs: Back Depth</display_name>
      <description>The depth of overhangs for windows for the back facade.</description>
      <type>Double</type>
      <units>ft</units>
      <required>true</required>
      <model_dependent>false</model_dependent>
      <default_value>0</default_value>
    </argument>
    <argument>
      <name>overhangs_back_distance_to_top_of_window</name>
      <display_name>Overhangs: Back Distance to Top of Window</display_name>
      <description>The overhangs distance to the top of window for the back facade.</description>
      <type>Double</type>
      <units>ft</units>
      <required>true</required>
      <model_dependent>false</model_dependent>
      <default_value>0</default_value>
    </argument>
    <argument>
      <name>overhangs_back_distance_to_bottom_of_window</name>
      <display_name>Overhangs: Back Distance to Bottom of Window</display_name>
      <description>The overhangs distance to the bottom of window for the back facade.</description>
      <type>Double</type>
      <units>ft</units>
      <required>true</required>
      <model_dependent>false</model_dependent>
      <default_value>4</default_value>
    </argument>
    <argument>
      <name>overhangs_left_depth</name>
      <display_name>Overhangs: Left Depth</display_name>
      <description>The depth of overhangs for windows for the left facade.</description>
      <type>Double</type>
      <units>ft</units>
      <required>true</required>
      <model_dependent>false</model_dependent>
      <default_value>0</default_value>
    </argument>
    <argument>
      <name>overhangs_left_distance_to_top_of_window</name>
      <display_name>Overhangs: Left Distance to Top of Window</display_name>
      <description>The overhangs distance to the top of window for the left facade.</description>
      <type>Double</type>
      <units>ft</units>
      <required>true</required>
      <model_dependent>false</model_dependent>
      <default_value>0</default_value>
    </argument>
    <argument>
      <name>overhangs_left_distance_to_bottom_of_window</name>
      <display_name>Overhangs: Left Distance to Bottom of Window</display_name>
      <description>The overhangs distance to the bottom of window for the left facade.</description>
      <type>Double</type>
      <units>ft</units>
      <required>true</required>
      <model_dependent>false</model_dependent>
      <default_value>4</default_value>
    </argument>
    <argument>
      <name>overhangs_right_depth</name>
      <display_name>Overhangs: Right Depth</display_name>
      <description>The depth of overhangs for windows for the right facade.</description>
      <type>Double</type>
      <units>ft</units>
      <required>true</required>
      <model_dependent>false</model_dependent>
      <default_value>0</default_value>
    </argument>
    <argument>
      <name>overhangs_right_distance_to_top_of_window</name>
      <display_name>Overhangs: Right Distance to Top of Window</display_name>
      <description>The overhangs distance to the top of window for the right facade.</description>
      <type>Double</type>
      <units>ft</units>
      <required>true</required>
      <model_dependent>false</model_dependent>
      <default_value>0</default_value>
    </argument>
    <argument>
      <name>overhangs_right_distance_to_bottom_of_window</name>
      <display_name>Overhangs: Right Distance to Bottom of Window</display_name>
      <description>The overhangs distance to the bottom of window for the right facade.</description>
      <type>Double</type>
      <units>ft</units>
      <required>true</required>
      <model_dependent>false</model_dependent>
      <default_value>4</default_value>
    </argument>
    <argument>
      <name>skylight_area_front</name>
      <display_name>Skylights: Front Roof Area</display_name>
      <description>The amount of skylight area on the unit's front conditioned roof facade.</description>
      <type>Double</type>
      <units>ft^2</units>
      <required>true</required>
      <model_dependent>false</model_dependent>
      <default_value>0</default_value>
    </argument>
    <argument>
      <name>skylight_area_back</name>
      <display_name>Skylights: Back Roof Area</display_name>
      <description>The amount of skylight area on the unit's back conditioned roof facade.</description>
      <type>Double</type>
      <units>ft^2</units>
      <required>true</required>
      <model_dependent>false</model_dependent>
      <default_value>0</default_value>
    </argument>
    <argument>
      <name>skylight_area_left</name>
      <display_name>Skylights: Left Roof Area</display_name>
      <description>The amount of skylight area on the unit's left conditioned roof facade (when viewed from the front).</description>
      <type>Double</type>
      <units>ft^2</units>
      <required>true</required>
      <model_dependent>false</model_dependent>
      <default_value>0</default_value>
    </argument>
    <argument>
      <name>skylight_area_right</name>
      <display_name>Skylights: Right Roof Area</display_name>
      <description>The amount of skylight area on the unit's right conditioned roof facade (when viewed from the front).</description>
      <type>Double</type>
      <units>ft^2</units>
      <required>true</required>
      <model_dependent>false</model_dependent>
      <default_value>0</default_value>
    </argument>
    <argument>
      <name>skylight_ufactor</name>
      <display_name>Skylights: U-Factor</display_name>
      <description>Full-assembly NFRC U-factor.</description>
      <type>Double</type>
      <units>Btu/hr-ft^2-R</units>
      <required>true</required>
      <model_dependent>false</model_dependent>
      <default_value>0.33</default_value>
    </argument>
    <argument>
      <name>skylight_shgc</name>
      <display_name>Skylights: SHGC</display_name>
      <description>Full-assembly NFRC solar heat gain coefficient.</description>
      <type>Double</type>
      <required>true</required>
      <model_dependent>false</model_dependent>
      <default_value>0.45</default_value>
    </argument>
    <argument>
      <name>skylight_storm_type</name>
      <display_name>Skylights: Storm Type</display_name>
      <description>The type of storm, if present. If not provided, assumes there is no storm.</description>
      <type>Choice</type>
      <required>false</required>
      <model_dependent>false</model_dependent>
      <choices>
        <choice>
          <value>clear</value>
          <display_name>clear</display_name>
        </choice>
        <choice>
          <value>low-e</value>
          <display_name>low-e</display_name>
        </choice>
      </choices>
    </argument>
    <argument>
      <name>door_area</name>
      <display_name>Doors: Area</display_name>
      <description>The area of the opaque door(s).</description>
      <type>Double</type>
      <units>ft^2</units>
      <required>true</required>
      <model_dependent>false</model_dependent>
      <default_value>20</default_value>
    </argument>
    <argument>
      <name>door_rvalue</name>
      <display_name>Doors: R-value</display_name>
      <description>R-value of the opaque door(s).</description>
      <type>Double</type>
      <units>h-ft^2-R/Btu</units>
      <required>true</required>
      <model_dependent>false</model_dependent>
      <default_value>4.4</default_value>
    </argument>
    <argument>
      <name>air_leakage_units</name>
      <display_name>Air Leakage: Units</display_name>
      <description>The unit of measure for the air leakage.</description>
      <type>Choice</type>
      <required>true</required>
      <model_dependent>false</model_dependent>
      <default_value>ACH</default_value>
      <choices>
        <choice>
          <value>ACH</value>
          <display_name>ACH</display_name>
        </choice>
        <choice>
          <value>CFM</value>
          <display_name>CFM</display_name>
        </choice>
        <choice>
          <value>ACHnatural</value>
          <display_name>ACHnatural</display_name>
        </choice>
        <choice>
          <value>CFMnatural</value>
          <display_name>CFMnatural</display_name>
        </choice>
        <choice>
          <value>EffectiveLeakageArea</value>
          <display_name>EffectiveLeakageArea</display_name>
        </choice>
      </choices>
    </argument>
    <argument>
      <name>air_leakage_house_pressure</name>
      <display_name>Air Leakage: House Pressure</display_name>
      <description>The house pressure relative to outside. Required when units are ACH or CFM.</description>
      <type>Double</type>
      <units>Pa</units>
      <required>true</required>
      <model_dependent>false</model_dependent>
      <default_value>50</default_value>
    </argument>
    <argument>
      <name>air_leakage_value</name>
      <display_name>Air Leakage: Value</display_name>
      <description>Air exchange rate value. For 'EffectiveLeakageArea', provide value in sq. in.</description>
      <type>Double</type>
      <required>true</required>
      <model_dependent>false</model_dependent>
      <default_value>3</default_value>
    </argument>
    <argument>
      <name>air_leakage_type</name>
      <display_name>Air Leakage: Type</display_name>
      <description>Type of air leakage. If 'unit total', represents the total infiltration to the unit as measured by a compartmentalization test, in which case the air leakage value will be adjusted by the ratio of exterior envelope surface area to total envelope surface area. Otherwise, if 'unit exterior only', represents the infiltration to the unit from outside only as measured by a guarded test. Required when unit type is single-family attached or apartment unit.</description>
      <type>Choice</type>
      <required>false</required>
      <model_dependent>false</model_dependent>
      <choices>
        <choice>
          <value>unit total</value>
          <display_name>unit total</display_name>
        </choice>
        <choice>
          <value>unit exterior only</value>
          <display_name>unit exterior only</display_name>
        </choice>
      </choices>
    </argument>
    <argument>
      <name>air_leakage_has_flue_or_chimney_in_conditioned_space</name>
      <display_name>Air Leakage: Has Flue or Chimney in Conditioned Space</display_name>
      <description>Presence of flue or chimney with combustion air from conditioned space; used for infiltration model. If not provided, the OS-HPXML default is used.</description>
      <type>Boolean</type>
      <required>false</required>
      <model_dependent>false</model_dependent>
      <choices>
        <choice>
          <value>true</value>
          <display_name>true</display_name>
        </choice>
        <choice>
          <value>false</value>
          <display_name>false</display_name>
        </choice>
      </choices>
    </argument>
    <argument>
      <name>heating_system_type</name>
      <display_name>Heating System: Type</display_name>
      <description>The type of heating system. Use 'none' if there is no heating system or if there is a heat pump serving a heating load.</description>
      <type>Choice</type>
      <required>true</required>
      <model_dependent>false</model_dependent>
      <default_value>Furnace</default_value>
      <choices>
        <choice>
          <value>none</value>
          <display_name>none</display_name>
        </choice>
        <choice>
          <value>Furnace</value>
          <display_name>Furnace</display_name>
        </choice>
        <choice>
          <value>WallFurnace</value>
          <display_name>WallFurnace</display_name>
        </choice>
        <choice>
          <value>FloorFurnace</value>
          <display_name>FloorFurnace</display_name>
        </choice>
        <choice>
          <value>Boiler</value>
          <display_name>Boiler</display_name>
        </choice>
        <choice>
          <value>ElectricResistance</value>
          <display_name>ElectricResistance</display_name>
        </choice>
        <choice>
          <value>Stove</value>
          <display_name>Stove</display_name>
        </choice>
        <choice>
          <value>PortableHeater</value>
          <display_name>PortableHeater</display_name>
        </choice>
        <choice>
          <value>Fireplace</value>
          <display_name>Fireplace</display_name>
        </choice>
        <choice>
          <value>FixedHeater</value>
          <display_name>FixedHeater</display_name>
        </choice>
        <choice>
          <value>Shared Boiler w/ Baseboard</value>
          <display_name>Shared Boiler w/ Baseboard</display_name>
        </choice>
        <choice>
          <value>Shared Boiler w/ Ductless Fan Coil</value>
          <display_name>Shared Boiler w/ Ductless Fan Coil</display_name>
        </choice>
      </choices>
    </argument>
    <argument>
      <name>heating_system_fuel</name>
      <display_name>Heating System: Fuel Type</display_name>
      <description>The fuel type of the heating system. Ignored for ElectricResistance.</description>
      <type>Choice</type>
      <required>true</required>
      <model_dependent>false</model_dependent>
      <default_value>natural gas</default_value>
      <choices>
        <choice>
          <value>electricity</value>
          <display_name>electricity</display_name>
        </choice>
        <choice>
          <value>natural gas</value>
          <display_name>natural gas</display_name>
        </choice>
        <choice>
          <value>fuel oil</value>
          <display_name>fuel oil</display_name>
        </choice>
        <choice>
          <value>propane</value>
          <display_name>propane</display_name>
        </choice>
        <choice>
          <value>wood</value>
          <display_name>wood</display_name>
        </choice>
        <choice>
          <value>wood pellets</value>
          <display_name>wood pellets</display_name>
        </choice>
        <choice>
          <value>coal</value>
          <display_name>coal</display_name>
        </choice>
      </choices>
    </argument>
    <argument>
      <name>heating_system_heating_efficiency</name>
      <display_name>Heating System: Rated AFUE or Percent</display_name>
      <description>The rated heating efficiency value of the heating system.</description>
      <type>Double</type>
      <units>Frac</units>
      <required>true</required>
      <model_dependent>false</model_dependent>
      <default_value>0.78</default_value>
    </argument>
    <argument>
      <name>heating_system_heating_capacity</name>
      <display_name>Heating System: Heating Capacity</display_name>
      <description>The output heating capacity of the heating system. If not provided, the OS-HPXML autosized default is used.</description>
      <type>Double</type>
      <units>Btu/hr</units>
      <required>false</required>
      <model_dependent>false</model_dependent>
    </argument>
    <argument>
      <name>heating_system_fraction_heat_load_served</name>
      <display_name>Heating System: Fraction Heat Load Served</display_name>
      <description>The heating load served by the heating system.</description>
      <type>Double</type>
      <units>Frac</units>
      <required>true</required>
      <model_dependent>false</model_dependent>
      <default_value>1</default_value>
    </argument>
    <argument>
      <name>heating_system_pilot_light</name>
      <display_name>Heating System: Pilot Light</display_name>
      <description>The fuel usage of the pilot light. Applies only to Furnace, WallFurnace, FloorFurnace, Stove, Boiler, and Fireplace with non-electric fuel type. If not provided, assumes no pilot light.</description>
      <type>Double</type>
      <units>Btuh</units>
      <required>false</required>
      <model_dependent>false</model_dependent>
    </argument>
    <argument>
      <name>heating_system_airflow_defect_ratio</name>
      <display_name>Heating System: Airflow Defect Ratio</display_name>
      <description>The airflow defect ratio, defined as (InstalledAirflow - DesignAirflow) / DesignAirflow, of the heating system per ANSI/RESNET/ACCA Standard 310. A value of zero means no airflow defect. Applies only to Furnace. If not provided, assumes no defect.</description>
      <type>Double</type>
      <units>Frac</units>
      <required>false</required>
      <model_dependent>false</model_dependent>
    </argument>
    <argument>
      <name>cooling_system_type</name>
      <display_name>Cooling System: Type</display_name>
      <description>The type of cooling system. Use 'none' if there is no cooling system or if there is a heat pump serving a cooling load.</description>
      <type>Choice</type>
      <required>true</required>
      <model_dependent>false</model_dependent>
      <default_value>central air conditioner</default_value>
      <choices>
        <choice>
          <value>none</value>
          <display_name>none</display_name>
        </choice>
        <choice>
          <value>central air conditioner</value>
          <display_name>central air conditioner</display_name>
        </choice>
        <choice>
          <value>room air conditioner</value>
          <display_name>room air conditioner</display_name>
        </choice>
        <choice>
          <value>evaporative cooler</value>
          <display_name>evaporative cooler</display_name>
        </choice>
        <choice>
          <value>mini-split</value>
          <display_name>mini-split</display_name>
        </choice>
        <choice>
          <value>packaged terminal air conditioner</value>
          <display_name>packaged terminal air conditioner</display_name>
        </choice>
      </choices>
    </argument>
    <argument>
      <name>cooling_system_cooling_efficiency_type</name>
      <display_name>Cooling System: Efficiency Type</display_name>
      <description>The efficiency type of the cooling system. System types central air conditioner and mini-split use SEER or SEER2. System types room air conditioner and packaged terminal air conditioner use EER or CEER. Ignored for system type evaporative cooler.</description>
      <type>Choice</type>
      <required>true</required>
      <model_dependent>false</model_dependent>
      <default_value>SEER</default_value>
      <choices>
        <choice>
          <value>SEER</value>
          <display_name>SEER</display_name>
        </choice>
        <choice>
          <value>SEER2</value>
          <display_name>SEER2</display_name>
        </choice>
        <choice>
          <value>EER</value>
          <display_name>EER</display_name>
        </choice>
        <choice>
          <value>CEER</value>
          <display_name>CEER</display_name>
        </choice>
      </choices>
    </argument>
    <argument>
      <name>cooling_system_cooling_efficiency</name>
      <display_name>Cooling System: Efficiency</display_name>
      <description>The rated efficiency value of the cooling system. Ignored for evaporative cooler.</description>
      <type>Double</type>
      <required>true</required>
      <model_dependent>false</model_dependent>
      <default_value>13</default_value>
    </argument>
    <argument>
      <name>cooling_system_cooling_compressor_type</name>
      <display_name>Cooling System: Cooling Compressor Type</display_name>
      <description>The compressor type of the cooling system. Only applies to central air conditioner. If not provided, the OS-HPXML default is used.</description>
      <type>Choice</type>
      <required>false</required>
      <model_dependent>false</model_dependent>
      <choices>
        <choice>
          <value>single stage</value>
          <display_name>single stage</display_name>
        </choice>
        <choice>
          <value>two stage</value>
          <display_name>two stage</display_name>
        </choice>
        <choice>
          <value>variable speed</value>
          <display_name>variable speed</display_name>
        </choice>
      </choices>
    </argument>
    <argument>
      <name>cooling_system_cooling_sensible_heat_fraction</name>
      <display_name>Cooling System: Cooling Sensible Heat Fraction</display_name>
      <description>The sensible heat fraction of the cooling system. Ignored for evaporative cooler. If not provided, the OS-HPXML default is used.</description>
      <type>Double</type>
      <units>Frac</units>
      <required>false</required>
      <model_dependent>false</model_dependent>
    </argument>
    <argument>
      <name>cooling_system_cooling_capacity</name>
      <display_name>Cooling System: Cooling Capacity</display_name>
      <description>The output cooling capacity of the cooling system. If not provided, the OS-HPXML autosized default is used.</description>
      <type>Double</type>
      <units>Btu/hr</units>
      <required>false</required>
      <model_dependent>false</model_dependent>
    </argument>
    <argument>
      <name>cooling_system_fraction_cool_load_served</name>
      <display_name>Cooling System: Fraction Cool Load Served</display_name>
      <description>The cooling load served by the cooling system.</description>
      <type>Double</type>
      <units>Frac</units>
      <required>true</required>
      <model_dependent>false</model_dependent>
      <default_value>1</default_value>
    </argument>
    <argument>
      <name>cooling_system_is_ducted</name>
      <display_name>Cooling System: Is Ducted</display_name>
      <description>Whether the cooling system is ducted or not. Only used for mini-split and evaporative cooler. It's assumed that central air conditioner is ducted, and room air conditioner and packaged terminal air conditioner are not ducted.</description>
      <type>Boolean</type>
      <required>false</required>
      <model_dependent>false</model_dependent>
      <default_value>false</default_value>
      <choices>
        <choice>
          <value>true</value>
          <display_name>true</display_name>
        </choice>
        <choice>
          <value>false</value>
          <display_name>false</display_name>
        </choice>
      </choices>
    </argument>
    <argument>
      <name>cooling_system_airflow_defect_ratio</name>
      <display_name>Cooling System: Airflow Defect Ratio</display_name>
      <description>The airflow defect ratio, defined as (InstalledAirflow - DesignAirflow) / DesignAirflow, of the cooling system per ANSI/RESNET/ACCA Standard 310. A value of zero means no airflow defect. Applies only to central air conditioner and ducted mini-split. If not provided, assumes no defect.</description>
      <type>Double</type>
      <units>Frac</units>
      <required>false</required>
      <model_dependent>false</model_dependent>
    </argument>
    <argument>
      <name>cooling_system_charge_defect_ratio</name>
      <display_name>Cooling System: Charge Defect Ratio</display_name>
      <description>The refrigerant charge defect ratio, defined as (InstalledCharge - DesignCharge) / DesignCharge, of the cooling system per ANSI/RESNET/ACCA Standard 310. A value of zero means no refrigerant charge defect. Applies only to central air conditioner and mini-split. If not provided, assumes no defect.</description>
      <type>Double</type>
      <units>Frac</units>
      <required>false</required>
      <model_dependent>false</model_dependent>
    </argument>
    <argument>
      <name>cooling_system_crankcase_heater_watts</name>
      <display_name>Cooling System: Crankcase Heater Power Watts</display_name>
      <description>Cooling system crankcase heater power consumption in Watts. Applies only to central air conditioner, mini-split, packaged terminal air conditioner and room air conditioner. If not provided, the OS-HPXML default is used.</description>
      <type>Double</type>
      <units>W</units>
      <required>false</required>
      <model_dependent>false</model_dependent>
    </argument>
    <argument>
      <name>cooling_system_integrated_heating_system_fuel</name>
      <display_name>Cooling System: Integrated Heating System Fuel Type</display_name>
      <description>The fuel type of the heating system integrated into cooling system. Only used for packaged terminal air conditioner and room air conditioner.</description>
      <type>Choice</type>
      <required>false</required>
      <model_dependent>false</model_dependent>
      <choices>
        <choice>
          <value>electricity</value>
          <display_name>electricity</display_name>
        </choice>
        <choice>
          <value>natural gas</value>
          <display_name>natural gas</display_name>
        </choice>
        <choice>
          <value>fuel oil</value>
          <display_name>fuel oil</display_name>
        </choice>
        <choice>
          <value>propane</value>
          <display_name>propane</display_name>
        </choice>
        <choice>
          <value>wood</value>
          <display_name>wood</display_name>
        </choice>
        <choice>
          <value>wood pellets</value>
          <display_name>wood pellets</display_name>
        </choice>
        <choice>
          <value>coal</value>
          <display_name>coal</display_name>
        </choice>
      </choices>
    </argument>
    <argument>
      <name>cooling_system_integrated_heating_system_efficiency_percent</name>
      <display_name>Cooling System: Integrated Heating System Efficiency</display_name>
      <description>The rated heating efficiency value of the heating system integrated into cooling system. Only used for packaged terminal air conditioner and room air conditioner.</description>
      <type>Double</type>
      <units>Frac</units>
      <required>false</required>
      <model_dependent>false</model_dependent>
    </argument>
    <argument>
      <name>cooling_system_integrated_heating_system_capacity</name>
      <display_name>Cooling System: Integrated Heating System Heating Capacity</display_name>
      <description>The output heating capacity of the heating system integrated into cooling system. If not provided, the OS-HPXML autosized default is used. Only used for packaged terminal air conditioner and room air conditioner.</description>
      <type>Double</type>
      <units>Btu/hr</units>
      <required>false</required>
      <model_dependent>false</model_dependent>
    </argument>
    <argument>
      <name>cooling_system_integrated_heating_system_fraction_heat_load_served</name>
      <display_name>Cooling System: Integrated Heating System Fraction Heat Load Served</display_name>
      <description>The heating load served by the heating system integrated into cooling system. Only used for packaged terminal air conditioner and room air conditioner.</description>
      <type>Double</type>
      <units>Frac</units>
      <required>false</required>
      <model_dependent>false</model_dependent>
    </argument>
    <argument>
      <name>heat_pump_type</name>
      <display_name>Heat Pump: Type</display_name>
      <description>The type of heat pump. Use 'none' if there is no heat pump.</description>
      <type>Choice</type>
      <required>true</required>
      <model_dependent>false</model_dependent>
      <default_value>none</default_value>
      <choices>
        <choice>
          <value>none</value>
          <display_name>none</display_name>
        </choice>
        <choice>
          <value>air-to-air</value>
          <display_name>air-to-air</display_name>
        </choice>
        <choice>
          <value>mini-split</value>
          <display_name>mini-split</display_name>
        </choice>
        <choice>
          <value>ground-to-air</value>
          <display_name>ground-to-air</display_name>
        </choice>
        <choice>
          <value>packaged terminal heat pump</value>
          <display_name>packaged terminal heat pump</display_name>
        </choice>
        <choice>
          <value>room air conditioner with reverse cycle</value>
          <display_name>room air conditioner with reverse cycle</display_name>
        </choice>
      </choices>
    </argument>
    <argument>
      <name>heat_pump_heating_efficiency_type</name>
      <display_name>Heat Pump: Heating Efficiency Type</display_name>
      <description>The heating efficiency type of heat pump. System types air-to-air and mini-split use HSPF or HSPF2. System types ground-to-air, packaged terminal heat pump and room air conditioner with reverse cycle use COP.</description>
      <type>Choice</type>
      <required>true</required>
      <model_dependent>false</model_dependent>
      <default_value>HSPF</default_value>
      <choices>
        <choice>
          <value>HSPF</value>
          <display_name>HSPF</display_name>
        </choice>
        <choice>
          <value>HSPF2</value>
          <display_name>HSPF2</display_name>
        </choice>
        <choice>
          <value>COP</value>
          <display_name>COP</display_name>
        </choice>
      </choices>
    </argument>
    <argument>
      <name>heat_pump_heating_efficiency</name>
      <display_name>Heat Pump: Heating Efficiency</display_name>
      <description>The rated heating efficiency value of the heat pump.</description>
      <type>Double</type>
      <required>true</required>
      <model_dependent>false</model_dependent>
      <default_value>7.7</default_value>
    </argument>
    <argument>
      <name>heat_pump_cooling_efficiency_type</name>
      <display_name>Heat Pump: Cooling Efficiency Type</display_name>
      <description>The cooling efficiency type of heat pump. System types air-to-air and mini-split use SEER or SEER2. System types ground-to-air, packaged terminal heat pump and room air conditioner with reverse cycle use EER.</description>
      <type>Choice</type>
      <required>true</required>
      <model_dependent>false</model_dependent>
      <default_value>SEER</default_value>
      <choices>
        <choice>
          <value>SEER</value>
          <display_name>SEER</display_name>
        </choice>
        <choice>
          <value>SEER2</value>
          <display_name>SEER2</display_name>
        </choice>
        <choice>
          <value>EER</value>
          <display_name>EER</display_name>
        </choice>
        <choice>
          <value>CEER</value>
          <display_name>CEER</display_name>
        </choice>
      </choices>
    </argument>
    <argument>
      <name>heat_pump_cooling_efficiency</name>
      <display_name>Heat Pump: Cooling Efficiency</display_name>
      <description>The rated cooling efficiency value of the heat pump.</description>
      <type>Double</type>
      <required>true</required>
      <model_dependent>false</model_dependent>
      <default_value>13</default_value>
    </argument>
    <argument>
      <name>heat_pump_cooling_compressor_type</name>
      <display_name>Heat Pump: Cooling Compressor Type</display_name>
      <description>The compressor type of the heat pump. Only applies to air-to-air. If not provided, the OS-HPXML default is used.</description>
      <type>Choice</type>
      <required>false</required>
      <model_dependent>false</model_dependent>
      <choices>
        <choice>
          <value>single stage</value>
          <display_name>single stage</display_name>
        </choice>
        <choice>
          <value>two stage</value>
          <display_name>two stage</display_name>
        </choice>
        <choice>
          <value>variable speed</value>
          <display_name>variable speed</display_name>
        </choice>
      </choices>
    </argument>
    <argument>
      <name>heat_pump_cooling_sensible_heat_fraction</name>
      <display_name>Heat Pump: Cooling Sensible Heat Fraction</display_name>
      <description>The sensible heat fraction of the heat pump. If not provided, the OS-HPXML default is used.</description>
      <type>Double</type>
      <units>Frac</units>
      <required>false</required>
      <model_dependent>false</model_dependent>
    </argument>
    <argument>
      <name>heat_pump_heating_capacity</name>
      <display_name>Heat Pump: Heating Capacity</display_name>
      <description>The output heating capacity of the heat pump. If not provided, the OS-HPXML autosized default is used.</description>
      <type>Double</type>
      <units>Btu/hr</units>
      <required>false</required>
      <model_dependent>false</model_dependent>
    </argument>
    <argument>
      <name>heat_pump_heating_capacity_retention_fraction</name>
      <display_name>Heat Pump: Heating Capacity Retention Fraction</display_name>
      <description>The output heating capacity of the heat pump at a user-specified temperature (e.g., 17F or 5F) divided by the above nominal heating capacity. Applies to all heat pump types except ground-to-air. If not provided, the OS-HPXML default is used.</description>
      <type>Double</type>
      <units>Frac</units>
      <required>false</required>
      <model_dependent>false</model_dependent>
    </argument>
    <argument>
      <name>heat_pump_heating_capacity_retention_temp</name>
      <display_name>Heat Pump: Heating Capacity Retention Temperature</display_name>
      <description>The user-specified temperature (e.g., 17F or 5F) for the above heating capacity retention fraction. Applies to all heat pump types except ground-to-air. Required if the Heating Capacity Retention Fraction is provided.</description>
      <type>Double</type>
      <units>deg-F</units>
      <required>false</required>
      <model_dependent>false</model_dependent>
    </argument>
    <argument>
      <name>heat_pump_cooling_capacity</name>
      <display_name>Heat Pump: Cooling Capacity</display_name>
      <description>The output cooling capacity of the heat pump. If not provided, the OS-HPXML autosized default is used.</description>
      <type>Double</type>
      <units>Btu/hr</units>
      <required>false</required>
      <model_dependent>false</model_dependent>
    </argument>
    <argument>
      <name>heat_pump_fraction_heat_load_served</name>
      <display_name>Heat Pump: Fraction Heat Load Served</display_name>
      <description>The heating load served by the heat pump.</description>
      <type>Double</type>
      <units>Frac</units>
      <required>true</required>
      <model_dependent>false</model_dependent>
      <default_value>1</default_value>
    </argument>
    <argument>
      <name>heat_pump_fraction_cool_load_served</name>
      <display_name>Heat Pump: Fraction Cool Load Served</display_name>
      <description>The cooling load served by the heat pump.</description>
      <type>Double</type>
      <units>Frac</units>
      <required>true</required>
      <model_dependent>false</model_dependent>
      <default_value>1</default_value>
    </argument>
    <argument>
      <name>heat_pump_compressor_lockout_temp</name>
      <display_name>Heat Pump: Compressor Lockout Temperature</display_name>
      <description>The temperature below which the heat pump compressor is disabled. If both this and Backup Heating Lockout Temperature are provided and use the same value, it essentially defines a switchover temperature (for, e.g., a dual-fuel heat pump). Applies to all heat pump types other than ground-to-air. If not provided, the OS-HPXML default is used.</description>
      <type>Double</type>
      <units>deg-F</units>
      <required>false</required>
      <model_dependent>false</model_dependent>
    </argument>
    <argument>
      <name>heat_pump_backup_type</name>
      <display_name>Heat Pump: Backup Type</display_name>
      <description>The backup type of the heat pump. If 'integrated', represents e.g. built-in electric strip heat or dual-fuel integrated furnace. If 'separate', represents e.g. electric baseboard or boiler based on the Heating System 2 specified below. Use 'none' if there is no backup heating.</description>
      <type>Choice</type>
      <required>true</required>
      <model_dependent>false</model_dependent>
      <default_value>integrated</default_value>
      <choices>
        <choice>
          <value>none</value>
          <display_name>none</display_name>
        </choice>
        <choice>
          <value>integrated</value>
          <display_name>integrated</display_name>
        </choice>
        <choice>
          <value>separate</value>
          <display_name>separate</display_name>
        </choice>
      </choices>
    </argument>
    <argument>
      <name>heat_pump_backup_fuel</name>
      <display_name>Heat Pump: Backup Fuel Type</display_name>
      <description>The backup fuel type of the heat pump. Only applies if Backup Type is 'integrated'.</description>
      <type>Choice</type>
      <required>true</required>
      <model_dependent>false</model_dependent>
      <default_value>electricity</default_value>
      <choices>
        <choice>
          <value>electricity</value>
          <display_name>electricity</display_name>
        </choice>
        <choice>
          <value>natural gas</value>
          <display_name>natural gas</display_name>
        </choice>
        <choice>
          <value>fuel oil</value>
          <display_name>fuel oil</display_name>
        </choice>
        <choice>
          <value>propane</value>
          <display_name>propane</display_name>
        </choice>
      </choices>
    </argument>
    <argument>
      <name>heat_pump_backup_heating_efficiency</name>
      <display_name>Heat Pump: Backup Rated Efficiency</display_name>
      <description>The backup rated efficiency value of the heat pump. Percent for electricity fuel type. AFUE otherwise. Only applies if Backup Type is 'integrated'.</description>
      <type>Double</type>
      <required>true</required>
      <model_dependent>false</model_dependent>
      <default_value>1</default_value>
    </argument>
    <argument>
      <name>heat_pump_backup_heating_capacity</name>
      <display_name>Heat Pump: Backup Heating Capacity</display_name>
      <description>The backup output heating capacity of the heat pump. If not provided, the OS-HPXML autosized default is used. Only applies if Backup Type is 'integrated'.</description>
      <type>Double</type>
      <units>Btu/hr</units>
      <required>false</required>
      <model_dependent>false</model_dependent>
    </argument>
    <argument>
      <name>heat_pump_backup_heating_lockout_temp</name>
      <display_name>Heat Pump: Backup Heating Lockout Temperature</display_name>
      <description>The temperature above which the heat pump backup system is disabled. If both this and Compressor Lockout Temperature are provided and use the same value, it essentially defines a switchover temperature (for, e.g., a dual-fuel heat pump). Applies for both Backup Type of 'integrated' and 'separate'. If not provided, the OS-HPXML default is used.</description>
      <type>Double</type>
      <units>deg-F</units>
      <required>false</required>
      <model_dependent>false</model_dependent>
    </argument>
    <argument>
      <name>heat_pump_sizing_methodology</name>
      <display_name>Heat Pump: Sizing Methodology</display_name>
      <description>The auto-sizing methodology to use when the heat pump capacity is not provided. If not provided, the OS-HPXML default is used.</description>
      <type>Choice</type>
      <required>false</required>
      <model_dependent>false</model_dependent>
      <choices>
        <choice>
          <value>ACCA</value>
          <display_name>ACCA</display_name>
        </choice>
        <choice>
          <value>HERS</value>
          <display_name>HERS</display_name>
        </choice>
        <choice>
          <value>MaxLoad</value>
          <display_name>MaxLoad</display_name>
        </choice>
      </choices>
    </argument>
    <argument>
      <name>heat_pump_is_ducted</name>
      <display_name>Heat Pump: Is Ducted</display_name>
      <description>Whether the heat pump is ducted or not. Only used for mini-split. It's assumed that air-to-air and ground-to-air are ducted, and packaged terminal heat pump and room air conditioner with reverse cycle are not ducted. If not provided, assumes not ducted.</description>
      <type>Boolean</type>
      <required>false</required>
      <model_dependent>false</model_dependent>
      <choices>
        <choice>
          <value>true</value>
          <display_name>true</display_name>
        </choice>
        <choice>
          <value>false</value>
          <display_name>false</display_name>
        </choice>
      </choices>
    </argument>
    <argument>
      <name>heat_pump_airflow_defect_ratio</name>
      <display_name>Heat Pump: Airflow Defect Ratio</display_name>
      <description>The airflow defect ratio, defined as (InstalledAirflow - DesignAirflow) / DesignAirflow, of the heat pump per ANSI/RESNET/ACCA Standard 310. A value of zero means no airflow defect. Applies only to air-to-air, ducted mini-split, and ground-to-air. If not provided, assumes no defect.</description>
      <type>Double</type>
      <units>Frac</units>
      <required>false</required>
      <model_dependent>false</model_dependent>
    </argument>
    <argument>
      <name>heat_pump_charge_defect_ratio</name>
      <display_name>Heat Pump: Charge Defect Ratio</display_name>
      <description>The refrigerant charge defect ratio, defined as (InstalledCharge - DesignCharge) / DesignCharge, of the heat pump per ANSI/RESNET/ACCA Standard 310. A value of zero means no refrigerant charge defect. Applies to all heat pump types. If not provided, assumes no defect.</description>
      <type>Double</type>
      <units>Frac</units>
      <required>false</required>
      <model_dependent>false</model_dependent>
    </argument>
    <argument>
      <name>heat_pump_crankcase_heater_watts</name>
      <display_name>Heat Pump: Crankcase Heater Power Watts</display_name>
      <description>Heat Pump crankcase heater power consumption in Watts. Applies only to air-to-air, mini-split, packaged terminal heat pump and room air conditioner with reverse cycle. If not provided, the OS-HPXML default is used.</description>
      <type>Double</type>
      <units>W</units>
      <required>false</required>
      <model_dependent>false</model_dependent>
    </argument>
    <argument>
      <name>heating_system_2_type</name>
      <display_name>Heating System 2: Type</display_name>
      <description>The type of the second heating system.</description>
      <type>Choice</type>
      <required>true</required>
      <model_dependent>false</model_dependent>
      <default_value>none</default_value>
      <choices>
        <choice>
          <value>none</value>
          <display_name>none</display_name>
        </choice>
        <choice>
          <value>Furnace</value>
          <display_name>Furnace</display_name>
        </choice>
        <choice>
          <value>WallFurnace</value>
          <display_name>WallFurnace</display_name>
        </choice>
        <choice>
          <value>FloorFurnace</value>
          <display_name>FloorFurnace</display_name>
        </choice>
        <choice>
          <value>Boiler</value>
          <display_name>Boiler</display_name>
        </choice>
        <choice>
          <value>ElectricResistance</value>
          <display_name>ElectricResistance</display_name>
        </choice>
        <choice>
          <value>Stove</value>
          <display_name>Stove</display_name>
        </choice>
        <choice>
          <value>PortableHeater</value>
          <display_name>PortableHeater</display_name>
        </choice>
        <choice>
          <value>Fireplace</value>
          <display_name>Fireplace</display_name>
        </choice>
        <choice>
          <value>FixedHeater</value>
          <display_name>FixedHeater</display_name>
        </choice>
      </choices>
    </argument>
    <argument>
      <name>heating_system_2_fuel</name>
      <display_name>Heating System 2: Fuel Type</display_name>
      <description>The fuel type of the second heating system. Ignored for ElectricResistance.</description>
      <type>Choice</type>
      <required>true</required>
      <model_dependent>false</model_dependent>
      <default_value>electricity</default_value>
      <choices>
        <choice>
          <value>electricity</value>
          <display_name>electricity</display_name>
        </choice>
        <choice>
          <value>natural gas</value>
          <display_name>natural gas</display_name>
        </choice>
        <choice>
          <value>fuel oil</value>
          <display_name>fuel oil</display_name>
        </choice>
        <choice>
          <value>propane</value>
          <display_name>propane</display_name>
        </choice>
        <choice>
          <value>wood</value>
          <display_name>wood</display_name>
        </choice>
        <choice>
          <value>wood pellets</value>
          <display_name>wood pellets</display_name>
        </choice>
        <choice>
          <value>coal</value>
          <display_name>coal</display_name>
        </choice>
      </choices>
    </argument>
    <argument>
      <name>heating_system_2_heating_efficiency</name>
      <display_name>Heating System 2: Rated AFUE or Percent</display_name>
      <description>The rated heating efficiency value of the second heating system.</description>
      <type>Double</type>
      <units>Frac</units>
      <required>true</required>
      <model_dependent>false</model_dependent>
      <default_value>1</default_value>
    </argument>
    <argument>
      <name>heating_system_2_heating_capacity</name>
      <display_name>Heating System 2: Heating Capacity</display_name>
      <description>The output heating capacity of the second heating system. If not provided, the OS-HPXML autosized default is used.</description>
      <type>Double</type>
      <units>Btu/hr</units>
      <required>false</required>
      <model_dependent>false</model_dependent>
    </argument>
    <argument>
      <name>heating_system_2_fraction_heat_load_served</name>
      <display_name>Heating System 2: Fraction Heat Load Served</display_name>
      <description>The heat load served fraction of the second heating system. Ignored if this heating system serves as a backup system for a heat pump.</description>
      <type>Double</type>
      <units>Frac</units>
      <required>true</required>
      <model_dependent>false</model_dependent>
      <default_value>0.25</default_value>
    </argument>
    <argument>
      <name>hvac_control_heating_weekday_setpoint</name>
      <display_name>HVAC Control: Heating Weekday Setpoint Schedule</display_name>
      <description>Specify the constant or 24-hour comma-separated weekday heating setpoint schedule. Required unless a detailed CSV schedule is provided.</description>
      <type>String</type>
      <units>deg-F</units>
      <required>false</required>
      <model_dependent>false</model_dependent>
    </argument>
    <argument>
      <name>hvac_control_heating_weekend_setpoint</name>
      <display_name>HVAC Control: Heating Weekend Setpoint Schedule</display_name>
      <description>Specify the constant or 24-hour comma-separated weekend heating setpoint schedule. Required unless a detailed CSV schedule is provided.</description>
      <type>String</type>
      <units>deg-F</units>
      <required>false</required>
      <model_dependent>false</model_dependent>
    </argument>
    <argument>
      <name>hvac_control_cooling_weekday_setpoint</name>
      <display_name>HVAC Control: Cooling Weekday Setpoint Schedule</display_name>
      <description>Specify the constant or 24-hour comma-separated weekday cooling setpoint schedule. Required unless a detailed CSV schedule is provided.</description>
      <type>String</type>
      <units>deg-F</units>
      <required>false</required>
      <model_dependent>false</model_dependent>
    </argument>
    <argument>
      <name>hvac_control_cooling_weekend_setpoint</name>
      <display_name>HVAC Control: Cooling Weekend Setpoint Schedule</display_name>
      <description>Specify the constant or 24-hour comma-separated weekend cooling setpoint schedule. Required unless a detailed CSV schedule is provided.</description>
      <type>String</type>
      <units>deg-F</units>
      <required>false</required>
      <model_dependent>false</model_dependent>
    </argument>
    <argument>
      <name>hvac_control_heating_season_period</name>
      <display_name>HVAC Control: Heating Season Period</display_name>
      <description>Enter a date like 'Nov 1 - Jun 30'. If not provided, the OS-HPXML default is used. Can also provide 'BuildingAmerica' to use automatic seasons from the Building America House Simulation Protocols.</description>
      <type>String</type>
      <required>false</required>
      <model_dependent>false</model_dependent>
    </argument>
    <argument>
      <name>hvac_control_cooling_season_period</name>
      <display_name>HVAC Control: Cooling Season Period</display_name>
      <description>Enter a date like 'Jun 1 - Oct 31'. If not provided, the OS-HPXML default is used. Can also provide 'BuildingAmerica' to use automatic seasons from the Building America House Simulation Protocols.</description>
      <type>String</type>
      <required>false</required>
      <model_dependent>false</model_dependent>
    </argument>
    <argument>
      <name>ducts_leakage_units</name>
      <display_name>Ducts: Leakage Units</display_name>
      <description>The leakage units of the ducts.</description>
      <type>Choice</type>
      <required>true</required>
      <model_dependent>false</model_dependent>
      <default_value>Percent</default_value>
      <choices>
        <choice>
          <value>CFM25</value>
          <display_name>CFM25</display_name>
        </choice>
        <choice>
          <value>CFM50</value>
          <display_name>CFM50</display_name>
        </choice>
        <choice>
          <value>Percent</value>
          <display_name>Percent</display_name>
        </choice>
      </choices>
    </argument>
    <argument>
      <name>ducts_supply_leakage_to_outside_value</name>
      <display_name>Ducts: Supply Leakage to Outside Value</display_name>
      <description>The leakage value to outside for the supply ducts.</description>
      <type>Double</type>
      <required>true</required>
      <model_dependent>false</model_dependent>
      <default_value>0.1</default_value>
    </argument>
    <argument>
      <name>ducts_return_leakage_to_outside_value</name>
      <display_name>Ducts: Return Leakage to Outside Value</display_name>
      <description>The leakage value to outside for the return ducts.</description>
      <type>Double</type>
      <required>true</required>
      <model_dependent>false</model_dependent>
      <default_value>0.1</default_value>
    </argument>
    <argument>
      <name>ducts_supply_location</name>
      <display_name>Ducts: Supply Location</display_name>
      <description>The location of the supply ducts. If not provided, the OS-HPXML default is used.</description>
      <type>Choice</type>
      <required>false</required>
      <model_dependent>false</model_dependent>
      <choices>
        <choice>
          <value>living space</value>
          <display_name>living space</display_name>
        </choice>
        <choice>
          <value>basement - conditioned</value>
          <display_name>basement - conditioned</display_name>
        </choice>
        <choice>
          <value>basement - unconditioned</value>
          <display_name>basement - unconditioned</display_name>
        </choice>
        <choice>
          <value>crawlspace - vented</value>
          <display_name>crawlspace - vented</display_name>
        </choice>
        <choice>
          <value>crawlspace - unvented</value>
          <display_name>crawlspace - unvented</display_name>
        </choice>
        <choice>
          <value>crawlspace - conditioned</value>
          <display_name>crawlspace - conditioned</display_name>
        </choice>
        <choice>
          <value>attic - vented</value>
          <display_name>attic - vented</display_name>
        </choice>
        <choice>
          <value>attic - unvented</value>
          <display_name>attic - unvented</display_name>
        </choice>
        <choice>
          <value>garage</value>
          <display_name>garage</display_name>
        </choice>
        <choice>
          <value>exterior wall</value>
          <display_name>exterior wall</display_name>
        </choice>
        <choice>
          <value>under slab</value>
          <display_name>under slab</display_name>
        </choice>
        <choice>
          <value>roof deck</value>
          <display_name>roof deck</display_name>
        </choice>
        <choice>
          <value>outside</value>
          <display_name>outside</display_name>
        </choice>
        <choice>
          <value>other housing unit</value>
          <display_name>other housing unit</display_name>
        </choice>
        <choice>
          <value>other heated space</value>
          <display_name>other heated space</display_name>
        </choice>
        <choice>
          <value>other multifamily buffer space</value>
          <display_name>other multifamily buffer space</display_name>
        </choice>
        <choice>
          <value>other non-freezing space</value>
          <display_name>other non-freezing space</display_name>
        </choice>
      </choices>
    </argument>
    <argument>
      <name>ducts_supply_insulation_r</name>
      <display_name>Ducts: Supply Insulation R-Value</display_name>
      <description>The insulation r-value of the supply ducts excluding air films.</description>
      <type>Double</type>
      <units>h-ft^2-R/Btu</units>
      <required>true</required>
      <model_dependent>false</model_dependent>
      <default_value>0</default_value>
    </argument>
    <argument>
      <name>ducts_supply_buried_insulation_level</name>
      <display_name>Ducts: Supply Buried Insulation Level</display_name>
      <description>Whether the supply ducts are buried in, e.g., attic loose-fill insulation. Partially buried ducts have insulation that does not cover the top of the ducts. Fully buried ducts have insulation that just covers the top of the ducts. Deeply buried ducts have insulation that continues above the top of the ducts.</description>
      <type>Choice</type>
      <required>false</required>
      <model_dependent>false</model_dependent>
      <choices>
        <choice>
          <value>not buried</value>
          <display_name>not buried</display_name>
        </choice>
        <choice>
          <value>partially buried</value>
          <display_name>partially buried</display_name>
        </choice>
        <choice>
          <value>fully buried</value>
          <display_name>fully buried</display_name>
        </choice>
        <choice>
          <value>deeply buried</value>
          <display_name>deeply buried</display_name>
        </choice>
      </choices>
    </argument>
    <argument>
      <name>ducts_supply_surface_area</name>
      <display_name>Ducts: Supply Surface Area</display_name>
      <description>The surface area of the supply ducts. If not provided, the OS-HPXML default is used.</description>
      <type>Double</type>
      <units>ft^2</units>
      <required>false</required>
      <model_dependent>false</model_dependent>
    </argument>
    <argument>
      <name>ducts_return_location</name>
      <display_name>Ducts: Return Location</display_name>
      <description>The location of the return ducts. If not provided, the OS-HPXML default is used.</description>
      <type>Choice</type>
      <required>false</required>
      <model_dependent>false</model_dependent>
      <choices>
        <choice>
          <value>living space</value>
          <display_name>living space</display_name>
        </choice>
        <choice>
          <value>basement - conditioned</value>
          <display_name>basement - conditioned</display_name>
        </choice>
        <choice>
          <value>basement - unconditioned</value>
          <display_name>basement - unconditioned</display_name>
        </choice>
        <choice>
          <value>crawlspace - vented</value>
          <display_name>crawlspace - vented</display_name>
        </choice>
        <choice>
          <value>crawlspace - unvented</value>
          <display_name>crawlspace - unvented</display_name>
        </choice>
        <choice>
          <value>crawlspace - conditioned</value>
          <display_name>crawlspace - conditioned</display_name>
        </choice>
        <choice>
          <value>attic - vented</value>
          <display_name>attic - vented</display_name>
        </choice>
        <choice>
          <value>attic - unvented</value>
          <display_name>attic - unvented</display_name>
        </choice>
        <choice>
          <value>garage</value>
          <display_name>garage</display_name>
        </choice>
        <choice>
          <value>exterior wall</value>
          <display_name>exterior wall</display_name>
        </choice>
        <choice>
          <value>under slab</value>
          <display_name>under slab</display_name>
        </choice>
        <choice>
          <value>roof deck</value>
          <display_name>roof deck</display_name>
        </choice>
        <choice>
          <value>outside</value>
          <display_name>outside</display_name>
        </choice>
        <choice>
          <value>other housing unit</value>
          <display_name>other housing unit</display_name>
        </choice>
        <choice>
          <value>other heated space</value>
          <display_name>other heated space</display_name>
        </choice>
        <choice>
          <value>other multifamily buffer space</value>
          <display_name>other multifamily buffer space</display_name>
        </choice>
        <choice>
          <value>other non-freezing space</value>
          <display_name>other non-freezing space</display_name>
        </choice>
      </choices>
    </argument>
    <argument>
      <name>ducts_return_insulation_r</name>
      <display_name>Ducts: Return Insulation R-Value</display_name>
      <description>The insulation r-value of the return ducts excluding air films.</description>
      <type>Double</type>
      <units>h-ft^2-R/Btu</units>
      <required>true</required>
      <model_dependent>false</model_dependent>
      <default_value>0</default_value>
    </argument>
    <argument>
      <name>ducts_return_buried_insulation_level</name>
      <display_name>Ducts: Return Buried Insulation Level</display_name>
      <description>Whether the return ducts are buried in, e.g., attic loose-fill insulation. Partially buried ducts have insulation that does not cover the top of the ducts. Fully buried ducts have insulation that just covers the top of the ducts. Deeply buried ducts have insulation that continues above the top of the ducts.</description>
      <type>Choice</type>
      <required>false</required>
      <model_dependent>false</model_dependent>
      <choices>
        <choice>
          <value>not buried</value>
          <display_name>not buried</display_name>
        </choice>
        <choice>
          <value>partially buried</value>
          <display_name>partially buried</display_name>
        </choice>
        <choice>
          <value>fully buried</value>
          <display_name>fully buried</display_name>
        </choice>
        <choice>
          <value>deeply buried</value>
          <display_name>deeply buried</display_name>
        </choice>
      </choices>
    </argument>
    <argument>
      <name>ducts_return_surface_area</name>
      <display_name>Ducts: Return Surface Area</display_name>
      <description>The surface area of the return ducts. If not provided, the OS-HPXML default is used.</description>
      <type>Double</type>
      <units>ft^2</units>
      <required>false</required>
      <model_dependent>false</model_dependent>
    </argument>
    <argument>
      <name>ducts_number_of_return_registers</name>
      <display_name>Ducts: Number of Return Registers</display_name>
      <description>The number of return registers of the ducts. Only used to calculate default return duct surface area. If not provided, the OS-HPXML default is used.</description>
      <type>Integer</type>
      <units>#</units>
      <required>false</required>
      <model_dependent>false</model_dependent>
    </argument>
    <argument>
      <name>mech_vent_fan_type</name>
      <display_name>Mechanical Ventilation: Fan Type</display_name>
      <description>The type of the mechanical ventilation. Use 'none' if there is no mechanical ventilation system.</description>
      <type>Choice</type>
      <required>true</required>
      <model_dependent>false</model_dependent>
      <default_value>none</default_value>
      <choices>
        <choice>
          <value>none</value>
          <display_name>none</display_name>
        </choice>
        <choice>
          <value>exhaust only</value>
          <display_name>exhaust only</display_name>
        </choice>
        <choice>
          <value>supply only</value>
          <display_name>supply only</display_name>
        </choice>
        <choice>
          <value>energy recovery ventilator</value>
          <display_name>energy recovery ventilator</display_name>
        </choice>
        <choice>
          <value>heat recovery ventilator</value>
          <display_name>heat recovery ventilator</display_name>
        </choice>
        <choice>
          <value>balanced</value>
          <display_name>balanced</display_name>
        </choice>
        <choice>
          <value>central fan integrated supply</value>
          <display_name>central fan integrated supply</display_name>
        </choice>
      </choices>
    </argument>
    <argument>
      <name>mech_vent_flow_rate</name>
      <display_name>Mechanical Ventilation: Flow Rate</display_name>
      <description>The flow rate of the mechanical ventilation. If not provided, the OS-HPXML default is used.</description>
      <type>Double</type>
      <units>CFM</units>
      <required>false</required>
      <model_dependent>false</model_dependent>
    </argument>
    <argument>
      <name>mech_vent_hours_in_operation</name>
      <display_name>Mechanical Ventilation: Hours In Operation</display_name>
      <description>The hours in operation of the mechanical ventilation. If not provided, the OS-HPXML default is used.</description>
      <type>Double</type>
      <units>hrs/day</units>
      <required>false</required>
      <model_dependent>false</model_dependent>
    </argument>
    <argument>
      <name>mech_vent_recovery_efficiency_type</name>
      <display_name>Mechanical Ventilation: Total Recovery Efficiency Type</display_name>
      <description>The total recovery efficiency type of the mechanical ventilation.</description>
      <type>Choice</type>
      <required>true</required>
      <model_dependent>false</model_dependent>
      <default_value>Unadjusted</default_value>
      <choices>
        <choice>
          <value>Unadjusted</value>
          <display_name>Unadjusted</display_name>
        </choice>
        <choice>
          <value>Adjusted</value>
          <display_name>Adjusted</display_name>
        </choice>
      </choices>
    </argument>
    <argument>
      <name>mech_vent_total_recovery_efficiency</name>
      <display_name>Mechanical Ventilation: Total Recovery Efficiency</display_name>
      <description>The Unadjusted or Adjusted total recovery efficiency of the mechanical ventilation. Applies to energy recovery ventilator.</description>
      <type>Double</type>
      <units>Frac</units>
      <required>true</required>
      <model_dependent>false</model_dependent>
      <default_value>0.48</default_value>
    </argument>
    <argument>
      <name>mech_vent_sensible_recovery_efficiency</name>
      <display_name>Mechanical Ventilation: Sensible Recovery Efficiency</display_name>
      <description>The Unadjusted or Adjusted sensible recovery efficiency of the mechanical ventilation. Applies to energy recovery ventilator and heat recovery ventilator.</description>
      <type>Double</type>
      <units>Frac</units>
      <required>true</required>
      <model_dependent>false</model_dependent>
      <default_value>0.72</default_value>
    </argument>
    <argument>
      <name>mech_vent_fan_power</name>
      <display_name>Mechanical Ventilation: Fan Power</display_name>
      <description>The fan power of the mechanical ventilation. If not provided, the OS-HPXML default is used.</description>
      <type>Double</type>
      <units>W</units>
      <required>false</required>
      <model_dependent>false</model_dependent>
    </argument>
    <argument>
      <name>mech_vent_num_units_served</name>
      <display_name>Mechanical Ventilation: Number of Units Served</display_name>
      <description>Number of dwelling units served by the mechanical ventilation system. Must be 1 if single-family detached. Used to apportion flow rate and fan power to the unit.</description>
      <type>Integer</type>
      <units>#</units>
      <required>true</required>
      <model_dependent>false</model_dependent>
      <default_value>1</default_value>
    </argument>
    <argument>
      <name>mech_vent_shared_frac_recirculation</name>
      <display_name>Shared Mechanical Ventilation: Fraction Recirculation</display_name>
      <description>Fraction of the total supply air that is recirculated, with the remainder assumed to be outdoor air. The value must be 0 for exhaust only systems. Required for a shared mechanical ventilation system.</description>
      <type>Double</type>
      <units>Frac</units>
      <required>false</required>
      <model_dependent>false</model_dependent>
    </argument>
    <argument>
      <name>mech_vent_shared_preheating_fuel</name>
      <display_name>Shared Mechanical Ventilation: Preheating Fuel</display_name>
      <description>Fuel type of the preconditioning heating equipment. Only used for a shared mechanical ventilation system. If not provided, assumes no preheating.</description>
      <type>Choice</type>
      <required>false</required>
      <model_dependent>false</model_dependent>
      <choices>
        <choice>
          <value>electricity</value>
          <display_name>electricity</display_name>
        </choice>
        <choice>
          <value>natural gas</value>
          <display_name>natural gas</display_name>
        </choice>
        <choice>
          <value>fuel oil</value>
          <display_name>fuel oil</display_name>
        </choice>
        <choice>
          <value>propane</value>
          <display_name>propane</display_name>
        </choice>
        <choice>
          <value>wood</value>
          <display_name>wood</display_name>
        </choice>
        <choice>
          <value>wood pellets</value>
          <display_name>wood pellets</display_name>
        </choice>
        <choice>
          <value>coal</value>
          <display_name>coal</display_name>
        </choice>
      </choices>
    </argument>
    <argument>
      <name>mech_vent_shared_preheating_efficiency</name>
      <display_name>Shared Mechanical Ventilation: Preheating Efficiency</display_name>
      <description>Efficiency of the preconditioning heating equipment. Only used for a shared mechanical ventilation system. If not provided, assumes no preheating.</description>
      <type>Double</type>
      <units>COP</units>
      <required>false</required>
      <model_dependent>false</model_dependent>
    </argument>
    <argument>
      <name>mech_vent_shared_preheating_fraction_heat_load_served</name>
      <display_name>Shared Mechanical Ventilation: Preheating Fraction Ventilation Heat Load Served</display_name>
      <description>Fraction of heating load introduced by the shared ventilation system that is met by the preconditioning heating equipment. If not provided, assumes no preheating.</description>
      <type>Double</type>
      <units>Frac</units>
      <required>false</required>
      <model_dependent>false</model_dependent>
    </argument>
    <argument>
      <name>mech_vent_shared_precooling_fuel</name>
      <display_name>Shared Mechanical Ventilation: Precooling Fuel</display_name>
      <description>Fuel type of the preconditioning cooling equipment. Only used for a shared mechanical ventilation system. If not provided, assumes no precooling.</description>
      <type>Choice</type>
      <required>false</required>
      <model_dependent>false</model_dependent>
      <choices>
        <choice>
          <value>electricity</value>
          <display_name>electricity</display_name>
        </choice>
      </choices>
    </argument>
    <argument>
      <name>mech_vent_shared_precooling_efficiency</name>
      <display_name>Shared Mechanical Ventilation: Precooling Efficiency</display_name>
      <description>Efficiency of the preconditioning cooling equipment. Only used for a shared mechanical ventilation system. If not provided, assumes no precooling.</description>
      <type>Double</type>
      <units>COP</units>
      <required>false</required>
      <model_dependent>false</model_dependent>
    </argument>
    <argument>
      <name>mech_vent_shared_precooling_fraction_cool_load_served</name>
      <display_name>Shared Mechanical Ventilation: Precooling Fraction Ventilation Cool Load Served</display_name>
      <description>Fraction of cooling load introduced by the shared ventilation system that is met by the preconditioning cooling equipment. If not provided, assumes no precooling.</description>
      <type>Double</type>
      <units>Frac</units>
      <required>false</required>
      <model_dependent>false</model_dependent>
    </argument>
    <argument>
      <name>mech_vent_2_fan_type</name>
      <display_name>Mechanical Ventilation 2: Fan Type</display_name>
      <description>The type of the second mechanical ventilation. Use 'none' if there is no second mechanical ventilation system.</description>
      <type>Choice</type>
      <required>true</required>
      <model_dependent>false</model_dependent>
      <default_value>none</default_value>
      <choices>
        <choice>
          <value>none</value>
          <display_name>none</display_name>
        </choice>
        <choice>
          <value>exhaust only</value>
          <display_name>exhaust only</display_name>
        </choice>
        <choice>
          <value>supply only</value>
          <display_name>supply only</display_name>
        </choice>
        <choice>
          <value>energy recovery ventilator</value>
          <display_name>energy recovery ventilator</display_name>
        </choice>
        <choice>
          <value>heat recovery ventilator</value>
          <display_name>heat recovery ventilator</display_name>
        </choice>
        <choice>
          <value>balanced</value>
          <display_name>balanced</display_name>
        </choice>
      </choices>
    </argument>
    <argument>
      <name>mech_vent_2_flow_rate</name>
      <display_name>Mechanical Ventilation 2: Flow Rate</display_name>
      <description>The flow rate of the second mechanical ventilation.</description>
      <type>Double</type>
      <units>CFM</units>
      <required>true</required>
      <model_dependent>false</model_dependent>
      <default_value>110</default_value>
    </argument>
    <argument>
      <name>mech_vent_2_hours_in_operation</name>
      <display_name>Mechanical Ventilation 2: Hours In Operation</display_name>
      <description>The hours in operation of the second mechanical ventilation.</description>
      <type>Double</type>
      <units>hrs/day</units>
      <required>true</required>
      <model_dependent>false</model_dependent>
      <default_value>24</default_value>
    </argument>
    <argument>
      <name>mech_vent_2_recovery_efficiency_type</name>
      <display_name>Mechanical Ventilation 2: Total Recovery Efficiency Type</display_name>
      <description>The total recovery efficiency type of the second mechanical ventilation.</description>
      <type>Choice</type>
      <required>true</required>
      <model_dependent>false</model_dependent>
      <default_value>Unadjusted</default_value>
      <choices>
        <choice>
          <value>Unadjusted</value>
          <display_name>Unadjusted</display_name>
        </choice>
        <choice>
          <value>Adjusted</value>
          <display_name>Adjusted</display_name>
        </choice>
      </choices>
    </argument>
    <argument>
      <name>mech_vent_2_total_recovery_efficiency</name>
      <display_name>Mechanical Ventilation 2: Total Recovery Efficiency</display_name>
      <description>The Unadjusted or Adjusted total recovery efficiency of the second mechanical ventilation. Applies to energy recovery ventilator.</description>
      <type>Double</type>
      <units>Frac</units>
      <required>true</required>
      <model_dependent>false</model_dependent>
      <default_value>0.48</default_value>
    </argument>
    <argument>
      <name>mech_vent_2_sensible_recovery_efficiency</name>
      <display_name>Mechanical Ventilation 2: Sensible Recovery Efficiency</display_name>
      <description>The Unadjusted or Adjusted sensible recovery efficiency of the second mechanical ventilation. Applies to energy recovery ventilator and heat recovery ventilator.</description>
      <type>Double</type>
      <units>Frac</units>
      <required>true</required>
      <model_dependent>false</model_dependent>
      <default_value>0.72</default_value>
    </argument>
    <argument>
      <name>mech_vent_2_fan_power</name>
      <display_name>Mechanical Ventilation 2: Fan Power</display_name>
      <description>The fan power of the second mechanical ventilation.</description>
      <type>Double</type>
      <units>W</units>
      <required>true</required>
      <model_dependent>false</model_dependent>
      <default_value>30</default_value>
    </argument>
    <argument>
      <name>kitchen_fans_quantity</name>
      <display_name>Kitchen Fans: Quantity</display_name>
      <description>The quantity of the kitchen fans. If not provided, the OS-HPXML default is used.</description>
      <type>Integer</type>
      <units>#</units>
      <required>false</required>
      <model_dependent>false</model_dependent>
    </argument>
    <argument>
      <name>kitchen_fans_flow_rate</name>
      <display_name>Kitchen Fans: Flow Rate</display_name>
      <description>The flow rate of the kitchen fan. If not provided, the OS-HPXML default is used.</description>
      <type>Double</type>
      <units>CFM</units>
      <required>false</required>
      <model_dependent>false</model_dependent>
    </argument>
    <argument>
      <name>kitchen_fans_hours_in_operation</name>
      <display_name>Kitchen Fans: Hours In Operation</display_name>
      <description>The hours in operation of the kitchen fan. If not provided, the OS-HPXML default is used.</description>
      <type>Double</type>
      <units>hrs/day</units>
      <required>false</required>
      <model_dependent>false</model_dependent>
    </argument>
    <argument>
      <name>kitchen_fans_power</name>
      <display_name>Kitchen Fans: Fan Power</display_name>
      <description>The fan power of the kitchen fan. If not provided, the OS-HPXML default is used.</description>
      <type>Double</type>
      <units>W</units>
      <required>false</required>
      <model_dependent>false</model_dependent>
    </argument>
    <argument>
      <name>kitchen_fans_start_hour</name>
      <display_name>Kitchen Fans: Start Hour</display_name>
      <description>The start hour of the kitchen fan. If not provided, the OS-HPXML default is used.</description>
      <type>Integer</type>
      <units>hr</units>
      <required>false</required>
      <model_dependent>false</model_dependent>
    </argument>
    <argument>
      <name>bathroom_fans_quantity</name>
      <display_name>Bathroom Fans: Quantity</display_name>
      <description>The quantity of the bathroom fans. If not provided, the OS-HPXML default is used.</description>
      <type>Integer</type>
      <units>#</units>
      <required>false</required>
      <model_dependent>false</model_dependent>
    </argument>
    <argument>
      <name>bathroom_fans_flow_rate</name>
      <display_name>Bathroom Fans: Flow Rate</display_name>
      <description>The flow rate of the bathroom fans. If not provided, the OS-HPXML default is used.</description>
      <type>Double</type>
      <units>CFM</units>
      <required>false</required>
      <model_dependent>false</model_dependent>
    </argument>
    <argument>
      <name>bathroom_fans_hours_in_operation</name>
      <display_name>Bathroom Fans: Hours In Operation</display_name>
      <description>The hours in operation of the bathroom fans. If not provided, the OS-HPXML default is used.</description>
      <type>Double</type>
      <units>hrs/day</units>
      <required>false</required>
      <model_dependent>false</model_dependent>
    </argument>
    <argument>
      <name>bathroom_fans_power</name>
      <display_name>Bathroom Fans: Fan Power</display_name>
      <description>The fan power of the bathroom fans. If not provided, the OS-HPXML default is used.</description>
      <type>Double</type>
      <units>W</units>
      <required>false</required>
      <model_dependent>false</model_dependent>
    </argument>
    <argument>
      <name>bathroom_fans_start_hour</name>
      <display_name>Bathroom Fans: Start Hour</display_name>
      <description>The start hour of the bathroom fans. If not provided, the OS-HPXML default is used.</description>
      <type>Integer</type>
      <units>hr</units>
      <required>false</required>
      <model_dependent>false</model_dependent>
    </argument>
    <argument>
      <name>whole_house_fan_present</name>
      <display_name>Whole House Fan: Present</display_name>
      <description>Whether there is a whole house fan.</description>
      <type>Boolean</type>
      <required>true</required>
      <model_dependent>false</model_dependent>
      <default_value>false</default_value>
      <choices>
        <choice>
          <value>true</value>
          <display_name>true</display_name>
        </choice>
        <choice>
          <value>false</value>
          <display_name>false</display_name>
        </choice>
      </choices>
    </argument>
    <argument>
      <name>whole_house_fan_flow_rate</name>
      <display_name>Whole House Fan: Flow Rate</display_name>
      <description>The flow rate of the whole house fan. If not provided, the OS-HPXML default is used.</description>
      <type>Double</type>
      <units>CFM</units>
      <required>false</required>
      <model_dependent>false</model_dependent>
    </argument>
    <argument>
      <name>whole_house_fan_power</name>
      <display_name>Whole House Fan: Fan Power</display_name>
      <description>The fan power of the whole house fan. If not provided, the OS-HPXML default is used.</description>
      <type>Double</type>
      <units>W</units>
      <required>false</required>
      <model_dependent>false</model_dependent>
    </argument>
    <argument>
      <name>water_heater_type</name>
      <display_name>Water Heater: Type</display_name>
      <description>The type of water heater. Use 'none' if there is no water heater.</description>
      <type>Choice</type>
      <required>true</required>
      <model_dependent>false</model_dependent>
      <default_value>storage water heater</default_value>
      <choices>
        <choice>
          <value>none</value>
          <display_name>none</display_name>
        </choice>
        <choice>
          <value>storage water heater</value>
          <display_name>storage water heater</display_name>
        </choice>
        <choice>
          <value>instantaneous water heater</value>
          <display_name>instantaneous water heater</display_name>
        </choice>
        <choice>
          <value>heat pump water heater</value>
          <display_name>heat pump water heater</display_name>
        </choice>
        <choice>
          <value>space-heating boiler with storage tank</value>
          <display_name>space-heating boiler with storage tank</display_name>
        </choice>
        <choice>
          <value>space-heating boiler with tankless coil</value>
          <display_name>space-heating boiler with tankless coil</display_name>
        </choice>
      </choices>
    </argument>
    <argument>
      <name>water_heater_fuel_type</name>
      <display_name>Water Heater: Fuel Type</display_name>
      <description>The fuel type of water heater. Ignored for heat pump water heater.</description>
      <type>Choice</type>
      <required>true</required>
      <model_dependent>false</model_dependent>
      <default_value>natural gas</default_value>
      <choices>
        <choice>
          <value>electricity</value>
          <display_name>electricity</display_name>
        </choice>
        <choice>
          <value>natural gas</value>
          <display_name>natural gas</display_name>
        </choice>
        <choice>
          <value>fuel oil</value>
          <display_name>fuel oil</display_name>
        </choice>
        <choice>
          <value>propane</value>
          <display_name>propane</display_name>
        </choice>
        <choice>
          <value>wood</value>
          <display_name>wood</display_name>
        </choice>
        <choice>
          <value>coal</value>
          <display_name>coal</display_name>
        </choice>
      </choices>
    </argument>
    <argument>
      <name>water_heater_location</name>
      <display_name>Water Heater: Location</display_name>
      <description>The location of water heater. If not provided, the OS-HPXML default is used.</description>
      <type>Choice</type>
      <required>false</required>
      <model_dependent>false</model_dependent>
      <choices>
        <choice>
          <value>living space</value>
          <display_name>living space</display_name>
        </choice>
        <choice>
          <value>basement - conditioned</value>
          <display_name>basement - conditioned</display_name>
        </choice>
        <choice>
          <value>basement - unconditioned</value>
          <display_name>basement - unconditioned</display_name>
        </choice>
        <choice>
          <value>garage</value>
          <display_name>garage</display_name>
        </choice>
        <choice>
          <value>attic - vented</value>
          <display_name>attic - vented</display_name>
        </choice>
        <choice>
          <value>attic - unvented</value>
          <display_name>attic - unvented</display_name>
        </choice>
        <choice>
          <value>crawlspace - vented</value>
          <display_name>crawlspace - vented</display_name>
        </choice>
        <choice>
          <value>crawlspace - unvented</value>
          <display_name>crawlspace - unvented</display_name>
        </choice>
        <choice>
          <value>crawlspace - conditioned</value>
          <display_name>crawlspace - conditioned</display_name>
        </choice>
        <choice>
          <value>other exterior</value>
          <display_name>other exterior</display_name>
        </choice>
        <choice>
          <value>other housing unit</value>
          <display_name>other housing unit</display_name>
        </choice>
        <choice>
          <value>other heated space</value>
          <display_name>other heated space</display_name>
        </choice>
        <choice>
          <value>other multifamily buffer space</value>
          <display_name>other multifamily buffer space</display_name>
        </choice>
        <choice>
          <value>other non-freezing space</value>
          <display_name>other non-freezing space</display_name>
        </choice>
      </choices>
    </argument>
    <argument>
      <name>water_heater_tank_volume</name>
      <display_name>Water Heater: Tank Volume</display_name>
      <description>Nominal volume of water heater tank. Only applies to storage water heater, heat pump water heater, and space-heating boiler with storage tank. If not provided, the OS-HPXML default is used.</description>
      <type>Double</type>
      <units>gal</units>
      <required>false</required>
      <model_dependent>false</model_dependent>
    </argument>
    <argument>
      <name>water_heater_efficiency_type</name>
      <display_name>Water Heater: Efficiency Type</display_name>
      <description>The efficiency type of water heater. Does not apply to space-heating boilers.</description>
      <type>Choice</type>
      <required>true</required>
      <model_dependent>false</model_dependent>
      <default_value>EnergyFactor</default_value>
      <choices>
        <choice>
          <value>EnergyFactor</value>
          <display_name>EnergyFactor</display_name>
        </choice>
        <choice>
          <value>UniformEnergyFactor</value>
          <display_name>UniformEnergyFactor</display_name>
        </choice>
      </choices>
    </argument>
    <argument>
      <name>water_heater_efficiency</name>
      <display_name>Water Heater: Efficiency</display_name>
      <description>Rated Energy Factor or Uniform Energy Factor. Does not apply to space-heating boilers.</description>
      <type>Double</type>
      <required>true</required>
      <model_dependent>false</model_dependent>
      <default_value>0.67</default_value>
    </argument>
    <argument>
      <name>water_heater_usage_bin</name>
      <display_name>Water Heater: Usage Bin</display_name>
      <description>The usage of the water heater. Only applies if Efficiency Type is UniformEnergyFactor and Type is not instantaneous water heater. Does not apply to space-heating boilers. If not provided, the OS-HPXML default is used.</description>
      <type>Choice</type>
      <required>false</required>
      <model_dependent>false</model_dependent>
      <choices>
        <choice>
          <value>very small</value>
          <display_name>very small</display_name>
        </choice>
        <choice>
          <value>low</value>
          <display_name>low</display_name>
        </choice>
        <choice>
          <value>medium</value>
          <display_name>medium</display_name>
        </choice>
        <choice>
          <value>high</value>
          <display_name>high</display_name>
        </choice>
      </choices>
    </argument>
    <argument>
      <name>water_heater_recovery_efficiency</name>
      <display_name>Water Heater: Recovery Efficiency</display_name>
      <description>Ratio of energy delivered to water heater to the energy content of the fuel consumed by the water heater. Only used for non-electric storage water heaters. If not provided, the OS-HPXML default is used.</description>
      <type>Double</type>
      <units>Frac</units>
      <required>false</required>
      <model_dependent>false</model_dependent>
    </argument>
    <argument>
      <name>water_heater_heating_capacity</name>
      <display_name>Water Heater: Heating Capacity</display_name>
      <description>Heating capacity. Only applies to storage water heater. If not provided, the OS-HPXML default is used.</description>
      <type>Double</type>
      <units>Btu/hr</units>
      <required>false</required>
      <model_dependent>false</model_dependent>
    </argument>
    <argument>
      <name>water_heater_standby_loss</name>
      <display_name>Water Heater: Standby Loss</display_name>
      <description>The standby loss of water heater. Only applies to space-heating boilers. If not provided, the OS-HPXML default is used.</description>
      <type>Double</type>
      <units>deg-F/hr</units>
      <required>false</required>
      <model_dependent>false</model_dependent>
    </argument>
    <argument>
      <name>water_heater_jacket_rvalue</name>
      <display_name>Water Heater: Jacket R-value</display_name>
      <description>The jacket R-value of water heater. Doesn't apply to instantaneous water heater or space-heating boiler with tankless coil. If not provided, defaults to no jacket insulation.</description>
      <type>Double</type>
      <units>h-ft^2-R/Btu</units>
      <required>false</required>
      <model_dependent>false</model_dependent>
    </argument>
    <argument>
      <name>water_heater_setpoint_temperature</name>
      <display_name>Water Heater: Setpoint Temperature</display_name>
      <description>The setpoint temperature of water heater. If not provided, the OS-HPXML default is used.</description>
      <type>Double</type>
      <units>deg-F</units>
      <required>false</required>
      <model_dependent>false</model_dependent>
    </argument>
    <argument>
      <name>water_heater_num_units_served</name>
      <display_name>Water Heater: Number of Units Served</display_name>
      <description>Number of dwelling units served (directly or indirectly) by the water heater. Must be 1 if single-family detached. Used to apportion water heater tank losses to the unit.</description>
      <type>Integer</type>
      <units>#</units>
      <required>true</required>
      <model_dependent>false</model_dependent>
      <default_value>1</default_value>
    </argument>
    <argument>
      <name>water_heater_uses_desuperheater</name>
      <display_name>Water Heater: Uses Desuperheater</display_name>
      <description>Requires that the dwelling unit has a air-to-air, mini-split, or ground-to-air heat pump or a central air conditioner or mini-split air conditioner. If not provided, assumes no desuperheater.</description>
      <type>Boolean</type>
      <required>false</required>
      <model_dependent>false</model_dependent>
      <choices>
        <choice>
          <value>true</value>
          <display_name>true</display_name>
        </choice>
        <choice>
          <value>false</value>
          <display_name>false</display_name>
        </choice>
      </choices>
    </argument>
    <argument>
      <name>water_heater_tank_model_type</name>
      <display_name>Water Heater: Tank Type</display_name>
      <description>Type of tank model to use. The 'stratified' tank generally provide more accurate results, but may significantly increase run time. Applies only to storage water heater. If not provided, the OS-HPXML default is used.</description>
      <type>Choice</type>
      <required>false</required>
      <model_dependent>false</model_dependent>
      <choices>
        <choice>
          <value>mixed</value>
          <display_name>mixed</display_name>
        </choice>
        <choice>
          <value>stratified</value>
          <display_name>stratified</display_name>
        </choice>
      </choices>
    </argument>
    <argument>
      <name>water_heater_operating_mode</name>
      <display_name>Water Heater: Operating Mode</display_name>
      <description>The water heater operating mode. The 'heat pump only' option only uses the heat pump, while 'hybrid/auto' allows the backup electric resistance to come on in high demand situations. This is ignored if a scheduled operating mode type is selected. Applies only to heat pump water heater. If not provided, the OS-HPXML default is used.</description>
      <type>Choice</type>
      <required>false</required>
      <model_dependent>false</model_dependent>
      <choices>
        <choice>
          <value>hybrid/auto</value>
          <display_name>hybrid/auto</display_name>
        </choice>
        <choice>
          <value>heat pump only</value>
          <display_name>heat pump only</display_name>
        </choice>
      </choices>
    </argument>
    <argument>
      <name>hot_water_distribution_system_type</name>
      <display_name>Hot Water Distribution: System Type</display_name>
      <description>The type of the hot water distribution system.</description>
      <type>Choice</type>
      <required>true</required>
      <model_dependent>false</model_dependent>
      <default_value>Standard</default_value>
      <choices>
        <choice>
          <value>Standard</value>
          <display_name>Standard</display_name>
        </choice>
        <choice>
          <value>Recirculation</value>
          <display_name>Recirculation</display_name>
        </choice>
      </choices>
    </argument>
    <argument>
      <name>hot_water_distribution_standard_piping_length</name>
      <display_name>Hot Water Distribution: Standard Piping Length</display_name>
      <description>If the distribution system is Standard, the length of the piping. If not provided, the OS-HPXML default is used.</description>
      <type>Double</type>
      <units>ft</units>
      <required>false</required>
      <model_dependent>false</model_dependent>
    </argument>
    <argument>
      <name>hot_water_distribution_recirc_control_type</name>
      <display_name>Hot Water Distribution: Recirculation Control Type</display_name>
      <description>If the distribution system is Recirculation, the type of hot water recirculation control, if any.</description>
      <type>Choice</type>
      <required>false</required>
      <model_dependent>false</model_dependent>
      <default_value>no control</default_value>
      <choices>
        <choice>
          <value>no control</value>
          <display_name>no control</display_name>
        </choice>
        <choice>
          <value>timer</value>
          <display_name>timer</display_name>
        </choice>
        <choice>
          <value>temperature</value>
          <display_name>temperature</display_name>
        </choice>
        <choice>
          <value>presence sensor demand control</value>
          <display_name>presence sensor demand control</display_name>
        </choice>
        <choice>
          <value>manual demand control</value>
          <display_name>manual demand control</display_name>
        </choice>
      </choices>
    </argument>
    <argument>
      <name>hot_water_distribution_recirc_piping_length</name>
      <display_name>Hot Water Distribution: Recirculation Piping Length</display_name>
      <description>If the distribution system is Recirculation, the length of the recirculation piping. If not provided, the OS-HPXML default is used.</description>
      <type>Double</type>
      <units>ft</units>
      <required>false</required>
      <model_dependent>false</model_dependent>
    </argument>
    <argument>
      <name>hot_water_distribution_recirc_branch_piping_length</name>
      <display_name>Hot Water Distribution: Recirculation Branch Piping Length</display_name>
      <description>If the distribution system is Recirculation, the length of the recirculation branch piping. If not provided, the OS-HPXML default is used.</description>
      <type>Double</type>
      <units>ft</units>
      <required>false</required>
      <model_dependent>false</model_dependent>
    </argument>
    <argument>
      <name>hot_water_distribution_recirc_pump_power</name>
      <display_name>Hot Water Distribution: Recirculation Pump Power</display_name>
      <description>If the distribution system is Recirculation, the recirculation pump power. If not provided, the OS-HPXML default is used.</description>
      <type>Double</type>
      <units>W</units>
      <required>false</required>
      <model_dependent>false</model_dependent>
    </argument>
    <argument>
      <name>hot_water_distribution_recirc_num_units_served</name>
      <display_name>Hot Water Distribution: Recirculation Number of Units Served</display_name>
      <description>If the distribution system is Recirculation, number of dwelling units served by the recirculation system. Can only be 1 if single-family detached. Used to apportion recirculation pump power to the unit.</description>
      <type>Integer</type>
      <units>#</units>
      <required>false</required>
      <model_dependent>false</model_dependent>
    </argument>
    <argument>
      <name>hot_water_distribution_pipe_r</name>
      <display_name>Hot Water Distribution: Pipe Insulation Nominal R-Value</display_name>
      <description>Nominal R-value of the pipe insulation. If not provided, the OS-HPXML default is used.</description>
      <type>Double</type>
      <units>h-ft^2-R/Btu</units>
      <required>false</required>
      <model_dependent>false</model_dependent>
    </argument>
    <argument>
      <name>dwhr_facilities_connected</name>
      <display_name>Drain Water Heat Recovery: Facilities Connected</display_name>
      <description>Which facilities are connected for the drain water heat recovery. Use 'none' if there is no drain water heat recovery system.</description>
      <type>Choice</type>
      <required>true</required>
      <model_dependent>false</model_dependent>
      <default_value>none</default_value>
      <choices>
        <choice>
          <value>none</value>
          <display_name>none</display_name>
        </choice>
        <choice>
          <value>one</value>
          <display_name>one</display_name>
        </choice>
        <choice>
          <value>all</value>
          <display_name>all</display_name>
        </choice>
      </choices>
    </argument>
    <argument>
      <name>dwhr_equal_flow</name>
      <display_name>Drain Water Heat Recovery: Equal Flow</display_name>
      <description>Whether the drain water heat recovery has equal flow.</description>
      <type>Boolean</type>
      <required>false</required>
      <model_dependent>false</model_dependent>
      <default_value>true</default_value>
      <choices>
        <choice>
          <value>true</value>
          <display_name>true</display_name>
        </choice>
        <choice>
          <value>false</value>
          <display_name>false</display_name>
        </choice>
      </choices>
    </argument>
    <argument>
      <name>dwhr_efficiency</name>
      <display_name>Drain Water Heat Recovery: Efficiency</display_name>
      <description>The efficiency of the drain water heat recovery.</description>
      <type>Double</type>
      <units>Frac</units>
      <required>false</required>
      <model_dependent>false</model_dependent>
      <default_value>0.55</default_value>
    </argument>
    <argument>
      <name>water_fixtures_shower_low_flow</name>
      <display_name>Hot Water Fixtures: Is Shower Low Flow</display_name>
      <description>Whether the shower fixture is low flow.</description>
      <type>Boolean</type>
      <required>true</required>
      <model_dependent>false</model_dependent>
      <default_value>false</default_value>
      <choices>
        <choice>
          <value>true</value>
          <display_name>true</display_name>
        </choice>
        <choice>
          <value>false</value>
          <display_name>false</display_name>
        </choice>
      </choices>
    </argument>
    <argument>
      <name>water_fixtures_sink_low_flow</name>
      <display_name>Hot Water Fixtures: Is Sink Low Flow</display_name>
      <description>Whether the sink fixture is low flow.</description>
      <type>Boolean</type>
      <required>true</required>
      <model_dependent>false</model_dependent>
      <default_value>false</default_value>
      <choices>
        <choice>
          <value>true</value>
          <display_name>true</display_name>
        </choice>
        <choice>
          <value>false</value>
          <display_name>false</display_name>
        </choice>
      </choices>
    </argument>
    <argument>
      <name>water_fixtures_usage_multiplier</name>
      <display_name>Hot Water Fixtures: Usage Multiplier</display_name>
      <description>Multiplier on the hot water usage that can reflect, e.g., high/low usage occupants. If not provided, the OS-HPXML default is used.</description>
      <type>Double</type>
      <required>false</required>
      <model_dependent>false</model_dependent>
    </argument>
    <argument>
      <name>solar_thermal_system_type</name>
      <display_name>Solar Thermal: System Type</display_name>
      <description>The type of solar thermal system. Use 'none' if there is no solar thermal system.</description>
      <type>Choice</type>
      <required>true</required>
      <model_dependent>false</model_dependent>
      <default_value>none</default_value>
      <choices>
        <choice>
          <value>none</value>
          <display_name>none</display_name>
        </choice>
        <choice>
          <value>hot water</value>
          <display_name>hot water</display_name>
        </choice>
      </choices>
    </argument>
    <argument>
      <name>solar_thermal_collector_area</name>
      <display_name>Solar Thermal: Collector Area</display_name>
      <description>The collector area of the solar thermal system.</description>
      <type>Double</type>
      <units>ft^2</units>
      <required>true</required>
      <model_dependent>false</model_dependent>
      <default_value>40</default_value>
    </argument>
    <argument>
      <name>solar_thermal_collector_loop_type</name>
      <display_name>Solar Thermal: Collector Loop Type</display_name>
      <description>The collector loop type of the solar thermal system.</description>
      <type>Choice</type>
      <required>true</required>
      <model_dependent>false</model_dependent>
      <default_value>liquid direct</default_value>
      <choices>
        <choice>
          <value>liquid direct</value>
          <display_name>liquid direct</display_name>
        </choice>
        <choice>
          <value>liquid indirect</value>
          <display_name>liquid indirect</display_name>
        </choice>
        <choice>
          <value>passive thermosyphon</value>
          <display_name>passive thermosyphon</display_name>
        </choice>
      </choices>
    </argument>
    <argument>
      <name>solar_thermal_collector_type</name>
      <display_name>Solar Thermal: Collector Type</display_name>
      <description>The collector type of the solar thermal system.</description>
      <type>Choice</type>
      <required>true</required>
      <model_dependent>false</model_dependent>
      <default_value>evacuated tube</default_value>
      <choices>
        <choice>
          <value>evacuated tube</value>
          <display_name>evacuated tube</display_name>
        </choice>
        <choice>
          <value>single glazing black</value>
          <display_name>single glazing black</display_name>
        </choice>
        <choice>
          <value>double glazing black</value>
          <display_name>double glazing black</display_name>
        </choice>
        <choice>
          <value>integrated collector storage</value>
          <display_name>integrated collector storage</display_name>
        </choice>
      </choices>
    </argument>
    <argument>
      <name>solar_thermal_collector_azimuth</name>
      <display_name>Solar Thermal: Collector Azimuth</display_name>
      <description>The collector azimuth of the solar thermal system. Azimuth is measured clockwise from north (e.g., North=0, East=90, South=180, West=270).</description>
      <type>Double</type>
      <units>degrees</units>
      <required>true</required>
      <model_dependent>false</model_dependent>
      <default_value>180</default_value>
    </argument>
    <argument>
      <name>solar_thermal_collector_tilt</name>
      <display_name>Solar Thermal: Collector Tilt</display_name>
      <description>The collector tilt of the solar thermal system. Can also enter, e.g., RoofPitch, RoofPitch+20, Latitude, Latitude-15, etc.</description>
      <type>String</type>
      <units>degrees</units>
      <required>true</required>
      <model_dependent>false</model_dependent>
      <default_value>RoofPitch</default_value>
    </argument>
    <argument>
      <name>solar_thermal_collector_rated_optical_efficiency</name>
      <display_name>Solar Thermal: Collector Rated Optical Efficiency</display_name>
      <description>The collector rated optical efficiency of the solar thermal system.</description>
      <type>Double</type>
      <units>Frac</units>
      <required>true</required>
      <model_dependent>false</model_dependent>
      <default_value>0.5</default_value>
    </argument>
    <argument>
      <name>solar_thermal_collector_rated_thermal_losses</name>
      <display_name>Solar Thermal: Collector Rated Thermal Losses</display_name>
      <description>The collector rated thermal losses of the solar thermal system.</description>
      <type>Double</type>
      <units>Btu/hr-ft^2-R</units>
      <required>true</required>
      <model_dependent>false</model_dependent>
      <default_value>0.2799</default_value>
    </argument>
    <argument>
      <name>solar_thermal_storage_volume</name>
      <display_name>Solar Thermal: Storage Volume</display_name>
      <description>The storage volume of the solar thermal system. If not provided, the OS-HPXML default is used.</description>
      <type>Double</type>
      <units>gal</units>
      <required>false</required>
      <model_dependent>false</model_dependent>
    </argument>
    <argument>
      <name>solar_thermal_solar_fraction</name>
      <display_name>Solar Thermal: Solar Fraction</display_name>
      <description>The solar fraction of the solar thermal system. If provided, overrides all other solar thermal inputs.</description>
      <type>Double</type>
      <units>Frac</units>
      <required>true</required>
      <model_dependent>false</model_dependent>
      <default_value>0</default_value>
    </argument>
    <argument>
      <name>pv_system_present</name>
      <display_name>PV System: Present</display_name>
      <description>Whether there is a PV system present.</description>
      <type>Boolean</type>
      <required>true</required>
      <model_dependent>false</model_dependent>
      <default_value>false</default_value>
      <choices>
        <choice>
          <value>true</value>
          <display_name>true</display_name>
        </choice>
        <choice>
          <value>false</value>
          <display_name>false</display_name>
        </choice>
      </choices>
    </argument>
    <argument>
      <name>pv_system_module_type</name>
      <display_name>PV System: Module Type</display_name>
      <description>Module type of the PV system. If not provided, the OS-HPXML default is used.</description>
      <type>Choice</type>
      <required>false</required>
      <model_dependent>false</model_dependent>
      <choices>
        <choice>
          <value>standard</value>
          <display_name>standard</display_name>
        </choice>
        <choice>
          <value>premium</value>
          <display_name>premium</display_name>
        </choice>
        <choice>
          <value>thin film</value>
          <display_name>thin film</display_name>
        </choice>
      </choices>
    </argument>
    <argument>
      <name>pv_system_location</name>
      <display_name>PV System: Location</display_name>
      <description>Location of the PV system. If not provided, the OS-HPXML default is used.</description>
      <type>Choice</type>
      <required>false</required>
      <model_dependent>false</model_dependent>
      <choices>
        <choice>
          <value>roof</value>
          <display_name>roof</display_name>
        </choice>
        <choice>
          <value>ground</value>
          <display_name>ground</display_name>
        </choice>
      </choices>
    </argument>
    <argument>
      <name>pv_system_tracking</name>
      <display_name>PV System: Tracking</display_name>
      <description>Type of tracking for the PV system. If not provided, the OS-HPXML default is used.</description>
      <type>Choice</type>
      <required>false</required>
      <model_dependent>false</model_dependent>
      <choices>
        <choice>
          <value>fixed</value>
          <display_name>fixed</display_name>
        </choice>
        <choice>
          <value>1-axis</value>
          <display_name>1-axis</display_name>
        </choice>
        <choice>
          <value>1-axis backtracked</value>
          <display_name>1-axis backtracked</display_name>
        </choice>
        <choice>
          <value>2-axis</value>
          <display_name>2-axis</display_name>
        </choice>
      </choices>
    </argument>
    <argument>
      <name>pv_system_array_azimuth</name>
      <display_name>PV System: Array Azimuth</display_name>
      <description>Array azimuth of the PV system. Azimuth is measured clockwise from north (e.g., North=0, East=90, South=180, West=270).</description>
      <type>Double</type>
      <units>degrees</units>
      <required>true</required>
      <model_dependent>false</model_dependent>
      <default_value>180</default_value>
    </argument>
    <argument>
      <name>pv_system_array_tilt</name>
      <display_name>PV System: Array Tilt</display_name>
      <description>Array tilt of the PV system. Can also enter, e.g., RoofPitch, RoofPitch+20, Latitude, Latitude-15, etc.</description>
      <type>String</type>
      <units>degrees</units>
      <required>true</required>
      <model_dependent>false</model_dependent>
      <default_value>RoofPitch</default_value>
    </argument>
    <argument>
      <name>pv_system_max_power_output</name>
      <display_name>PV System: Maximum Power Output</display_name>
      <description>Maximum power output of the PV system. For a shared system, this is the total building maximum power output.</description>
      <type>Double</type>
      <units>W</units>
      <required>true</required>
      <model_dependent>false</model_dependent>
      <default_value>4000</default_value>
    </argument>
    <argument>
      <name>pv_system_inverter_efficiency</name>
      <display_name>PV System: Inverter Efficiency</display_name>
      <description>Inverter efficiency of the PV system. If there are two PV systems, this will apply to both. If not provided, the OS-HPXML default is used.</description>
      <type>Double</type>
      <units>Frac</units>
      <required>false</required>
      <model_dependent>false</model_dependent>
    </argument>
    <argument>
      <name>pv_system_system_losses_fraction</name>
      <display_name>PV System: System Losses Fraction</display_name>
      <description>System losses fraction of the PV system. If there are two PV systems, this will apply to both. If not provided, the OS-HPXML default is used.</description>
      <type>Double</type>
      <units>Frac</units>
      <required>false</required>
      <model_dependent>false</model_dependent>
    </argument>
    <argument>
      <name>pv_system_num_bedrooms_served</name>
      <display_name>PV System: Number of Bedrooms Served</display_name>
      <description>Number of bedrooms served by PV system. Required if single-family attached or apartment unit. Used to apportion PV generation to the unit of a SFA/MF building. If there are two PV systems, this will apply to both.</description>
      <type>Integer</type>
      <units>#</units>
      <required>false</required>
      <model_dependent>false</model_dependent>
    </argument>
    <argument>
      <name>pv_system_2_present</name>
      <display_name>PV System 2: Present</display_name>
      <description>Whether there is a second PV system present.</description>
      <type>Boolean</type>
      <required>true</required>
      <model_dependent>false</model_dependent>
      <default_value>false</default_value>
      <choices>
        <choice>
          <value>true</value>
          <display_name>true</display_name>
        </choice>
        <choice>
          <value>false</value>
          <display_name>false</display_name>
        </choice>
      </choices>
    </argument>
    <argument>
      <name>pv_system_2_module_type</name>
      <display_name>PV System 2: Module Type</display_name>
      <description>Module type of the second PV system. If not provided, the OS-HPXML default is used.</description>
      <type>Choice</type>
      <required>false</required>
      <model_dependent>false</model_dependent>
      <choices>
        <choice>
          <value>standard</value>
          <display_name>standard</display_name>
        </choice>
        <choice>
          <value>premium</value>
          <display_name>premium</display_name>
        </choice>
        <choice>
          <value>thin film</value>
          <display_name>thin film</display_name>
        </choice>
      </choices>
    </argument>
    <argument>
      <name>pv_system_2_location</name>
      <display_name>PV System 2: Location</display_name>
      <description>Location of the second PV system. If not provided, the OS-HPXML default is used.</description>
      <type>Choice</type>
      <required>false</required>
      <model_dependent>false</model_dependent>
      <choices>
        <choice>
          <value>roof</value>
          <display_name>roof</display_name>
        </choice>
        <choice>
          <value>ground</value>
          <display_name>ground</display_name>
        </choice>
      </choices>
    </argument>
    <argument>
      <name>pv_system_2_tracking</name>
      <display_name>PV System 2: Tracking</display_name>
      <description>Type of tracking for the second PV system. If not provided, the OS-HPXML default is used.</description>
      <type>Choice</type>
      <required>false</required>
      <model_dependent>false</model_dependent>
      <choices>
        <choice>
          <value>fixed</value>
          <display_name>fixed</display_name>
        </choice>
        <choice>
          <value>1-axis</value>
          <display_name>1-axis</display_name>
        </choice>
        <choice>
          <value>1-axis backtracked</value>
          <display_name>1-axis backtracked</display_name>
        </choice>
        <choice>
          <value>2-axis</value>
          <display_name>2-axis</display_name>
        </choice>
      </choices>
    </argument>
    <argument>
      <name>pv_system_2_array_azimuth</name>
      <display_name>PV System 2: Array Azimuth</display_name>
      <description>Array azimuth of the second PV system. Azimuth is measured clockwise from north (e.g., North=0, East=90, South=180, West=270).</description>
      <type>Double</type>
      <units>degrees</units>
      <required>true</required>
      <model_dependent>false</model_dependent>
      <default_value>180</default_value>
    </argument>
    <argument>
      <name>pv_system_2_array_tilt</name>
      <display_name>PV System 2: Array Tilt</display_name>
      <description>Array tilt of the second PV system. Can also enter, e.g., RoofPitch, RoofPitch+20, Latitude, Latitude-15, etc.</description>
      <type>String</type>
      <units>degrees</units>
      <required>true</required>
      <model_dependent>false</model_dependent>
      <default_value>RoofPitch</default_value>
    </argument>
    <argument>
      <name>pv_system_2_max_power_output</name>
      <display_name>PV System 2: Maximum Power Output</display_name>
      <description>Maximum power output of the second PV system. For a shared system, this is the total building maximum power output.</description>
      <type>Double</type>
      <units>W</units>
      <required>true</required>
      <model_dependent>false</model_dependent>
      <default_value>4000</default_value>
    </argument>
    <argument>
      <name>battery_present</name>
      <display_name>Battery: Present</display_name>
      <description>Whether there is a lithium ion battery present.</description>
      <type>Boolean</type>
      <required>true</required>
      <model_dependent>false</model_dependent>
      <default_value>false</default_value>
      <choices>
        <choice>
          <value>true</value>
          <display_name>true</display_name>
        </choice>
        <choice>
          <value>false</value>
          <display_name>false</display_name>
        </choice>
      </choices>
    </argument>
    <argument>
      <name>battery_location</name>
      <display_name>Battery: Location</display_name>
      <description>The space type for the lithium ion battery location. If not provided, the OS-HPXML default is used.</description>
      <type>Choice</type>
      <required>false</required>
      <model_dependent>false</model_dependent>
      <choices>
        <choice>
          <value>living space</value>
          <display_name>living space</display_name>
        </choice>
        <choice>
          <value>basement - conditioned</value>
          <display_name>basement - conditioned</display_name>
        </choice>
        <choice>
          <value>basement - unconditioned</value>
          <display_name>basement - unconditioned</display_name>
        </choice>
        <choice>
          <value>crawlspace - vented</value>
          <display_name>crawlspace - vented</display_name>
        </choice>
        <choice>
          <value>crawlspace - unvented</value>
          <display_name>crawlspace - unvented</display_name>
        </choice>
        <choice>
          <value>crawlspace - conditioned</value>
          <display_name>crawlspace - conditioned</display_name>
        </choice>
        <choice>
          <value>attic - vented</value>
          <display_name>attic - vented</display_name>
        </choice>
        <choice>
          <value>attic - unvented</value>
          <display_name>attic - unvented</display_name>
        </choice>
        <choice>
          <value>garage</value>
          <display_name>garage</display_name>
        </choice>
        <choice>
          <value>outside</value>
          <display_name>outside</display_name>
        </choice>
      </choices>
    </argument>
    <argument>
      <name>battery_power</name>
      <display_name>Battery: Rated Power Output</display_name>
      <description>The rated power output of the lithium ion battery. If not provided, the OS-HPXML default is used.</description>
      <type>Double</type>
      <units>W</units>
      <required>false</required>
      <model_dependent>false</model_dependent>
    </argument>
    <argument>
      <name>battery_capacity</name>
      <display_name>Battery: Nominal Capacity</display_name>
      <description>The nominal capacity of the lithium ion battery. If not provided, the OS-HPXML default is used.</description>
      <type>Double</type>
      <units>kWh</units>
      <required>false</required>
      <model_dependent>false</model_dependent>
    </argument>
    <argument>
      <name>battery_usable_capacity</name>
      <display_name>Battery: Usable Capacity</display_name>
      <description>The usable capacity of the lithium ion battery. If not provided, the OS-HPXML default is used.</description>
      <type>Double</type>
      <units>kWh</units>
      <required>false</required>
      <model_dependent>false</model_dependent>
    </argument>
    <argument>
      <name>battery_round_trip_efficiency</name>
      <display_name>Battery: Round Trip Efficiency</display_name>
      <description>The round trip efficiency of the lithium ion battery. If not provided, the OS-HPXML default is used.</description>
      <type>Double</type>
      <units>Frac</units>
      <required>false</required>
      <model_dependent>false</model_dependent>
    </argument>
    <argument>
      <name>lighting_present</name>
      <display_name>Lighting: Present</display_name>
      <description>Whether there is lighting energy use.</description>
      <type>Boolean</type>
      <required>true</required>
      <model_dependent>false</model_dependent>
      <default_value>true</default_value>
      <choices>
        <choice>
          <value>true</value>
          <display_name>true</display_name>
        </choice>
        <choice>
          <value>false</value>
          <display_name>false</display_name>
        </choice>
      </choices>
    </argument>
    <argument>
      <name>lighting_interior_fraction_cfl</name>
      <display_name>Lighting: Interior Fraction CFL</display_name>
      <description>Fraction of all lamps (interior) that are compact fluorescent. Lighting not specified as CFL, LFL, or LED is assumed to be incandescent.</description>
      <type>Double</type>
      <required>true</required>
      <model_dependent>false</model_dependent>
      <default_value>0.1</default_value>
    </argument>
    <argument>
      <name>lighting_interior_fraction_lfl</name>
      <display_name>Lighting: Interior Fraction LFL</display_name>
      <description>Fraction of all lamps (interior) that are linear fluorescent. Lighting not specified as CFL, LFL, or LED is assumed to be incandescent.</description>
      <type>Double</type>
      <required>true</required>
      <model_dependent>false</model_dependent>
      <default_value>0</default_value>
    </argument>
    <argument>
      <name>lighting_interior_fraction_led</name>
      <display_name>Lighting: Interior Fraction LED</display_name>
      <description>Fraction of all lamps (interior) that are light emitting diodes. Lighting not specified as CFL, LFL, or LED is assumed to be incandescent.</description>
      <type>Double</type>
      <required>true</required>
      <model_dependent>false</model_dependent>
      <default_value>0</default_value>
    </argument>
    <argument>
      <name>lighting_interior_usage_multiplier</name>
      <display_name>Lighting: Interior Usage Multiplier</display_name>
      <description>Multiplier on the lighting energy usage (interior) that can reflect, e.g., high/low usage occupants. If not provided, the OS-HPXML default is used.</description>
      <type>Double</type>
      <required>false</required>
      <model_dependent>false</model_dependent>
    </argument>
    <argument>
      <name>lighting_exterior_fraction_cfl</name>
      <display_name>Lighting: Exterior Fraction CFL</display_name>
      <description>Fraction of all lamps (exterior) that are compact fluorescent. Lighting not specified as CFL, LFL, or LED is assumed to be incandescent.</description>
      <type>Double</type>
      <required>true</required>
      <model_dependent>false</model_dependent>
      <default_value>0</default_value>
    </argument>
    <argument>
      <name>lighting_exterior_fraction_lfl</name>
      <display_name>Lighting: Exterior Fraction LFL</display_name>
      <description>Fraction of all lamps (exterior) that are linear fluorescent. Lighting not specified as CFL, LFL, or LED is assumed to be incandescent.</description>
      <type>Double</type>
      <required>true</required>
      <model_dependent>false</model_dependent>
      <default_value>0</default_value>
    </argument>
    <argument>
      <name>lighting_exterior_fraction_led</name>
      <display_name>Lighting: Exterior Fraction LED</display_name>
      <description>Fraction of all lamps (exterior) that are light emitting diodes. Lighting not specified as CFL, LFL, or LED is assumed to be incandescent.</description>
      <type>Double</type>
      <required>true</required>
      <model_dependent>false</model_dependent>
      <default_value>0</default_value>
    </argument>
    <argument>
      <name>lighting_exterior_usage_multiplier</name>
      <display_name>Lighting: Exterior Usage Multiplier</display_name>
      <description>Multiplier on the lighting energy usage (exterior) that can reflect, e.g., high/low usage occupants. If not provided, the OS-HPXML default is used.</description>
      <type>Double</type>
      <required>false</required>
      <model_dependent>false</model_dependent>
    </argument>
    <argument>
      <name>lighting_garage_fraction_cfl</name>
      <display_name>Lighting: Garage Fraction CFL</display_name>
      <description>Fraction of all lamps (garage) that are compact fluorescent. Lighting not specified as CFL, LFL, or LED is assumed to be incandescent.</description>
      <type>Double</type>
      <required>true</required>
      <model_dependent>false</model_dependent>
      <default_value>0</default_value>
    </argument>
    <argument>
      <name>lighting_garage_fraction_lfl</name>
      <display_name>Lighting: Garage Fraction LFL</display_name>
      <description>Fraction of all lamps (garage) that are linear fluorescent. Lighting not specified as CFL, LFL, or LED is assumed to be incandescent.</description>
      <type>Double</type>
      <required>true</required>
      <model_dependent>false</model_dependent>
      <default_value>0</default_value>
    </argument>
    <argument>
      <name>lighting_garage_fraction_led</name>
      <display_name>Lighting: Garage Fraction LED</display_name>
      <description>Fraction of all lamps (garage) that are light emitting diodes. Lighting not specified as CFL, LFL, or LED is assumed to be incandescent.</description>
      <type>Double</type>
      <required>true</required>
      <model_dependent>false</model_dependent>
      <default_value>0</default_value>
    </argument>
    <argument>
      <name>lighting_garage_usage_multiplier</name>
      <display_name>Lighting: Garage Usage Multiplier</display_name>
      <description>Multiplier on the lighting energy usage (garage) that can reflect, e.g., high/low usage occupants. If not provided, the OS-HPXML default is used.</description>
      <type>Double</type>
      <required>false</required>
      <model_dependent>false</model_dependent>
    </argument>
    <argument>
      <name>holiday_lighting_present</name>
      <display_name>Holiday Lighting: Present</display_name>
      <description>Whether there is holiday lighting.</description>
      <type>Boolean</type>
      <required>true</required>
      <model_dependent>false</model_dependent>
      <default_value>false</default_value>
      <choices>
        <choice>
          <value>true</value>
          <display_name>true</display_name>
        </choice>
        <choice>
          <value>false</value>
          <display_name>false</display_name>
        </choice>
      </choices>
    </argument>
    <argument>
      <name>holiday_lighting_daily_kwh</name>
      <display_name>Holiday Lighting: Daily Consumption</display_name>
      <description>The daily energy consumption for holiday lighting (exterior). If not provided, the OS-HPXML default is used.</description>
      <type>Double</type>
      <units>kWh/day</units>
      <required>false</required>
      <model_dependent>false</model_dependent>
    </argument>
    <argument>
      <name>holiday_lighting_period</name>
      <display_name>Holiday Lighting: Period</display_name>
      <description>Enter a date like "Nov 25 - Jan 5". If not provided, the OS-HPXML default is used.</description>
      <type>String</type>
      <required>false</required>
      <model_dependent>false</model_dependent>
    </argument>
    <argument>
      <name>dehumidifier_type</name>
      <display_name>Dehumidifier: Type</display_name>
      <description>The type of dehumidifier.</description>
      <type>Choice</type>
      <required>true</required>
      <model_dependent>false</model_dependent>
      <default_value>none</default_value>
      <choices>
        <choice>
          <value>none</value>
          <display_name>none</display_name>
        </choice>
        <choice>
          <value>portable</value>
          <display_name>portable</display_name>
        </choice>
        <choice>
          <value>whole-home</value>
          <display_name>whole-home</display_name>
        </choice>
      </choices>
    </argument>
    <argument>
      <name>dehumidifier_efficiency_type</name>
      <display_name>Dehumidifier: Efficiency Type</display_name>
      <description>The efficiency type of dehumidifier.</description>
      <type>Choice</type>
      <required>true</required>
      <model_dependent>false</model_dependent>
      <default_value>IntegratedEnergyFactor</default_value>
      <choices>
        <choice>
          <value>EnergyFactor</value>
          <display_name>EnergyFactor</display_name>
        </choice>
        <choice>
          <value>IntegratedEnergyFactor</value>
          <display_name>IntegratedEnergyFactor</display_name>
        </choice>
      </choices>
    </argument>
    <argument>
      <name>dehumidifier_efficiency</name>
      <display_name>Dehumidifier: Efficiency</display_name>
      <description>The efficiency of the dehumidifier.</description>
      <type>Double</type>
      <units>liters/kWh</units>
      <required>true</required>
      <model_dependent>false</model_dependent>
      <default_value>1.5</default_value>
    </argument>
    <argument>
      <name>dehumidifier_capacity</name>
      <display_name>Dehumidifier: Capacity</display_name>
      <description>The capacity (water removal rate) of the dehumidifier.</description>
      <type>Double</type>
      <units>pint/day</units>
      <required>true</required>
      <model_dependent>false</model_dependent>
      <default_value>40</default_value>
    </argument>
    <argument>
      <name>dehumidifier_rh_setpoint</name>
      <display_name>Dehumidifier: Relative Humidity Setpoint</display_name>
      <description>The relative humidity setpoint of the dehumidifier.</description>
      <type>Double</type>
      <units>Frac</units>
      <required>true</required>
      <model_dependent>false</model_dependent>
      <default_value>0.5</default_value>
    </argument>
    <argument>
      <name>dehumidifier_fraction_dehumidification_load_served</name>
      <display_name>Dehumidifier: Fraction Dehumidification Load Served</display_name>
      <description>The dehumidification load served fraction of the dehumidifier.</description>
      <type>Double</type>
      <units>Frac</units>
      <required>true</required>
      <model_dependent>false</model_dependent>
      <default_value>1</default_value>
    </argument>
    <argument>
      <name>clothes_washer_present</name>
      <display_name>Clothes Washer: Present</display_name>
      <description>Whether there is a clothes washer present.</description>
      <type>Boolean</type>
      <required>true</required>
      <model_dependent>false</model_dependent>
      <default_value>true</default_value>
      <choices>
        <choice>
          <value>true</value>
          <display_name>true</display_name>
        </choice>
        <choice>
          <value>false</value>
          <display_name>false</display_name>
        </choice>
      </choices>
    </argument>
    <argument>
      <name>clothes_washer_location</name>
      <display_name>Clothes Washer: Location</display_name>
      <description>The space type for the clothes washer location. If not provided, the OS-HPXML default is used.</description>
      <type>Choice</type>
      <required>false</required>
      <model_dependent>false</model_dependent>
      <choices>
        <choice>
          <value>living space</value>
          <display_name>living space</display_name>
        </choice>
        <choice>
          <value>basement - conditioned</value>
          <display_name>basement - conditioned</display_name>
        </choice>
        <choice>
          <value>basement - unconditioned</value>
          <display_name>basement - unconditioned</display_name>
        </choice>
        <choice>
          <value>garage</value>
          <display_name>garage</display_name>
        </choice>
        <choice>
          <value>other housing unit</value>
          <display_name>other housing unit</display_name>
        </choice>
        <choice>
          <value>other heated space</value>
          <display_name>other heated space</display_name>
        </choice>
        <choice>
          <value>other multifamily buffer space</value>
          <display_name>other multifamily buffer space</display_name>
        </choice>
        <choice>
          <value>other non-freezing space</value>
          <display_name>other non-freezing space</display_name>
        </choice>
      </choices>
    </argument>
    <argument>
      <name>clothes_washer_efficiency_type</name>
      <display_name>Clothes Washer: Efficiency Type</display_name>
      <description>The efficiency type of the clothes washer.</description>
      <type>Choice</type>
      <required>true</required>
      <model_dependent>false</model_dependent>
      <default_value>IntegratedModifiedEnergyFactor</default_value>
      <choices>
        <choice>
          <value>ModifiedEnergyFactor</value>
          <display_name>ModifiedEnergyFactor</display_name>
        </choice>
        <choice>
          <value>IntegratedModifiedEnergyFactor</value>
          <display_name>IntegratedModifiedEnergyFactor</display_name>
        </choice>
      </choices>
    </argument>
    <argument>
      <name>clothes_washer_efficiency</name>
      <display_name>Clothes Washer: Efficiency</display_name>
      <description>The efficiency of the clothes washer. If not provided, the OS-HPXML default is used.</description>
      <type>Double</type>
      <units>ft^3/kWh-cyc</units>
      <required>false</required>
      <model_dependent>false</model_dependent>
    </argument>
    <argument>
      <name>clothes_washer_rated_annual_kwh</name>
      <display_name>Clothes Washer: Rated Annual Consumption</display_name>
      <description>The annual energy consumed by the clothes washer, as rated, obtained from the EnergyGuide label. This includes both the appliance electricity consumption and the energy required for water heating. If not provided, the OS-HPXML default is used.</description>
      <type>Double</type>
      <units>kWh/yr</units>
      <required>false</required>
      <model_dependent>false</model_dependent>
    </argument>
    <argument>
      <name>clothes_washer_label_electric_rate</name>
      <display_name>Clothes Washer: Label Electric Rate</display_name>
      <description>The annual energy consumed by the clothes washer, as rated, obtained from the EnergyGuide label. This includes both the appliance electricity consumption and the energy required for water heating. If not provided, the OS-HPXML default is used.</description>
      <type>Double</type>
      <units>$/kWh</units>
      <required>false</required>
      <model_dependent>false</model_dependent>
    </argument>
    <argument>
      <name>clothes_washer_label_gas_rate</name>
      <display_name>Clothes Washer: Label Gas Rate</display_name>
      <description>The annual energy consumed by the clothes washer, as rated, obtained from the EnergyGuide label. This includes both the appliance electricity consumption and the energy required for water heating. If not provided, the OS-HPXML default is used.</description>
      <type>Double</type>
      <units>$/therm</units>
      <required>false</required>
      <model_dependent>false</model_dependent>
    </argument>
    <argument>
      <name>clothes_washer_label_annual_gas_cost</name>
      <display_name>Clothes Washer: Label Annual Cost with Gas DHW</display_name>
      <description>The annual cost of using the system under test conditions. Input is obtained from the EnergyGuide label. If not provided, the OS-HPXML default is used.</description>
      <type>Double</type>
      <units>$</units>
      <required>false</required>
      <model_dependent>false</model_dependent>
    </argument>
    <argument>
      <name>clothes_washer_label_usage</name>
      <display_name>Clothes Washer: Label Usage</display_name>
      <description>The clothes washer loads per week. If not provided, the OS-HPXML default is used.</description>
      <type>Double</type>
      <units>cyc/wk</units>
      <required>false</required>
      <model_dependent>false</model_dependent>
    </argument>
    <argument>
      <name>clothes_washer_capacity</name>
      <display_name>Clothes Washer: Drum Volume</display_name>
      <description>Volume of the washer drum. Obtained from the EnergyStar website or the manufacturer's literature. If not provided, the OS-HPXML default is used.</description>
      <type>Double</type>
      <units>ft^3</units>
      <required>false</required>
      <model_dependent>false</model_dependent>
    </argument>
    <argument>
      <name>clothes_washer_usage_multiplier</name>
      <display_name>Clothes Washer: Usage Multiplier</display_name>
      <description>Multiplier on the clothes washer energy and hot water usage that can reflect, e.g., high/low usage occupants. If not provided, the OS-HPXML default is used.</description>
      <type>Double</type>
      <required>false</required>
      <model_dependent>false</model_dependent>
    </argument>
    <argument>
      <name>clothes_dryer_present</name>
      <display_name>Clothes Dryer: Present</display_name>
      <description>Whether there is a clothes dryer present.</description>
      <type>Boolean</type>
      <required>true</required>
      <model_dependent>false</model_dependent>
      <default_value>true</default_value>
      <choices>
        <choice>
          <value>true</value>
          <display_name>true</display_name>
        </choice>
        <choice>
          <value>false</value>
          <display_name>false</display_name>
        </choice>
      </choices>
    </argument>
    <argument>
      <name>clothes_dryer_location</name>
      <display_name>Clothes Dryer: Location</display_name>
      <description>The space type for the clothes dryer location. If not provided, the OS-HPXML default is used.</description>
      <type>Choice</type>
      <required>false</required>
      <model_dependent>false</model_dependent>
      <choices>
        <choice>
          <value>living space</value>
          <display_name>living space</display_name>
        </choice>
        <choice>
          <value>basement - conditioned</value>
          <display_name>basement - conditioned</display_name>
        </choice>
        <choice>
          <value>basement - unconditioned</value>
          <display_name>basement - unconditioned</display_name>
        </choice>
        <choice>
          <value>garage</value>
          <display_name>garage</display_name>
        </choice>
        <choice>
          <value>other housing unit</value>
          <display_name>other housing unit</display_name>
        </choice>
        <choice>
          <value>other heated space</value>
          <display_name>other heated space</display_name>
        </choice>
        <choice>
          <value>other multifamily buffer space</value>
          <display_name>other multifamily buffer space</display_name>
        </choice>
        <choice>
          <value>other non-freezing space</value>
          <display_name>other non-freezing space</display_name>
        </choice>
      </choices>
    </argument>
    <argument>
      <name>clothes_dryer_fuel_type</name>
      <display_name>Clothes Dryer: Fuel Type</display_name>
      <description>Type of fuel used by the clothes dryer.</description>
      <type>Choice</type>
      <required>true</required>
      <model_dependent>false</model_dependent>
      <default_value>natural gas</default_value>
      <choices>
        <choice>
          <value>electricity</value>
          <display_name>electricity</display_name>
        </choice>
        <choice>
          <value>natural gas</value>
          <display_name>natural gas</display_name>
        </choice>
        <choice>
          <value>fuel oil</value>
          <display_name>fuel oil</display_name>
        </choice>
        <choice>
          <value>propane</value>
          <display_name>propane</display_name>
        </choice>
        <choice>
          <value>wood</value>
          <display_name>wood</display_name>
        </choice>
        <choice>
          <value>coal</value>
          <display_name>coal</display_name>
        </choice>
      </choices>
    </argument>
    <argument>
      <name>clothes_dryer_efficiency_type</name>
      <display_name>Clothes Dryer: Efficiency Type</display_name>
      <description>The efficiency type of the clothes dryer.</description>
      <type>Choice</type>
      <required>true</required>
      <model_dependent>false</model_dependent>
      <default_value>CombinedEnergyFactor</default_value>
      <choices>
        <choice>
          <value>EnergyFactor</value>
          <display_name>EnergyFactor</display_name>
        </choice>
        <choice>
          <value>CombinedEnergyFactor</value>
          <display_name>CombinedEnergyFactor</display_name>
        </choice>
      </choices>
    </argument>
    <argument>
      <name>clothes_dryer_efficiency</name>
      <display_name>Clothes Dryer: Efficiency</display_name>
      <description>The efficiency of the clothes dryer. If not provided, the OS-HPXML default is used.</description>
      <type>Double</type>
      <units>lb/kWh</units>
      <required>false</required>
      <model_dependent>false</model_dependent>
    </argument>
    <argument>
      <name>clothes_dryer_vented_flow_rate</name>
      <display_name>Clothes Dryer: Vented Flow Rate</display_name>
      <description>The exhaust flow rate of the vented clothes dryer. If not provided, the OS-HPXML default is used.</description>
      <type>Double</type>
      <units>CFM</units>
      <required>false</required>
      <model_dependent>false</model_dependent>
    </argument>
    <argument>
      <name>clothes_dryer_usage_multiplier</name>
      <display_name>Clothes Dryer: Usage Multiplier</display_name>
      <description>Multiplier on the clothes dryer energy usage that can reflect, e.g., high/low usage occupants. If not provided, the OS-HPXML default is used.</description>
      <type>Double</type>
      <required>false</required>
      <model_dependent>false</model_dependent>
    </argument>
    <argument>
      <name>dishwasher_present</name>
      <display_name>Dishwasher: Present</display_name>
      <description>Whether there is a dishwasher present.</description>
      <type>Boolean</type>
      <required>true</required>
      <model_dependent>false</model_dependent>
      <default_value>true</default_value>
      <choices>
        <choice>
          <value>true</value>
          <display_name>true</display_name>
        </choice>
        <choice>
          <value>false</value>
          <display_name>false</display_name>
        </choice>
      </choices>
    </argument>
    <argument>
      <name>dishwasher_location</name>
      <display_name>Dishwasher: Location</display_name>
      <description>The space type for the dishwasher location. If not provided, the OS-HPXML default is used.</description>
      <type>Choice</type>
      <required>false</required>
      <model_dependent>false</model_dependent>
      <choices>
        <choice>
          <value>living space</value>
          <display_name>living space</display_name>
        </choice>
        <choice>
          <value>basement - conditioned</value>
          <display_name>basement - conditioned</display_name>
        </choice>
        <choice>
          <value>basement - unconditioned</value>
          <display_name>basement - unconditioned</display_name>
        </choice>
        <choice>
          <value>garage</value>
          <display_name>garage</display_name>
        </choice>
        <choice>
          <value>other housing unit</value>
          <display_name>other housing unit</display_name>
        </choice>
        <choice>
          <value>other heated space</value>
          <display_name>other heated space</display_name>
        </choice>
        <choice>
          <value>other multifamily buffer space</value>
          <display_name>other multifamily buffer space</display_name>
        </choice>
        <choice>
          <value>other non-freezing space</value>
          <display_name>other non-freezing space</display_name>
        </choice>
      </choices>
    </argument>
    <argument>
      <name>dishwasher_efficiency_type</name>
      <display_name>Dishwasher: Efficiency Type</display_name>
      <description>The efficiency type of dishwasher.</description>
      <type>Choice</type>
      <required>true</required>
      <model_dependent>false</model_dependent>
      <default_value>RatedAnnualkWh</default_value>
      <choices>
        <choice>
          <value>RatedAnnualkWh</value>
          <display_name>RatedAnnualkWh</display_name>
        </choice>
        <choice>
          <value>EnergyFactor</value>
          <display_name>EnergyFactor</display_name>
        </choice>
      </choices>
    </argument>
    <argument>
      <name>dishwasher_efficiency</name>
      <display_name>Dishwasher: Efficiency</display_name>
      <description>The efficiency of the dishwasher. If not provided, the OS-HPXML default is used.</description>
      <type>Double</type>
      <units>RatedAnnualkWh or EnergyFactor</units>
      <required>false</required>
      <model_dependent>false</model_dependent>
    </argument>
    <argument>
      <name>dishwasher_label_electric_rate</name>
      <display_name>Dishwasher: Label Electric Rate</display_name>
      <description>The label electric rate of the dishwasher. If not provided, the OS-HPXML default is used.</description>
      <type>Double</type>
      <units>$/kWh</units>
      <required>false</required>
      <model_dependent>false</model_dependent>
    </argument>
    <argument>
      <name>dishwasher_label_gas_rate</name>
      <display_name>Dishwasher: Label Gas Rate</display_name>
      <description>The label gas rate of the dishwasher. If not provided, the OS-HPXML default is used.</description>
      <type>Double</type>
      <units>$/therm</units>
      <required>false</required>
      <model_dependent>false</model_dependent>
    </argument>
    <argument>
      <name>dishwasher_label_annual_gas_cost</name>
      <display_name>Dishwasher: Label Annual Gas Cost</display_name>
      <description>The label annual gas cost of the dishwasher. If not provided, the OS-HPXML default is used.</description>
      <type>Double</type>
      <units>$</units>
      <required>false</required>
      <model_dependent>false</model_dependent>
    </argument>
    <argument>
      <name>dishwasher_label_usage</name>
      <display_name>Dishwasher: Label Usage</display_name>
      <description>The dishwasher loads per week. If not provided, the OS-HPXML default is used.</description>
      <type>Double</type>
      <units>cyc/wk</units>
      <required>false</required>
      <model_dependent>false</model_dependent>
    </argument>
    <argument>
      <name>dishwasher_place_setting_capacity</name>
      <display_name>Dishwasher: Number of Place Settings</display_name>
      <description>The number of place settings for the unit. Data obtained from manufacturer's literature. If not provided, the OS-HPXML default is used.</description>
      <type>Integer</type>
      <units>#</units>
      <required>false</required>
      <model_dependent>false</model_dependent>
    </argument>
    <argument>
      <name>dishwasher_usage_multiplier</name>
      <display_name>Dishwasher: Usage Multiplier</display_name>
      <description>Multiplier on the dishwasher energy usage that can reflect, e.g., high/low usage occupants. If not provided, the OS-HPXML default is used.</description>
      <type>Double</type>
      <required>false</required>
      <model_dependent>false</model_dependent>
    </argument>
    <argument>
      <name>refrigerator_present</name>
      <display_name>Refrigerator: Present</display_name>
      <description>Whether there is a refrigerator present.</description>
      <type>Boolean</type>
      <required>true</required>
      <model_dependent>false</model_dependent>
      <default_value>true</default_value>
      <choices>
        <choice>
          <value>true</value>
          <display_name>true</display_name>
        </choice>
        <choice>
          <value>false</value>
          <display_name>false</display_name>
        </choice>
      </choices>
    </argument>
    <argument>
      <name>refrigerator_location</name>
      <display_name>Refrigerator: Location</display_name>
      <description>The space type for the refrigerator location. If not provided, the OS-HPXML default is used.</description>
      <type>Choice</type>
      <required>false</required>
      <model_dependent>false</model_dependent>
      <choices>
        <choice>
          <value>living space</value>
          <display_name>living space</display_name>
        </choice>
        <choice>
          <value>basement - conditioned</value>
          <display_name>basement - conditioned</display_name>
        </choice>
        <choice>
          <value>basement - unconditioned</value>
          <display_name>basement - unconditioned</display_name>
        </choice>
        <choice>
          <value>garage</value>
          <display_name>garage</display_name>
        </choice>
        <choice>
          <value>other housing unit</value>
          <display_name>other housing unit</display_name>
        </choice>
        <choice>
          <value>other heated space</value>
          <display_name>other heated space</display_name>
        </choice>
        <choice>
          <value>other multifamily buffer space</value>
          <display_name>other multifamily buffer space</display_name>
        </choice>
        <choice>
          <value>other non-freezing space</value>
          <display_name>other non-freezing space</display_name>
        </choice>
      </choices>
    </argument>
    <argument>
      <name>refrigerator_rated_annual_kwh</name>
      <display_name>Refrigerator: Rated Annual Consumption</display_name>
      <description>The EnergyGuide rated annual energy consumption for a refrigerator. If not provided, the OS-HPXML default is used.</description>
      <type>Double</type>
      <units>kWh/yr</units>
      <required>false</required>
      <model_dependent>false</model_dependent>
    </argument>
    <argument>
      <name>refrigerator_usage_multiplier</name>
      <display_name>Refrigerator: Usage Multiplier</display_name>
      <description>Multiplier on the refrigerator energy usage that can reflect, e.g., high/low usage occupants. If not provided, the OS-HPXML default is used.</description>
      <type>Double</type>
      <required>false</required>
      <model_dependent>false</model_dependent>
    </argument>
    <argument>
      <name>extra_refrigerator_present</name>
      <display_name>Extra Refrigerator: Present</display_name>
      <description>Whether there is an extra refrigerator present.</description>
      <type>Boolean</type>
      <required>true</required>
      <model_dependent>false</model_dependent>
      <default_value>false</default_value>
      <choices>
        <choice>
          <value>true</value>
          <display_name>true</display_name>
        </choice>
        <choice>
          <value>false</value>
          <display_name>false</display_name>
        </choice>
      </choices>
    </argument>
    <argument>
      <name>extra_refrigerator_location</name>
      <display_name>Extra Refrigerator: Location</display_name>
      <description>The space type for the extra refrigerator location. If not provided, the OS-HPXML default is used.</description>
      <type>Choice</type>
      <required>false</required>
      <model_dependent>false</model_dependent>
      <choices>
        <choice>
          <value>living space</value>
          <display_name>living space</display_name>
        </choice>
        <choice>
          <value>basement - conditioned</value>
          <display_name>basement - conditioned</display_name>
        </choice>
        <choice>
          <value>basement - unconditioned</value>
          <display_name>basement - unconditioned</display_name>
        </choice>
        <choice>
          <value>garage</value>
          <display_name>garage</display_name>
        </choice>
        <choice>
          <value>other housing unit</value>
          <display_name>other housing unit</display_name>
        </choice>
        <choice>
          <value>other heated space</value>
          <display_name>other heated space</display_name>
        </choice>
        <choice>
          <value>other multifamily buffer space</value>
          <display_name>other multifamily buffer space</display_name>
        </choice>
        <choice>
          <value>other non-freezing space</value>
          <display_name>other non-freezing space</display_name>
        </choice>
      </choices>
    </argument>
    <argument>
      <name>extra_refrigerator_rated_annual_kwh</name>
      <display_name>Extra Refrigerator: Rated Annual Consumption</display_name>
      <description>The EnergyGuide rated annual energy consumption for an extra rrefrigerator. If not provided, the OS-HPXML default is used.</description>
      <type>Double</type>
      <units>kWh/yr</units>
      <required>false</required>
      <model_dependent>false</model_dependent>
    </argument>
    <argument>
      <name>extra_refrigerator_usage_multiplier</name>
      <display_name>Extra Refrigerator: Usage Multiplier</display_name>
      <description>Multiplier on the extra refrigerator energy usage that can reflect, e.g., high/low usage occupants. If not provided, the OS-HPXML default is used.</description>
      <type>Double</type>
      <required>false</required>
      <model_dependent>false</model_dependent>
    </argument>
    <argument>
      <name>freezer_present</name>
      <display_name>Freezer: Present</display_name>
      <description>Whether there is a freezer present.</description>
      <type>Boolean</type>
      <required>true</required>
      <model_dependent>false</model_dependent>
      <default_value>false</default_value>
      <choices>
        <choice>
          <value>true</value>
          <display_name>true</display_name>
        </choice>
        <choice>
          <value>false</value>
          <display_name>false</display_name>
        </choice>
      </choices>
    </argument>
    <argument>
      <name>freezer_location</name>
      <display_name>Freezer: Location</display_name>
      <description>The space type for the freezer location. If not provided, the OS-HPXML default is used.</description>
      <type>Choice</type>
      <required>false</required>
      <model_dependent>false</model_dependent>
      <choices>
        <choice>
          <value>living space</value>
          <display_name>living space</display_name>
        </choice>
        <choice>
          <value>basement - conditioned</value>
          <display_name>basement - conditioned</display_name>
        </choice>
        <choice>
          <value>basement - unconditioned</value>
          <display_name>basement - unconditioned</display_name>
        </choice>
        <choice>
          <value>garage</value>
          <display_name>garage</display_name>
        </choice>
        <choice>
          <value>other housing unit</value>
          <display_name>other housing unit</display_name>
        </choice>
        <choice>
          <value>other heated space</value>
          <display_name>other heated space</display_name>
        </choice>
        <choice>
          <value>other multifamily buffer space</value>
          <display_name>other multifamily buffer space</display_name>
        </choice>
        <choice>
          <value>other non-freezing space</value>
          <display_name>other non-freezing space</display_name>
        </choice>
      </choices>
    </argument>
    <argument>
      <name>freezer_rated_annual_kwh</name>
      <display_name>Freezer: Rated Annual Consumption</display_name>
      <description>The EnergyGuide rated annual energy consumption for a freezer. If not provided, the OS-HPXML default is used.</description>
      <type>Double</type>
      <units>kWh/yr</units>
      <required>false</required>
      <model_dependent>false</model_dependent>
    </argument>
    <argument>
      <name>freezer_usage_multiplier</name>
      <display_name>Freezer: Usage Multiplier</display_name>
      <description>Multiplier on the freezer energy usage that can reflect, e.g., high/low usage occupants. If not provided, the OS-HPXML default is used.</description>
      <type>Double</type>
      <required>false</required>
      <model_dependent>false</model_dependent>
    </argument>
    <argument>
      <name>cooking_range_oven_present</name>
      <display_name>Cooking Range/Oven: Present</display_name>
      <description>Whether there is a cooking range/oven present.</description>
      <type>Boolean</type>
      <required>true</required>
      <model_dependent>false</model_dependent>
      <default_value>true</default_value>
      <choices>
        <choice>
          <value>true</value>
          <display_name>true</display_name>
        </choice>
        <choice>
          <value>false</value>
          <display_name>false</display_name>
        </choice>
      </choices>
    </argument>
    <argument>
      <name>cooking_range_oven_location</name>
      <display_name>Cooking Range/Oven: Location</display_name>
      <description>The space type for the cooking range/oven location. If not provided, the OS-HPXML default is used.</description>
      <type>Choice</type>
      <required>false</required>
      <model_dependent>false</model_dependent>
      <choices>
        <choice>
          <value>living space</value>
          <display_name>living space</display_name>
        </choice>
        <choice>
          <value>basement - conditioned</value>
          <display_name>basement - conditioned</display_name>
        </choice>
        <choice>
          <value>basement - unconditioned</value>
          <display_name>basement - unconditioned</display_name>
        </choice>
        <choice>
          <value>garage</value>
          <display_name>garage</display_name>
        </choice>
        <choice>
          <value>other housing unit</value>
          <display_name>other housing unit</display_name>
        </choice>
        <choice>
          <value>other heated space</value>
          <display_name>other heated space</display_name>
        </choice>
        <choice>
          <value>other multifamily buffer space</value>
          <display_name>other multifamily buffer space</display_name>
        </choice>
        <choice>
          <value>other non-freezing space</value>
          <display_name>other non-freezing space</display_name>
        </choice>
      </choices>
    </argument>
    <argument>
      <name>cooking_range_oven_fuel_type</name>
      <display_name>Cooking Range/Oven: Fuel Type</display_name>
      <description>Type of fuel used by the cooking range/oven.</description>
      <type>Choice</type>
      <required>true</required>
      <model_dependent>false</model_dependent>
      <default_value>natural gas</default_value>
      <choices>
        <choice>
          <value>electricity</value>
          <display_name>electricity</display_name>
        </choice>
        <choice>
          <value>natural gas</value>
          <display_name>natural gas</display_name>
        </choice>
        <choice>
          <value>fuel oil</value>
          <display_name>fuel oil</display_name>
        </choice>
        <choice>
          <value>propane</value>
          <display_name>propane</display_name>
        </choice>
        <choice>
          <value>wood</value>
          <display_name>wood</display_name>
        </choice>
        <choice>
          <value>coal</value>
          <display_name>coal</display_name>
        </choice>
      </choices>
    </argument>
    <argument>
      <name>cooking_range_oven_is_induction</name>
      <display_name>Cooking Range/Oven: Is Induction</display_name>
      <description>Whether the cooking range is induction. If not provided, the OS-HPXML default is used.</description>
      <type>Boolean</type>
      <required>false</required>
      <model_dependent>false</model_dependent>
      <choices>
        <choice>
          <value>true</value>
          <display_name>true</display_name>
        </choice>
        <choice>
          <value>false</value>
          <display_name>false</display_name>
        </choice>
      </choices>
    </argument>
    <argument>
      <name>cooking_range_oven_is_convection</name>
      <display_name>Cooking Range/Oven: Is Convection</display_name>
      <description>Whether the oven is convection. If not provided, the OS-HPXML default is used.</description>
      <type>Boolean</type>
      <required>false</required>
      <model_dependent>false</model_dependent>
      <choices>
        <choice>
          <value>true</value>
          <display_name>true</display_name>
        </choice>
        <choice>
          <value>false</value>
          <display_name>false</display_name>
        </choice>
      </choices>
    </argument>
    <argument>
      <name>cooking_range_oven_usage_multiplier</name>
      <display_name>Cooking Range/Oven: Usage Multiplier</display_name>
      <description>Multiplier on the cooking range/oven energy usage that can reflect, e.g., high/low usage occupants. If not provided, the OS-HPXML default is used.</description>
      <type>Double</type>
      <required>false</required>
      <model_dependent>false</model_dependent>
    </argument>
    <argument>
      <name>ceiling_fan_present</name>
      <display_name>Ceiling Fan: Present</display_name>
      <description>Whether there are any ceiling fans.</description>
      <type>Boolean</type>
      <required>true</required>
      <model_dependent>false</model_dependent>
      <default_value>true</default_value>
      <choices>
        <choice>
          <value>true</value>
          <display_name>true</display_name>
        </choice>
        <choice>
          <value>false</value>
          <display_name>false</display_name>
        </choice>
      </choices>
    </argument>
    <argument>
      <name>ceiling_fan_efficiency</name>
      <display_name>Ceiling Fan: Efficiency</display_name>
      <description>The efficiency rating of the ceiling fan(s) at medium speed. If not provided, the OS-HPXML default is used.</description>
      <type>Double</type>
      <units>CFM/W</units>
      <required>false</required>
      <model_dependent>false</model_dependent>
    </argument>
    <argument>
      <name>ceiling_fan_quantity</name>
      <display_name>Ceiling Fan: Quantity</display_name>
      <description>Total number of ceiling fans. If not provided, the OS-HPXML default is used.</description>
      <type>Integer</type>
      <units>#</units>
      <required>false</required>
      <model_dependent>false</model_dependent>
    </argument>
    <argument>
      <name>ceiling_fan_cooling_setpoint_temp_offset</name>
      <display_name>Ceiling Fan: Cooling Setpoint Temperature Offset</display_name>
      <description>The cooling setpoint temperature offset during months when the ceiling fans are operating. Only applies if ceiling fan quantity is greater than zero. If not provided, the OS-HPXML default is used.</description>
      <type>Double</type>
      <units>deg-F</units>
      <required>false</required>
      <model_dependent>false</model_dependent>
    </argument>
    <argument>
      <name>misc_plug_loads_television_present</name>
      <display_name>Misc Plug Loads: Television Present</display_name>
      <description>Whether there are televisions.</description>
      <type>Boolean</type>
      <required>true</required>
      <model_dependent>false</model_dependent>
      <default_value>true</default_value>
      <choices>
        <choice>
          <value>true</value>
          <display_name>true</display_name>
        </choice>
        <choice>
          <value>false</value>
          <display_name>false</display_name>
        </choice>
      </choices>
    </argument>
    <argument>
      <name>misc_plug_loads_television_annual_kwh</name>
      <display_name>Misc Plug Loads: Television Annual kWh</display_name>
      <description>The annual energy consumption of the television plug loads. If not provided, the OS-HPXML default is used.</description>
      <type>Double</type>
      <units>kWh/yr</units>
      <required>false</required>
      <model_dependent>false</model_dependent>
    </argument>
    <argument>
      <name>misc_plug_loads_television_usage_multiplier</name>
      <display_name>Misc Plug Loads: Television Usage Multiplier</display_name>
      <description>Multiplier on the television energy usage that can reflect, e.g., high/low usage occupants. If not provided, the OS-HPXML default is used.</description>
      <type>Double</type>
      <required>false</required>
      <model_dependent>false</model_dependent>
    </argument>
    <argument>
      <name>misc_plug_loads_other_annual_kwh</name>
      <display_name>Misc Plug Loads: Other Annual kWh</display_name>
      <description>The annual energy consumption of the other residual plug loads. If not provided, the OS-HPXML default is used.</description>
      <type>Double</type>
      <units>kWh/yr</units>
      <required>false</required>
      <model_dependent>false</model_dependent>
    </argument>
    <argument>
      <name>misc_plug_loads_other_frac_sensible</name>
      <display_name>Misc Plug Loads: Other Sensible Fraction</display_name>
      <description>Fraction of other residual plug loads' internal gains that are sensible. If not provided, the OS-HPXML default is used.</description>
      <type>Double</type>
      <units>Frac</units>
      <required>false</required>
      <model_dependent>false</model_dependent>
    </argument>
    <argument>
      <name>misc_plug_loads_other_frac_latent</name>
      <display_name>Misc Plug Loads: Other Latent Fraction</display_name>
      <description>Fraction of other residual plug loads' internal gains that are latent. If not provided, the OS-HPXML default is used.</description>
      <type>Double</type>
      <units>Frac</units>
      <required>false</required>
      <model_dependent>false</model_dependent>
    </argument>
    <argument>
      <name>misc_plug_loads_other_usage_multiplier</name>
      <display_name>Misc Plug Loads: Other Usage Multiplier</display_name>
      <description>Multiplier on the other energy usage that can reflect, e.g., high/low usage occupants. If not provided, the OS-HPXML default is used.</description>
      <type>Double</type>
      <required>false</required>
      <model_dependent>false</model_dependent>
    </argument>
    <argument>
      <name>misc_plug_loads_well_pump_present</name>
      <display_name>Misc Plug Loads: Well Pump Present</display_name>
      <description>Whether there is a well pump.</description>
      <type>Boolean</type>
      <required>true</required>
      <model_dependent>false</model_dependent>
      <default_value>false</default_value>
      <choices>
        <choice>
          <value>true</value>
          <display_name>true</display_name>
        </choice>
        <choice>
          <value>false</value>
          <display_name>false</display_name>
        </choice>
      </choices>
    </argument>
    <argument>
      <name>misc_plug_loads_well_pump_annual_kwh</name>
      <display_name>Misc Plug Loads: Well Pump Annual kWh</display_name>
      <description>The annual energy consumption of the well pump plug loads. If not provided, the OS-HPXML default is used.</description>
      <type>Double</type>
      <units>kWh/yr</units>
      <required>false</required>
      <model_dependent>false</model_dependent>
    </argument>
    <argument>
      <name>misc_plug_loads_well_pump_usage_multiplier</name>
      <display_name>Misc Plug Loads: Well Pump Usage Multiplier</display_name>
      <description>Multiplier on the well pump energy usage that can reflect, e.g., high/low usage occupants. If not provided, the OS-HPXML default is used.</description>
      <type>Double</type>
      <required>false</required>
      <model_dependent>false</model_dependent>
    </argument>
    <argument>
      <name>misc_plug_loads_vehicle_present</name>
      <display_name>Misc Plug Loads: Vehicle Present</display_name>
      <description>Whether there is an electric vehicle.</description>
      <type>Boolean</type>
      <required>true</required>
      <model_dependent>false</model_dependent>
      <default_value>false</default_value>
      <choices>
        <choice>
          <value>true</value>
          <display_name>true</display_name>
        </choice>
        <choice>
          <value>false</value>
          <display_name>false</display_name>
        </choice>
      </choices>
    </argument>
    <argument>
      <name>misc_plug_loads_vehicle_annual_kwh</name>
      <display_name>Misc Plug Loads: Vehicle Annual kWh</display_name>
      <description>The annual energy consumption of the electric vehicle plug loads. If not provided, the OS-HPXML default is used.</description>
      <type>Double</type>
      <units>kWh/yr</units>
      <required>false</required>
      <model_dependent>false</model_dependent>
    </argument>
    <argument>
      <name>misc_plug_loads_vehicle_usage_multiplier</name>
      <display_name>Misc Plug Loads: Vehicle Usage Multiplier</display_name>
      <description>Multiplier on the electric vehicle energy usage that can reflect, e.g., high/low usage occupants. If not provided, the OS-HPXML default is used.</description>
      <type>Double</type>
      <required>false</required>
      <model_dependent>false</model_dependent>
    </argument>
    <argument>
      <name>misc_fuel_loads_grill_present</name>
      <display_name>Misc Fuel Loads: Grill Present</display_name>
      <description>Whether there is a fuel loads grill.</description>
      <type>Boolean</type>
      <required>true</required>
      <model_dependent>false</model_dependent>
      <default_value>false</default_value>
      <choices>
        <choice>
          <value>true</value>
          <display_name>true</display_name>
        </choice>
        <choice>
          <value>false</value>
          <display_name>false</display_name>
        </choice>
      </choices>
    </argument>
    <argument>
      <name>misc_fuel_loads_grill_fuel_type</name>
      <display_name>Misc Fuel Loads: Grill Fuel Type</display_name>
      <description>The fuel type of the fuel loads grill.</description>
      <type>Choice</type>
      <required>true</required>
      <model_dependent>false</model_dependent>
      <default_value>natural gas</default_value>
      <choices>
        <choice>
          <value>natural gas</value>
          <display_name>natural gas</display_name>
        </choice>
        <choice>
          <value>fuel oil</value>
          <display_name>fuel oil</display_name>
        </choice>
        <choice>
          <value>propane</value>
          <display_name>propane</display_name>
        </choice>
        <choice>
          <value>wood</value>
          <display_name>wood</display_name>
        </choice>
        <choice>
          <value>wood pellets</value>
          <display_name>wood pellets</display_name>
        </choice>
      </choices>
    </argument>
    <argument>
      <name>misc_fuel_loads_grill_annual_therm</name>
      <display_name>Misc Fuel Loads: Grill Annual therm</display_name>
      <description>The annual energy consumption of the fuel loads grill. If not provided, the OS-HPXML default is used.</description>
      <type>Double</type>
      <units>therm/yr</units>
      <required>false</required>
      <model_dependent>false</model_dependent>
    </argument>
    <argument>
      <name>misc_fuel_loads_grill_usage_multiplier</name>
      <display_name>Misc Fuel Loads: Grill Usage Multiplier</display_name>
      <description>Multiplier on the fuel loads grill energy usage that can reflect, e.g., high/low usage occupants. If not provided, the OS-HPXML default is used.</description>
      <type>Double</type>
      <required>false</required>
      <model_dependent>false</model_dependent>
    </argument>
    <argument>
      <name>misc_fuel_loads_lighting_present</name>
      <display_name>Misc Fuel Loads: Lighting Present</display_name>
      <description>Whether there is fuel loads lighting.</description>
      <type>Boolean</type>
      <required>true</required>
      <model_dependent>false</model_dependent>
      <default_value>false</default_value>
      <choices>
        <choice>
          <value>true</value>
          <display_name>true</display_name>
        </choice>
        <choice>
          <value>false</value>
          <display_name>false</display_name>
        </choice>
      </choices>
    </argument>
    <argument>
      <name>misc_fuel_loads_lighting_fuel_type</name>
      <display_name>Misc Fuel Loads: Lighting Fuel Type</display_name>
      <description>The fuel type of the fuel loads lighting.</description>
      <type>Choice</type>
      <required>true</required>
      <model_dependent>false</model_dependent>
      <default_value>natural gas</default_value>
      <choices>
        <choice>
          <value>natural gas</value>
          <display_name>natural gas</display_name>
        </choice>
        <choice>
          <value>fuel oil</value>
          <display_name>fuel oil</display_name>
        </choice>
        <choice>
          <value>propane</value>
          <display_name>propane</display_name>
        </choice>
        <choice>
          <value>wood</value>
          <display_name>wood</display_name>
        </choice>
        <choice>
          <value>wood pellets</value>
          <display_name>wood pellets</display_name>
        </choice>
      </choices>
    </argument>
    <argument>
      <name>misc_fuel_loads_lighting_annual_therm</name>
      <display_name>Misc Fuel Loads: Lighting Annual therm</display_name>
      <description>The annual energy consumption of the fuel loads lighting. If not provided, the OS-HPXML default is used.</description>
      <type>Double</type>
      <units>therm/yr</units>
      <required>false</required>
      <model_dependent>false</model_dependent>
    </argument>
    <argument>
      <name>misc_fuel_loads_lighting_usage_multiplier</name>
      <display_name>Misc Fuel Loads: Lighting Usage Multiplier</display_name>
      <description>Multiplier on the fuel loads lighting energy usage that can reflect, e.g., high/low usage occupants. If not provided, the OS-HPXML default is used.</description>
      <type>Double</type>
      <required>false</required>
      <model_dependent>false</model_dependent>
    </argument>
    <argument>
      <name>misc_fuel_loads_fireplace_present</name>
      <display_name>Misc Fuel Loads: Fireplace Present</display_name>
      <description>Whether there is fuel loads fireplace.</description>
      <type>Boolean</type>
      <required>true</required>
      <model_dependent>false</model_dependent>
      <default_value>false</default_value>
      <choices>
        <choice>
          <value>true</value>
          <display_name>true</display_name>
        </choice>
        <choice>
          <value>false</value>
          <display_name>false</display_name>
        </choice>
      </choices>
    </argument>
    <argument>
      <name>misc_fuel_loads_fireplace_fuel_type</name>
      <display_name>Misc Fuel Loads: Fireplace Fuel Type</display_name>
      <description>The fuel type of the fuel loads fireplace.</description>
      <type>Choice</type>
      <required>true</required>
      <model_dependent>false</model_dependent>
      <default_value>natural gas</default_value>
      <choices>
        <choice>
          <value>natural gas</value>
          <display_name>natural gas</display_name>
        </choice>
        <choice>
          <value>fuel oil</value>
          <display_name>fuel oil</display_name>
        </choice>
        <choice>
          <value>propane</value>
          <display_name>propane</display_name>
        </choice>
        <choice>
          <value>wood</value>
          <display_name>wood</display_name>
        </choice>
        <choice>
          <value>wood pellets</value>
          <display_name>wood pellets</display_name>
        </choice>
      </choices>
    </argument>
    <argument>
      <name>misc_fuel_loads_fireplace_annual_therm</name>
      <display_name>Misc Fuel Loads: Fireplace Annual therm</display_name>
      <description>The annual energy consumption of the fuel loads fireplace. If not provided, the OS-HPXML default is used.</description>
      <type>Double</type>
      <units>therm/yr</units>
      <required>false</required>
      <model_dependent>false</model_dependent>
    </argument>
    <argument>
      <name>misc_fuel_loads_fireplace_frac_sensible</name>
      <display_name>Misc Fuel Loads: Fireplace Sensible Fraction</display_name>
      <description>Fraction of fireplace residual fuel loads' internal gains that are sensible. If not provided, the OS-HPXML default is used.</description>
      <type>Double</type>
      <units>Frac</units>
      <required>false</required>
      <model_dependent>false</model_dependent>
    </argument>
    <argument>
      <name>misc_fuel_loads_fireplace_frac_latent</name>
      <display_name>Misc Fuel Loads: Fireplace Latent Fraction</display_name>
      <description>Fraction of fireplace residual fuel loads' internal gains that are latent. If not provided, the OS-HPXML default is used.</description>
      <type>Double</type>
      <units>Frac</units>
      <required>false</required>
      <model_dependent>false</model_dependent>
    </argument>
    <argument>
      <name>misc_fuel_loads_fireplace_usage_multiplier</name>
      <display_name>Misc Fuel Loads: Fireplace Usage Multiplier</display_name>
      <description>Multiplier on the fuel loads fireplace energy usage that can reflect, e.g., high/low usage occupants. If not provided, the OS-HPXML default is used.</description>
      <type>Double</type>
      <required>false</required>
      <model_dependent>false</model_dependent>
    </argument>
    <argument>
      <name>pool_present</name>
      <display_name>Pool: Present</display_name>
      <description>Whether there is a pool.</description>
      <type>Boolean</type>
      <required>true</required>
      <model_dependent>false</model_dependent>
      <default_value>false</default_value>
      <choices>
        <choice>
          <value>true</value>
          <display_name>true</display_name>
        </choice>
        <choice>
          <value>false</value>
          <display_name>false</display_name>
        </choice>
      </choices>
    </argument>
    <argument>
      <name>pool_pump_annual_kwh</name>
      <display_name>Pool: Pump Annual kWh</display_name>
      <description>The annual energy consumption of the pool pump. If not provided, the OS-HPXML default is used.</description>
      <type>Double</type>
      <units>kWh/yr</units>
      <required>false</required>
      <model_dependent>false</model_dependent>
    </argument>
    <argument>
      <name>pool_pump_usage_multiplier</name>
      <display_name>Pool: Pump Usage Multiplier</display_name>
      <description>Multiplier on the pool pump energy usage that can reflect, e.g., high/low usage occupants. If not provided, the OS-HPXML default is used.</description>
      <type>Double</type>
      <required>false</required>
      <model_dependent>false</model_dependent>
    </argument>
    <argument>
      <name>pool_heater_type</name>
      <display_name>Pool: Heater Type</display_name>
      <description>The type of pool heater. Use 'none' if there is no pool heater.</description>
      <type>Choice</type>
      <required>true</required>
      <model_dependent>false</model_dependent>
      <default_value>none</default_value>
      <choices>
        <choice>
          <value>none</value>
          <display_name>none</display_name>
        </choice>
        <choice>
          <value>electric resistance</value>
          <display_name>electric resistance</display_name>
        </choice>
        <choice>
          <value>gas fired</value>
          <display_name>gas fired</display_name>
        </choice>
        <choice>
          <value>heat pump</value>
          <display_name>heat pump</display_name>
        </choice>
      </choices>
    </argument>
    <argument>
      <name>pool_heater_annual_kwh</name>
      <display_name>Pool: Heater Annual kWh</display_name>
      <description>The annual energy consumption of the electric resistance pool heater. If not provided, the OS-HPXML default is used.</description>
      <type>Double</type>
      <units>kWh/yr</units>
      <required>false</required>
      <model_dependent>false</model_dependent>
    </argument>
    <argument>
      <name>pool_heater_annual_therm</name>
      <display_name>Pool: Heater Annual therm</display_name>
      <description>The annual energy consumption of the gas fired pool heater. If not provided, the OS-HPXML default is used.</description>
      <type>Double</type>
      <units>therm/yr</units>
      <required>false</required>
      <model_dependent>false</model_dependent>
    </argument>
    <argument>
      <name>pool_heater_usage_multiplier</name>
      <display_name>Pool: Heater Usage Multiplier</display_name>
      <description>Multiplier on the pool heater energy usage that can reflect, e.g., high/low usage occupants. If not provided, the OS-HPXML default is used.</description>
      <type>Double</type>
      <required>false</required>
      <model_dependent>false</model_dependent>
    </argument>
    <argument>
      <name>hot_tub_present</name>
      <display_name>Hot Tub: Present</display_name>
      <description>Whether there is a hot tub.</description>
      <type>Boolean</type>
      <required>true</required>
      <model_dependent>false</model_dependent>
      <default_value>false</default_value>
      <choices>
        <choice>
          <value>true</value>
          <display_name>true</display_name>
        </choice>
        <choice>
          <value>false</value>
          <display_name>false</display_name>
        </choice>
      </choices>
    </argument>
    <argument>
      <name>hot_tub_pump_annual_kwh</name>
      <display_name>Hot Tub: Pump Annual kWh</display_name>
      <description>The annual energy consumption of the hot tub pump. If not provided, the OS-HPXML default is used.</description>
      <type>Double</type>
      <units>kWh/yr</units>
      <required>false</required>
      <model_dependent>false</model_dependent>
    </argument>
    <argument>
      <name>hot_tub_pump_usage_multiplier</name>
      <display_name>Hot Tub: Pump Usage Multiplier</display_name>
      <description>Multiplier on the hot tub pump energy usage that can reflect, e.g., high/low usage occupants. If not provided, the OS-HPXML default is used.</description>
      <type>Double</type>
      <required>false</required>
      <model_dependent>false</model_dependent>
    </argument>
    <argument>
      <name>hot_tub_heater_type</name>
      <display_name>Hot Tub: Heater Type</display_name>
      <description>The type of hot tub heater. Use 'none' if there is no hot tub heater.</description>
      <type>Choice</type>
      <required>true</required>
      <model_dependent>false</model_dependent>
      <default_value>none</default_value>
      <choices>
        <choice>
          <value>none</value>
          <display_name>none</display_name>
        </choice>
        <choice>
          <value>electric resistance</value>
          <display_name>electric resistance</display_name>
        </choice>
        <choice>
          <value>gas fired</value>
          <display_name>gas fired</display_name>
        </choice>
        <choice>
          <value>heat pump</value>
          <display_name>heat pump</display_name>
        </choice>
      </choices>
    </argument>
    <argument>
      <name>hot_tub_heater_annual_kwh</name>
      <display_name>Hot Tub: Heater Annual kWh</display_name>
      <description>The annual energy consumption of the electric resistance hot tub heater. If not provided, the OS-HPXML default is used.</description>
      <type>Double</type>
      <units>kWh/yr</units>
      <required>false</required>
      <model_dependent>false</model_dependent>
    </argument>
    <argument>
      <name>hot_tub_heater_annual_therm</name>
      <display_name>Hot Tub: Heater Annual therm</display_name>
      <description>The annual energy consumption of the gas fired hot tub heater. If not provided, the OS-HPXML default is used.</description>
      <type>Double</type>
      <units>therm/yr</units>
      <required>false</required>
      <model_dependent>false</model_dependent>
    </argument>
    <argument>
      <name>hot_tub_heater_usage_multiplier</name>
      <display_name>Hot Tub: Heater Usage Multiplier</display_name>
      <description>Multiplier on the hot tub heater energy usage that can reflect, e.g., high/low usage occupants. If not provided, the OS-HPXML default is used.</description>
      <type>Double</type>
      <required>false</required>
      <model_dependent>false</model_dependent>
    </argument>
    <argument>
      <name>emissions_scenario_names</name>
      <display_name>Emissions: Scenario Names</display_name>
      <description>Names of emissions scenarios. If multiple scenarios, use a comma-separated list. If not provided, no emissions scenarios are calculated.</description>
      <type>String</type>
      <required>false</required>
      <model_dependent>false</model_dependent>
    </argument>
    <argument>
      <name>emissions_types</name>
      <display_name>Emissions: Types</display_name>
      <description>Types of emissions (e.g., CO2e, NOx, etc.). If multiple scenarios, use a comma-separated list.</description>
      <type>String</type>
      <required>false</required>
      <model_dependent>false</model_dependent>
    </argument>
    <argument>
      <name>emissions_electricity_units</name>
      <display_name>Emissions: Electricity Units</display_name>
      <description>Electricity emissions factors units. If multiple scenarios, use a comma-separated list. Only lb/MWh and kg/MWh are allowed.</description>
      <type>String</type>
      <required>false</required>
      <model_dependent>false</model_dependent>
    </argument>
    <argument>
      <name>emissions_electricity_values_or_filepaths</name>
      <display_name>Emissions: Electricity Values or File Paths</display_name>
      <description>Electricity emissions factors values, specified as either an annual factor or an absolute/relative path to a file with hourly factors. If multiple scenarios, use a comma-separated list.</description>
      <type>String</type>
      <required>false</required>
      <model_dependent>false</model_dependent>
    </argument>
    <argument>
      <name>emissions_electricity_number_of_header_rows</name>
      <display_name>Emissions: Electricity Files Number of Header Rows</display_name>
      <description>The number of header rows in the electricity emissions factor file. Only applies when an electricity filepath is used. If multiple scenarios, use a comma-separated list.</description>
      <type>String</type>
      <required>false</required>
      <model_dependent>false</model_dependent>
    </argument>
    <argument>
      <name>emissions_electricity_column_numbers</name>
      <display_name>Emissions: Electricity Files Column Numbers</display_name>
      <description>The column number in the electricity emissions factor file. Only applies when an electricity filepath is used. If multiple scenarios, use a comma-separated list.</description>
      <type>String</type>
      <required>false</required>
      <model_dependent>false</model_dependent>
    </argument>
    <argument>
      <name>emissions_fossil_fuel_units</name>
      <display_name>Emissions: Fossil Fuel Units</display_name>
      <description>Fossil fuel emissions factors units. If multiple scenarios, use a comma-separated list. Only lb/MBtu and kg/MBtu are allowed.</description>
      <type>String</type>
      <required>false</required>
      <model_dependent>false</model_dependent>
    </argument>
    <argument>
      <name>emissions_natural_gas_values</name>
      <display_name>Emissions: Natural Gas Values</display_name>
      <description>Natural gas emissions factors values, specified as an annual factor. If multiple scenarios, use a comma-separated list.</description>
      <type>String</type>
      <required>false</required>
      <model_dependent>false</model_dependent>
    </argument>
    <argument>
      <name>emissions_propane_values</name>
      <display_name>Emissions: Propane Values</display_name>
      <description>Propane emissions factors values, specified as an annual factor. If multiple scenarios, use a comma-separated list.</description>
      <type>String</type>
      <required>false</required>
      <model_dependent>false</model_dependent>
    </argument>
    <argument>
      <name>emissions_fuel_oil_values</name>
      <display_name>Emissions: Fuel Oil Values</display_name>
      <description>Fuel oil emissions factors values, specified as an annual factor. If multiple scenarios, use a comma-separated list.</description>
      <type>String</type>
      <required>false</required>
      <model_dependent>false</model_dependent>
    </argument>
    <argument>
      <name>emissions_coal_values</name>
      <display_name>Emissions: Coal Values</display_name>
      <description>Coal emissions factors values, specified as an annual factor. If multiple scenarios, use a comma-separated list.</description>
      <type>String</type>
      <required>false</required>
      <model_dependent>false</model_dependent>
    </argument>
    <argument>
      <name>emissions_wood_values</name>
      <display_name>Emissions: Wood Values</display_name>
      <description>Wood emissions factors values, specified as an annual factor. If multiple scenarios, use a comma-separated list.</description>
      <type>String</type>
      <required>false</required>
      <model_dependent>false</model_dependent>
    </argument>
    <argument>
      <name>emissions_wood_pellets_values</name>
      <display_name>Emissions: Wood Pellets Values</display_name>
      <description>Wood pellets emissions factors values, specified as an annual factor. If multiple scenarios, use a comma-separated list.</description>
      <type>String</type>
      <required>false</required>
      <model_dependent>false</model_dependent>
    </argument>
    <argument>
      <name>utility_bill_scenario_names</name>
      <display_name>Utility Bills: Scenario Names</display_name>
      <description>Names of utility bill scenarios. If multiple scenarios, use a comma-separated list. If not provided, no utility bills scenarios are calculated.</description>
      <type>String</type>
      <required>false</required>
      <model_dependent>false</model_dependent>
    </argument>
    <argument>
      <name>utility_bill_electricity_filepaths</name>
      <display_name>Utility Bills: Electricity File Paths</display_name>
      <description>Electricity tariff file specified as an absolute/relative path to a file with utility rate structure information. Tariff file must be formatted to OpenEI API version 7. If multiple scenarios, use a comma-separated list.</description>
      <type>String</type>
      <required>false</required>
      <model_dependent>false</model_dependent>
    </argument>
    <argument>
      <name>utility_bill_electricity_fixed_charges</name>
      <display_name>Utility Bills: Electricity Fixed Charges</display_name>
      <description>Electricity utility bill monthly fixed charges. If multiple scenarios, use a comma-separated list.</description>
      <type>String</type>
      <required>false</required>
      <model_dependent>false</model_dependent>
    </argument>
    <argument>
      <name>utility_bill_natural_gas_fixed_charges</name>
      <display_name>Utility Bills: Natural Gas Fixed Charges</display_name>
      <description>Natural gas utility bill monthly fixed charges. If multiple scenarios, use a comma-separated list.</description>
      <type>String</type>
      <required>false</required>
      <model_dependent>false</model_dependent>
    </argument>
    <argument>
      <name>utility_bill_propane_fixed_charges</name>
      <display_name>Utility Bills: Propane Fixed Charges</display_name>
      <description>Propane utility bill monthly fixed charges. If multiple scenarios, use a comma-separated list.</description>
      <type>String</type>
      <required>false</required>
      <model_dependent>false</model_dependent>
    </argument>
    <argument>
      <name>utility_bill_fuel_oil_fixed_charges</name>
      <display_name>Utility Bills: Fuel Oil Fixed Charges</display_name>
      <description>Fuel oil utility bill monthly fixed charges. If multiple scenarios, use a comma-separated list.</description>
      <type>String</type>
      <required>false</required>
      <model_dependent>false</model_dependent>
    </argument>
    <argument>
      <name>utility_bill_coal_fixed_charges</name>
      <display_name>Utility Bills: Coal Fixed Charges</display_name>
      <description>Coal utility bill monthly fixed charges. If multiple scenarios, use a comma-separated list.</description>
      <type>String</type>
      <required>false</required>
      <model_dependent>false</model_dependent>
    </argument>
    <argument>
      <name>utility_bill_wood_fixed_charges</name>
      <display_name>Utility Bills: Wood Fixed Charges</display_name>
      <description>Wood utility bill monthly fixed charges. If multiple scenarios, use a comma-separated list.</description>
      <type>String</type>
      <required>false</required>
      <model_dependent>false</model_dependent>
    </argument>
    <argument>
      <name>utility_bill_wood_pellets_fixed_charges</name>
      <display_name>Utility Bills: Wood Pellets Fixed Charges</display_name>
      <description>Wood pellets utility bill monthly fixed charges. If multiple scenarios, use a comma-separated list.</description>
      <type>String</type>
      <required>false</required>
      <model_dependent>false</model_dependent>
    </argument>
    <argument>
      <name>utility_bill_electricity_marginal_rates</name>
      <display_name>Utility Bills: Electricity Marginal Rates</display_name>
      <description>Electricity utility bill marginal rates. If multiple scenarios, use a comma-separated list.</description>
      <type>String</type>
      <required>false</required>
      <model_dependent>false</model_dependent>
    </argument>
    <argument>
      <name>utility_bill_natural_gas_marginal_rates</name>
      <display_name>Utility Bills: Natural Gas Marginal Rates</display_name>
      <description>Natural gas utility bill marginal rates. If multiple scenarios, use a comma-separated list.</description>
      <type>String</type>
      <required>false</required>
      <model_dependent>false</model_dependent>
    </argument>
    <argument>
      <name>utility_bill_propane_marginal_rates</name>
      <display_name>Utility Bills: Propane Marginal Rates</display_name>
      <description>Propane utility bill marginal rates. If multiple scenarios, use a comma-separated list.</description>
      <type>String</type>
      <required>false</required>
      <model_dependent>false</model_dependent>
    </argument>
    <argument>
      <name>utility_bill_fuel_oil_marginal_rates</name>
      <display_name>Utility Bills: Fuel Oil Marginal Rates</display_name>
      <description>Fuel oil utility bill marginal rates. If multiple scenarios, use a comma-separated list.</description>
      <type>String</type>
      <required>false</required>
      <model_dependent>false</model_dependent>
    </argument>
    <argument>
      <name>utility_bill_coal_marginal_rates</name>
      <display_name>Utility Bills: Coal Marginal Rates</display_name>
      <description>Coal utility bill marginal rates. If multiple scenarios, use a comma-separated list.</description>
      <type>String</type>
      <required>false</required>
      <model_dependent>false</model_dependent>
    </argument>
    <argument>
      <name>utility_bill_wood_marginal_rates</name>
      <display_name>Utility Bills: Wood Marginal Rates</display_name>
      <description>Wood utility bill marginal rates. If multiple scenarios, use a comma-separated list.</description>
      <type>String</type>
      <required>false</required>
      <model_dependent>false</model_dependent>
    </argument>
    <argument>
      <name>utility_bill_wood_pellets_marginal_rates</name>
      <display_name>Utility Bills: Wood Pellets Marginal Rates</display_name>
      <description>Wood pellets utility bill marginal rates. If multiple scenarios, use a comma-separated list.</description>
      <type>String</type>
      <required>false</required>
      <model_dependent>false</model_dependent>
    </argument>
    <argument>
      <name>utility_bill_pv_compensation_types</name>
      <display_name>Utility Bills: PV Compensation Types</display_name>
      <description>Utility bill PV compensation types. If multiple scenarios, use a comma-separated list.</description>
      <type>String</type>
      <required>false</required>
      <model_dependent>false</model_dependent>
    </argument>
    <argument>
      <name>utility_bill_pv_net_metering_annual_excess_sellback_rate_types</name>
      <display_name>Utility Bills: PV Net Metering Annual Excess Sellback Rate Types</display_name>
      <description>Utility bill PV net metering annual excess sellback rate types. Only applies if the PV compensation type is 'NetMetering'. If multiple scenarios, use a comma-separated list.</description>
      <type>String</type>
      <required>false</required>
      <model_dependent>false</model_dependent>
    </argument>
    <argument>
      <name>utility_bill_pv_net_metering_annual_excess_sellback_rates</name>
      <display_name>Utility Bills: PV Net Metering Annual Excess Sellback Rates</display_name>
      <description>Utility bill PV net metering annual excess sellback rates. Only applies if the PV compensation type is 'NetMetering' and the PV annual excess sellback rate type is 'User-Specified'. If multiple scenarios, use a comma-separated list.</description>
      <type>String</type>
      <required>false</required>
      <model_dependent>false</model_dependent>
    </argument>
    <argument>
      <name>utility_bill_pv_feed_in_tariff_rates</name>
      <display_name>Utility Bills: PV Feed-In Tariff Rates</display_name>
      <description>Utility bill PV annual full/gross feed-in tariff rates. Only applies if the PV compensation type is 'FeedInTariff'. If multiple scenarios, use a comma-separated list.</description>
      <type>String</type>
      <required>false</required>
      <model_dependent>false</model_dependent>
    </argument>
    <argument>
      <name>utility_bill_pv_monthly_grid_connection_fee_units</name>
      <display_name>Utility Bills: PV Monthly Grid Connection Fee Units</display_name>
      <description>Utility bill PV monthly grid connection fee units. If multiple scenarios, use a comma-separated list.</description>
      <type>String</type>
      <required>false</required>
      <model_dependent>false</model_dependent>
    </argument>
    <argument>
      <name>utility_bill_pv_monthly_grid_connection_fees</name>
      <display_name>Utility Bills: PV Monthly Grid Connection Fees</display_name>
      <description>Utility bill PV monthly grid connection fees. If multiple scenarios, use a comma-separated list.</description>
      <type>String</type>
      <required>false</required>
      <model_dependent>false</model_dependent>
    </argument>
    <argument>
      <name>additional_properties</name>
      <display_name>Additional Properties</display_name>
      <description>Additional properties specified as key-value pairs (i.e., key=value). If multiple additional properties, use a |-separated list. For example, 'LowIncome=false|Remodeled|Description=2-story home in Denver'. These properties will be stored in the HPXML file under /HPXML/SoftwareInfo/extension/AdditionalProperties.</description>
      <type>String</type>
      <required>false</required>
      <model_dependent>false</model_dependent>
    </argument>
    <argument>
      <name>combine_like_surfaces</name>
      <display_name>Combine like surfaces?</display_name>
      <description>If true, combines like surfaces to simplify the HPXML file generated.</description>
      <type>Boolean</type>
      <required>false</required>
      <model_dependent>false</model_dependent>
      <default_value>false</default_value>
      <choices>
        <choice>
          <value>true</value>
          <display_name>true</display_name>
        </choice>
        <choice>
          <value>false</value>
          <display_name>false</display_name>
        </choice>
      </choices>
    </argument>
    <argument>
      <name>apply_defaults</name>
      <display_name>Apply Default Values?</display_name>
      <description>If true, applies OS-HPXML default values to the HPXML output file. Setting to true will also force validation of the HPXML output file before applying OS-HPXML default values.</description>
      <type>Boolean</type>
      <required>false</required>
      <model_dependent>false</model_dependent>
      <default_value>false</default_value>
      <choices>
        <choice>
          <value>true</value>
          <display_name>true</display_name>
        </choice>
        <choice>
          <value>false</value>
          <display_name>false</display_name>
        </choice>
      </choices>
    </argument>
    <argument>
      <name>apply_validation</name>
      <display_name>Apply Validation?</display_name>
      <description>If true, validates the HPXML output file. Set to false for faster performance. Note that validation is not needed if the HPXML file will be validated downstream (e.g., via the HPXMLtoOpenStudio measure).</description>
      <type>Boolean</type>
      <required>false</required>
      <model_dependent>false</model_dependent>
      <default_value>false</default_value>
      <choices>
        <choice>
          <value>true</value>
          <display_name>true</display_name>
        </choice>
        <choice>
          <value>false</value>
          <display_name>false</display_name>
        </choice>
      </choices>
    </argument>
  </arguments>
  <outputs />
  <provenances />
  <tags>
    <tag>Whole Building.Space Types</tag>
  </tags>
  <attributes>
    <attribute>
      <name>Measure Type</name>
      <value>ModelMeasure</value>
      <datatype>string</datatype>
    </attribute>
  </attributes>
  <files>
    <file>
      <version>
        <software_program>OpenStudio</software_program>
        <identifier>2.9.0</identifier>
        <min_compatible>2.9.0</min_compatible>
      </version>
      <filename>measure.rb</filename>
      <filetype>rb</filetype>
      <usage_type>script</usage_type>
<<<<<<< HEAD
      <checksum>FF2A706E</checksum>
=======
      <checksum>DD2D104D</checksum>
>>>>>>> 0a519a7c
    </file>
    <file>
      <filename>geometry.rb</filename>
      <filetype>rb</filetype>
      <usage_type>resource</usage_type>
      <checksum>2448A56F</checksum>
    </file>
    <file>
      <filename>build_residential_hpxml_test.rb</filename>
      <filetype>rb</filetype>
      <usage_type>test</usage_type>
      <checksum>80767566</checksum>
    </file>
  </files>
</measure><|MERGE_RESOLUTION|>--- conflicted
+++ resolved
@@ -3,13 +3,8 @@
   <schema_version>3.1</schema_version>
   <name>build_residential_hpxml</name>
   <uid>a13a8983-2b01-4930-8af2-42030b6e4233</uid>
-<<<<<<< HEAD
-  <version_id>00ed5382-fabf-4514-8432-bd3b5d30c582</version_id>
-  <version_modified>2023-06-23T14:53:35Z</version_modified>
-=======
-  <version_id>d20becd1-748d-4de9-a6d6-2d3fe1777b62</version_id>
-  <version_modified>2023-06-23T14:29:10Z</version_modified>
->>>>>>> 0a519a7c
+  <version_id>9cf288ab-5796-41ae-a00b-db73f9c8b765</version_id>
+  <version_modified>2023-06-28T17:21:01Z</version_modified>
   <xml_checksum>2C38F48B</xml_checksum>
   <class_name>BuildResidentialHPXML</class_name>
   <display_name>HPXML Builder</display_name>
@@ -6693,11 +6688,7 @@
       <filename>measure.rb</filename>
       <filetype>rb</filetype>
       <usage_type>script</usage_type>
-<<<<<<< HEAD
-      <checksum>FF2A706E</checksum>
-=======
-      <checksum>DD2D104D</checksum>
->>>>>>> 0a519a7c
+      <checksum>8EC52E26</checksum>
     </file>
     <file>
       <filename>geometry.rb</filename>
