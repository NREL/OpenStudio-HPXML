--- conflicted
+++ resolved
@@ -3,13 +3,8 @@
   <schema_version>3.0</schema_version>
   <name>build_residential_hpxml</name>
   <uid>a13a8983-2b01-4930-8af2-42030b6e4233</uid>
-<<<<<<< HEAD
-  <version_id>5c2ea5fa-1e2b-43b1-aa78-3fbaa8840c33</version_id>
-  <version_modified>20220816T191205Z</version_modified>
-=======
-  <version_id>97c34af6-947a-402c-a198-bc7e06319c2c</version_id>
-  <version_modified>20220816T215737Z</version_modified>
->>>>>>> 2da6e26f
+  <version_id>1e52e548-1aed-4231-9872-5495fdc81c4f</version_id>
+  <version_modified>20220817T014303Z</version_modified>
   <xml_checksum>2C38F48B</xml_checksum>
   <class_name>BuildResidentialHPXML</class_name>
   <display_name>HPXML Builder</display_name>
@@ -6400,8 +6395,7 @@
       <filename>measure.rb</filename>
       <filetype>rb</filetype>
       <usage_type>script</usage_type>
-<<<<<<< HEAD
-      <checksum>84B6078B</checksum>
+      <checksum>EEFE5325</checksum>
     </file>
     <file>
       <filename>extra_files/base-mf.xml</filename>
@@ -6422,12 +6416,24 @@
       <checksum>FDF901A4</checksum>
     </file>
     <file>
+      <filename>extra_files/error-bills-args-not-all-same-size.xml</filename>
+      <filetype>xml</filetype>
+      <usage_type>test</usage_type>
+      <checksum>815DB79A</checksum>
+    </file>
+    <file>
       <filename>extra_files/extra-auto.xml</filename>
       <filetype>xml</filetype>
       <usage_type>test</usage_type>
       <checksum>B1B729B5</checksum>
     </file>
     <file>
+      <filename>extra_files/extra-bills-fossil-fuel-rates.xml</filename>
+      <filetype>xml</filetype>
+      <usage_type>test</usage_type>
+      <checksum>707DB9C3</checksum>
+    </file>
+    <file>
       <filename>extra_files/extra-dhw-solar-latitude.xml</filename>
       <filetype>xml</filetype>
       <usage_type>test</usage_type>
@@ -6896,6 +6902,12 @@
       <checksum>FDF901A4</checksum>
     </file>
     <file>
+      <filename>extra_files/extra-seasons-building-america.xml</filename>
+      <filetype>xml</filetype>
+      <usage_type>test</usage_type>
+      <checksum>7F0F876F</checksum>
+    </file>
+    <file>
       <filename>extra_files/extra-second-heating-system-boiler-to-heat-pump.xml</filename>
       <filetype>xml</filetype>
       <usage_type>test</usage_type>
@@ -7134,27 +7146,6 @@
       <filetype>xml</filetype>
       <usage_type>test</usage_type>
       <checksum>9FE34579</checksum>
-    </file>
-    <file>
-      <filename>extra_files/error-bills-args-not-all-same-size.xml</filename>
-      <filetype>xml</filetype>
-      <usage_type>test</usage_type>
-      <checksum>815DB79A</checksum>
-    </file>
-    <file>
-      <filename>extra_files/extra-bills-fossil-fuel-rates.xml</filename>
-      <filetype>xml</filetype>
-      <usage_type>test</usage_type>
-      <checksum>707DB9C3</checksum>
-    </file>
-    <file>
-      <filename>extra_files/extra-seasons-building-america.xml</filename>
-      <filetype>xml</filetype>
-      <usage_type>test</usage_type>
-      <checksum>7F0F876F</checksum>
-=======
-      <checksum>E95424B2</checksum>
->>>>>>> 2da6e26f
     </file>
   </files>
 </measure>