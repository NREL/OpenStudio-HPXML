<measure>
  <schema_version>3.0</schema_version>
  <name>build_residential_hpxml</name>
  <uid>a13a8983-2b01-4930-8af2-42030b6e4233</uid>
<<<<<<< HEAD
  <version_id>7cf59bfc-683c-4188-b6d9-d8a0ee18e2aa</version_id>
  <version_modified>20200423T213913Z</version_modified>
=======
  <version_id>423667a9-9963-485a-b13e-81cd7b46cd42</version_id>
  <version_modified>20200424T203713Z</version_modified>
>>>>>>> 88d1c7a6
  <xml_checksum>2C38F48B</xml_checksum>
  <class_name>BuildResidentialHPXML</class_name>
  <display_name>HPXML Builder</display_name>
  <description>Builds a residential HPXML file.</description>
  <modeler_description>TODO</modeler_description>
  <arguments>
    <argument>
      <name>hpxml_path</name>
      <display_name>HPXML File Path</display_name>
      <description>Absolute/relative path of the HPXML file.</description>
      <type>String</type>
      <required>true</required>
      <model_dependent>false</model_dependent>
    </argument>
    <argument>
      <name>weather_dir</name>
      <display_name>Weather Directory</display_name>
      <description>Absolute/relative path of the weather directory.</description>
      <type>String</type>
      <required>true</required>
      <model_dependent>false</model_dependent>
      <default_value>weather</default_value>
    </argument>
    <argument>
      <name>simulation_control_timestep</name>
      <display_name>Simulation Control: Timestep</display_name>
      <description>Value must be a divisor of 60.</description>
      <type>Integer</type>
      <units>min</units>
      <required>false</required>
      <model_dependent>false</model_dependent>
      <default_value>60</default_value>
    </argument>
    <argument>
      <name>simulation_control_begin_month</name>
      <display_name>Simulation Control: Run Period Begin Month</display_name>
      <description>This numeric field should contain the starting month number (1 = January, 2 = February, etc.) for the annual run period desired.</description>
      <type>Integer</type>
      <units>month</units>
      <required>false</required>
      <model_dependent>false</model_dependent>
      <default_value>1</default_value>
    </argument>
    <argument>
      <name>simulation_control_begin_day_of_month</name>
      <display_name>Simulation Control: Run Period Begin Day of Month</display_name>
      <description>This numeric field should contain the starting day of the starting month (must be valid for month) for the annual run period desired.</description>
      <type>Integer</type>
      <units>day</units>
      <required>false</required>
      <model_dependent>false</model_dependent>
      <default_value>1</default_value>
    </argument>
    <argument>
      <name>simulation_control_end_month</name>
      <display_name>Simulation Control: Run Period End Month</display_name>
      <description>This numeric field should contain the end month number (1 = January, 2 = February, etc.) for the annual run period desired.</description>
      <type>Integer</type>
      <units>month</units>
      <required>false</required>
      <model_dependent>false</model_dependent>
      <default_value>12</default_value>
    </argument>
    <argument>
      <name>simulation_control_end_day_of_month</name>
      <display_name>Simulation Control: Run Period End Day of Month</display_name>
      <description>This numeric field should contain the ending day of the ending month (must be valid for month) for the annual run period desired.</description>
      <type>Integer</type>
      <units>day</units>
      <required>false</required>
      <model_dependent>false</model_dependent>
      <default_value>31</default_value>
    </argument>
    <argument>
      <name>schedules_output_path</name>
      <display_name>Schedules Output File Path</display_name>
      <description>Absolute (or relative) path of the output schedules file.</description>
      <type>String</type>
      <required>true</required>
      <model_dependent>false</model_dependent>
    </argument>
    <argument>
      <name>weather_station_epw_filepath</name>
      <display_name>EnergyPlus Weather (EPW) Filepath</display_name>
      <description>Name of the EPW file.</description>
      <type>String</type>
      <required>true</required>
      <model_dependent>false</model_dependent>
      <default_value>USA_CO_Denver.Intl.AP.725650_TMY3.epw</default_value>
    </argument>
    <argument>
      <name>geometry_unit_type</name>
      <display_name>Geometry: Unit Type</display_name>
      <description>The type of unit.</description>
      <type>Choice</type>
      <required>true</required>
      <model_dependent>false</model_dependent>
      <default_value>single-family detached</default_value>
      <choices>
        <choice>
          <value>single-family detached</value>
          <display_name>single-family detached</display_name>
        </choice>
        <choice>
          <value>single-family attached</value>
          <display_name>single-family attached</display_name>
        </choice>
        <choice>
          <value>2-4 unit building</value>
          <display_name>2-4 unit building</display_name>
        </choice>
        <choice>
          <value>5+ unit building</value>
          <display_name>5+ unit building</display_name>
        </choice>
      </choices>
    </argument>
    <argument>
      <name>geometry_num_units</name>
      <display_name>Geometry: Number of Units</display_name>
      <description>The number of units in the building. This is only required for single-family attached, 2-4 unit building, and 5+ unit building buildings.</description>
      <type>Integer</type>
      <units>#</units>
      <required>false</required>
      <model_dependent>false</model_dependent>
    </argument>
    <argument>
      <name>geometry_cfa</name>
      <display_name>Geometry: Conditioned Floor Area</display_name>
      <description>The total floor area of the conditioned space (including any conditioned basement floor area).</description>
      <type>Double</type>
      <units>ft^2</units>
      <required>true</required>
      <model_dependent>false</model_dependent>
      <default_value>2000</default_value>
    </argument>
    <argument>
      <name>geometry_num_floors_above_grade</name>
      <display_name>Geometry: Number of Floors</display_name>
      <description>The number of floors above grade (in the unit if single-family, and in the building if multifamily).</description>
      <type>Integer</type>
      <units>#</units>
      <required>true</required>
      <model_dependent>false</model_dependent>
      <default_value>2</default_value>
    </argument>
    <argument>
      <name>geometry_wall_height</name>
      <display_name>Geometry: Average Wall Height</display_name>
      <description>The average height of the walls.</description>
      <type>Double</type>
      <units>ft</units>
      <required>true</required>
      <model_dependent>false</model_dependent>
      <default_value>8</default_value>
    </argument>
    <argument>
      <name>geometry_orientation</name>
      <display_name>Geometry: Orientation</display_name>
      <description>The house's orientation is measured clockwise from due south when viewed from above (e.g., North=0, East=90, South=180, West=270).</description>
      <type>Double</type>
      <units>degrees</units>
      <required>true</required>
      <model_dependent>false</model_dependent>
      <default_value>180</default_value>
    </argument>
    <argument>
      <name>geometry_aspect_ratio</name>
      <display_name>Geometry: Aspect Ratio</display_name>
      <description>The ratio of the front/back wall length to the left/right wall length, excluding any protruding garage wall area.</description>
      <type>Double</type>
      <units>FB/LR</units>
      <required>true</required>
      <model_dependent>false</model_dependent>
      <default_value>2</default_value>
    </argument>
    <argument>
      <name>geometry_level</name>
      <display_name>Geometry: Level</display_name>
      <description>The level of the unit.</description>
      <type>Choice</type>
      <required>true</required>
      <model_dependent>false</model_dependent>
      <default_value>Bottom</default_value>
      <choices>
        <choice>
          <value>Bottom</value>
          <display_name>Bottom</display_name>
        </choice>
        <choice>
          <value>Middle</value>
          <display_name>Middle</display_name>
        </choice>
        <choice>
          <value>Top</value>
          <display_name>Top</display_name>
        </choice>
      </choices>
    </argument>
    <argument>
      <name>geometry_horizontal_location</name>
      <display_name>Geometry: Horizontal Location</display_name>
      <description>The horizontal location of the unit when viewing the front of the building.</description>
      <type>Choice</type>
      <required>true</required>
      <model_dependent>false</model_dependent>
      <default_value>Left</default_value>
      <choices>
        <choice>
          <value>Left</value>
          <display_name>Left</display_name>
        </choice>
        <choice>
          <value>Middle</value>
          <display_name>Middle</display_name>
        </choice>
        <choice>
          <value>Right</value>
          <display_name>Right</display_name>
        </choice>
      </choices>
    </argument>
    <argument>
      <name>geometry_corridor_position</name>
      <display_name>Geometry: Corridor Position</display_name>
      <description>The position of the corridor.</description>
      <type>Choice</type>
      <required>true</required>
      <model_dependent>false</model_dependent>
      <default_value>Double-Loaded Interior</default_value>
      <choices>
        <choice>
          <value>Double-Loaded Interior</value>
          <display_name>Double-Loaded Interior</display_name>
        </choice>
        <choice>
          <value>Single Exterior (Front)</value>
          <display_name>Single Exterior (Front)</display_name>
        </choice>
        <choice>
          <value>Double Exterior</value>
          <display_name>Double Exterior</display_name>
        </choice>
        <choice>
          <value>None</value>
          <display_name>None</display_name>
        </choice>
      </choices>
    </argument>
    <argument>
      <name>geometry_corridor_width</name>
      <display_name>Geometry: Corridor Width</display_name>
      <description>The width of the corridor.</description>
      <type>Double</type>
      <units>ft</units>
      <required>true</required>
      <model_dependent>false</model_dependent>
      <default_value>10</default_value>
    </argument>
    <argument>
      <name>geometry_inset_width</name>
      <display_name>Geometry: Inset Width</display_name>
      <description>The width of the inset.</description>
      <type>Double</type>
      <units>ft</units>
      <required>true</required>
      <model_dependent>false</model_dependent>
      <default_value>0</default_value>
    </argument>
    <argument>
      <name>geometry_inset_depth</name>
      <display_name>Geometry: Inset Depth</display_name>
      <description>The depth of the inset.</description>
      <type>Double</type>
      <units>ft</units>
      <required>true</required>
      <model_dependent>false</model_dependent>
      <default_value>0</default_value>
    </argument>
    <argument>
      <name>geometry_inset_position</name>
      <display_name>Geometry: Inset Position</display_name>
      <description>The position of the inset.</description>
      <type>Choice</type>
      <required>true</required>
      <model_dependent>false</model_dependent>
      <default_value>Right</default_value>
      <choices>
        <choice>
          <value>Right</value>
          <display_name>Right</display_name>
        </choice>
        <choice>
          <value>Left</value>
          <display_name>Left</display_name>
        </choice>
      </choices>
    </argument>
    <argument>
      <name>geometry_balcony_depth</name>
      <display_name>Geometry: Balcony Depth</display_name>
      <description>The depth of the balcony.</description>
      <type>Double</type>
      <units>ft</units>
      <required>true</required>
      <model_dependent>false</model_dependent>
      <default_value>0</default_value>
    </argument>
    <argument>
      <name>geometry_garage_width</name>
      <display_name>Geometry: Garage Width</display_name>
      <description>The width of the garage. Enter zero for no garage.</description>
      <type>Double</type>
      <units>ft</units>
      <required>true</required>
      <model_dependent>false</model_dependent>
      <default_value>0</default_value>
    </argument>
    <argument>
      <name>geometry_garage_depth</name>
      <display_name>Geometry: Garage Depth</display_name>
      <description>The depth of the garage.</description>
      <type>Double</type>
      <units>ft</units>
      <required>true</required>
      <model_dependent>false</model_dependent>
      <default_value>20</default_value>
    </argument>
    <argument>
      <name>geometry_garage_protrusion</name>
      <display_name>Geometry: Garage Protrusion</display_name>
      <description>The fraction of the garage that is protruding from the living space.</description>
      <type>Double</type>
      <units>frac</units>
      <required>true</required>
      <model_dependent>false</model_dependent>
      <default_value>0</default_value>
    </argument>
    <argument>
      <name>geometry_garage_position</name>
      <display_name>Geometry: Garage Position</display_name>
      <description>The position of the garage.</description>
      <type>Choice</type>
      <required>true</required>
      <model_dependent>false</model_dependent>
      <default_value>Right</default_value>
      <choices>
        <choice>
          <value>Right</value>
          <display_name>Right</display_name>
        </choice>
        <choice>
          <value>Left</value>
          <display_name>Left</display_name>
        </choice>
      </choices>
    </argument>
    <argument>
      <name>geometry_foundation_type</name>
      <display_name>Geometry: Foundation Type</display_name>
      <description>The foundation type of the building.</description>
      <type>Choice</type>
      <required>true</required>
      <model_dependent>false</model_dependent>
      <default_value>SlabOnGrade</default_value>
      <choices>
        <choice>
          <value>SlabOnGrade</value>
          <display_name>SlabOnGrade</display_name>
        </choice>
        <choice>
          <value>VentedCrawlspace</value>
          <display_name>VentedCrawlspace</display_name>
        </choice>
        <choice>
          <value>UnventedCrawlspace</value>
          <display_name>UnventedCrawlspace</display_name>
        </choice>
        <choice>
          <value>UnconditionedBasement</value>
          <display_name>UnconditionedBasement</display_name>
        </choice>
        <choice>
          <value>ConditionedBasement</value>
          <display_name>ConditionedBasement</display_name>
        </choice>
        <choice>
          <value>Ambient</value>
          <display_name>Ambient</display_name>
        </choice>
      </choices>
    </argument>
    <argument>
      <name>geometry_foundation_height</name>
      <display_name>Geometry: Foundation Height</display_name>
      <description>The height of the foundation (e.g., 3ft for crawlspace, 8ft for basement). Only applies to basements/crawlspaces.</description>
      <type>Double</type>
      <units>ft</units>
      <required>true</required>
      <model_dependent>false</model_dependent>
      <default_value>3</default_value>
    </argument>
    <argument>
      <name>geometry_foundation_height_above_grade</name>
      <display_name>Geometry: Foundation Height Above Grade</display_name>
      <description>The depth above grade of the foundation wall. Only applies to basements/crawlspaces.</description>
      <type>Double</type>
      <units>ft</units>
      <required>true</required>
      <model_dependent>false</model_dependent>
      <default_value>1</default_value>
    </argument>
    <argument>
      <name>geometry_roof_type</name>
      <display_name>Geometry: Roof Type</display_name>
      <description>The roof type of the building.</description>
      <type>Choice</type>
      <required>true</required>
      <model_dependent>false</model_dependent>
      <default_value>gable</default_value>
      <choices>
        <choice>
          <value>gable</value>
          <display_name>gable</display_name>
        </choice>
        <choice>
          <value>hip</value>
          <display_name>hip</display_name>
        </choice>
        <choice>
          <value>flat</value>
          <display_name>flat</display_name>
        </choice>
      </choices>
    </argument>
    <argument>
      <name>geometry_roof_pitch</name>
      <display_name>Geometry: Roof Pitch</display_name>
      <description>The roof pitch of the attic. Ignored if the building has a flat roof.</description>
      <type>Choice</type>
      <required>true</required>
      <model_dependent>false</model_dependent>
      <default_value>6:12</default_value>
      <choices>
        <choice>
          <value>1:12</value>
          <display_name>1:12</display_name>
        </choice>
        <choice>
          <value>2:12</value>
          <display_name>2:12</display_name>
        </choice>
        <choice>
          <value>3:12</value>
          <display_name>3:12</display_name>
        </choice>
        <choice>
          <value>4:12</value>
          <display_name>4:12</display_name>
        </choice>
        <choice>
          <value>5:12</value>
          <display_name>5:12</display_name>
        </choice>
        <choice>
          <value>6:12</value>
          <display_name>6:12</display_name>
        </choice>
        <choice>
          <value>7:12</value>
          <display_name>7:12</display_name>
        </choice>
        <choice>
          <value>8:12</value>
          <display_name>8:12</display_name>
        </choice>
        <choice>
          <value>9:12</value>
          <display_name>9:12</display_name>
        </choice>
        <choice>
          <value>10:12</value>
          <display_name>10:12</display_name>
        </choice>
        <choice>
          <value>11:12</value>
          <display_name>11:12</display_name>
        </choice>
        <choice>
          <value>12:12</value>
          <display_name>12:12</display_name>
        </choice>
      </choices>
    </argument>
    <argument>
      <name>geometry_roof_structure</name>
      <display_name>Geometry: Roof Structure</display_name>
      <description>The roof structure of the building. Ignored if the building has a flat roof.</description>
      <type>Choice</type>
      <required>true</required>
      <model_dependent>false</model_dependent>
      <default_value>truss, cantilever</default_value>
      <choices>
        <choice>
          <value>truss, cantilever</value>
          <display_name>truss, cantilever</display_name>
        </choice>
        <choice>
          <value>rafter</value>
          <display_name>rafter</display_name>
        </choice>
      </choices>
    </argument>
    <argument>
      <name>geometry_attic_type</name>
      <display_name>Geometry: Attic Type</display_name>
      <description>The attic type of the building. Ignored if the building has a flat roof.</description>
      <type>Choice</type>
      <required>true</required>
      <model_dependent>false</model_dependent>
      <default_value>VentedAttic</default_value>
      <choices>
        <choice>
          <value>VentedAttic</value>
          <display_name>VentedAttic</display_name>
        </choice>
        <choice>
          <value>UnventedAttic</value>
          <display_name>UnventedAttic</display_name>
        </choice>
        <choice>
          <value>ConditionedAttic</value>
          <display_name>ConditionedAttic</display_name>
        </choice>
      </choices>
    </argument>
    <argument>
      <name>geometry_eaves_depth</name>
      <display_name>Geometry: Eaves Depth</display_name>
      <description>The eaves depth of the roof.</description>
      <type>Double</type>
      <units>ft</units>
      <required>true</required>
      <model_dependent>false</model_dependent>
      <default_value>2</default_value>
    </argument>
    <argument>
      <name>geometry_num_bedrooms</name>
      <display_name>Geometry: Number of Bedrooms</display_name>
      <description>Specify the number of bedrooms. Used to determine the energy usage of appliances and plug loads, hot water usage, etc.</description>
      <type>Double</type>
      <required>true</required>
      <model_dependent>false</model_dependent>
      <default_value>3</default_value>
    </argument>
    <argument>
      <name>geometry_num_bathrooms</name>
      <display_name>Geometry: Number of Bathrooms</display_name>
      <description>Specify the number of bathrooms.</description>
      <type>String</type>
      <required>true</required>
      <model_dependent>false</model_dependent>
      <default_value>auto</default_value>
    </argument>
    <argument>
      <name>geometry_num_occupants</name>
      <display_name>Geometry: Number of Occupants</display_name>
      <description>Specify the number of occupants. A value of 'auto' will calculate the average number of occupants from the number of bedrooms. Used to specify the internal gains from people only.</description>
      <type>String</type>
      <required>true</required>
      <model_dependent>false</model_dependent>
      <default_value>auto</default_value>
    </argument>
    <argument>
      <name>geometry_export_3d_coordinates</name>
      <display_name>Geometry: Export 3D Coordinates</display_name>
      <description>Whether to export the 3D coordinates of each surface and subsurface.</description>
      <type>Boolean</type>
      <required>true</required>
      <model_dependent>false</model_dependent>
      <default_value>false</default_value>
      <choices>
        <choice>
          <value>true</value>
          <display_name>true</display_name>
        </choice>
        <choice>
          <value>false</value>
          <display_name>false</display_name>
        </choice>
      </choices>
    </argument>
    <argument>
      <name>floor_assembly_r</name>
      <display_name>Floor: Assembly R-value</display_name>
      <description>Assembly R-value for the floor (foundation ceiling). Ignored if a slab foundation.</description>
      <type>Double</type>
      <units>h-ft^2-R/Btu</units>
      <required>true</required>
      <model_dependent>false</model_dependent>
      <default_value>30</default_value>
    </argument>
    <argument>
      <name>foundation_wall_insulation_r</name>
      <display_name>Foundation: Wall Insulation Nominal R-value</display_name>
      <description>Nominal R-value for the foundation wall insulation. Only applies to basements/crawlspaces.</description>
      <type>Double</type>
      <units>h-ft^2-R/Btu</units>
      <required>true</required>
      <model_dependent>false</model_dependent>
      <default_value>0</default_value>
    </argument>
    <argument>
      <name>foundation_wall_insulation_distance_to_top</name>
      <display_name>Foundation: Wall Insulation Distance To Top</display_name>
      <description>The distance from the top of the foundation wall to the top of the foundation wall insulation. Only applies to basements/crawlspaces.</description>
      <type>Double</type>
      <units>ft</units>
      <required>true</required>
      <model_dependent>false</model_dependent>
      <default_value>0</default_value>
    </argument>
    <argument>
      <name>foundation_wall_insulation_distance_to_bottom</name>
      <display_name>Foundation: Wall Insulation Distance To Bottom</display_name>
      <description>The distance from the top of the foundation wall to the bottom of the foundation wall insulation. Only applies to basements/crawlspaces.</description>
      <type>Double</type>
      <units>ft</units>
      <required>true</required>
      <model_dependent>false</model_dependent>
      <default_value>0</default_value>
    </argument>
    <argument>
      <name>foundation_wall_assembly_r</name>
      <display_name>Foundation: Wall Assembly R-value</display_name>
      <description>Assembly R-value for the foundation walls. Only applies to basements/crawlspaces. If provided, overrides the previous foundation wall insulation inputs.</description>
      <type>Double</type>
      <units>h-ft^2-R/Btu</units>
      <required>false</required>
      <model_dependent>false</model_dependent>
    </argument>
    <argument>
      <name>slab_perimeter_insulation_r</name>
      <display_name>Slab: Perimeter Insulation Nominal R-value</display_name>
      <description>Nominal R-value of the vertical slab perimeter insulation. Applies to slab-on-grade foundations and basement/crawlspace floors.</description>
      <type>Double</type>
      <units>h-ft^2-R/Btu</units>
      <required>true</required>
      <model_dependent>false</model_dependent>
      <default_value>0</default_value>
    </argument>
    <argument>
      <name>slab_perimeter_depth</name>
      <display_name>Slab: Perimeter Insulation Depth</display_name>
      <description>Depth from grade to bottom of vertical slab perimeter insulation. Applies to slab-on-grade foundations and basement/crawlspace floors.</description>
      <type>Double</type>
      <units>ft</units>
      <required>true</required>
      <model_dependent>false</model_dependent>
      <default_value>0</default_value>
    </argument>
    <argument>
      <name>slab_under_insulation_r</name>
      <display_name>Slab: Under Slab Insulation Nominal R-value</display_name>
      <description>Nominal R-value of the horizontal under slab insulation. Applies to slab-on-grade foundations and basement/crawlspace floors.</description>
      <type>Double</type>
      <units>h-ft^2-R/Btu</units>
      <required>true</required>
      <model_dependent>false</model_dependent>
      <default_value>0</default_value>
    </argument>
    <argument>
      <name>slab_under_width</name>
      <display_name>Slab: Under Slab Insulation Width</display_name>
      <description>Width from slab edge inward of horizontal under-slab insulation. Enter 999 to specify that the under slab insulation spans the entire slab. Applies to slab-on-grade foundations and basement/crawlspace floors.</description>
      <type>Double</type>
      <units>ft</units>
      <required>true</required>
      <model_dependent>false</model_dependent>
      <default_value>0</default_value>
    </argument>
    <argument>
      <name>slab_carpet_fraction</name>
      <display_name>Slab: Carpet Fraction</display_name>
      <description>Fraction of the slab floor area that is carpeted.</description>
      <type>Double</type>
      <units>Frac</units>
      <required>true</required>
      <model_dependent>false</model_dependent>
      <default_value>0</default_value>
    </argument>
    <argument>
      <name>slab_carpet_r</name>
      <display_name>Slab: Carpet R-value</display_name>
      <description>R-value of the slab carpet.</description>
      <type>Double</type>
      <units>h-ft^2-R/Btu</units>
      <required>true</required>
      <model_dependent>false</model_dependent>
      <default_value>0</default_value>
    </argument>
    <argument>
      <name>ceiling_assembly_r</name>
      <display_name>Ceiling: Assembly R-value</display_name>
      <description>Assembly R-value for the ceiling (attic floor).</description>
      <type>Double</type>
      <units>h-ft^2-R/Btu</units>
      <required>true</required>
      <model_dependent>false</model_dependent>
      <default_value>30</default_value>
    </argument>
    <argument>
      <name>roof_assembly_r</name>
      <display_name>Roof: Assembly R-value</display_name>
      <description>Assembly R-value of the roof.</description>
      <type>Double</type>
      <units>h-ft^2-R/Btu</units>
      <required>true</required>
      <model_dependent>false</model_dependent>
      <default_value>2.3</default_value>
    </argument>
    <argument>
      <name>roof_solar_absorptance</name>
      <display_name>Roof: Solar Absorptance</display_name>
      <description>The solar absorptance of the roof.</description>
      <type>Double</type>
      <required>true</required>
      <model_dependent>false</model_dependent>
      <default_value>0.7</default_value>
    </argument>
    <argument>
      <name>roof_emittance</name>
      <display_name>Roof: Emittance</display_name>
      <description>The emittance of the roof.</description>
      <type>Double</type>
      <required>true</required>
      <model_dependent>false</model_dependent>
      <default_value>0.92</default_value>
    </argument>
    <argument>
      <name>roof_radiant_barrier</name>
      <display_name>Roof: Has Radiant Barrier</display_name>
      <description>Specifies whether the attic has a radiant barrier.</description>
      <type>Boolean</type>
      <required>true</required>
      <model_dependent>false</model_dependent>
      <default_value>false</default_value>
      <choices>
        <choice>
          <value>true</value>
          <display_name>true</display_name>
        </choice>
        <choice>
          <value>false</value>
          <display_name>false</display_name>
        </choice>
      </choices>
    </argument>
    <argument>
      <name>neighbor_front_distance</name>
      <display_name>Neighbor: Front Distance</display_name>
      <description>The minimum distance between the simulated house and the neighboring house to the front (not including eaves). A value of zero indicates no neighbors.</description>
      <type>Double</type>
      <units>ft</units>
      <required>true</required>
      <model_dependent>false</model_dependent>
      <default_value>0</default_value>
    </argument>
    <argument>
      <name>neighbor_back_distance</name>
      <display_name>Neighbor: Back Distance</display_name>
      <description>The minimum distance between the simulated house and the neighboring house to the back (not including eaves). A value of zero indicates no neighbors.</description>
      <type>Double</type>
      <units>ft</units>
      <required>true</required>
      <model_dependent>false</model_dependent>
      <default_value>0</default_value>
    </argument>
    <argument>
      <name>neighbor_left_distance</name>
      <display_name>Neighbor: Left Distance</display_name>
      <description>The minimum distance between the simulated house and the neighboring house to the left (not including eaves). A value of zero indicates no neighbors.</description>
      <type>Double</type>
      <units>ft</units>
      <required>true</required>
      <model_dependent>false</model_dependent>
      <default_value>10</default_value>
    </argument>
    <argument>
      <name>neighbor_right_distance</name>
      <display_name>Neighbor: Right Distance</display_name>
      <description>The minimum distance between the simulated house and the neighboring house to the right (not including eaves). A value of zero indicates no neighbors.</description>
      <type>Double</type>
      <units>ft</units>
      <required>true</required>
      <model_dependent>false</model_dependent>
      <default_value>10</default_value>
    </argument>
    <argument>
      <name>neighbor_front_height</name>
      <display_name>Neighbor: Front Height</display_name>
      <description>The height of the neighboring building to the front. A value of 'auto' will use the same height as this building.</description>
      <type>String</type>
      <units>ft</units>
      <required>true</required>
      <model_dependent>false</model_dependent>
      <default_value>auto</default_value>
    </argument>
    <argument>
      <name>neighbor_back_height</name>
      <display_name>Neighbor: Back Height</display_name>
      <description>The height of the neighboring building to the back. A value of 'auto' will use the same height as this building.</description>
      <type>String</type>
      <units>ft</units>
      <required>true</required>
      <model_dependent>false</model_dependent>
      <default_value>auto</default_value>
    </argument>
    <argument>
      <name>neighbor_left_height</name>
      <display_name>Neighbor: Left Height</display_name>
      <description>The height of the neighboring building to the left. A value of 'auto' will use the same height as this building.</description>
      <type>String</type>
      <units>ft</units>
      <required>true</required>
      <model_dependent>false</model_dependent>
      <default_value>auto</default_value>
    </argument>
    <argument>
      <name>neighbor_right_height</name>
      <display_name>Neighbor: Right Height</display_name>
      <description>The height of the neighboring building to the right. A value of 'auto' will use the same height as this building.</description>
      <type>String</type>
      <units>ft</units>
      <required>true</required>
      <model_dependent>false</model_dependent>
      <default_value>auto</default_value>
    </argument>
    <argument>
      <name>wall_type</name>
      <display_name>Walls: Type</display_name>
      <description>The type of exterior walls.</description>
      <type>Choice</type>
      <required>true</required>
      <model_dependent>false</model_dependent>
      <default_value>WoodStud</default_value>
      <choices>
        <choice>
          <value>WoodStud</value>
          <display_name>WoodStud</display_name>
        </choice>
        <choice>
          <value>ConcreteMasonryUnit</value>
          <display_name>ConcreteMasonryUnit</display_name>
        </choice>
        <choice>
          <value>DoubleWoodStud</value>
          <display_name>DoubleWoodStud</display_name>
        </choice>
        <choice>
          <value>InsulatedConcreteForms</value>
          <display_name>InsulatedConcreteForms</display_name>
        </choice>
        <choice>
          <value>LogWall</value>
          <display_name>LogWall</display_name>
        </choice>
        <choice>
          <value>StructurallyInsulatedPanel</value>
          <display_name>StructurallyInsulatedPanel</display_name>
        </choice>
        <choice>
          <value>SolidConcrete</value>
          <display_name>SolidConcrete</display_name>
        </choice>
        <choice>
          <value>SteelFrame</value>
          <display_name>SteelFrame</display_name>
        </choice>
        <choice>
          <value>Stone</value>
          <display_name>Stone</display_name>
        </choice>
        <choice>
          <value>StrawBale</value>
          <display_name>StrawBale</display_name>
        </choice>
        <choice>
          <value>StructuralBrick</value>
          <display_name>StructuralBrick</display_name>
        </choice>
      </choices>
    </argument>
    <argument>
      <name>wall_assembly_r</name>
      <display_name>Walls: Assembly R-value</display_name>
      <description>Assembly R-value of the exterior walls.</description>
      <type>Double</type>
      <units>h-ft^2-R/Btu</units>
      <required>true</required>
      <model_dependent>false</model_dependent>
      <default_value>13</default_value>
    </argument>
    <argument>
      <name>wall_solar_absorptance</name>
      <display_name>Wall: Solar Absorptance</display_name>
      <description>The solar absorptance of the exterior walls.</description>
      <type>Double</type>
      <required>true</required>
      <model_dependent>false</model_dependent>
      <default_value>0.7</default_value>
    </argument>
    <argument>
      <name>wall_emittance</name>
      <display_name>Wall: Emittance</display_name>
      <description>The emittance of the exterior walls.</description>
      <type>Double</type>
      <required>true</required>
      <model_dependent>false</model_dependent>
      <default_value>0.92</default_value>
    </argument>
    <argument>
      <name>window_front_wwr</name>
      <display_name>Windows: Front Window-to-Wall Ratio</display_name>
      <description>The ratio of window area to wall area for the building's front facade. Enter 0 if specifying Front Window Area instead.</description>
      <type>Double</type>
      <required>true</required>
      <model_dependent>false</model_dependent>
      <default_value>0.18</default_value>
    </argument>
    <argument>
      <name>window_back_wwr</name>
      <display_name>Windows: Back Window-to-Wall Ratio</display_name>
      <description>The ratio of window area to wall area for the building's back facade. Enter 0 if specifying Back Window Area instead.</description>
      <type>Double</type>
      <required>true</required>
      <model_dependent>false</model_dependent>
      <default_value>0.18</default_value>
    </argument>
    <argument>
      <name>window_left_wwr</name>
      <display_name>Windows: Left Window-to-Wall Ratio</display_name>
      <description>The ratio of window area to wall area for the building's left facade. Enter 0 if specifying Left Window Area instead.</description>
      <type>Double</type>
      <required>true</required>
      <model_dependent>false</model_dependent>
      <default_value>0.18</default_value>
    </argument>
    <argument>
      <name>window_right_wwr</name>
      <display_name>Windows: Right Window-to-Wall Ratio</display_name>
      <description>The ratio of window area to wall area for the building's right facade. Enter 0 if specifying Right Window Area instead.</description>
      <type>Double</type>
      <required>true</required>
      <model_dependent>false</model_dependent>
      <default_value>0.18</default_value>
    </argument>
    <argument>
      <name>window_area_front</name>
      <display_name>Windows: Front Window Area</display_name>
      <description>The amount of window area on the building's front facade. Enter 0 if specifying Front Window-to-Wall Ratio instead.</description>
      <type>Double</type>
      <required>true</required>
      <model_dependent>false</model_dependent>
      <default_value>0</default_value>
    </argument>
    <argument>
      <name>window_area_back</name>
      <display_name>Windows: Back Window Area</display_name>
      <description>The amount of window area on the building's back facade. Enter 0 if specifying Back Window-to-Wall Ratio instead.</description>
      <type>Double</type>
      <required>true</required>
      <model_dependent>false</model_dependent>
      <default_value>0</default_value>
    </argument>
    <argument>
      <name>window_area_left</name>
      <display_name>Windows: Left Window Area</display_name>
      <description>The amount of window area on the building's left facade. Enter 0 if specifying Left Window-to-Wall Ratio instead.</description>
      <type>Double</type>
      <required>true</required>
      <model_dependent>false</model_dependent>
      <default_value>0</default_value>
    </argument>
    <argument>
      <name>window_area_right</name>
      <display_name>Windows: Right Window Area</display_name>
      <description>The amount of window area on the building's right facade. Enter 0 if specifying Right Window-to-Wall Ratio instead.</description>
      <type>Double</type>
      <required>true</required>
      <model_dependent>false</model_dependent>
      <default_value>0</default_value>
    </argument>
    <argument>
      <name>window_aspect_ratio</name>
      <display_name>Windows: Aspect Ratio</display_name>
      <description>Ratio of window height to width.</description>
      <type>Double</type>
      <required>true</required>
      <model_dependent>false</model_dependent>
      <default_value>1.333</default_value>
    </argument>
    <argument>
      <name>window_fraction_operable</name>
      <display_name>Windows: Fraction Operable</display_name>
      <description>Fraction of windows that are operable.</description>
      <type>Double</type>
      <required>true</required>
      <model_dependent>false</model_dependent>
      <default_value>0.67</default_value>
    </argument>
    <argument>
      <name>window_ufactor</name>
      <display_name>Windows: U-Factor</display_name>
      <description>The heat transfer coefficient of the windows.</description>
      <type>Double</type>
      <units>Btu/hr-ft^2-R</units>
      <required>true</required>
      <model_dependent>false</model_dependent>
      <default_value>0.37</default_value>
    </argument>
    <argument>
      <name>window_shgc</name>
      <display_name>Windows: SHGC</display_name>
      <description>The ratio of solar heat gain through a glazing system compared to that of an unobstructed opening, for windows.</description>
      <type>Double</type>
      <required>true</required>
      <model_dependent>false</model_dependent>
      <default_value>0.3</default_value>
    </argument>
    <argument>
      <name>window_interior_shading_winter</name>
      <display_name>Windows: Winter Interior Shading</display_name>
      <description>Interior shading multiplier for the heating season. 1.0 indicates no reduction in solar gain, 0.85 indicates 15% reduction, etc.</description>
      <type>Double</type>
      <required>true</required>
      <model_dependent>false</model_dependent>
      <default_value>1</default_value>
    </argument>
    <argument>
      <name>window_interior_shading_summer</name>
      <display_name>Windows: Summer Interior Shading</display_name>
      <description>Interior shading multiplier for the cooling season. 1.0 indicates no reduction in solar gain, 0.85 indicates 15% reduction, etc.</description>
      <type>Double</type>
      <required>true</required>
      <model_dependent>false</model_dependent>
      <default_value>1</default_value>
    </argument>
    <argument>
      <name>overhangs_front_depth</name>
      <display_name>Overhangs: Front Facade Depth</display_name>
      <description>Specifies the depth of overhangs for windows on the front facade.</description>
      <type>Double</type>
      <required>true</required>
      <model_dependent>false</model_dependent>
      <default_value>0</default_value>
    </argument>
    <argument>
      <name>overhangs_front_distance_to_top_of_window</name>
      <display_name>Overhangs: Front Facade Distance to Top of Window</display_name>
      <description>Specifies the distance to the top of window of overhangs for windows on the front facade.</description>
      <type>Double</type>
      <required>true</required>
      <model_dependent>false</model_dependent>
      <default_value>0</default_value>
    </argument>
    <argument>
      <name>overhangs_back_depth</name>
      <display_name>Overhangs: Back Facade Depth</display_name>
      <description>Specifies the depth of overhangs for windows on the back facade.</description>
      <type>Double</type>
      <required>true</required>
      <model_dependent>false</model_dependent>
      <default_value>0</default_value>
    </argument>
    <argument>
      <name>overhangs_back_distance_to_top_of_window</name>
      <display_name>Overhangs: Back Facade Distance to Top of Window</display_name>
      <description>Specifies the distance to the top of window of overhangs for windows on the back facade.</description>
      <type>Double</type>
      <required>true</required>
      <model_dependent>false</model_dependent>
      <default_value>0</default_value>
    </argument>
    <argument>
      <name>overhangs_left_depth</name>
      <display_name>Overhangs: Left Facade Depth</display_name>
      <description>Specifies the depth of overhangs for windows on the left facade.</description>
      <type>Double</type>
      <required>true</required>
      <model_dependent>false</model_dependent>
      <default_value>0</default_value>
    </argument>
    <argument>
      <name>overhangs_left_distance_to_top_of_window</name>
      <display_name>Overhangs: Left Facade Distance to Top of Window</display_name>
      <description>Specifies the distance to the top of window of overhangs for windows on the left facade.</description>
      <type>Double</type>
      <required>true</required>
      <model_dependent>false</model_dependent>
      <default_value>0</default_value>
    </argument>
    <argument>
      <name>overhangs_right_depth</name>
      <display_name>Overhangs: Right Facade Depth</display_name>
      <description>Specifies the depth of overhangs for windows on the right facade.</description>
      <type>Double</type>
      <required>true</required>
      <model_dependent>false</model_dependent>
      <default_value>0</default_value>
    </argument>
    <argument>
      <name>overhangs_right_distance_to_top_of_window</name>
      <display_name>Overhangs: Right Facade Distance to Top of Window</display_name>
      <description>Specifies the distance to the top of window of overhangs for windows on the right facade.</description>
      <type>Double</type>
      <required>true</required>
      <model_dependent>false</model_dependent>
      <default_value>0</default_value>
    </argument>
    <argument>
      <name>skylight_area_front</name>
      <display_name>Skylights: Front Roof Area</display_name>
      <description>The amount of skylight area on the building's front conditioned roof facade.</description>
      <type>Double</type>
      <required>true</required>
      <model_dependent>false</model_dependent>
      <default_value>0</default_value>
    </argument>
    <argument>
      <name>skylight_area_back</name>
      <display_name>Skylights: Back Roof Area</display_name>
      <description>The amount of skylight area on the building's back conditioned roof facade.</description>
      <type>Double</type>
      <required>true</required>
      <model_dependent>false</model_dependent>
      <default_value>0</default_value>
    </argument>
    <argument>
      <name>skylight_area_left</name>
      <display_name>Skylights: Left Roof Area</display_name>
      <description>The amount of skylight area on the building's left conditioned roof facade.</description>
      <type>Double</type>
      <required>true</required>
      <model_dependent>false</model_dependent>
      <default_value>0</default_value>
    </argument>
    <argument>
      <name>skylight_area_right</name>
      <display_name>Skylights: Right Roof Area</display_name>
      <description>The amount of skylight area on the building's right conditioned roof facade.</description>
      <type>Double</type>
      <required>true</required>
      <model_dependent>false</model_dependent>
      <default_value>0</default_value>
    </argument>
    <argument>
      <name>skylight_ufactor</name>
      <display_name>Skylights: U-Factor</display_name>
      <description>The heat transfer coefficient of the skylights.</description>
      <type>Double</type>
      <units>Btu/hr-ft^2-R</units>
      <required>true</required>
      <model_dependent>false</model_dependent>
      <default_value>0.33</default_value>
    </argument>
    <argument>
      <name>skylight_shgc</name>
      <display_name>Skylights: SHGC</display_name>
      <description>The ratio of solar heat gain through a glazing system compared to that of an unobstructed opening, for skylights.</description>
      <type>Double</type>
      <required>true</required>
      <model_dependent>false</model_dependent>
      <default_value>0.45</default_value>
    </argument>
    <argument>
      <name>door_area</name>
      <display_name>Doors: Area</display_name>
      <description>The area of the opaque door(s).</description>
      <type>Double</type>
      <units>ft^2</units>
      <required>true</required>
      <model_dependent>false</model_dependent>
      <default_value>20</default_value>
    </argument>
    <argument>
      <name>door_rvalue</name>
      <display_name>Doors: R-value</display_name>
      <description>R-value of the doors.</description>
      <type>Double</type>
      <units>h-ft^2-R/Btu</units>
      <required>true</required>
      <model_dependent>false</model_dependent>
      <default_value>5</default_value>
    </argument>
    <argument>
      <name>air_leakage_units</name>
      <display_name>Air Leakage: Units</display_name>
      <description>The unit of measure for the above-grade living air leakage.</description>
      <type>Choice</type>
      <required>true</required>
      <model_dependent>false</model_dependent>
      <default_value>ACH50</default_value>
      <choices>
        <choice>
          <value>ACH50</value>
          <display_name>ACH50</display_name>
        </choice>
        <choice>
          <value>CFM50</value>
          <display_name>CFM50</display_name>
        </choice>
      </choices>
    </argument>
    <argument>
      <name>air_leakage_value</name>
      <display_name>Air Leakage: Value</display_name>
      <description>Air exchange rate, in ACH or CFM at 50 Pascals.</description>
      <type>Double</type>
      <required>true</required>
      <model_dependent>false</model_dependent>
      <default_value>3</default_value>
    </argument>
    <argument>
      <name>air_leakage_shelter_coefficient</name>
      <display_name>Air Leakage: Shelter Coefficient</display_name>
      <description>The local shelter coefficient (AIM-2 infiltration model) accounts for nearby buildings, trees, and obstructions.</description>
      <type>String</type>
      <units>Frac</units>
      <required>true</required>
      <model_dependent>false</model_dependent>
      <default_value>auto</default_value>
    </argument>
    <argument>
      <name>heating_system_type</name>
      <display_name>Heating System: Type</display_name>
      <description>The type of the heating system.</description>
      <type>Choice</type>
      <required>true</required>
      <model_dependent>false</model_dependent>
      <default_value>Furnace</default_value>
      <choices>
        <choice>
          <value>none</value>
          <display_name>none</display_name>
        </choice>
        <choice>
          <value>Furnace</value>
          <display_name>Furnace</display_name>
        </choice>
        <choice>
          <value>WallFurnace</value>
          <display_name>WallFurnace</display_name>
        </choice>
        <choice>
          <value>Boiler</value>
          <display_name>Boiler</display_name>
        </choice>
        <choice>
          <value>ElectricResistance</value>
          <display_name>ElectricResistance</display_name>
        </choice>
        <choice>
          <value>Stove</value>
          <display_name>Stove</display_name>
        </choice>
        <choice>
          <value>PortableHeater</value>
          <display_name>PortableHeater</display_name>
        </choice>
      </choices>
    </argument>
    <argument>
      <name>heating_system_fuel</name>
      <display_name>Heating System: Fuel Type</display_name>
      <description>The fuel type of the heating system. Ignored for ElectricResistance.</description>
      <type>Choice</type>
      <required>true</required>
      <model_dependent>false</model_dependent>
      <default_value>natural gas</default_value>
      <choices>
        <choice>
          <value>electricity</value>
          <display_name>electricity</display_name>
        </choice>
        <choice>
          <value>natural gas</value>
          <display_name>natural gas</display_name>
        </choice>
        <choice>
          <value>fuel oil</value>
          <display_name>fuel oil</display_name>
        </choice>
        <choice>
          <value>propane</value>
          <display_name>propane</display_name>
        </choice>
        <choice>
          <value>wood</value>
          <display_name>wood</display_name>
        </choice>
        <choice>
          <value>wood pellets</value>
          <display_name>wood pellets</display_name>
        </choice>
      </choices>
    </argument>
    <argument>
      <name>heating_system_heating_efficiency_afue</name>
      <display_name>Heating System: Rated AFUE</display_name>
      <description>The rated efficiency value of the Furnace/WallFurnace/Boiler heating system.</description>
      <type>Double</type>
      <units>AFUE</units>
      <required>true</required>
      <model_dependent>false</model_dependent>
      <default_value>0.78</default_value>
    </argument>
    <argument>
      <name>heating_system_heating_efficiency_percent</name>
      <display_name>Heating System: Rated Percent</display_name>
      <description>The rated efficiency value of the ElectricResistance/Stove/PortableHeater heating system.</description>
      <type>Double</type>
      <units>Percent</units>
      <required>true</required>
      <model_dependent>false</model_dependent>
      <default_value>1</default_value>
    </argument>
    <argument>
      <name>heating_system_heating_capacity</name>
      <display_name>Heating System: Heating Capacity</display_name>
      <description>The output heating capacity of the heating system. If using 'auto', the autosizing algorithm will use ACCA Manual S to set the capacity.</description>
      <type>String</type>
      <units>Btu/hr</units>
      <required>true</required>
      <model_dependent>false</model_dependent>
      <default_value>auto</default_value>
    </argument>
    <argument>
      <name>heating_system_fraction_heat_load_served</name>
      <display_name>Heating System: Fraction Heat Load Served</display_name>
      <description>The heat load served fraction of the heating system.</description>
      <type>Double</type>
      <units>Frac</units>
      <required>true</required>
      <model_dependent>false</model_dependent>
      <default_value>1</default_value>
    </argument>
    <argument>
      <name>heating_system_electric_auxiliary_energy</name>
      <display_name>Heating System: Electric Auxiliary Energy</display_name>
      <description>The electric auxiliary energy of the heating system.</description>
      <type>Double</type>
      <required>false</required>
      <model_dependent>false</model_dependent>
    </argument>
    <argument>
      <name>cooling_system_type</name>
      <display_name>Cooling System: Type</display_name>
      <description>The type of the cooling system.</description>
      <type>Choice</type>
      <required>true</required>
      <model_dependent>false</model_dependent>
      <default_value>central air conditioner</default_value>
      <choices>
        <choice>
          <value>none</value>
          <display_name>none</display_name>
        </choice>
        <choice>
          <value>central air conditioner</value>
          <display_name>central air conditioner</display_name>
        </choice>
        <choice>
          <value>room air conditioner</value>
          <display_name>room air conditioner</display_name>
        </choice>
        <choice>
          <value>evaporative cooler</value>
          <display_name>evaporative cooler</display_name>
        </choice>
      </choices>
    </argument>
    <argument>
      <name>cooling_system_cooling_efficiency_seer</name>
      <display_name>Cooling System: Rated SEER</display_name>
      <description>The rated efficiency value of the central air conditioner cooling system. Ignored for evaporative cooler.</description>
      <type>Double</type>
      <units>SEER</units>
      <required>true</required>
      <model_dependent>false</model_dependent>
      <default_value>13</default_value>
    </argument>
    <argument>
      <name>cooling_system_cooling_efficiency_eer</name>
      <display_name>Cooling System: Rated EER</display_name>
      <description>The rated efficiency value of the room air conditioner cooling system. Ignored for evaporative cooler.</description>
      <type>Double</type>
      <units>EER</units>
      <required>true</required>
      <model_dependent>false</model_dependent>
      <default_value>13</default_value>
    </argument>
    <argument>
      <name>cooling_system_cooling_compressor_type</name>
      <display_name>Cooling System: Cooling Compressor Type</display_name>
      <description>The compressor type of the cooling system. Only applies to central air conditioner.</description>
      <type>Choice</type>
      <required>false</required>
      <model_dependent>false</model_dependent>
      <choices>
        <choice>
          <value>single stage</value>
          <display_name>single stage</display_name>
        </choice>
        <choice>
          <value>two stage</value>
          <display_name>two stage</display_name>
        </choice>
        <choice>
          <value>variable speed</value>
          <display_name>variable speed</display_name>
        </choice>
      </choices>
    </argument>
    <argument>
      <name>cooling_system_cooling_sensible_heat_fraction</name>
      <display_name>Cooling System: Cooling Sensible Heat Fraction</display_name>
      <description>The sensible heat fraction of the cooling system. Ignored for evaporative cooler.</description>
      <type>Double</type>
      <units>Frac</units>
      <required>false</required>
      <model_dependent>false</model_dependent>
    </argument>
    <argument>
      <name>cooling_system_cooling_capacity</name>
      <display_name>Cooling System: Cooling Capacity</display_name>
      <description>The output cooling capacity of the cooling system. If using 'auto', the autosizing algorithm will use ACCA Manual S to set the capacity. Ignored for evaporative cooler.</description>
      <type>String</type>
      <units>tons</units>
      <required>true</required>
      <model_dependent>false</model_dependent>
      <default_value>auto</default_value>
    </argument>
    <argument>
      <name>cooling_system_fraction_cool_load_served</name>
      <display_name>Cooling System: Fraction Cool Load Served</display_name>
      <description>The cool load served fraction of the cooling system.</description>
      <type>Double</type>
      <units>Frac</units>
      <required>true</required>
      <model_dependent>false</model_dependent>
      <default_value>1</default_value>
    </argument>
    <argument>
      <name>cooling_system_evap_cooler_is_ducted</name>
      <display_name>Cooling System: Evaporative Cooler Is Ducted</display_name>
      <description>Whether the evaporative cooler is ducted or not.</description>
      <type>Boolean</type>
      <required>true</required>
      <model_dependent>false</model_dependent>
      <default_value>false</default_value>
      <choices>
        <choice>
          <value>true</value>
          <display_name>true</display_name>
        </choice>
        <choice>
          <value>false</value>
          <display_name>false</display_name>
        </choice>
      </choices>
    </argument>
    <argument>
      <name>heat_pump_type</name>
      <display_name>Heat Pump: Type</display_name>
      <description>The type of the heat pump.</description>
      <type>Choice</type>
      <required>true</required>
      <model_dependent>false</model_dependent>
      <default_value>none</default_value>
      <choices>
        <choice>
          <value>none</value>
          <display_name>none</display_name>
        </choice>
        <choice>
          <value>air-to-air</value>
          <display_name>air-to-air</display_name>
        </choice>
        <choice>
          <value>mini-split</value>
          <display_name>mini-split</display_name>
        </choice>
        <choice>
          <value>ground-to-air</value>
          <display_name>ground-to-air</display_name>
        </choice>
      </choices>
    </argument>
    <argument>
      <name>heat_pump_heating_efficiency_hspf</name>
      <display_name>Heat Pump: Rated Heating HSPF</display_name>
      <description>The rated heating efficiency value of the air-to-air/mini-split heat pump.</description>
      <type>Double</type>
      <units>HSPF</units>
      <required>true</required>
      <model_dependent>false</model_dependent>
      <default_value>7.7</default_value>
    </argument>
    <argument>
      <name>heat_pump_heating_efficiency_cop</name>
      <display_name>Heat Pump: Rated Heating COP</display_name>
      <description>The rated heating efficiency value of the ground-to-air heat pump.</description>
      <type>Double</type>
      <units>COP</units>
      <required>true</required>
      <model_dependent>false</model_dependent>
      <default_value>3.6</default_value>
    </argument>
    <argument>
      <name>heat_pump_cooling_efficiency_seer</name>
      <display_name>Heat Pump: Rated Cooling SEER</display_name>
      <description>The rated cooling efficiency value of the air-to-air/mini-split heat pump.</description>
      <type>Double</type>
      <units>SEER</units>
      <required>true</required>
      <model_dependent>false</model_dependent>
      <default_value>13</default_value>
    </argument>
    <argument>
      <name>heat_pump_cooling_efficiency_eer</name>
      <display_name>Heat Pump: Rated Cooling EER</display_name>
      <description>The rated cooling efficiency value of the ground-to-air heat pump.</description>
      <type>Double</type>
      <units>EER</units>
      <required>true</required>
      <model_dependent>false</model_dependent>
      <default_value>16.6</default_value>
    </argument>
    <argument>
      <name>heat_pump_cooling_compressor_type</name>
      <display_name>Heat Pump: Cooling Compressor Type</display_name>
      <description>The compressor type of the heat pump. Only applies to air-to-air and mini-split.</description>
      <type>Choice</type>
      <required>false</required>
      <model_dependent>false</model_dependent>
      <choices>
        <choice>
          <value>single stage</value>
          <display_name>single stage</display_name>
        </choice>
        <choice>
          <value>two stage</value>
          <display_name>two stage</display_name>
        </choice>
        <choice>
          <value>variable speed</value>
          <display_name>variable speed</display_name>
        </choice>
      </choices>
    </argument>
    <argument>
      <name>heat_pump_cooling_sensible_heat_fraction</name>
      <display_name>Heat Pump: Cooling Sensible Heat Fraction</display_name>
      <description>The sensible heat fraction of the heat pump.</description>
      <type>Double</type>
      <units>Frac</units>
      <required>false</required>
      <model_dependent>false</model_dependent>
    </argument>
    <argument>
      <name>heat_pump_heating_capacity</name>
      <display_name>Heat Pump: Heating Capacity</display_name>
      <description>The output heating capacity of the heat pump. If using 'auto', the autosizing algorithm will use ACCA Manual S to set the capacity.</description>
      <type>String</type>
      <units>Btu/hr</units>
      <required>true</required>
      <model_dependent>false</model_dependent>
      <default_value>auto</default_value>
    </argument>
    <argument>
      <name>heat_pump_heating_capacity_17F</name>
      <display_name>Heat Pump: Heating Capacity 17F</display_name>
      <description>The output heating capacity of the heat pump at 17F. If using 'auto', the autosizing algorithm will use ACCA Manual S to set the capacity. Only applies to air-to-air and mini-split.</description>
      <type>String</type>
      <units>Btu/hr</units>
      <required>true</required>
      <model_dependent>false</model_dependent>
      <default_value>auto</default_value>
    </argument>
    <argument>
      <name>heat_pump_cooling_capacity</name>
      <display_name>Heat Pump: Cooling Capacity</display_name>
      <description>The output cooling capacity of the heat pump. If using 'auto', the autosizing algorithm will use ACCA Manual S to set the capacity.</description>
      <type>String</type>
      <units>Btu/hr</units>
      <required>true</required>
      <model_dependent>false</model_dependent>
      <default_value>auto</default_value>
    </argument>
    <argument>
      <name>heat_pump_fraction_heat_load_served</name>
      <display_name>Heat Pump: Fraction Heat Load Served</display_name>
      <description>The heat load served fraction of the heat pump.</description>
      <type>Double</type>
      <units>Frac</units>
      <required>true</required>
      <model_dependent>false</model_dependent>
      <default_value>1</default_value>
    </argument>
    <argument>
      <name>heat_pump_fraction_cool_load_served</name>
      <display_name>Heat Pump: Fraction Cool Load Served</display_name>
      <description>The cool load served fraction of the heat pump.</description>
      <type>Double</type>
      <units>Frac</units>
      <required>true</required>
      <model_dependent>false</model_dependent>
      <default_value>1</default_value>
    </argument>
    <argument>
      <name>heat_pump_backup_fuel</name>
      <display_name>Heat Pump: Backup Fuel Type</display_name>
      <description>The backup fuel type of the heat pump.</description>
      <type>Choice</type>
      <required>true</required>
      <model_dependent>false</model_dependent>
      <default_value>none</default_value>
      <choices>
        <choice>
          <value>none</value>
          <display_name>none</display_name>
        </choice>
        <choice>
          <value>electricity</value>
          <display_name>electricity</display_name>
        </choice>
        <choice>
          <value>natural gas</value>
          <display_name>natural gas</display_name>
        </choice>
        <choice>
          <value>fuel oil</value>
          <display_name>fuel oil</display_name>
        </choice>
        <choice>
          <value>propane</value>
          <display_name>propane</display_name>
        </choice>
      </choices>
    </argument>
    <argument>
      <name>heat_pump_backup_heating_efficiency</name>
      <display_name>Heat Pump: Backup Rated Efficiency</display_name>
      <description>The backup rated efficiency value of the heat pump. Percent for electricity fuel type. AFUE otherwise.</description>
      <type>Double</type>
      <required>true</required>
      <model_dependent>false</model_dependent>
      <default_value>1</default_value>
    </argument>
    <argument>
      <name>heat_pump_backup_heating_capacity</name>
      <display_name>Heat Pump: Backup Heating Capacity</display_name>
      <description>The backup output heating capacity of the heat pump. If using 'auto', the autosizing algorithm will use ACCA Manual S to set the capacity.</description>
      <type>String</type>
      <units>Btu/hr</units>
      <required>true</required>
      <model_dependent>false</model_dependent>
      <default_value>auto</default_value>
    </argument>
    <argument>
      <name>heat_pump_backup_heating_switchover_temp</name>
      <display_name>Heat Pump: Backup Heating Switchover Temperature</display_name>
      <description>The temperature at which the heat pump stops operating and the backup heating system starts running. Only applies to air-to-air and mini-split.</description>
      <type>Double</type>
      <units>deg-F</units>
      <required>false</required>
      <model_dependent>false</model_dependent>
    </argument>
    <argument>
      <name>heat_pump_mini_split_is_ducted</name>
      <display_name>Heat Pump: Mini-Split Is Ducted</display_name>
      <description>Whether the mini-split heat pump is ducted or not.</description>
      <type>Boolean</type>
      <required>true</required>
      <model_dependent>false</model_dependent>
      <default_value>false</default_value>
      <choices>
        <choice>
          <value>true</value>
          <display_name>true</display_name>
        </choice>
        <choice>
          <value>false</value>
          <display_name>false</display_name>
        </choice>
      </choices>
    </argument>
    <argument>
      <name>setpoint_heating_temp</name>
      <display_name>Setpoint: Heating Temperature</display_name>
      <description>Specify the heating setpoint temperature.</description>
      <type>Double</type>
      <units>deg-F</units>
      <required>true</required>
      <model_dependent>false</model_dependent>
      <default_value>71</default_value>
    </argument>
    <argument>
      <name>setpoint_heating_setback_temp</name>
      <display_name>Setpoint: Heating Setback Temperature</display_name>
      <description>Specify the heating setback temperature.</description>
      <type>Double</type>
      <units>deg-F</units>
      <required>true</required>
      <model_dependent>false</model_dependent>
      <default_value>71</default_value>
    </argument>
    <argument>
      <name>setpoint_heating_setback_hours_per_week</name>
      <display_name>Setpoint: Heating Setback Hours per Week</display_name>
      <description>Specify the heating setback number of hours per week value.</description>
      <type>Double</type>
      <required>true</required>
      <model_dependent>false</model_dependent>
      <default_value>0</default_value>
    </argument>
    <argument>
      <name>setpoint_heating_setback_start_hour</name>
      <display_name>Setpoint: Heating Setback Start Hour</display_name>
      <description>Specify the heating setback start hour value. 0 = midnight, 12 = noon</description>
      <type>Double</type>
      <required>true</required>
      <model_dependent>false</model_dependent>
      <default_value>23</default_value>
    </argument>
    <argument>
      <name>setpoint_cooling_temp</name>
      <display_name>Setpoint: Cooling Temperature</display_name>
      <description>Specify the cooling setpoint temperature.</description>
      <type>Double</type>
      <units>deg-F</units>
      <required>true</required>
      <model_dependent>false</model_dependent>
      <default_value>76</default_value>
    </argument>
    <argument>
      <name>setpoint_cooling_setup_temp</name>
      <display_name>Setpoint: Cooling Setup Temperature</display_name>
      <description>Specify the cooling setup temperature.</description>
      <type>Double</type>
      <units>deg-F</units>
      <required>true</required>
      <model_dependent>false</model_dependent>
      <default_value>76</default_value>
    </argument>
    <argument>
      <name>setpoint_cooling_setup_hours_per_week</name>
      <display_name>Setpoint: Cooling Setup Hours per Week</display_name>
      <description>Specify the cooling setup number of hours per week value.</description>
      <type>Double</type>
      <required>true</required>
      <model_dependent>false</model_dependent>
      <default_value>0</default_value>
    </argument>
    <argument>
      <name>setpoint_cooling_setup_start_hour</name>
      <display_name>Setpoint: Cooling Setup Start Hour</display_name>
      <description>Specify the cooling setup start hour value. 0 = midnight, 12 = noon</description>
      <type>Double</type>
      <required>true</required>
      <model_dependent>false</model_dependent>
      <default_value>9</default_value>
    </argument>
    <argument>
      <name>ducts_supply_leakage_units</name>
      <display_name>Ducts: Supply Leakage Units</display_name>
      <description>The leakage units of the supply ducts.</description>
      <type>Choice</type>
      <required>true</required>
      <model_dependent>false</model_dependent>
      <default_value>CFM25</default_value>
      <choices>
        <choice>
          <value>CFM25</value>
          <display_name>CFM25</display_name>
        </choice>
        <choice>
          <value>Percent</value>
          <display_name>Percent</display_name>
        </choice>
      </choices>
    </argument>
    <argument>
      <name>ducts_return_leakage_units</name>
      <display_name>Ducts: Return Leakage Units</display_name>
      <description>The leakage units of the return ducts.</description>
      <type>Choice</type>
      <required>true</required>
      <model_dependent>false</model_dependent>
      <default_value>CFM25</default_value>
      <choices>
        <choice>
          <value>CFM25</value>
          <display_name>CFM25</display_name>
        </choice>
        <choice>
          <value>Percent</value>
          <display_name>Percent</display_name>
        </choice>
      </choices>
    </argument>
    <argument>
      <name>ducts_supply_leakage_value</name>
      <display_name>Ducts: Supply Leakage Value</display_name>
      <description>The leakage value to outside of the supply ducts.</description>
      <type>Double</type>
      <required>true</required>
      <model_dependent>false</model_dependent>
      <default_value>75</default_value>
    </argument>
    <argument>
      <name>ducts_return_leakage_value</name>
      <display_name>Ducts: Return Leakage Value</display_name>
      <description>The leakage value to outside of the return ducts.</description>
      <type>Double</type>
      <required>true</required>
      <model_dependent>false</model_dependent>
      <default_value>25</default_value>
    </argument>
    <argument>
      <name>ducts_supply_insulation_r</name>
      <display_name>Ducts: Supply Insulation R-Value</display_name>
      <description>The insulation r-value of the supply ducts.</description>
      <type>Double</type>
      <units>h-ft^2-R/Btu</units>
      <required>true</required>
      <model_dependent>false</model_dependent>
      <default_value>0</default_value>
    </argument>
    <argument>
      <name>ducts_return_insulation_r</name>
      <display_name>Ducts: Return Insulation R-Value</display_name>
      <description>The insulation r-value of the return ducts.</description>
      <type>Double</type>
      <units>h-ft^2-R/Btu</units>
      <required>true</required>
      <model_dependent>false</model_dependent>
      <default_value>0</default_value>
    </argument>
    <argument>
      <name>ducts_supply_location</name>
      <display_name>Ducts: Supply Location</display_name>
      <description>The location of the supply ducts.</description>
      <type>Choice</type>
      <required>true</required>
      <model_dependent>false</model_dependent>
      <default_value>auto</default_value>
      <choices>
        <choice>
          <value>auto</value>
          <display_name>auto</display_name>
        </choice>
        <choice>
          <value>living space</value>
          <display_name>living space</display_name>
        </choice>
        <choice>
          <value>basement - conditioned</value>
          <display_name>basement - conditioned</display_name>
        </choice>
        <choice>
          <value>basement - unconditioned</value>
          <display_name>basement - unconditioned</display_name>
        </choice>
        <choice>
          <value>crawlspace - vented</value>
          <display_name>crawlspace - vented</display_name>
        </choice>
        <choice>
          <value>crawlspace - unvented</value>
          <display_name>crawlspace - unvented</display_name>
        </choice>
        <choice>
          <value>attic - vented</value>
          <display_name>attic - vented</display_name>
        </choice>
        <choice>
          <value>attic - unvented</value>
          <display_name>attic - unvented</display_name>
        </choice>
        <choice>
          <value>garage</value>
          <display_name>garage</display_name>
        </choice>
        <choice>
          <value>outside</value>
          <display_name>outside</display_name>
        </choice>
      </choices>
    </argument>
    <argument>
      <name>ducts_return_location</name>
      <display_name>Ducts: Return Location</display_name>
      <description>The location of the return ducts.</description>
      <type>Choice</type>
      <required>true</required>
      <model_dependent>false</model_dependent>
      <default_value>auto</default_value>
      <choices>
        <choice>
          <value>auto</value>
          <display_name>auto</display_name>
        </choice>
        <choice>
          <value>living space</value>
          <display_name>living space</display_name>
        </choice>
        <choice>
          <value>basement - conditioned</value>
          <display_name>basement - conditioned</display_name>
        </choice>
        <choice>
          <value>basement - unconditioned</value>
          <display_name>basement - unconditioned</display_name>
        </choice>
        <choice>
          <value>crawlspace - vented</value>
          <display_name>crawlspace - vented</display_name>
        </choice>
        <choice>
          <value>crawlspace - unvented</value>
          <display_name>crawlspace - unvented</display_name>
        </choice>
        <choice>
          <value>attic - vented</value>
          <display_name>attic - vented</display_name>
        </choice>
        <choice>
          <value>attic - unvented</value>
          <display_name>attic - unvented</display_name>
        </choice>
        <choice>
          <value>garage</value>
          <display_name>garage</display_name>
        </choice>
        <choice>
          <value>outside</value>
          <display_name>outside</display_name>
        </choice>
      </choices>
    </argument>
    <argument>
      <name>ducts_supply_surface_area</name>
      <display_name>Ducts: Supply Surface Area</display_name>
      <description>The surface area of the supply ducts.</description>
      <type>Double</type>
      <units>ft^2</units>
      <required>true</required>
      <model_dependent>false</model_dependent>
      <default_value>150</default_value>
    </argument>
    <argument>
      <name>ducts_return_surface_area</name>
      <display_name>Ducts: Return Surface Area</display_name>
      <description>The surface area of the return ducts.</description>
      <type>Double</type>
      <units>ft^2</units>
      <required>true</required>
      <model_dependent>false</model_dependent>
      <default_value>50</default_value>
    </argument>
    <argument>
      <name>mech_vent_fan_type</name>
      <display_name>Mechanical Ventilation: Fan Type</display_name>
      <description>The fan type of the mechanical ventilation.</description>
      <type>Choice</type>
      <required>true</required>
      <model_dependent>false</model_dependent>
      <default_value>none</default_value>
      <choices>
        <choice>
          <value>none</value>
          <display_name>none</display_name>
        </choice>
        <choice>
          <value>exhaust only</value>
          <display_name>exhaust only</display_name>
        </choice>
        <choice>
          <value>supply only</value>
          <display_name>supply only</display_name>
        </choice>
        <choice>
          <value>energy recovery ventilator</value>
          <display_name>energy recovery ventilator</display_name>
        </choice>
        <choice>
          <value>heat recovery ventilator</value>
          <display_name>heat recovery ventilator</display_name>
        </choice>
        <choice>
          <value>balanced</value>
          <display_name>balanced</display_name>
        </choice>
        <choice>
          <value>central fan integrated supply</value>
          <display_name>central fan integrated supply</display_name>
        </choice>
      </choices>
    </argument>
    <argument>
      <name>mech_vent_flow_rate</name>
      <display_name>Mechanical Ventilation: Flow Rate</display_name>
      <description>The flow rate of the mechanical ventilation.</description>
      <type>Double</type>
      <units>CFM</units>
      <required>true</required>
      <model_dependent>false</model_dependent>
      <default_value>110</default_value>
    </argument>
    <argument>
      <name>mech_vent_hours_in_operation</name>
      <display_name>Mechanical Ventilation: Hours In Operation</display_name>
      <description>The hours in operation of the mechanical ventilation.</description>
      <type>Double</type>
      <units>hrs</units>
      <required>true</required>
      <model_dependent>false</model_dependent>
      <default_value>24</default_value>
    </argument>
    <argument>
      <name>mech_vent_total_recovery_efficiency_type</name>
      <display_name>Mechanical Ventilation: Total Recovery Efficiency Type</display_name>
      <description>The total recovery efficiency type of the mechanical ventilation.</description>
      <type>Choice</type>
      <required>true</required>
      <model_dependent>false</model_dependent>
      <default_value>Unadjusted</default_value>
      <choices>
        <choice>
          <value>Unadjusted</value>
          <display_name>Unadjusted</display_name>
        </choice>
        <choice>
          <value>Adjusted</value>
          <display_name>Adjusted</display_name>
        </choice>
      </choices>
    </argument>
    <argument>
      <name>mech_vent_total_recovery_efficiency</name>
      <display_name>Mechanical Ventilation: Total Recovery Efficiency</display_name>
      <description>The Unadjusted or Adjusted total recovery efficiency of the mechanical ventilation.</description>
      <type>Double</type>
      <units>Frac</units>
      <required>true</required>
      <model_dependent>false</model_dependent>
      <default_value>0.48</default_value>
    </argument>
    <argument>
      <name>mech_vent_sensible_recovery_efficiency_type</name>
      <display_name>Mechanical Ventilation: Sensible Recovery Efficiency Type</display_name>
      <description>The sensible recovery efficiency type of the mechanical ventilation.</description>
      <type>Choice</type>
      <required>true</required>
      <model_dependent>false</model_dependent>
      <default_value>Unadjusted</default_value>
      <choices>
        <choice>
          <value>Unadjusted</value>
          <display_name>Unadjusted</display_name>
        </choice>
        <choice>
          <value>Adjusted</value>
          <display_name>Adjusted</display_name>
        </choice>
      </choices>
    </argument>
    <argument>
      <name>mech_vent_sensible_recovery_efficiency</name>
      <display_name>Mechanical Ventilation: Sensible Recovery Efficiency</display_name>
      <description>The Unadjusted or Adjusted sensible recovery efficiency of the mechanical ventilation.</description>
      <type>Double</type>
      <units>Frac</units>
      <required>true</required>
      <model_dependent>false</model_dependent>
      <default_value>0.72</default_value>
    </argument>
    <argument>
      <name>mech_vent_fan_power</name>
      <display_name>Mechanical Ventilation: Fan Power</display_name>
      <description>The fan power of the mechanical ventilation.</description>
      <type>Double</type>
      <units>W</units>
      <required>true</required>
      <model_dependent>false</model_dependent>
      <default_value>30</default_value>
    </argument>
    <argument>
      <name>kitchen_fan_present</name>
      <display_name>Whole House Fan: Present</display_name>
      <description>Whether there is a kitchen fan.</description>
      <type>Boolean</type>
      <required>true</required>
      <model_dependent>false</model_dependent>
      <default_value>false</default_value>
      <choices>
        <choice>
          <value>true</value>
          <display_name>true</display_name>
        </choice>
        <choice>
          <value>false</value>
          <display_name>false</display_name>
        </choice>
      </choices>
    </argument>
    <argument>
      <name>kitchen_fan_flow_rate</name>
      <display_name>Kitchen Fan: Flow Rate</display_name>
      <description>The flow rate of the kitchen fan.</description>
      <type>Double</type>
      <units>CFM</units>
      <required>false</required>
      <model_dependent>false</model_dependent>
    </argument>
    <argument>
      <name>kitchen_fan_hours_in_operation</name>
      <display_name>Kitchen Fan: Hours In Operation</display_name>
      <description>The hours in operation of the kitchen fan.</description>
      <type>Double</type>
      <units>hrs</units>
      <required>false</required>
      <model_dependent>false</model_dependent>
    </argument>
    <argument>
      <name>kitchen_fan_power</name>
      <display_name>Kitchen Fan: Fan Power</display_name>
      <description>The fan power of the kitchen fan.</description>
      <type>Double</type>
      <units>W</units>
      <required>false</required>
      <model_dependent>false</model_dependent>
    </argument>
    <argument>
      <name>kitchen_fan_start_hour</name>
      <display_name>Kitchen Fan: Start Hour</display_name>
      <description>The start hour of the kitchen fan.</description>
      <type>Integer</type>
      <units>hr</units>
      <required>true</required>
      <model_dependent>false</model_dependent>
      <default_value>18</default_value>
    </argument>
    <argument>
      <name>bathroom_fans_present</name>
      <display_name>Bathroom Fans: Present</display_name>
      <description>Whether there are bathroom fans.</description>
      <type>Boolean</type>
      <required>true</required>
      <model_dependent>false</model_dependent>
      <default_value>false</default_value>
      <choices>
        <choice>
          <value>true</value>
          <display_name>true</display_name>
        </choice>
        <choice>
          <value>false</value>
          <display_name>false</display_name>
        </choice>
      </choices>
    </argument>
    <argument>
      <name>bathroom_fans_flow_rate</name>
      <display_name>Bathroom Fans: Flow Rate</display_name>
      <description>The flow rate of the bathroom fans.</description>
      <type>Double</type>
      <units>CFM</units>
      <required>false</required>
      <model_dependent>false</model_dependent>
    </argument>
    <argument>
      <name>bathroom_fans_hours_in_operation</name>
      <display_name>Bathroom Fans: Hours In Operation</display_name>
      <description>The hours in operation of the bathroom fans.</description>
      <type>Double</type>
      <units>hrs</units>
      <required>false</required>
      <model_dependent>false</model_dependent>
    </argument>
    <argument>
      <name>bathroom_fans_power</name>
      <display_name>Bathroom Fans: Fan Power</display_name>
      <description>The fan power of the bathroom fans.</description>
      <type>Double</type>
      <units>W</units>
      <required>false</required>
      <model_dependent>false</model_dependent>
      <default_value>300</default_value>
    </argument>
    <argument>
      <name>bathroom_fans_start_hour</name>
      <display_name>Bathroom Fans: Start Hour</display_name>
      <description>The start hour of the bathroom fans.</description>
      <type>Integer</type>
      <units>hr</units>
      <required>true</required>
      <model_dependent>false</model_dependent>
      <default_value>7</default_value>
    </argument>
    <argument>
      <name>bathroom_fans_quantity</name>
      <display_name>Bathroom Fans: Quantity</display_name>
      <description>The quantity of the bathroom fans.</description>
      <type>Integer</type>
      <units>#</units>
      <required>false</required>
      <model_dependent>false</model_dependent>
    </argument>
    <argument>
      <name>whole_house_fan_present</name>
      <display_name>Whole House Fan: Present</display_name>
      <description>Whether there is a whole house fan.</description>
      <type>Boolean</type>
      <required>true</required>
      <model_dependent>false</model_dependent>
      <default_value>false</default_value>
      <choices>
        <choice>
          <value>true</value>
          <display_name>true</display_name>
        </choice>
        <choice>
          <value>false</value>
          <display_name>false</display_name>
        </choice>
      </choices>
    </argument>
    <argument>
      <name>whole_house_fan_flow_rate</name>
      <display_name>Whole House Fan: Flow Rate</display_name>
      <description>The flow rate of the whole house fan.</description>
      <type>Double</type>
      <units>CFM</units>
      <required>true</required>
      <model_dependent>false</model_dependent>
      <default_value>4500</default_value>
    </argument>
    <argument>
      <name>whole_house_fan_power</name>
      <display_name>Whole House Fan: Fan Power</display_name>
      <description>The fan power of the whole house fan.</description>
      <type>Double</type>
      <units>W</units>
      <required>true</required>
      <model_dependent>false</model_dependent>
      <default_value>300</default_value>
    </argument>
    <argument>
      <name>water_heater_type</name>
      <display_name>Water Heater: Type</display_name>
      <description>The type of water heater.</description>
      <type>Choice</type>
      <required>true</required>
      <model_dependent>false</model_dependent>
      <default_value>storage water heater</default_value>
      <choices>
        <choice>
          <value>none</value>
          <display_name>none</display_name>
        </choice>
        <choice>
          <value>storage water heater</value>
          <display_name>storage water heater</display_name>
        </choice>
        <choice>
          <value>instantaneous water heater</value>
          <display_name>instantaneous water heater</display_name>
        </choice>
        <choice>
          <value>heat pump water heater</value>
          <display_name>heat pump water heater</display_name>
        </choice>
        <choice>
          <value>space-heating boiler with storage tank</value>
          <display_name>space-heating boiler with storage tank</display_name>
        </choice>
        <choice>
          <value>space-heating boiler with tankless coil</value>
          <display_name>space-heating boiler with tankless coil</display_name>
        </choice>
      </choices>
    </argument>
    <argument>
      <name>water_heater_fuel_type</name>
      <display_name>Water Heater: Fuel Type</display_name>
      <description>The fuel type of water heater. Ignored for heat pump water heater.</description>
      <type>Choice</type>
      <required>true</required>
      <model_dependent>false</model_dependent>
      <default_value>natural gas</default_value>
      <choices>
        <choice>
          <value>electricity</value>
          <display_name>electricity</display_name>
        </choice>
        <choice>
          <value>natural gas</value>
          <display_name>natural gas</display_name>
        </choice>
        <choice>
          <value>fuel oil</value>
          <display_name>fuel oil</display_name>
        </choice>
        <choice>
          <value>propane</value>
          <display_name>propane</display_name>
        </choice>
        <choice>
          <value>wood</value>
          <display_name>wood</display_name>
        </choice>
      </choices>
    </argument>
    <argument>
      <name>water_heater_location</name>
      <display_name>Water Heater: Location</display_name>
      <description>The location of water heater.</description>
      <type>Choice</type>
      <required>true</required>
      <model_dependent>false</model_dependent>
      <default_value>auto</default_value>
      <choices>
        <choice>
          <value>auto</value>
          <display_name>auto</display_name>
        </choice>
        <choice>
          <value>living space</value>
          <display_name>living space</display_name>
        </choice>
        <choice>
          <value>basement - conditioned</value>
          <display_name>basement - conditioned</display_name>
        </choice>
        <choice>
          <value>basement - unconditioned</value>
          <display_name>basement - unconditioned</display_name>
        </choice>
        <choice>
          <value>garage</value>
          <display_name>garage</display_name>
        </choice>
        <choice>
          <value>attic - vented</value>
          <display_name>attic - vented</display_name>
        </choice>
        <choice>
          <value>attic - unvented</value>
          <display_name>attic - unvented</display_name>
        </choice>
        <choice>
          <value>crawlspace - vented</value>
          <display_name>crawlspace - vented</display_name>
        </choice>
        <choice>
          <value>crawlspace - unvented</value>
          <display_name>crawlspace - unvented</display_name>
        </choice>
        <choice>
          <value>other exterior</value>
          <display_name>other exterior</display_name>
        </choice>
      </choices>
    </argument>
    <argument>
      <name>water_heater_tank_volume</name>
      <display_name>Water Heater: Tank Volume</display_name>
      <description>Nominal volume of water heater tank. Set to auto to have volume autosized. Only applies to storage water heater, heat pump water heater, and space-heating boiler with storage tank.</description>
      <type>String</type>
      <units>gal</units>
      <required>true</required>
      <model_dependent>false</model_dependent>
      <default_value>auto</default_value>
    </argument>
    <argument>
      <name>water_heater_heating_capacity</name>
      <display_name>Water Heater: Input Capacity</display_name>
      <description>The maximum energy input rating of water heater. Set to auto to have this field autosized. Only applies to storage water heater.</description>
      <type>String</type>
      <units>Btu/hr</units>
      <required>true</required>
      <model_dependent>false</model_dependent>
      <default_value>auto</default_value>
    </argument>
    <argument>
      <name>water_heater_efficiency_type</name>
      <display_name>Water Heater: Efficiency Type</display_name>
      <description>The efficiency type of water heater. Does not apply to space-heating boilers.</description>
      <type>Choice</type>
      <required>true</required>
      <model_dependent>false</model_dependent>
      <default_value>EnergyFactor</default_value>
      <choices>
        <choice>
          <value>EnergyFactor</value>
          <display_name>EnergyFactor</display_name>
        </choice>
        <choice>
          <value>UniformEnergyFactor</value>
          <display_name>UniformEnergyFactor</display_name>
        </choice>
      </choices>
    </argument>
    <argument>
      <name>water_heater_efficiency_ef</name>
      <display_name>Water Heater: Energy Factor</display_name>
      <description>Ratio of useful energy output from water heater to the total amount of energy delivered from the water heater.</description>
      <type>Double</type>
      <required>true</required>
      <model_dependent>false</model_dependent>
      <default_value>0.67</default_value>
    </argument>
    <argument>
      <name>water_heater_efficiency_uef</name>
      <display_name>Water Heater: Uniform Energy Factor</display_name>
      <description>The uniform energy factor of water heater. Does not apply to space-heating boilers.</description>
      <type>Double</type>
      <required>true</required>
      <model_dependent>false</model_dependent>
      <default_value>0.67</default_value>
    </argument>
    <argument>
      <name>water_heater_recovery_efficiency</name>
      <display_name>Water Heater: Recovery Efficiency</display_name>
      <description>Ratio of energy delivered to water heater to the energy content of the fuel consumed by the water heater. Only used for non-electric storage water heaters.</description>
      <type>String</type>
      <units>Frac</units>
      <required>true</required>
      <model_dependent>false</model_dependent>
      <default_value>auto</default_value>
    </argument>
    <argument>
      <name>water_heater_standby_loss</name>
      <display_name>Water Heater: Standby Loss</display_name>
      <description>The standby loss of water heater. Only applies to space-heating boilers.</description>
      <type>Double</type>
      <units>deg-F/hr</units>
      <required>false</required>
      <model_dependent>false</model_dependent>
    </argument>
    <argument>
      <name>water_heater_jacket_rvalue</name>
      <display_name>Water Heater: Jacket R-value</display_name>
      <description>The jacket R-value of water heater. Doesn't apply to instantaneous water heater or space-heating boiler with tankless coil.</description>
      <type>Double</type>
      <units>h-ft^2-R/Btu</units>
      <required>false</required>
      <model_dependent>false</model_dependent>
    </argument>
    <argument>
      <name>water_heater_setpoint_temperature</name>
      <display_name>Water Heater: Setpoint Temperature</display_name>
      <description>The setpoint temperature of water heater.</description>
      <type>String</type>
      <units>deg-F</units>
      <required>true</required>
      <model_dependent>false</model_dependent>
      <default_value>auto</default_value>
    </argument>
    <argument>
      <name>dhw_distribution_system_type</name>
      <display_name>Hot Water Distribution: System Type</display_name>
      <description>The type of the hot water distribution system.</description>
      <type>Choice</type>
      <required>true</required>
      <model_dependent>false</model_dependent>
      <default_value>Standard</default_value>
      <choices>
        <choice>
          <value>Standard</value>
          <display_name>Standard</display_name>
        </choice>
        <choice>
          <value>Recirculation</value>
          <display_name>Recirculation</display_name>
        </choice>
      </choices>
    </argument>
    <argument>
      <name>dhw_distribution_standard_piping_length</name>
      <display_name>Hot Water Distribution: Standard Piping Length</display_name>
      <description>If the distribution system is Standard, the length of the piping. A value of 'auto' will use a default.</description>
      <type>String</type>
      <units>ft</units>
      <required>true</required>
      <model_dependent>false</model_dependent>
      <default_value>auto</default_value>
    </argument>
    <argument>
      <name>dhw_distribution_recirc_control_type</name>
      <display_name>Hot Water Distribution: Recirculation Control Type</display_name>
      <description>If the distribution system is Recirculation, the type of hot water recirculation control, if any.</description>
      <type>Choice</type>
      <required>true</required>
      <model_dependent>false</model_dependent>
      <default_value>no control</default_value>
      <choices>
        <choice>
          <value>no control</value>
          <display_name>no control</display_name>
        </choice>
        <choice>
          <value>timer</value>
          <display_name>timer</display_name>
        </choice>
        <choice>
          <value>temperature</value>
          <display_name>temperature</display_name>
        </choice>
        <choice>
          <value>presence sensor demand control</value>
          <display_name>presence sensor demand control</display_name>
        </choice>
        <choice>
          <value>manual demand control</value>
          <display_name>manual demand control</display_name>
        </choice>
      </choices>
    </argument>
    <argument>
      <name>dhw_distribution_recirc_piping_length</name>
      <display_name>Hot Water Distribution: Recirculation Piping Length</display_name>
      <description>If the distribution system is Recirculation, the length of the recirculation piping.</description>
      <type>String</type>
      <units>ft</units>
      <required>true</required>
      <model_dependent>false</model_dependent>
      <default_value>auto</default_value>
    </argument>
    <argument>
      <name>dhw_distribution_recirc_branch_piping_length</name>
      <display_name>Hot Water Distribution: Recirculation Branch Piping Length</display_name>
      <description>If the distribution system is Recirculation, the length of the recirculation branch piping.</description>
      <type>String</type>
      <units>ft</units>
      <required>true</required>
      <model_dependent>false</model_dependent>
      <default_value>auto</default_value>
    </argument>
    <argument>
      <name>dhw_distribution_recirc_pump_power</name>
      <display_name>Hot Water Distribution: Recirculation Pump Power</display_name>
      <description>If the distribution system is Recirculation, the recirculation pump power.</description>
      <type>String</type>
      <units>W</units>
      <required>true</required>
      <model_dependent>false</model_dependent>
      <default_value>auto</default_value>
    </argument>
    <argument>
      <name>dhw_distribution_pipe_r</name>
      <display_name>Hot Water Distribution: Pipe Insulation Nominal R-Value</display_name>
      <description>Nominal R-value of the pipe insulation.</description>
      <type>Double</type>
      <units>h-ft^2-R/Btu</units>
      <required>true</required>
      <model_dependent>false</model_dependent>
      <default_value>0</default_value>
    </argument>
    <argument>
      <name>dwhr_facilities_connected</name>
      <display_name>Drain Water Heat Recovery: Facilities Connected</display_name>
      <description>Which facilities are connected for the drain water heat recovery.</description>
      <type>Choice</type>
      <required>true</required>
      <model_dependent>false</model_dependent>
      <default_value>none</default_value>
      <choices>
        <choice>
          <value>none</value>
          <display_name>none</display_name>
        </choice>
        <choice>
          <value>one</value>
          <display_name>one</display_name>
        </choice>
        <choice>
          <value>all</value>
          <display_name>all</display_name>
        </choice>
      </choices>
    </argument>
    <argument>
      <name>dwhr_equal_flow</name>
      <display_name>Drain Water Heat Recovery: Equal Flow</display_name>
      <description>Whether the drain water heat recovery has equal flow.</description>
      <type>Boolean</type>
      <required>true</required>
      <model_dependent>false</model_dependent>
      <default_value>true</default_value>
      <choices>
        <choice>
          <value>true</value>
          <display_name>true</display_name>
        </choice>
        <choice>
          <value>false</value>
          <display_name>false</display_name>
        </choice>
      </choices>
    </argument>
    <argument>
      <name>dwhr_efficiency</name>
      <display_name>Drain Water Heat Recovery: Efficiency</display_name>
      <description>The efficiency of the drain water heat recovery.</description>
      <type>Double</type>
      <units>Frac</units>
      <required>true</required>
      <model_dependent>false</model_dependent>
      <default_value>0.55</default_value>
    </argument>
    <argument>
      <name>water_fixtures_shower_low_flow</name>
      <display_name>Hot Water Fixtures: Is Shower Low Flow</display_name>
      <description>Whether the shower fixture is low flow.</description>
      <type>Boolean</type>
      <required>true</required>
      <model_dependent>false</model_dependent>
      <default_value>false</default_value>
      <choices>
        <choice>
          <value>true</value>
          <display_name>true</display_name>
        </choice>
        <choice>
          <value>false</value>
          <display_name>false</display_name>
        </choice>
      </choices>
    </argument>
    <argument>
      <name>water_fixtures_sink_low_flow</name>
      <display_name>Hot Water Fixtures: Is Sink Low Flow</display_name>
      <description>Whether the sink fixture is low flow.</description>
      <type>Boolean</type>
      <required>true</required>
      <model_dependent>false</model_dependent>
      <default_value>false</default_value>
      <choices>
        <choice>
          <value>true</value>
          <display_name>true</display_name>
        </choice>
        <choice>
          <value>false</value>
          <display_name>false</display_name>
        </choice>
      </choices>
    </argument>
    <argument>
      <name>water_fixtures_usage_multiplier</name>
      <display_name>Hot Water Fixtures: Usage Multiplier</display_name>
      <description>Multiplier on the hot water usage that can reflect, e.g., high/low usage occupants.</description>
      <type>Double</type>
      <required>true</required>
      <model_dependent>false</model_dependent>
      <default_value>1</default_value>
    </argument>
    <argument>
      <name>solar_thermal_system_type</name>
      <display_name>Solar Thermal: System Type</display_name>
      <description>The type of the solar thermal system.</description>
      <type>Choice</type>
      <required>true</required>
      <model_dependent>false</model_dependent>
      <default_value>none</default_value>
      <choices>
        <choice>
          <value>none</value>
          <display_name>none</display_name>
        </choice>
        <choice>
          <value>hot water</value>
          <display_name>hot water</display_name>
        </choice>
      </choices>
    </argument>
    <argument>
      <name>solar_thermal_collector_area</name>
      <display_name>Solar Thermal: Collector Area</display_name>
      <description>The collector area of the solar thermal system.</description>
      <type>Double</type>
      <units>ft^2</units>
      <required>true</required>
      <model_dependent>false</model_dependent>
      <default_value>40</default_value>
    </argument>
    <argument>
      <name>solar_thermal_collector_loop_type</name>
      <display_name>Solar Thermal: Collector Loop Type</display_name>
      <description>The collector loop type of the solar thermal system.</description>
      <type>Choice</type>
      <required>true</required>
      <model_dependent>false</model_dependent>
      <default_value>liquid direct</default_value>
      <choices>
        <choice>
          <value>liquid direct</value>
          <display_name>liquid direct</display_name>
        </choice>
        <choice>
          <value>liquid indirect</value>
          <display_name>liquid indirect</display_name>
        </choice>
        <choice>
          <value>passive thermosyphon</value>
          <display_name>passive thermosyphon</display_name>
        </choice>
      </choices>
    </argument>
    <argument>
      <name>solar_thermal_collector_type</name>
      <display_name>Solar Thermal: Collector Type</display_name>
      <description>The collector type of the solar thermal system.</description>
      <type>Choice</type>
      <required>true</required>
      <model_dependent>false</model_dependent>
      <default_value>evacuated tube</default_value>
      <choices>
        <choice>
          <value>evacuated tube</value>
          <display_name>evacuated tube</display_name>
        </choice>
        <choice>
          <value>single glazing black</value>
          <display_name>single glazing black</display_name>
        </choice>
        <choice>
          <value>double glazing black</value>
          <display_name>double glazing black</display_name>
        </choice>
        <choice>
          <value>integrated collector storage</value>
          <display_name>integrated collector storage</display_name>
        </choice>
      </choices>
    </argument>
    <argument>
      <name>solar_thermal_collector_azimuth</name>
      <display_name>Solar Thermal: Collector Azimuth</display_name>
      <description>The collector azimuth of the solar thermal system.</description>
      <type>Double</type>
      <units>degrees</units>
      <required>true</required>
      <model_dependent>false</model_dependent>
      <default_value>180</default_value>
    </argument>
    <argument>
      <name>solar_thermal_collector_tilt</name>
      <display_name>Solar Thermal: Collector Tilt</display_name>
      <description>The collector tilt of the solar thermal system. Can also enter, e.g., RoofPitch, RoofPitch+20, Latitude, Latitude-15, etc.</description>
      <type>String</type>
      <units>degrees</units>
      <required>true</required>
      <model_dependent>false</model_dependent>
      <default_value>RoofPitch</default_value>
    </argument>
    <argument>
      <name>solar_thermal_collector_rated_optical_efficiency</name>
      <display_name>Solar Thermal: Collector Rated Optical Efficiency</display_name>
      <description>The collector rated optical efficiency of the solar thermal system.</description>
      <type>Double</type>
      <units>Frac</units>
      <required>true</required>
      <model_dependent>false</model_dependent>
      <default_value>0.5</default_value>
    </argument>
    <argument>
      <name>solar_thermal_collector_rated_thermal_losses</name>
      <display_name>Solar Thermal: Collector Rated Thermal Losses</display_name>
      <description>The collector rated thermal losses of the solar thermal system.</description>
      <type>Double</type>
      <units>Frac</units>
      <required>true</required>
      <model_dependent>false</model_dependent>
      <default_value>0.2799</default_value>
    </argument>
    <argument>
      <name>solar_thermal_storage_volume</name>
      <display_name>Solar Thermal: Storage Volume</display_name>
      <description>The storage volume of the solar thermal system.</description>
      <type>String</type>
      <units>Frac</units>
      <required>true</required>
      <model_dependent>false</model_dependent>
      <default_value>auto</default_value>
    </argument>
    <argument>
      <name>solar_thermal_solar_fraction</name>
      <display_name>Solar Thermal: Solar Fraction</display_name>
      <description>The solar fraction of the solar thermal system. If provided, overrides all other solar thermal inputs.</description>
      <type>Double</type>
      <units>Frac</units>
      <required>true</required>
      <model_dependent>false</model_dependent>
      <default_value>0</default_value>
    </argument>
    <argument>
      <name>pv_system_module_type_1</name>
      <display_name>Photovoltaics 1: Module Type</display_name>
      <description>Module type of the PV system 1.</description>
      <type>Choice</type>
      <required>true</required>
      <model_dependent>false</model_dependent>
      <default_value>none</default_value>
      <choices>
        <choice>
          <value>none</value>
          <display_name>none</display_name>
        </choice>
        <choice>
          <value>standard</value>
          <display_name>standard</display_name>
        </choice>
        <choice>
          <value>premium</value>
          <display_name>premium</display_name>
        </choice>
        <choice>
          <value>thin film</value>
          <display_name>thin film</display_name>
        </choice>
      </choices>
    </argument>
    <argument>
      <name>pv_system_location_1</name>
      <display_name>Photovoltaics 1: Location</display_name>
      <description>Location of the PV system 1.</description>
      <type>Choice</type>
      <required>true</required>
      <model_dependent>false</model_dependent>
      <default_value>roof</default_value>
      <choices>
        <choice>
          <value>roof</value>
          <display_name>roof</display_name>
        </choice>
        <choice>
          <value>ground</value>
          <display_name>ground</display_name>
        </choice>
      </choices>
    </argument>
    <argument>
      <name>pv_system_tracking_1</name>
      <display_name>Photovoltaics 1: Tracking</display_name>
      <description>Tracking of the PV system 1.</description>
      <type>Choice</type>
      <required>true</required>
      <model_dependent>false</model_dependent>
      <default_value>fixed</default_value>
      <choices>
        <choice>
          <value>fixed</value>
          <display_name>fixed</display_name>
        </choice>
        <choice>
          <value>1-axis</value>
          <display_name>1-axis</display_name>
        </choice>
        <choice>
          <value>1-axis backtracked</value>
          <display_name>1-axis backtracked</display_name>
        </choice>
        <choice>
          <value>2-axis</value>
          <display_name>2-axis</display_name>
        </choice>
      </choices>
    </argument>
    <argument>
      <name>pv_system_array_azimuth_1</name>
      <display_name>Photovoltaics 1: Array Azimuth</display_name>
      <description>Array azimuth of the PV system 1.</description>
      <type>Double</type>
      <units>degrees</units>
      <required>true</required>
      <model_dependent>false</model_dependent>
      <default_value>180</default_value>
    </argument>
    <argument>
      <name>pv_system_array_tilt_1</name>
      <display_name>Photovoltaics 1: Array Tilt</display_name>
      <description>Array tilt of the PV system 1. Can also enter, e.g., RoofPitch, RoofPitch+20, Latitude, Latitude-15, etc.</description>
      <type>String</type>
      <units>degrees</units>
      <required>true</required>
      <model_dependent>false</model_dependent>
      <default_value>RoofPitch</default_value>
    </argument>
    <argument>
      <name>pv_system_max_power_output_1</name>
      <display_name>Photovoltaics 1: Maximum Power Output</display_name>
      <description>Maximum power output of the PV system 1.</description>
      <type>Double</type>
      <units>W</units>
      <required>true</required>
      <model_dependent>false</model_dependent>
      <default_value>4000</default_value>
    </argument>
    <argument>
      <name>pv_system_inverter_efficiency_1</name>
      <display_name>Photovoltaics 1: Inverter Efficiency</display_name>
      <description>Inverter efficiency of the PV system 1.</description>
      <type>Double</type>
      <units>Frac</units>
      <required>true</required>
      <model_dependent>false</model_dependent>
      <default_value>0.96</default_value>
    </argument>
    <argument>
      <name>pv_system_system_losses_fraction_1</name>
      <display_name>Photovoltaics 1: System Losses Fraction</display_name>
      <description>System losses fraction of the PV system 1.</description>
      <type>Double</type>
      <units>Frac</units>
      <required>true</required>
      <model_dependent>false</model_dependent>
      <default_value>0.14</default_value>
    </argument>
    <argument>
      <name>pv_system_module_type_2</name>
      <display_name>Photovoltaics 2: Module Type</display_name>
      <description>Module type of the PV system 2.</description>
      <type>Choice</type>
      <required>true</required>
      <model_dependent>false</model_dependent>
      <default_value>none</default_value>
      <choices>
        <choice>
          <value>none</value>
          <display_name>none</display_name>
        </choice>
        <choice>
          <value>standard</value>
          <display_name>standard</display_name>
        </choice>
        <choice>
          <value>premium</value>
          <display_name>premium</display_name>
        </choice>
        <choice>
          <value>thin film</value>
          <display_name>thin film</display_name>
        </choice>
      </choices>
    </argument>
    <argument>
      <name>pv_system_location_2</name>
      <display_name>Photovoltaics 2: Location</display_name>
      <description>Location of the PV system 2.</description>
      <type>Choice</type>
      <required>true</required>
      <model_dependent>false</model_dependent>
      <default_value>roof</default_value>
      <choices>
        <choice>
          <value>roof</value>
          <display_name>roof</display_name>
        </choice>
        <choice>
          <value>ground</value>
          <display_name>ground</display_name>
        </choice>
      </choices>
    </argument>
    <argument>
      <name>pv_system_tracking_2</name>
      <display_name>Photovoltaics 2: Tracking</display_name>
      <description>Tracking of the PV system 2.</description>
      <type>Choice</type>
      <required>true</required>
      <model_dependent>false</model_dependent>
      <default_value>fixed</default_value>
      <choices>
        <choice>
          <value>fixed</value>
          <display_name>fixed</display_name>
        </choice>
        <choice>
          <value>1-axis</value>
          <display_name>1-axis</display_name>
        </choice>
        <choice>
          <value>1-axis backtracked</value>
          <display_name>1-axis backtracked</display_name>
        </choice>
        <choice>
          <value>2-axis</value>
          <display_name>2-axis</display_name>
        </choice>
      </choices>
    </argument>
    <argument>
      <name>pv_system_array_azimuth_2</name>
      <display_name>Photovoltaics 2: Array Azimuth</display_name>
      <description>Array azimuth of the PV system 2.</description>
      <type>Double</type>
      <units>degrees</units>
      <required>true</required>
      <model_dependent>false</model_dependent>
      <default_value>180</default_value>
    </argument>
    <argument>
      <name>pv_system_array_tilt_2</name>
      <display_name>Photovoltaics 2: Array Tilt</display_name>
      <description>Array tilt of the PV system 2. Can also enter, e.g., RoofPitch, RoofPitch+20, Latitude, Latitude-15, etc.</description>
      <type>String</type>
      <units>degrees</units>
      <required>true</required>
      <model_dependent>false</model_dependent>
      <default_value>RoofPitch</default_value>
    </argument>
    <argument>
      <name>pv_system_max_power_output_2</name>
      <display_name>Photovoltaics 2: Maximum Power Output</display_name>
      <description>Maximum power output of the PV system 2.</description>
      <type>Double</type>
      <units>W</units>
      <required>true</required>
      <model_dependent>false</model_dependent>
      <default_value>4000</default_value>
    </argument>
    <argument>
      <name>pv_system_inverter_efficiency_2</name>
      <display_name>Photovoltaics 2: Inverter Efficiency</display_name>
      <description>Inverter efficiency of the PV system 2.</description>
      <type>Double</type>
      <units>Frac</units>
      <required>true</required>
      <model_dependent>false</model_dependent>
      <default_value>0.96</default_value>
    </argument>
    <argument>
      <name>pv_system_system_losses_fraction_2</name>
      <display_name>Photovoltaics 2: System Losses Fraction</display_name>
      <description>System losses fraction of the PV system 2.</description>
      <type>Double</type>
      <units>Frac</units>
      <required>true</required>
      <model_dependent>false</model_dependent>
      <default_value>0.14</default_value>
    </argument>
    <argument>
      <name>lighting_usage_multiplier</name>
      <display_name>Lighting: Usage Multiplier</display_name>
      <description>Multiplier on the energy usage that can reflect, e.g., high/low usage occupants.</description>
      <type>Double</type>
      <required>true</required>
      <model_dependent>false</model_dependent>
      <default_value>1</default_value>
    </argument>
    <argument>
      <name>dehumidifier_present</name>
      <display_name>Dehumidifier: Present</display_name>
      <description>Whether there is a dehumidifier.</description>
      <type>Boolean</type>
      <required>true</required>
      <model_dependent>false</model_dependent>
      <default_value>false</default_value>
      <choices>
        <choice>
          <value>true</value>
          <display_name>true</display_name>
        </choice>
        <choice>
          <value>false</value>
          <display_name>false</display_name>
        </choice>
      </choices>
    </argument>
    <argument>
      <name>dehumidifier_efficiency_type</name>
      <display_name>Dehumidifier: Efficiency Type</display_name>
      <description>The efficiency type of dehumidifier.</description>
      <type>Choice</type>
      <required>true</required>
      <model_dependent>false</model_dependent>
      <default_value>EnergyFactor</default_value>
      <choices>
        <choice>
          <value>EnergyFactor</value>
          <display_name>EnergyFactor</display_name>
        </choice>
        <choice>
          <value>IntegratedEnergyFactor</value>
          <display_name>IntegratedEnergyFactor</display_name>
        </choice>
      </choices>
    </argument>
    <argument>
      <name>dehumidifier_efficiency_ef</name>
      <display_name>Dehumidifier: Energy Factor</display_name>
      <description>The Energy Factor (EF) of the dehumidifier.</description>
      <type>Double</type>
      <units>liters/kWh</units>
      <required>true</required>
      <model_dependent>false</model_dependent>
      <default_value>1.8</default_value>
    </argument>
    <argument>
      <name>dehumidifier_efficiency_ief</name>
      <display_name>Dehumidifier: Integrated Energy Factor</display_name>
      <description>The Integrated Energy Factor (IEF) of the dehumidifier.</description>
      <type>Double</type>
      <units>liters/kWh</units>
      <required>true</required>
      <model_dependent>false</model_dependent>
      <default_value>1.5</default_value>
    </argument>
    <argument>
      <name>dehumidifier_capacity</name>
      <display_name>Dehumidifier: Capacity</display_name>
      <description>The capacity (water removal rate) of the dehumidifier.</description>
      <type>Double</type>
      <units>pint/day</units>
      <required>true</required>
      <model_dependent>false</model_dependent>
      <default_value>40</default_value>
    </argument>
    <argument>
      <name>dehumidifier_rh_setpoint</name>
      <display_name>Dehumidifier: Relative Humidity Setpoint</display_name>
      <description>The relative humidity setpoint of the dehumidifier.</description>
      <type>Double</type>
      <units>Frac</units>
      <required>true</required>
      <model_dependent>false</model_dependent>
      <default_value>0.5</default_value>
    </argument>
    <argument>
      <name>dehumidifier_fraction_dehumidification_load_served</name>
      <display_name>Dehumidifier: Fraction Dehumidification Load Served</display_name>
      <description>The dehumidification load served fraction of the dehumidifier.</description>
      <type>Double</type>
      <units>Frac</units>
      <required>true</required>
      <model_dependent>false</model_dependent>
      <default_value>1</default_value>
    </argument>
    <argument>
      <name>clothes_washer_present</name>
      <display_name>Clothes Washer: Present</display_name>
      <description>Whether there is a clothes washer.</description>
      <type>Boolean</type>
      <required>true</required>
      <model_dependent>false</model_dependent>
      <default_value>true</default_value>
      <choices>
        <choice>
          <value>true</value>
          <display_name>true</display_name>
        </choice>
        <choice>
          <value>false</value>
          <display_name>false</display_name>
        </choice>
      </choices>
    </argument>
    <argument>
      <name>clothes_washer_location</name>
      <display_name>Clothes Washer: Location</display_name>
      <description>The space type for the clothes washer location.</description>
      <type>Choice</type>
      <required>true</required>
      <model_dependent>false</model_dependent>
      <default_value>auto</default_value>
      <choices>
        <choice>
          <value>auto</value>
          <display_name>auto</display_name>
        </choice>
        <choice>
          <value>living space</value>
          <display_name>living space</display_name>
        </choice>
        <choice>
          <value>basement - conditioned</value>
          <display_name>basement - conditioned</display_name>
        </choice>
        <choice>
          <value>basement - unconditioned</value>
          <display_name>basement - unconditioned</display_name>
        </choice>
        <choice>
          <value>garage</value>
          <display_name>garage</display_name>
        </choice>
      </choices>
    </argument>
    <argument>
      <name>clothes_washer_efficiency_type</name>
      <display_name>Clothes Washer: Efficiency Type</display_name>
      <description>The efficiency type of clothes washer.</description>
      <type>Choice</type>
      <required>true</required>
      <model_dependent>false</model_dependent>
      <default_value>IntegratedModifiedEnergyFactor</default_value>
      <choices>
        <choice>
          <value>ModifiedEnergyFactor</value>
          <display_name>ModifiedEnergyFactor</display_name>
        </choice>
        <choice>
          <value>IntegratedModifiedEnergyFactor</value>
          <display_name>IntegratedModifiedEnergyFactor</display_name>
        </choice>
      </choices>
    </argument>
    <argument>
      <name>clothes_washer_efficiency_mef</name>
      <display_name>Clothes Washer: Modified Energy Factor</display_name>
      <description>The Modified Energy Factor (MEF) is the capacity of the clothes container divided by the total clothes washer energy consumption per cycle, where the energy consumption is the sum of the machine electrical energy consumption, the hot water energy consumption, the energy required for removal of the remaining moisture in the wash load, standby energy, and off-mode energy consumption.</description>
      <type>Double</type>
      <units>ft^3/kWh-cycle</units>
      <required>true</required>
      <model_dependent>false</model_dependent>
      <default_value>1.453</default_value>
    </argument>
    <argument>
      <name>clothes_washer_efficiency_imef</name>
      <display_name>Clothes Washer: Integrated Modified Energy Factor</display_name>
      <description>The energy performance metric for ENERGY STAR certified residential clothes washers as of March 7, 2015.</description>
      <type>Double</type>
      <required>true</required>
      <model_dependent>false</model_dependent>
      <default_value>1</default_value>
    </argument>
    <argument>
      <name>clothes_washer_rated_annual_kwh</name>
      <display_name>Clothes Washer: Rated Annual Consumption</display_name>
      <description>The annual energy consumed by the clothes washer, as rated, obtained from the EnergyGuide label. This includes both the appliance electricity consumption and the energy required for water heating.</description>
      <type>Double</type>
      <units>kWh</units>
      <required>true</required>
      <model_dependent>false</model_dependent>
      <default_value>400</default_value>
    </argument>
    <argument>
      <name>clothes_washer_label_electric_rate</name>
      <display_name>Clothes Washer: Label Electric Rate</display_name>
      <description>The annual energy consumed by the clothes washer, as rated, obtained from the EnergyGuide label. This includes both the appliance electricity consumption and the energy required for water heating.</description>
      <type>Double</type>
      <units>$/kWh</units>
      <required>true</required>
      <model_dependent>false</model_dependent>
      <default_value>0.12</default_value>
    </argument>
    <argument>
      <name>clothes_washer_label_gas_rate</name>
      <display_name>Clothes Washer: Label Gas Rate</display_name>
      <description>The annual energy consumed by the clothes washer, as rated, obtained from the EnergyGuide label. This includes both the appliance electricity consumption and the energy required for water heating.</description>
      <type>Double</type>
      <units>$/therm</units>
      <required>true</required>
      <model_dependent>false</model_dependent>
      <default_value>1.09</default_value>
    </argument>
    <argument>
      <name>clothes_washer_label_annual_gas_cost</name>
      <display_name>Clothes Washer: Label Annual Cost with Gas DHW</display_name>
      <description>The annual cost of using the system under test conditions. Input is obtained from the EnergyGuide label.</description>
      <type>Double</type>
      <units>$</units>
      <required>true</required>
      <model_dependent>false</model_dependent>
      <default_value>27</default_value>
    </argument>
    <argument>
      <name>clothes_washer_label_usage</name>
      <display_name>Clothes Washer: Label Usage</display_name>
      <description>The clothes washer loads per week.</description>
      <type>Double</type>
      <units>cyc/wk</units>
      <required>true</required>
      <model_dependent>false</model_dependent>
      <default_value>6</default_value>
    </argument>
    <argument>
      <name>clothes_washer_capacity</name>
      <display_name>Clothes Washer: Drum Volume</display_name>
      <description>Volume of the washer drum. Obtained from the EnergyStar website or the manufacturer's literature.</description>
      <type>Double</type>
      <units>ft^3</units>
      <required>true</required>
      <model_dependent>false</model_dependent>
      <default_value>3</default_value>
    </argument>
    <argument>
      <name>clothes_washer_usage_multiplier</name>
      <display_name>Clothes Washer: Usage Multiplier</display_name>
      <description>Multiplier on the energy and hot water usage that can reflect, e.g., high/low usage occupants.</description>
      <type>Double</type>
      <required>true</required>
      <model_dependent>false</model_dependent>
      <default_value>1</default_value>
    </argument>
    <argument>
      <name>clothes_dryer_present</name>
      <display_name>Clothes Dryer: Present</display_name>
      <description>Whether there is a clothes dryer.</description>
      <type>Boolean</type>
      <required>true</required>
      <model_dependent>false</model_dependent>
      <default_value>true</default_value>
      <choices>
        <choice>
          <value>true</value>
          <display_name>true</display_name>
        </choice>
        <choice>
          <value>false</value>
          <display_name>false</display_name>
        </choice>
      </choices>
    </argument>
    <argument>
      <name>clothes_dryer_location</name>
      <display_name>Clothes Dryer: Location</display_name>
      <description>The space type for the clothes dryer location.</description>
      <type>Choice</type>
      <required>true</required>
      <model_dependent>false</model_dependent>
      <default_value>auto</default_value>
      <choices>
        <choice>
          <value>auto</value>
          <display_name>auto</display_name>
        </choice>
        <choice>
          <value>living space</value>
          <display_name>living space</display_name>
        </choice>
        <choice>
          <value>basement - conditioned</value>
          <display_name>basement - conditioned</display_name>
        </choice>
        <choice>
          <value>basement - unconditioned</value>
          <display_name>basement - unconditioned</display_name>
        </choice>
        <choice>
          <value>garage</value>
          <display_name>garage</display_name>
        </choice>
      </choices>
    </argument>
    <argument>
      <name>clothes_dryer_fuel_type</name>
      <display_name>Clothes Dryer: Fuel Type</display_name>
      <description>Type of fuel used by the clothes dryer.</description>
      <type>Choice</type>
      <required>true</required>
      <model_dependent>false</model_dependent>
      <default_value>natural gas</default_value>
      <choices>
        <choice>
          <value>electricity</value>
          <display_name>electricity</display_name>
        </choice>
        <choice>
          <value>natural gas</value>
          <display_name>natural gas</display_name>
        </choice>
        <choice>
          <value>fuel oil</value>
          <display_name>fuel oil</display_name>
        </choice>
        <choice>
          <value>propane</value>
          <display_name>propane</display_name>
        </choice>
        <choice>
          <value>wood</value>
          <display_name>wood</display_name>
        </choice>
      </choices>
    </argument>
    <argument>
      <name>clothes_dryer_efficiency_type</name>
      <display_name>Clothes Dryer: Efficiency Type</display_name>
      <description>The efficiency type of clothes dryer.</description>
      <type>Choice</type>
      <required>true</required>
      <model_dependent>false</model_dependent>
      <default_value>CombinedEnergyFactor</default_value>
      <choices>
        <choice>
          <value>EnergyFactor</value>
          <display_name>EnergyFactor</display_name>
        </choice>
        <choice>
          <value>CombinedEnergyFactor</value>
          <display_name>CombinedEnergyFactor</display_name>
        </choice>
      </choices>
    </argument>
    <argument>
      <name>clothes_dryer_efficiency_ef</name>
      <display_name>Clothes Dryer: Energy Factor</display_name>
      <description>The energy performance metric for ENERGY STAR certified residential clothes dryers prior to September 13, 2013. The new metric is Combined Energy Factor.</description>
      <type>Double</type>
      <units>lb/kWh</units>
      <required>true</required>
      <model_dependent>false</model_dependent>
      <default_value>3.4615</default_value>
    </argument>
    <argument>
      <name>clothes_dryer_efficiency_cef</name>
      <display_name>Clothes Dryer: Combined Energy Factor</display_name>
      <description>The Combined Energy Factor (CEF) measures the pounds of clothing that can be dried per kWh (Fuel equivalent) of electricity, including energy consumed during Stand-by and Off modes.</description>
      <type>Double</type>
      <units>lb/kWh</units>
      <required>true</required>
      <model_dependent>false</model_dependent>
      <default_value>3.01</default_value>
    </argument>
    <argument>
      <name>clothes_dryer_control_type</name>
      <display_name>Clothes Dryer: Control Type</display_name>
      <description>Type of control used by the clothes dryer.</description>
      <type>Choice</type>
      <required>true</required>
      <model_dependent>false</model_dependent>
      <default_value>timer</default_value>
      <choices>
        <choice>
          <value>timer</value>
          <display_name>timer</display_name>
        </choice>
        <choice>
          <value>moisture</value>
          <display_name>moisture</display_name>
        </choice>
      </choices>
    </argument>
    <argument>
      <name>clothes_dryer_usage_multiplier</name>
      <display_name>Clothes Dryer: Usage Multiplier</display_name>
      <description>Multiplier on the energy usage that can reflect, e.g., high/low usage occupants.</description>
      <type>Double</type>
      <required>true</required>
      <model_dependent>false</model_dependent>
      <default_value>1</default_value>
    </argument>
    <argument>
      <name>dishwasher_present</name>
      <display_name>Dishwasher: Present</display_name>
      <description>Whether there is a dishwasher.</description>
      <type>Boolean</type>
      <required>true</required>
      <model_dependent>false</model_dependent>
      <default_value>true</default_value>
      <choices>
        <choice>
          <value>true</value>
          <display_name>true</display_name>
        </choice>
        <choice>
          <value>false</value>
          <display_name>false</display_name>
        </choice>
      </choices>
    </argument>
    <argument>
      <name>dishwasher_efficiency_type</name>
      <display_name>Dishwasher: Efficiency Type</display_name>
      <description>The efficiency type of dishwasher.</description>
      <type>Choice</type>
      <required>true</required>
      <model_dependent>false</model_dependent>
      <default_value>RatedAnnualkWh</default_value>
      <choices>
        <choice>
          <value>RatedAnnualkWh</value>
          <display_name>RatedAnnualkWh</display_name>
        </choice>
        <choice>
          <value>EnergyFactor</value>
          <display_name>EnergyFactor</display_name>
        </choice>
      </choices>
    </argument>
    <argument>
      <name>dishwasher_efficiency_kwh</name>
      <display_name>Dishwasher: Rated Annual kWh</display_name>
      <description>The rated annual kWh of the dishwasher.</description>
      <type>Double</type>
      <required>true</required>
      <model_dependent>false</model_dependent>
      <default_value>467</default_value>
    </argument>
    <argument>
      <name>dishwasher_efficiency_ef</name>
      <display_name>Dishwasher: Energy Factor</display_name>
      <description>The energy factor of the dishwasher.</description>
      <type>Double</type>
      <required>true</required>
      <model_dependent>false</model_dependent>
      <default_value>0.46</default_value>
    </argument>
    <argument>
      <name>dishwasher_label_electric_rate</name>
      <display_name>Dishwasher: Label Electric Rate</display_name>
      <description>The label electric rate of the dishwasher.</description>
      <type>Double</type>
      <units>$/kWh</units>
      <required>true</required>
      <model_dependent>false</model_dependent>
      <default_value>0.12</default_value>
    </argument>
    <argument>
      <name>dishwasher_label_gas_rate</name>
      <display_name>Dishwasher: Label Gas Rate</display_name>
      <description>The label gas rate of the dishwasher.</description>
      <type>Double</type>
      <units>$/therm</units>
      <required>true</required>
      <model_dependent>false</model_dependent>
      <default_value>1.09</default_value>
    </argument>
    <argument>
      <name>dishwasher_label_annual_gas_cost</name>
      <display_name>Dishwasher: Label Annual Gas Cost</display_name>
      <description>The label annual gas cost of the dishwasher.</description>
      <type>Double</type>
      <units>$</units>
      <required>true</required>
      <model_dependent>false</model_dependent>
      <default_value>33.12</default_value>
    </argument>
    <argument>
      <name>dishwasher_label_usage</name>
      <display_name>Dishwasher: Label Usage</display_name>
      <description>The dishwasher loads per week.</description>
      <type>Double</type>
      <units>cyc/wk</units>
      <required>true</required>
      <model_dependent>false</model_dependent>
      <default_value>4</default_value>
    </argument>
    <argument>
      <name>dishwasher_place_setting_capacity</name>
      <display_name>Dishwasher: Number of Place Settings</display_name>
      <description>The number of place settings for the unit. Data obtained from manufacturer's literature.</description>
      <type>Integer</type>
      <units>#</units>
      <required>true</required>
      <model_dependent>false</model_dependent>
      <default_value>12</default_value>
    </argument>
    <argument>
      <name>dishwasher_usage_multiplier</name>
      <display_name>Dishwasher: Usage Multiplier</display_name>
      <description>Multiplier on the energy usage that can reflect, e.g., high/low usage occupants.</description>
      <type>Double</type>
      <required>true</required>
      <model_dependent>false</model_dependent>
      <default_value>1</default_value>
    </argument>
    <argument>
      <name>refrigerator_present</name>
      <display_name>Refrigerator: Present</display_name>
      <description>Whether there is a refrigerator.</description>
      <type>Boolean</type>
      <required>true</required>
      <model_dependent>false</model_dependent>
      <default_value>true</default_value>
      <choices>
        <choice>
          <value>true</value>
          <display_name>true</display_name>
        </choice>
        <choice>
          <value>false</value>
          <display_name>false</display_name>
        </choice>
      </choices>
    </argument>
    <argument>
      <name>refrigerator_location</name>
      <display_name>Refrigerator: Location</display_name>
      <description>The space type for the refrigerator location.</description>
      <type>Choice</type>
      <required>true</required>
      <model_dependent>false</model_dependent>
      <default_value>auto</default_value>
      <choices>
        <choice>
          <value>auto</value>
          <display_name>auto</display_name>
        </choice>
        <choice>
          <value>living space</value>
          <display_name>living space</display_name>
        </choice>
        <choice>
          <value>basement - conditioned</value>
          <display_name>basement - conditioned</display_name>
        </choice>
        <choice>
          <value>basement - unconditioned</value>
          <display_name>basement - unconditioned</display_name>
        </choice>
        <choice>
          <value>garage</value>
          <display_name>garage</display_name>
        </choice>
      </choices>
    </argument>
    <argument>
      <name>refrigerator_rated_annual_kwh</name>
      <display_name>Refrigerator: Rated Annual Consumption</display_name>
      <description>The EnergyGuide rated annual energy consumption for a refrigerator.</description>
      <type>Double</type>
      <units>kWh/yr</units>
      <required>true</required>
      <model_dependent>false</model_dependent>
      <default_value>434</default_value>
    </argument>
    <argument>
      <name>refrigerator_usage_multiplier</name>
      <display_name>Refrigerator: Usage Multiplier</display_name>
      <description>Multiplier on the energy usage that can reflect, e.g., high/low usage occupants.</description>
      <type>Double</type>
      <required>true</required>
      <model_dependent>false</model_dependent>
      <default_value>1</default_value>
    </argument>
    <argument>
      <name>cooking_range_oven_present</name>
      <display_name>Cooking Range/Oven: Present</display_name>
      <description>Whether there is a cooking range/oven.</description>
      <type>Boolean</type>
      <required>true</required>
      <model_dependent>false</model_dependent>
      <default_value>true</default_value>
      <choices>
        <choice>
          <value>true</value>
          <display_name>true</display_name>
        </choice>
        <choice>
          <value>false</value>
          <display_name>false</display_name>
        </choice>
      </choices>
    </argument>
    <argument>
      <name>cooking_range_oven_fuel_type</name>
      <display_name>Cooking Range/Oven: Fuel Type</display_name>
      <description>Type of fuel used by the cooking range/oven.</description>
      <type>Choice</type>
      <required>true</required>
      <model_dependent>false</model_dependent>
      <default_value>natural gas</default_value>
      <choices>
        <choice>
          <value>electricity</value>
          <display_name>electricity</display_name>
        </choice>
        <choice>
          <value>natural gas</value>
          <display_name>natural gas</display_name>
        </choice>
        <choice>
          <value>fuel oil</value>
          <display_name>fuel oil</display_name>
        </choice>
        <choice>
          <value>propane</value>
          <display_name>propane</display_name>
        </choice>
        <choice>
          <value>wood</value>
          <display_name>wood</display_name>
        </choice>
      </choices>
    </argument>
    <argument>
      <name>cooking_range_oven_is_induction</name>
      <display_name>Cooking Range/Oven: Is Induction</display_name>
      <description>Whether the cooking range is induction.</description>
      <type>Boolean</type>
      <required>true</required>
      <model_dependent>false</model_dependent>
      <default_value>false</default_value>
      <choices>
        <choice>
          <value>true</value>
          <display_name>true</display_name>
        </choice>
        <choice>
          <value>false</value>
          <display_name>false</display_name>
        </choice>
      </choices>
    </argument>
    <argument>
      <name>cooking_range_oven_is_convection</name>
      <display_name>Cooking Range/Oven: Is Convection</display_name>
      <description>Whether the oven is convection.</description>
      <type>Boolean</type>
      <required>true</required>
      <model_dependent>false</model_dependent>
      <default_value>false</default_value>
      <choices>
        <choice>
          <value>true</value>
          <display_name>true</display_name>
        </choice>
        <choice>
          <value>false</value>
          <display_name>false</display_name>
        </choice>
      </choices>
    </argument>
    <argument>
      <name>cooking_range_oven_usage_multiplier</name>
      <display_name>Cooking Range/Oven: Usage Multiplier</display_name>
      <description>Multiplier on the energy usage that can reflect, e.g., high/low usage occupants.</description>
      <type>Double</type>
      <required>true</required>
      <model_dependent>false</model_dependent>
      <default_value>1</default_value>
    </argument>
    <argument>
      <name>ceiling_fan_efficiency</name>
      <display_name>Ceiling Fan: Efficiency</display_name>
      <description>The efficiency rating of the ceiling fan(s) at medium speed.</description>
      <type>Double</type>
      <units>CFM/watt</units>
      <required>true</required>
      <model_dependent>false</model_dependent>
      <default_value>100</default_value>
    </argument>
    <argument>
      <name>ceiling_fan_quantity</name>
      <display_name>Ceiling Fan: Quantity</display_name>
      <description>Total number of ceiling fans.</description>
      <type>Integer</type>
      <units>#</units>
      <required>true</required>
      <model_dependent>false</model_dependent>
      <default_value>0</default_value>
    </argument>
    <argument>
      <name>ceiling_fan_cooling_setpoint_temp_offset</name>
      <display_name>Ceiling Fan: Cooling Setpoint Temperature Offset</display_name>
      <description>The setpoint temperature offset during cooling season for the ceiling fan(s). Only applies if ceiling fan quantity is greater than zero.</description>
      <type>Double</type>
      <units>deg-F</units>
      <required>true</required>
      <model_dependent>false</model_dependent>
      <default_value>0.5</default_value>
    </argument>
    <argument>
      <name>plug_loads_television_annual_kwh</name>
      <display_name>Plug Loads: Television Annual kWh</display_name>
      <description>The annual energy consumption of the television plug loads.</description>
      <type>String</type>
      <units>kWh/yr</units>
      <required>true</required>
      <model_dependent>false</model_dependent>
      <default_value>auto</default_value>
    </argument>
    <argument>
      <name>plug_loads_other_annual_kwh</name>
      <display_name>Plug Loads: Other Annual kWh</display_name>
      <description>The annual energy consumption of the other residual plug loads.</description>
      <type>String</type>
      <units>kWh/yr</units>
      <required>true</required>
      <model_dependent>false</model_dependent>
      <default_value>auto</default_value>
    </argument>
    <argument>
      <name>plug_loads_other_frac_sensible</name>
      <display_name>Plug Loads: Other Sensible Fraction</display_name>
      <description>Fraction of other residual plug loads' internal gains that are sensible.</description>
      <type>Double</type>
      <units>Frac</units>
      <required>true</required>
      <model_dependent>false</model_dependent>
      <default_value>0.855</default_value>
    </argument>
    <argument>
      <name>plug_loads_other_frac_latent</name>
      <display_name>Plug Loads: Other Latent Fraction</display_name>
      <description>Fraction of other residual plug loads' internal gains that are latent.</description>
      <type>Double</type>
      <units>Frac</units>
      <required>true</required>
      <model_dependent>false</model_dependent>
      <default_value>0.045</default_value>
    </argument>
    <argument>
      <name>plug_loads_schedule_values</name>
      <display_name>Plug Loads: Use Schedule Values</display_name>
      <description>Whether to use the schedule values.</description>
      <type>Boolean</type>
      <required>true</required>
      <model_dependent>false</model_dependent>
      <default_value>false</default_value>
      <choices>
        <choice>
          <value>true</value>
          <display_name>true</display_name>
        </choice>
        <choice>
          <value>false</value>
          <display_name>false</display_name>
        </choice>
      </choices>
    </argument>
    <argument>
      <name>plug_loads_weekday_fractions</name>
      <display_name>Plug Loads: Weekday Schedule</display_name>
      <description>Specify the 24-hour weekday schedule.</description>
      <type>String</type>
      <required>true</required>
      <model_dependent>false</model_dependent>
      <default_value>0.035, 0.033, 0.032, 0.031, 0.032, 0.033, 0.037, 0.042, 0.043, 0.043, 0.043, 0.044, 0.045, 0.045, 0.044, 0.046, 0.048, 0.052, 0.053, 0.05, 0.047, 0.045, 0.04, 0.036</default_value>
    </argument>
    <argument>
      <name>plug_loads_weekend_fractions</name>
      <display_name>Plug Loads: Weekend Schedule</display_name>
      <description>Specify the 24-hour weekend schedule.</description>
      <type>String</type>
      <required>true</required>
      <model_dependent>false</model_dependent>
      <default_value>0.035, 0.033, 0.032, 0.031, 0.032, 0.033, 0.037, 0.042, 0.043, 0.043, 0.043, 0.044, 0.045, 0.045, 0.044, 0.046, 0.048, 0.052, 0.053, 0.05, 0.047, 0.045, 0.04, 0.036</default_value>
    </argument>
    <argument>
      <name>plug_loads_monthly_multipliers</name>
      <display_name>Plug Loads: Month Schedule</display_name>
      <description>Specify the 12-month schedule.</description>
      <type>String</type>
      <required>true</required>
      <model_dependent>false</model_dependent>
      <default_value>1.248, 1.257, 0.993, 0.989, 0.993, 0.827, 0.821, 0.821, 0.827, 0.99, 0.987, 1.248</default_value>
    </argument>
    <argument>
      <name>plug_loads_usage_multiplier</name>
      <display_name>Plug Loads: Usage Multiplier</display_name>
      <description>Multiplier on the energy usage that can reflect, e.g., high/low usage occupants.</description>
      <type>Double</type>
      <required>true</required>
      <model_dependent>false</model_dependent>
      <default_value>1</default_value>
    </argument>
  </arguments>
  <outputs/>
  <provenances/>
  <tags>
    <tag>Whole Building.Space Types</tag>
  </tags>
  <attributes>
    <attribute>
      <name>Measure Type</name>
      <value>ModelMeasure</value>
      <datatype>string</datatype>
    </attribute>
  </attributes>
  <files>
    <file>
      <filename>constants.rb</filename>
      <filetype>rb</filetype>
      <usage_type>resource</usage_type>
      <checksum>3961371B</checksum>
    </file>
    <file>
      <filename>schedules.rb</filename>
      <filetype>rb</filetype>
      <usage_type>resource</usage_type>
      <checksum>F5E5E8BE</checksum>
    </file>
    <file>
      <filename>location.rb</filename>
      <filetype>rb</filetype>
      <usage_type>resource</usage_type>
      <checksum>B7ECA492</checksum>
    </file>
    <file>
      <filename>geometry.rb</filename>
      <filetype>rb</filetype>
      <usage_type>resource</usage_type>
      <checksum>69F5DFFC</checksum>
    </file>
    <file>
      <filename>build_residential_hpxml_test.rb</filename>
      <filetype>rb</filetype>
      <usage_type>test</usage_type>
      <checksum>3547CEBA</checksum>
    </file>
    <file>
      <filename>base-misc-usage-multiplier.osw</filename>
      <filetype>osw</filetype>
      <usage_type>test</usage_type>
<<<<<<< HEAD
      <checksum>B21F9918</checksum>
=======
      <checksum>B0B98BF6</checksum>
>>>>>>> 88d1c7a6
    </file>
    <file>
      <filename>base-hvac-dual-fuel-air-to-air-heat-pump-1-speed.osw</filename>
      <filetype>osw</filetype>
      <usage_type>test</usage_type>
<<<<<<< HEAD
      <checksum>D79F008F</checksum>
=======
      <checksum>62254394</checksum>
>>>>>>> 88d1c7a6
    </file>
    <file>
      <filename>base-hvac-dual-fuel-air-to-air-heat-pump-2-speed.osw</filename>
      <filetype>osw</filetype>
      <usage_type>test</usage_type>
<<<<<<< HEAD
      <checksum>93BB548D</checksum>
=======
      <checksum>B90AC7AE</checksum>
>>>>>>> 88d1c7a6
    </file>
    <file>
      <filename>base-hvac-dual-fuel-mini-split-heat-pump-ducted.osw</filename>
      <filetype>osw</filetype>
      <usage_type>test</usage_type>
<<<<<<< HEAD
      <checksum>8E1F2D01</checksum>
=======
      <checksum>5DA8E884</checksum>
>>>>>>> 88d1c7a6
    </file>
    <file>
      <filename>base-hvac-dual-fuel-air-to-air-heat-pump-var-speed.osw</filename>
      <filetype>osw</filetype>
      <usage_type>test</usage_type>
<<<<<<< HEAD
      <checksum>D4CD5480</checksum>
=======
      <checksum>8AEF942A</checksum>
>>>>>>> 88d1c7a6
    </file>
    <file>
      <filename>base-hvac-dual-fuel-air-to-air-heat-pump-1-speed-electric.osw</filename>
      <filetype>osw</filetype>
      <usage_type>test</usage_type>
<<<<<<< HEAD
      <checksum>482DBD9E</checksum>
=======
      <checksum>32389EFF</checksum>
>>>>>>> 88d1c7a6
    </file>
    <file>
      <filename>base-mechvent-cfis.osw</filename>
      <filetype>osw</filetype>
      <usage_type>test</usage_type>
<<<<<<< HEAD
      <checksum>6633AA36</checksum>
=======
      <checksum>B2E56BC9</checksum>
>>>>>>> 88d1c7a6
    </file>
    <file>
      <filename>base.osw</filename>
      <filetype>osw</filetype>
      <usage_type>test</usage_type>
<<<<<<< HEAD
      <checksum>064F3892</checksum>
=======
      <checksum>2DF0003D</checksum>
>>>>>>> 88d1c7a6
    </file>
    <file>
      <filename>base-appliances-none.osw</filename>
      <filetype>osw</filetype>
      <usage_type>test</usage_type>
<<<<<<< HEAD
      <checksum>B9EB7CB3</checksum>
=======
      <checksum>AED9881F</checksum>
>>>>>>> 88d1c7a6
    </file>
    <file>
      <filename>base-dhw-indirect-outside.osw</filename>
      <filetype>osw</filetype>
      <usage_type>test</usage_type>
<<<<<<< HEAD
      <checksum>620B224C</checksum>
=======
      <checksum>E4C6BEB8</checksum>
>>>>>>> 88d1c7a6
    </file>
    <file>
      <filename>base-dhw-jacket-electric.osw</filename>
      <filetype>osw</filetype>
      <usage_type>test</usage_type>
<<<<<<< HEAD
      <checksum>9AABF6B9</checksum>
=======
      <checksum>750C0F19</checksum>
>>>>>>> 88d1c7a6
    </file>
    <file>
      <filename>base-dhw-low-flow-fixtures.osw</filename>
      <filetype>osw</filetype>
      <usage_type>test</usage_type>
<<<<<<< HEAD
      <checksum>5789AEB9</checksum>
=======
      <checksum>40C67305</checksum>
>>>>>>> 88d1c7a6
    </file>
    <file>
      <filename>base-dhw-none.osw</filename>
      <filetype>osw</filetype>
      <usage_type>test</usage_type>
<<<<<<< HEAD
      <checksum>0C102E58</checksum>
=======
      <checksum>6E866078</checksum>
>>>>>>> 88d1c7a6
    </file>
    <file>
      <filename>base-dhw-recirc-demand.osw</filename>
      <filetype>osw</filetype>
      <usage_type>test</usage_type>
<<<<<<< HEAD
      <checksum>A25FFD0C</checksum>
=======
      <checksum>1F5EB4D7</checksum>
>>>>>>> 88d1c7a6
    </file>
    <file>
      <filename>base-dhw-recirc-manual.osw</filename>
      <filetype>osw</filetype>
      <usage_type>test</usage_type>
<<<<<<< HEAD
      <checksum>2C2148FB</checksum>
=======
      <checksum>B73CA1BB</checksum>
>>>>>>> 88d1c7a6
    </file>
    <file>
      <filename>base-dhw-recirc-nocontrol.osw</filename>
      <filetype>osw</filetype>
      <usage_type>test</usage_type>
<<<<<<< HEAD
      <checksum>5864607C</checksum>
=======
      <checksum>257CF4AF</checksum>
>>>>>>> 88d1c7a6
    </file>
    <file>
      <filename>base-dhw-recirc-temperature.osw</filename>
      <filetype>osw</filetype>
      <usage_type>test</usage_type>
<<<<<<< HEAD
      <checksum>77AC0F18</checksum>
=======
      <checksum>CD66D6D7</checksum>
>>>>>>> 88d1c7a6
    </file>
    <file>
      <filename>base-dhw-recirc-timer.osw</filename>
      <filetype>osw</filetype>
      <usage_type>test</usage_type>
<<<<<<< HEAD
      <checksum>77ED08C3</checksum>
=======
      <checksum>CF17B4BF</checksum>
>>>>>>> 88d1c7a6
    </file>
    <file>
      <filename>base-dhw-solar-fraction.osw</filename>
      <filetype>osw</filetype>
      <usage_type>test</usage_type>
<<<<<<< HEAD
      <checksum>9CEC57E5</checksum>
=======
      <checksum>E930E4CF</checksum>
>>>>>>> 88d1c7a6
    </file>
    <file>
      <filename>base-dhw-uef.osw</filename>
      <filetype>osw</filetype>
      <usage_type>test</usage_type>
<<<<<<< HEAD
      <checksum>A59DC78D</checksum>
=======
      <checksum>2BA1F36E</checksum>
>>>>>>> 88d1c7a6
    </file>
    <file>
      <filename>base-enclosure-infil-cfm50.osw</filename>
      <filetype>osw</filetype>
      <usage_type>test</usage_type>
<<<<<<< HEAD
      <checksum>4A759AF9</checksum>
=======
      <checksum>A667B033</checksum>
>>>>>>> 88d1c7a6
    </file>
    <file>
      <filename>base-foundation-conditioned-basement-slab-insulation.osw</filename>
      <filetype>osw</filetype>
      <usage_type>test</usage_type>
<<<<<<< HEAD
      <checksum>317F6304</checksum>
=======
      <checksum>460C9AC4</checksum>
>>>>>>> 88d1c7a6
    </file>
    <file>
      <filename>base-hvac-boiler-gas-central-ac-1-speed.osw</filename>
      <filetype>osw</filetype>
      <usage_type>test</usage_type>
<<<<<<< HEAD
      <checksum>F1C2EC38</checksum>
=======
      <checksum>39617DA2</checksum>
>>>>>>> 88d1c7a6
    </file>
    <file>
      <filename>base-hvac-boiler-gas-only.osw</filename>
      <filetype>osw</filetype>
      <usage_type>test</usage_type>
<<<<<<< HEAD
      <checksum>AA4CC3ED</checksum>
=======
      <checksum>F9338C59</checksum>
>>>>>>> 88d1c7a6
    </file>
    <file>
      <filename>base-hvac-boiler-oil-only.osw</filename>
      <filetype>osw</filetype>
      <usage_type>test</usage_type>
<<<<<<< HEAD
      <checksum>520D17C0</checksum>
=======
      <checksum>18FD450A</checksum>
>>>>>>> 88d1c7a6
    </file>
    <file>
      <filename>base-hvac-boiler-propane-only.osw</filename>
      <filetype>osw</filetype>
      <usage_type>test</usage_type>
<<<<<<< HEAD
      <checksum>A44F6FEC</checksum>
=======
      <checksum>7B367083</checksum>
>>>>>>> 88d1c7a6
    </file>
    <file>
      <filename>base-hvac-boiler-wood-only.osw</filename>
      <filetype>osw</filetype>
      <usage_type>test</usage_type>
<<<<<<< HEAD
      <checksum>6AEE1229</checksum>
=======
      <checksum>E2FB575D</checksum>
>>>>>>> 88d1c7a6
    </file>
    <file>
      <filename>base-hvac-central-ac-only-1-speed.osw</filename>
      <filetype>osw</filetype>
      <usage_type>test</usage_type>
<<<<<<< HEAD
      <checksum>36B3245B</checksum>
=======
      <checksum>A37212EA</checksum>
>>>>>>> 88d1c7a6
    </file>
    <file>
      <filename>base-hvac-ducts-leakage-percent.osw</filename>
      <filetype>osw</filetype>
      <usage_type>test</usage_type>
<<<<<<< HEAD
      <checksum>B15B0E98</checksum>
=======
      <checksum>920BBBD2</checksum>
    </file>
    <file>
      <filename>base-hvac-elec-resistance-only.osw</filename>
      <filetype>osw</filetype>
      <usage_type>test</usage_type>
      <checksum>AB4F6AE6</checksum>
>>>>>>> 88d1c7a6
    </file>
    <file>
      <filename>base-hvac-furnace-elec-only.osw</filename>
      <filetype>osw</filetype>
      <usage_type>test</usage_type>
<<<<<<< HEAD
      <checksum>BFF01386</checksum>
=======
      <checksum>4EA25AA4</checksum>
    </file>
    <file>
      <filename>base-hvac-furnace-gas-only.osw</filename>
      <filetype>osw</filetype>
      <usage_type>test</usage_type>
      <checksum>9523EE4B</checksum>
>>>>>>> 88d1c7a6
    </file>
    <file>
      <filename>base-hvac-furnace-oil-only.osw</filename>
      <filetype>osw</filetype>
      <usage_type>test</usage_type>
<<<<<<< HEAD
      <checksum>B7308394</checksum>
=======
      <checksum>C593B993</checksum>
    </file>
    <file>
      <filename>base-hvac-furnace-propane-only.osw</filename>
      <filetype>osw</filetype>
      <usage_type>test</usage_type>
      <checksum>72DF5961</checksum>
>>>>>>> 88d1c7a6
    </file>
    <file>
      <filename>base-hvac-furnace-wood-only.osw</filename>
      <filetype>osw</filetype>
      <usage_type>test</usage_type>
<<<<<<< HEAD
      <checksum>56EC1E3F</checksum>
=======
      <checksum>F1CEC7A5</checksum>
>>>>>>> 88d1c7a6
    </file>
    <file>
      <filename>base-hvac-none.osw</filename>
      <filetype>osw</filetype>
      <usage_type>test</usage_type>
<<<<<<< HEAD
      <checksum>F39A2B64</checksum>
=======
      <checksum>51A320C2</checksum>
>>>>>>> 88d1c7a6
    </file>
    <file>
      <filename>base-hvac-programmable-thermostat.osw</filename>
      <filetype>osw</filetype>
      <usage_type>test</usage_type>
<<<<<<< HEAD
      <checksum>3A992925</checksum>
=======
      <checksum>57B3CF48</checksum>
>>>>>>> 88d1c7a6
    </file>
    <file>
      <filename>base-hvac-setpoints.osw</filename>
      <filetype>osw</filetype>
      <usage_type>test</usage_type>
<<<<<<< HEAD
      <checksum>81D23925</checksum>
=======
      <checksum>5BC550BF</checksum>
>>>>>>> 88d1c7a6
    </file>
    <file>
      <filename>base-location-baltimore-md.osw</filename>
      <filetype>osw</filetype>
      <usage_type>test</usage_type>
<<<<<<< HEAD
      <checksum>717B91C8</checksum>
=======
      <checksum>8B4D3A68</checksum>
>>>>>>> 88d1c7a6
    </file>
    <file>
      <filename>base-location-dallas-tx.osw</filename>
      <filetype>osw</filetype>
      <usage_type>test</usage_type>
<<<<<<< HEAD
      <checksum>EB5B023B</checksum>
=======
      <checksum>3679593C</checksum>
>>>>>>> 88d1c7a6
    </file>
    <file>
      <filename>base-location-duluth-mn.osw</filename>
      <filetype>osw</filetype>
      <usage_type>test</usage_type>
<<<<<<< HEAD
      <checksum>B9BBA2BE</checksum>
=======
      <checksum>02CE1FEB</checksum>
>>>>>>> 88d1c7a6
    </file>
    <file>
      <filename>base-location-miami-fl.osw</filename>
      <filetype>osw</filetype>
      <usage_type>test</usage_type>
<<<<<<< HEAD
      <checksum>460443FF</checksum>
=======
      <checksum>74954ECB</checksum>
>>>>>>> 88d1c7a6
    </file>
    <file>
      <filename>base-mechvent-balanced.osw</filename>
      <filetype>osw</filetype>
      <usage_type>test</usage_type>
<<<<<<< HEAD
      <checksum>464ECFE5</checksum>
=======
      <checksum>BE3DCC26</checksum>
>>>>>>> 88d1c7a6
    </file>
    <file>
      <filename>base-mechvent-erv.osw</filename>
      <filetype>osw</filetype>
      <usage_type>test</usage_type>
<<<<<<< HEAD
      <checksum>5443DE13</checksum>
=======
      <checksum>790D7441</checksum>
>>>>>>> 88d1c7a6
    </file>
    <file>
      <filename>base-mechvent-exhaust.osw</filename>
      <filetype>osw</filetype>
      <usage_type>test</usage_type>
<<<<<<< HEAD
      <checksum>430EAB94</checksum>
=======
      <checksum>F12D8CA3</checksum>
>>>>>>> 88d1c7a6
    </file>
    <file>
      <filename>base-mechvent-hrv.osw</filename>
      <filetype>osw</filetype>
      <usage_type>test</usage_type>
<<<<<<< HEAD
      <checksum>1CB0699B</checksum>
=======
      <checksum>712AF8C9</checksum>
>>>>>>> 88d1c7a6
    </file>
    <file>
      <filename>base-mechvent-supply.osw</filename>
      <filetype>osw</filetype>
      <usage_type>test</usage_type>
<<<<<<< HEAD
      <checksum>E29B7E98</checksum>
=======
      <checksum>3E69DC51</checksum>
>>>>>>> 88d1c7a6
    </file>
    <file>
      <filename>base-misc-ceiling-fans.osw</filename>
      <filetype>osw</filetype>
      <usage_type>test</usage_type>
<<<<<<< HEAD
      <checksum>A1AFE58F</checksum>
=======
      <checksum>EA521944</checksum>
>>>>>>> 88d1c7a6
    </file>
    <file>
      <filename>base-misc-whole-house-fan.osw</filename>
      <filetype>osw</filetype>
      <usage_type>test</usage_type>
<<<<<<< HEAD
      <checksum>0EF0BA62</checksum>
=======
      <checksum>6E9C4475</checksum>
>>>>>>> 88d1c7a6
    </file>
    <file>
      <filename>base-hvac-air-to-air-heat-pump-1-speed.osw</filename>
      <filetype>osw</filetype>
      <usage_type>test</usage_type>
<<<<<<< HEAD
      <checksum>119F32F1</checksum>
=======
      <checksum>32E5765C</checksum>
>>>>>>> 88d1c7a6
    </file>
    <file>
      <filename>base-mechvent-erv-atre-asre.osw</filename>
      <filetype>osw</filetype>
      <usage_type>test</usage_type>
<<<<<<< HEAD
      <checksum>CC486A83</checksum>
=======
      <checksum>7DCC2BF6</checksum>
>>>>>>> 88d1c7a6
    </file>
    <file>
      <filename>base-enclosure-windows-none.osw</filename>
      <filetype>osw</filetype>
      <usage_type>test</usage_type>
<<<<<<< HEAD
      <checksum>6CCECDE9</checksum>
=======
      <checksum>80C9A8DC</checksum>
>>>>>>> 88d1c7a6
    </file>
    <file>
      <filename>base-dhw-indirect-standbyloss.osw</filename>
      <filetype>osw</filetype>
      <usage_type>test</usage_type>
<<<<<<< HEAD
      <checksum>15520B23</checksum>
=======
      <checksum>987BC625</checksum>
>>>>>>> 88d1c7a6
    </file>
    <file>
      <filename>base-dhw-indirect.osw</filename>
      <filetype>osw</filetype>
      <usage_type>test</usage_type>
<<<<<<< HEAD
      <checksum>3951EBE6</checksum>
=======
      <checksum>C54B2479</checksum>
>>>>>>> 88d1c7a6
    </file>
    <file>
      <filename>base-dhw-jacket-indirect.osw</filename>
      <filetype>osw</filetype>
      <usage_type>test</usage_type>
<<<<<<< HEAD
      <checksum>D6E420BC</checksum>
=======
      <checksum>9E23656F</checksum>
>>>>>>> 88d1c7a6
    </file>
    <file>
      <filename>base-hvac-undersized.osw</filename>
      <filetype>osw</filetype>
      <usage_type>test</usage_type>
<<<<<<< HEAD
      <checksum>CA897441</checksum>
=======
      <checksum>39914DD6</checksum>
>>>>>>> 88d1c7a6
    </file>
    <file>
      <filename>base-atticroof-unvented-insulated-roof.osw</filename>
      <filetype>osw</filetype>
      <usage_type>test</usage_type>
<<<<<<< HEAD
      <checksum>24E5615A</checksum>
=======
      <checksum>D55C0827</checksum>
>>>>>>> 88d1c7a6
    </file>
    <file>
      <filename>base-pv.osw</filename>
      <filetype>osw</filetype>
      <usage_type>test</usage_type>
<<<<<<< HEAD
      <checksum>4AFDBD68</checksum>
=======
      <checksum>C6B39965</checksum>
>>>>>>> 88d1c7a6
    </file>
    <file>
      <filename>base-mechvent-hrv-asre.osw</filename>
      <filetype>osw</filetype>
      <usage_type>test</usage_type>
<<<<<<< HEAD
      <checksum>05366786</checksum>
=======
      <checksum>CD08C086</checksum>
>>>>>>> 88d1c7a6
    </file>
    <file>
      <filename>base-enclosure-overhangs.osw</filename>
      <filetype>osw</filetype>
      <usage_type>test</usage_type>
<<<<<<< HEAD
      <checksum>E6A87F11</checksum>
=======
      <checksum>39BA6847</checksum>
>>>>>>> 88d1c7a6
    </file>
    <file>
      <filename>base-atticroof-vented.osw</filename>
      <filetype>osw</filetype>
      <usage_type>test</usage_type>
<<<<<<< HEAD
      <checksum>AD5DBD5B</checksum>
=======
      <checksum>4ED1C59C</checksum>
>>>>>>> 88d1c7a6
    </file>
    <file>
      <filename>base-dhw-dwhr.osw</filename>
      <filetype>osw</filetype>
      <usage_type>test</usage_type>
<<<<<<< HEAD
      <checksum>7F90F466</checksum>
=======
      <checksum>B8BA40BC</checksum>
>>>>>>> 88d1c7a6
    </file>
    <file>
      <filename>base-misc-timestep-10-mins.osw</filename>
      <filetype>osw</filetype>
      <usage_type>test</usage_type>
<<<<<<< HEAD
      <checksum>7C25B502</checksum>
=======
      <checksum>98DD8EAC</checksum>
>>>>>>> 88d1c7a6
    </file>
    <file>
      <filename>base-enclosure-2stories.osw</filename>
      <filetype>osw</filetype>
      <usage_type>test</usage_type>
<<<<<<< HEAD
      <checksum>2161631F</checksum>
=======
      <checksum>9ECCD1AD</checksum>
>>>>>>> 88d1c7a6
    </file>
    <file>
      <filename>base-enclosure-beds-4.osw</filename>
      <filetype>osw</filetype>
      <usage_type>test</usage_type>
<<<<<<< HEAD
      <checksum>1CDD225C</checksum>
=======
      <checksum>11AD9078</checksum>
>>>>>>> 88d1c7a6
    </file>
    <file>
      <filename>base-enclosure-beds-5.osw</filename>
      <filetype>osw</filetype>
      <usage_type>test</usage_type>
<<<<<<< HEAD
      <checksum>6A068172</checksum>
=======
      <checksum>4A56BC14</checksum>
>>>>>>> 88d1c7a6
    </file>
    <file>
      <filename>base-foundation-ambient.osw</filename>
      <filetype>osw</filetype>
      <usage_type>test</usage_type>
<<<<<<< HEAD
      <checksum>7E734F01</checksum>
=======
      <checksum>880B409D</checksum>
>>>>>>> 88d1c7a6
    </file>
    <file>
      <filename>base-foundation-slab.osw</filename>
      <filetype>osw</filetype>
      <usage_type>test</usage_type>
<<<<<<< HEAD
      <checksum>BC428DBC</checksum>
=======
      <checksum>B1E11518</checksum>
>>>>>>> 88d1c7a6
    </file>
    <file>
      <filename>base-foundation-unconditioned-basement-wall-insulation.osw</filename>
      <filetype>osw</filetype>
      <usage_type>test</usage_type>
<<<<<<< HEAD
      <checksum>185F7EE0</checksum>
=======
      <checksum>48638A92</checksum>
>>>>>>> 88d1c7a6
    </file>
    <file>
      <filename>base-foundation-unconditioned-basement.osw</filename>
      <filetype>osw</filetype>
      <usage_type>test</usage_type>
<<<<<<< HEAD
      <checksum>EAF0880F</checksum>
=======
      <checksum>DFF9BB0C</checksum>
>>>>>>> 88d1c7a6
    </file>
    <file>
      <filename>base-foundation-vented-crawlspace.osw</filename>
      <filetype>osw</filetype>
      <usage_type>test</usage_type>
<<<<<<< HEAD
      <checksum>E20A19B5</checksum>
=======
      <checksum>CE7D345B</checksum>
>>>>>>> 88d1c7a6
    </file>
    <file>
      <filename>base-foundation-unvented-crawlspace.osw</filename>
      <filetype>osw</filetype>
      <usage_type>test</usage_type>
<<<<<<< HEAD
      <checksum>B82105C5</checksum>
=======
      <checksum>E62D1A5B</checksum>
>>>>>>> 88d1c7a6
    </file>
    <file>
      <filename>base-hvac-central-ac-plus-air-to-air-heat-pump-heating.osw</filename>
      <filetype>osw</filetype>
      <usage_type>test</usage_type>
<<<<<<< HEAD
      <checksum>BEB71E53</checksum>
=======
      <checksum>54B8FF81</checksum>
>>>>>>> 88d1c7a6
    </file>
    <file>
      <filename>base-hvac-air-to-air-heat-pump-2-speed.osw</filename>
      <filetype>osw</filetype>
      <usage_type>test</usage_type>
<<<<<<< HEAD
      <checksum>0441F43D</checksum>
=======
      <checksum>EEDD00AA</checksum>
>>>>>>> 88d1c7a6
    </file>
    <file>
      <filename>base-hvac-central-ac-only-2-speed.osw</filename>
      <filetype>osw</filetype>
      <usage_type>test</usage_type>
<<<<<<< HEAD
      <checksum>BA77B7BC</checksum>
=======
      <checksum>4B263374</checksum>
>>>>>>> 88d1c7a6
    </file>
    <file>
      <filename>base-hvac-air-to-air-heat-pump-var-speed.osw</filename>
      <filetype>osw</filetype>
      <usage_type>test</usage_type>
<<<<<<< HEAD
      <checksum>804591EB</checksum>
=======
      <checksum>27C035E1</checksum>
>>>>>>> 88d1c7a6
    </file>
    <file>
      <filename>base-hvac-furnace-gas-central-ac-2-speed.osw</filename>
      <filetype>osw</filetype>
      <usage_type>test</usage_type>
<<<<<<< HEAD
      <checksum>EDF004E4</checksum>
=======
      <checksum>AC25636F</checksum>
>>>>>>> 88d1c7a6
    </file>
    <file>
      <filename>base-hvac-ground-to-air-heat-pump.osw</filename>
      <filetype>osw</filetype>
      <usage_type>test</usage_type>
<<<<<<< HEAD
      <checksum>3B65FE37</checksum>
=======
      <checksum>47EF0331</checksum>
>>>>>>> 88d1c7a6
    </file>
    <file>
      <filename>base-hvac-mini-split-heat-pump-ducted.osw</filename>
      <filetype>osw</filetype>
      <usage_type>test</usage_type>
<<<<<<< HEAD
      <checksum>D219B292</checksum>
=======
      <checksum>53762C21</checksum>
>>>>>>> 88d1c7a6
    </file>
    <file>
      <filename>base-hvac-mini-split-heat-pump-ductless-no-backup.osw</filename>
      <filetype>osw</filetype>
      <usage_type>test</usage_type>
<<<<<<< HEAD
      <checksum>B6C7B2DA</checksum>
=======
      <checksum>B8D82656</checksum>
>>>>>>> 88d1c7a6
    </file>
    <file>
      <filename>base-hvac-mini-split-heat-pump-ductless.osw</filename>
      <filetype>osw</filetype>
      <usage_type>test</usage_type>
<<<<<<< HEAD
      <checksum>A0E5E897</checksum>
=======
      <checksum>46995934</checksum>
>>>>>>> 88d1c7a6
    </file>
    <file>
      <filename>base-hvac-central-ac-only-var-speed.osw</filename>
      <filetype>osw</filetype>
      <usage_type>test</usage_type>
<<<<<<< HEAD
      <checksum>DD0F9505</checksum>
=======
      <checksum>3CE1A2A6</checksum>
>>>>>>> 88d1c7a6
    </file>
    <file>
      <filename>base-hvac-evap-cooler-furnace-gas.osw</filename>
      <filetype>osw</filetype>
      <usage_type>test</usage_type>
<<<<<<< HEAD
      <checksum>89B59ED9</checksum>
=======
      <checksum>0BB35F87</checksum>
>>>>>>> 88d1c7a6
    </file>
    <file>
      <filename>base-hvac-evap-cooler-only.osw</filename>
      <filetype>osw</filetype>
      <usage_type>test</usage_type>
<<<<<<< HEAD
      <checksum>97AE2427</checksum>
=======
      <checksum>C1B76441</checksum>
>>>>>>> 88d1c7a6
    </file>
    <file>
      <filename>base-hvac-evap-cooler-only-ducted.osw</filename>
      <filetype>osw</filetype>
      <usage_type>test</usage_type>
<<<<<<< HEAD
      <checksum>3CDCD47B</checksum>
=======
      <checksum>A6BC5ADE</checksum>
>>>>>>> 88d1c7a6
    </file>
    <file>
      <filename>base-hvac-furnace-gas-central-ac-var-speed.osw</filename>
      <filetype>osw</filetype>
      <usage_type>test</usage_type>
<<<<<<< HEAD
      <checksum>81B8C2F3</checksum>
=======
      <checksum>3E9A5D32</checksum>
>>>>>>> 88d1c7a6
    </file>
    <file>
      <filename>base-hvac-furnace-gas-room-ac.osw</filename>
      <filetype>osw</filetype>
      <usage_type>test</usage_type>
<<<<<<< HEAD
      <checksum>26B55BDB</checksum>
=======
      <checksum>3F22D113</checksum>
>>>>>>> 88d1c7a6
    </file>
    <file>
      <filename>base-hvac-room-ac-only.osw</filename>
      <filetype>osw</filetype>
      <usage_type>test</usage_type>
<<<<<<< HEAD
      <checksum>DB93DEE4</checksum>
=======
      <checksum>23863B3C</checksum>
>>>>>>> 88d1c7a6
    </file>
    <file>
      <filename>base-mechvent-cfis-evap-cooler-only-ducted.osw</filename>
      <filetype>osw</filetype>
      <usage_type>test</usage_type>
<<<<<<< HEAD
      <checksum>D781DAB2</checksum>
=======
      <checksum>0CD272F3</checksum>
>>>>>>> 88d1c7a6
    </file>
    <file>
      <filename>base-multifamily.osw</filename>
      <filetype>osw</filetype>
      <usage_type>test</usage_type>
<<<<<<< HEAD
      <checksum>108B4F65</checksum>
=======
      <checksum>A99C57F6</checksum>
>>>>>>> 88d1c7a6
    </file>
    <file>
      <filename>base-atticroof-flat.osw</filename>
      <filetype>osw</filetype>
      <usage_type>test</usage_type>
<<<<<<< HEAD
      <checksum>F9BCD777</checksum>
=======
      <checksum>0BFA1329</checksum>
>>>>>>> 88d1c7a6
    </file>
    <file>
      <filename>base-foundation-unconditioned-basement-assembly-r.osw</filename>
      <filetype>osw</filetype>
      <usage_type>test</usage_type>
<<<<<<< HEAD
      <checksum>C41AECE7</checksum>
=======
      <checksum>48E22D14</checksum>
>>>>>>> 88d1c7a6
    </file>
    <file>
      <filename>extra-dhw-solar-latitude.osw</filename>
      <filetype>osw</filetype>
      <usage_type>test</usage_type>
<<<<<<< HEAD
      <checksum>EABE5810</checksum>
=======
      <checksum>DD71630A</checksum>
>>>>>>> 88d1c7a6
    </file>
    <file>
      <filename>extra-pv-roofpitch.osw</filename>
      <filetype>osw</filetype>
      <usage_type>test</usage_type>
<<<<<<< HEAD
      <checksum>34340E89</checksum>
=======
      <checksum>9C333FA5</checksum>
>>>>>>> 88d1c7a6
    </file>
    <file>
      <filename>base-misc-runperiod-1-month.osw</filename>
      <filetype>osw</filetype>
      <usage_type>test</usage_type>
<<<<<<< HEAD
      <checksum>66A77CAC</checksum>
=======
      <checksum>2E0DE30C</checksum>
>>>>>>> 88d1c7a6
    </file>
    <file>
      <filename>extra-auto.osw</filename>
      <filetype>osw</filetype>
      <usage_type>test</usage_type>
<<<<<<< HEAD
      <checksum>881FB3CB</checksum>
=======
      <checksum>A635B0BF</checksum>
>>>>>>> 88d1c7a6
    </file>
    <file>
      <filename>base-appliances-gas.osw</filename>
      <filetype>osw</filetype>
      <usage_type>test</usage_type>
<<<<<<< HEAD
      <checksum>74340F84</checksum>
=======
      <checksum>6E77FC7C</checksum>
>>>>>>> 88d1c7a6
    </file>
    <file>
      <filename>base-appliances-modified.osw</filename>
      <filetype>osw</filetype>
      <usage_type>test</usage_type>
<<<<<<< HEAD
      <checksum>6F064ED5</checksum>
=======
      <checksum>07792DF4</checksum>
>>>>>>> 88d1c7a6
    </file>
    <file>
      <filename>base-appliances-oil.osw</filename>
      <filetype>osw</filetype>
      <usage_type>test</usage_type>
<<<<<<< HEAD
      <checksum>DB038CCF</checksum>
=======
      <checksum>38664ACE</checksum>
>>>>>>> 88d1c7a6
    </file>
    <file>
      <filename>base-appliances-wood.osw</filename>
      <filetype>osw</filetype>
      <usage_type>test</usage_type>
<<<<<<< HEAD
      <checksum>543399BE</checksum>
=======
      <checksum>B2BCDA9E</checksum>
>>>>>>> 88d1c7a6
    </file>
    <file>
      <filename>base-appliances-propane.osw</filename>
      <filetype>osw</filetype>
      <usage_type>test</usage_type>
<<<<<<< HEAD
      <checksum>9A79D0C6</checksum>
=======
      <checksum>13DE8BF6</checksum>
>>>>>>> 88d1c7a6
    </file>
    <file>
      <filename>base-atticroof-radiant-barrier.osw</filename>
      <filetype>osw</filetype>
      <usage_type>test</usage_type>
<<<<<<< HEAD
      <checksum>DD592037</checksum>
=======
      <checksum>387638DE</checksum>
>>>>>>> 88d1c7a6
    </file>
    <file>
      <filename>base-hvac-boiler-elec-only.osw</filename>
      <filetype>osw</filetype>
      <usage_type>test</usage_type>
<<<<<<< HEAD
      <checksum>65244363</checksum>
=======
      <checksum>B21830A7</checksum>
>>>>>>> 88d1c7a6
    </file>
    <file>
      <filename>base-hvac-portable-heater-electric-only.osw</filename>
      <filetype>osw</filetype>
      <usage_type>test</usage_type>
<<<<<<< HEAD
      <checksum>1306AF34</checksum>
=======
      <checksum>3383E06C</checksum>
>>>>>>> 88d1c7a6
    </file>
    <file>
      <filename>base-hvac-stove-oil-only.osw</filename>
      <filetype>osw</filetype>
      <usage_type>test</usage_type>
<<<<<<< HEAD
      <checksum>D2477397</checksum>
=======
      <checksum>B3DF4608</checksum>
>>>>>>> 88d1c7a6
    </file>
    <file>
      <filename>base-hvac-stove-wood-only.osw</filename>
      <filetype>osw</filetype>
      <usage_type>test</usage_type>
<<<<<<< HEAD
      <checksum>BA47E218</checksum>
=======
      <checksum>80A7EC36</checksum>
>>>>>>> 88d1c7a6
    </file>
    <file>
      <filename>base-hvac-wall-furnace-elec-only.osw</filename>
      <filetype>osw</filetype>
      <usage_type>test</usage_type>
<<<<<<< HEAD
      <checksum>6BDE1BDA</checksum>
=======
      <checksum>ADE2E4D6</checksum>
>>>>>>> 88d1c7a6
    </file>
    <file>
      <filename>base-hvac-wall-furnace-propane-only.osw</filename>
      <filetype>osw</filetype>
      <usage_type>test</usage_type>
<<<<<<< HEAD
      <checksum>16855467</checksum>
=======
      <checksum>90B1C6BC</checksum>
>>>>>>> 88d1c7a6
    </file>
    <file>
      <filename>base-hvac-wall-furnace-wood-only.osw</filename>
      <filetype>osw</filetype>
      <usage_type>test</usage_type>
<<<<<<< HEAD
      <checksum>BA7F6233</checksum>
=======
      <checksum>C7549E47</checksum>
>>>>>>> 88d1c7a6
    </file>
    <file>
      <filename>base-single-family-attached.osw</filename>
      <filetype>osw</filetype>
      <usage_type>test</usage_type>
<<<<<<< HEAD
      <checksum>BA60A49B</checksum>
=======
      <checksum>4C092BA7</checksum>
>>>>>>> 88d1c7a6
    </file>
    <file>
      <filename>base-hvac-stove-wood-pellets-only.osw</filename>
      <filetype>osw</filetype>
      <usage_type>test</usage_type>
<<<<<<< HEAD
      <checksum>48454171</checksum>
=======
      <checksum>DA7A1F3D</checksum>
>>>>>>> 88d1c7a6
    </file>
    <file>
      <filename>base-mechvent-bath-kitchen-fans.osw</filename>
      <filetype>osw</filetype>
      <usage_type>test</usage_type>
<<<<<<< HEAD
      <checksum>67AB78A1</checksum>
=======
      <checksum>C2B0EB07</checksum>
>>>>>>> 88d1c7a6
    </file>
    <file>
      <filename>base-misc-neighbor-shading.osw</filename>
      <filetype>osw</filetype>
      <usage_type>test</usage_type>
<<<<<<< HEAD
      <checksum>F3E9A0C7</checksum>
=======
      <checksum>93B41F21</checksum>
>>>>>>> 88d1c7a6
    </file>
    <file>
      <filename>base-appliances-dehumidifier-50percent.osw</filename>
      <filetype>osw</filetype>
      <usage_type>test</usage_type>
<<<<<<< HEAD
      <checksum>B6AA8184</checksum>
=======
      <checksum>94F51790</checksum>
>>>>>>> 88d1c7a6
    </file>
    <file>
      <filename>base-appliances-dehumidifier-ief.osw</filename>
      <filetype>osw</filetype>
      <usage_type>test</usage_type>
<<<<<<< HEAD
      <checksum>A7E0583F</checksum>
=======
      <checksum>F6110063</checksum>
>>>>>>> 88d1c7a6
    </file>
    <file>
      <filename>base-appliances-dehumidifier.osw</filename>
      <filetype>osw</filetype>
      <usage_type>test</usage_type>
<<<<<<< HEAD
      <checksum>8FB1995B</checksum>
=======
      <checksum>71F9C813</checksum>
>>>>>>> 88d1c7a6
    </file>
    <file>
      <filename>base-dhw-indirect-with-solar-fraction.osw</filename>
      <filetype>osw</filetype>
      <usage_type>test</usage_type>
<<<<<<< HEAD
      <checksum>FA11A86B</checksum>
=======
      <checksum>ECA379CA</checksum>
>>>>>>> 88d1c7a6
    </file>
    <file>
      <filename>base-location-epw-filepath-AMY-2012.osw</filename>
      <filetype>osw</filetype>
      <usage_type>test</usage_type>
<<<<<<< HEAD
      <checksum>E6719998</checksum>
=======
      <checksum>7D268700</checksum>
>>>>>>> 88d1c7a6
    </file>
    <file>
      <filename>base-location-epw-filepath.osw</filename>
      <filetype>osw</filetype>
      <usage_type>test</usage_type>
<<<<<<< HEAD
      <checksum>13104BEF</checksum>
=======
      <checksum>FADDEA47</checksum>
>>>>>>> 88d1c7a6
    </file>
    <file>
      <filename>base-enclosure-beds-1.osw</filename>
      <filetype>osw</filetype>
      <usage_type>test</usage_type>
<<<<<<< HEAD
      <checksum>313079AC</checksum>
=======
      <checksum>0B491097</checksum>
>>>>>>> 88d1c7a6
    </file>
    <file>
      <filename>base-enclosure-beds-2.osw</filename>
      <filetype>osw</filetype>
      <usage_type>test</usage_type>
<<<<<<< HEAD
      <checksum>553E578B</checksum>
=======
      <checksum>5A8257E6</checksum>
>>>>>>> 88d1c7a6
    </file>
    <file>
      <filename>base-dhw-combi-tankless-outside.osw</filename>
      <filetype>osw</filetype>
      <usage_type>test</usage_type>
<<<<<<< HEAD
      <checksum>0A80F513</checksum>
=======
      <checksum>56A4D1F2</checksum>
>>>>>>> 88d1c7a6
    </file>
    <file>
      <filename>base-dhw-combi-tankless.osw</filename>
      <filetype>osw</filetype>
      <usage_type>test</usage_type>
<<<<<<< HEAD
      <checksum>AF7AA1F2</checksum>
=======
      <checksum>E73D5C95</checksum>
>>>>>>> 88d1c7a6
    </file>
    <file>
      <filename>base-misc-defaults2.osw</filename>
      <filetype>osw</filetype>
      <usage_type>test</usage_type>
<<<<<<< HEAD
      <checksum>F8735C6F</checksum>
=======
      <checksum>0F3611AB</checksum>
>>>>>>> 88d1c7a6
    </file>
    <file>
      <filename>base-dhw-tank-heat-pump-outside.osw</filename>
      <filetype>osw</filetype>
      <usage_type>test</usage_type>
<<<<<<< HEAD
      <checksum>73599976</checksum>
=======
      <checksum>DD4F69A8</checksum>
>>>>>>> 88d1c7a6
    </file>
    <file>
      <filename>base-dhw-tank-heat-pump-with-solar-fraction.osw</filename>
      <filetype>osw</filetype>
      <usage_type>test</usage_type>
<<<<<<< HEAD
      <checksum>969977ED</checksum>
=======
      <checksum>E97569C1</checksum>
>>>>>>> 88d1c7a6
    </file>
    <file>
      <filename>base-dhw-tank-heat-pump.osw</filename>
      <filetype>osw</filetype>
      <usage_type>test</usage_type>
<<<<<<< HEAD
      <checksum>4BE2760F</checksum>
=======
      <checksum>79115BEB</checksum>
>>>>>>> 88d1c7a6
    </file>
    <file>
      <filename>base-dhw-jacket-hpwh.osw</filename>
      <filetype>osw</filetype>
      <usage_type>test</usage_type>
<<<<<<< HEAD
      <checksum>1ECBDA60</checksum>
=======
      <checksum>9DE3F208</checksum>
>>>>>>> 88d1c7a6
    </file>
    <file>
      <filename>base-dhw-jacket-gas.osw</filename>
      <filetype>osw</filetype>
      <usage_type>test</usage_type>
<<<<<<< HEAD
      <checksum>51B772ED</checksum>
=======
      <checksum>076111F1</checksum>
>>>>>>> 88d1c7a6
    </file>
    <file>
      <filename>base-dhw-solar-direct-evacuated-tube.osw</filename>
      <filetype>osw</filetype>
      <usage_type>test</usage_type>
<<<<<<< HEAD
      <checksum>2C574CD7</checksum>
=======
      <checksum>2CDDF003</checksum>
>>>>>>> 88d1c7a6
    </file>
    <file>
      <filename>base-dhw-solar-direct-flat-plate.osw</filename>
      <filetype>osw</filetype>
      <usage_type>test</usage_type>
<<<<<<< HEAD
      <checksum>5083D938</checksum>
=======
      <checksum>3AE21613</checksum>
>>>>>>> 88d1c7a6
    </file>
    <file>
      <filename>base-dhw-solar-direct-ics.osw</filename>
      <filetype>osw</filetype>
      <usage_type>test</usage_type>
<<<<<<< HEAD
      <checksum>40672E20</checksum>
=======
      <checksum>8FF91134</checksum>
>>>>>>> 88d1c7a6
    </file>
    <file>
      <filename>base-dhw-solar-indirect-flat-plate.osw</filename>
      <filetype>osw</filetype>
      <usage_type>test</usage_type>
<<<<<<< HEAD
      <checksum>EA76B7CC</checksum>
=======
      <checksum>02204BC2</checksum>
>>>>>>> 88d1c7a6
    </file>
    <file>
      <filename>base-dhw-solar-thermosyphon-flat-plate.osw</filename>
      <filetype>osw</filetype>
      <usage_type>test</usage_type>
<<<<<<< HEAD
      <checksum>9A54D46D</checksum>
=======
      <checksum>087E6B87</checksum>
>>>>>>> 88d1c7a6
    </file>
    <file>
      <filename>base-dhw-tank-heat-pump-with-solar.osw</filename>
      <filetype>osw</filetype>
      <usage_type>test</usage_type>
<<<<<<< HEAD
      <checksum>199C4129</checksum>
=======
      <checksum>64A6A0A7</checksum>
>>>>>>> 88d1c7a6
    </file>
    <file>
      <filename>base-dhw-tank-gas-outside.osw</filename>
      <filetype>osw</filetype>
      <usage_type>test</usage_type>
<<<<<<< HEAD
      <checksum>54EFEE9E</checksum>
=======
      <checksum>A6C21639</checksum>
>>>>>>> 88d1c7a6
    </file>
    <file>
      <filename>base-dhw-tank-gas.osw</filename>
      <filetype>osw</filetype>
      <usage_type>test</usage_type>
<<<<<<< HEAD
      <checksum>BCA74221</checksum>
=======
      <checksum>58C13077</checksum>
>>>>>>> 88d1c7a6
    </file>
    <file>
      <filename>base-dhw-tank-oil.osw</filename>
      <filetype>osw</filetype>
      <usage_type>test</usage_type>
<<<<<<< HEAD
      <checksum>ACD410BC</checksum>
=======
      <checksum>14B30957</checksum>
>>>>>>> 88d1c7a6
    </file>
    <file>
      <filename>base-dhw-tank-propane.osw</filename>
      <filetype>osw</filetype>
      <usage_type>test</usage_type>
<<<<<<< HEAD
      <checksum>72BD7304</checksum>
=======
      <checksum>B9D39CEA</checksum>
>>>>>>> 88d1c7a6
    </file>
    <file>
      <filename>base-dhw-tank-wood.osw</filename>
      <filetype>osw</filetype>
      <usage_type>test</usage_type>
<<<<<<< HEAD
      <checksum>9095E34A</checksum>
=======
      <checksum>99F635D3</checksum>
>>>>>>> 88d1c7a6
    </file>
    <file>
      <filename>base-dhw-tankless-gas-with-solar.osw</filename>
      <filetype>osw</filetype>
      <usage_type>test</usage_type>
<<<<<<< HEAD
      <checksum>DEB0572B</checksum>
=======
      <checksum>3787C8FA</checksum>
>>>>>>> 88d1c7a6
    </file>
    <file>
      <filename>base-dhw-tankless-electric-outside.osw</filename>
      <filetype>osw</filetype>
      <usage_type>test</usage_type>
<<<<<<< HEAD
      <checksum>23F38C8D</checksum>
=======
      <checksum>41718016</checksum>
>>>>>>> 88d1c7a6
    </file>
    <file>
      <filename>base-dhw-tankless-electric.osw</filename>
      <filetype>osw</filetype>
      <usage_type>test</usage_type>
<<<<<<< HEAD
      <checksum>2C2EF7D9</checksum>
=======
      <checksum>68D6626A</checksum>
>>>>>>> 88d1c7a6
    </file>
    <file>
      <filename>base-dhw-tankless-gas-with-solar-fraction.osw</filename>
      <filetype>osw</filetype>
      <usage_type>test</usage_type>
<<<<<<< HEAD
      <checksum>E6A2BB1E</checksum>
=======
      <checksum>88712F9F</checksum>
>>>>>>> 88d1c7a6
    </file>
    <file>
      <filename>base-dhw-tankless-oil.osw</filename>
      <filetype>osw</filetype>
      <usage_type>test</usage_type>
<<<<<<< HEAD
      <checksum>71C30698</checksum>
    </file>
    <file>
      <filename>base-appliances-dehumidifier-50percent.osw</filename>
      <filetype>osw</filetype>
      <usage_type>test</usage_type>
      <checksum>23C5376E</checksum>
=======
      <checksum>56D03F8B</checksum>
    </file>
    <file>
      <filename>base-dhw-tankless-propane.osw</filename>
      <filetype>osw</filetype>
      <usage_type>test</usage_type>
      <checksum>00714BBC</checksum>
>>>>>>> 88d1c7a6
    </file>
    <file>
      <filename>base-dhw-tankless-wood.osw</filename>
      <filetype>osw</filetype>
      <usage_type>test</usage_type>
<<<<<<< HEAD
      <checksum>99A0B607</checksum>
=======
      <checksum>FF2FABFB</checksum>
>>>>>>> 88d1c7a6
    </file>
    <file>
      <filename>base-dhw-tankless-gas.osw</filename>
      <filetype>osw</filetype>
      <usage_type>test</usage_type>
<<<<<<< HEAD
      <checksum>FBCFE940</checksum>
    </file>
    <file>
      <filename>base-dhw-indirect-with-solar-fraction.osw</filename>
      <filetype>osw</filetype>
      <usage_type>test</usage_type>
      <checksum>38A1B6E7</checksum>
    </file>
    <file>
      <filename>base-enclosure-3d-coordinates.osw</filename>
      <filetype>osw</filetype>
      <usage_type>test</usage_type>
      <checksum>5E73E56D</checksum>
=======
      <checksum>DDA82DF7</checksum>
>>>>>>> 88d1c7a6
    </file>
    <file>
      <filename>test_rakefile.xml</filename>
      <filetype>xml</filetype>
      <usage_type>test</usage_type>
<<<<<<< HEAD
      <checksum>891BAE21</checksum>
=======
      <checksum>E00F2EE7</checksum>
>>>>>>> 88d1c7a6
    </file>
    <file>
      <filename>test_measure.xml</filename>
      <filetype>xml</filetype>
      <usage_type>test</usage_type>
<<<<<<< HEAD
      <checksum>8EDE976D</checksum>
=======
      <checksum>6B3E099F</checksum>
>>>>>>> 88d1c7a6
    </file>
    <file>
      <version>
        <software_program>OpenStudio</software_program>
        <identifier>2.9.0</identifier>
        <min_compatible>2.9.0</min_compatible>
      </version>
      <filename>measure.rb</filename>
      <filetype>rb</filetype>
      <usage_type>script</usage_type>
<<<<<<< HEAD
      <checksum>0C819A08</checksum>
    </file>
    <file>
      <filename>build_residential_hpxml_test.rb</filename>
      <filetype>rb</filetype>
      <usage_type>test</usage_type>
      <checksum>63F30537</checksum>
=======
      <checksum>A0540405</checksum>
>>>>>>> 88d1c7a6
    </file>
  </files>
</measure><|MERGE_RESOLUTION|>--- conflicted
+++ resolved
@@ -2,13 +2,8 @@
   <schema_version>3.0</schema_version>
   <name>build_residential_hpxml</name>
   <uid>a13a8983-2b01-4930-8af2-42030b6e4233</uid>
-<<<<<<< HEAD
-  <version_id>7cf59bfc-683c-4188-b6d9-d8a0ee18e2aa</version_id>
-  <version_modified>20200423T213913Z</version_modified>
-=======
-  <version_id>423667a9-9963-485a-b13e-81cd7b46cd42</version_id>
-  <version_modified>20200424T203713Z</version_modified>
->>>>>>> 88d1c7a6
+  <version_id>8f60d2ba-6604-41a1-8c85-5ca3b8b1ce15</version_id>
+  <version_modified>20200427T163300Z</version_modified>
   <xml_checksum>2C38F48B</xml_checksum>
   <class_name>BuildResidentialHPXML</class_name>
   <display_name>HPXML Builder</display_name>
@@ -3912,1512 +3907,916 @@
       <checksum>69F5DFFC</checksum>
     </file>
     <file>
+      <filename>test_rakefile.xml</filename>
+      <filetype>xml</filetype>
+      <usage_type>test</usage_type>
+      <checksum>E00F2EE7</checksum>
+    </file>
+    <file>
+      <filename>test_measure.xml</filename>
+      <filetype>xml</filetype>
+      <usage_type>test</usage_type>
+      <checksum>6B3E099F</checksum>
+    </file>
+    <file>
+      <filename>base-misc-usage-multiplier.osw</filename>
+      <filetype>osw</filetype>
+      <usage_type>test</usage_type>
+      <checksum>597CFC9D</checksum>
+    </file>
+    <file>
+      <filename>base-hvac-dual-fuel-air-to-air-heat-pump-1-speed.osw</filename>
+      <filetype>osw</filetype>
+      <usage_type>test</usage_type>
+      <checksum>BFC92127</checksum>
+    </file>
+    <file>
+      <filename>base-hvac-dual-fuel-air-to-air-heat-pump-2-speed.osw</filename>
+      <filetype>osw</filetype>
+      <usage_type>test</usage_type>
+      <checksum>8107D634</checksum>
+    </file>
+    <file>
+      <filename>base-hvac-dual-fuel-mini-split-heat-pump-ducted.osw</filename>
+      <filetype>osw</filetype>
+      <usage_type>test</usage_type>
+      <checksum>C6B72046</checksum>
+    </file>
+    <file>
+      <filename>base-hvac-dual-fuel-air-to-air-heat-pump-var-speed.osw</filename>
+      <filetype>osw</filetype>
+      <usage_type>test</usage_type>
+      <checksum>B38073C8</checksum>
+    </file>
+    <file>
+      <filename>base-hvac-dual-fuel-air-to-air-heat-pump-1-speed-electric.osw</filename>
+      <filetype>osw</filetype>
+      <usage_type>test</usage_type>
+      <checksum>546C83EA</checksum>
+    </file>
+    <file>
+      <filename>base-mechvent-cfis.osw</filename>
+      <filetype>osw</filetype>
+      <usage_type>test</usage_type>
+      <checksum>CC622108</checksum>
+    </file>
+    <file>
+      <filename>base.osw</filename>
+      <filetype>osw</filetype>
+      <usage_type>test</usage_type>
+      <checksum>FBDF04AD</checksum>
+    </file>
+    <file>
+      <filename>base-appliances-none.osw</filename>
+      <filetype>osw</filetype>
+      <usage_type>test</usage_type>
+      <checksum>CDA06FF9</checksum>
+    </file>
+    <file>
+      <filename>base-dhw-indirect-outside.osw</filename>
+      <filetype>osw</filetype>
+      <usage_type>test</usage_type>
+      <checksum>1112FE4F</checksum>
+    </file>
+    <file>
+      <filename>base-dhw-jacket-electric.osw</filename>
+      <filetype>osw</filetype>
+      <usage_type>test</usage_type>
+      <checksum>1394FDA9</checksum>
+    </file>
+    <file>
+      <filename>base-dhw-low-flow-fixtures.osw</filename>
+      <filetype>osw</filetype>
+      <usage_type>test</usage_type>
+      <checksum>265E81B5</checksum>
+    </file>
+    <file>
+      <filename>base-dhw-none.osw</filename>
+      <filetype>osw</filetype>
+      <usage_type>test</usage_type>
+      <checksum>C861598E</checksum>
+    </file>
+    <file>
+      <filename>base-dhw-recirc-demand.osw</filename>
+      <filetype>osw</filetype>
+      <usage_type>test</usage_type>
+      <checksum>7EF362E3</checksum>
+    </file>
+    <file>
+      <filename>base-dhw-recirc-manual.osw</filename>
+      <filetype>osw</filetype>
+      <usage_type>test</usage_type>
+      <checksum>12117099</checksum>
+    </file>
+    <file>
+      <filename>base-dhw-recirc-nocontrol.osw</filename>
+      <filetype>osw</filetype>
+      <usage_type>test</usage_type>
+      <checksum>36E71360</checksum>
+    </file>
+    <file>
+      <filename>base-dhw-recirc-temperature.osw</filename>
+      <filetype>osw</filetype>
+      <usage_type>test</usage_type>
+      <checksum>2A53401E</checksum>
+    </file>
+    <file>
+      <filename>base-dhw-recirc-timer.osw</filename>
+      <filetype>osw</filetype>
+      <usage_type>test</usage_type>
+      <checksum>F95135A1</checksum>
+    </file>
+    <file>
+      <filename>base-dhw-solar-fraction.osw</filename>
+      <filetype>osw</filetype>
+      <usage_type>test</usage_type>
+      <checksum>F5A08A5E</checksum>
+    </file>
+    <file>
+      <filename>base-dhw-uef.osw</filename>
+      <filetype>osw</filetype>
+      <usage_type>test</usage_type>
+      <checksum>1F671D4D</checksum>
+    </file>
+    <file>
+      <filename>base-enclosure-infil-cfm50.osw</filename>
+      <filetype>osw</filetype>
+      <usage_type>test</usage_type>
+      <checksum>EBA4B1CE</checksum>
+    </file>
+    <file>
+      <filename>base-foundation-conditioned-basement-slab-insulation.osw</filename>
+      <filetype>osw</filetype>
+      <usage_type>test</usage_type>
+      <checksum>7F645177</checksum>
+    </file>
+    <file>
+      <filename>base-hvac-boiler-gas-central-ac-1-speed.osw</filename>
+      <filetype>osw</filetype>
+      <usage_type>test</usage_type>
+      <checksum>BA322D8A</checksum>
+    </file>
+    <file>
+      <filename>base-hvac-boiler-gas-only.osw</filename>
+      <filetype>osw</filetype>
+      <usage_type>test</usage_type>
+      <checksum>5AF37CDA</checksum>
+    </file>
+    <file>
+      <filename>base-hvac-boiler-oil-only.osw</filename>
+      <filetype>osw</filetype>
+      <usage_type>test</usage_type>
+      <checksum>2FC3EFF1</checksum>
+    </file>
+    <file>
+      <filename>base-hvac-boiler-propane-only.osw</filename>
+      <filetype>osw</filetype>
+      <usage_type>test</usage_type>
+      <checksum>572EA54D</checksum>
+    </file>
+    <file>
+      <filename>base-hvac-boiler-wood-only.osw</filename>
+      <filetype>osw</filetype>
+      <usage_type>test</usage_type>
+      <checksum>D711560E</checksum>
+    </file>
+    <file>
+      <filename>base-hvac-central-ac-only-1-speed.osw</filename>
+      <filetype>osw</filetype>
+      <usage_type>test</usage_type>
+      <checksum>5F7DE1BB</checksum>
+    </file>
+    <file>
+      <filename>base-hvac-ducts-leakage-percent.osw</filename>
+      <filetype>osw</filetype>
+      <usage_type>test</usage_type>
+      <checksum>EE164CA4</checksum>
+    </file>
+    <file>
+      <filename>base-hvac-elec-resistance-only.osw</filename>
+      <filetype>osw</filetype>
+      <usage_type>test</usage_type>
+      <checksum>8F267ED7</checksum>
+    </file>
+    <file>
+      <filename>base-hvac-furnace-elec-only.osw</filename>
+      <filetype>osw</filetype>
+      <usage_type>test</usage_type>
+      <checksum>62BA8F6A</checksum>
+    </file>
+    <file>
+      <filename>base-hvac-furnace-gas-only.osw</filename>
+      <filetype>osw</filetype>
+      <usage_type>test</usage_type>
+      <checksum>3830741F</checksum>
+    </file>
+    <file>
+      <filename>base-hvac-furnace-oil-only.osw</filename>
+      <filetype>osw</filetype>
+      <usage_type>test</usage_type>
+      <checksum>04D8FC2D</checksum>
+    </file>
+    <file>
+      <filename>base-hvac-furnace-propane-only.osw</filename>
+      <filetype>osw</filetype>
+      <usage_type>test</usage_type>
+      <checksum>D11FA9E2</checksum>
+    </file>
+    <file>
+      <filename>base-hvac-furnace-wood-only.osw</filename>
+      <filetype>osw</filetype>
+      <usage_type>test</usage_type>
+      <checksum>175FCC4E</checksum>
+    </file>
+    <file>
+      <filename>base-hvac-none.osw</filename>
+      <filetype>osw</filetype>
+      <usage_type>test</usage_type>
+      <checksum>DAA8CAE2</checksum>
+    </file>
+    <file>
+      <filename>base-hvac-programmable-thermostat.osw</filename>
+      <filetype>osw</filetype>
+      <usage_type>test</usage_type>
+      <checksum>7B48A475</checksum>
+    </file>
+    <file>
+      <filename>base-hvac-setpoints.osw</filename>
+      <filetype>osw</filetype>
+      <usage_type>test</usage_type>
+      <checksum>6F03BE9C</checksum>
+    </file>
+    <file>
+      <filename>base-location-baltimore-md.osw</filename>
+      <filetype>osw</filetype>
+      <usage_type>test</usage_type>
+      <checksum>081E6A40</checksum>
+    </file>
+    <file>
+      <filename>base-location-dallas-tx.osw</filename>
+      <filetype>osw</filetype>
+      <usage_type>test</usage_type>
+      <checksum>C1D95E8A</checksum>
+    </file>
+    <file>
+      <filename>base-location-duluth-mn.osw</filename>
+      <filetype>osw</filetype>
+      <usage_type>test</usage_type>
+      <checksum>AF2166EC</checksum>
+    </file>
+    <file>
+      <filename>base-location-miami-fl.osw</filename>
+      <filetype>osw</filetype>
+      <usage_type>test</usage_type>
+      <checksum>8D8EC213</checksum>
+    </file>
+    <file>
+      <filename>base-mechvent-balanced.osw</filename>
+      <filetype>osw</filetype>
+      <usage_type>test</usage_type>
+      <checksum>753AE758</checksum>
+    </file>
+    <file>
+      <filename>base-mechvent-erv.osw</filename>
+      <filetype>osw</filetype>
+      <usage_type>test</usage_type>
+      <checksum>F9D89B56</checksum>
+    </file>
+    <file>
+      <filename>base-mechvent-exhaust.osw</filename>
+      <filetype>osw</filetype>
+      <usage_type>test</usage_type>
+      <checksum>4756A1F8</checksum>
+    </file>
+    <file>
+      <filename>base-mechvent-hrv.osw</filename>
+      <filetype>osw</filetype>
+      <usage_type>test</usage_type>
+      <checksum>296E4FB3</checksum>
+    </file>
+    <file>
+      <filename>base-mechvent-supply.osw</filename>
+      <filetype>osw</filetype>
+      <usage_type>test</usage_type>
+      <checksum>891F8741</checksum>
+    </file>
+    <file>
+      <filename>base-misc-ceiling-fans.osw</filename>
+      <filetype>osw</filetype>
+      <usage_type>test</usage_type>
+      <checksum>66B25991</checksum>
+    </file>
+    <file>
+      <filename>base-misc-whole-house-fan.osw</filename>
+      <filetype>osw</filetype>
+      <usage_type>test</usage_type>
+      <checksum>F0553EAF</checksum>
+    </file>
+    <file>
+      <filename>base-hvac-air-to-air-heat-pump-1-speed.osw</filename>
+      <filetype>osw</filetype>
+      <usage_type>test</usage_type>
+      <checksum>B0AE2A38</checksum>
+    </file>
+    <file>
+      <filename>base-mechvent-erv-atre-asre.osw</filename>
+      <filetype>osw</filetype>
+      <usage_type>test</usage_type>
+      <checksum>94EB66F3</checksum>
+    </file>
+    <file>
+      <filename>base-enclosure-windows-none.osw</filename>
+      <filetype>osw</filetype>
+      <usage_type>test</usage_type>
+      <checksum>79D22404</checksum>
+    </file>
+    <file>
+      <filename>base-dhw-indirect-standbyloss.osw</filename>
+      <filetype>osw</filetype>
+      <usage_type>test</usage_type>
+      <checksum>B55A051B</checksum>
+    </file>
+    <file>
+      <filename>base-dhw-indirect.osw</filename>
+      <filetype>osw</filetype>
+      <usage_type>test</usage_type>
+      <checksum>526ADB25</checksum>
+    </file>
+    <file>
+      <filename>base-dhw-jacket-indirect.osw</filename>
+      <filetype>osw</filetype>
+      <usage_type>test</usage_type>
+      <checksum>A14AE445</checksum>
+    </file>
+    <file>
+      <filename>base-hvac-undersized.osw</filename>
+      <filetype>osw</filetype>
+      <usage_type>test</usage_type>
+      <checksum>40236D99</checksum>
+    </file>
+    <file>
+      <filename>base-atticroof-unvented-insulated-roof.osw</filename>
+      <filetype>osw</filetype>
+      <usage_type>test</usage_type>
+      <checksum>738210A9</checksum>
+    </file>
+    <file>
+      <filename>base-pv.osw</filename>
+      <filetype>osw</filetype>
+      <usage_type>test</usage_type>
+      <checksum>75FE63E6</checksum>
+    </file>
+    <file>
+      <filename>base-mechvent-hrv-asre.osw</filename>
+      <filetype>osw</filetype>
+      <usage_type>test</usage_type>
+      <checksum>4E5B90AE</checksum>
+    </file>
+    <file>
+      <filename>base-enclosure-overhangs.osw</filename>
+      <filetype>osw</filetype>
+      <usage_type>test</usage_type>
+      <checksum>C5B59B16</checksum>
+    </file>
+    <file>
+      <filename>base-atticroof-vented.osw</filename>
+      <filetype>osw</filetype>
+      <usage_type>test</usage_type>
+      <checksum>ED23F1D7</checksum>
+    </file>
+    <file>
+      <filename>base-dhw-dwhr.osw</filename>
+      <filetype>osw</filetype>
+      <usage_type>test</usage_type>
+      <checksum>DC2C1780</checksum>
+    </file>
+    <file>
+      <filename>base-misc-timestep-10-mins.osw</filename>
+      <filetype>osw</filetype>
+      <usage_type>test</usage_type>
+      <checksum>53DAA5D2</checksum>
+    </file>
+    <file>
+      <filename>base-enclosure-2stories.osw</filename>
+      <filetype>osw</filetype>
+      <usage_type>test</usage_type>
+      <checksum>1026EC9F</checksum>
+    </file>
+    <file>
+      <filename>base-enclosure-beds-4.osw</filename>
+      <filetype>osw</filetype>
+      <usage_type>test</usage_type>
+      <checksum>E8B61CA0</checksum>
+    </file>
+    <file>
+      <filename>base-enclosure-beds-5.osw</filename>
+      <filetype>osw</filetype>
+      <usage_type>test</usage_type>
+      <checksum>B34D30CC</checksum>
+    </file>
+    <file>
+      <filename>base-foundation-ambient.osw</filename>
+      <filetype>osw</filetype>
+      <usage_type>test</usage_type>
+      <checksum>9771AF40</checksum>
+    </file>
+    <file>
+      <filename>base-foundation-slab.osw</filename>
+      <filetype>osw</filetype>
+      <usage_type>test</usage_type>
+      <checksum>E8E84D43</checksum>
+    </file>
+    <file>
+      <filename>base-foundation-unconditioned-basement-wall-insulation.osw</filename>
+      <filetype>osw</filetype>
+      <usage_type>test</usage_type>
+      <checksum>3C5FB526</checksum>
+    </file>
+    <file>
+      <filename>base-foundation-unconditioned-basement.osw</filename>
+      <filetype>osw</filetype>
+      <usage_type>test</usage_type>
+      <checksum>D8024A28</checksum>
+    </file>
+    <file>
+      <filename>base-foundation-vented-crawlspace.osw</filename>
+      <filetype>osw</filetype>
+      <usage_type>test</usage_type>
+      <checksum>22A8CA14</checksum>
+    </file>
+    <file>
+      <filename>base-foundation-unvented-crawlspace.osw</filename>
+      <filetype>osw</filetype>
+      <usage_type>test</usage_type>
+      <checksum>9E4CE486</checksum>
+    </file>
+    <file>
+      <filename>base-hvac-central-ac-plus-air-to-air-heat-pump-heating.osw</filename>
+      <filetype>osw</filetype>
+      <usage_type>test</usage_type>
+      <checksum>872B157C</checksum>
+    </file>
+    <file>
+      <filename>base-hvac-air-to-air-heat-pump-2-speed.osw</filename>
+      <filetype>osw</filetype>
+      <usage_type>test</usage_type>
+      <checksum>C3FCC394</checksum>
+    </file>
+    <file>
+      <filename>base-hvac-central-ac-only-2-speed.osw</filename>
+      <filetype>osw</filetype>
+      <usage_type>test</usage_type>
+      <checksum>29C2F968</checksum>
+    </file>
+    <file>
+      <filename>base-hvac-air-to-air-heat-pump-var-speed.osw</filename>
+      <filetype>osw</filetype>
+      <usage_type>test</usage_type>
+      <checksum>9F1EDCDF</checksum>
+    </file>
+    <file>
+      <filename>base-hvac-furnace-gas-central-ac-2-speed.osw</filename>
+      <filetype>osw</filetype>
+      <usage_type>test</usage_type>
+      <checksum>A7EDFD88</checksum>
+    </file>
+    <file>
+      <filename>base-hvac-ground-to-air-heat-pump.osw</filename>
+      <filetype>osw</filetype>
+      <usage_type>test</usage_type>
+      <checksum>44DC0FCB</checksum>
+    </file>
+    <file>
+      <filename>base-hvac-mini-split-heat-pump-ducted.osw</filename>
+      <filetype>osw</filetype>
+      <usage_type>test</usage_type>
+      <checksum>03D3BE9A</checksum>
+    </file>
+    <file>
+      <filename>base-hvac-mini-split-heat-pump-ductless-no-backup.osw</filename>
+      <filetype>osw</filetype>
+      <usage_type>test</usage_type>
+      <checksum>D49D4B73</checksum>
+    </file>
+    <file>
+      <filename>base-hvac-mini-split-heat-pump-ductless.osw</filename>
+      <filetype>osw</filetype>
+      <usage_type>test</usage_type>
+      <checksum>03CBA67A</checksum>
+    </file>
+    <file>
+      <filename>base-hvac-central-ac-only-var-speed.osw</filename>
+      <filetype>osw</filetype>
+      <usage_type>test</usage_type>
+      <checksum>7ECDD2DA</checksum>
+    </file>
+    <file>
+      <filename>base-hvac-evap-cooler-furnace-gas.osw</filename>
+      <filetype>osw</filetype>
+      <usage_type>test</usage_type>
+      <checksum>759A71F5</checksum>
+    </file>
+    <file>
+      <filename>base-hvac-evap-cooler-only.osw</filename>
+      <filetype>osw</filetype>
+      <usage_type>test</usage_type>
+      <checksum>6322335A</checksum>
+    </file>
+    <file>
+      <filename>base-hvac-evap-cooler-only-ducted.osw</filename>
+      <filetype>osw</filetype>
+      <usage_type>test</usage_type>
+      <checksum>80116473</checksum>
+    </file>
+    <file>
+      <filename>base-hvac-furnace-gas-central-ac-var-speed.osw</filename>
+      <filetype>osw</filetype>
+      <usage_type>test</usage_type>
+      <checksum>5F01E8B8</checksum>
+    </file>
+    <file>
+      <filename>base-hvac-furnace-gas-room-ac.osw</filename>
+      <filetype>osw</filetype>
+      <usage_type>test</usage_type>
+      <checksum>50054066</checksum>
+    </file>
+    <file>
+      <filename>base-hvac-room-ac-only.osw</filename>
+      <filetype>osw</filetype>
+      <usage_type>test</usage_type>
+      <checksum>61D51ACB</checksum>
+    </file>
+    <file>
+      <filename>base-mechvent-cfis-evap-cooler-only-ducted.osw</filename>
+      <filetype>osw</filetype>
+      <usage_type>test</usage_type>
+      <checksum>01901E5E</checksum>
+    </file>
+    <file>
+      <filename>base-multifamily.osw</filename>
+      <filetype>osw</filetype>
+      <usage_type>test</usage_type>
+      <checksum>A0D01ABF</checksum>
+    </file>
+    <file>
+      <filename>base-atticroof-flat.osw</filename>
+      <filetype>osw</filetype>
+      <usage_type>test</usage_type>
+      <checksum>6B3F3336</checksum>
+    </file>
+    <file>
+      <filename>base-foundation-unconditioned-basement-assembly-r.osw</filename>
+      <filetype>osw</filetype>
+      <usage_type>test</usage_type>
+      <checksum>95221FCD</checksum>
+    </file>
+    <file>
+      <filename>extra-dhw-solar-latitude.osw</filename>
+      <filetype>osw</filetype>
+      <usage_type>test</usage_type>
+      <checksum>6DF9BF9F</checksum>
+    </file>
+    <file>
+      <filename>extra-pv-roofpitch.osw</filename>
+      <filetype>osw</filetype>
+      <usage_type>test</usage_type>
+      <checksum>E2B47564</checksum>
+    </file>
+    <file>
+      <filename>base-misc-runperiod-1-month.osw</filename>
+      <filetype>osw</filetype>
+      <usage_type>test</usage_type>
+      <checksum>E50AC872</checksum>
+    </file>
+    <file>
+      <filename>extra-auto.osw</filename>
+      <filetype>osw</filetype>
+      <usage_type>test</usage_type>
+      <checksum>EC4AFB8E</checksum>
+    </file>
+    <file>
+      <filename>base-appliances-gas.osw</filename>
+      <filetype>osw</filetype>
+      <usage_type>test</usage_type>
+      <checksum>1FEC527F</checksum>
+    </file>
+    <file>
+      <filename>base-appliances-modified.osw</filename>
+      <filetype>osw</filetype>
+      <usage_type>test</usage_type>
+      <checksum>A497C76C</checksum>
+    </file>
+    <file>
+      <filename>base-appliances-oil.osw</filename>
+      <filetype>osw</filetype>
+      <usage_type>test</usage_type>
+      <checksum>FFB02398</checksum>
+    </file>
+    <file>
+      <filename>base-appliances-wood.osw</filename>
+      <filetype>osw</filetype>
+      <usage_type>test</usage_type>
+      <checksum>4FEB5D58</checksum>
+    </file>
+    <file>
+      <filename>base-appliances-propane.osw</filename>
+      <filetype>osw</filetype>
+      <usage_type>test</usage_type>
+      <checksum>653DD647</checksum>
+    </file>
+    <file>
+      <filename>base-atticroof-radiant-barrier.osw</filename>
+      <filetype>osw</filetype>
+      <usage_type>test</usage_type>
+      <checksum>BB2568F6</checksum>
+    </file>
+    <file>
+      <filename>base-hvac-boiler-elec-only.osw</filename>
+      <filetype>osw</filetype>
+      <usage_type>test</usage_type>
+      <checksum>98402599</checksum>
+    </file>
+    <file>
+      <filename>base-hvac-portable-heater-electric-only.osw</filename>
+      <filetype>osw</filetype>
+      <usage_type>test</usage_type>
+      <checksum>DAA4AD69</checksum>
+    </file>
+    <file>
+      <filename>base-hvac-stove-oil-only.osw</filename>
+      <filetype>osw</filetype>
+      <usage_type>test</usage_type>
+      <checksum>729403B6</checksum>
+    </file>
+    <file>
+      <filename>base-hvac-stove-wood-only.osw</filename>
+      <filetype>osw</filetype>
+      <usage_type>test</usage_type>
+      <checksum>6636E7DD</checksum>
+    </file>
+    <file>
+      <filename>base-hvac-wall-furnace-elec-only.osw</filename>
+      <filetype>osw</filetype>
+      <usage_type>test</usage_type>
+      <checksum>5EC430DD</checksum>
+    </file>
+    <file>
+      <filename>base-hvac-wall-furnace-propane-only.osw</filename>
+      <filetype>osw</filetype>
+      <usage_type>test</usage_type>
+      <checksum>079039E0</checksum>
+    </file>
+    <file>
+      <filename>base-hvac-wall-furnace-wood-only.osw</filename>
+      <filetype>osw</filetype>
+      <usage_type>test</usage_type>
+      <checksum>0959D15E</checksum>
+    </file>
+    <file>
+      <filename>base-single-family-attached.osw</filename>
+      <filetype>osw</filetype>
+      <usage_type>test</usage_type>
+      <checksum>131BCE0C</checksum>
+    </file>
+    <file>
+      <filename>base-hvac-stove-wood-pellets-only.osw</filename>
+      <filetype>osw</filetype>
+      <usage_type>test</usage_type>
+      <checksum>4D5BE061</checksum>
+    </file>
+    <file>
+      <filename>base-mechvent-bath-kitchen-fans.osw</filename>
+      <filetype>osw</filetype>
+      <usage_type>test</usage_type>
+      <checksum>CCFE9D8B</checksum>
+    </file>
+    <file>
+      <filename>base-misc-neighbor-shading.osw</filename>
+      <filetype>osw</filetype>
+      <usage_type>test</usage_type>
+      <checksum>58B3345F</checksum>
+    </file>
+    <file>
+      <filename>base-appliances-dehumidifier-50percent.osw</filename>
+      <filetype>osw</filetype>
+      <usage_type>test</usage_type>
+      <checksum>7453C794</checksum>
+    </file>
+    <file>
+      <filename>base-appliances-dehumidifier-ief.osw</filename>
+      <filetype>osw</filetype>
+      <usage_type>test</usage_type>
+      <checksum>9BE23C71</checksum>
+    </file>
+    <file>
+      <filename>base-appliances-dehumidifier.osw</filename>
+      <filetype>osw</filetype>
+      <usage_type>test</usage_type>
+      <checksum>C98DAED5</checksum>
+    </file>
+    <file>
+      <filename>base-dhw-indirect-with-solar-fraction.osw</filename>
+      <filetype>osw</filetype>
+      <usage_type>test</usage_type>
+      <checksum>0C019918</checksum>
+    </file>
+    <file>
+      <filename>base-location-epw-filepath.osw</filename>
+      <filetype>osw</filetype>
+      <usage_type>test</usage_type>
+      <checksum>31DAC139</checksum>
+    </file>
+    <file>
+      <filename>base-enclosure-beds-1.osw</filename>
+      <filetype>osw</filetype>
+      <usage_type>test</usage_type>
+      <checksum>F2529C4F</checksum>
+    </file>
+    <file>
+      <filename>base-enclosure-beds-2.osw</filename>
+      <filetype>osw</filetype>
+      <usage_type>test</usage_type>
+      <checksum>A399DB3E</checksum>
+    </file>
+    <file>
+      <filename>base-dhw-combi-tankless-outside.osw</filename>
+      <filetype>osw</filetype>
+      <usage_type>test</usage_type>
+      <checksum>977D12B0</checksum>
+    </file>
+    <file>
+      <filename>base-dhw-combi-tankless.osw</filename>
+      <filetype>osw</filetype>
+      <usage_type>test</usage_type>
+      <checksum>3CB9FCC2</checksum>
+    </file>
+    <file>
+      <filename>base-dhw-tank-heat-pump-outside.osw</filename>
+      <filetype>osw</filetype>
+      <usage_type>test</usage_type>
+      <checksum>1F1F823C</checksum>
+    </file>
+    <file>
+      <filename>base-dhw-tank-heat-pump-with-solar-fraction.osw</filename>
+      <filetype>osw</filetype>
+      <usage_type>test</usage_type>
+      <checksum>FA557E91</checksum>
+    </file>
+    <file>
+      <filename>base-dhw-tank-heat-pump.osw</filename>
+      <filetype>osw</filetype>
+      <usage_type>test</usage_type>
+      <checksum>D4FE22EC</checksum>
+    </file>
+    <file>
+      <filename>base-dhw-jacket-hpwh.osw</filename>
+      <filetype>osw</filetype>
+      <usage_type>test</usage_type>
+      <checksum>64F87ED0</checksum>
+    </file>
+    <file>
+      <filename>base-dhw-jacket-gas.osw</filename>
+      <filetype>osw</filetype>
+      <usage_type>test</usage_type>
+      <checksum>A532A66D</checksum>
+    </file>
+    <file>
+      <filename>base-dhw-solar-direct-evacuated-tube.osw</filename>
+      <filetype>osw</filetype>
+      <usage_type>test</usage_type>
+      <checksum>AC081F14</checksum>
+    </file>
+    <file>
+      <filename>base-dhw-solar-direct-flat-plate.osw</filename>
+      <filetype>osw</filetype>
+      <usage_type>test</usage_type>
+      <checksum>0FD4EDB9</checksum>
+    </file>
+    <file>
+      <filename>base-dhw-solar-direct-ics.osw</filename>
+      <filetype>osw</filetype>
+      <usage_type>test</usage_type>
+      <checksum>B9CF6D39</checksum>
+    </file>
+    <file>
+      <filename>base-dhw-solar-indirect-flat-plate.osw</filename>
+      <filetype>osw</filetype>
+      <usage_type>test</usage_type>
+      <checksum>46C87BC4</checksum>
+    </file>
+    <file>
+      <filename>base-dhw-solar-thermosyphon-flat-plate.osw</filename>
+      <filetype>osw</filetype>
+      <usage_type>test</usage_type>
+      <checksum>5A2FE17A</checksum>
+    </file>
+    <file>
+      <filename>base-dhw-tank-heat-pump-with-solar.osw</filename>
+      <filetype>osw</filetype>
+      <usage_type>test</usage_type>
+      <checksum>204E90A1</checksum>
+    </file>
+    <file>
+      <filename>base-dhw-tank-gas-outside.osw</filename>
+      <filetype>osw</filetype>
+      <usage_type>test</usage_type>
+      <checksum>11B44D29</checksum>
+    </file>
+    <file>
+      <filename>base-dhw-tank-gas.osw</filename>
+      <filetype>osw</filetype>
+      <usage_type>test</usage_type>
+      <checksum>08C10CDA</checksum>
+    </file>
+    <file>
+      <filename>base-dhw-tank-oil.osw</filename>
+      <filetype>osw</filetype>
+      <usage_type>test</usage_type>
+      <checksum>60B19637</checksum>
+    </file>
+    <file>
+      <filename>base-dhw-tank-propane.osw</filename>
+      <filetype>osw</filetype>
+      <usage_type>test</usage_type>
+      <checksum>E9D3A047</checksum>
+    </file>
+    <file>
+      <filename>base-dhw-tank-wood.osw</filename>
+      <filetype>osw</filetype>
+      <usage_type>test</usage_type>
+      <checksum>AD015F69</checksum>
+    </file>
+    <file>
+      <filename>base-dhw-tankless-gas-with-solar.osw</filename>
+      <filetype>osw</filetype>
+      <usage_type>test</usage_type>
+      <checksum>24A7DFAA</checksum>
+    </file>
+    <file>
+      <filename>base-dhw-tankless-electric-outside.osw</filename>
+      <filetype>osw</filetype>
+      <usage_type>test</usage_type>
+      <checksum>AD6CF57A</checksum>
+    </file>
+    <file>
+      <filename>base-dhw-tankless-electric.osw</filename>
+      <filetype>osw</filetype>
+      <usage_type>test</usage_type>
+      <checksum>9F7665DC</checksum>
+    </file>
+    <file>
+      <filename>base-dhw-tankless-gas-with-solar-fraction.osw</filename>
+      <filetype>osw</filetype>
+      <usage_type>test</usage_type>
+      <checksum>E86DDEED</checksum>
+    </file>
+    <file>
+      <filename>base-dhw-tankless-oil.osw</filename>
+      <filetype>osw</filetype>
+      <usage_type>test</usage_type>
+      <checksum>9DD714F5</checksum>
+    </file>
+    <file>
+      <filename>base-dhw-tankless-propane.osw</filename>
+      <filetype>osw</filetype>
+      <usage_type>test</usage_type>
+      <checksum>B60A66E7</checksum>
+    </file>
+    <file>
+      <filename>base-dhw-tankless-wood.osw</filename>
+      <filetype>osw</filetype>
+      <usage_type>test</usage_type>
+      <checksum>52C0D2FC</checksum>
+    </file>
+    <file>
+      <filename>base-dhw-tankless-gas.osw</filename>
+      <filetype>osw</filetype>
+      <usage_type>test</usage_type>
+      <checksum>6BD300AC</checksum>
+    </file>
+    <file>
+      <filename>base-location-epw-filepath-AMY-2012.osw</filename>
+      <filetype>osw</filetype>
+      <usage_type>test</usage_type>
+      <checksum>E3EFFDDA</checksum>
+    </file>
+    <file>
+      <filename>base-misc-defaults2.osw</filename>
+      <filetype>osw</filetype>
+      <usage_type>test</usage_type>
+      <checksum>706C34C9</checksum>
+    </file>
+    <file>
+      <filename>base-enclosure-3d-coordinates.osw</filename>
+      <filetype>osw</filetype>
+      <usage_type>test</usage_type>
+      <checksum>024B7956</checksum>
+    </file>
+    <file>
       <filename>build_residential_hpxml_test.rb</filename>
       <filetype>rb</filetype>
       <usage_type>test</usage_type>
-      <checksum>3547CEBA</checksum>
-    </file>
-    <file>
-      <filename>base-misc-usage-multiplier.osw</filename>
-      <filetype>osw</filetype>
-      <usage_type>test</usage_type>
-<<<<<<< HEAD
-      <checksum>B21F9918</checksum>
-=======
-      <checksum>B0B98BF6</checksum>
->>>>>>> 88d1c7a6
-    </file>
-    <file>
-      <filename>base-hvac-dual-fuel-air-to-air-heat-pump-1-speed.osw</filename>
-      <filetype>osw</filetype>
-      <usage_type>test</usage_type>
-<<<<<<< HEAD
-      <checksum>D79F008F</checksum>
-=======
-      <checksum>62254394</checksum>
->>>>>>> 88d1c7a6
-    </file>
-    <file>
-      <filename>base-hvac-dual-fuel-air-to-air-heat-pump-2-speed.osw</filename>
-      <filetype>osw</filetype>
-      <usage_type>test</usage_type>
-<<<<<<< HEAD
-      <checksum>93BB548D</checksum>
-=======
-      <checksum>B90AC7AE</checksum>
->>>>>>> 88d1c7a6
-    </file>
-    <file>
-      <filename>base-hvac-dual-fuel-mini-split-heat-pump-ducted.osw</filename>
-      <filetype>osw</filetype>
-      <usage_type>test</usage_type>
-<<<<<<< HEAD
-      <checksum>8E1F2D01</checksum>
-=======
-      <checksum>5DA8E884</checksum>
->>>>>>> 88d1c7a6
-    </file>
-    <file>
-      <filename>base-hvac-dual-fuel-air-to-air-heat-pump-var-speed.osw</filename>
-      <filetype>osw</filetype>
-      <usage_type>test</usage_type>
-<<<<<<< HEAD
-      <checksum>D4CD5480</checksum>
-=======
-      <checksum>8AEF942A</checksum>
->>>>>>> 88d1c7a6
-    </file>
-    <file>
-      <filename>base-hvac-dual-fuel-air-to-air-heat-pump-1-speed-electric.osw</filename>
-      <filetype>osw</filetype>
-      <usage_type>test</usage_type>
-<<<<<<< HEAD
-      <checksum>482DBD9E</checksum>
-=======
-      <checksum>32389EFF</checksum>
->>>>>>> 88d1c7a6
-    </file>
-    <file>
-      <filename>base-mechvent-cfis.osw</filename>
-      <filetype>osw</filetype>
-      <usage_type>test</usage_type>
-<<<<<<< HEAD
-      <checksum>6633AA36</checksum>
-=======
-      <checksum>B2E56BC9</checksum>
->>>>>>> 88d1c7a6
-    </file>
-    <file>
-      <filename>base.osw</filename>
-      <filetype>osw</filetype>
-      <usage_type>test</usage_type>
-<<<<<<< HEAD
-      <checksum>064F3892</checksum>
-=======
-      <checksum>2DF0003D</checksum>
->>>>>>> 88d1c7a6
-    </file>
-    <file>
-      <filename>base-appliances-none.osw</filename>
-      <filetype>osw</filetype>
-      <usage_type>test</usage_type>
-<<<<<<< HEAD
-      <checksum>B9EB7CB3</checksum>
-=======
-      <checksum>AED9881F</checksum>
->>>>>>> 88d1c7a6
-    </file>
-    <file>
-      <filename>base-dhw-indirect-outside.osw</filename>
-      <filetype>osw</filetype>
-      <usage_type>test</usage_type>
-<<<<<<< HEAD
-      <checksum>620B224C</checksum>
-=======
-      <checksum>E4C6BEB8</checksum>
->>>>>>> 88d1c7a6
-    </file>
-    <file>
-      <filename>base-dhw-jacket-electric.osw</filename>
-      <filetype>osw</filetype>
-      <usage_type>test</usage_type>
-<<<<<<< HEAD
-      <checksum>9AABF6B9</checksum>
-=======
-      <checksum>750C0F19</checksum>
->>>>>>> 88d1c7a6
-    </file>
-    <file>
-      <filename>base-dhw-low-flow-fixtures.osw</filename>
-      <filetype>osw</filetype>
-      <usage_type>test</usage_type>
-<<<<<<< HEAD
-      <checksum>5789AEB9</checksum>
-=======
-      <checksum>40C67305</checksum>
->>>>>>> 88d1c7a6
-    </file>
-    <file>
-      <filename>base-dhw-none.osw</filename>
-      <filetype>osw</filetype>
-      <usage_type>test</usage_type>
-<<<<<<< HEAD
-      <checksum>0C102E58</checksum>
-=======
-      <checksum>6E866078</checksum>
->>>>>>> 88d1c7a6
-    </file>
-    <file>
-      <filename>base-dhw-recirc-demand.osw</filename>
-      <filetype>osw</filetype>
-      <usage_type>test</usage_type>
-<<<<<<< HEAD
-      <checksum>A25FFD0C</checksum>
-=======
-      <checksum>1F5EB4D7</checksum>
->>>>>>> 88d1c7a6
-    </file>
-    <file>
-      <filename>base-dhw-recirc-manual.osw</filename>
-      <filetype>osw</filetype>
-      <usage_type>test</usage_type>
-<<<<<<< HEAD
-      <checksum>2C2148FB</checksum>
-=======
-      <checksum>B73CA1BB</checksum>
->>>>>>> 88d1c7a6
-    </file>
-    <file>
-      <filename>base-dhw-recirc-nocontrol.osw</filename>
-      <filetype>osw</filetype>
-      <usage_type>test</usage_type>
-<<<<<<< HEAD
-      <checksum>5864607C</checksum>
-=======
-      <checksum>257CF4AF</checksum>
->>>>>>> 88d1c7a6
-    </file>
-    <file>
-      <filename>base-dhw-recirc-temperature.osw</filename>
-      <filetype>osw</filetype>
-      <usage_type>test</usage_type>
-<<<<<<< HEAD
-      <checksum>77AC0F18</checksum>
-=======
-      <checksum>CD66D6D7</checksum>
->>>>>>> 88d1c7a6
-    </file>
-    <file>
-      <filename>base-dhw-recirc-timer.osw</filename>
-      <filetype>osw</filetype>
-      <usage_type>test</usage_type>
-<<<<<<< HEAD
-      <checksum>77ED08C3</checksum>
-=======
-      <checksum>CF17B4BF</checksum>
->>>>>>> 88d1c7a6
-    </file>
-    <file>
-      <filename>base-dhw-solar-fraction.osw</filename>
-      <filetype>osw</filetype>
-      <usage_type>test</usage_type>
-<<<<<<< HEAD
-      <checksum>9CEC57E5</checksum>
-=======
-      <checksum>E930E4CF</checksum>
->>>>>>> 88d1c7a6
-    </file>
-    <file>
-      <filename>base-dhw-uef.osw</filename>
-      <filetype>osw</filetype>
-      <usage_type>test</usage_type>
-<<<<<<< HEAD
-      <checksum>A59DC78D</checksum>
-=======
-      <checksum>2BA1F36E</checksum>
->>>>>>> 88d1c7a6
-    </file>
-    <file>
-      <filename>base-enclosure-infil-cfm50.osw</filename>
-      <filetype>osw</filetype>
-      <usage_type>test</usage_type>
-<<<<<<< HEAD
-      <checksum>4A759AF9</checksum>
-=======
-      <checksum>A667B033</checksum>
->>>>>>> 88d1c7a6
-    </file>
-    <file>
-      <filename>base-foundation-conditioned-basement-slab-insulation.osw</filename>
-      <filetype>osw</filetype>
-      <usage_type>test</usage_type>
-<<<<<<< HEAD
-      <checksum>317F6304</checksum>
-=======
-      <checksum>460C9AC4</checksum>
->>>>>>> 88d1c7a6
-    </file>
-    <file>
-      <filename>base-hvac-boiler-gas-central-ac-1-speed.osw</filename>
-      <filetype>osw</filetype>
-      <usage_type>test</usage_type>
-<<<<<<< HEAD
-      <checksum>F1C2EC38</checksum>
-=======
-      <checksum>39617DA2</checksum>
->>>>>>> 88d1c7a6
-    </file>
-    <file>
-      <filename>base-hvac-boiler-gas-only.osw</filename>
-      <filetype>osw</filetype>
-      <usage_type>test</usage_type>
-<<<<<<< HEAD
-      <checksum>AA4CC3ED</checksum>
-=======
-      <checksum>F9338C59</checksum>
->>>>>>> 88d1c7a6
-    </file>
-    <file>
-      <filename>base-hvac-boiler-oil-only.osw</filename>
-      <filetype>osw</filetype>
-      <usage_type>test</usage_type>
-<<<<<<< HEAD
-      <checksum>520D17C0</checksum>
-=======
-      <checksum>18FD450A</checksum>
->>>>>>> 88d1c7a6
-    </file>
-    <file>
-      <filename>base-hvac-boiler-propane-only.osw</filename>
-      <filetype>osw</filetype>
-      <usage_type>test</usage_type>
-<<<<<<< HEAD
-      <checksum>A44F6FEC</checksum>
-=======
-      <checksum>7B367083</checksum>
->>>>>>> 88d1c7a6
-    </file>
-    <file>
-      <filename>base-hvac-boiler-wood-only.osw</filename>
-      <filetype>osw</filetype>
-      <usage_type>test</usage_type>
-<<<<<<< HEAD
-      <checksum>6AEE1229</checksum>
-=======
-      <checksum>E2FB575D</checksum>
->>>>>>> 88d1c7a6
-    </file>
-    <file>
-      <filename>base-hvac-central-ac-only-1-speed.osw</filename>
-      <filetype>osw</filetype>
-      <usage_type>test</usage_type>
-<<<<<<< HEAD
-      <checksum>36B3245B</checksum>
-=======
-      <checksum>A37212EA</checksum>
->>>>>>> 88d1c7a6
-    </file>
-    <file>
-      <filename>base-hvac-ducts-leakage-percent.osw</filename>
-      <filetype>osw</filetype>
-      <usage_type>test</usage_type>
-<<<<<<< HEAD
-      <checksum>B15B0E98</checksum>
-=======
-      <checksum>920BBBD2</checksum>
-    </file>
-    <file>
-      <filename>base-hvac-elec-resistance-only.osw</filename>
-      <filetype>osw</filetype>
-      <usage_type>test</usage_type>
-      <checksum>AB4F6AE6</checksum>
->>>>>>> 88d1c7a6
-    </file>
-    <file>
-      <filename>base-hvac-furnace-elec-only.osw</filename>
-      <filetype>osw</filetype>
-      <usage_type>test</usage_type>
-<<<<<<< HEAD
-      <checksum>BFF01386</checksum>
-=======
-      <checksum>4EA25AA4</checksum>
-    </file>
-    <file>
-      <filename>base-hvac-furnace-gas-only.osw</filename>
-      <filetype>osw</filetype>
-      <usage_type>test</usage_type>
-      <checksum>9523EE4B</checksum>
->>>>>>> 88d1c7a6
-    </file>
-    <file>
-      <filename>base-hvac-furnace-oil-only.osw</filename>
-      <filetype>osw</filetype>
-      <usage_type>test</usage_type>
-<<<<<<< HEAD
-      <checksum>B7308394</checksum>
-=======
-      <checksum>C593B993</checksum>
-    </file>
-    <file>
-      <filename>base-hvac-furnace-propane-only.osw</filename>
-      <filetype>osw</filetype>
-      <usage_type>test</usage_type>
-      <checksum>72DF5961</checksum>
->>>>>>> 88d1c7a6
-    </file>
-    <file>
-      <filename>base-hvac-furnace-wood-only.osw</filename>
-      <filetype>osw</filetype>
-      <usage_type>test</usage_type>
-<<<<<<< HEAD
-      <checksum>56EC1E3F</checksum>
-=======
-      <checksum>F1CEC7A5</checksum>
->>>>>>> 88d1c7a6
-    </file>
-    <file>
-      <filename>base-hvac-none.osw</filename>
-      <filetype>osw</filetype>
-      <usage_type>test</usage_type>
-<<<<<<< HEAD
-      <checksum>F39A2B64</checksum>
-=======
-      <checksum>51A320C2</checksum>
->>>>>>> 88d1c7a6
-    </file>
-    <file>
-      <filename>base-hvac-programmable-thermostat.osw</filename>
-      <filetype>osw</filetype>
-      <usage_type>test</usage_type>
-<<<<<<< HEAD
-      <checksum>3A992925</checksum>
-=======
-      <checksum>57B3CF48</checksum>
->>>>>>> 88d1c7a6
-    </file>
-    <file>
-      <filename>base-hvac-setpoints.osw</filename>
-      <filetype>osw</filetype>
-      <usage_type>test</usage_type>
-<<<<<<< HEAD
-      <checksum>81D23925</checksum>
-=======
-      <checksum>5BC550BF</checksum>
->>>>>>> 88d1c7a6
-    </file>
-    <file>
-      <filename>base-location-baltimore-md.osw</filename>
-      <filetype>osw</filetype>
-      <usage_type>test</usage_type>
-<<<<<<< HEAD
-      <checksum>717B91C8</checksum>
-=======
-      <checksum>8B4D3A68</checksum>
->>>>>>> 88d1c7a6
-    </file>
-    <file>
-      <filename>base-location-dallas-tx.osw</filename>
-      <filetype>osw</filetype>
-      <usage_type>test</usage_type>
-<<<<<<< HEAD
-      <checksum>EB5B023B</checksum>
-=======
-      <checksum>3679593C</checksum>
->>>>>>> 88d1c7a6
-    </file>
-    <file>
-      <filename>base-location-duluth-mn.osw</filename>
-      <filetype>osw</filetype>
-      <usage_type>test</usage_type>
-<<<<<<< HEAD
-      <checksum>B9BBA2BE</checksum>
-=======
-      <checksum>02CE1FEB</checksum>
->>>>>>> 88d1c7a6
-    </file>
-    <file>
-      <filename>base-location-miami-fl.osw</filename>
-      <filetype>osw</filetype>
-      <usage_type>test</usage_type>
-<<<<<<< HEAD
-      <checksum>460443FF</checksum>
-=======
-      <checksum>74954ECB</checksum>
->>>>>>> 88d1c7a6
-    </file>
-    <file>
-      <filename>base-mechvent-balanced.osw</filename>
-      <filetype>osw</filetype>
-      <usage_type>test</usage_type>
-<<<<<<< HEAD
-      <checksum>464ECFE5</checksum>
-=======
-      <checksum>BE3DCC26</checksum>
->>>>>>> 88d1c7a6
-    </file>
-    <file>
-      <filename>base-mechvent-erv.osw</filename>
-      <filetype>osw</filetype>
-      <usage_type>test</usage_type>
-<<<<<<< HEAD
-      <checksum>5443DE13</checksum>
-=======
-      <checksum>790D7441</checksum>
->>>>>>> 88d1c7a6
-    </file>
-    <file>
-      <filename>base-mechvent-exhaust.osw</filename>
-      <filetype>osw</filetype>
-      <usage_type>test</usage_type>
-<<<<<<< HEAD
-      <checksum>430EAB94</checksum>
-=======
-      <checksum>F12D8CA3</checksum>
->>>>>>> 88d1c7a6
-    </file>
-    <file>
-      <filename>base-mechvent-hrv.osw</filename>
-      <filetype>osw</filetype>
-      <usage_type>test</usage_type>
-<<<<<<< HEAD
-      <checksum>1CB0699B</checksum>
-=======
-      <checksum>712AF8C9</checksum>
->>>>>>> 88d1c7a6
-    </file>
-    <file>
-      <filename>base-mechvent-supply.osw</filename>
-      <filetype>osw</filetype>
-      <usage_type>test</usage_type>
-<<<<<<< HEAD
-      <checksum>E29B7E98</checksum>
-=======
-      <checksum>3E69DC51</checksum>
->>>>>>> 88d1c7a6
-    </file>
-    <file>
-      <filename>base-misc-ceiling-fans.osw</filename>
-      <filetype>osw</filetype>
-      <usage_type>test</usage_type>
-<<<<<<< HEAD
-      <checksum>A1AFE58F</checksum>
-=======
-      <checksum>EA521944</checksum>
->>>>>>> 88d1c7a6
-    </file>
-    <file>
-      <filename>base-misc-whole-house-fan.osw</filename>
-      <filetype>osw</filetype>
-      <usage_type>test</usage_type>
-<<<<<<< HEAD
-      <checksum>0EF0BA62</checksum>
-=======
-      <checksum>6E9C4475</checksum>
->>>>>>> 88d1c7a6
-    </file>
-    <file>
-      <filename>base-hvac-air-to-air-heat-pump-1-speed.osw</filename>
-      <filetype>osw</filetype>
-      <usage_type>test</usage_type>
-<<<<<<< HEAD
-      <checksum>119F32F1</checksum>
-=======
-      <checksum>32E5765C</checksum>
->>>>>>> 88d1c7a6
-    </file>
-    <file>
-      <filename>base-mechvent-erv-atre-asre.osw</filename>
-      <filetype>osw</filetype>
-      <usage_type>test</usage_type>
-<<<<<<< HEAD
-      <checksum>CC486A83</checksum>
-=======
-      <checksum>7DCC2BF6</checksum>
->>>>>>> 88d1c7a6
-    </file>
-    <file>
-      <filename>base-enclosure-windows-none.osw</filename>
-      <filetype>osw</filetype>
-      <usage_type>test</usage_type>
-<<<<<<< HEAD
-      <checksum>6CCECDE9</checksum>
-=======
-      <checksum>80C9A8DC</checksum>
->>>>>>> 88d1c7a6
-    </file>
-    <file>
-      <filename>base-dhw-indirect-standbyloss.osw</filename>
-      <filetype>osw</filetype>
-      <usage_type>test</usage_type>
-<<<<<<< HEAD
-      <checksum>15520B23</checksum>
-=======
-      <checksum>987BC625</checksum>
->>>>>>> 88d1c7a6
-    </file>
-    <file>
-      <filename>base-dhw-indirect.osw</filename>
-      <filetype>osw</filetype>
-      <usage_type>test</usage_type>
-<<<<<<< HEAD
-      <checksum>3951EBE6</checksum>
-=======
-      <checksum>C54B2479</checksum>
->>>>>>> 88d1c7a6
-    </file>
-    <file>
-      <filename>base-dhw-jacket-indirect.osw</filename>
-      <filetype>osw</filetype>
-      <usage_type>test</usage_type>
-<<<<<<< HEAD
-      <checksum>D6E420BC</checksum>
-=======
-      <checksum>9E23656F</checksum>
->>>>>>> 88d1c7a6
-    </file>
-    <file>
-      <filename>base-hvac-undersized.osw</filename>
-      <filetype>osw</filetype>
-      <usage_type>test</usage_type>
-<<<<<<< HEAD
-      <checksum>CA897441</checksum>
-=======
-      <checksum>39914DD6</checksum>
->>>>>>> 88d1c7a6
-    </file>
-    <file>
-      <filename>base-atticroof-unvented-insulated-roof.osw</filename>
-      <filetype>osw</filetype>
-      <usage_type>test</usage_type>
-<<<<<<< HEAD
-      <checksum>24E5615A</checksum>
-=======
-      <checksum>D55C0827</checksum>
->>>>>>> 88d1c7a6
-    </file>
-    <file>
-      <filename>base-pv.osw</filename>
-      <filetype>osw</filetype>
-      <usage_type>test</usage_type>
-<<<<<<< HEAD
-      <checksum>4AFDBD68</checksum>
-=======
-      <checksum>C6B39965</checksum>
->>>>>>> 88d1c7a6
-    </file>
-    <file>
-      <filename>base-mechvent-hrv-asre.osw</filename>
-      <filetype>osw</filetype>
-      <usage_type>test</usage_type>
-<<<<<<< HEAD
-      <checksum>05366786</checksum>
-=======
-      <checksum>CD08C086</checksum>
->>>>>>> 88d1c7a6
-    </file>
-    <file>
-      <filename>base-enclosure-overhangs.osw</filename>
-      <filetype>osw</filetype>
-      <usage_type>test</usage_type>
-<<<<<<< HEAD
-      <checksum>E6A87F11</checksum>
-=======
-      <checksum>39BA6847</checksum>
->>>>>>> 88d1c7a6
-    </file>
-    <file>
-      <filename>base-atticroof-vented.osw</filename>
-      <filetype>osw</filetype>
-      <usage_type>test</usage_type>
-<<<<<<< HEAD
-      <checksum>AD5DBD5B</checksum>
-=======
-      <checksum>4ED1C59C</checksum>
->>>>>>> 88d1c7a6
-    </file>
-    <file>
-      <filename>base-dhw-dwhr.osw</filename>
-      <filetype>osw</filetype>
-      <usage_type>test</usage_type>
-<<<<<<< HEAD
-      <checksum>7F90F466</checksum>
-=======
-      <checksum>B8BA40BC</checksum>
->>>>>>> 88d1c7a6
-    </file>
-    <file>
-      <filename>base-misc-timestep-10-mins.osw</filename>
-      <filetype>osw</filetype>
-      <usage_type>test</usage_type>
-<<<<<<< HEAD
-      <checksum>7C25B502</checksum>
-=======
-      <checksum>98DD8EAC</checksum>
->>>>>>> 88d1c7a6
-    </file>
-    <file>
-      <filename>base-enclosure-2stories.osw</filename>
-      <filetype>osw</filetype>
-      <usage_type>test</usage_type>
-<<<<<<< HEAD
-      <checksum>2161631F</checksum>
-=======
-      <checksum>9ECCD1AD</checksum>
->>>>>>> 88d1c7a6
-    </file>
-    <file>
-      <filename>base-enclosure-beds-4.osw</filename>
-      <filetype>osw</filetype>
-      <usage_type>test</usage_type>
-<<<<<<< HEAD
-      <checksum>1CDD225C</checksum>
-=======
-      <checksum>11AD9078</checksum>
->>>>>>> 88d1c7a6
-    </file>
-    <file>
-      <filename>base-enclosure-beds-5.osw</filename>
-      <filetype>osw</filetype>
-      <usage_type>test</usage_type>
-<<<<<<< HEAD
-      <checksum>6A068172</checksum>
-=======
-      <checksum>4A56BC14</checksum>
->>>>>>> 88d1c7a6
-    </file>
-    <file>
-      <filename>base-foundation-ambient.osw</filename>
-      <filetype>osw</filetype>
-      <usage_type>test</usage_type>
-<<<<<<< HEAD
-      <checksum>7E734F01</checksum>
-=======
-      <checksum>880B409D</checksum>
->>>>>>> 88d1c7a6
-    </file>
-    <file>
-      <filename>base-foundation-slab.osw</filename>
-      <filetype>osw</filetype>
-      <usage_type>test</usage_type>
-<<<<<<< HEAD
-      <checksum>BC428DBC</checksum>
-=======
-      <checksum>B1E11518</checksum>
->>>>>>> 88d1c7a6
-    </file>
-    <file>
-      <filename>base-foundation-unconditioned-basement-wall-insulation.osw</filename>
-      <filetype>osw</filetype>
-      <usage_type>test</usage_type>
-<<<<<<< HEAD
-      <checksum>185F7EE0</checksum>
-=======
-      <checksum>48638A92</checksum>
->>>>>>> 88d1c7a6
-    </file>
-    <file>
-      <filename>base-foundation-unconditioned-basement.osw</filename>
-      <filetype>osw</filetype>
-      <usage_type>test</usage_type>
-<<<<<<< HEAD
-      <checksum>EAF0880F</checksum>
-=======
-      <checksum>DFF9BB0C</checksum>
->>>>>>> 88d1c7a6
-    </file>
-    <file>
-      <filename>base-foundation-vented-crawlspace.osw</filename>
-      <filetype>osw</filetype>
-      <usage_type>test</usage_type>
-<<<<<<< HEAD
-      <checksum>E20A19B5</checksum>
-=======
-      <checksum>CE7D345B</checksum>
->>>>>>> 88d1c7a6
-    </file>
-    <file>
-      <filename>base-foundation-unvented-crawlspace.osw</filename>
-      <filetype>osw</filetype>
-      <usage_type>test</usage_type>
-<<<<<<< HEAD
-      <checksum>B82105C5</checksum>
-=======
-      <checksum>E62D1A5B</checksum>
->>>>>>> 88d1c7a6
-    </file>
-    <file>
-      <filename>base-hvac-central-ac-plus-air-to-air-heat-pump-heating.osw</filename>
-      <filetype>osw</filetype>
-      <usage_type>test</usage_type>
-<<<<<<< HEAD
-      <checksum>BEB71E53</checksum>
-=======
-      <checksum>54B8FF81</checksum>
->>>>>>> 88d1c7a6
-    </file>
-    <file>
-      <filename>base-hvac-air-to-air-heat-pump-2-speed.osw</filename>
-      <filetype>osw</filetype>
-      <usage_type>test</usage_type>
-<<<<<<< HEAD
-      <checksum>0441F43D</checksum>
-=======
-      <checksum>EEDD00AA</checksum>
->>>>>>> 88d1c7a6
-    </file>
-    <file>
-      <filename>base-hvac-central-ac-only-2-speed.osw</filename>
-      <filetype>osw</filetype>
-      <usage_type>test</usage_type>
-<<<<<<< HEAD
-      <checksum>BA77B7BC</checksum>
-=======
-      <checksum>4B263374</checksum>
->>>>>>> 88d1c7a6
-    </file>
-    <file>
-      <filename>base-hvac-air-to-air-heat-pump-var-speed.osw</filename>
-      <filetype>osw</filetype>
-      <usage_type>test</usage_type>
-<<<<<<< HEAD
-      <checksum>804591EB</checksum>
-=======
-      <checksum>27C035E1</checksum>
->>>>>>> 88d1c7a6
-    </file>
-    <file>
-      <filename>base-hvac-furnace-gas-central-ac-2-speed.osw</filename>
-      <filetype>osw</filetype>
-      <usage_type>test</usage_type>
-<<<<<<< HEAD
-      <checksum>EDF004E4</checksum>
-=======
-      <checksum>AC25636F</checksum>
->>>>>>> 88d1c7a6
-    </file>
-    <file>
-      <filename>base-hvac-ground-to-air-heat-pump.osw</filename>
-      <filetype>osw</filetype>
-      <usage_type>test</usage_type>
-<<<<<<< HEAD
-      <checksum>3B65FE37</checksum>
-=======
-      <checksum>47EF0331</checksum>
->>>>>>> 88d1c7a6
-    </file>
-    <file>
-      <filename>base-hvac-mini-split-heat-pump-ducted.osw</filename>
-      <filetype>osw</filetype>
-      <usage_type>test</usage_type>
-<<<<<<< HEAD
-      <checksum>D219B292</checksum>
-=======
-      <checksum>53762C21</checksum>
->>>>>>> 88d1c7a6
-    </file>
-    <file>
-      <filename>base-hvac-mini-split-heat-pump-ductless-no-backup.osw</filename>
-      <filetype>osw</filetype>
-      <usage_type>test</usage_type>
-<<<<<<< HEAD
-      <checksum>B6C7B2DA</checksum>
-=======
-      <checksum>B8D82656</checksum>
->>>>>>> 88d1c7a6
-    </file>
-    <file>
-      <filename>base-hvac-mini-split-heat-pump-ductless.osw</filename>
-      <filetype>osw</filetype>
-      <usage_type>test</usage_type>
-<<<<<<< HEAD
-      <checksum>A0E5E897</checksum>
-=======
-      <checksum>46995934</checksum>
->>>>>>> 88d1c7a6
-    </file>
-    <file>
-      <filename>base-hvac-central-ac-only-var-speed.osw</filename>
-      <filetype>osw</filetype>
-      <usage_type>test</usage_type>
-<<<<<<< HEAD
-      <checksum>DD0F9505</checksum>
-=======
-      <checksum>3CE1A2A6</checksum>
->>>>>>> 88d1c7a6
-    </file>
-    <file>
-      <filename>base-hvac-evap-cooler-furnace-gas.osw</filename>
-      <filetype>osw</filetype>
-      <usage_type>test</usage_type>
-<<<<<<< HEAD
-      <checksum>89B59ED9</checksum>
-=======
-      <checksum>0BB35F87</checksum>
->>>>>>> 88d1c7a6
-    </file>
-    <file>
-      <filename>base-hvac-evap-cooler-only.osw</filename>
-      <filetype>osw</filetype>
-      <usage_type>test</usage_type>
-<<<<<<< HEAD
-      <checksum>97AE2427</checksum>
-=======
-      <checksum>C1B76441</checksum>
->>>>>>> 88d1c7a6
-    </file>
-    <file>
-      <filename>base-hvac-evap-cooler-only-ducted.osw</filename>
-      <filetype>osw</filetype>
-      <usage_type>test</usage_type>
-<<<<<<< HEAD
-      <checksum>3CDCD47B</checksum>
-=======
-      <checksum>A6BC5ADE</checksum>
->>>>>>> 88d1c7a6
-    </file>
-    <file>
-      <filename>base-hvac-furnace-gas-central-ac-var-speed.osw</filename>
-      <filetype>osw</filetype>
-      <usage_type>test</usage_type>
-<<<<<<< HEAD
-      <checksum>81B8C2F3</checksum>
-=======
-      <checksum>3E9A5D32</checksum>
->>>>>>> 88d1c7a6
-    </file>
-    <file>
-      <filename>base-hvac-furnace-gas-room-ac.osw</filename>
-      <filetype>osw</filetype>
-      <usage_type>test</usage_type>
-<<<<<<< HEAD
-      <checksum>26B55BDB</checksum>
-=======
-      <checksum>3F22D113</checksum>
->>>>>>> 88d1c7a6
-    </file>
-    <file>
-      <filename>base-hvac-room-ac-only.osw</filename>
-      <filetype>osw</filetype>
-      <usage_type>test</usage_type>
-<<<<<<< HEAD
-      <checksum>DB93DEE4</checksum>
-=======
-      <checksum>23863B3C</checksum>
->>>>>>> 88d1c7a6
-    </file>
-    <file>
-      <filename>base-mechvent-cfis-evap-cooler-only-ducted.osw</filename>
-      <filetype>osw</filetype>
-      <usage_type>test</usage_type>
-<<<<<<< HEAD
-      <checksum>D781DAB2</checksum>
-=======
-      <checksum>0CD272F3</checksum>
->>>>>>> 88d1c7a6
-    </file>
-    <file>
-      <filename>base-multifamily.osw</filename>
-      <filetype>osw</filetype>
-      <usage_type>test</usage_type>
-<<<<<<< HEAD
-      <checksum>108B4F65</checksum>
-=======
-      <checksum>A99C57F6</checksum>
->>>>>>> 88d1c7a6
-    </file>
-    <file>
-      <filename>base-atticroof-flat.osw</filename>
-      <filetype>osw</filetype>
-      <usage_type>test</usage_type>
-<<<<<<< HEAD
-      <checksum>F9BCD777</checksum>
-=======
-      <checksum>0BFA1329</checksum>
->>>>>>> 88d1c7a6
-    </file>
-    <file>
-      <filename>base-foundation-unconditioned-basement-assembly-r.osw</filename>
-      <filetype>osw</filetype>
-      <usage_type>test</usage_type>
-<<<<<<< HEAD
-      <checksum>C41AECE7</checksum>
-=======
-      <checksum>48E22D14</checksum>
->>>>>>> 88d1c7a6
-    </file>
-    <file>
-      <filename>extra-dhw-solar-latitude.osw</filename>
-      <filetype>osw</filetype>
-      <usage_type>test</usage_type>
-<<<<<<< HEAD
-      <checksum>EABE5810</checksum>
-=======
-      <checksum>DD71630A</checksum>
->>>>>>> 88d1c7a6
-    </file>
-    <file>
-      <filename>extra-pv-roofpitch.osw</filename>
-      <filetype>osw</filetype>
-      <usage_type>test</usage_type>
-<<<<<<< HEAD
-      <checksum>34340E89</checksum>
-=======
-      <checksum>9C333FA5</checksum>
->>>>>>> 88d1c7a6
-    </file>
-    <file>
-      <filename>base-misc-runperiod-1-month.osw</filename>
-      <filetype>osw</filetype>
-      <usage_type>test</usage_type>
-<<<<<<< HEAD
-      <checksum>66A77CAC</checksum>
-=======
-      <checksum>2E0DE30C</checksum>
->>>>>>> 88d1c7a6
-    </file>
-    <file>
-      <filename>extra-auto.osw</filename>
-      <filetype>osw</filetype>
-      <usage_type>test</usage_type>
-<<<<<<< HEAD
-      <checksum>881FB3CB</checksum>
-=======
-      <checksum>A635B0BF</checksum>
->>>>>>> 88d1c7a6
-    </file>
-    <file>
-      <filename>base-appliances-gas.osw</filename>
-      <filetype>osw</filetype>
-      <usage_type>test</usage_type>
-<<<<<<< HEAD
-      <checksum>74340F84</checksum>
-=======
-      <checksum>6E77FC7C</checksum>
->>>>>>> 88d1c7a6
-    </file>
-    <file>
-      <filename>base-appliances-modified.osw</filename>
-      <filetype>osw</filetype>
-      <usage_type>test</usage_type>
-<<<<<<< HEAD
-      <checksum>6F064ED5</checksum>
-=======
-      <checksum>07792DF4</checksum>
->>>>>>> 88d1c7a6
-    </file>
-    <file>
-      <filename>base-appliances-oil.osw</filename>
-      <filetype>osw</filetype>
-      <usage_type>test</usage_type>
-<<<<<<< HEAD
-      <checksum>DB038CCF</checksum>
-=======
-      <checksum>38664ACE</checksum>
->>>>>>> 88d1c7a6
-    </file>
-    <file>
-      <filename>base-appliances-wood.osw</filename>
-      <filetype>osw</filetype>
-      <usage_type>test</usage_type>
-<<<<<<< HEAD
-      <checksum>543399BE</checksum>
-=======
-      <checksum>B2BCDA9E</checksum>
->>>>>>> 88d1c7a6
-    </file>
-    <file>
-      <filename>base-appliances-propane.osw</filename>
-      <filetype>osw</filetype>
-      <usage_type>test</usage_type>
-<<<<<<< HEAD
-      <checksum>9A79D0C6</checksum>
-=======
-      <checksum>13DE8BF6</checksum>
->>>>>>> 88d1c7a6
-    </file>
-    <file>
-      <filename>base-atticroof-radiant-barrier.osw</filename>
-      <filetype>osw</filetype>
-      <usage_type>test</usage_type>
-<<<<<<< HEAD
-      <checksum>DD592037</checksum>
-=======
-      <checksum>387638DE</checksum>
->>>>>>> 88d1c7a6
-    </file>
-    <file>
-      <filename>base-hvac-boiler-elec-only.osw</filename>
-      <filetype>osw</filetype>
-      <usage_type>test</usage_type>
-<<<<<<< HEAD
-      <checksum>65244363</checksum>
-=======
-      <checksum>B21830A7</checksum>
->>>>>>> 88d1c7a6
-    </file>
-    <file>
-      <filename>base-hvac-portable-heater-electric-only.osw</filename>
-      <filetype>osw</filetype>
-      <usage_type>test</usage_type>
-<<<<<<< HEAD
-      <checksum>1306AF34</checksum>
-=======
-      <checksum>3383E06C</checksum>
->>>>>>> 88d1c7a6
-    </file>
-    <file>
-      <filename>base-hvac-stove-oil-only.osw</filename>
-      <filetype>osw</filetype>
-      <usage_type>test</usage_type>
-<<<<<<< HEAD
-      <checksum>D2477397</checksum>
-=======
-      <checksum>B3DF4608</checksum>
->>>>>>> 88d1c7a6
-    </file>
-    <file>
-      <filename>base-hvac-stove-wood-only.osw</filename>
-      <filetype>osw</filetype>
-      <usage_type>test</usage_type>
-<<<<<<< HEAD
-      <checksum>BA47E218</checksum>
-=======
-      <checksum>80A7EC36</checksum>
->>>>>>> 88d1c7a6
-    </file>
-    <file>
-      <filename>base-hvac-wall-furnace-elec-only.osw</filename>
-      <filetype>osw</filetype>
-      <usage_type>test</usage_type>
-<<<<<<< HEAD
-      <checksum>6BDE1BDA</checksum>
-=======
-      <checksum>ADE2E4D6</checksum>
->>>>>>> 88d1c7a6
-    </file>
-    <file>
-      <filename>base-hvac-wall-furnace-propane-only.osw</filename>
-      <filetype>osw</filetype>
-      <usage_type>test</usage_type>
-<<<<<<< HEAD
-      <checksum>16855467</checksum>
-=======
-      <checksum>90B1C6BC</checksum>
->>>>>>> 88d1c7a6
-    </file>
-    <file>
-      <filename>base-hvac-wall-furnace-wood-only.osw</filename>
-      <filetype>osw</filetype>
-      <usage_type>test</usage_type>
-<<<<<<< HEAD
-      <checksum>BA7F6233</checksum>
-=======
-      <checksum>C7549E47</checksum>
->>>>>>> 88d1c7a6
-    </file>
-    <file>
-      <filename>base-single-family-attached.osw</filename>
-      <filetype>osw</filetype>
-      <usage_type>test</usage_type>
-<<<<<<< HEAD
-      <checksum>BA60A49B</checksum>
-=======
-      <checksum>4C092BA7</checksum>
->>>>>>> 88d1c7a6
-    </file>
-    <file>
-      <filename>base-hvac-stove-wood-pellets-only.osw</filename>
-      <filetype>osw</filetype>
-      <usage_type>test</usage_type>
-<<<<<<< HEAD
-      <checksum>48454171</checksum>
-=======
-      <checksum>DA7A1F3D</checksum>
->>>>>>> 88d1c7a6
-    </file>
-    <file>
-      <filename>base-mechvent-bath-kitchen-fans.osw</filename>
-      <filetype>osw</filetype>
-      <usage_type>test</usage_type>
-<<<<<<< HEAD
-      <checksum>67AB78A1</checksum>
-=======
-      <checksum>C2B0EB07</checksum>
->>>>>>> 88d1c7a6
-    </file>
-    <file>
-      <filename>base-misc-neighbor-shading.osw</filename>
-      <filetype>osw</filetype>
-      <usage_type>test</usage_type>
-<<<<<<< HEAD
-      <checksum>F3E9A0C7</checksum>
-=======
-      <checksum>93B41F21</checksum>
->>>>>>> 88d1c7a6
-    </file>
-    <file>
-      <filename>base-appliances-dehumidifier-50percent.osw</filename>
-      <filetype>osw</filetype>
-      <usage_type>test</usage_type>
-<<<<<<< HEAD
-      <checksum>B6AA8184</checksum>
-=======
-      <checksum>94F51790</checksum>
->>>>>>> 88d1c7a6
-    </file>
-    <file>
-      <filename>base-appliances-dehumidifier-ief.osw</filename>
-      <filetype>osw</filetype>
-      <usage_type>test</usage_type>
-<<<<<<< HEAD
-      <checksum>A7E0583F</checksum>
-=======
-      <checksum>F6110063</checksum>
->>>>>>> 88d1c7a6
-    </file>
-    <file>
-      <filename>base-appliances-dehumidifier.osw</filename>
-      <filetype>osw</filetype>
-      <usage_type>test</usage_type>
-<<<<<<< HEAD
-      <checksum>8FB1995B</checksum>
-=======
-      <checksum>71F9C813</checksum>
->>>>>>> 88d1c7a6
-    </file>
-    <file>
-      <filename>base-dhw-indirect-with-solar-fraction.osw</filename>
-      <filetype>osw</filetype>
-      <usage_type>test</usage_type>
-<<<<<<< HEAD
-      <checksum>FA11A86B</checksum>
-=======
-      <checksum>ECA379CA</checksum>
->>>>>>> 88d1c7a6
-    </file>
-    <file>
-      <filename>base-location-epw-filepath-AMY-2012.osw</filename>
-      <filetype>osw</filetype>
-      <usage_type>test</usage_type>
-<<<<<<< HEAD
-      <checksum>E6719998</checksum>
-=======
-      <checksum>7D268700</checksum>
->>>>>>> 88d1c7a6
-    </file>
-    <file>
-      <filename>base-location-epw-filepath.osw</filename>
-      <filetype>osw</filetype>
-      <usage_type>test</usage_type>
-<<<<<<< HEAD
-      <checksum>13104BEF</checksum>
-=======
-      <checksum>FADDEA47</checksum>
->>>>>>> 88d1c7a6
-    </file>
-    <file>
-      <filename>base-enclosure-beds-1.osw</filename>
-      <filetype>osw</filetype>
-      <usage_type>test</usage_type>
-<<<<<<< HEAD
-      <checksum>313079AC</checksum>
-=======
-      <checksum>0B491097</checksum>
->>>>>>> 88d1c7a6
-    </file>
-    <file>
-      <filename>base-enclosure-beds-2.osw</filename>
-      <filetype>osw</filetype>
-      <usage_type>test</usage_type>
-<<<<<<< HEAD
-      <checksum>553E578B</checksum>
-=======
-      <checksum>5A8257E6</checksum>
->>>>>>> 88d1c7a6
-    </file>
-    <file>
-      <filename>base-dhw-combi-tankless-outside.osw</filename>
-      <filetype>osw</filetype>
-      <usage_type>test</usage_type>
-<<<<<<< HEAD
-      <checksum>0A80F513</checksum>
-=======
-      <checksum>56A4D1F2</checksum>
->>>>>>> 88d1c7a6
-    </file>
-    <file>
-      <filename>base-dhw-combi-tankless.osw</filename>
-      <filetype>osw</filetype>
-      <usage_type>test</usage_type>
-<<<<<<< HEAD
-      <checksum>AF7AA1F2</checksum>
-=======
-      <checksum>E73D5C95</checksum>
->>>>>>> 88d1c7a6
-    </file>
-    <file>
-      <filename>base-misc-defaults2.osw</filename>
-      <filetype>osw</filetype>
-      <usage_type>test</usage_type>
-<<<<<<< HEAD
-      <checksum>F8735C6F</checksum>
-=======
-      <checksum>0F3611AB</checksum>
->>>>>>> 88d1c7a6
-    </file>
-    <file>
-      <filename>base-dhw-tank-heat-pump-outside.osw</filename>
-      <filetype>osw</filetype>
-      <usage_type>test</usage_type>
-<<<<<<< HEAD
-      <checksum>73599976</checksum>
-=======
-      <checksum>DD4F69A8</checksum>
->>>>>>> 88d1c7a6
-    </file>
-    <file>
-      <filename>base-dhw-tank-heat-pump-with-solar-fraction.osw</filename>
-      <filetype>osw</filetype>
-      <usage_type>test</usage_type>
-<<<<<<< HEAD
-      <checksum>969977ED</checksum>
-=======
-      <checksum>E97569C1</checksum>
->>>>>>> 88d1c7a6
-    </file>
-    <file>
-      <filename>base-dhw-tank-heat-pump.osw</filename>
-      <filetype>osw</filetype>
-      <usage_type>test</usage_type>
-<<<<<<< HEAD
-      <checksum>4BE2760F</checksum>
-=======
-      <checksum>79115BEB</checksum>
->>>>>>> 88d1c7a6
-    </file>
-    <file>
-      <filename>base-dhw-jacket-hpwh.osw</filename>
-      <filetype>osw</filetype>
-      <usage_type>test</usage_type>
-<<<<<<< HEAD
-      <checksum>1ECBDA60</checksum>
-=======
-      <checksum>9DE3F208</checksum>
->>>>>>> 88d1c7a6
-    </file>
-    <file>
-      <filename>base-dhw-jacket-gas.osw</filename>
-      <filetype>osw</filetype>
-      <usage_type>test</usage_type>
-<<<<<<< HEAD
-      <checksum>51B772ED</checksum>
-=======
-      <checksum>076111F1</checksum>
->>>>>>> 88d1c7a6
-    </file>
-    <file>
-      <filename>base-dhw-solar-direct-evacuated-tube.osw</filename>
-      <filetype>osw</filetype>
-      <usage_type>test</usage_type>
-<<<<<<< HEAD
-      <checksum>2C574CD7</checksum>
-=======
-      <checksum>2CDDF003</checksum>
->>>>>>> 88d1c7a6
-    </file>
-    <file>
-      <filename>base-dhw-solar-direct-flat-plate.osw</filename>
-      <filetype>osw</filetype>
-      <usage_type>test</usage_type>
-<<<<<<< HEAD
-      <checksum>5083D938</checksum>
-=======
-      <checksum>3AE21613</checksum>
->>>>>>> 88d1c7a6
-    </file>
-    <file>
-      <filename>base-dhw-solar-direct-ics.osw</filename>
-      <filetype>osw</filetype>
-      <usage_type>test</usage_type>
-<<<<<<< HEAD
-      <checksum>40672E20</checksum>
-=======
-      <checksum>8FF91134</checksum>
->>>>>>> 88d1c7a6
-    </file>
-    <file>
-      <filename>base-dhw-solar-indirect-flat-plate.osw</filename>
-      <filetype>osw</filetype>
-      <usage_type>test</usage_type>
-<<<<<<< HEAD
-      <checksum>EA76B7CC</checksum>
-=======
-      <checksum>02204BC2</checksum>
->>>>>>> 88d1c7a6
-    </file>
-    <file>
-      <filename>base-dhw-solar-thermosyphon-flat-plate.osw</filename>
-      <filetype>osw</filetype>
-      <usage_type>test</usage_type>
-<<<<<<< HEAD
-      <checksum>9A54D46D</checksum>
-=======
-      <checksum>087E6B87</checksum>
->>>>>>> 88d1c7a6
-    </file>
-    <file>
-      <filename>base-dhw-tank-heat-pump-with-solar.osw</filename>
-      <filetype>osw</filetype>
-      <usage_type>test</usage_type>
-<<<<<<< HEAD
-      <checksum>199C4129</checksum>
-=======
-      <checksum>64A6A0A7</checksum>
->>>>>>> 88d1c7a6
-    </file>
-    <file>
-      <filename>base-dhw-tank-gas-outside.osw</filename>
-      <filetype>osw</filetype>
-      <usage_type>test</usage_type>
-<<<<<<< HEAD
-      <checksum>54EFEE9E</checksum>
-=======
-      <checksum>A6C21639</checksum>
->>>>>>> 88d1c7a6
-    </file>
-    <file>
-      <filename>base-dhw-tank-gas.osw</filename>
-      <filetype>osw</filetype>
-      <usage_type>test</usage_type>
-<<<<<<< HEAD
-      <checksum>BCA74221</checksum>
-=======
-      <checksum>58C13077</checksum>
->>>>>>> 88d1c7a6
-    </file>
-    <file>
-      <filename>base-dhw-tank-oil.osw</filename>
-      <filetype>osw</filetype>
-      <usage_type>test</usage_type>
-<<<<<<< HEAD
-      <checksum>ACD410BC</checksum>
-=======
-      <checksum>14B30957</checksum>
->>>>>>> 88d1c7a6
-    </file>
-    <file>
-      <filename>base-dhw-tank-propane.osw</filename>
-      <filetype>osw</filetype>
-      <usage_type>test</usage_type>
-<<<<<<< HEAD
-      <checksum>72BD7304</checksum>
-=======
-      <checksum>B9D39CEA</checksum>
->>>>>>> 88d1c7a6
-    </file>
-    <file>
-      <filename>base-dhw-tank-wood.osw</filename>
-      <filetype>osw</filetype>
-      <usage_type>test</usage_type>
-<<<<<<< HEAD
-      <checksum>9095E34A</checksum>
-=======
-      <checksum>99F635D3</checksum>
->>>>>>> 88d1c7a6
-    </file>
-    <file>
-      <filename>base-dhw-tankless-gas-with-solar.osw</filename>
-      <filetype>osw</filetype>
-      <usage_type>test</usage_type>
-<<<<<<< HEAD
-      <checksum>DEB0572B</checksum>
-=======
-      <checksum>3787C8FA</checksum>
->>>>>>> 88d1c7a6
-    </file>
-    <file>
-      <filename>base-dhw-tankless-electric-outside.osw</filename>
-      <filetype>osw</filetype>
-      <usage_type>test</usage_type>
-<<<<<<< HEAD
-      <checksum>23F38C8D</checksum>
-=======
-      <checksum>41718016</checksum>
->>>>>>> 88d1c7a6
-    </file>
-    <file>
-      <filename>base-dhw-tankless-electric.osw</filename>
-      <filetype>osw</filetype>
-      <usage_type>test</usage_type>
-<<<<<<< HEAD
-      <checksum>2C2EF7D9</checksum>
-=======
-      <checksum>68D6626A</checksum>
->>>>>>> 88d1c7a6
-    </file>
-    <file>
-      <filename>base-dhw-tankless-gas-with-solar-fraction.osw</filename>
-      <filetype>osw</filetype>
-      <usage_type>test</usage_type>
-<<<<<<< HEAD
-      <checksum>E6A2BB1E</checksum>
-=======
-      <checksum>88712F9F</checksum>
->>>>>>> 88d1c7a6
-    </file>
-    <file>
-      <filename>base-dhw-tankless-oil.osw</filename>
-      <filetype>osw</filetype>
-      <usage_type>test</usage_type>
-<<<<<<< HEAD
-      <checksum>71C30698</checksum>
-    </file>
-    <file>
-      <filename>base-appliances-dehumidifier-50percent.osw</filename>
-      <filetype>osw</filetype>
-      <usage_type>test</usage_type>
-      <checksum>23C5376E</checksum>
-=======
-      <checksum>56D03F8B</checksum>
-    </file>
-    <file>
-      <filename>base-dhw-tankless-propane.osw</filename>
-      <filetype>osw</filetype>
-      <usage_type>test</usage_type>
-      <checksum>00714BBC</checksum>
->>>>>>> 88d1c7a6
-    </file>
-    <file>
-      <filename>base-dhw-tankless-wood.osw</filename>
-      <filetype>osw</filetype>
-      <usage_type>test</usage_type>
-<<<<<<< HEAD
-      <checksum>99A0B607</checksum>
-=======
-      <checksum>FF2FABFB</checksum>
->>>>>>> 88d1c7a6
-    </file>
-    <file>
-      <filename>base-dhw-tankless-gas.osw</filename>
-      <filetype>osw</filetype>
-      <usage_type>test</usage_type>
-<<<<<<< HEAD
-      <checksum>FBCFE940</checksum>
-    </file>
-    <file>
-      <filename>base-dhw-indirect-with-solar-fraction.osw</filename>
-      <filetype>osw</filetype>
-      <usage_type>test</usage_type>
-      <checksum>38A1B6E7</checksum>
-    </file>
-    <file>
-      <filename>base-enclosure-3d-coordinates.osw</filename>
-      <filetype>osw</filetype>
-      <usage_type>test</usage_type>
-      <checksum>5E73E56D</checksum>
-=======
-      <checksum>DDA82DF7</checksum>
->>>>>>> 88d1c7a6
-    </file>
-    <file>
-      <filename>test_rakefile.xml</filename>
-      <filetype>xml</filetype>
-      <usage_type>test</usage_type>
-<<<<<<< HEAD
-      <checksum>891BAE21</checksum>
-=======
-      <checksum>E00F2EE7</checksum>
->>>>>>> 88d1c7a6
-    </file>
-    <file>
-      <filename>test_measure.xml</filename>
-      <filetype>xml</filetype>
-      <usage_type>test</usage_type>
-<<<<<<< HEAD
-      <checksum>8EDE976D</checksum>
-=======
-      <checksum>6B3E099F</checksum>
->>>>>>> 88d1c7a6
+      <checksum>74E59727</checksum>
     </file>
     <file>
       <version>
@@ -5428,17 +4827,7 @@
       <filename>measure.rb</filename>
       <filetype>rb</filetype>
       <usage_type>script</usage_type>
-<<<<<<< HEAD
-      <checksum>0C819A08</checksum>
-    </file>
-    <file>
-      <filename>build_residential_hpxml_test.rb</filename>
-      <filetype>rb</filetype>
-      <usage_type>test</usage_type>
-      <checksum>63F30537</checksum>
-=======
-      <checksum>A0540405</checksum>
->>>>>>> 88d1c7a6
+      <checksum>89E55DFF</checksum>
     </file>
   </files>
 </measure>