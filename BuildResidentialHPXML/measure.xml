<?xml version="1.0"?>
<measure>
  <schema_version>3.1</schema_version>
  <name>build_residential_hpxml</name>
  <uid>a13a8983-2b01-4930-8af2-42030b6e4233</uid>
<<<<<<< HEAD
  <version_id>ad61fc66-e687-42b2-89c4-96e557bd3ae6</version_id>
  <version_modified>2024-08-13T21:13:43Z</version_modified>
=======
  <version_id>85f5790a-07a6-4ceb-829a-7738e682fa6f</version_id>
  <version_modified>2024-08-21T17:13:24Z</version_modified>
>>>>>>> be0d5cc4
  <xml_checksum>2C38F48B</xml_checksum>
  <class_name>BuildResidentialHPXML</class_name>
  <display_name>HPXML Builder</display_name>
  <description>Builds a residential HPXML file.</description>
  <modeler_description>The measure handles geometry by 1) translating high-level geometry inputs (conditioned floor area, number of stories, etc.) to 3D closed-form geometry in an OpenStudio model and then 2) mapping the OpenStudio surfaces to HPXML surfaces (using surface type, boundary condition, area, orientation, etc.). Like surfaces are collapsed into a single surface with aggregate surface area. Note: OS-HPXML default values can be found in the documentation or can be seen by using the 'apply_defaults' argument.</modeler_description>
  <arguments>
    <argument>
      <name>hpxml_path</name>
      <display_name>HPXML File Path</display_name>
      <description>Absolute/relative path of the HPXML file.</description>
      <type>String</type>
      <required>true</required>
      <model_dependent>false</model_dependent>
    </argument>
    <argument>
      <name>existing_hpxml_path</name>
      <display_name>Existing HPXML File Path</display_name>
      <description>Absolute/relative path of the existing HPXML file. If not provided, a new HPXML file with one Building element is created. If provided, a new Building element will be appended to this HPXML file (e.g., to create a multifamily HPXML file describing multiple dwelling units).</description>
      <type>String</type>
      <required>false</required>
      <model_dependent>false</model_dependent>
    </argument>
    <argument>
      <name>whole_sfa_or_mf_building_sim</name>
      <display_name>Whole SFA/MF Building Simulation?</display_name>
      <description>If the HPXML file represents a single family-attached/multifamily building with multiple dwelling units defined, specifies whether to run the HPXML file as a single whole building model.</description>
      <type>Boolean</type>
      <required>false</required>
      <model_dependent>false</model_dependent>
      <choices>
        <choice>
          <value>true</value>
          <display_name>true</display_name>
        </choice>
        <choice>
          <value>false</value>
          <display_name>false</display_name>
        </choice>
      </choices>
    </argument>
    <argument>
      <name>software_info_program_used</name>
      <display_name>Software Info: Program Used</display_name>
      <description>The name of the software program used.</description>
      <type>String</type>
      <required>false</required>
      <model_dependent>false</model_dependent>
    </argument>
    <argument>
      <name>software_info_program_version</name>
      <display_name>Software Info: Program Version</display_name>
      <description>The version of the software program used.</description>
      <type>String</type>
      <required>false</required>
      <model_dependent>false</model_dependent>
    </argument>
    <argument>
      <name>schedules_filepaths</name>
      <display_name>Schedules: CSV File Paths</display_name>
      <description>Absolute/relative paths of csv files containing user-specified detailed schedules. If multiple files, use a comma-separated list.</description>
      <type>String</type>
      <required>false</required>
      <model_dependent>false</model_dependent>
    </argument>
    <argument>
      <name>schedules_vacancy_periods</name>
      <display_name>Schedules: Vacancy Periods</display_name>
      <description>Specifies the vacancy periods. Enter a date like "Dec 15 - Jan 15". Optionally, can enter hour of the day like "Dec 15 2 - Jan 15 20" (start hour can be 0 through 23 and end hour can be 1 through 24). If multiple periods, use a comma-separated list.</description>
      <type>String</type>
      <required>false</required>
      <model_dependent>false</model_dependent>
    </argument>
    <argument>
      <name>schedules_power_outage_periods</name>
      <display_name>Schedules: Power Outage Periods</display_name>
      <description>Specifies the power outage periods. Enter a date like "Dec 15 - Jan 15". Optionally, can enter hour of the day like "Dec 15 2 - Jan 15 20" (start hour can be 0 through 23 and end hour can be 1 through 24). If multiple periods, use a comma-separated list.</description>
      <type>String</type>
      <required>false</required>
      <model_dependent>false</model_dependent>
    </argument>
    <argument>
      <name>schedules_power_outage_periods_window_natvent_availability</name>
      <display_name>Schedules: Power Outage Periods Window Natural Ventilation Availability</display_name>
      <description>The availability of the natural ventilation schedule during the power outage periods. Valid choices are 'regular schedule', 'always available', 'always unavailable'. If multiple periods, use a comma-separated list.</description>
      <type>String</type>
      <required>false</required>
      <model_dependent>false</model_dependent>
    </argument>
    <argument>
      <name>simulation_control_timestep</name>
      <display_name>Simulation Control: Timestep</display_name>
      <description>Value must be a divisor of 60. If not provided, the OS-HPXML default (see &lt;a href='https://openstudio-hpxml.readthedocs.io/en/v1.8.1/workflow_inputs.html#hpxml-simulation-control'&gt;HPXML Simulation Control&lt;/a&gt;) is used.</description>
      <type>Integer</type>
      <units>min</units>
      <required>false</required>
      <model_dependent>false</model_dependent>
    </argument>
    <argument>
      <name>simulation_control_run_period</name>
      <display_name>Simulation Control: Run Period</display_name>
      <description>Enter a date like 'Jan 1 - Dec 31'. If not provided, the OS-HPXML default (see &lt;a href='https://openstudio-hpxml.readthedocs.io/en/v1.8.1/workflow_inputs.html#hpxml-simulation-control'&gt;HPXML Simulation Control&lt;/a&gt;) is used.</description>
      <type>String</type>
      <required>false</required>
      <model_dependent>false</model_dependent>
    </argument>
    <argument>
      <name>simulation_control_run_period_calendar_year</name>
      <display_name>Simulation Control: Run Period Calendar Year</display_name>
      <description>This numeric field should contain the calendar year that determines the start day of week. If you are running simulations using AMY weather files, the value entered for calendar year will not be used; it will be overridden by the actual year found in the AMY weather file. If not provided, the OS-HPXML default (see &lt;a href='https://openstudio-hpxml.readthedocs.io/en/v1.8.1/workflow_inputs.html#hpxml-simulation-control'&gt;HPXML Simulation Control&lt;/a&gt;) is used.</description>
      <type>Integer</type>
      <units>year</units>
      <required>false</required>
      <model_dependent>false</model_dependent>
    </argument>
    <argument>
      <name>simulation_control_daylight_saving_enabled</name>
      <display_name>Simulation Control: Daylight Saving Enabled</display_name>
      <description>Whether to use daylight saving. If not provided, the OS-HPXML default (see &lt;a href='https://openstudio-hpxml.readthedocs.io/en/v1.8.1/workflow_inputs.html#hpxml-building-site'&gt;HPXML Building Site&lt;/a&gt;) is used.</description>
      <type>Boolean</type>
      <required>false</required>
      <model_dependent>false</model_dependent>
      <choices>
        <choice>
          <value>true</value>
          <display_name>true</display_name>
        </choice>
        <choice>
          <value>false</value>
          <display_name>false</display_name>
        </choice>
      </choices>
    </argument>
    <argument>
      <name>simulation_control_daylight_saving_period</name>
      <display_name>Simulation Control: Daylight Saving Period</display_name>
      <description>Enter a date like 'Mar 15 - Dec 15'. If not provided, the OS-HPXML default (see &lt;a href='https://openstudio-hpxml.readthedocs.io/en/v1.8.1/workflow_inputs.html#hpxml-building-site'&gt;HPXML Building Site&lt;/a&gt;) is used.</description>
      <type>String</type>
      <required>false</required>
      <model_dependent>false</model_dependent>
    </argument>
    <argument>
      <name>simulation_control_temperature_capacitance_multiplier</name>
      <display_name>Simulation Control: Temperature Capacitance Multiplier</display_name>
      <description>Affects the transient calculation of indoor air temperatures. If not provided, the OS-HPXML default (see &lt;a href='https://openstudio-hpxml.readthedocs.io/en/v1.8.1/workflow_inputs.html#hpxml-simulation-control'&gt;HPXML Simulation Control&lt;/a&gt;) is used.</description>
      <type>String</type>
      <required>false</required>
      <model_dependent>false</model_dependent>
    </argument>
    <argument>
      <name>simulation_control_defrost_model_type</name>
      <display_name>Simulation Control: Defrost Model Type</display_name>
      <description>Research feature to select the type of defrost model. Use standard for default E+ defrost setting. Use advanced for an improved model that better accounts for load and energy use during defrost; using advanced may impact simulation runtime. If not provided, the OS-HPXML default (see &lt;a href='https://openstudio-hpxml.readthedocs.io/en/v1.8.1/workflow_inputs.html#hpxml-simulation-control'&gt;HPXML Simulation Control&lt;/a&gt;) is used.</description>
      <type>Choice</type>
      <required>false</required>
      <model_dependent>false</model_dependent>
      <choices>
        <choice>
          <value>standard</value>
          <display_name>standard</display_name>
        </choice>
        <choice>
          <value>advanced</value>
          <display_name>advanced</display_name>
        </choice>
      </choices>
    </argument>
    <argument>
      <name>simulation_control_onoff_thermostat_deadband</name>
      <display_name>Simulation Control: HVAC On-Off Thermostat Deadband</display_name>
      <description>Research feature to model on-off thermostat deadband and start-up degradation for single or two speed AC/ASHP systems, and realistic time-based staging for two speed AC/ASHP systems. Currently only supported with 1 min timestep.</description>
      <type>Double</type>
      <units>deg-F</units>
      <required>false</required>
      <model_dependent>false</model_dependent>
    </argument>
    <argument>
      <name>simulation_control_heat_pump_backup_heating_capacity_increment</name>
      <display_name>Simulation Control: Heat Pump Backup Heating Capacity Increment</display_name>
      <description>Research feature to model capacity increment of multi-stage heat pump backup systems with time-based staging. Only applies to air-source heat pumps where Backup Type is 'integrated' and Backup Fuel Type is 'electricity'. Currently only supported with 1 min timestep.</description>
      <type>Double</type>
      <units>Btu/hr</units>
      <required>false</required>
      <model_dependent>false</model_dependent>
    </argument>
    <argument>
      <name>site_type</name>
      <display_name>Site: Type</display_name>
      <description>The type of site. If not provided, the OS-HPXML default (see &lt;a href='https://openstudio-hpxml.readthedocs.io/en/v1.8.1/workflow_inputs.html#hpxml-site'&gt;HPXML Site&lt;/a&gt;) is used.</description>
      <type>Choice</type>
      <required>false</required>
      <model_dependent>false</model_dependent>
      <choices>
        <choice>
          <value>suburban</value>
          <display_name>suburban</display_name>
        </choice>
        <choice>
          <value>urban</value>
          <display_name>urban</display_name>
        </choice>
        <choice>
          <value>rural</value>
          <display_name>rural</display_name>
        </choice>
      </choices>
    </argument>
    <argument>
      <name>site_shielding_of_home</name>
      <display_name>Site: Shielding of Home</display_name>
      <description>Presence of nearby buildings, trees, obstructions for infiltration model. If not provided, the OS-HPXML default (see &lt;a href='https://openstudio-hpxml.readthedocs.io/en/v1.8.1/workflow_inputs.html#hpxml-site'&gt;HPXML Site&lt;/a&gt;) is used.</description>
      <type>Choice</type>
      <required>false</required>
      <model_dependent>false</model_dependent>
      <choices>
        <choice>
          <value>exposed</value>
          <display_name>exposed</display_name>
        </choice>
        <choice>
          <value>normal</value>
          <display_name>normal</display_name>
        </choice>
        <choice>
          <value>well-shielded</value>
          <display_name>well-shielded</display_name>
        </choice>
      </choices>
    </argument>
    <argument>
      <name>site_soil_and_moisture_type</name>
      <display_name>Site: Soil and Moisture Type</display_name>
      <description>Type of soil and moisture. This is used to inform ground conductivity and diffusivity. If not provided, the OS-HPXML default (see &lt;a href='https://openstudio-hpxml.readthedocs.io/en/v1.8.1/workflow_inputs.html#hpxml-site'&gt;HPXML Site&lt;/a&gt;) is used.</description>
      <type>Choice</type>
      <required>false</required>
      <model_dependent>false</model_dependent>
      <choices>
        <choice>
          <value>clay, dry</value>
          <display_name>clay, dry</display_name>
        </choice>
        <choice>
          <value>clay, mixed</value>
          <display_name>clay, mixed</display_name>
        </choice>
        <choice>
          <value>clay, wet</value>
          <display_name>clay, wet</display_name>
        </choice>
        <choice>
          <value>gravel, dry</value>
          <display_name>gravel, dry</display_name>
        </choice>
        <choice>
          <value>gravel, mixed</value>
          <display_name>gravel, mixed</display_name>
        </choice>
        <choice>
          <value>gravel, wet</value>
          <display_name>gravel, wet</display_name>
        </choice>
        <choice>
          <value>loam, dry</value>
          <display_name>loam, dry</display_name>
        </choice>
        <choice>
          <value>loam, mixed</value>
          <display_name>loam, mixed</display_name>
        </choice>
        <choice>
          <value>loam, wet</value>
          <display_name>loam, wet</display_name>
        </choice>
        <choice>
          <value>sand, dry</value>
          <display_name>sand, dry</display_name>
        </choice>
        <choice>
          <value>sand, mixed</value>
          <display_name>sand, mixed</display_name>
        </choice>
        <choice>
          <value>sand, wet</value>
          <display_name>sand, wet</display_name>
        </choice>
        <choice>
          <value>silt, dry</value>
          <display_name>silt, dry</display_name>
        </choice>
        <choice>
          <value>silt, mixed</value>
          <display_name>silt, mixed</display_name>
        </choice>
        <choice>
          <value>silt, wet</value>
          <display_name>silt, wet</display_name>
        </choice>
        <choice>
          <value>unknown, dry</value>
          <display_name>unknown, dry</display_name>
        </choice>
        <choice>
          <value>unknown, mixed</value>
          <display_name>unknown, mixed</display_name>
        </choice>
        <choice>
          <value>unknown, wet</value>
          <display_name>unknown, wet</display_name>
        </choice>
      </choices>
    </argument>
    <argument>
      <name>site_ground_conductivity</name>
      <display_name>Site: Ground Conductivity</display_name>
      <description>Conductivity of the ground soil. If provided, overrides the previous site and moisture type input.</description>
      <type>Double</type>
      <units>Btu/hr-ft-F</units>
      <required>false</required>
      <model_dependent>false</model_dependent>
    </argument>
    <argument>
      <name>site_ground_diffusivity</name>
      <display_name>Site: Ground Diffusivity</display_name>
      <description>Diffusivity of the ground soil. If provided, overrides the previous site and moisture type input.</description>
      <type>Double</type>
      <units>ft^2/hr</units>
      <required>false</required>
      <model_dependent>false</model_dependent>
    </argument>
    <argument>
      <name>site_iecc_zone</name>
      <display_name>Site: IECC Zone</display_name>
      <description>IECC zone of the home address.</description>
      <type>Choice</type>
      <required>false</required>
      <model_dependent>false</model_dependent>
      <choices>
        <choice>
          <value>1A</value>
          <display_name>1A</display_name>
        </choice>
        <choice>
          <value>1B</value>
          <display_name>1B</display_name>
        </choice>
        <choice>
          <value>1C</value>
          <display_name>1C</display_name>
        </choice>
        <choice>
          <value>2A</value>
          <display_name>2A</display_name>
        </choice>
        <choice>
          <value>2B</value>
          <display_name>2B</display_name>
        </choice>
        <choice>
          <value>2C</value>
          <display_name>2C</display_name>
        </choice>
        <choice>
          <value>3A</value>
          <display_name>3A</display_name>
        </choice>
        <choice>
          <value>3B</value>
          <display_name>3B</display_name>
        </choice>
        <choice>
          <value>3C</value>
          <display_name>3C</display_name>
        </choice>
        <choice>
          <value>4A</value>
          <display_name>4A</display_name>
        </choice>
        <choice>
          <value>4B</value>
          <display_name>4B</display_name>
        </choice>
        <choice>
          <value>4C</value>
          <display_name>4C</display_name>
        </choice>
        <choice>
          <value>5A</value>
          <display_name>5A</display_name>
        </choice>
        <choice>
          <value>5B</value>
          <display_name>5B</display_name>
        </choice>
        <choice>
          <value>5C</value>
          <display_name>5C</display_name>
        </choice>
        <choice>
          <value>6A</value>
          <display_name>6A</display_name>
        </choice>
        <choice>
          <value>6B</value>
          <display_name>6B</display_name>
        </choice>
        <choice>
          <value>6C</value>
          <display_name>6C</display_name>
        </choice>
        <choice>
          <value>7</value>
          <display_name>7</display_name>
        </choice>
        <choice>
          <value>8</value>
          <display_name>8</display_name>
        </choice>
      </choices>
    </argument>
    <argument>
      <name>site_city</name>
      <display_name>Site: City</display_name>
      <description>City/municipality of the home address.</description>
      <type>String</type>
      <required>false</required>
      <model_dependent>false</model_dependent>
    </argument>
    <argument>
      <name>site_state_code</name>
      <display_name>Site: State Code</display_name>
      <description>State code of the home address. If not provided, the OS-HPXML default (see &lt;a href='https://openstudio-hpxml.readthedocs.io/en/v1.8.1/workflow_inputs.html#hpxml-site'&gt;HPXML Site&lt;/a&gt;) is used.</description>
      <type>Choice</type>
      <required>false</required>
      <model_dependent>false</model_dependent>
      <choices>
        <choice>
          <value>AK</value>
          <display_name>AK</display_name>
        </choice>
        <choice>
          <value>AL</value>
          <display_name>AL</display_name>
        </choice>
        <choice>
          <value>AR</value>
          <display_name>AR</display_name>
        </choice>
        <choice>
          <value>AZ</value>
          <display_name>AZ</display_name>
        </choice>
        <choice>
          <value>CA</value>
          <display_name>CA</display_name>
        </choice>
        <choice>
          <value>CO</value>
          <display_name>CO</display_name>
        </choice>
        <choice>
          <value>CT</value>
          <display_name>CT</display_name>
        </choice>
        <choice>
          <value>DC</value>
          <display_name>DC</display_name>
        </choice>
        <choice>
          <value>DE</value>
          <display_name>DE</display_name>
        </choice>
        <choice>
          <value>FL</value>
          <display_name>FL</display_name>
        </choice>
        <choice>
          <value>GA</value>
          <display_name>GA</display_name>
        </choice>
        <choice>
          <value>HI</value>
          <display_name>HI</display_name>
        </choice>
        <choice>
          <value>IA</value>
          <display_name>IA</display_name>
        </choice>
        <choice>
          <value>ID</value>
          <display_name>ID</display_name>
        </choice>
        <choice>
          <value>IL</value>
          <display_name>IL</display_name>
        </choice>
        <choice>
          <value>IN</value>
          <display_name>IN</display_name>
        </choice>
        <choice>
          <value>KS</value>
          <display_name>KS</display_name>
        </choice>
        <choice>
          <value>KY</value>
          <display_name>KY</display_name>
        </choice>
        <choice>
          <value>LA</value>
          <display_name>LA</display_name>
        </choice>
        <choice>
          <value>MA</value>
          <display_name>MA</display_name>
        </choice>
        <choice>
          <value>MD</value>
          <display_name>MD</display_name>
        </choice>
        <choice>
          <value>ME</value>
          <display_name>ME</display_name>
        </choice>
        <choice>
          <value>MI</value>
          <display_name>MI</display_name>
        </choice>
        <choice>
          <value>MN</value>
          <display_name>MN</display_name>
        </choice>
        <choice>
          <value>MO</value>
          <display_name>MO</display_name>
        </choice>
        <choice>
          <value>MS</value>
          <display_name>MS</display_name>
        </choice>
        <choice>
          <value>MT</value>
          <display_name>MT</display_name>
        </choice>
        <choice>
          <value>NC</value>
          <display_name>NC</display_name>
        </choice>
        <choice>
          <value>ND</value>
          <display_name>ND</display_name>
        </choice>
        <choice>
          <value>NE</value>
          <display_name>NE</display_name>
        </choice>
        <choice>
          <value>NH</value>
          <display_name>NH</display_name>
        </choice>
        <choice>
          <value>NJ</value>
          <display_name>NJ</display_name>
        </choice>
        <choice>
          <value>NM</value>
          <display_name>NM</display_name>
        </choice>
        <choice>
          <value>NV</value>
          <display_name>NV</display_name>
        </choice>
        <choice>
          <value>NY</value>
          <display_name>NY</display_name>
        </choice>
        <choice>
          <value>OH</value>
          <display_name>OH</display_name>
        </choice>
        <choice>
          <value>OK</value>
          <display_name>OK</display_name>
        </choice>
        <choice>
          <value>OR</value>
          <display_name>OR</display_name>
        </choice>
        <choice>
          <value>PA</value>
          <display_name>PA</display_name>
        </choice>
        <choice>
          <value>RI</value>
          <display_name>RI</display_name>
        </choice>
        <choice>
          <value>SC</value>
          <display_name>SC</display_name>
        </choice>
        <choice>
          <value>SD</value>
          <display_name>SD</display_name>
        </choice>
        <choice>
          <value>TN</value>
          <display_name>TN</display_name>
        </choice>
        <choice>
          <value>TX</value>
          <display_name>TX</display_name>
        </choice>
        <choice>
          <value>UT</value>
          <display_name>UT</display_name>
        </choice>
        <choice>
          <value>VA</value>
          <display_name>VA</display_name>
        </choice>
        <choice>
          <value>VT</value>
          <display_name>VT</display_name>
        </choice>
        <choice>
          <value>WA</value>
          <display_name>WA</display_name>
        </choice>
        <choice>
          <value>WI</value>
          <display_name>WI</display_name>
        </choice>
        <choice>
          <value>WV</value>
          <display_name>WV</display_name>
        </choice>
        <choice>
          <value>WY</value>
          <display_name>WY</display_name>
        </choice>
      </choices>
    </argument>
    <argument>
      <name>site_zip_code</name>
      <display_name>Site: Zip Code</display_name>
      <description>Zip code of the home address.</description>
      <type>String</type>
      <required>false</required>
      <model_dependent>false</model_dependent>
    </argument>
    <argument>
      <name>site_time_zone_utc_offset</name>
      <display_name>Site: Time Zone UTC Offset</display_name>
      <description>Time zone UTC offset of the home address. Must be between -12 and 14. If not provided, the OS-HPXML default (see &lt;a href='https://openstudio-hpxml.readthedocs.io/en/v1.8.1/workflow_inputs.html#hpxml-site'&gt;HPXML Site&lt;/a&gt;) is used.</description>
      <type>Double</type>
      <units>hr</units>
      <required>false</required>
      <model_dependent>false</model_dependent>
    </argument>
    <argument>
      <name>site_elevation</name>
      <display_name>Site: Elevation</display_name>
      <description>Elevation of the home address. If not provided, the OS-HPXML default (see &lt;a href='https://openstudio-hpxml.readthedocs.io/en/v1.8.1/workflow_inputs.html#hpxml-site'&gt;HPXML Site&lt;/a&gt;) is used.</description>
      <type>Double</type>
      <units>ft</units>
      <required>false</required>
      <model_dependent>false</model_dependent>
    </argument>
    <argument>
      <name>site_latitude</name>
      <display_name>Site: Latitude</display_name>
      <description>Latitude of the home address. Must be between -90 and 90. Use negative values for southern hemisphere. If not provided, the OS-HPXML default (see &lt;a href='https://openstudio-hpxml.readthedocs.io/en/v1.8.1/workflow_inputs.html#hpxml-site'&gt;HPXML Site&lt;/a&gt;) is used.</description>
      <type>Double</type>
      <units>deg</units>
      <required>false</required>
      <model_dependent>false</model_dependent>
    </argument>
    <argument>
      <name>site_longitude</name>
      <display_name>Site: Longitude</display_name>
      <description>Longitude of the home address. Must be between -180 and 180. Use negative values for the western hemisphere. If not provided, the OS-HPXML default (see &lt;a href='https://openstudio-hpxml.readthedocs.io/en/v1.8.1/workflow_inputs.html#hpxml-site'&gt;HPXML Site&lt;/a&gt;) is used.</description>
      <type>Double</type>
      <units>deg</units>
      <required>false</required>
      <model_dependent>false</model_dependent>
    </argument>
    <argument>
      <name>weather_station_epw_filepath</name>
      <display_name>Weather Station: EnergyPlus Weather (EPW) Filepath</display_name>
      <description>Path of the EPW file.</description>
      <type>String</type>
      <required>true</required>
      <model_dependent>false</model_dependent>
      <default_value>USA_CO_Denver.Intl.AP.725650_TMY3.epw</default_value>
    </argument>
    <argument>
      <name>year_built</name>
      <display_name>Building Construction: Year Built</display_name>
      <description>The year the building was built.</description>
      <type>Integer</type>
      <required>false</required>
      <model_dependent>false</model_dependent>
    </argument>
    <argument>
      <name>unit_multiplier</name>
      <display_name>Building Construction: Unit Multiplier</display_name>
      <description>The number of similar dwelling units. EnergyPlus simulation results will be multiplied this value. If not provided, defaults to 1.</description>
      <type>Integer</type>
      <required>false</required>
      <model_dependent>false</model_dependent>
    </argument>
    <argument>
      <name>geometry_unit_type</name>
      <display_name>Geometry: Unit Type</display_name>
      <description>The type of dwelling unit. Use single-family attached for a dwelling unit with 1 or more stories, attached units to one or both sides, and no units above/below. Use apartment unit for a dwelling unit with 1 story, attached units to one, two, or three sides, and units above and/or below.</description>
      <type>Choice</type>
      <required>true</required>
      <model_dependent>false</model_dependent>
      <default_value>single-family detached</default_value>
      <choices>
        <choice>
          <value>single-family detached</value>
          <display_name>single-family detached</display_name>
        </choice>
        <choice>
          <value>single-family attached</value>
          <display_name>single-family attached</display_name>
        </choice>
        <choice>
          <value>apartment unit</value>
          <display_name>apartment unit</display_name>
        </choice>
        <choice>
          <value>manufactured home</value>
          <display_name>manufactured home</display_name>
        </choice>
      </choices>
    </argument>
    <argument>
      <name>geometry_unit_left_wall_is_adiabatic</name>
      <display_name>Geometry: Unit Left Wall Is Adiabatic</display_name>
      <description>Presence of an adiabatic left wall.</description>
      <type>Boolean</type>
      <required>false</required>
      <model_dependent>false</model_dependent>
      <default_value>false</default_value>
      <choices>
        <choice>
          <value>true</value>
          <display_name>true</display_name>
        </choice>
        <choice>
          <value>false</value>
          <display_name>false</display_name>
        </choice>
      </choices>
    </argument>
    <argument>
      <name>geometry_unit_right_wall_is_adiabatic</name>
      <display_name>Geometry: Unit Right Wall Is Adiabatic</display_name>
      <description>Presence of an adiabatic right wall.</description>
      <type>Boolean</type>
      <required>false</required>
      <model_dependent>false</model_dependent>
      <default_value>false</default_value>
      <choices>
        <choice>
          <value>true</value>
          <display_name>true</display_name>
        </choice>
        <choice>
          <value>false</value>
          <display_name>false</display_name>
        </choice>
      </choices>
    </argument>
    <argument>
      <name>geometry_unit_front_wall_is_adiabatic</name>
      <display_name>Geometry: Unit Front Wall Is Adiabatic</display_name>
      <description>Presence of an adiabatic front wall, for example, the unit is adjacent to a conditioned corridor.</description>
      <type>Boolean</type>
      <required>false</required>
      <model_dependent>false</model_dependent>
      <default_value>false</default_value>
      <choices>
        <choice>
          <value>true</value>
          <display_name>true</display_name>
        </choice>
        <choice>
          <value>false</value>
          <display_name>false</display_name>
        </choice>
      </choices>
    </argument>
    <argument>
      <name>geometry_unit_back_wall_is_adiabatic</name>
      <display_name>Geometry: Unit Back Wall Is Adiabatic</display_name>
      <description>Presence of an adiabatic back wall.</description>
      <type>Boolean</type>
      <required>false</required>
      <model_dependent>false</model_dependent>
      <default_value>false</default_value>
      <choices>
        <choice>
          <value>true</value>
          <display_name>true</display_name>
        </choice>
        <choice>
          <value>false</value>
          <display_name>false</display_name>
        </choice>
      </choices>
    </argument>
    <argument>
      <name>geometry_unit_num_floors_above_grade</name>
      <display_name>Geometry: Unit Number of Floors Above Grade</display_name>
      <description>The number of floors above grade in the unit. Attic type ConditionedAttic is included. Assumed to be 1 for apartment units.</description>
      <type>Integer</type>
      <units>#</units>
      <required>true</required>
      <model_dependent>false</model_dependent>
      <default_value>2</default_value>
    </argument>
    <argument>
      <name>geometry_unit_cfa</name>
      <display_name>Geometry: Unit Conditioned Floor Area</display_name>
      <description>The total floor area of the unit's conditioned space (including any conditioned basement floor area).</description>
      <type>Double</type>
      <units>ft^2</units>
      <required>true</required>
      <model_dependent>false</model_dependent>
      <default_value>2000</default_value>
    </argument>
    <argument>
      <name>geometry_unit_aspect_ratio</name>
      <display_name>Geometry: Unit Aspect Ratio</display_name>
      <description>The ratio of front/back wall length to left/right wall length for the unit, excluding any protruding garage wall area.</description>
      <type>Double</type>
      <units>Frac</units>
      <required>true</required>
      <model_dependent>false</model_dependent>
      <default_value>2</default_value>
    </argument>
    <argument>
      <name>geometry_unit_orientation</name>
      <display_name>Geometry: Unit Orientation</display_name>
      <description>The unit's orientation is measured clockwise from north (e.g., North=0, East=90, South=180, West=270).</description>
      <type>Double</type>
      <units>degrees</units>
      <required>true</required>
      <model_dependent>false</model_dependent>
      <default_value>180</default_value>
    </argument>
    <argument>
      <name>geometry_unit_num_bedrooms</name>
      <display_name>Geometry: Unit Number of Bedrooms</display_name>
      <description>The number of bedrooms in the unit.</description>
      <type>Integer</type>
      <units>#</units>
      <required>true</required>
      <model_dependent>false</model_dependent>
      <default_value>3</default_value>
    </argument>
    <argument>
      <name>geometry_unit_num_bathrooms</name>
      <display_name>Geometry: Unit Number of Bathrooms</display_name>
      <description>The number of bathrooms in the unit. If not provided, the OS-HPXML default (see &lt;a href='https://openstudio-hpxml.readthedocs.io/en/v1.8.1/workflow_inputs.html#hpxml-building-construction'&gt;HPXML Building Construction&lt;/a&gt;) is used.</description>
      <type>Integer</type>
      <units>#</units>
      <required>false</required>
      <model_dependent>false</model_dependent>
    </argument>
    <argument>
      <name>geometry_unit_num_occupants</name>
      <display_name>Geometry: Unit Number of Occupants</display_name>
      <description>The number of occupants in the unit. If not provided, an *asset* calculation is performed assuming standard occupancy, in which various end use defaults (e.g., plug loads, appliances, and hot water usage) are calculated based on Number of Bedrooms and Conditioned Floor Area per ANSI/RESNET/ICC 301-2019. If provided, an *operational* calculation is instead performed in which the end use defaults are adjusted using the relationship between Number of Bedrooms and Number of Occupants from RECS 2015.</description>
      <type>Double</type>
      <units>#</units>
      <required>false</required>
      <model_dependent>false</model_dependent>
    </argument>
    <argument>
      <name>geometry_building_num_units</name>
      <display_name>Geometry: Building Number of Units</display_name>
      <description>The number of units in the building. Required for single-family attached and apartment units.</description>
      <type>Integer</type>
      <units>#</units>
      <required>false</required>
      <model_dependent>false</model_dependent>
    </argument>
    <argument>
      <name>geometry_average_ceiling_height</name>
      <display_name>Geometry: Average Ceiling Height</display_name>
      <description>Average distance from the floor to the ceiling.</description>
      <type>Double</type>
      <units>ft</units>
      <required>true</required>
      <model_dependent>false</model_dependent>
      <default_value>8</default_value>
    </argument>
    <argument>
      <name>geometry_garage_width</name>
      <display_name>Geometry: Garage Width</display_name>
      <description>The width of the garage. Enter zero for no garage. Only applies to single-family detached units.</description>
      <type>Double</type>
      <units>ft</units>
      <required>true</required>
      <model_dependent>false</model_dependent>
      <default_value>0</default_value>
    </argument>
    <argument>
      <name>geometry_garage_depth</name>
      <display_name>Geometry: Garage Depth</display_name>
      <description>The depth of the garage. Only applies to single-family detached units.</description>
      <type>Double</type>
      <units>ft</units>
      <required>true</required>
      <model_dependent>false</model_dependent>
      <default_value>20</default_value>
    </argument>
    <argument>
      <name>geometry_garage_protrusion</name>
      <display_name>Geometry: Garage Protrusion</display_name>
      <description>The fraction of the garage that is protruding from the conditioned space. Only applies to single-family detached units.</description>
      <type>Double</type>
      <units>Frac</units>
      <required>true</required>
      <model_dependent>false</model_dependent>
      <default_value>0</default_value>
    </argument>
    <argument>
      <name>geometry_garage_position</name>
      <display_name>Geometry: Garage Position</display_name>
      <description>The position of the garage. Only applies to single-family detached units.</description>
      <type>Choice</type>
      <required>true</required>
      <model_dependent>false</model_dependent>
      <default_value>Right</default_value>
      <choices>
        <choice>
          <value>Right</value>
          <display_name>Right</display_name>
        </choice>
        <choice>
          <value>Left</value>
          <display_name>Left</display_name>
        </choice>
      </choices>
    </argument>
    <argument>
      <name>geometry_foundation_type</name>
      <display_name>Geometry: Foundation Type</display_name>
      <description>The foundation type of the building. Foundation types ConditionedBasement and ConditionedCrawlspace are not allowed for apartment units.</description>
      <type>Choice</type>
      <required>true</required>
      <model_dependent>false</model_dependent>
      <default_value>SlabOnGrade</default_value>
      <choices>
        <choice>
          <value>SlabOnGrade</value>
          <display_name>SlabOnGrade</display_name>
        </choice>
        <choice>
          <value>VentedCrawlspace</value>
          <display_name>VentedCrawlspace</display_name>
        </choice>
        <choice>
          <value>UnventedCrawlspace</value>
          <display_name>UnventedCrawlspace</display_name>
        </choice>
        <choice>
          <value>ConditionedCrawlspace</value>
          <display_name>ConditionedCrawlspace</display_name>
        </choice>
        <choice>
          <value>UnconditionedBasement</value>
          <display_name>UnconditionedBasement</display_name>
        </choice>
        <choice>
          <value>ConditionedBasement</value>
          <display_name>ConditionedBasement</display_name>
        </choice>
        <choice>
          <value>Ambient</value>
          <display_name>Ambient</display_name>
        </choice>
        <choice>
          <value>AboveApartment</value>
          <display_name>AboveApartment</display_name>
        </choice>
        <choice>
          <value>BellyAndWingWithSkirt</value>
          <display_name>BellyAndWingWithSkirt</display_name>
        </choice>
        <choice>
          <value>BellyAndWingNoSkirt</value>
          <display_name>BellyAndWingNoSkirt</display_name>
        </choice>
      </choices>
    </argument>
    <argument>
      <name>geometry_foundation_height</name>
      <display_name>Geometry: Foundation Height</display_name>
      <description>The height of the foundation (e.g., 3ft for crawlspace, 8ft for basement). Only applies to basements/crawlspaces.</description>
      <type>Double</type>
      <units>ft</units>
      <required>true</required>
      <model_dependent>false</model_dependent>
      <default_value>0</default_value>
    </argument>
    <argument>
      <name>geometry_foundation_height_above_grade</name>
      <display_name>Geometry: Foundation Height Above Grade</display_name>
      <description>The depth above grade of the foundation wall. Only applies to basements/crawlspaces.</description>
      <type>Double</type>
      <units>ft</units>
      <required>true</required>
      <model_dependent>false</model_dependent>
      <default_value>0</default_value>
    </argument>
    <argument>
      <name>geometry_rim_joist_height</name>
      <display_name>Geometry: Rim Joist Height</display_name>
      <description>The height of the rim joists. Only applies to basements/crawlspaces.</description>
      <type>Double</type>
      <units>in</units>
      <required>false</required>
      <model_dependent>false</model_dependent>
    </argument>
    <argument>
      <name>geometry_attic_type</name>
      <display_name>Geometry: Attic Type</display_name>
      <description>The attic type of the building. Attic type ConditionedAttic is not allowed for apartment units.</description>
      <type>Choice</type>
      <required>true</required>
      <model_dependent>false</model_dependent>
      <default_value>VentedAttic</default_value>
      <choices>
        <choice>
          <value>FlatRoof</value>
          <display_name>FlatRoof</display_name>
        </choice>
        <choice>
          <value>VentedAttic</value>
          <display_name>VentedAttic</display_name>
        </choice>
        <choice>
          <value>UnventedAttic</value>
          <display_name>UnventedAttic</display_name>
        </choice>
        <choice>
          <value>ConditionedAttic</value>
          <display_name>ConditionedAttic</display_name>
        </choice>
        <choice>
          <value>BelowApartment</value>
          <display_name>BelowApartment</display_name>
        </choice>
      </choices>
    </argument>
    <argument>
      <name>geometry_roof_type</name>
      <display_name>Geometry: Roof Type</display_name>
      <description>The roof type of the building. Ignored if the building has a flat roof.</description>
      <type>Choice</type>
      <required>true</required>
      <model_dependent>false</model_dependent>
      <default_value>gable</default_value>
      <choices>
        <choice>
          <value>gable</value>
          <display_name>gable</display_name>
        </choice>
        <choice>
          <value>hip</value>
          <display_name>hip</display_name>
        </choice>
      </choices>
    </argument>
    <argument>
      <name>geometry_roof_pitch</name>
      <display_name>Geometry: Roof Pitch</display_name>
      <description>The roof pitch of the attic. Ignored if the building has a flat roof.</description>
      <type>Choice</type>
      <required>true</required>
      <model_dependent>false</model_dependent>
      <default_value>6:12</default_value>
      <choices>
        <choice>
          <value>1:12</value>
          <display_name>1:12</display_name>
        </choice>
        <choice>
          <value>2:12</value>
          <display_name>2:12</display_name>
        </choice>
        <choice>
          <value>3:12</value>
          <display_name>3:12</display_name>
        </choice>
        <choice>
          <value>4:12</value>
          <display_name>4:12</display_name>
        </choice>
        <choice>
          <value>5:12</value>
          <display_name>5:12</display_name>
        </choice>
        <choice>
          <value>6:12</value>
          <display_name>6:12</display_name>
        </choice>
        <choice>
          <value>7:12</value>
          <display_name>7:12</display_name>
        </choice>
        <choice>
          <value>8:12</value>
          <display_name>8:12</display_name>
        </choice>
        <choice>
          <value>9:12</value>
          <display_name>9:12</display_name>
        </choice>
        <choice>
          <value>10:12</value>
          <display_name>10:12</display_name>
        </choice>
        <choice>
          <value>11:12</value>
          <display_name>11:12</display_name>
        </choice>
        <choice>
          <value>12:12</value>
          <display_name>12:12</display_name>
        </choice>
      </choices>
    </argument>
    <argument>
      <name>geometry_eaves_depth</name>
      <display_name>Geometry: Eaves Depth</display_name>
      <description>The eaves depth of the roof.</description>
      <type>Double</type>
      <units>ft</units>
      <required>true</required>
      <model_dependent>false</model_dependent>
      <default_value>2</default_value>
    </argument>
    <argument>
      <name>neighbor_front_distance</name>
      <display_name>Neighbor: Front Distance</display_name>
      <description>The distance between the unit and the neighboring building to the front (not including eaves). A value of zero indicates no neighbors. Used for shading.</description>
      <type>Double</type>
      <units>ft</units>
      <required>true</required>
      <model_dependent>false</model_dependent>
      <default_value>0</default_value>
    </argument>
    <argument>
      <name>neighbor_back_distance</name>
      <display_name>Neighbor: Back Distance</display_name>
      <description>The distance between the unit and the neighboring building to the back (not including eaves). A value of zero indicates no neighbors. Used for shading.</description>
      <type>Double</type>
      <units>ft</units>
      <required>true</required>
      <model_dependent>false</model_dependent>
      <default_value>0</default_value>
    </argument>
    <argument>
      <name>neighbor_left_distance</name>
      <display_name>Neighbor: Left Distance</display_name>
      <description>The distance between the unit and the neighboring building to the left (not including eaves). A value of zero indicates no neighbors. Used for shading.</description>
      <type>Double</type>
      <units>ft</units>
      <required>true</required>
      <model_dependent>false</model_dependent>
      <default_value>10</default_value>
    </argument>
    <argument>
      <name>neighbor_right_distance</name>
      <display_name>Neighbor: Right Distance</display_name>
      <description>The distance between the unit and the neighboring building to the right (not including eaves). A value of zero indicates no neighbors. Used for shading.</description>
      <type>Double</type>
      <units>ft</units>
      <required>true</required>
      <model_dependent>false</model_dependent>
      <default_value>10</default_value>
    </argument>
    <argument>
      <name>neighbor_front_height</name>
      <display_name>Neighbor: Front Height</display_name>
      <description>The height of the neighboring building to the front. If not provided, the OS-HPXML default (see &lt;a href='https://openstudio-hpxml.readthedocs.io/en/v1.8.1/workflow_inputs.html#hpxml-site'&gt;HPXML Site&lt;/a&gt;) is used.</description>
      <type>Double</type>
      <units>ft</units>
      <required>false</required>
      <model_dependent>false</model_dependent>
    </argument>
    <argument>
      <name>neighbor_back_height</name>
      <display_name>Neighbor: Back Height</display_name>
      <description>The height of the neighboring building to the back. If not provided, the OS-HPXML default (see &lt;a href='https://openstudio-hpxml.readthedocs.io/en/v1.8.1/workflow_inputs.html#hpxml-site'&gt;HPXML Site&lt;/a&gt;) is used.</description>
      <type>Double</type>
      <units>ft</units>
      <required>false</required>
      <model_dependent>false</model_dependent>
    </argument>
    <argument>
      <name>neighbor_left_height</name>
      <display_name>Neighbor: Left Height</display_name>
      <description>The height of the neighboring building to the left. If not provided, the OS-HPXML default (see &lt;a href='https://openstudio-hpxml.readthedocs.io/en/v1.8.1/workflow_inputs.html#hpxml-site'&gt;HPXML Site&lt;/a&gt;) is used.</description>
      <type>Double</type>
      <units>ft</units>
      <required>false</required>
      <model_dependent>false</model_dependent>
    </argument>
    <argument>
      <name>neighbor_right_height</name>
      <display_name>Neighbor: Right Height</display_name>
      <description>The height of the neighboring building to the right. If not provided, the OS-HPXML default (see &lt;a href='https://openstudio-hpxml.readthedocs.io/en/v1.8.1/workflow_inputs.html#hpxml-site'&gt;HPXML Site&lt;/a&gt;) is used.</description>
      <type>Double</type>
      <units>ft</units>
      <required>false</required>
      <model_dependent>false</model_dependent>
    </argument>
    <argument>
      <name>floor_over_foundation_assembly_r</name>
      <display_name>Floor: Over Foundation Assembly R-value</display_name>
      <description>Assembly R-value for the floor over the foundation. Ignored if the building has a slab-on-grade foundation.</description>
      <type>Double</type>
      <units>h-ft^2-R/Btu</units>
      <required>true</required>
      <model_dependent>false</model_dependent>
      <default_value>28.1</default_value>
    </argument>
    <argument>
      <name>floor_over_garage_assembly_r</name>
      <display_name>Floor: Over Garage Assembly R-value</display_name>
      <description>Assembly R-value for the floor over the garage. Ignored unless the building has a garage under conditioned space.</description>
      <type>Double</type>
      <units>h-ft^2-R/Btu</units>
      <required>true</required>
      <model_dependent>false</model_dependent>
      <default_value>28.1</default_value>
    </argument>
    <argument>
      <name>floor_type</name>
      <display_name>Floor: Type</display_name>
      <description>The type of floors.</description>
      <type>Choice</type>
      <required>true</required>
      <model_dependent>false</model_dependent>
      <default_value>WoodFrame</default_value>
      <choices>
        <choice>
          <value>WoodFrame</value>
          <display_name>WoodFrame</display_name>
        </choice>
        <choice>
          <value>StructuralInsulatedPanel</value>
          <display_name>StructuralInsulatedPanel</display_name>
        </choice>
        <choice>
          <value>SolidConcrete</value>
          <display_name>SolidConcrete</display_name>
        </choice>
        <choice>
          <value>SteelFrame</value>
          <display_name>SteelFrame</display_name>
        </choice>
      </choices>
    </argument>
    <argument>
      <name>foundation_wall_type</name>
      <display_name>Foundation Wall: Type</display_name>
      <description>The material type of the foundation wall. If not provided, the OS-HPXML default (see &lt;a href='https://openstudio-hpxml.readthedocs.io/en/v1.8.1/workflow_inputs.html#hpxml-foundation-walls'&gt;HPXML Foundation Walls&lt;/a&gt;) is used.</description>
      <type>Choice</type>
      <required>false</required>
      <model_dependent>false</model_dependent>
      <choices>
        <choice>
          <value>solid concrete</value>
          <display_name>solid concrete</display_name>
        </choice>
        <choice>
          <value>concrete block</value>
          <display_name>concrete block</display_name>
        </choice>
        <choice>
          <value>concrete block foam core</value>
          <display_name>concrete block foam core</display_name>
        </choice>
        <choice>
          <value>concrete block perlite core</value>
          <display_name>concrete block perlite core</display_name>
        </choice>
        <choice>
          <value>concrete block vermiculite core</value>
          <display_name>concrete block vermiculite core</display_name>
        </choice>
        <choice>
          <value>concrete block solid core</value>
          <display_name>concrete block solid core</display_name>
        </choice>
        <choice>
          <value>double brick</value>
          <display_name>double brick</display_name>
        </choice>
        <choice>
          <value>wood</value>
          <display_name>wood</display_name>
        </choice>
      </choices>
    </argument>
    <argument>
      <name>foundation_wall_thickness</name>
      <display_name>Foundation Wall: Thickness</display_name>
      <description>The thickness of the foundation wall. If not provided, the OS-HPXML default (see &lt;a href='https://openstudio-hpxml.readthedocs.io/en/v1.8.1/workflow_inputs.html#hpxml-foundation-walls'&gt;HPXML Foundation Walls&lt;/a&gt;) is used.</description>
      <type>Double</type>
      <units>in</units>
      <required>false</required>
      <model_dependent>false</model_dependent>
    </argument>
    <argument>
      <name>foundation_wall_insulation_r</name>
      <display_name>Foundation Wall: Insulation Nominal R-value</display_name>
      <description>Nominal R-value for the foundation wall insulation. Only applies to basements/crawlspaces.</description>
      <type>Double</type>
      <units>h-ft^2-R/Btu</units>
      <required>true</required>
      <model_dependent>false</model_dependent>
      <default_value>0</default_value>
    </argument>
    <argument>
      <name>foundation_wall_insulation_location</name>
      <display_name>Foundation Wall: Insulation Location</display_name>
      <description>Whether the insulation is on the interior or exterior of the foundation wall. Only applies to basements/crawlspaces.</description>
      <type>Choice</type>
      <units>ft</units>
      <required>false</required>
      <model_dependent>false</model_dependent>
      <default_value>exterior</default_value>
      <choices>
        <choice>
          <value>interior</value>
          <display_name>interior</display_name>
        </choice>
        <choice>
          <value>exterior</value>
          <display_name>exterior</display_name>
        </choice>
      </choices>
    </argument>
    <argument>
      <name>foundation_wall_insulation_distance_to_top</name>
      <display_name>Foundation Wall: Insulation Distance To Top</display_name>
      <description>The distance from the top of the foundation wall to the top of the foundation wall insulation. Only applies to basements/crawlspaces. If not provided, the OS-HPXML default (see &lt;a href='https://openstudio-hpxml.readthedocs.io/en/v1.8.1/workflow_inputs.html#hpxml-foundation-walls'&gt;HPXML Foundation Walls&lt;/a&gt;) is used.</description>
      <type>Double</type>
      <units>ft</units>
      <required>false</required>
      <model_dependent>false</model_dependent>
    </argument>
    <argument>
      <name>foundation_wall_insulation_distance_to_bottom</name>
      <display_name>Foundation Wall: Insulation Distance To Bottom</display_name>
      <description>The distance from the top of the foundation wall to the bottom of the foundation wall insulation. Only applies to basements/crawlspaces. If not provided, the OS-HPXML default (see &lt;a href='https://openstudio-hpxml.readthedocs.io/en/v1.8.1/workflow_inputs.html#hpxml-foundation-walls'&gt;HPXML Foundation Walls&lt;/a&gt;) is used.</description>
      <type>Double</type>
      <units>ft</units>
      <required>false</required>
      <model_dependent>false</model_dependent>
    </argument>
    <argument>
      <name>foundation_wall_assembly_r</name>
      <display_name>Foundation Wall: Assembly R-value</display_name>
      <description>Assembly R-value for the foundation walls. Only applies to basements/crawlspaces. If provided, overrides the previous foundation wall insulation inputs. If not provided, it is ignored.</description>
      <type>Double</type>
      <units>h-ft^2-R/Btu</units>
      <required>false</required>
      <model_dependent>false</model_dependent>
    </argument>
    <argument>
      <name>rim_joist_assembly_r</name>
      <display_name>Rim Joist: Assembly R-value</display_name>
      <description>Assembly R-value for the rim joists. Only applies to basements/crawlspaces. Required if a rim joist height is provided.</description>
      <type>Double</type>
      <units>h-ft^2-R/Btu</units>
      <required>false</required>
      <model_dependent>false</model_dependent>
    </argument>
    <argument>
      <name>slab_perimeter_insulation_r</name>
      <display_name>Slab: Perimeter Insulation Nominal R-value</display_name>
      <description>Nominal R-value of the vertical slab perimeter insulation. Applies to slab-on-grade foundations and basement/crawlspace floors.</description>
      <type>Double</type>
      <units>h-ft^2-R/Btu</units>
      <required>true</required>
      <model_dependent>false</model_dependent>
      <default_value>0</default_value>
    </argument>
    <argument>
      <name>slab_perimeter_insulation_depth</name>
      <display_name>Slab: Perimeter Insulation Depth</display_name>
      <description>Depth from grade to bottom of vertical slab perimeter insulation. Applies to slab-on-grade foundations and basement/crawlspace floors.</description>
      <type>Double</type>
      <units>ft</units>
      <required>true</required>
      <model_dependent>false</model_dependent>
      <default_value>0</default_value>
    </argument>
    <argument>
      <name>slab_exterior_horizontal_insulation_r</name>
      <display_name>Slab: Exterior Horizontal Insulation Nominal R-value</display_name>
      <description>Nominal R-value of the slab exterior horizontal (wing/skirt) insulation. Applies to slab-on-grade foundations and basement/crawlspace floors.</description>
      <type>Double</type>
      <units>h-ft^2-R/Btu</units>
      <required>false</required>
      <model_dependent>false</model_dependent>
    </argument>
    <argument>
      <name>slab_exterior_horizontal_insulation_width</name>
      <display_name>Slab: Exterior Horizontal Insulation Width</display_name>
      <description>Width of the slab exterior horizontal (wing/skirt) insulation measured from the exterior surface of the vertical slab perimeter insulation. Applies to slab-on-grade foundations and basement/crawlspace floors.</description>
      <type>Double</type>
      <units>ft</units>
      <required>false</required>
      <model_dependent>false</model_dependent>
    </argument>
    <argument>
      <name>slab_exterior_horizontal_insulation_depth_below_grade</name>
      <display_name>Slab: Exterior Horizontal Insulation Depth Below Grade</display_name>
      <description>Depth of the slab exterior horizontal (wing/skirt) insulation measured from the top surface of the slab exterior horizontal insulation. Applies to slab-on-grade foundations and basement/crawlspace floors.</description>
      <type>Double</type>
      <units>ft</units>
      <required>false</required>
      <model_dependent>false</model_dependent>
    </argument>
    <argument>
      <name>slab_under_insulation_r</name>
      <display_name>Slab: Under Slab Insulation Nominal R-value</display_name>
      <description>Nominal R-value of the horizontal under slab insulation. Applies to slab-on-grade foundations and basement/crawlspace floors.</description>
      <type>Double</type>
      <units>h-ft^2-R/Btu</units>
      <required>true</required>
      <model_dependent>false</model_dependent>
      <default_value>0</default_value>
    </argument>
    <argument>
      <name>slab_under_insulation_width</name>
      <display_name>Slab: Under Slab Insulation Width</display_name>
      <description>Width from slab edge inward of horizontal under-slab insulation. Enter 999 to specify that the under slab insulation spans the entire slab. Applies to slab-on-grade foundations and basement/crawlspace floors.</description>
      <type>Double</type>
      <units>ft</units>
      <required>true</required>
      <model_dependent>false</model_dependent>
      <default_value>0</default_value>
    </argument>
    <argument>
      <name>slab_thickness</name>
      <display_name>Slab: Thickness</display_name>
      <description>The thickness of the slab. Zero can be entered if there is a dirt floor instead of a slab. If not provided, the OS-HPXML default (see &lt;a href='https://openstudio-hpxml.readthedocs.io/en/v1.8.1/workflow_inputs.html#hpxml-slabs'&gt;HPXML Slabs&lt;/a&gt;) is used.</description>
      <type>Double</type>
      <units>in</units>
      <required>false</required>
      <model_dependent>false</model_dependent>
    </argument>
    <argument>
      <name>slab_carpet_fraction</name>
      <display_name>Slab: Carpet Fraction</display_name>
      <description>Fraction of the slab floor area that is carpeted. If not provided, the OS-HPXML default (see &lt;a href='https://openstudio-hpxml.readthedocs.io/en/v1.8.1/workflow_inputs.html#hpxml-slabs'&gt;HPXML Slabs&lt;/a&gt;) is used.</description>
      <type>Double</type>
      <units>Frac</units>
      <required>false</required>
      <model_dependent>false</model_dependent>
    </argument>
    <argument>
      <name>slab_carpet_r</name>
      <display_name>Slab: Carpet R-value</display_name>
      <description>R-value of the slab carpet. If not provided, the OS-HPXML default (see &lt;a href='https://openstudio-hpxml.readthedocs.io/en/v1.8.1/workflow_inputs.html#hpxml-slabs'&gt;HPXML Slabs&lt;/a&gt;) is used.</description>
      <type>Double</type>
      <units>h-ft^2-R/Btu</units>
      <required>false</required>
      <model_dependent>false</model_dependent>
    </argument>
    <argument>
      <name>ceiling_assembly_r</name>
      <display_name>Ceiling: Assembly R-value</display_name>
      <description>Assembly R-value for the ceiling (attic floor).</description>
      <type>Double</type>
      <units>h-ft^2-R/Btu</units>
      <required>true</required>
      <model_dependent>false</model_dependent>
      <default_value>31.6</default_value>
    </argument>
    <argument>
      <name>roof_material_type</name>
      <display_name>Roof: Material Type</display_name>
      <description>The material type of the roof. If not provided, the OS-HPXML default (see &lt;a href='https://openstudio-hpxml.readthedocs.io/en/v1.8.1/workflow_inputs.html#hpxml-roofs'&gt;HPXML Roofs&lt;/a&gt;) is used.</description>
      <type>Choice</type>
      <required>false</required>
      <model_dependent>false</model_dependent>
      <choices>
        <choice>
          <value>asphalt or fiberglass shingles</value>
          <display_name>asphalt or fiberglass shingles</display_name>
        </choice>
        <choice>
          <value>concrete</value>
          <display_name>concrete</display_name>
        </choice>
        <choice>
          <value>cool roof</value>
          <display_name>cool roof</display_name>
        </choice>
        <choice>
          <value>slate or tile shingles</value>
          <display_name>slate or tile shingles</display_name>
        </choice>
        <choice>
          <value>expanded polystyrene sheathing</value>
          <display_name>expanded polystyrene sheathing</display_name>
        </choice>
        <choice>
          <value>metal surfacing</value>
          <display_name>metal surfacing</display_name>
        </choice>
        <choice>
          <value>plastic/rubber/synthetic sheeting</value>
          <display_name>plastic/rubber/synthetic sheeting</display_name>
        </choice>
        <choice>
          <value>shingles</value>
          <display_name>shingles</display_name>
        </choice>
        <choice>
          <value>wood shingles or shakes</value>
          <display_name>wood shingles or shakes</display_name>
        </choice>
      </choices>
    </argument>
    <argument>
      <name>roof_color</name>
      <display_name>Roof: Color</display_name>
      <description>The color of the roof. If not provided, the OS-HPXML default (see &lt;a href='https://openstudio-hpxml.readthedocs.io/en/v1.8.1/workflow_inputs.html#hpxml-roofs'&gt;HPXML Roofs&lt;/a&gt;) is used.</description>
      <type>Choice</type>
      <required>false</required>
      <model_dependent>false</model_dependent>
      <choices>
        <choice>
          <value>dark</value>
          <display_name>dark</display_name>
        </choice>
        <choice>
          <value>light</value>
          <display_name>light</display_name>
        </choice>
        <choice>
          <value>medium</value>
          <display_name>medium</display_name>
        </choice>
        <choice>
          <value>medium dark</value>
          <display_name>medium dark</display_name>
        </choice>
        <choice>
          <value>reflective</value>
          <display_name>reflective</display_name>
        </choice>
      </choices>
    </argument>
    <argument>
      <name>roof_assembly_r</name>
      <display_name>Roof: Assembly R-value</display_name>
      <description>Assembly R-value of the roof.</description>
      <type>Double</type>
      <units>h-ft^2-R/Btu</units>
      <required>true</required>
      <model_dependent>false</model_dependent>
      <default_value>2.3</default_value>
    </argument>
    <argument>
      <name>radiant_barrier_attic_location</name>
      <display_name>Attic: Radiant Barrier Location</display_name>
      <description>The location of the radiant barrier in the attic.</description>
      <type>Choice</type>
      <required>false</required>
      <model_dependent>false</model_dependent>
      <choices>
        <choice>
          <value>none</value>
          <display_name>none</display_name>
        </choice>
        <choice>
          <value>Attic roof only</value>
          <display_name>Attic roof only</display_name>
        </choice>
        <choice>
          <value>Attic roof and gable walls</value>
          <display_name>Attic roof and gable walls</display_name>
        </choice>
        <choice>
          <value>Attic floor</value>
          <display_name>Attic floor</display_name>
        </choice>
      </choices>
    </argument>
    <argument>
      <name>radiant_barrier_grade</name>
      <display_name>Attic: Radiant Barrier Grade</display_name>
      <description>The grade of the radiant barrier in the attic. If not provided, the OS-HPXML default (see &lt;a href='https://openstudio-hpxml.readthedocs.io/en/v1.8.1/workflow_inputs.html#hpxml-roofs'&gt;HPXML Roofs&lt;/a&gt;) is used.</description>
      <type>Choice</type>
      <required>false</required>
      <model_dependent>false</model_dependent>
      <choices>
        <choice>
          <value>1</value>
          <display_name>1</display_name>
        </choice>
        <choice>
          <value>2</value>
          <display_name>2</display_name>
        </choice>
        <choice>
          <value>3</value>
          <display_name>3</display_name>
        </choice>
      </choices>
    </argument>
    <argument>
      <name>wall_type</name>
      <display_name>Wall: Type</display_name>
      <description>The type of walls.</description>
      <type>Choice</type>
      <required>true</required>
      <model_dependent>false</model_dependent>
      <default_value>WoodStud</default_value>
      <choices>
        <choice>
          <value>WoodStud</value>
          <display_name>WoodStud</display_name>
        </choice>
        <choice>
          <value>ConcreteMasonryUnit</value>
          <display_name>ConcreteMasonryUnit</display_name>
        </choice>
        <choice>
          <value>DoubleWoodStud</value>
          <display_name>DoubleWoodStud</display_name>
        </choice>
        <choice>
          <value>InsulatedConcreteForms</value>
          <display_name>InsulatedConcreteForms</display_name>
        </choice>
        <choice>
          <value>LogWall</value>
          <display_name>LogWall</display_name>
        </choice>
        <choice>
          <value>StructuralInsulatedPanel</value>
          <display_name>StructuralInsulatedPanel</display_name>
        </choice>
        <choice>
          <value>SolidConcrete</value>
          <display_name>SolidConcrete</display_name>
        </choice>
        <choice>
          <value>SteelFrame</value>
          <display_name>SteelFrame</display_name>
        </choice>
        <choice>
          <value>Stone</value>
          <display_name>Stone</display_name>
        </choice>
        <choice>
          <value>StrawBale</value>
          <display_name>StrawBale</display_name>
        </choice>
        <choice>
          <value>StructuralBrick</value>
          <display_name>StructuralBrick</display_name>
        </choice>
      </choices>
    </argument>
    <argument>
      <name>wall_siding_type</name>
      <display_name>Wall: Siding Type</display_name>
      <description>The siding type of the walls. Also applies to rim joists. If not provided, the OS-HPXML default (see &lt;a href='https://openstudio-hpxml.readthedocs.io/en/v1.8.1/workflow_inputs.html#hpxml-walls'&gt;HPXML Walls&lt;/a&gt;) is used.</description>
      <type>Choice</type>
      <required>false</required>
      <model_dependent>false</model_dependent>
      <choices>
        <choice>
          <value>aluminum siding</value>
          <display_name>aluminum siding</display_name>
        </choice>
        <choice>
          <value>asbestos siding</value>
          <display_name>asbestos siding</display_name>
        </choice>
        <choice>
          <value>brick veneer</value>
          <display_name>brick veneer</display_name>
        </choice>
        <choice>
          <value>composite shingle siding</value>
          <display_name>composite shingle siding</display_name>
        </choice>
        <choice>
          <value>fiber cement siding</value>
          <display_name>fiber cement siding</display_name>
        </choice>
        <choice>
          <value>masonite siding</value>
          <display_name>masonite siding</display_name>
        </choice>
        <choice>
          <value>none</value>
          <display_name>none</display_name>
        </choice>
        <choice>
          <value>stucco</value>
          <display_name>stucco</display_name>
        </choice>
        <choice>
          <value>synthetic stucco</value>
          <display_name>synthetic stucco</display_name>
        </choice>
        <choice>
          <value>vinyl siding</value>
          <display_name>vinyl siding</display_name>
        </choice>
        <choice>
          <value>wood siding</value>
          <display_name>wood siding</display_name>
        </choice>
      </choices>
    </argument>
    <argument>
      <name>wall_color</name>
      <display_name>Wall: Color</display_name>
      <description>The color of the walls. Also applies to rim joists. If not provided, the OS-HPXML default (see &lt;a href='https://openstudio-hpxml.readthedocs.io/en/v1.8.1/workflow_inputs.html#hpxml-walls'&gt;HPXML Walls&lt;/a&gt;) is used.</description>
      <type>Choice</type>
      <required>false</required>
      <model_dependent>false</model_dependent>
      <choices>
        <choice>
          <value>dark</value>
          <display_name>dark</display_name>
        </choice>
        <choice>
          <value>light</value>
          <display_name>light</display_name>
        </choice>
        <choice>
          <value>medium</value>
          <display_name>medium</display_name>
        </choice>
        <choice>
          <value>medium dark</value>
          <display_name>medium dark</display_name>
        </choice>
        <choice>
          <value>reflective</value>
          <display_name>reflective</display_name>
        </choice>
      </choices>
    </argument>
    <argument>
      <name>wall_assembly_r</name>
      <display_name>Wall: Assembly R-value</display_name>
      <description>Assembly R-value of the walls.</description>
      <type>Double</type>
      <units>h-ft^2-R/Btu</units>
      <required>true</required>
      <model_dependent>false</model_dependent>
      <default_value>11.9</default_value>
    </argument>
    <argument>
      <name>window_front_wwr</name>
      <display_name>Windows: Front Window-to-Wall Ratio</display_name>
      <description>The ratio of window area to wall area for the unit's front facade. Enter 0 if specifying Front Window Area instead. If the front wall is adiabatic, the value will be ignored.</description>
      <type>Double</type>
      <units>Frac</units>
      <required>true</required>
      <model_dependent>false</model_dependent>
      <default_value>0.18</default_value>
    </argument>
    <argument>
      <name>window_back_wwr</name>
      <display_name>Windows: Back Window-to-Wall Ratio</display_name>
      <description>The ratio of window area to wall area for the unit's back facade. Enter 0 if specifying Back Window Area instead. If the back wall is adiabatic, the value will be ignored.</description>
      <type>Double</type>
      <units>Frac</units>
      <required>true</required>
      <model_dependent>false</model_dependent>
      <default_value>0.18</default_value>
    </argument>
    <argument>
      <name>window_left_wwr</name>
      <display_name>Windows: Left Window-to-Wall Ratio</display_name>
      <description>The ratio of window area to wall area for the unit's left facade (when viewed from the front). Enter 0 if specifying Left Window Area instead. If the left wall is adiabatic, the value will be ignored.</description>
      <type>Double</type>
      <units>Frac</units>
      <required>true</required>
      <model_dependent>false</model_dependent>
      <default_value>0.18</default_value>
    </argument>
    <argument>
      <name>window_right_wwr</name>
      <display_name>Windows: Right Window-to-Wall Ratio</display_name>
      <description>The ratio of window area to wall area for the unit's right facade (when viewed from the front). Enter 0 if specifying Right Window Area instead. If the right wall is adiabatic, the value will be ignored.</description>
      <type>Double</type>
      <units>Frac</units>
      <required>true</required>
      <model_dependent>false</model_dependent>
      <default_value>0.18</default_value>
    </argument>
    <argument>
      <name>window_area_front</name>
      <display_name>Windows: Front Window Area</display_name>
      <description>The amount of window area on the unit's front facade. Enter 0 if specifying Front Window-to-Wall Ratio instead. If the front wall is adiabatic, the value will be ignored.</description>
      <type>Double</type>
      <units>ft^2</units>
      <required>true</required>
      <model_dependent>false</model_dependent>
      <default_value>0</default_value>
    </argument>
    <argument>
      <name>window_area_back</name>
      <display_name>Windows: Back Window Area</display_name>
      <description>The amount of window area on the unit's back facade. Enter 0 if specifying Back Window-to-Wall Ratio instead. If the back wall is adiabatic, the value will be ignored.</description>
      <type>Double</type>
      <units>ft^2</units>
      <required>true</required>
      <model_dependent>false</model_dependent>
      <default_value>0</default_value>
    </argument>
    <argument>
      <name>window_area_left</name>
      <display_name>Windows: Left Window Area</display_name>
      <description>The amount of window area on the unit's left facade (when viewed from the front). Enter 0 if specifying Left Window-to-Wall Ratio instead. If the left wall is adiabatic, the value will be ignored.</description>
      <type>Double</type>
      <units>ft^2</units>
      <required>true</required>
      <model_dependent>false</model_dependent>
      <default_value>0</default_value>
    </argument>
    <argument>
      <name>window_area_right</name>
      <display_name>Windows: Right Window Area</display_name>
      <description>The amount of window area on the unit's right facade (when viewed from the front). Enter 0 if specifying Right Window-to-Wall Ratio instead. If the right wall is adiabatic, the value will be ignored.</description>
      <type>Double</type>
      <units>ft^2</units>
      <required>true</required>
      <model_dependent>false</model_dependent>
      <default_value>0</default_value>
    </argument>
    <argument>
      <name>window_aspect_ratio</name>
      <display_name>Windows: Aspect Ratio</display_name>
      <description>Ratio of window height to width.</description>
      <type>Double</type>
      <units>Frac</units>
      <required>true</required>
      <model_dependent>false</model_dependent>
      <default_value>1.333</default_value>
    </argument>
    <argument>
      <name>window_fraction_operable</name>
      <display_name>Windows: Fraction Operable</display_name>
      <description>Fraction of windows that are operable. If not provided, the OS-HPXML default (see &lt;a href='https://openstudio-hpxml.readthedocs.io/en/v1.8.1/workflow_inputs.html#hpxml-windows'&gt;HPXML Windows&lt;/a&gt;) is used.</description>
      <type>Double</type>
      <units>Frac</units>
      <required>false</required>
      <model_dependent>false</model_dependent>
    </argument>
    <argument>
      <name>window_natvent_availability</name>
      <display_name>Windows: Natural Ventilation Availability</display_name>
      <description>For operable windows, the number of days/week that windows can be opened by occupants for natural ventilation. If not provided, the OS-HPXML default (see &lt;a href='https://openstudio-hpxml.readthedocs.io/en/v1.8.1/workflow_inputs.html#hpxml-windows'&gt;HPXML Windows&lt;/a&gt;) is used.</description>
      <type>Integer</type>
      <units>Days/week</units>
      <required>false</required>
      <model_dependent>false</model_dependent>
    </argument>
    <argument>
      <name>window_ufactor</name>
      <display_name>Windows: U-Factor</display_name>
      <description>Full-assembly NFRC U-factor.</description>
      <type>Double</type>
      <units>Btu/hr-ft^2-R</units>
      <required>true</required>
      <model_dependent>false</model_dependent>
      <default_value>0.37</default_value>
    </argument>
    <argument>
      <name>window_shgc</name>
      <display_name>Windows: SHGC</display_name>
      <description>Full-assembly NFRC solar heat gain coefficient.</description>
      <type>Double</type>
      <required>true</required>
      <model_dependent>false</model_dependent>
      <default_value>0.3</default_value>
    </argument>
    <argument>
      <name>window_interior_shading_winter</name>
      <display_name>Windows: Winter Interior Shading</display_name>
      <description>Interior shading coefficient for the winter season. 1.0 indicates no reduction in solar gain, 0.85 indicates 15% reduction, etc. If not provided, the OS-HPXML default (see &lt;a href='https://openstudio-hpxml.readthedocs.io/en/v1.8.1/workflow_inputs.html#hpxml-windows'&gt;HPXML Windows&lt;/a&gt;) is used.</description>
      <type>Double</type>
      <units>Frac</units>
      <required>false</required>
      <model_dependent>false</model_dependent>
    </argument>
    <argument>
      <name>window_interior_shading_summer</name>
      <display_name>Windows: Summer Interior Shading</display_name>
      <description>Interior shading coefficient for the summer season. 1.0 indicates no reduction in solar gain, 0.85 indicates 15% reduction, etc. If not provided, the OS-HPXML default (see &lt;a href='https://openstudio-hpxml.readthedocs.io/en/v1.8.1/workflow_inputs.html#hpxml-windows'&gt;HPXML Windows&lt;/a&gt;) is used.</description>
      <type>Double</type>
      <units>Frac</units>
      <required>false</required>
      <model_dependent>false</model_dependent>
    </argument>
    <argument>
      <name>window_exterior_shading_winter</name>
      <display_name>Windows: Winter Exterior Shading</display_name>
      <description>Exterior shading coefficient for the winter season. 1.0 indicates no reduction in solar gain, 0.85 indicates 15% reduction, etc. If not provided, the OS-HPXML default (see &lt;a href='https://openstudio-hpxml.readthedocs.io/en/v1.8.1/workflow_inputs.html#hpxml-windows'&gt;HPXML Windows&lt;/a&gt;) is used.</description>
      <type>Double</type>
      <units>Frac</units>
      <required>false</required>
      <model_dependent>false</model_dependent>
    </argument>
    <argument>
      <name>window_exterior_shading_summer</name>
      <display_name>Windows: Summer Exterior Shading</display_name>
      <description>Exterior shading coefficient for the summer season. 1.0 indicates no reduction in solar gain, 0.85 indicates 15% reduction, etc. If not provided, the OS-HPXML default (see &lt;a href='https://openstudio-hpxml.readthedocs.io/en/v1.8.1/workflow_inputs.html#hpxml-windows'&gt;HPXML Windows&lt;/a&gt;) is used.</description>
      <type>Double</type>
      <units>Frac</units>
      <required>false</required>
      <model_dependent>false</model_dependent>
    </argument>
    <argument>
      <name>window_shading_summer_season</name>
      <display_name>Windows: Shading Summer Season</display_name>
      <description>Enter a date like 'May 1 - Sep 30'. Defines the summer season for purposes of shading coefficients; the rest of the year is assumed to be winter. If not provided, the OS-HPXML default (see &lt;a href='https://openstudio-hpxml.readthedocs.io/en/v1.8.1/workflow_inputs.html#hpxml-windows'&gt;HPXML Windows&lt;/a&gt;) is used.</description>
      <type>String</type>
      <required>false</required>
      <model_dependent>false</model_dependent>
    </argument>
    <argument>
      <name>window_storm_type</name>
      <display_name>Windows: Storm Type</display_name>
      <description>The type of storm, if present. If not provided, assumes there is no storm.</description>
      <type>Choice</type>
      <required>false</required>
      <model_dependent>false</model_dependent>
      <choices>
        <choice>
          <value>clear</value>
          <display_name>clear</display_name>
        </choice>
        <choice>
          <value>low-e</value>
          <display_name>low-e</display_name>
        </choice>
      </choices>
    </argument>
    <argument>
      <name>overhangs_front_depth</name>
      <display_name>Overhangs: Front Depth</display_name>
      <description>The depth of overhangs for windows for the front facade.</description>
      <type>Double</type>
      <units>ft</units>
      <required>true</required>
      <model_dependent>false</model_dependent>
      <default_value>0</default_value>
    </argument>
    <argument>
      <name>overhangs_front_distance_to_top_of_window</name>
      <display_name>Overhangs: Front Distance to Top of Window</display_name>
      <description>The overhangs distance to the top of window for the front facade.</description>
      <type>Double</type>
      <units>ft</units>
      <required>true</required>
      <model_dependent>false</model_dependent>
      <default_value>0</default_value>
    </argument>
    <argument>
      <name>overhangs_front_distance_to_bottom_of_window</name>
      <display_name>Overhangs: Front Distance to Bottom of Window</display_name>
      <description>The overhangs distance to the bottom of window for the front facade.</description>
      <type>Double</type>
      <units>ft</units>
      <required>true</required>
      <model_dependent>false</model_dependent>
      <default_value>4</default_value>
    </argument>
    <argument>
      <name>overhangs_back_depth</name>
      <display_name>Overhangs: Back Depth</display_name>
      <description>The depth of overhangs for windows for the back facade.</description>
      <type>Double</type>
      <units>ft</units>
      <required>true</required>
      <model_dependent>false</model_dependent>
      <default_value>0</default_value>
    </argument>
    <argument>
      <name>overhangs_back_distance_to_top_of_window</name>
      <display_name>Overhangs: Back Distance to Top of Window</display_name>
      <description>The overhangs distance to the top of window for the back facade.</description>
      <type>Double</type>
      <units>ft</units>
      <required>true</required>
      <model_dependent>false</model_dependent>
      <default_value>0</default_value>
    </argument>
    <argument>
      <name>overhangs_back_distance_to_bottom_of_window</name>
      <display_name>Overhangs: Back Distance to Bottom of Window</display_name>
      <description>The overhangs distance to the bottom of window for the back facade.</description>
      <type>Double</type>
      <units>ft</units>
      <required>true</required>
      <model_dependent>false</model_dependent>
      <default_value>4</default_value>
    </argument>
    <argument>
      <name>overhangs_left_depth</name>
      <display_name>Overhangs: Left Depth</display_name>
      <description>The depth of overhangs for windows for the left facade.</description>
      <type>Double</type>
      <units>ft</units>
      <required>true</required>
      <model_dependent>false</model_dependent>
      <default_value>0</default_value>
    </argument>
    <argument>
      <name>overhangs_left_distance_to_top_of_window</name>
      <display_name>Overhangs: Left Distance to Top of Window</display_name>
      <description>The overhangs distance to the top of window for the left facade.</description>
      <type>Double</type>
      <units>ft</units>
      <required>true</required>
      <model_dependent>false</model_dependent>
      <default_value>0</default_value>
    </argument>
    <argument>
      <name>overhangs_left_distance_to_bottom_of_window</name>
      <display_name>Overhangs: Left Distance to Bottom of Window</display_name>
      <description>The overhangs distance to the bottom of window for the left facade.</description>
      <type>Double</type>
      <units>ft</units>
      <required>true</required>
      <model_dependent>false</model_dependent>
      <default_value>4</default_value>
    </argument>
    <argument>
      <name>overhangs_right_depth</name>
      <display_name>Overhangs: Right Depth</display_name>
      <description>The depth of overhangs for windows for the right facade.</description>
      <type>Double</type>
      <units>ft</units>
      <required>true</required>
      <model_dependent>false</model_dependent>
      <default_value>0</default_value>
    </argument>
    <argument>
      <name>overhangs_right_distance_to_top_of_window</name>
      <display_name>Overhangs: Right Distance to Top of Window</display_name>
      <description>The overhangs distance to the top of window for the right facade.</description>
      <type>Double</type>
      <units>ft</units>
      <required>true</required>
      <model_dependent>false</model_dependent>
      <default_value>0</default_value>
    </argument>
    <argument>
      <name>overhangs_right_distance_to_bottom_of_window</name>
      <display_name>Overhangs: Right Distance to Bottom of Window</display_name>
      <description>The overhangs distance to the bottom of window for the right facade.</description>
      <type>Double</type>
      <units>ft</units>
      <required>true</required>
      <model_dependent>false</model_dependent>
      <default_value>4</default_value>
    </argument>
    <argument>
      <name>skylight_area_front</name>
      <display_name>Skylights: Front Roof Area</display_name>
      <description>The amount of skylight area on the unit's front conditioned roof facade.</description>
      <type>Double</type>
      <units>ft^2</units>
      <required>true</required>
      <model_dependent>false</model_dependent>
      <default_value>0</default_value>
    </argument>
    <argument>
      <name>skylight_area_back</name>
      <display_name>Skylights: Back Roof Area</display_name>
      <description>The amount of skylight area on the unit's back conditioned roof facade.</description>
      <type>Double</type>
      <units>ft^2</units>
      <required>true</required>
      <model_dependent>false</model_dependent>
      <default_value>0</default_value>
    </argument>
    <argument>
      <name>skylight_area_left</name>
      <display_name>Skylights: Left Roof Area</display_name>
      <description>The amount of skylight area on the unit's left conditioned roof facade (when viewed from the front).</description>
      <type>Double</type>
      <units>ft^2</units>
      <required>true</required>
      <model_dependent>false</model_dependent>
      <default_value>0</default_value>
    </argument>
    <argument>
      <name>skylight_area_right</name>
      <display_name>Skylights: Right Roof Area</display_name>
      <description>The amount of skylight area on the unit's right conditioned roof facade (when viewed from the front).</description>
      <type>Double</type>
      <units>ft^2</units>
      <required>true</required>
      <model_dependent>false</model_dependent>
      <default_value>0</default_value>
    </argument>
    <argument>
      <name>skylight_ufactor</name>
      <display_name>Skylights: U-Factor</display_name>
      <description>Full-assembly NFRC U-factor.</description>
      <type>Double</type>
      <units>Btu/hr-ft^2-R</units>
      <required>true</required>
      <model_dependent>false</model_dependent>
      <default_value>0.33</default_value>
    </argument>
    <argument>
      <name>skylight_shgc</name>
      <display_name>Skylights: SHGC</display_name>
      <description>Full-assembly NFRC solar heat gain coefficient.</description>
      <type>Double</type>
      <required>true</required>
      <model_dependent>false</model_dependent>
      <default_value>0.45</default_value>
    </argument>
    <argument>
      <name>skylight_storm_type</name>
      <display_name>Skylights: Storm Type</display_name>
      <description>The type of storm, if present. If not provided, assumes there is no storm.</description>
      <type>Choice</type>
      <required>false</required>
      <model_dependent>false</model_dependent>
      <choices>
        <choice>
          <value>clear</value>
          <display_name>clear</display_name>
        </choice>
        <choice>
          <value>low-e</value>
          <display_name>low-e</display_name>
        </choice>
      </choices>
    </argument>
    <argument>
      <name>door_area</name>
      <display_name>Doors: Area</display_name>
      <description>The area of the opaque door(s).</description>
      <type>Double</type>
      <units>ft^2</units>
      <required>true</required>
      <model_dependent>false</model_dependent>
      <default_value>20</default_value>
    </argument>
    <argument>
      <name>door_rvalue</name>
      <display_name>Doors: R-value</display_name>
      <description>R-value of the opaque door(s).</description>
      <type>Double</type>
      <units>h-ft^2-R/Btu</units>
      <required>true</required>
      <model_dependent>false</model_dependent>
      <default_value>4.4</default_value>
    </argument>
    <argument>
      <name>air_leakage_leakiness_description</name>
      <display_name>Air Leakage: Leakiness Description</display_name>
      <description>Qualitative description of infiltration. If provided, the Year Built of the home is required. Either provide this input or provide a numeric air leakage value below.</description>
      <type>Choice</type>
      <required>false</required>
      <model_dependent>false</model_dependent>
      <default_value>average</default_value>
      <choices>
        <choice>
          <value>very tight</value>
          <display_name>very tight</display_name>
        </choice>
        <choice>
          <value>tight</value>
          <display_name>tight</display_name>
        </choice>
        <choice>
          <value>average</value>
          <display_name>average</display_name>
        </choice>
        <choice>
          <value>leaky</value>
          <display_name>leaky</display_name>
        </choice>
        <choice>
          <value>very leaky</value>
          <display_name>very leaky</display_name>
        </choice>
      </choices>
    </argument>
    <argument>
      <name>air_leakage_units</name>
      <display_name>Air Leakage: Units</display_name>
      <description>The unit of measure for the air leakage if providing a numeric air leakage value.</description>
      <type>Choice</type>
      <required>false</required>
      <model_dependent>false</model_dependent>
      <choices>
        <choice>
          <value>ACH</value>
          <display_name>ACH</display_name>
        </choice>
        <choice>
          <value>CFM</value>
          <display_name>CFM</display_name>
        </choice>
        <choice>
          <value>ACHnatural</value>
          <display_name>ACHnatural</display_name>
        </choice>
        <choice>
          <value>CFMnatural</value>
          <display_name>CFMnatural</display_name>
        </choice>
        <choice>
          <value>EffectiveLeakageArea</value>
          <display_name>EffectiveLeakageArea</display_name>
        </choice>
      </choices>
    </argument>
    <argument>
      <name>air_leakage_house_pressure</name>
      <display_name>Air Leakage: House Pressure</display_name>
      <description>The house pressure relative to outside if providing a numeric air leakage value. Required when units are ACH or CFM.</description>
      <type>Double</type>
      <units>Pa</units>
      <required>false</required>
      <model_dependent>false</model_dependent>
    </argument>
    <argument>
      <name>air_leakage_value</name>
      <display_name>Air Leakage: Value</display_name>
      <description>Numeric air leakage value. For 'EffectiveLeakageArea', provide value in sq. in. If provided, overrides Leakiness Description input.</description>
      <type>Double</type>
      <required>false</required>
      <model_dependent>false</model_dependent>
    </argument>
    <argument>
      <name>air_leakage_type</name>
      <display_name>Air Leakage: Type</display_name>
      <description>Type of air leakage if providing a numeric air leakage value. If 'unit total', represents the total infiltration to the unit as measured by a compartmentalization test, in which case the air leakage value will be adjusted by the ratio of exterior envelope surface area to total envelope surface area. Otherwise, if 'unit exterior only', represents the infiltration to the unit from outside only as measured by a guarded test. Required when unit type is single-family attached or apartment unit.</description>
      <type>Choice</type>
      <required>false</required>
      <model_dependent>false</model_dependent>
      <choices>
        <choice>
          <value>unit total</value>
          <display_name>unit total</display_name>
        </choice>
        <choice>
          <value>unit exterior only</value>
          <display_name>unit exterior only</display_name>
        </choice>
      </choices>
    </argument>
    <argument>
      <name>air_leakage_has_flue_or_chimney_in_conditioned_space</name>
      <display_name>Air Leakage: Has Flue or Chimney in Conditioned Space</display_name>
      <description>Presence of flue or chimney with combustion air from conditioned space; used for infiltration model. If not provided, the OS-HPXML default (see &lt;a href='https://openstudio-hpxml.readthedocs.io/en/v1.8.1/workflow_inputs.html#flue-or-chimney'&gt;Flue or Chimney&lt;/a&gt;) is used.</description>
      <type>Boolean</type>
      <required>false</required>
      <model_dependent>false</model_dependent>
      <choices>
        <choice>
          <value>true</value>
          <display_name>true</display_name>
        </choice>
        <choice>
          <value>false</value>
          <display_name>false</display_name>
        </choice>
      </choices>
    </argument>
    <argument>
      <name>heating_system_type</name>
      <display_name>Heating System: Type</display_name>
      <description>The type of heating system. Use 'none' if there is no heating system or if there is a heat pump serving a heating load.</description>
      <type>Choice</type>
      <required>true</required>
      <model_dependent>false</model_dependent>
      <default_value>Furnace</default_value>
      <choices>
        <choice>
          <value>none</value>
          <display_name>none</display_name>
        </choice>
        <choice>
          <value>Furnace</value>
          <display_name>Furnace</display_name>
        </choice>
        <choice>
          <value>WallFurnace</value>
          <display_name>WallFurnace</display_name>
        </choice>
        <choice>
          <value>FloorFurnace</value>
          <display_name>FloorFurnace</display_name>
        </choice>
        <choice>
          <value>Boiler</value>
          <display_name>Boiler</display_name>
        </choice>
        <choice>
          <value>ElectricResistance</value>
          <display_name>ElectricResistance</display_name>
        </choice>
        <choice>
          <value>Stove</value>
          <display_name>Stove</display_name>
        </choice>
        <choice>
          <value>SpaceHeater</value>
          <display_name>SpaceHeater</display_name>
        </choice>
        <choice>
          <value>Fireplace</value>
          <display_name>Fireplace</display_name>
        </choice>
        <choice>
          <value>Shared Boiler w/ Baseboard</value>
          <display_name>Shared Boiler w/ Baseboard</display_name>
        </choice>
        <choice>
          <value>Shared Boiler w/ Ductless Fan Coil</value>
          <display_name>Shared Boiler w/ Ductless Fan Coil</display_name>
        </choice>
      </choices>
    </argument>
    <argument>
      <name>heating_system_fuel</name>
      <display_name>Heating System: Fuel Type</display_name>
      <description>The fuel type of the heating system. Ignored for ElectricResistance.</description>
      <type>Choice</type>
      <required>true</required>
      <model_dependent>false</model_dependent>
      <default_value>natural gas</default_value>
      <choices>
        <choice>
          <value>electricity</value>
          <display_name>electricity</display_name>
        </choice>
        <choice>
          <value>natural gas</value>
          <display_name>natural gas</display_name>
        </choice>
        <choice>
          <value>fuel oil</value>
          <display_name>fuel oil</display_name>
        </choice>
        <choice>
          <value>propane</value>
          <display_name>propane</display_name>
        </choice>
        <choice>
          <value>wood</value>
          <display_name>wood</display_name>
        </choice>
        <choice>
          <value>wood pellets</value>
          <display_name>wood pellets</display_name>
        </choice>
        <choice>
          <value>coal</value>
          <display_name>coal</display_name>
        </choice>
      </choices>
    </argument>
    <argument>
      <name>heating_system_heating_efficiency</name>
      <display_name>Heating System: Rated AFUE or Percent</display_name>
      <description>The rated heating efficiency value of the heating system.</description>
      <type>Double</type>
      <units>Frac</units>
      <required>true</required>
      <model_dependent>false</model_dependent>
      <default_value>0.78</default_value>
    </argument>
    <argument>
      <name>heating_system_heating_capacity</name>
      <display_name>Heating System: Heating Capacity</display_name>
      <description>The output heating capacity of the heating system. If not provided, the OS-HPXML autosized default (see &lt;a href='https://openstudio-hpxml.readthedocs.io/en/v1.8.1/workflow_inputs.html#hpxml-heating-systems'&gt;HPXML Heating Systems&lt;/a&gt;) is used.</description>
      <type>Double</type>
      <units>Btu/hr</units>
      <required>false</required>
      <model_dependent>false</model_dependent>
    </argument>
    <argument>
      <name>heating_system_heating_autosizing_factor</name>
      <display_name>Heating System: Heating Autosizing Factor</display_name>
      <description>The capacity scaling factor applied to the auto-sizing methodology. If not provided, 1.0 is used.</description>
      <type>Double</type>
      <required>false</required>
      <model_dependent>false</model_dependent>
    </argument>
    <argument>
      <name>heating_system_heating_autosizing_limit</name>
      <display_name>Heating System: Heating Autosizing Limit</display_name>
      <description>The maximum capacity limit applied to the auto-sizing methodology. If not provided, no limit is used.</description>
      <type>Double</type>
      <units>Btu/hr</units>
      <required>false</required>
      <model_dependent>false</model_dependent>
    </argument>
    <argument>
      <name>heating_system_fraction_heat_load_served</name>
      <display_name>Heating System: Fraction Heat Load Served</display_name>
      <description>The heating load served by the heating system.</description>
      <type>Double</type>
      <units>Frac</units>
      <required>true</required>
      <model_dependent>false</model_dependent>
      <default_value>1</default_value>
    </argument>
    <argument>
      <name>heating_system_pilot_light</name>
      <display_name>Heating System: Pilot Light</display_name>
      <description>The fuel usage of the pilot light. Applies only to Furnace, WallFurnace, FloorFurnace, Stove, Boiler, and Fireplace with non-electric fuel type. If not provided, assumes no pilot light.</description>
      <type>Double</type>
      <units>Btuh</units>
      <required>false</required>
      <model_dependent>false</model_dependent>
    </argument>
    <argument>
      <name>heating_system_airflow_defect_ratio</name>
      <display_name>Heating System: Airflow Defect Ratio</display_name>
      <description>The airflow defect ratio, defined as (InstalledAirflow - DesignAirflow) / DesignAirflow, of the heating system per ANSI/RESNET/ACCA Standard 310. A value of zero means no airflow defect. Applies only to Furnace. If not provided, assumes no defect.</description>
      <type>Double</type>
      <units>Frac</units>
      <required>false</required>
      <model_dependent>false</model_dependent>
    </argument>
    <argument>
      <name>cooling_system_type</name>
      <display_name>Cooling System: Type</display_name>
      <description>The type of cooling system. Use 'none' if there is no cooling system or if there is a heat pump serving a cooling load.</description>
      <type>Choice</type>
      <required>true</required>
      <model_dependent>false</model_dependent>
      <default_value>central air conditioner</default_value>
      <choices>
        <choice>
          <value>none</value>
          <display_name>none</display_name>
        </choice>
        <choice>
          <value>central air conditioner</value>
          <display_name>central air conditioner</display_name>
        </choice>
        <choice>
          <value>room air conditioner</value>
          <display_name>room air conditioner</display_name>
        </choice>
        <choice>
          <value>evaporative cooler</value>
          <display_name>evaporative cooler</display_name>
        </choice>
        <choice>
          <value>mini-split</value>
          <display_name>mini-split</display_name>
        </choice>
        <choice>
          <value>packaged terminal air conditioner</value>
          <display_name>packaged terminal air conditioner</display_name>
        </choice>
      </choices>
    </argument>
    <argument>
      <name>cooling_system_cooling_efficiency_type</name>
      <display_name>Cooling System: Efficiency Type</display_name>
      <description>The efficiency type of the cooling system. System types central air conditioner and mini-split use SEER or SEER2. System types room air conditioner and packaged terminal air conditioner use EER or CEER. Ignored for system type evaporative cooler.</description>
      <type>Choice</type>
      <required>true</required>
      <model_dependent>false</model_dependent>
      <default_value>SEER</default_value>
      <choices>
        <choice>
          <value>SEER</value>
          <display_name>SEER</display_name>
        </choice>
        <choice>
          <value>SEER2</value>
          <display_name>SEER2</display_name>
        </choice>
        <choice>
          <value>EER</value>
          <display_name>EER</display_name>
        </choice>
        <choice>
          <value>CEER</value>
          <display_name>CEER</display_name>
        </choice>
      </choices>
    </argument>
    <argument>
      <name>cooling_system_cooling_efficiency</name>
      <display_name>Cooling System: Efficiency</display_name>
      <description>The rated efficiency value of the cooling system. Ignored for evaporative cooler.</description>
      <type>Double</type>
      <required>true</required>
      <model_dependent>false</model_dependent>
      <default_value>13</default_value>
    </argument>
    <argument>
      <name>cooling_system_cooling_compressor_type</name>
      <display_name>Cooling System: Cooling Compressor Type</display_name>
      <description>The compressor type of the cooling system. Only applies to central air conditioner and mini-split. If not provided, the OS-HPXML default (see &lt;a href='https://openstudio-hpxml.readthedocs.io/en/v1.8.1/workflow_inputs.html#central-air-conditioner'&gt;Central Air Conditioner&lt;/a&gt;, &lt;a href='https://openstudio-hpxml.readthedocs.io/en/v1.8.1/workflow_inputs.html#mini-split-air-conditioner'&gt;Mini-Split Air Conditioner&lt;/a&gt;) is used.</description>
      <type>Choice</type>
      <required>false</required>
      <model_dependent>false</model_dependent>
      <choices>
        <choice>
          <value>single stage</value>
          <display_name>single stage</display_name>
        </choice>
        <choice>
          <value>two stage</value>
          <display_name>two stage</display_name>
        </choice>
        <choice>
          <value>variable speed</value>
          <display_name>variable speed</display_name>
        </choice>
      </choices>
    </argument>
    <argument>
      <name>cooling_system_cooling_sensible_heat_fraction</name>
      <display_name>Cooling System: Cooling Sensible Heat Fraction</display_name>
      <description>The sensible heat fraction of the cooling system. Ignored for evaporative cooler. If not provided, the OS-HPXML default (see &lt;a href='https://openstudio-hpxml.readthedocs.io/en/v1.8.1/workflow_inputs.html#central-air-conditioner'&gt;Central Air Conditioner&lt;/a&gt;, &lt;a href='https://openstudio-hpxml.readthedocs.io/en/v1.8.1/workflow_inputs.html#room-air-conditioner'&gt;Room Air Conditioner&lt;/a&gt;, &lt;a href='https://openstudio-hpxml.readthedocs.io/en/v1.8.1/workflow_inputs.html#packaged-terminal-air-conditioner'&gt;Packaged Terminal Air Conditioner&lt;/a&gt;, &lt;a href='https://openstudio-hpxml.readthedocs.io/en/v1.8.1/workflow_inputs.html#mini-split-air-conditioner'&gt;Mini-Split Air Conditioner&lt;/a&gt;) is used.</description>
      <type>Double</type>
      <units>Frac</units>
      <required>false</required>
      <model_dependent>false</model_dependent>
    </argument>
    <argument>
      <name>cooling_system_cooling_capacity</name>
      <display_name>Cooling System: Cooling Capacity</display_name>
      <description>The output cooling capacity of the cooling system. If not provided, the OS-HPXML autosized default (see &lt;a href='https://openstudio-hpxml.readthedocs.io/en/v1.8.1/workflow_inputs.html#central-air-conditioner'&gt;Central Air Conditioner&lt;/a&gt;, &lt;a href='https://openstudio-hpxml.readthedocs.io/en/v1.8.1/workflow_inputs.html#room-air-conditioner'&gt;Room Air Conditioner&lt;/a&gt;, &lt;a href='https://openstudio-hpxml.readthedocs.io/en/v1.8.1/workflow_inputs.html#packaged-terminal-air-conditioner'&gt;Packaged Terminal Air Conditioner&lt;/a&gt;, &lt;a href='https://openstudio-hpxml.readthedocs.io/en/v1.8.1/workflow_inputs.html#evaporative-cooler'&gt;Evaporative Cooler&lt;/a&gt;, &lt;a href='https://openstudio-hpxml.readthedocs.io/en/v1.8.1/workflow_inputs.html#mini-split-air-conditioner'&gt;Mini-Split Air Conditioner&lt;/a&gt;) is used.</description>
      <type>Double</type>
      <units>Btu/hr</units>
      <required>false</required>
      <model_dependent>false</model_dependent>
    </argument>
    <argument>
      <name>cooling_system_cooling_autosizing_factor</name>
      <display_name>Cooling System: Cooling Autosizing Factor</display_name>
      <description>The capacity scaling factor applied to the auto-sizing methodology. If not provided, 1.0 is used.</description>
      <type>Double</type>
      <required>false</required>
      <model_dependent>false</model_dependent>
    </argument>
    <argument>
      <name>cooling_system_cooling_autosizing_limit</name>
      <display_name>Cooling System: Cooling Autosizing Limit</display_name>
      <description>The maximum capacity limit applied to the auto-sizing methodology. If not provided, no limit is used.</description>
      <type>Double</type>
      <units>Btu/hr</units>
      <required>false</required>
      <model_dependent>false</model_dependent>
    </argument>
    <argument>
      <name>cooling_system_fraction_cool_load_served</name>
      <display_name>Cooling System: Fraction Cool Load Served</display_name>
      <description>The cooling load served by the cooling system.</description>
      <type>Double</type>
      <units>Frac</units>
      <required>true</required>
      <model_dependent>false</model_dependent>
      <default_value>1</default_value>
    </argument>
    <argument>
      <name>cooling_system_is_ducted</name>
      <display_name>Cooling System: Is Ducted</display_name>
      <description>Whether the cooling system is ducted or not. Only used for mini-split and evaporative cooler. It's assumed that central air conditioner is ducted, and room air conditioner and packaged terminal air conditioner are not ducted.</description>
      <type>Boolean</type>
      <required>false</required>
      <model_dependent>false</model_dependent>
      <default_value>false</default_value>
      <choices>
        <choice>
          <value>true</value>
          <display_name>true</display_name>
        </choice>
        <choice>
          <value>false</value>
          <display_name>false</display_name>
        </choice>
      </choices>
    </argument>
    <argument>
      <name>cooling_system_airflow_defect_ratio</name>
      <display_name>Cooling System: Airflow Defect Ratio</display_name>
      <description>The airflow defect ratio, defined as (InstalledAirflow - DesignAirflow) / DesignAirflow, of the cooling system per ANSI/RESNET/ACCA Standard 310. A value of zero means no airflow defect. Applies only to central air conditioner and ducted mini-split. If not provided, assumes no defect.</description>
      <type>Double</type>
      <units>Frac</units>
      <required>false</required>
      <model_dependent>false</model_dependent>
    </argument>
    <argument>
      <name>cooling_system_charge_defect_ratio</name>
      <display_name>Cooling System: Charge Defect Ratio</display_name>
      <description>The refrigerant charge defect ratio, defined as (InstalledCharge - DesignCharge) / DesignCharge, of the cooling system per ANSI/RESNET/ACCA Standard 310. A value of zero means no refrigerant charge defect. Applies only to central air conditioner and mini-split. If not provided, assumes no defect.</description>
      <type>Double</type>
      <units>Frac</units>
      <required>false</required>
      <model_dependent>false</model_dependent>
    </argument>
    <argument>
      <name>cooling_system_crankcase_heater_watts</name>
      <display_name>Cooling System: Crankcase Heater Power Watts</display_name>
      <description>Cooling system crankcase heater power consumption in Watts. Applies only to central air conditioner, room air conditioner, packaged terminal air conditioner and mini-split. If not provided, the OS-HPXML default (see &lt;a href='https://openstudio-hpxml.readthedocs.io/en/v1.8.1/workflow_inputs.html#central-air-conditioner'&gt;Central Air Conditioner&lt;/a&gt;, &lt;a href='https://openstudio-hpxml.readthedocs.io/en/v1.8.1/workflow_inputs.html#room-air-conditioner'&gt;Room Air Conditioner&lt;/a&gt;, &lt;a href='https://openstudio-hpxml.readthedocs.io/en/v1.8.1/workflow_inputs.html#packaged-terminal-air-conditioner'&gt;Packaged Terminal Air Conditioner&lt;/a&gt;, &lt;a href='https://openstudio-hpxml.readthedocs.io/en/v1.8.1/workflow_inputs.html#mini-split-air-conditioner'&gt;Mini-Split Air Conditioner&lt;/a&gt;) is used.</description>
      <type>Double</type>
      <units>W</units>
      <required>false</required>
      <model_dependent>false</model_dependent>
    </argument>
    <argument>
      <name>cooling_system_integrated_heating_system_fuel</name>
      <display_name>Cooling System: Integrated Heating System Fuel Type</display_name>
      <description>The fuel type of the heating system integrated into cooling system. Only used for packaged terminal air conditioner and room air conditioner.</description>
      <type>Choice</type>
      <required>false</required>
      <model_dependent>false</model_dependent>
      <choices>
        <choice>
          <value>electricity</value>
          <display_name>electricity</display_name>
        </choice>
        <choice>
          <value>natural gas</value>
          <display_name>natural gas</display_name>
        </choice>
        <choice>
          <value>fuel oil</value>
          <display_name>fuel oil</display_name>
        </choice>
        <choice>
          <value>propane</value>
          <display_name>propane</display_name>
        </choice>
        <choice>
          <value>wood</value>
          <display_name>wood</display_name>
        </choice>
        <choice>
          <value>wood pellets</value>
          <display_name>wood pellets</display_name>
        </choice>
        <choice>
          <value>coal</value>
          <display_name>coal</display_name>
        </choice>
      </choices>
    </argument>
    <argument>
      <name>cooling_system_integrated_heating_system_efficiency_percent</name>
      <display_name>Cooling System: Integrated Heating System Efficiency</display_name>
      <description>The rated heating efficiency value of the heating system integrated into cooling system. Only used for packaged terminal air conditioner and room air conditioner.</description>
      <type>Double</type>
      <units>Frac</units>
      <required>false</required>
      <model_dependent>false</model_dependent>
    </argument>
    <argument>
      <name>cooling_system_integrated_heating_system_capacity</name>
      <display_name>Cooling System: Integrated Heating System Heating Capacity</display_name>
      <description>The output heating capacity of the heating system integrated into cooling system. If not provided, the OS-HPXML autosized default (see &lt;a href='https://openstudio-hpxml.readthedocs.io/en/v1.8.1/workflow_inputs.html#room-air-conditioner'&gt;Room Air Conditioner&lt;/a&gt;, &lt;a href='https://openstudio-hpxml.readthedocs.io/en/v1.8.1/workflow_inputs.html#packaged-terminal-air-conditioner'&gt;Packaged Terminal Air Conditioner&lt;/a&gt;) is used. Only used for room air conditioner and packaged terminal air conditioner.</description>
      <type>Double</type>
      <units>Btu/hr</units>
      <required>false</required>
      <model_dependent>false</model_dependent>
    </argument>
    <argument>
      <name>cooling_system_integrated_heating_system_fraction_heat_load_served</name>
      <display_name>Cooling System: Integrated Heating System Fraction Heat Load Served</display_name>
      <description>The heating load served by the heating system integrated into cooling system. Only used for packaged terminal air conditioner and room air conditioner.</description>
      <type>Double</type>
      <units>Frac</units>
      <required>false</required>
      <model_dependent>false</model_dependent>
    </argument>
    <argument>
      <name>heat_pump_type</name>
      <display_name>Heat Pump: Type</display_name>
      <description>The type of heat pump. Use 'none' if there is no heat pump.</description>
      <type>Choice</type>
      <required>true</required>
      <model_dependent>false</model_dependent>
      <default_value>none</default_value>
      <choices>
        <choice>
          <value>none</value>
          <display_name>none</display_name>
        </choice>
        <choice>
          <value>air-to-air</value>
          <display_name>air-to-air</display_name>
        </choice>
        <choice>
          <value>mini-split</value>
          <display_name>mini-split</display_name>
        </choice>
        <choice>
          <value>ground-to-air</value>
          <display_name>ground-to-air</display_name>
        </choice>
        <choice>
          <value>packaged terminal heat pump</value>
          <display_name>packaged terminal heat pump</display_name>
        </choice>
        <choice>
          <value>room air conditioner with reverse cycle</value>
          <display_name>room air conditioner with reverse cycle</display_name>
        </choice>
      </choices>
    </argument>
    <argument>
      <name>heat_pump_heating_efficiency_type</name>
      <display_name>Heat Pump: Heating Efficiency Type</display_name>
      <description>The heating efficiency type of heat pump. System types air-to-air and mini-split use HSPF or HSPF2. System types ground-to-air, packaged terminal heat pump and room air conditioner with reverse cycle use COP.</description>
      <type>Choice</type>
      <required>true</required>
      <model_dependent>false</model_dependent>
      <default_value>HSPF</default_value>
      <choices>
        <choice>
          <value>HSPF</value>
          <display_name>HSPF</display_name>
        </choice>
        <choice>
          <value>HSPF2</value>
          <display_name>HSPF2</display_name>
        </choice>
        <choice>
          <value>COP</value>
          <display_name>COP</display_name>
        </choice>
      </choices>
    </argument>
    <argument>
      <name>heat_pump_heating_efficiency</name>
      <display_name>Heat Pump: Heating Efficiency</display_name>
      <description>The rated heating efficiency value of the heat pump.</description>
      <type>Double</type>
      <required>true</required>
      <model_dependent>false</model_dependent>
      <default_value>7.7</default_value>
    </argument>
    <argument>
      <name>heat_pump_cooling_efficiency_type</name>
      <display_name>Heat Pump: Cooling Efficiency Type</display_name>
      <description>The cooling efficiency type of heat pump. System types air-to-air and mini-split use SEER or SEER2. System types ground-to-air, packaged terminal heat pump and room air conditioner with reverse cycle use EER.</description>
      <type>Choice</type>
      <required>true</required>
      <model_dependent>false</model_dependent>
      <default_value>SEER</default_value>
      <choices>
        <choice>
          <value>SEER</value>
          <display_name>SEER</display_name>
        </choice>
        <choice>
          <value>SEER2</value>
          <display_name>SEER2</display_name>
        </choice>
        <choice>
          <value>EER</value>
          <display_name>EER</display_name>
        </choice>
        <choice>
          <value>CEER</value>
          <display_name>CEER</display_name>
        </choice>
      </choices>
    </argument>
    <argument>
      <name>heat_pump_cooling_efficiency</name>
      <display_name>Heat Pump: Cooling Efficiency</display_name>
      <description>The rated cooling efficiency value of the heat pump.</description>
      <type>Double</type>
      <required>true</required>
      <model_dependent>false</model_dependent>
      <default_value>13</default_value>
    </argument>
    <argument>
      <name>heat_pump_cooling_compressor_type</name>
      <display_name>Heat Pump: Cooling Compressor Type</display_name>
      <description>The compressor type of the heat pump. Only applies to air-to-air and mini-split. If not provided, the OS-HPXML default (see &lt;a href='https://openstudio-hpxml.readthedocs.io/en/v1.8.1/workflow_inputs.html#air-to-air-heat-pump'&gt;Air-to-Air Heat Pump&lt;/a&gt;, &lt;a href='https://openstudio-hpxml.readthedocs.io/en/v1.8.1/workflow_inputs.html#mini-split-heat-pump'&gt;Mini-Split Heat Pump&lt;/a&gt;) is used.</description>
      <type>Choice</type>
      <required>false</required>
      <model_dependent>false</model_dependent>
      <choices>
        <choice>
          <value>single stage</value>
          <display_name>single stage</display_name>
        </choice>
        <choice>
          <value>two stage</value>
          <display_name>two stage</display_name>
        </choice>
        <choice>
          <value>variable speed</value>
          <display_name>variable speed</display_name>
        </choice>
      </choices>
    </argument>
    <argument>
      <name>heat_pump_cooling_sensible_heat_fraction</name>
      <display_name>Heat Pump: Cooling Sensible Heat Fraction</display_name>
      <description>The sensible heat fraction of the heat pump. If not provided, the OS-HPXML default (see &lt;a href='https://openstudio-hpxml.readthedocs.io/en/v1.8.1/workflow_inputs.html#air-to-air-heat-pump'&gt;Air-to-Air Heat Pump&lt;/a&gt;, &lt;a href='https://openstudio-hpxml.readthedocs.io/en/v1.8.1/workflow_inputs.html#mini-split-heat-pump'&gt;Mini-Split Heat Pump&lt;/a&gt;, &lt;a href='https://openstudio-hpxml.readthedocs.io/en/v1.8.1/workflow_inputs.html#packaged-terminal-heat-pump'&gt;Packaged Terminal Heat Pump&lt;/a&gt;, &lt;a href='https://openstudio-hpxml.readthedocs.io/en/v1.8.1/workflow_inputs.html#room-air-conditioner-w-reverse-cycle'&gt;Room Air Conditioner w/ Reverse Cycle&lt;/a&gt;, &lt;a href='https://openstudio-hpxml.readthedocs.io/en/v1.8.1/workflow_inputs.html#ground-to-air-heat-pump'&gt;Ground-to-Air Heat Pump&lt;/a&gt;) is used.</description>
      <type>Double</type>
      <units>Frac</units>
      <required>false</required>
      <model_dependent>false</model_dependent>
    </argument>
    <argument>
      <name>heat_pump_heating_capacity</name>
      <display_name>Heat Pump: Heating Capacity</display_name>
      <description>The output heating capacity of the heat pump. If not provided, the OS-HPXML autosized default (see &lt;a href='https://openstudio-hpxml.readthedocs.io/en/v1.8.1/workflow_inputs.html#air-to-air-heat-pump'&gt;Air-to-Air Heat Pump&lt;/a&gt;, &lt;a href='https://openstudio-hpxml.readthedocs.io/en/v1.8.1/workflow_inputs.html#mini-split-heat-pump'&gt;Mini-Split Heat Pump&lt;/a&gt;, &lt;a href='https://openstudio-hpxml.readthedocs.io/en/v1.8.1/workflow_inputs.html#packaged-terminal-heat-pump'&gt;Packaged Terminal Heat Pump&lt;/a&gt;, &lt;a href='https://openstudio-hpxml.readthedocs.io/en/v1.8.1/workflow_inputs.html#room-air-conditioner-w-reverse-cycle'&gt;Room Air Conditioner w/ Reverse Cycle&lt;/a&gt;, &lt;a href='https://openstudio-hpxml.readthedocs.io/en/v1.8.1/workflow_inputs.html#ground-to-air-heat-pump'&gt;Ground-to-Air Heat Pump&lt;/a&gt;) is used.</description>
      <type>Double</type>
      <units>Btu/hr</units>
      <required>false</required>
      <model_dependent>false</model_dependent>
    </argument>
    <argument>
      <name>heat_pump_heating_autosizing_factor</name>
      <display_name>Heat Pump: Heating Autosizing Factor</display_name>
      <description>The capacity scaling factor applied to the auto-sizing methodology. If not provided, 1.0 is used.</description>
      <type>Double</type>
      <required>false</required>
      <model_dependent>false</model_dependent>
    </argument>
    <argument>
      <name>heat_pump_heating_autosizing_limit</name>
      <display_name>Heat Pump: Heating Autosizing Limit</display_name>
      <description>The maximum capacity limit applied to the auto-sizing methodology. If not provided, no limit is used.</description>
      <type>Double</type>
      <units>Btu/hr</units>
      <required>false</required>
      <model_dependent>false</model_dependent>
    </argument>
    <argument>
      <name>heat_pump_heating_capacity_retention_fraction</name>
      <display_name>Heat Pump: Heating Capacity Retention Fraction</display_name>
      <description>The output heating capacity of the heat pump at a user-specified temperature (e.g., 17F or 5F) divided by the above nominal heating capacity. Applies to all heat pump types except ground-to-air. If not provided, the OS-HPXML default (see &lt;a href='https://openstudio-hpxml.readthedocs.io/en/v1.8.1/workflow_inputs.html#air-to-air-heat-pump'&gt;Air-to-Air Heat Pump&lt;/a&gt;, &lt;a href='https://openstudio-hpxml.readthedocs.io/en/v1.8.1/workflow_inputs.html#mini-split-heat-pump'&gt;Mini-Split Heat Pump&lt;/a&gt;, &lt;a href='https://openstudio-hpxml.readthedocs.io/en/v1.8.1/workflow_inputs.html#packaged-terminal-heat-pump'&gt;Packaged Terminal Heat Pump&lt;/a&gt;, &lt;a href='https://openstudio-hpxml.readthedocs.io/en/v1.8.1/workflow_inputs.html#room-air-conditioner-w-reverse-cycle'&gt;Room Air Conditioner w/ Reverse Cycle&lt;/a&gt;) is used.</description>
      <type>Double</type>
      <units>Frac</units>
      <required>false</required>
      <model_dependent>false</model_dependent>
    </argument>
    <argument>
      <name>heat_pump_heating_capacity_retention_temp</name>
      <display_name>Heat Pump: Heating Capacity Retention Temperature</display_name>
      <description>The user-specified temperature (e.g., 17F or 5F) for the above heating capacity retention fraction. Applies to all heat pump types except ground-to-air. Required if the Heating Capacity Retention Fraction is provided.</description>
      <type>Double</type>
      <units>F</units>
      <required>false</required>
      <model_dependent>false</model_dependent>
    </argument>
    <argument>
      <name>heat_pump_cooling_capacity</name>
      <display_name>Heat Pump: Cooling Capacity</display_name>
      <description>The output cooling capacity of the heat pump. If not provided, the OS-HPXML autosized default (see &lt;a href='https://openstudio-hpxml.readthedocs.io/en/v1.8.1/workflow_inputs.html#air-to-air-heat-pump'&gt;Air-to-Air Heat Pump&lt;/a&gt;, &lt;a href='https://openstudio-hpxml.readthedocs.io/en/v1.8.1/workflow_inputs.html#mini-split-heat-pump'&gt;Mini-Split Heat Pump&lt;/a&gt;, &lt;a href='https://openstudio-hpxml.readthedocs.io/en/v1.8.1/workflow_inputs.html#packaged-terminal-heat-pump'&gt;Packaged Terminal Heat Pump&lt;/a&gt;, &lt;a href='https://openstudio-hpxml.readthedocs.io/en/v1.8.1/workflow_inputs.html#room-air-conditioner-w-reverse-cycle'&gt;Room Air Conditioner w/ Reverse Cycle&lt;/a&gt;, &lt;a href='https://openstudio-hpxml.readthedocs.io/en/v1.8.1/workflow_inputs.html#ground-to-air-heat-pump'&gt;Ground-to-Air Heat Pump&lt;/a&gt;) is used.</description>
      <type>Double</type>
      <units>Btu/hr</units>
      <required>false</required>
      <model_dependent>false</model_dependent>
    </argument>
    <argument>
      <name>heat_pump_cooling_autosizing_factor</name>
      <display_name>Heat Pump: Cooling Autosizing Factor</display_name>
      <description>The capacity scaling factor applied to the auto-sizing methodology. If not provided, 1.0 is used.</description>
      <type>Double</type>
      <required>false</required>
      <model_dependent>false</model_dependent>
    </argument>
    <argument>
      <name>heat_pump_cooling_autosizing_limit</name>
      <display_name>Heat Pump: Cooling Autosizing Limit</display_name>
      <description>The maximum capacity limit applied to the auto-sizing methodology. If not provided, no limit is used.</description>
      <type>Double</type>
      <units>Btu/hr</units>
      <required>false</required>
      <model_dependent>false</model_dependent>
    </argument>
    <argument>
      <name>heat_pump_fraction_heat_load_served</name>
      <display_name>Heat Pump: Fraction Heat Load Served</display_name>
      <description>The heating load served by the heat pump.</description>
      <type>Double</type>
      <units>Frac</units>
      <required>true</required>
      <model_dependent>false</model_dependent>
      <default_value>1</default_value>
    </argument>
    <argument>
      <name>heat_pump_fraction_cool_load_served</name>
      <display_name>Heat Pump: Fraction Cool Load Served</display_name>
      <description>The cooling load served by the heat pump.</description>
      <type>Double</type>
      <units>Frac</units>
      <required>true</required>
      <model_dependent>false</model_dependent>
      <default_value>1</default_value>
    </argument>
    <argument>
      <name>heat_pump_compressor_lockout_temp</name>
      <display_name>Heat Pump: Compressor Lockout Temperature</display_name>
      <description>The temperature below which the heat pump compressor is disabled. If both this and Backup Heating Lockout Temperature are provided and use the same value, it essentially defines a switchover temperature (for, e.g., a dual-fuel heat pump). Applies to all heat pump types other than ground-to-air. If not provided, the OS-HPXML default (see &lt;a href='https://openstudio-hpxml.readthedocs.io/en/v1.8.1/workflow_inputs.html#air-to-air-heat-pump'&gt;Air-to-Air Heat Pump&lt;/a&gt;, &lt;a href='https://openstudio-hpxml.readthedocs.io/en/v1.8.1/workflow_inputs.html#mini-split-heat-pump'&gt;Mini-Split Heat Pump&lt;/a&gt;, &lt;a href='https://openstudio-hpxml.readthedocs.io/en/v1.8.1/workflow_inputs.html#packaged-terminal-heat-pump'&gt;Packaged Terminal Heat Pump&lt;/a&gt;, &lt;a href='https://openstudio-hpxml.readthedocs.io/en/v1.8.1/workflow_inputs.html#room-air-conditioner-w-reverse-cycle'&gt;Room Air Conditioner w/ Reverse Cycle&lt;/a&gt;) is used.</description>
      <type>Double</type>
      <units>F</units>
      <required>false</required>
      <model_dependent>false</model_dependent>
    </argument>
    <argument>
      <name>heat_pump_backup_type</name>
      <display_name>Heat Pump: Backup Type</display_name>
      <description>The backup type of the heat pump. If 'integrated', represents e.g. built-in electric strip heat or dual-fuel integrated furnace. If 'separate', represents e.g. electric baseboard or boiler based on the Heating System 2 specified below. Use 'none' if there is no backup heating.</description>
      <type>Choice</type>
      <required>true</required>
      <model_dependent>false</model_dependent>
      <default_value>integrated</default_value>
      <choices>
        <choice>
          <value>none</value>
          <display_name>none</display_name>
        </choice>
        <choice>
          <value>integrated</value>
          <display_name>integrated</display_name>
        </choice>
        <choice>
          <value>separate</value>
          <display_name>separate</display_name>
        </choice>
      </choices>
    </argument>
    <argument>
      <name>heat_pump_backup_heating_autosizing_factor</name>
      <display_name>Heat Pump: Backup Heating Autosizing Factor</display_name>
      <description>The capacity scaling factor applied to the auto-sizing methodology if Backup Type is 'integrated'. If not provided, 1.0 is used. If Backup Type is 'separate', use Heating System 2: Heating Autosizing Factor.</description>
      <type>Double</type>
      <required>false</required>
      <model_dependent>false</model_dependent>
    </argument>
    <argument>
      <name>heat_pump_backup_heating_autosizing_limit</name>
      <display_name>Heat Pump: Backup Heating Autosizing Limit</display_name>
      <description>The maximum capacity limit applied to the auto-sizing methodology if Backup Type is 'integrated'. If not provided, no limit is used. If Backup Type is 'separate', use Heating System 2: Heating Autosizing Limit.</description>
      <type>Double</type>
      <units>Btu/hr</units>
      <required>false</required>
      <model_dependent>false</model_dependent>
    </argument>
    <argument>
      <name>heat_pump_backup_fuel</name>
      <display_name>Heat Pump: Backup Fuel Type</display_name>
      <description>The backup fuel type of the heat pump. Only applies if Backup Type is 'integrated'.</description>
      <type>Choice</type>
      <required>true</required>
      <model_dependent>false</model_dependent>
      <default_value>electricity</default_value>
      <choices>
        <choice>
          <value>electricity</value>
          <display_name>electricity</display_name>
        </choice>
        <choice>
          <value>natural gas</value>
          <display_name>natural gas</display_name>
        </choice>
        <choice>
          <value>fuel oil</value>
          <display_name>fuel oil</display_name>
        </choice>
        <choice>
          <value>propane</value>
          <display_name>propane</display_name>
        </choice>
      </choices>
    </argument>
    <argument>
      <name>heat_pump_backup_heating_efficiency</name>
      <display_name>Heat Pump: Backup Rated Efficiency</display_name>
      <description>The backup rated efficiency value of the heat pump. Percent for electricity fuel type. AFUE otherwise. Only applies if Backup Type is 'integrated'.</description>
      <type>Double</type>
      <required>true</required>
      <model_dependent>false</model_dependent>
      <default_value>1</default_value>
    </argument>
    <argument>
      <name>heat_pump_backup_heating_capacity</name>
      <display_name>Heat Pump: Backup Heating Capacity</display_name>
      <description>The backup output heating capacity of the heat pump. If not provided, the OS-HPXML autosized default (see &lt;a href='https://openstudio-hpxml.readthedocs.io/en/v1.8.1/workflow_inputs.html#backup'&gt;Backup&lt;/a&gt;) is used. Only applies if Backup Type is 'integrated'.</description>
      <type>Double</type>
      <units>Btu/hr</units>
      <required>false</required>
      <model_dependent>false</model_dependent>
    </argument>
    <argument>
      <name>heat_pump_backup_heating_lockout_temp</name>
      <display_name>Heat Pump: Backup Heating Lockout Temperature</display_name>
      <description>The temperature above which the heat pump backup system is disabled. If both this and Compressor Lockout Temperature are provided and use the same value, it essentially defines a switchover temperature (for, e.g., a dual-fuel heat pump). Applies for both Backup Type of 'integrated' and 'separate'. If not provided, the OS-HPXML default (see &lt;a href='https://openstudio-hpxml.readthedocs.io/en/v1.8.1/workflow_inputs.html#backup'&gt;Backup&lt;/a&gt;) is used.</description>
      <type>Double</type>
      <units>F</units>
      <required>false</required>
      <model_dependent>false</model_dependent>
    </argument>
    <argument>
      <name>heat_pump_sizing_methodology</name>
      <display_name>Heat Pump: Sizing Methodology</display_name>
      <description>The auto-sizing methodology to use when the heat pump capacity is not provided. If not provided, the OS-HPXML default (see &lt;a href='https://openstudio-hpxml.readthedocs.io/en/v1.8.1/workflow_inputs.html#hpxml-hvac-sizing-control'&gt;HPXML HVAC Sizing Control&lt;/a&gt;) is used.</description>
      <type>Choice</type>
      <required>false</required>
      <model_dependent>false</model_dependent>
      <choices>
        <choice>
          <value>ACCA</value>
          <display_name>ACCA</display_name>
        </choice>
        <choice>
          <value>HERS</value>
          <display_name>HERS</display_name>
        </choice>
        <choice>
          <value>MaxLoad</value>
          <display_name>MaxLoad</display_name>
        </choice>
      </choices>
    </argument>
    <argument>
      <name>heat_pump_backup_sizing_methodology</name>
      <display_name>Heat Pump: Backup Sizing Methodology</display_name>
      <description>The auto-sizing methodology to use when the heat pump backup capacity is not provided. If not provided, the OS-HPXML default (see &lt;a href='https://openstudio-hpxml.readthedocs.io/en/v1.8.1/workflow_inputs.html#hpxml-hvac-sizing-control'&gt;HPXML HVAC Sizing Control&lt;/a&gt;) is used.</description>
      <type>Choice</type>
      <required>false</required>
      <model_dependent>false</model_dependent>
      <choices>
        <choice>
          <value>emergency</value>
          <display_name>emergency</display_name>
        </choice>
        <choice>
          <value>supplemental</value>
          <display_name>supplemental</display_name>
        </choice>
      </choices>
    </argument>
    <argument>
      <name>heat_pump_is_ducted</name>
      <display_name>Heat Pump: Is Ducted</display_name>
      <description>Whether the heat pump is ducted or not. Only used for mini-split. It's assumed that air-to-air and ground-to-air are ducted, and packaged terminal heat pump and room air conditioner with reverse cycle are not ducted. If not provided, assumes not ducted.</description>
      <type>Boolean</type>
      <required>false</required>
      <model_dependent>false</model_dependent>
      <choices>
        <choice>
          <value>true</value>
          <display_name>true</display_name>
        </choice>
        <choice>
          <value>false</value>
          <display_name>false</display_name>
        </choice>
      </choices>
    </argument>
    <argument>
      <name>heat_pump_airflow_defect_ratio</name>
      <display_name>Heat Pump: Airflow Defect Ratio</display_name>
      <description>The airflow defect ratio, defined as (InstalledAirflow - DesignAirflow) / DesignAirflow, of the heat pump per ANSI/RESNET/ACCA Standard 310. A value of zero means no airflow defect. Applies only to air-to-air, ducted mini-split, and ground-to-air. If not provided, assumes no defect.</description>
      <type>Double</type>
      <units>Frac</units>
      <required>false</required>
      <model_dependent>false</model_dependent>
    </argument>
    <argument>
      <name>heat_pump_charge_defect_ratio</name>
      <display_name>Heat Pump: Charge Defect Ratio</display_name>
      <description>The refrigerant charge defect ratio, defined as (InstalledCharge - DesignCharge) / DesignCharge, of the heat pump per ANSI/RESNET/ACCA Standard 310. A value of zero means no refrigerant charge defect. Applies to all heat pump types. If not provided, assumes no defect.</description>
      <type>Double</type>
      <units>Frac</units>
      <required>false</required>
      <model_dependent>false</model_dependent>
    </argument>
    <argument>
      <name>heat_pump_crankcase_heater_watts</name>
      <display_name>Heat Pump: Crankcase Heater Power Watts</display_name>
      <description>Heat Pump crankcase heater power consumption in Watts. Applies only to air-to-air, mini-split, packaged terminal heat pump and room air conditioner with reverse cycle. If not provided, the OS-HPXML default (see &lt;a href='https://openstudio-hpxml.readthedocs.io/en/v1.8.1/workflow_inputs.html#air-to-air-heat-pump'&gt;Air-to-Air Heat Pump&lt;/a&gt;, &lt;a href='https://openstudio-hpxml.readthedocs.io/en/v1.8.1/workflow_inputs.html#mini-split-heat-pump'&gt;Mini-Split Heat Pump&lt;/a&gt;, &lt;a href='https://openstudio-hpxml.readthedocs.io/en/v1.8.1/workflow_inputs.html#packaged-terminal-heat-pump'&gt;Packaged Terminal Heat Pump&lt;/a&gt;, &lt;a href='https://openstudio-hpxml.readthedocs.io/en/v1.8.1/workflow_inputs.html#room-air-conditioner-w-reverse-cycle'&gt;Room Air Conditioner w/ Reverse Cycle&lt;/a&gt;) is used.</description>
      <type>Double</type>
      <units>W</units>
      <required>false</required>
      <model_dependent>false</model_dependent>
    </argument>
    <argument>
      <name>hvac_perf_data_capacity_type</name>
      <display_name>HVAC Detailed Performance Data: Capacity Type</display_name>
      <description>Type of capacity values for detailed performance data if available. Applies only to variable-speed air-source HVAC systems (central air conditioners, mini-split air conditioners, air-to-air heat pumps, and mini-split heat pumps).</description>
      <type>Choice</type>
      <units>Absolute capacities</units>
      <required>false</required>
      <model_dependent>false</model_dependent>
      <choices>
        <choice>
          <value>Absolute capacities</value>
          <display_name>Absolute capacities</display_name>
        </choice>
        <choice>
          <value>Normalized capacity fractions</value>
          <display_name>Normalized capacity fractions</display_name>
        </choice>
      </choices>
    </argument>
    <argument>
      <name>hvac_perf_data_heating_outdoor_temperatures</name>
      <display_name>HVAC Detailed Performance Data: Heating Outdoor Temperatures</display_name>
      <description>Outdoor temperatures of heating detailed performance data if available. Applies only to variable-speed air-source HVAC systems (central air conditioners, mini-split air conditioners, air-to-air heat pumps, and mini-split heat pumps). One of the outdoor temperatures must be 47 F. At least two performance data points are required using a comma-separated list.</description>
      <type>String</type>
      <units>F</units>
      <required>false</required>
      <model_dependent>false</model_dependent>
    </argument>
    <argument>
      <name>hvac_perf_data_heating_min_speed_capacities</name>
      <display_name>HVAC Detailed Performance Data: Heating Minimum Speed Capacities</display_name>
      <description>Minimum speed capacities of heating detailed performance data if available. Applies only to variable-speed air-source HVAC systems (central air conditioners, mini-split air conditioners, air-to-air heat pumps, and mini-split heat pumps). At least two performance data points are required using a comma-separated list.</description>
      <type>String</type>
      <units>Btu/hr or Frac</units>
      <required>false</required>
      <model_dependent>false</model_dependent>
    </argument>
    <argument>
      <name>hvac_perf_data_heating_max_speed_capacities</name>
      <display_name>HVAC Detailed Performance Data: Heating Maximum Speed Capacities</display_name>
      <description>Maximum speed capacities of heating detailed performance data if available. Applies only to variable-speed air-source HVAC systems (central air conditioners, mini-split air conditioners, air-to-air heat pumps, and mini-split heat pumps). At least two performance data points are required using a comma-separated list.</description>
      <type>String</type>
      <units>Btu/hr or Frac</units>
      <required>false</required>
      <model_dependent>false</model_dependent>
    </argument>
    <argument>
      <name>hvac_perf_data_heating_min_speed_cops</name>
      <display_name>HVAC Detailed Performance Data: Heating Minimum Speed COPs</display_name>
      <description>Minimum speed efficiency COP values of heating detailed performance data if available. Applies only to variable-speed air-source HVAC systems (central air conditioners, mini-split air conditioners, air-to-air heat pumps, and mini-split heat pumps). At least two performance data points are required using a comma-separated list.</description>
      <type>String</type>
      <units>W/W</units>
      <required>false</required>
      <model_dependent>false</model_dependent>
    </argument>
    <argument>
      <name>hvac_perf_data_heating_max_speed_cops</name>
      <display_name>HVAC Detailed Performance Data: Heating Maximum Speed COPs</display_name>
      <description>Maximum speed efficiency COP values of heating detailed performance data if available. Applies only to variable-speed air-source HVAC systems (central air conditioners, mini-split air conditioners, air-to-air heat pumps, and mini-split heat pumps). At least two performance data points are required using a comma-separated list.</description>
      <type>String</type>
      <units>W/W</units>
      <required>false</required>
      <model_dependent>false</model_dependent>
    </argument>
    <argument>
      <name>hvac_perf_data_cooling_outdoor_temperatures</name>
      <display_name>HVAC Detailed Performance Data: Cooling Outdoor Temperatures</display_name>
      <description>Outdoor temperatures of cooling detailed performance data if available. Applies only to variable-speed air-source HVAC systems (central air conditioners, mini-split air conditioners, air-to-air heat pumps, and mini-split heat pumps). One of the outdoor temperatures must be 95 F. At least two performance data points are required using a comma-separated list.</description>
      <type>String</type>
      <units>F</units>
      <required>false</required>
      <model_dependent>false</model_dependent>
    </argument>
    <argument>
      <name>hvac_perf_data_cooling_min_speed_capacities</name>
      <display_name>HVAC Detailed Performance Data: Cooling Minimum Speed Capacities</display_name>
      <description>Minimum speed capacities of cooling detailed performance data if available. Applies only to variable-speed air-source HVAC systems (central air conditioners, mini-split air conditioners, air-to-air heat pumps, and mini-split heat pumps). At least two performance data points are required using a comma-separated list.</description>
      <type>String</type>
      <units>Btu/hr or Frac</units>
      <required>false</required>
      <model_dependent>false</model_dependent>
    </argument>
    <argument>
      <name>hvac_perf_data_cooling_max_speed_capacities</name>
      <display_name>HVAC Detailed Performance Data: Cooling Maximum Speed Capacities</display_name>
      <description>Maximum speed capacities of cooling detailed performance data if available. Applies only to variable-speed air-source HVAC systems (central air conditioners, mini-split air conditioners, air-to-air heat pumps, and mini-split heat pumps). At least two performance data points are required using a comma-separated list.</description>
      <type>String</type>
      <units>Btu/hr or Frac</units>
      <required>false</required>
      <model_dependent>false</model_dependent>
    </argument>
    <argument>
      <name>hvac_perf_data_cooling_min_speed_cops</name>
      <display_name>HVAC Detailed Performance Data: Cooling Minimum Speed COPs</display_name>
      <description>Minimum speed efficiency COP values of cooling detailed performance data if available. Applies only to variable-speed air-source HVAC systems (central air conditioners, mini-split air conditioners, air-to-air heat pumps, and mini-split heat pumps). At least two performance data points are required using a comma-separated list.</description>
      <type>String</type>
      <units>W/W</units>
      <required>false</required>
      <model_dependent>false</model_dependent>
    </argument>
    <argument>
      <name>hvac_perf_data_cooling_max_speed_cops</name>
      <display_name>HVAC Detailed Performance Data: Cooling Maximum Speed COPs</display_name>
      <description>Maximum speed efficiency COP values of cooling detailed performance data if available. Applies only to variable-speed air-source HVAC systems (central air conditioners, mini-split air conditioners, air-to-air heat pumps, and mini-split heat pumps). At least two performance data points are required using a comma-separated list.</description>
      <type>String</type>
      <units>W/W</units>
      <required>false</required>
      <model_dependent>false</model_dependent>
    </argument>
    <argument>
      <name>geothermal_loop_configuration</name>
      <display_name>Geothermal Loop: Configuration</display_name>
      <description>Configuration of the geothermal loop. Only applies to ground-to-air heat pump type. If not provided, the OS-HPXML default (see &lt;a href='https://openstudio-hpxml.readthedocs.io/en/v1.8.1/workflow_inputs.html#ground-to-air-heat-pump'&gt;Ground-to-Air Heat Pump&lt;/a&gt;) is used.</description>
      <type>Choice</type>
      <required>false</required>
      <model_dependent>false</model_dependent>
      <choices>
        <choice>
          <value>none</value>
          <display_name>none</display_name>
        </choice>
        <choice>
          <value>vertical</value>
          <display_name>vertical</display_name>
        </choice>
      </choices>
    </argument>
    <argument>
      <name>geothermal_loop_borefield_configuration</name>
      <display_name>Geothermal Loop: Borefield Configuration</display_name>
      <description>Borefield configuration of the geothermal loop. Only applies to ground-to-air heat pump type. If not provided, the OS-HPXML default (see &lt;a href='https://openstudio-hpxml.readthedocs.io/en/v1.8.1/workflow_inputs.html#hpxml-geothermal-loops'&gt;HPXML Geothermal Loops&lt;/a&gt;) is used.</description>
      <type>Choice</type>
      <required>false</required>
      <model_dependent>false</model_dependent>
      <choices>
        <choice>
          <value>Rectangle</value>
          <display_name>Rectangle</display_name>
        </choice>
        <choice>
          <value>Open Rectangle</value>
          <display_name>Open Rectangle</display_name>
        </choice>
        <choice>
          <value>C</value>
          <display_name>C</display_name>
        </choice>
        <choice>
          <value>L</value>
          <display_name>L</display_name>
        </choice>
        <choice>
          <value>U</value>
          <display_name>U</display_name>
        </choice>
        <choice>
          <value>Lopsided U</value>
          <display_name>Lopsided U</display_name>
        </choice>
      </choices>
    </argument>
    <argument>
      <name>geothermal_loop_loop_flow</name>
      <display_name>Geothermal Loop: Loop Flow</display_name>
      <description>Water flow rate through the geothermal loop. Only applies to ground-to-air heat pump type. If not provided, the OS-HPXML autosized default (see &lt;a href='https://openstudio-hpxml.readthedocs.io/en/v1.8.1/workflow_inputs.html#hpxml-geothermal-loops'&gt;HPXML Geothermal Loops&lt;/a&gt;) is used.</description>
      <type>Double</type>
      <units>gpm</units>
      <required>false</required>
      <model_dependent>false</model_dependent>
    </argument>
    <argument>
      <name>geothermal_loop_boreholes_count</name>
      <display_name>Geothermal Loop: Boreholes Count</display_name>
      <description>Number of boreholes. Only applies to ground-to-air heat pump type. If not provided, the OS-HPXML autosized default (see &lt;a href='https://openstudio-hpxml.readthedocs.io/en/v1.8.1/workflow_inputs.html#hpxml-geothermal-loops'&gt;HPXML Geothermal Loops&lt;/a&gt;) is used.</description>
      <type>Integer</type>
      <units>#</units>
      <required>false</required>
      <model_dependent>false</model_dependent>
    </argument>
    <argument>
      <name>geothermal_loop_boreholes_length</name>
      <display_name>Geothermal Loop: Boreholes Length</display_name>
      <description>Average length of each borehole (vertical). Only applies to ground-to-air heat pump type. If not provided, the OS-HPXML autosized default (see &lt;a href='https://openstudio-hpxml.readthedocs.io/en/v1.8.1/workflow_inputs.html#hpxml-geothermal-loops'&gt;HPXML Geothermal Loops&lt;/a&gt;) is used.</description>
      <type>Double</type>
      <units>ft</units>
      <required>false</required>
      <model_dependent>false</model_dependent>
    </argument>
    <argument>
      <name>geothermal_loop_boreholes_spacing</name>
      <display_name>Geothermal Loop: Boreholes Spacing</display_name>
      <description>Distance between bores. Only applies to ground-to-air heat pump type. If not provided, the OS-HPXML default (see &lt;a href='https://openstudio-hpxml.readthedocs.io/en/v1.8.1/workflow_inputs.html#hpxml-geothermal-loops'&gt;HPXML Geothermal Loops&lt;/a&gt;) is used.</description>
      <type>Double</type>
      <units>ft</units>
      <required>false</required>
      <model_dependent>false</model_dependent>
    </argument>
    <argument>
      <name>geothermal_loop_boreholes_diameter</name>
      <display_name>Geothermal Loop: Boreholes Diameter</display_name>
      <description>Diameter of bores. Only applies to ground-to-air heat pump type. If not provided, the OS-HPXML default (see &lt;a href='https://openstudio-hpxml.readthedocs.io/en/v1.8.1/workflow_inputs.html#hpxml-geothermal-loops'&gt;HPXML Geothermal Loops&lt;/a&gt;) is used.</description>
      <type>Double</type>
      <units>in</units>
      <required>false</required>
      <model_dependent>false</model_dependent>
    </argument>
    <argument>
      <name>geothermal_loop_grout_type</name>
      <display_name>Geothermal Loop: Grout Type</display_name>
      <description>Grout type of the geothermal loop. Only applies to ground-to-air heat pump type. If not provided, the OS-HPXML default (see &lt;a href='https://openstudio-hpxml.readthedocs.io/en/v1.8.1/workflow_inputs.html#hpxml-geothermal-loops'&gt;HPXML Geothermal Loops&lt;/a&gt;) is used.</description>
      <type>Choice</type>
      <required>false</required>
      <model_dependent>false</model_dependent>
      <choices>
        <choice>
          <value>standard</value>
          <display_name>standard</display_name>
        </choice>
        <choice>
          <value>thermally enhanced</value>
          <display_name>thermally enhanced</display_name>
        </choice>
      </choices>
    </argument>
    <argument>
      <name>geothermal_loop_pipe_type</name>
      <display_name>Geothermal Loop: Pipe Type</display_name>
      <description>Pipe type of the geothermal loop. Only applies to ground-to-air heat pump type. If not provided, the OS-HPXML default (see &lt;a href='https://openstudio-hpxml.readthedocs.io/en/v1.8.1/workflow_inputs.html#hpxml-geothermal-loops'&gt;HPXML Geothermal Loops&lt;/a&gt;) is used.</description>
      <type>Choice</type>
      <required>false</required>
      <model_dependent>false</model_dependent>
      <choices>
        <choice>
          <value>standard</value>
          <display_name>standard</display_name>
        </choice>
        <choice>
          <value>thermally enhanced</value>
          <display_name>thermally enhanced</display_name>
        </choice>
      </choices>
    </argument>
    <argument>
      <name>geothermal_loop_pipe_diameter</name>
      <display_name>Geothermal Loop: Pipe Diameter</display_name>
      <description>Pipe diameter of the geothermal loop. Only applies to ground-to-air heat pump type. If not provided, the OS-HPXML default (see &lt;a href='https://openstudio-hpxml.readthedocs.io/en/v1.8.1/workflow_inputs.html#hpxml-geothermal-loops'&gt;HPXML Geothermal Loops&lt;/a&gt;) is used.</description>
      <type>Choice</type>
      <units>in</units>
      <required>false</required>
      <model_dependent>false</model_dependent>
      <choices>
        <choice>
          <value>3/4" pipe</value>
          <display_name>3/4" pipe</display_name>
        </choice>
        <choice>
          <value>1" pipe</value>
          <display_name>1" pipe</display_name>
        </choice>
        <choice>
          <value>1-1/4" pipe</value>
          <display_name>1-1/4" pipe</display_name>
        </choice>
      </choices>
    </argument>
    <argument>
      <name>heating_system_2_type</name>
      <display_name>Heating System 2: Type</display_name>
      <description>The type of the second heating system. If a heat pump is specified and the backup type is 'separate', this heating system represents 'separate' backup heating. For ducted heat pumps where the backup heating system is a 'Furnace', the backup would typically be characterized as 'integrated' in that the furnace and heat pump share the same distribution system and blower fan; a 'Furnace' as 'separate' backup to a ducted heat pump is not supported.</description>
      <type>Choice</type>
      <required>true</required>
      <model_dependent>false</model_dependent>
      <default_value>none</default_value>
      <choices>
        <choice>
          <value>none</value>
          <display_name>none</display_name>
        </choice>
        <choice>
          <value>Furnace</value>
          <display_name>Furnace</display_name>
        </choice>
        <choice>
          <value>WallFurnace</value>
          <display_name>WallFurnace</display_name>
        </choice>
        <choice>
          <value>FloorFurnace</value>
          <display_name>FloorFurnace</display_name>
        </choice>
        <choice>
          <value>Boiler</value>
          <display_name>Boiler</display_name>
        </choice>
        <choice>
          <value>ElectricResistance</value>
          <display_name>ElectricResistance</display_name>
        </choice>
        <choice>
          <value>Stove</value>
          <display_name>Stove</display_name>
        </choice>
        <choice>
          <value>SpaceHeater</value>
          <display_name>SpaceHeater</display_name>
        </choice>
        <choice>
          <value>Fireplace</value>
          <display_name>Fireplace</display_name>
        </choice>
      </choices>
    </argument>
    <argument>
      <name>heating_system_2_fuel</name>
      <display_name>Heating System 2: Fuel Type</display_name>
      <description>The fuel type of the second heating system. Ignored for ElectricResistance.</description>
      <type>Choice</type>
      <required>true</required>
      <model_dependent>false</model_dependent>
      <default_value>electricity</default_value>
      <choices>
        <choice>
          <value>electricity</value>
          <display_name>electricity</display_name>
        </choice>
        <choice>
          <value>natural gas</value>
          <display_name>natural gas</display_name>
        </choice>
        <choice>
          <value>fuel oil</value>
          <display_name>fuel oil</display_name>
        </choice>
        <choice>
          <value>propane</value>
          <display_name>propane</display_name>
        </choice>
        <choice>
          <value>wood</value>
          <display_name>wood</display_name>
        </choice>
        <choice>
          <value>wood pellets</value>
          <display_name>wood pellets</display_name>
        </choice>
        <choice>
          <value>coal</value>
          <display_name>coal</display_name>
        </choice>
      </choices>
    </argument>
    <argument>
      <name>heating_system_2_heating_efficiency</name>
      <display_name>Heating System 2: Rated AFUE or Percent</display_name>
      <description>The rated heating efficiency value of the second heating system.</description>
      <type>Double</type>
      <units>Frac</units>
      <required>true</required>
      <model_dependent>false</model_dependent>
      <default_value>1</default_value>
    </argument>
    <argument>
      <name>heating_system_2_heating_capacity</name>
      <display_name>Heating System 2: Heating Capacity</display_name>
      <description>The output heating capacity of the second heating system. If not provided, the OS-HPXML autosized default (see &lt;a href='https://openstudio-hpxml.readthedocs.io/en/v1.8.1/workflow_inputs.html#hpxml-heating-systems'&gt;HPXML Heating Systems&lt;/a&gt;) is used.</description>
      <type>Double</type>
      <units>Btu/hr</units>
      <required>false</required>
      <model_dependent>false</model_dependent>
    </argument>
    <argument>
      <name>heating_system_2_heating_autosizing_factor</name>
      <display_name>Heating System 2: Heating Autosizing Factor</display_name>
      <description>The capacity scaling factor applied to the auto-sizing methodology. If not provided, 1.0 is used.</description>
      <type>Double</type>
      <required>false</required>
      <model_dependent>false</model_dependent>
    </argument>
    <argument>
      <name>heating_system_2_heating_autosizing_limit</name>
      <display_name>Heating System 2: Heating Autosizing Limit</display_name>
      <description>The maximum capacity limit applied to the auto-sizing methodology. If not provided, no limit is used.</description>
      <type>Double</type>
      <units>Btu/hr</units>
      <required>false</required>
      <model_dependent>false</model_dependent>
    </argument>
    <argument>
      <name>heating_system_2_fraction_heat_load_served</name>
      <display_name>Heating System 2: Fraction Heat Load Served</display_name>
      <description>The heat load served fraction of the second heating system. Ignored if this heating system serves as a backup system for a heat pump.</description>
      <type>Double</type>
      <units>Frac</units>
      <required>true</required>
      <model_dependent>false</model_dependent>
      <default_value>0.25</default_value>
    </argument>
    <argument>
      <name>hvac_control_heating_weekday_setpoint</name>
      <display_name>HVAC Control: Heating Weekday Setpoint Schedule</display_name>
      <description>Specify the constant or 24-hour comma-separated weekday heating setpoint schedule. Required unless a detailed CSV schedule is provided.</description>
      <type>String</type>
      <units>F</units>
      <required>false</required>
      <model_dependent>false</model_dependent>
    </argument>
    <argument>
      <name>hvac_control_heating_weekend_setpoint</name>
      <display_name>HVAC Control: Heating Weekend Setpoint Schedule</display_name>
      <description>Specify the constant or 24-hour comma-separated weekend heating setpoint schedule. Required unless a detailed CSV schedule is provided.</description>
      <type>String</type>
      <units>F</units>
      <required>false</required>
      <model_dependent>false</model_dependent>
    </argument>
    <argument>
      <name>hvac_control_cooling_weekday_setpoint</name>
      <display_name>HVAC Control: Cooling Weekday Setpoint Schedule</display_name>
      <description>Specify the constant or 24-hour comma-separated weekday cooling setpoint schedule. Required unless a detailed CSV schedule is provided.</description>
      <type>String</type>
      <units>F</units>
      <required>false</required>
      <model_dependent>false</model_dependent>
    </argument>
    <argument>
      <name>hvac_control_cooling_weekend_setpoint</name>
      <display_name>HVAC Control: Cooling Weekend Setpoint Schedule</display_name>
      <description>Specify the constant or 24-hour comma-separated weekend cooling setpoint schedule. Required unless a detailed CSV schedule is provided.</description>
      <type>String</type>
      <units>F</units>
      <required>false</required>
      <model_dependent>false</model_dependent>
    </argument>
    <argument>
      <name>hvac_control_heating_season_period</name>
      <display_name>HVAC Control: Heating Season Period</display_name>
      <description>Enter a date like 'Nov 1 - Jun 30'. If not provided, the OS-HPXML default (see &lt;a href='https://openstudio-hpxml.readthedocs.io/en/v1.8.1/workflow_inputs.html#hpxml-hvac-control'&gt;HPXML HVAC Control&lt;/a&gt;) is used. Can also provide 'BuildingAmerica' to use automatic seasons from the Building America House Simulation Protocols.</description>
      <type>String</type>
      <required>false</required>
      <model_dependent>false</model_dependent>
    </argument>
    <argument>
      <name>hvac_control_cooling_season_period</name>
      <display_name>HVAC Control: Cooling Season Period</display_name>
      <description>Enter a date like 'Jun 1 - Oct 31'. If not provided, the OS-HPXML default (see &lt;a href='https://openstudio-hpxml.readthedocs.io/en/v1.8.1/workflow_inputs.html#hpxml-hvac-control'&gt;HPXML HVAC Control&lt;/a&gt;) is used. Can also provide 'BuildingAmerica' to use automatic seasons from the Building America House Simulation Protocols.</description>
      <type>String</type>
      <required>false</required>
      <model_dependent>false</model_dependent>
    </argument>
    <argument>
      <name>hvac_blower_fan_watts_per_cfm</name>
      <display_name>HVAC Blower: Fan Efficiency</display_name>
      <description>The blower fan efficiency at maximum fan speed. Applies only to split (not packaged) systems (i.e., applies to ducted systems as well as ductless mini-split systems). If not provided, the OS-HPXML default (see &lt;a href='https://openstudio-hpxml.readthedocs.io/en/v1.8.1/workflow_inputs.html#hpxml-heating-systems'&gt;HPXML Heating Systems&lt;/a&gt;, &lt;a href='https://openstudio-hpxml.readthedocs.io/en/v1.8.1/workflow_inputs.html#hpxml-cooling-systems'&gt;HPXML Cooling Systems&lt;/a&gt;, &lt;a href='https://openstudio-hpxml.readthedocs.io/en/v1.8.1/workflow_inputs.html#hpxml-heat-pumps'&gt;HPXML Heat Pumps&lt;/a&gt;) is used.</description>
      <type>Double</type>
      <units>W/CFM</units>
      <required>false</required>
      <model_dependent>false</model_dependent>
    </argument>
    <argument>
      <name>ducts_leakage_units</name>
      <display_name>Ducts: Leakage Units</display_name>
      <description>The leakage units of the ducts.</description>
      <type>Choice</type>
      <required>true</required>
      <model_dependent>false</model_dependent>
      <default_value>Percent</default_value>
      <choices>
        <choice>
          <value>CFM25</value>
          <display_name>CFM25</display_name>
        </choice>
        <choice>
          <value>CFM50</value>
          <display_name>CFM50</display_name>
        </choice>
        <choice>
          <value>Percent</value>
          <display_name>Percent</display_name>
        </choice>
      </choices>
    </argument>
    <argument>
      <name>ducts_supply_leakage_to_outside_value</name>
      <display_name>Ducts: Supply Leakage to Outside Value</display_name>
      <description>The leakage value to outside for the supply ducts.</description>
      <type>Double</type>
      <required>true</required>
      <model_dependent>false</model_dependent>
      <default_value>0.1</default_value>
    </argument>
    <argument>
      <name>ducts_supply_location</name>
      <display_name>Ducts: Supply Location</display_name>
      <description>The location of the supply ducts. If not provided, the OS-HPXML default (see &lt;a href='https://openstudio-hpxml.readthedocs.io/en/v1.8.1/workflow_inputs.html#air-distribution'&gt;Air Distribution&lt;/a&gt;) is used.</description>
      <type>Choice</type>
      <required>false</required>
      <model_dependent>false</model_dependent>
      <choices>
        <choice>
          <value>conditioned space</value>
          <display_name>conditioned space</display_name>
        </choice>
        <choice>
          <value>basement - conditioned</value>
          <display_name>basement - conditioned</display_name>
        </choice>
        <choice>
          <value>basement - unconditioned</value>
          <display_name>basement - unconditioned</display_name>
        </choice>
        <choice>
          <value>crawlspace</value>
          <display_name>crawlspace</display_name>
        </choice>
        <choice>
          <value>crawlspace - vented</value>
          <display_name>crawlspace - vented</display_name>
        </choice>
        <choice>
          <value>crawlspace - unvented</value>
          <display_name>crawlspace - unvented</display_name>
        </choice>
        <choice>
          <value>crawlspace - conditioned</value>
          <display_name>crawlspace - conditioned</display_name>
        </choice>
        <choice>
          <value>attic</value>
          <display_name>attic</display_name>
        </choice>
        <choice>
          <value>attic - vented</value>
          <display_name>attic - vented</display_name>
        </choice>
        <choice>
          <value>attic - unvented</value>
          <display_name>attic - unvented</display_name>
        </choice>
        <choice>
          <value>garage</value>
          <display_name>garage</display_name>
        </choice>
        <choice>
          <value>exterior wall</value>
          <display_name>exterior wall</display_name>
        </choice>
        <choice>
          <value>under slab</value>
          <display_name>under slab</display_name>
        </choice>
        <choice>
          <value>roof deck</value>
          <display_name>roof deck</display_name>
        </choice>
        <choice>
          <value>outside</value>
          <display_name>outside</display_name>
        </choice>
        <choice>
          <value>other housing unit</value>
          <display_name>other housing unit</display_name>
        </choice>
        <choice>
          <value>other heated space</value>
          <display_name>other heated space</display_name>
        </choice>
        <choice>
          <value>other multifamily buffer space</value>
          <display_name>other multifamily buffer space</display_name>
        </choice>
        <choice>
          <value>other non-freezing space</value>
          <display_name>other non-freezing space</display_name>
        </choice>
        <choice>
          <value>manufactured home belly</value>
          <display_name>manufactured home belly</display_name>
        </choice>
      </choices>
    </argument>
    <argument>
      <name>ducts_supply_insulation_r</name>
      <display_name>Ducts: Supply Insulation R-Value</display_name>
      <description>The nominal insulation r-value of the supply ducts excluding air films. Use 0 for uninsulated ducts.</description>
      <type>Double</type>
      <units>h-ft^2-R/Btu</units>
      <required>true</required>
      <model_dependent>false</model_dependent>
      <default_value>0</default_value>
    </argument>
    <argument>
      <name>ducts_supply_buried_insulation_level</name>
      <display_name>Ducts: Supply Buried Insulation Level</display_name>
      <description>Whether the supply ducts are buried in, e.g., attic loose-fill insulation. Partially buried ducts have insulation that does not cover the top of the ducts. Fully buried ducts have insulation that just covers the top of the ducts. Deeply buried ducts have insulation that continues above the top of the ducts.</description>
      <type>Choice</type>
      <required>false</required>
      <model_dependent>false</model_dependent>
      <choices>
        <choice>
          <value>not buried</value>
          <display_name>not buried</display_name>
        </choice>
        <choice>
          <value>partially buried</value>
          <display_name>partially buried</display_name>
        </choice>
        <choice>
          <value>fully buried</value>
          <display_name>fully buried</display_name>
        </choice>
        <choice>
          <value>deeply buried</value>
          <display_name>deeply buried</display_name>
        </choice>
      </choices>
    </argument>
    <argument>
      <name>ducts_supply_surface_area</name>
      <display_name>Ducts: Supply Surface Area</display_name>
      <description>The supply ducts surface area in the given location. If neither Surface Area nor Area Fraction provided, the OS-HPXML default (see &lt;a href='https://openstudio-hpxml.readthedocs.io/en/v1.8.1/workflow_inputs.html#air-distribution'&gt;Air Distribution&lt;/a&gt;) is used.</description>
      <type>Double</type>
      <units>ft^2</units>
      <required>false</required>
      <model_dependent>false</model_dependent>
    </argument>
    <argument>
      <name>ducts_supply_surface_area_fraction</name>
      <display_name>Ducts: Supply Area Fraction</display_name>
      <description>The fraction of supply ducts surface area in the given location. Only used if Surface Area is not provided. If the fraction is less than 1, the remaining duct area is assumed to be in conditioned space. If neither Surface Area nor Area Fraction provided, the OS-HPXML default (see &lt;a href='https://openstudio-hpxml.readthedocs.io/en/v1.8.1/workflow_inputs.html#air-distribution'&gt;Air Distribution&lt;/a&gt;) is used.</description>
      <type>Double</type>
      <units>frac</units>
      <required>false</required>
      <model_dependent>false</model_dependent>
    </argument>
    <argument>
      <name>ducts_supply_fraction_rectangular</name>
      <display_name>Ducts: Supply Fraction Rectangular</display_name>
      <description>The fraction of supply ducts that are rectangular (as opposed to round); this affects the duct effective R-value used for modeling. If not provided, the OS-HPXML default (see &lt;a href='https://openstudio-hpxml.readthedocs.io/en/v1.8.1/workflow_inputs.html#air-distribution'&gt;Air Distribution&lt;/a&gt;) is used.</description>
      <type>Double</type>
      <units>frac</units>
      <required>false</required>
      <model_dependent>false</model_dependent>
    </argument>
    <argument>
      <name>ducts_return_leakage_to_outside_value</name>
      <display_name>Ducts: Return Leakage to Outside Value</display_name>
      <description>The leakage value to outside for the return ducts.</description>
      <type>Double</type>
      <required>true</required>
      <model_dependent>false</model_dependent>
      <default_value>0.1</default_value>
    </argument>
    <argument>
      <name>ducts_return_location</name>
      <display_name>Ducts: Return Location</display_name>
      <description>The location of the return ducts. If not provided, the OS-HPXML default (see &lt;a href='https://openstudio-hpxml.readthedocs.io/en/v1.8.1/workflow_inputs.html#air-distribution'&gt;Air Distribution&lt;/a&gt;) is used.</description>
      <type>Choice</type>
      <required>false</required>
      <model_dependent>false</model_dependent>
      <choices>
        <choice>
          <value>conditioned space</value>
          <display_name>conditioned space</display_name>
        </choice>
        <choice>
          <value>basement - conditioned</value>
          <display_name>basement - conditioned</display_name>
        </choice>
        <choice>
          <value>basement - unconditioned</value>
          <display_name>basement - unconditioned</display_name>
        </choice>
        <choice>
          <value>crawlspace</value>
          <display_name>crawlspace</display_name>
        </choice>
        <choice>
          <value>crawlspace - vented</value>
          <display_name>crawlspace - vented</display_name>
        </choice>
        <choice>
          <value>crawlspace - unvented</value>
          <display_name>crawlspace - unvented</display_name>
        </choice>
        <choice>
          <value>crawlspace - conditioned</value>
          <display_name>crawlspace - conditioned</display_name>
        </choice>
        <choice>
          <value>attic</value>
          <display_name>attic</display_name>
        </choice>
        <choice>
          <value>attic - vented</value>
          <display_name>attic - vented</display_name>
        </choice>
        <choice>
          <value>attic - unvented</value>
          <display_name>attic - unvented</display_name>
        </choice>
        <choice>
          <value>garage</value>
          <display_name>garage</display_name>
        </choice>
        <choice>
          <value>exterior wall</value>
          <display_name>exterior wall</display_name>
        </choice>
        <choice>
          <value>under slab</value>
          <display_name>under slab</display_name>
        </choice>
        <choice>
          <value>roof deck</value>
          <display_name>roof deck</display_name>
        </choice>
        <choice>
          <value>outside</value>
          <display_name>outside</display_name>
        </choice>
        <choice>
          <value>other housing unit</value>
          <display_name>other housing unit</display_name>
        </choice>
        <choice>
          <value>other heated space</value>
          <display_name>other heated space</display_name>
        </choice>
        <choice>
          <value>other multifamily buffer space</value>
          <display_name>other multifamily buffer space</display_name>
        </choice>
        <choice>
          <value>other non-freezing space</value>
          <display_name>other non-freezing space</display_name>
        </choice>
        <choice>
          <value>manufactured home belly</value>
          <display_name>manufactured home belly</display_name>
        </choice>
      </choices>
    </argument>
    <argument>
      <name>ducts_return_insulation_r</name>
      <display_name>Ducts: Return Insulation R-Value</display_name>
      <description>The nominal insulation r-value of the return ducts excluding air films. Use 0 for uninsulated ducts.</description>
      <type>Double</type>
      <units>h-ft^2-R/Btu</units>
      <required>true</required>
      <model_dependent>false</model_dependent>
      <default_value>0</default_value>
    </argument>
    <argument>
      <name>ducts_return_buried_insulation_level</name>
      <display_name>Ducts: Return Buried Insulation Level</display_name>
      <description>Whether the return ducts are buried in, e.g., attic loose-fill insulation. Partially buried ducts have insulation that does not cover the top of the ducts. Fully buried ducts have insulation that just covers the top of the ducts. Deeply buried ducts have insulation that continues above the top of the ducts.</description>
      <type>Choice</type>
      <required>false</required>
      <model_dependent>false</model_dependent>
      <choices>
        <choice>
          <value>not buried</value>
          <display_name>not buried</display_name>
        </choice>
        <choice>
          <value>partially buried</value>
          <display_name>partially buried</display_name>
        </choice>
        <choice>
          <value>fully buried</value>
          <display_name>fully buried</display_name>
        </choice>
        <choice>
          <value>deeply buried</value>
          <display_name>deeply buried</display_name>
        </choice>
      </choices>
    </argument>
    <argument>
      <name>ducts_return_surface_area</name>
      <display_name>Ducts: Return Surface Area</display_name>
      <description>The return ducts surface area in the given location. If neither Surface Area nor Area Fraction provided, the OS-HPXML default (see &lt;a href='https://openstudio-hpxml.readthedocs.io/en/v1.8.1/workflow_inputs.html#air-distribution'&gt;Air Distribution&lt;/a&gt;) is used.</description>
      <type>Double</type>
      <units>ft^2</units>
      <required>false</required>
      <model_dependent>false</model_dependent>
    </argument>
    <argument>
      <name>ducts_return_surface_area_fraction</name>
      <display_name>Ducts: Return Area Fraction</display_name>
      <description>The fraction of return ducts surface area in the given location. Only used if Surface Area is not provided. If the fraction is less than 1, the remaining duct area is assumed to be in conditioned space. If neither Surface Area nor Area Fraction provided, the OS-HPXML default (see &lt;a href='https://openstudio-hpxml.readthedocs.io/en/v1.8.1/workflow_inputs.html#air-distribution'&gt;Air Distribution&lt;/a&gt;) is used.</description>
      <type>Double</type>
      <units>frac</units>
      <required>false</required>
      <model_dependent>false</model_dependent>
    </argument>
    <argument>
      <name>ducts_number_of_return_registers</name>
      <display_name>Ducts: Number of Return Registers</display_name>
      <description>The number of return registers of the ducts. Only used to calculate default return duct surface area. If not provided, the OS-HPXML default (see &lt;a href='https://openstudio-hpxml.readthedocs.io/en/v1.8.1/workflow_inputs.html#air-distribution'&gt;Air Distribution&lt;/a&gt;) is used.</description>
      <type>Integer</type>
      <units>#</units>
      <required>false</required>
      <model_dependent>false</model_dependent>
    </argument>
    <argument>
      <name>ducts_return_fraction_rectangular</name>
      <display_name>Ducts: Return Fraction Rectangular</display_name>
      <description>The fraction of return ducts that are rectangular (as opposed to round); this affects the duct effective R-value used for modeling. If not provided, the OS-HPXML default (see &lt;a href='https://openstudio-hpxml.readthedocs.io/en/v1.8.1/workflow_inputs.html#air-distribution'&gt;Air Distribution&lt;/a&gt;) is used.</description>
      <type>Double</type>
      <units>frac</units>
      <required>false</required>
      <model_dependent>false</model_dependent>
    </argument>
    <argument>
      <name>mech_vent_fan_type</name>
      <display_name>Mechanical Ventilation: Fan Type</display_name>
      <description>The type of the mechanical ventilation. Use 'none' if there is no mechanical ventilation system.</description>
      <type>Choice</type>
      <required>true</required>
      <model_dependent>false</model_dependent>
      <default_value>none</default_value>
      <choices>
        <choice>
          <value>none</value>
          <display_name>none</display_name>
        </choice>
        <choice>
          <value>exhaust only</value>
          <display_name>exhaust only</display_name>
        </choice>
        <choice>
          <value>supply only</value>
          <display_name>supply only</display_name>
        </choice>
        <choice>
          <value>energy recovery ventilator</value>
          <display_name>energy recovery ventilator</display_name>
        </choice>
        <choice>
          <value>heat recovery ventilator</value>
          <display_name>heat recovery ventilator</display_name>
        </choice>
        <choice>
          <value>balanced</value>
          <display_name>balanced</display_name>
        </choice>
        <choice>
          <value>central fan integrated supply</value>
          <display_name>central fan integrated supply</display_name>
        </choice>
      </choices>
    </argument>
    <argument>
      <name>mech_vent_flow_rate</name>
      <display_name>Mechanical Ventilation: Flow Rate</display_name>
      <description>The flow rate of the mechanical ventilation. If not provided, the OS-HPXML default (see &lt;a href='https://openstudio-hpxml.readthedocs.io/en/v1.8.1/workflow_inputs.html#hpxml-mechanical-ventilation-fans'&gt;HPXML Mechanical Ventilation Fans&lt;/a&gt;) is used.</description>
      <type>Double</type>
      <units>CFM</units>
      <required>false</required>
      <model_dependent>false</model_dependent>
    </argument>
    <argument>
      <name>mech_vent_hours_in_operation</name>
      <display_name>Mechanical Ventilation: Hours In Operation</display_name>
      <description>The hours in operation of the mechanical ventilation. If not provided, the OS-HPXML default (see &lt;a href='https://openstudio-hpxml.readthedocs.io/en/v1.8.1/workflow_inputs.html#hpxml-mechanical-ventilation-fans'&gt;HPXML Mechanical Ventilation Fans&lt;/a&gt;) is used.</description>
      <type>Double</type>
      <units>hrs/day</units>
      <required>false</required>
      <model_dependent>false</model_dependent>
    </argument>
    <argument>
      <name>mech_vent_recovery_efficiency_type</name>
      <display_name>Mechanical Ventilation: Total Recovery Efficiency Type</display_name>
      <description>The total recovery efficiency type of the mechanical ventilation.</description>
      <type>Choice</type>
      <required>true</required>
      <model_dependent>false</model_dependent>
      <default_value>Unadjusted</default_value>
      <choices>
        <choice>
          <value>Unadjusted</value>
          <display_name>Unadjusted</display_name>
        </choice>
        <choice>
          <value>Adjusted</value>
          <display_name>Adjusted</display_name>
        </choice>
      </choices>
    </argument>
    <argument>
      <name>mech_vent_total_recovery_efficiency</name>
      <display_name>Mechanical Ventilation: Total Recovery Efficiency</display_name>
      <description>The Unadjusted or Adjusted total recovery efficiency of the mechanical ventilation. Applies to energy recovery ventilator.</description>
      <type>Double</type>
      <units>Frac</units>
      <required>true</required>
      <model_dependent>false</model_dependent>
      <default_value>0.48</default_value>
    </argument>
    <argument>
      <name>mech_vent_sensible_recovery_efficiency</name>
      <display_name>Mechanical Ventilation: Sensible Recovery Efficiency</display_name>
      <description>The Unadjusted or Adjusted sensible recovery efficiency of the mechanical ventilation. Applies to energy recovery ventilator and heat recovery ventilator.</description>
      <type>Double</type>
      <units>Frac</units>
      <required>true</required>
      <model_dependent>false</model_dependent>
      <default_value>0.72</default_value>
    </argument>
    <argument>
      <name>mech_vent_fan_power</name>
      <display_name>Mechanical Ventilation: Fan Power</display_name>
      <description>The fan power of the mechanical ventilation. If not provided, the OS-HPXML default (see &lt;a href='https://openstudio-hpxml.readthedocs.io/en/v1.8.1/workflow_inputs.html#hpxml-mechanical-ventilation-fans'&gt;HPXML Mechanical Ventilation Fans&lt;/a&gt;) is used.</description>
      <type>Double</type>
      <units>W</units>
      <required>false</required>
      <model_dependent>false</model_dependent>
    </argument>
    <argument>
      <name>mech_vent_num_units_served</name>
      <display_name>Mechanical Ventilation: Number of Units Served</display_name>
      <description>Number of dwelling units served by the mechanical ventilation system. Must be 1 if single-family detached. Used to apportion flow rate and fan power to the unit.</description>
      <type>Integer</type>
      <units>#</units>
      <required>true</required>
      <model_dependent>false</model_dependent>
      <default_value>1</default_value>
    </argument>
    <argument>
      <name>mech_vent_shared_frac_recirculation</name>
      <display_name>Shared Mechanical Ventilation: Fraction Recirculation</display_name>
      <description>Fraction of the total supply air that is recirculated, with the remainder assumed to be outdoor air. The value must be 0 for exhaust only systems. Required for a shared mechanical ventilation system.</description>
      <type>Double</type>
      <units>Frac</units>
      <required>false</required>
      <model_dependent>false</model_dependent>
    </argument>
    <argument>
      <name>mech_vent_shared_preheating_fuel</name>
      <display_name>Shared Mechanical Ventilation: Preheating Fuel</display_name>
      <description>Fuel type of the preconditioning heating equipment. Only used for a shared mechanical ventilation system. If not provided, assumes no preheating.</description>
      <type>Choice</type>
      <required>false</required>
      <model_dependent>false</model_dependent>
      <choices>
        <choice>
          <value>electricity</value>
          <display_name>electricity</display_name>
        </choice>
        <choice>
          <value>natural gas</value>
          <display_name>natural gas</display_name>
        </choice>
        <choice>
          <value>fuel oil</value>
          <display_name>fuel oil</display_name>
        </choice>
        <choice>
          <value>propane</value>
          <display_name>propane</display_name>
        </choice>
        <choice>
          <value>wood</value>
          <display_name>wood</display_name>
        </choice>
        <choice>
          <value>wood pellets</value>
          <display_name>wood pellets</display_name>
        </choice>
        <choice>
          <value>coal</value>
          <display_name>coal</display_name>
        </choice>
      </choices>
    </argument>
    <argument>
      <name>mech_vent_shared_preheating_efficiency</name>
      <display_name>Shared Mechanical Ventilation: Preheating Efficiency</display_name>
      <description>Efficiency of the preconditioning heating equipment. Only used for a shared mechanical ventilation system. If not provided, assumes no preheating.</description>
      <type>Double</type>
      <units>COP</units>
      <required>false</required>
      <model_dependent>false</model_dependent>
    </argument>
    <argument>
      <name>mech_vent_shared_preheating_fraction_heat_load_served</name>
      <display_name>Shared Mechanical Ventilation: Preheating Fraction Ventilation Heat Load Served</display_name>
      <description>Fraction of heating load introduced by the shared ventilation system that is met by the preconditioning heating equipment. If not provided, assumes no preheating.</description>
      <type>Double</type>
      <units>Frac</units>
      <required>false</required>
      <model_dependent>false</model_dependent>
    </argument>
    <argument>
      <name>mech_vent_shared_precooling_fuel</name>
      <display_name>Shared Mechanical Ventilation: Precooling Fuel</display_name>
      <description>Fuel type of the preconditioning cooling equipment. Only used for a shared mechanical ventilation system. If not provided, assumes no precooling.</description>
      <type>Choice</type>
      <required>false</required>
      <model_dependent>false</model_dependent>
      <choices>
        <choice>
          <value>electricity</value>
          <display_name>electricity</display_name>
        </choice>
      </choices>
    </argument>
    <argument>
      <name>mech_vent_shared_precooling_efficiency</name>
      <display_name>Shared Mechanical Ventilation: Precooling Efficiency</display_name>
      <description>Efficiency of the preconditioning cooling equipment. Only used for a shared mechanical ventilation system. If not provided, assumes no precooling.</description>
      <type>Double</type>
      <units>COP</units>
      <required>false</required>
      <model_dependent>false</model_dependent>
    </argument>
    <argument>
      <name>mech_vent_shared_precooling_fraction_cool_load_served</name>
      <display_name>Shared Mechanical Ventilation: Precooling Fraction Ventilation Cool Load Served</display_name>
      <description>Fraction of cooling load introduced by the shared ventilation system that is met by the preconditioning cooling equipment. If not provided, assumes no precooling.</description>
      <type>Double</type>
      <units>Frac</units>
      <required>false</required>
      <model_dependent>false</model_dependent>
    </argument>
    <argument>
      <name>mech_vent_2_fan_type</name>
      <display_name>Mechanical Ventilation 2: Fan Type</display_name>
      <description>The type of the second mechanical ventilation. Use 'none' if there is no second mechanical ventilation system.</description>
      <type>Choice</type>
      <required>true</required>
      <model_dependent>false</model_dependent>
      <default_value>none</default_value>
      <choices>
        <choice>
          <value>none</value>
          <display_name>none</display_name>
        </choice>
        <choice>
          <value>exhaust only</value>
          <display_name>exhaust only</display_name>
        </choice>
        <choice>
          <value>supply only</value>
          <display_name>supply only</display_name>
        </choice>
        <choice>
          <value>energy recovery ventilator</value>
          <display_name>energy recovery ventilator</display_name>
        </choice>
        <choice>
          <value>heat recovery ventilator</value>
          <display_name>heat recovery ventilator</display_name>
        </choice>
        <choice>
          <value>balanced</value>
          <display_name>balanced</display_name>
        </choice>
      </choices>
    </argument>
    <argument>
      <name>mech_vent_2_flow_rate</name>
      <display_name>Mechanical Ventilation 2: Flow Rate</display_name>
      <description>The flow rate of the second mechanical ventilation.</description>
      <type>Double</type>
      <units>CFM</units>
      <required>true</required>
      <model_dependent>false</model_dependent>
      <default_value>110</default_value>
    </argument>
    <argument>
      <name>mech_vent_2_hours_in_operation</name>
      <display_name>Mechanical Ventilation 2: Hours In Operation</display_name>
      <description>The hours in operation of the second mechanical ventilation.</description>
      <type>Double</type>
      <units>hrs/day</units>
      <required>true</required>
      <model_dependent>false</model_dependent>
      <default_value>24</default_value>
    </argument>
    <argument>
      <name>mech_vent_2_recovery_efficiency_type</name>
      <display_name>Mechanical Ventilation 2: Total Recovery Efficiency Type</display_name>
      <description>The total recovery efficiency type of the second mechanical ventilation.</description>
      <type>Choice</type>
      <required>true</required>
      <model_dependent>false</model_dependent>
      <default_value>Unadjusted</default_value>
      <choices>
        <choice>
          <value>Unadjusted</value>
          <display_name>Unadjusted</display_name>
        </choice>
        <choice>
          <value>Adjusted</value>
          <display_name>Adjusted</display_name>
        </choice>
      </choices>
    </argument>
    <argument>
      <name>mech_vent_2_total_recovery_efficiency</name>
      <display_name>Mechanical Ventilation 2: Total Recovery Efficiency</display_name>
      <description>The Unadjusted or Adjusted total recovery efficiency of the second mechanical ventilation. Applies to energy recovery ventilator.</description>
      <type>Double</type>
      <units>Frac</units>
      <required>true</required>
      <model_dependent>false</model_dependent>
      <default_value>0.48</default_value>
    </argument>
    <argument>
      <name>mech_vent_2_sensible_recovery_efficiency</name>
      <display_name>Mechanical Ventilation 2: Sensible Recovery Efficiency</display_name>
      <description>The Unadjusted or Adjusted sensible recovery efficiency of the second mechanical ventilation. Applies to energy recovery ventilator and heat recovery ventilator.</description>
      <type>Double</type>
      <units>Frac</units>
      <required>true</required>
      <model_dependent>false</model_dependent>
      <default_value>0.72</default_value>
    </argument>
    <argument>
      <name>mech_vent_2_fan_power</name>
      <display_name>Mechanical Ventilation 2: Fan Power</display_name>
      <description>The fan power of the second mechanical ventilation.</description>
      <type>Double</type>
      <units>W</units>
      <required>true</required>
      <model_dependent>false</model_dependent>
      <default_value>30</default_value>
    </argument>
    <argument>
      <name>kitchen_fans_quantity</name>
      <display_name>Kitchen Fans: Quantity</display_name>
      <description>The quantity of the kitchen fans. If not provided, the OS-HPXML default (see &lt;a href='https://openstudio-hpxml.readthedocs.io/en/v1.8.1/workflow_inputs.html#hpxml-local-ventilation-fans'&gt;HPXML Local Ventilation Fans&lt;/a&gt;) is used.</description>
      <type>Integer</type>
      <units>#</units>
      <required>false</required>
      <model_dependent>false</model_dependent>
    </argument>
    <argument>
      <name>kitchen_fans_flow_rate</name>
      <display_name>Kitchen Fans: Flow Rate</display_name>
      <description>The flow rate of the kitchen fan. If not provided, the OS-HPXML default (see &lt;a href='https://openstudio-hpxml.readthedocs.io/en/v1.8.1/workflow_inputs.html#hpxml-local-ventilation-fans'&gt;HPXML Local Ventilation Fans&lt;/a&gt;) is used.</description>
      <type>Double</type>
      <units>CFM</units>
      <required>false</required>
      <model_dependent>false</model_dependent>
    </argument>
    <argument>
      <name>kitchen_fans_hours_in_operation</name>
      <display_name>Kitchen Fans: Hours In Operation</display_name>
      <description>The hours in operation of the kitchen fan. If not provided, the OS-HPXML default (see &lt;a href='https://openstudio-hpxml.readthedocs.io/en/v1.8.1/workflow_inputs.html#hpxml-local-ventilation-fans'&gt;HPXML Local Ventilation Fans&lt;/a&gt;) is used.</description>
      <type>Double</type>
      <units>hrs/day</units>
      <required>false</required>
      <model_dependent>false</model_dependent>
    </argument>
    <argument>
      <name>kitchen_fans_power</name>
      <display_name>Kitchen Fans: Fan Power</display_name>
      <description>The fan power of the kitchen fan. If not provided, the OS-HPXML default (see &lt;a href='https://openstudio-hpxml.readthedocs.io/en/v1.8.1/workflow_inputs.html#hpxml-local-ventilation-fans'&gt;HPXML Local Ventilation Fans&lt;/a&gt;) is used.</description>
      <type>Double</type>
      <units>W</units>
      <required>false</required>
      <model_dependent>false</model_dependent>
    </argument>
    <argument>
      <name>kitchen_fans_start_hour</name>
      <display_name>Kitchen Fans: Start Hour</display_name>
      <description>The start hour of the kitchen fan. If not provided, the OS-HPXML default (see &lt;a href='https://openstudio-hpxml.readthedocs.io/en/v1.8.1/workflow_inputs.html#hpxml-local-ventilation-fans'&gt;HPXML Local Ventilation Fans&lt;/a&gt;) is used.</description>
      <type>Integer</type>
      <units>hr</units>
      <required>false</required>
      <model_dependent>false</model_dependent>
    </argument>
    <argument>
      <name>bathroom_fans_quantity</name>
      <display_name>Bathroom Fans: Quantity</display_name>
      <description>The quantity of the bathroom fans. If not provided, the OS-HPXML default (see &lt;a href='https://openstudio-hpxml.readthedocs.io/en/v1.8.1/workflow_inputs.html#hpxml-local-ventilation-fans'&gt;HPXML Local Ventilation Fans&lt;/a&gt;) is used.</description>
      <type>Integer</type>
      <units>#</units>
      <required>false</required>
      <model_dependent>false</model_dependent>
    </argument>
    <argument>
      <name>bathroom_fans_flow_rate</name>
      <display_name>Bathroom Fans: Flow Rate</display_name>
      <description>The flow rate of the bathroom fans. If not provided, the OS-HPXML default (see &lt;a href='https://openstudio-hpxml.readthedocs.io/en/v1.8.1/workflow_inputs.html#hpxml-local-ventilation-fans'&gt;HPXML Local Ventilation Fans&lt;/a&gt;) is used.</description>
      <type>Double</type>
      <units>CFM</units>
      <required>false</required>
      <model_dependent>false</model_dependent>
    </argument>
    <argument>
      <name>bathroom_fans_hours_in_operation</name>
      <display_name>Bathroom Fans: Hours In Operation</display_name>
      <description>The hours in operation of the bathroom fans. If not provided, the OS-HPXML default (see &lt;a href='https://openstudio-hpxml.readthedocs.io/en/v1.8.1/workflow_inputs.html#hpxml-local-ventilation-fans'&gt;HPXML Local Ventilation Fans&lt;/a&gt;) is used.</description>
      <type>Double</type>
      <units>hrs/day</units>
      <required>false</required>
      <model_dependent>false</model_dependent>
    </argument>
    <argument>
      <name>bathroom_fans_power</name>
      <display_name>Bathroom Fans: Fan Power</display_name>
      <description>The fan power of the bathroom fans. If not provided, the OS-HPXML default (see &lt;a href='https://openstudio-hpxml.readthedocs.io/en/v1.8.1/workflow_inputs.html#hpxml-local-ventilation-fans'&gt;HPXML Local Ventilation Fans&lt;/a&gt;) is used.</description>
      <type>Double</type>
      <units>W</units>
      <required>false</required>
      <model_dependent>false</model_dependent>
    </argument>
    <argument>
      <name>bathroom_fans_start_hour</name>
      <display_name>Bathroom Fans: Start Hour</display_name>
      <description>The start hour of the bathroom fans. If not provided, the OS-HPXML default (see &lt;a href='https://openstudio-hpxml.readthedocs.io/en/v1.8.1/workflow_inputs.html#hpxml-local-ventilation-fans'&gt;HPXML Local Ventilation Fans&lt;/a&gt;) is used.</description>
      <type>Integer</type>
      <units>hr</units>
      <required>false</required>
      <model_dependent>false</model_dependent>
    </argument>
    <argument>
      <name>whole_house_fan_present</name>
      <display_name>Whole House Fan: Present</display_name>
      <description>Whether there is a whole house fan.</description>
      <type>Boolean</type>
      <required>true</required>
      <model_dependent>false</model_dependent>
      <default_value>false</default_value>
      <choices>
        <choice>
          <value>true</value>
          <display_name>true</display_name>
        </choice>
        <choice>
          <value>false</value>
          <display_name>false</display_name>
        </choice>
      </choices>
    </argument>
    <argument>
      <name>whole_house_fan_flow_rate</name>
      <display_name>Whole House Fan: Flow Rate</display_name>
      <description>The flow rate of the whole house fan. If not provided, the OS-HPXML default (see &lt;a href='https://openstudio-hpxml.readthedocs.io/en/v1.8.1/workflow_inputs.html#hpxml-whole-house-fans'&gt;HPXML Whole House Fans&lt;/a&gt;) is used.</description>
      <type>Double</type>
      <units>CFM</units>
      <required>false</required>
      <model_dependent>false</model_dependent>
    </argument>
    <argument>
      <name>whole_house_fan_power</name>
      <display_name>Whole House Fan: Fan Power</display_name>
      <description>The fan power of the whole house fan. If not provided, the OS-HPXML default (see &lt;a href='https://openstudio-hpxml.readthedocs.io/en/v1.8.1/workflow_inputs.html#hpxml-whole-house-fans'&gt;HPXML Whole House Fans&lt;/a&gt;) is used.</description>
      <type>Double</type>
      <units>W</units>
      <required>false</required>
      <model_dependent>false</model_dependent>
    </argument>
    <argument>
      <name>water_heater_type</name>
      <display_name>Water Heater: Type</display_name>
      <description>The type of water heater. Use 'none' if there is no water heater.</description>
      <type>Choice</type>
      <required>true</required>
      <model_dependent>false</model_dependent>
      <default_value>storage water heater</default_value>
      <choices>
        <choice>
          <value>none</value>
          <display_name>none</display_name>
        </choice>
        <choice>
          <value>storage water heater</value>
          <display_name>storage water heater</display_name>
        </choice>
        <choice>
          <value>instantaneous water heater</value>
          <display_name>instantaneous water heater</display_name>
        </choice>
        <choice>
          <value>heat pump water heater</value>
          <display_name>heat pump water heater</display_name>
        </choice>
        <choice>
          <value>space-heating boiler with storage tank</value>
          <display_name>space-heating boiler with storage tank</display_name>
        </choice>
        <choice>
          <value>space-heating boiler with tankless coil</value>
          <display_name>space-heating boiler with tankless coil</display_name>
        </choice>
      </choices>
    </argument>
    <argument>
      <name>water_heater_fuel_type</name>
      <display_name>Water Heater: Fuel Type</display_name>
      <description>The fuel type of water heater. Ignored for heat pump water heater.</description>
      <type>Choice</type>
      <required>true</required>
      <model_dependent>false</model_dependent>
      <default_value>natural gas</default_value>
      <choices>
        <choice>
          <value>electricity</value>
          <display_name>electricity</display_name>
        </choice>
        <choice>
          <value>natural gas</value>
          <display_name>natural gas</display_name>
        </choice>
        <choice>
          <value>fuel oil</value>
          <display_name>fuel oil</display_name>
        </choice>
        <choice>
          <value>propane</value>
          <display_name>propane</display_name>
        </choice>
        <choice>
          <value>wood</value>
          <display_name>wood</display_name>
        </choice>
        <choice>
          <value>coal</value>
          <display_name>coal</display_name>
        </choice>
      </choices>
    </argument>
    <argument>
      <name>water_heater_location</name>
      <display_name>Water Heater: Location</display_name>
      <description>The location of water heater. If not provided, the OS-HPXML default (see &lt;a href='https://openstudio-hpxml.readthedocs.io/en/v1.8.1/workflow_inputs.html#hpxml-water-heating-systems'&gt;HPXML Water Heating Systems&lt;/a&gt;) is used.</description>
      <type>Choice</type>
      <required>false</required>
      <model_dependent>false</model_dependent>
      <choices>
        <choice>
          <value>conditioned space</value>
          <display_name>conditioned space</display_name>
        </choice>
        <choice>
          <value>basement - conditioned</value>
          <display_name>basement - conditioned</display_name>
        </choice>
        <choice>
          <value>basement - unconditioned</value>
          <display_name>basement - unconditioned</display_name>
        </choice>
        <choice>
          <value>garage</value>
          <display_name>garage</display_name>
        </choice>
        <choice>
          <value>attic</value>
          <display_name>attic</display_name>
        </choice>
        <choice>
          <value>attic - vented</value>
          <display_name>attic - vented</display_name>
        </choice>
        <choice>
          <value>attic - unvented</value>
          <display_name>attic - unvented</display_name>
        </choice>
        <choice>
          <value>crawlspace</value>
          <display_name>crawlspace</display_name>
        </choice>
        <choice>
          <value>crawlspace - vented</value>
          <display_name>crawlspace - vented</display_name>
        </choice>
        <choice>
          <value>crawlspace - unvented</value>
          <display_name>crawlspace - unvented</display_name>
        </choice>
        <choice>
          <value>crawlspace - conditioned</value>
          <display_name>crawlspace - conditioned</display_name>
        </choice>
        <choice>
          <value>other exterior</value>
          <display_name>other exterior</display_name>
        </choice>
        <choice>
          <value>other housing unit</value>
          <display_name>other housing unit</display_name>
        </choice>
        <choice>
          <value>other heated space</value>
          <display_name>other heated space</display_name>
        </choice>
        <choice>
          <value>other multifamily buffer space</value>
          <display_name>other multifamily buffer space</display_name>
        </choice>
        <choice>
          <value>other non-freezing space</value>
          <display_name>other non-freezing space</display_name>
        </choice>
      </choices>
    </argument>
    <argument>
      <name>water_heater_tank_volume</name>
      <display_name>Water Heater: Tank Volume</display_name>
      <description>Nominal volume of water heater tank. Only applies to storage water heater, heat pump water heater, and space-heating boiler with storage tank. If not provided, the OS-HPXML default (see &lt;a href='https://openstudio-hpxml.readthedocs.io/en/v1.8.1/workflow_inputs.html#conventional-storage'&gt;Conventional Storage&lt;/a&gt;, &lt;a href='https://openstudio-hpxml.readthedocs.io/en/v1.8.1/workflow_inputs.html#heat-pump'&gt;Heat Pump&lt;/a&gt;, &lt;a href='https://openstudio-hpxml.readthedocs.io/en/v1.8.1/workflow_inputs.html#combi-boiler-w-storage'&gt;Combi Boiler w/ Storage&lt;/a&gt;) is used.</description>
      <type>Double</type>
      <units>gal</units>
      <required>false</required>
      <model_dependent>false</model_dependent>
    </argument>
    <argument>
      <name>water_heater_efficiency_type</name>
      <display_name>Water Heater: Efficiency Type</display_name>
      <description>The efficiency type of water heater. Does not apply to space-heating boilers.</description>
      <type>Choice</type>
      <required>true</required>
      <model_dependent>false</model_dependent>
      <default_value>EnergyFactor</default_value>
      <choices>
        <choice>
          <value>EnergyFactor</value>
          <display_name>EnergyFactor</display_name>
        </choice>
        <choice>
          <value>UniformEnergyFactor</value>
          <display_name>UniformEnergyFactor</display_name>
        </choice>
      </choices>
    </argument>
    <argument>
      <name>water_heater_efficiency</name>
      <display_name>Water Heater: Efficiency</display_name>
      <description>Rated Energy Factor or Uniform Energy Factor. Does not apply to space-heating boilers.</description>
      <type>Double</type>
      <required>true</required>
      <model_dependent>false</model_dependent>
      <default_value>0.67</default_value>
    </argument>
    <argument>
      <name>water_heater_usage_bin</name>
      <display_name>Water Heater: Usage Bin</display_name>
      <description>The usage of the water heater. Only applies if Efficiency Type is UniformEnergyFactor and Type is not instantaneous water heater. Does not apply to space-heating boilers. If not provided, the OS-HPXML default (see &lt;a href='https://openstudio-hpxml.readthedocs.io/en/v1.8.1/workflow_inputs.html#conventional-storage'&gt;Conventional Storage&lt;/a&gt;, &lt;a href='https://openstudio-hpxml.readthedocs.io/en/v1.8.1/workflow_inputs.html#heat-pump'&gt;Heat Pump&lt;/a&gt;) is used.</description>
      <type>Choice</type>
      <required>false</required>
      <model_dependent>false</model_dependent>
      <choices>
        <choice>
          <value>very small</value>
          <display_name>very small</display_name>
        </choice>
        <choice>
          <value>low</value>
          <display_name>low</display_name>
        </choice>
        <choice>
          <value>medium</value>
          <display_name>medium</display_name>
        </choice>
        <choice>
          <value>high</value>
          <display_name>high</display_name>
        </choice>
      </choices>
    </argument>
    <argument>
      <name>water_heater_recovery_efficiency</name>
      <display_name>Water Heater: Recovery Efficiency</display_name>
      <description>Ratio of energy delivered to water heater to the energy content of the fuel consumed by the water heater. Only used for non-electric storage water heaters. If not provided, the OS-HPXML default (see &lt;a href='https://openstudio-hpxml.readthedocs.io/en/v1.8.1/workflow_inputs.html#conventional-storage'&gt;Conventional Storage&lt;/a&gt;) is used.</description>
      <type>Double</type>
      <units>Frac</units>
      <required>false</required>
      <model_dependent>false</model_dependent>
    </argument>
    <argument>
      <name>water_heater_heating_capacity</name>
      <display_name>Water Heater: Heating Capacity</display_name>
      <description>Heating capacity. Only applies to storage water heater. If not provided, the OS-HPXML default (see &lt;a href='https://openstudio-hpxml.readthedocs.io/en/v1.8.1/workflow_inputs.html#conventional-storage'&gt;Conventional Storage&lt;/a&gt;) is used.</description>
      <type>Double</type>
      <units>Btu/hr</units>
      <required>false</required>
      <model_dependent>false</model_dependent>
    </argument>
    <argument>
      <name>water_heater_standby_loss</name>
      <display_name>Water Heater: Standby Loss</display_name>
      <description>The standby loss of water heater. Only applies to space-heating boilers. If not provided, the OS-HPXML default (see &lt;a href='https://openstudio-hpxml.readthedocs.io/en/v1.8.1/workflow_inputs.html#combi-boiler-w-storage'&gt;Combi Boiler w/ Storage&lt;/a&gt;) is used.</description>
      <type>Double</type>
      <units>F/hr</units>
      <required>false</required>
      <model_dependent>false</model_dependent>
    </argument>
    <argument>
      <name>water_heater_jacket_rvalue</name>
      <display_name>Water Heater: Jacket R-value</display_name>
      <description>The jacket R-value of water heater. Doesn't apply to instantaneous water heater or space-heating boiler with tankless coil. If not provided, defaults to no jacket insulation.</description>
      <type>Double</type>
      <units>h-ft^2-R/Btu</units>
      <required>false</required>
      <model_dependent>false</model_dependent>
    </argument>
    <argument>
      <name>water_heater_setpoint_temperature</name>
      <display_name>Water Heater: Setpoint Temperature</display_name>
      <description>The setpoint temperature of water heater. If not provided, the OS-HPXML default (see &lt;a href='https://openstudio-hpxml.readthedocs.io/en/v1.8.1/workflow_inputs.html#hpxml-water-heating-systems'&gt;HPXML Water Heating Systems&lt;/a&gt;) is used.</description>
      <type>Double</type>
      <units>F</units>
      <required>false</required>
      <model_dependent>false</model_dependent>
    </argument>
    <argument>
      <name>water_heater_num_bedrooms_served</name>
      <display_name>Water Heater: Number of Bedrooms Served</display_name>
      <description>Number of bedrooms served (directly or indirectly) by the water heater. Only needed if single-family attached or apartment unit and it is a shared water heater serving multiple dwelling units. Used to apportion water heater tank losses to the unit.</description>
      <type>Integer</type>
      <units>#</units>
      <required>false</required>
      <model_dependent>false</model_dependent>
    </argument>
    <argument>
      <name>water_heater_uses_desuperheater</name>
      <display_name>Water Heater: Uses Desuperheater</display_name>
      <description>Requires that the dwelling unit has a air-to-air, mini-split, or ground-to-air heat pump or a central air conditioner or mini-split air conditioner. If not provided, assumes no desuperheater.</description>
      <type>Boolean</type>
      <required>false</required>
      <model_dependent>false</model_dependent>
      <choices>
        <choice>
          <value>true</value>
          <display_name>true</display_name>
        </choice>
        <choice>
          <value>false</value>
          <display_name>false</display_name>
        </choice>
      </choices>
    </argument>
    <argument>
      <name>water_heater_tank_model_type</name>
      <display_name>Water Heater: Tank Type</display_name>
      <description>Type of tank model to use. The 'stratified' tank generally provide more accurate results, but may significantly increase run time. Applies only to storage water heater. If not provided, the OS-HPXML default (see &lt;a href='https://openstudio-hpxml.readthedocs.io/en/v1.8.1/workflow_inputs.html#conventional-storage'&gt;Conventional Storage&lt;/a&gt;) is used.</description>
      <type>Choice</type>
      <required>false</required>
      <model_dependent>false</model_dependent>
      <choices>
        <choice>
          <value>mixed</value>
          <display_name>mixed</display_name>
        </choice>
        <choice>
          <value>stratified</value>
          <display_name>stratified</display_name>
        </choice>
      </choices>
    </argument>
    <argument>
      <name>water_heater_operating_mode</name>
      <display_name>Water Heater: Operating Mode</display_name>
      <description>The water heater operating mode. The 'heat pump only' option only uses the heat pump, while 'hybrid/auto' allows the backup electric resistance to come on in high demand situations. This is ignored if a scheduled operating mode type is selected. Applies only to heat pump water heater. If not provided, the OS-HPXML default (see &lt;a href='https://openstudio-hpxml.readthedocs.io/en/v1.8.1/workflow_inputs.html#heat-pump'&gt;Heat Pump&lt;/a&gt;) is used.</description>
      <type>Choice</type>
      <required>false</required>
      <model_dependent>false</model_dependent>
      <choices>
        <choice>
          <value>hybrid/auto</value>
          <display_name>hybrid/auto</display_name>
        </choice>
        <choice>
          <value>heat pump only</value>
          <display_name>heat pump only</display_name>
        </choice>
      </choices>
    </argument>
    <argument>
      <name>hot_water_distribution_system_type</name>
      <display_name>Hot Water Distribution: System Type</display_name>
      <description>The type of the hot water distribution system.</description>
      <type>Choice</type>
      <required>true</required>
      <model_dependent>false</model_dependent>
      <default_value>Standard</default_value>
      <choices>
        <choice>
          <value>Standard</value>
          <display_name>Standard</display_name>
        </choice>
        <choice>
          <value>Recirculation</value>
          <display_name>Recirculation</display_name>
        </choice>
      </choices>
    </argument>
    <argument>
      <name>hot_water_distribution_standard_piping_length</name>
      <display_name>Hot Water Distribution: Standard Piping Length</display_name>
      <description>If the distribution system is Standard, the length of the piping. If not provided, the OS-HPXML default (see &lt;a href='https://openstudio-hpxml.readthedocs.io/en/v1.8.1/workflow_inputs.html#standard'&gt;Standard&lt;/a&gt;) is used.</description>
      <type>Double</type>
      <units>ft</units>
      <required>false</required>
      <model_dependent>false</model_dependent>
    </argument>
    <argument>
      <name>hot_water_distribution_recirc_control_type</name>
      <display_name>Hot Water Distribution: Recirculation Control Type</display_name>
      <description>If the distribution system is Recirculation, the type of hot water recirculation control, if any.</description>
      <type>Choice</type>
      <required>false</required>
      <model_dependent>false</model_dependent>
      <default_value>no control</default_value>
      <choices>
        <choice>
          <value>no control</value>
          <display_name>no control</display_name>
        </choice>
        <choice>
          <value>timer</value>
          <display_name>timer</display_name>
        </choice>
        <choice>
          <value>temperature</value>
          <display_name>temperature</display_name>
        </choice>
        <choice>
          <value>presence sensor demand control</value>
          <display_name>presence sensor demand control</display_name>
        </choice>
        <choice>
          <value>manual demand control</value>
          <display_name>manual demand control</display_name>
        </choice>
      </choices>
    </argument>
    <argument>
      <name>hot_water_distribution_recirc_piping_length</name>
      <display_name>Hot Water Distribution: Recirculation Piping Length</display_name>
      <description>If the distribution system is Recirculation, the length of the recirculation piping. If not provided, the OS-HPXML default (see &lt;a href='https://openstudio-hpxml.readthedocs.io/en/v1.8.1/workflow_inputs.html#recirculation-in-unit'&gt;Recirculation (In-Unit)&lt;/a&gt;) is used.</description>
      <type>Double</type>
      <units>ft</units>
      <required>false</required>
      <model_dependent>false</model_dependent>
    </argument>
    <argument>
      <name>hot_water_distribution_recirc_branch_piping_length</name>
      <display_name>Hot Water Distribution: Recirculation Branch Piping Length</display_name>
      <description>If the distribution system is Recirculation, the length of the recirculation branch piping. If not provided, the OS-HPXML default (see &lt;a href='https://openstudio-hpxml.readthedocs.io/en/v1.8.1/workflow_inputs.html#recirculation-in-unit'&gt;Recirculation (In-Unit)&lt;/a&gt;) is used.</description>
      <type>Double</type>
      <units>ft</units>
      <required>false</required>
      <model_dependent>false</model_dependent>
    </argument>
    <argument>
      <name>hot_water_distribution_recirc_pump_power</name>
      <display_name>Hot Water Distribution: Recirculation Pump Power</display_name>
      <description>If the distribution system is Recirculation, the recirculation pump power. If not provided, the OS-HPXML default (see &lt;a href='https://openstudio-hpxml.readthedocs.io/en/v1.8.1/workflow_inputs.html#recirculation-in-unit'&gt;Recirculation (In-Unit)&lt;/a&gt;) is used.</description>
      <type>Double</type>
      <units>W</units>
      <required>false</required>
      <model_dependent>false</model_dependent>
    </argument>
    <argument>
      <name>hot_water_distribution_pipe_r</name>
      <display_name>Hot Water Distribution: Pipe Insulation Nominal R-Value</display_name>
      <description>Nominal R-value of the pipe insulation. If not provided, the OS-HPXML default (see &lt;a href='https://openstudio-hpxml.readthedocs.io/en/v1.8.1/workflow_inputs.html#hpxml-hot-water-distribution'&gt;HPXML Hot Water Distribution&lt;/a&gt;) is used.</description>
      <type>Double</type>
      <units>h-ft^2-R/Btu</units>
      <required>false</required>
      <model_dependent>false</model_dependent>
    </argument>
    <argument>
      <name>dwhr_facilities_connected</name>
      <display_name>Drain Water Heat Recovery: Facilities Connected</display_name>
      <description>Which facilities are connected for the drain water heat recovery. Use 'none' if there is no drain water heat recovery system.</description>
      <type>Choice</type>
      <required>true</required>
      <model_dependent>false</model_dependent>
      <default_value>none</default_value>
      <choices>
        <choice>
          <value>none</value>
          <display_name>none</display_name>
        </choice>
        <choice>
          <value>one</value>
          <display_name>one</display_name>
        </choice>
        <choice>
          <value>all</value>
          <display_name>all</display_name>
        </choice>
      </choices>
    </argument>
    <argument>
      <name>dwhr_equal_flow</name>
      <display_name>Drain Water Heat Recovery: Equal Flow</display_name>
      <description>Whether the drain water heat recovery has equal flow.</description>
      <type>Boolean</type>
      <required>false</required>
      <model_dependent>false</model_dependent>
      <default_value>true</default_value>
      <choices>
        <choice>
          <value>true</value>
          <display_name>true</display_name>
        </choice>
        <choice>
          <value>false</value>
          <display_name>false</display_name>
        </choice>
      </choices>
    </argument>
    <argument>
      <name>dwhr_efficiency</name>
      <display_name>Drain Water Heat Recovery: Efficiency</display_name>
      <description>The efficiency of the drain water heat recovery.</description>
      <type>Double</type>
      <units>Frac</units>
      <required>false</required>
      <model_dependent>false</model_dependent>
      <default_value>0.55</default_value>
    </argument>
    <argument>
      <name>water_fixtures_shower_low_flow</name>
      <display_name>Hot Water Fixtures: Is Shower Low Flow</display_name>
      <description>Whether the shower fixture is low flow.</description>
      <type>Boolean</type>
      <required>true</required>
      <model_dependent>false</model_dependent>
      <default_value>false</default_value>
      <choices>
        <choice>
          <value>true</value>
          <display_name>true</display_name>
        </choice>
        <choice>
          <value>false</value>
          <display_name>false</display_name>
        </choice>
      </choices>
    </argument>
    <argument>
      <name>water_fixtures_sink_low_flow</name>
      <display_name>Hot Water Fixtures: Is Sink Low Flow</display_name>
      <description>Whether the sink fixture is low flow.</description>
      <type>Boolean</type>
      <required>true</required>
      <model_dependent>false</model_dependent>
      <default_value>false</default_value>
      <choices>
        <choice>
          <value>true</value>
          <display_name>true</display_name>
        </choice>
        <choice>
          <value>false</value>
          <display_name>false</display_name>
        </choice>
      </choices>
    </argument>
    <argument>
      <name>water_fixtures_usage_multiplier</name>
      <display_name>Hot Water Fixtures: Usage Multiplier</display_name>
      <description>Multiplier on the hot water usage that can reflect, e.g., high/low usage occupants. If not provided, the OS-HPXML default (see &lt;a href='https://openstudio-hpxml.readthedocs.io/en/v1.8.1/workflow_inputs.html#hpxml-water-fixtures'&gt;HPXML Water Fixtures&lt;/a&gt;) is used.</description>
      <type>Double</type>
      <required>false</required>
      <model_dependent>false</model_dependent>
    </argument>
    <argument>
      <name>general_water_use_usage_multiplier</name>
      <display_name>General Water Use: Usage Multiplier</display_name>
      <description>Multiplier on internal gains from general water use (floor mopping, shower evaporation, water films on showers, tubs &amp; sinks surfaces, plant watering, etc.) that can reflect, e.g., high/low usage occupants. If not provided, the OS-HPXML default (see &lt;a href='https://openstudio-hpxml.readthedocs.io/en/v1.8.1/workflow_inputs.html#hpxml-building-occupancy'&gt;HPXML Building Occupancy&lt;/a&gt;) is used.</description>
      <type>Double</type>
      <required>false</required>
      <model_dependent>false</model_dependent>
    </argument>
    <argument>
      <name>solar_thermal_system_type</name>
      <display_name>Solar Thermal: System Type</display_name>
      <description>The type of solar thermal system. Use 'none' if there is no solar thermal system.</description>
      <type>Choice</type>
      <required>true</required>
      <model_dependent>false</model_dependent>
      <default_value>none</default_value>
      <choices>
        <choice>
          <value>none</value>
          <display_name>none</display_name>
        </choice>
        <choice>
          <value>hot water</value>
          <display_name>hot water</display_name>
        </choice>
      </choices>
    </argument>
    <argument>
      <name>solar_thermal_collector_area</name>
      <display_name>Solar Thermal: Collector Area</display_name>
      <description>The collector area of the solar thermal system.</description>
      <type>Double</type>
      <units>ft^2</units>
      <required>true</required>
      <model_dependent>false</model_dependent>
      <default_value>40</default_value>
    </argument>
    <argument>
      <name>solar_thermal_collector_loop_type</name>
      <display_name>Solar Thermal: Collector Loop Type</display_name>
      <description>The collector loop type of the solar thermal system.</description>
      <type>Choice</type>
      <required>true</required>
      <model_dependent>false</model_dependent>
      <default_value>liquid direct</default_value>
      <choices>
        <choice>
          <value>liquid direct</value>
          <display_name>liquid direct</display_name>
        </choice>
        <choice>
          <value>liquid indirect</value>
          <display_name>liquid indirect</display_name>
        </choice>
        <choice>
          <value>passive thermosyphon</value>
          <display_name>passive thermosyphon</display_name>
        </choice>
      </choices>
    </argument>
    <argument>
      <name>solar_thermal_collector_type</name>
      <display_name>Solar Thermal: Collector Type</display_name>
      <description>The collector type of the solar thermal system.</description>
      <type>Choice</type>
      <required>true</required>
      <model_dependent>false</model_dependent>
      <default_value>evacuated tube</default_value>
      <choices>
        <choice>
          <value>evacuated tube</value>
          <display_name>evacuated tube</display_name>
        </choice>
        <choice>
          <value>single glazing black</value>
          <display_name>single glazing black</display_name>
        </choice>
        <choice>
          <value>double glazing black</value>
          <display_name>double glazing black</display_name>
        </choice>
        <choice>
          <value>integrated collector storage</value>
          <display_name>integrated collector storage</display_name>
        </choice>
      </choices>
    </argument>
    <argument>
      <name>solar_thermal_collector_azimuth</name>
      <display_name>Solar Thermal: Collector Azimuth</display_name>
      <description>The collector azimuth of the solar thermal system. Azimuth is measured clockwise from north (e.g., North=0, East=90, South=180, West=270).</description>
      <type>Double</type>
      <units>degrees</units>
      <required>true</required>
      <model_dependent>false</model_dependent>
      <default_value>180</default_value>
    </argument>
    <argument>
      <name>solar_thermal_collector_tilt</name>
      <display_name>Solar Thermal: Collector Tilt</display_name>
      <description>The collector tilt of the solar thermal system. Can also enter, e.g., RoofPitch, RoofPitch+20, Latitude, Latitude-15, etc.</description>
      <type>String</type>
      <units>degrees</units>
      <required>true</required>
      <model_dependent>false</model_dependent>
      <default_value>RoofPitch</default_value>
    </argument>
    <argument>
      <name>solar_thermal_collector_rated_optical_efficiency</name>
      <display_name>Solar Thermal: Collector Rated Optical Efficiency</display_name>
      <description>The collector rated optical efficiency of the solar thermal system.</description>
      <type>Double</type>
      <units>Frac</units>
      <required>true</required>
      <model_dependent>false</model_dependent>
      <default_value>0.5</default_value>
    </argument>
    <argument>
      <name>solar_thermal_collector_rated_thermal_losses</name>
      <display_name>Solar Thermal: Collector Rated Thermal Losses</display_name>
      <description>The collector rated thermal losses of the solar thermal system.</description>
      <type>Double</type>
      <units>Btu/hr-ft^2-R</units>
      <required>true</required>
      <model_dependent>false</model_dependent>
      <default_value>0.2799</default_value>
    </argument>
    <argument>
      <name>solar_thermal_storage_volume</name>
      <display_name>Solar Thermal: Storage Volume</display_name>
      <description>The storage volume of the solar thermal system. If not provided, the OS-HPXML default (see &lt;a href='https://openstudio-hpxml.readthedocs.io/en/v1.8.1/workflow_inputs.html#detailed-inputs'&gt;Detailed Inputs&lt;/a&gt;) is used.</description>
      <type>Double</type>
      <units>gal</units>
      <required>false</required>
      <model_dependent>false</model_dependent>
    </argument>
    <argument>
      <name>solar_thermal_solar_fraction</name>
      <display_name>Solar Thermal: Solar Fraction</display_name>
      <description>The solar fraction of the solar thermal system. If provided, overrides all other solar thermal inputs.</description>
      <type>Double</type>
      <units>Frac</units>
      <required>true</required>
      <model_dependent>false</model_dependent>
      <default_value>0</default_value>
    </argument>
    <argument>
      <name>pv_system_present</name>
      <display_name>PV System: Present</display_name>
      <description>Whether there is a PV system present.</description>
      <type>Boolean</type>
      <required>true</required>
      <model_dependent>false</model_dependent>
      <default_value>false</default_value>
      <choices>
        <choice>
          <value>true</value>
          <display_name>true</display_name>
        </choice>
        <choice>
          <value>false</value>
          <display_name>false</display_name>
        </choice>
      </choices>
    </argument>
    <argument>
      <name>pv_system_module_type</name>
      <display_name>PV System: Module Type</display_name>
      <description>Module type of the PV system. If not provided, the OS-HPXML default (see &lt;a href='https://openstudio-hpxml.readthedocs.io/en/v1.8.1/workflow_inputs.html#hpxml-photovoltaics'&gt;HPXML Photovoltaics&lt;/a&gt;) is used.</description>
      <type>Choice</type>
      <required>false</required>
      <model_dependent>false</model_dependent>
      <choices>
        <choice>
          <value>standard</value>
          <display_name>standard</display_name>
        </choice>
        <choice>
          <value>premium</value>
          <display_name>premium</display_name>
        </choice>
        <choice>
          <value>thin film</value>
          <display_name>thin film</display_name>
        </choice>
      </choices>
    </argument>
    <argument>
      <name>pv_system_location</name>
      <display_name>PV System: Location</display_name>
      <description>Location of the PV system. If not provided, the OS-HPXML default (see &lt;a href='https://openstudio-hpxml.readthedocs.io/en/v1.8.1/workflow_inputs.html#hpxml-photovoltaics'&gt;HPXML Photovoltaics&lt;/a&gt;) is used.</description>
      <type>Choice</type>
      <required>false</required>
      <model_dependent>false</model_dependent>
      <choices>
        <choice>
          <value>roof</value>
          <display_name>roof</display_name>
        </choice>
        <choice>
          <value>ground</value>
          <display_name>ground</display_name>
        </choice>
      </choices>
    </argument>
    <argument>
      <name>pv_system_tracking</name>
      <display_name>PV System: Tracking</display_name>
      <description>Type of tracking for the PV system. If not provided, the OS-HPXML default (see &lt;a href='https://openstudio-hpxml.readthedocs.io/en/v1.8.1/workflow_inputs.html#hpxml-photovoltaics'&gt;HPXML Photovoltaics&lt;/a&gt;) is used.</description>
      <type>Choice</type>
      <required>false</required>
      <model_dependent>false</model_dependent>
      <choices>
        <choice>
          <value>fixed</value>
          <display_name>fixed</display_name>
        </choice>
        <choice>
          <value>1-axis</value>
          <display_name>1-axis</display_name>
        </choice>
        <choice>
          <value>1-axis backtracked</value>
          <display_name>1-axis backtracked</display_name>
        </choice>
        <choice>
          <value>2-axis</value>
          <display_name>2-axis</display_name>
        </choice>
      </choices>
    </argument>
    <argument>
      <name>pv_system_array_azimuth</name>
      <display_name>PV System: Array Azimuth</display_name>
      <description>Array azimuth of the PV system. Azimuth is measured clockwise from north (e.g., North=0, East=90, South=180, West=270).</description>
      <type>Double</type>
      <units>degrees</units>
      <required>true</required>
      <model_dependent>false</model_dependent>
      <default_value>180</default_value>
    </argument>
    <argument>
      <name>pv_system_array_tilt</name>
      <display_name>PV System: Array Tilt</display_name>
      <description>Array tilt of the PV system. Can also enter, e.g., RoofPitch, RoofPitch+20, Latitude, Latitude-15, etc.</description>
      <type>String</type>
      <units>degrees</units>
      <required>true</required>
      <model_dependent>false</model_dependent>
      <default_value>RoofPitch</default_value>
    </argument>
    <argument>
      <name>pv_system_max_power_output</name>
      <display_name>PV System: Maximum Power Output</display_name>
      <description>Maximum power output of the PV system. For a shared system, this is the total building maximum power output.</description>
      <type>Double</type>
      <units>W</units>
      <required>true</required>
      <model_dependent>false</model_dependent>
      <default_value>4000</default_value>
    </argument>
    <argument>
      <name>pv_system_inverter_efficiency</name>
      <display_name>PV System: Inverter Efficiency</display_name>
      <description>Inverter efficiency of the PV system. If there are two PV systems, this will apply to both. If not provided, the OS-HPXML default (see &lt;a href='https://openstudio-hpxml.readthedocs.io/en/v1.8.1/workflow_inputs.html#hpxml-photovoltaics'&gt;HPXML Photovoltaics&lt;/a&gt;) is used.</description>
      <type>Double</type>
      <units>Frac</units>
      <required>false</required>
      <model_dependent>false</model_dependent>
    </argument>
    <argument>
      <name>pv_system_system_losses_fraction</name>
      <display_name>PV System: System Losses Fraction</display_name>
      <description>System losses fraction of the PV system. If there are two PV systems, this will apply to both. If not provided, the OS-HPXML default (see &lt;a href='https://openstudio-hpxml.readthedocs.io/en/v1.8.1/workflow_inputs.html#hpxml-photovoltaics'&gt;HPXML Photovoltaics&lt;/a&gt;) is used.</description>
      <type>Double</type>
      <units>Frac</units>
      <required>false</required>
      <model_dependent>false</model_dependent>
    </argument>
    <argument>
      <name>pv_system_num_bedrooms_served</name>
      <display_name>PV System: Number of Bedrooms Served</display_name>
      <description>Number of bedrooms served by PV system. Only needed if single-family attached or apartment unit and it is a shared PV system serving multiple dwelling units. Used to apportion PV generation to the unit of a SFA/MF building. If there are two PV systems, this will apply to both.</description>
      <type>Integer</type>
      <units>#</units>
      <required>false</required>
      <model_dependent>false</model_dependent>
    </argument>
    <argument>
      <name>pv_system_2_present</name>
      <display_name>PV System 2: Present</display_name>
      <description>Whether there is a second PV system present.</description>
      <type>Boolean</type>
      <required>true</required>
      <model_dependent>false</model_dependent>
      <default_value>false</default_value>
      <choices>
        <choice>
          <value>true</value>
          <display_name>true</display_name>
        </choice>
        <choice>
          <value>false</value>
          <display_name>false</display_name>
        </choice>
      </choices>
    </argument>
    <argument>
      <name>pv_system_2_module_type</name>
      <display_name>PV System 2: Module Type</display_name>
      <description>Module type of the second PV system. If not provided, the OS-HPXML default (see &lt;a href='https://openstudio-hpxml.readthedocs.io/en/v1.8.1/workflow_inputs.html#hpxml-photovoltaics'&gt;HPXML Photovoltaics&lt;/a&gt;) is used.</description>
      <type>Choice</type>
      <required>false</required>
      <model_dependent>false</model_dependent>
      <choices>
        <choice>
          <value>standard</value>
          <display_name>standard</display_name>
        </choice>
        <choice>
          <value>premium</value>
          <display_name>premium</display_name>
        </choice>
        <choice>
          <value>thin film</value>
          <display_name>thin film</display_name>
        </choice>
      </choices>
    </argument>
    <argument>
      <name>pv_system_2_location</name>
      <display_name>PV System 2: Location</display_name>
      <description>Location of the second PV system. If not provided, the OS-HPXML default (see &lt;a href='https://openstudio-hpxml.readthedocs.io/en/v1.8.1/workflow_inputs.html#hpxml-photovoltaics'&gt;HPXML Photovoltaics&lt;/a&gt;) is used.</description>
      <type>Choice</type>
      <required>false</required>
      <model_dependent>false</model_dependent>
      <choices>
        <choice>
          <value>roof</value>
          <display_name>roof</display_name>
        </choice>
        <choice>
          <value>ground</value>
          <display_name>ground</display_name>
        </choice>
      </choices>
    </argument>
    <argument>
      <name>pv_system_2_tracking</name>
      <display_name>PV System 2: Tracking</display_name>
      <description>Type of tracking for the second PV system. If not provided, the OS-HPXML default (see &lt;a href='https://openstudio-hpxml.readthedocs.io/en/v1.8.1/workflow_inputs.html#hpxml-photovoltaics'&gt;HPXML Photovoltaics&lt;/a&gt;) is used.</description>
      <type>Choice</type>
      <required>false</required>
      <model_dependent>false</model_dependent>
      <choices>
        <choice>
          <value>fixed</value>
          <display_name>fixed</display_name>
        </choice>
        <choice>
          <value>1-axis</value>
          <display_name>1-axis</display_name>
        </choice>
        <choice>
          <value>1-axis backtracked</value>
          <display_name>1-axis backtracked</display_name>
        </choice>
        <choice>
          <value>2-axis</value>
          <display_name>2-axis</display_name>
        </choice>
      </choices>
    </argument>
    <argument>
      <name>pv_system_2_array_azimuth</name>
      <display_name>PV System 2: Array Azimuth</display_name>
      <description>Array azimuth of the second PV system. Azimuth is measured clockwise from north (e.g., North=0, East=90, South=180, West=270).</description>
      <type>Double</type>
      <units>degrees</units>
      <required>true</required>
      <model_dependent>false</model_dependent>
      <default_value>180</default_value>
    </argument>
    <argument>
      <name>pv_system_2_array_tilt</name>
      <display_name>PV System 2: Array Tilt</display_name>
      <description>Array tilt of the second PV system. Can also enter, e.g., RoofPitch, RoofPitch+20, Latitude, Latitude-15, etc.</description>
      <type>String</type>
      <units>degrees</units>
      <required>true</required>
      <model_dependent>false</model_dependent>
      <default_value>RoofPitch</default_value>
    </argument>
    <argument>
      <name>pv_system_2_max_power_output</name>
      <display_name>PV System 2: Maximum Power Output</display_name>
      <description>Maximum power output of the second PV system. For a shared system, this is the total building maximum power output.</description>
      <type>Double</type>
      <units>W</units>
      <required>true</required>
      <model_dependent>false</model_dependent>
      <default_value>4000</default_value>
    </argument>
    <argument>
      <name>battery_present</name>
      <display_name>Battery: Present</display_name>
      <description>Whether there is a lithium ion battery present.</description>
      <type>Boolean</type>
      <required>true</required>
      <model_dependent>false</model_dependent>
      <default_value>false</default_value>
      <choices>
        <choice>
          <value>true</value>
          <display_name>true</display_name>
        </choice>
        <choice>
          <value>false</value>
          <display_name>false</display_name>
        </choice>
      </choices>
    </argument>
    <argument>
      <name>battery_location</name>
      <display_name>Battery: Location</display_name>
      <description>The space type for the lithium ion battery location. If not provided, the OS-HPXML default (see &lt;a href='https://openstudio-hpxml.readthedocs.io/en/v1.8.1/workflow_inputs.html#hpxml-batteries'&gt;HPXML Batteries&lt;/a&gt;) is used.</description>
      <type>Choice</type>
      <required>false</required>
      <model_dependent>false</model_dependent>
      <choices>
        <choice>
          <value>conditioned space</value>
          <display_name>conditioned space</display_name>
        </choice>
        <choice>
          <value>basement - conditioned</value>
          <display_name>basement - conditioned</display_name>
        </choice>
        <choice>
          <value>basement - unconditioned</value>
          <display_name>basement - unconditioned</display_name>
        </choice>
        <choice>
          <value>crawlspace</value>
          <display_name>crawlspace</display_name>
        </choice>
        <choice>
          <value>crawlspace - vented</value>
          <display_name>crawlspace - vented</display_name>
        </choice>
        <choice>
          <value>crawlspace - unvented</value>
          <display_name>crawlspace - unvented</display_name>
        </choice>
        <choice>
          <value>crawlspace - conditioned</value>
          <display_name>crawlspace - conditioned</display_name>
        </choice>
        <choice>
          <value>attic</value>
          <display_name>attic</display_name>
        </choice>
        <choice>
          <value>attic - vented</value>
          <display_name>attic - vented</display_name>
        </choice>
        <choice>
          <value>attic - unvented</value>
          <display_name>attic - unvented</display_name>
        </choice>
        <choice>
          <value>garage</value>
          <display_name>garage</display_name>
        </choice>
        <choice>
          <value>outside</value>
          <display_name>outside</display_name>
        </choice>
      </choices>
    </argument>
    <argument>
      <name>battery_power</name>
      <display_name>Battery: Rated Power Output</display_name>
      <description>The rated power output of the lithium ion battery. If not provided, the OS-HPXML default (see &lt;a href='https://openstudio-hpxml.readthedocs.io/en/v1.8.1/workflow_inputs.html#hpxml-batteries'&gt;HPXML Batteries&lt;/a&gt;) is used.</description>
      <type>Double</type>
      <units>W</units>
      <required>false</required>
      <model_dependent>false</model_dependent>
    </argument>
    <argument>
      <name>battery_capacity</name>
      <display_name>Battery: Nominal Capacity</display_name>
      <description>The nominal capacity of the lithium ion battery. If not provided, the OS-HPXML default (see &lt;a href='https://openstudio-hpxml.readthedocs.io/en/v1.8.1/workflow_inputs.html#hpxml-batteries'&gt;HPXML Batteries&lt;/a&gt;) is used.</description>
      <type>Double</type>
      <units>kWh</units>
      <required>false</required>
      <model_dependent>false</model_dependent>
    </argument>
    <argument>
      <name>battery_usable_capacity</name>
      <display_name>Battery: Usable Capacity</display_name>
      <description>The usable capacity of the lithium ion battery. If not provided, the OS-HPXML default (see &lt;a href='https://openstudio-hpxml.readthedocs.io/en/v1.8.1/workflow_inputs.html#hpxml-batteries'&gt;HPXML Batteries&lt;/a&gt;) is used.</description>
      <type>Double</type>
      <units>kWh</units>
      <required>false</required>
      <model_dependent>false</model_dependent>
    </argument>
    <argument>
      <name>battery_round_trip_efficiency</name>
      <display_name>Battery: Round Trip Efficiency</display_name>
      <description>The round trip efficiency of the lithium ion battery. If not provided, the OS-HPXML default (see &lt;a href='https://openstudio-hpxml.readthedocs.io/en/v1.8.1/workflow_inputs.html#hpxml-batteries'&gt;HPXML Batteries&lt;/a&gt;) is used.</description>
      <type>Double</type>
      <units>Frac</units>
      <required>false</required>
      <model_dependent>false</model_dependent>
    </argument>
    <argument>
      <name>battery_num_bedrooms_served</name>
      <display_name>Battery: Number of Bedrooms Served</display_name>
      <description>Number of bedrooms served by the lithium ion battery. Only needed if single-family attached or apartment unit and it is a shared battery serving multiple dwelling units. Used to apportion battery charging/discharging to the unit of a SFA/MF building.</description>
      <type>Integer</type>
      <units>#</units>
      <required>false</required>
      <model_dependent>false</model_dependent>
    </argument>
    <argument>
      <name>lighting_present</name>
      <display_name>Lighting: Present</display_name>
      <description>Whether there is lighting energy use.</description>
      <type>Boolean</type>
      <required>true</required>
      <model_dependent>false</model_dependent>
      <default_value>true</default_value>
      <choices>
        <choice>
          <value>true</value>
          <display_name>true</display_name>
        </choice>
        <choice>
          <value>false</value>
          <display_name>false</display_name>
        </choice>
      </choices>
    </argument>
    <argument>
      <name>lighting_interior_fraction_cfl</name>
      <display_name>Lighting: Interior Fraction CFL</display_name>
      <description>Fraction of all lamps (interior) that are compact fluorescent. Lighting not specified as CFL, LFL, or LED is assumed to be incandescent.</description>
      <type>Double</type>
      <required>true</required>
      <model_dependent>false</model_dependent>
      <default_value>0.1</default_value>
    </argument>
    <argument>
      <name>lighting_interior_fraction_lfl</name>
      <display_name>Lighting: Interior Fraction LFL</display_name>
      <description>Fraction of all lamps (interior) that are linear fluorescent. Lighting not specified as CFL, LFL, or LED is assumed to be incandescent.</description>
      <type>Double</type>
      <required>true</required>
      <model_dependent>false</model_dependent>
      <default_value>0</default_value>
    </argument>
    <argument>
      <name>lighting_interior_fraction_led</name>
      <display_name>Lighting: Interior Fraction LED</display_name>
      <description>Fraction of all lamps (interior) that are light emitting diodes. Lighting not specified as CFL, LFL, or LED is assumed to be incandescent.</description>
      <type>Double</type>
      <required>true</required>
      <model_dependent>false</model_dependent>
      <default_value>0</default_value>
    </argument>
    <argument>
      <name>lighting_interior_usage_multiplier</name>
      <display_name>Lighting: Interior Usage Multiplier</display_name>
      <description>Multiplier on the lighting energy usage (interior) that can reflect, e.g., high/low usage occupants. If not provided, the OS-HPXML default (see &lt;a href='https://openstudio-hpxml.readthedocs.io/en/v1.8.1/workflow_inputs.html#hpxml-lighting'&gt;HPXML Lighting&lt;/a&gt;) is used.</description>
      <type>Double</type>
      <required>false</required>
      <model_dependent>false</model_dependent>
    </argument>
    <argument>
      <name>lighting_exterior_fraction_cfl</name>
      <display_name>Lighting: Exterior Fraction CFL</display_name>
      <description>Fraction of all lamps (exterior) that are compact fluorescent. Lighting not specified as CFL, LFL, or LED is assumed to be incandescent.</description>
      <type>Double</type>
      <required>true</required>
      <model_dependent>false</model_dependent>
      <default_value>0</default_value>
    </argument>
    <argument>
      <name>lighting_exterior_fraction_lfl</name>
      <display_name>Lighting: Exterior Fraction LFL</display_name>
      <description>Fraction of all lamps (exterior) that are linear fluorescent. Lighting not specified as CFL, LFL, or LED is assumed to be incandescent.</description>
      <type>Double</type>
      <required>true</required>
      <model_dependent>false</model_dependent>
      <default_value>0</default_value>
    </argument>
    <argument>
      <name>lighting_exterior_fraction_led</name>
      <display_name>Lighting: Exterior Fraction LED</display_name>
      <description>Fraction of all lamps (exterior) that are light emitting diodes. Lighting not specified as CFL, LFL, or LED is assumed to be incandescent.</description>
      <type>Double</type>
      <required>true</required>
      <model_dependent>false</model_dependent>
      <default_value>0</default_value>
    </argument>
    <argument>
      <name>lighting_exterior_usage_multiplier</name>
      <display_name>Lighting: Exterior Usage Multiplier</display_name>
      <description>Multiplier on the lighting energy usage (exterior) that can reflect, e.g., high/low usage occupants. If not provided, the OS-HPXML default (see &lt;a href='https://openstudio-hpxml.readthedocs.io/en/v1.8.1/workflow_inputs.html#hpxml-lighting'&gt;HPXML Lighting&lt;/a&gt;) is used.</description>
      <type>Double</type>
      <required>false</required>
      <model_dependent>false</model_dependent>
    </argument>
    <argument>
      <name>lighting_garage_fraction_cfl</name>
      <display_name>Lighting: Garage Fraction CFL</display_name>
      <description>Fraction of all lamps (garage) that are compact fluorescent. Lighting not specified as CFL, LFL, or LED is assumed to be incandescent.</description>
      <type>Double</type>
      <required>true</required>
      <model_dependent>false</model_dependent>
      <default_value>0</default_value>
    </argument>
    <argument>
      <name>lighting_garage_fraction_lfl</name>
      <display_name>Lighting: Garage Fraction LFL</display_name>
      <description>Fraction of all lamps (garage) that are linear fluorescent. Lighting not specified as CFL, LFL, or LED is assumed to be incandescent.</description>
      <type>Double</type>
      <required>true</required>
      <model_dependent>false</model_dependent>
      <default_value>0</default_value>
    </argument>
    <argument>
      <name>lighting_garage_fraction_led</name>
      <display_name>Lighting: Garage Fraction LED</display_name>
      <description>Fraction of all lamps (garage) that are light emitting diodes. Lighting not specified as CFL, LFL, or LED is assumed to be incandescent.</description>
      <type>Double</type>
      <required>true</required>
      <model_dependent>false</model_dependent>
      <default_value>0</default_value>
    </argument>
    <argument>
      <name>lighting_garage_usage_multiplier</name>
      <display_name>Lighting: Garage Usage Multiplier</display_name>
      <description>Multiplier on the lighting energy usage (garage) that can reflect, e.g., high/low usage occupants. If not provided, the OS-HPXML default (see &lt;a href='https://openstudio-hpxml.readthedocs.io/en/v1.8.1/workflow_inputs.html#hpxml-lighting'&gt;HPXML Lighting&lt;/a&gt;) is used.</description>
      <type>Double</type>
      <required>false</required>
      <model_dependent>false</model_dependent>
    </argument>
    <argument>
      <name>holiday_lighting_present</name>
      <display_name>Holiday Lighting: Present</display_name>
      <description>Whether there is holiday lighting.</description>
      <type>Boolean</type>
      <required>true</required>
      <model_dependent>false</model_dependent>
      <default_value>false</default_value>
      <choices>
        <choice>
          <value>true</value>
          <display_name>true</display_name>
        </choice>
        <choice>
          <value>false</value>
          <display_name>false</display_name>
        </choice>
      </choices>
    </argument>
    <argument>
      <name>holiday_lighting_daily_kwh</name>
      <display_name>Holiday Lighting: Daily Consumption</display_name>
      <description>The daily energy consumption for holiday lighting (exterior). If not provided, the OS-HPXML default (see &lt;a href='https://openstudio-hpxml.readthedocs.io/en/v1.8.1/workflow_inputs.html#hpxml-lighting'&gt;HPXML Lighting&lt;/a&gt;) is used.</description>
      <type>Double</type>
      <units>kWh/day</units>
      <required>false</required>
      <model_dependent>false</model_dependent>
    </argument>
    <argument>
      <name>holiday_lighting_period</name>
      <display_name>Holiday Lighting: Period</display_name>
      <description>Enter a date like 'Nov 25 - Jan 5'. If not provided, the OS-HPXML default (see &lt;a href='https://openstudio-hpxml.readthedocs.io/en/v1.8.1/workflow_inputs.html#hpxml-lighting'&gt;HPXML Lighting&lt;/a&gt;) is used.</description>
      <type>String</type>
      <required>false</required>
      <model_dependent>false</model_dependent>
    </argument>
    <argument>
      <name>dehumidifier_type</name>
      <display_name>Dehumidifier: Type</display_name>
      <description>The type of dehumidifier.</description>
      <type>Choice</type>
      <required>true</required>
      <model_dependent>false</model_dependent>
      <default_value>none</default_value>
      <choices>
        <choice>
          <value>none</value>
          <display_name>none</display_name>
        </choice>
        <choice>
          <value>portable</value>
          <display_name>portable</display_name>
        </choice>
        <choice>
          <value>whole-home</value>
          <display_name>whole-home</display_name>
        </choice>
      </choices>
    </argument>
    <argument>
      <name>dehumidifier_efficiency_type</name>
      <display_name>Dehumidifier: Efficiency Type</display_name>
      <description>The efficiency type of dehumidifier.</description>
      <type>Choice</type>
      <required>true</required>
      <model_dependent>false</model_dependent>
      <default_value>IntegratedEnergyFactor</default_value>
      <choices>
        <choice>
          <value>EnergyFactor</value>
          <display_name>EnergyFactor</display_name>
        </choice>
        <choice>
          <value>IntegratedEnergyFactor</value>
          <display_name>IntegratedEnergyFactor</display_name>
        </choice>
      </choices>
    </argument>
    <argument>
      <name>dehumidifier_efficiency</name>
      <display_name>Dehumidifier: Efficiency</display_name>
      <description>The efficiency of the dehumidifier.</description>
      <type>Double</type>
      <units>liters/kWh</units>
      <required>true</required>
      <model_dependent>false</model_dependent>
      <default_value>1.5</default_value>
    </argument>
    <argument>
      <name>dehumidifier_capacity</name>
      <display_name>Dehumidifier: Capacity</display_name>
      <description>The capacity (water removal rate) of the dehumidifier.</description>
      <type>Double</type>
      <units>pint/day</units>
      <required>true</required>
      <model_dependent>false</model_dependent>
      <default_value>40</default_value>
    </argument>
    <argument>
      <name>dehumidifier_rh_setpoint</name>
      <display_name>Dehumidifier: Relative Humidity Setpoint</display_name>
      <description>The relative humidity setpoint of the dehumidifier.</description>
      <type>Double</type>
      <units>Frac</units>
      <required>true</required>
      <model_dependent>false</model_dependent>
      <default_value>0.5</default_value>
    </argument>
    <argument>
      <name>dehumidifier_fraction_dehumidification_load_served</name>
      <display_name>Dehumidifier: Fraction Dehumidification Load Served</display_name>
      <description>The dehumidification load served fraction of the dehumidifier.</description>
      <type>Double</type>
      <units>Frac</units>
      <required>true</required>
      <model_dependent>false</model_dependent>
      <default_value>1</default_value>
    </argument>
    <argument>
      <name>clothes_washer_present</name>
      <display_name>Clothes Washer: Present</display_name>
      <description>Whether there is a clothes washer present.</description>
      <type>Boolean</type>
      <required>true</required>
      <model_dependent>false</model_dependent>
      <default_value>true</default_value>
      <choices>
        <choice>
          <value>true</value>
          <display_name>true</display_name>
        </choice>
        <choice>
          <value>false</value>
          <display_name>false</display_name>
        </choice>
      </choices>
    </argument>
    <argument>
      <name>clothes_washer_location</name>
      <display_name>Clothes Washer: Location</display_name>
      <description>The space type for the clothes washer location. If not provided, the OS-HPXML default (see &lt;a href='https://openstudio-hpxml.readthedocs.io/en/v1.8.1/workflow_inputs.html#hpxml-clothes-washer'&gt;HPXML Clothes Washer&lt;/a&gt;) is used.</description>
      <type>Choice</type>
      <required>false</required>
      <model_dependent>false</model_dependent>
      <choices>
        <choice>
          <value>conditioned space</value>
          <display_name>conditioned space</display_name>
        </choice>
        <choice>
          <value>basement - conditioned</value>
          <display_name>basement - conditioned</display_name>
        </choice>
        <choice>
          <value>basement - unconditioned</value>
          <display_name>basement - unconditioned</display_name>
        </choice>
        <choice>
          <value>garage</value>
          <display_name>garage</display_name>
        </choice>
        <choice>
          <value>other housing unit</value>
          <display_name>other housing unit</display_name>
        </choice>
        <choice>
          <value>other heated space</value>
          <display_name>other heated space</display_name>
        </choice>
        <choice>
          <value>other multifamily buffer space</value>
          <display_name>other multifamily buffer space</display_name>
        </choice>
        <choice>
          <value>other non-freezing space</value>
          <display_name>other non-freezing space</display_name>
        </choice>
      </choices>
    </argument>
    <argument>
      <name>clothes_washer_efficiency_type</name>
      <display_name>Clothes Washer: Efficiency Type</display_name>
      <description>The efficiency type of the clothes washer.</description>
      <type>Choice</type>
      <required>true</required>
      <model_dependent>false</model_dependent>
      <default_value>IntegratedModifiedEnergyFactor</default_value>
      <choices>
        <choice>
          <value>ModifiedEnergyFactor</value>
          <display_name>ModifiedEnergyFactor</display_name>
        </choice>
        <choice>
          <value>IntegratedModifiedEnergyFactor</value>
          <display_name>IntegratedModifiedEnergyFactor</display_name>
        </choice>
      </choices>
    </argument>
    <argument>
      <name>clothes_washer_efficiency</name>
      <display_name>Clothes Washer: Efficiency</display_name>
      <description>The efficiency of the clothes washer. If not provided, the OS-HPXML default (see &lt;a href='https://openstudio-hpxml.readthedocs.io/en/v1.8.1/workflow_inputs.html#hpxml-clothes-washer'&gt;HPXML Clothes Washer&lt;/a&gt;) is used.</description>
      <type>Double</type>
      <units>ft^3/kWh-cyc</units>
      <required>false</required>
      <model_dependent>false</model_dependent>
    </argument>
    <argument>
      <name>clothes_washer_rated_annual_kwh</name>
      <display_name>Clothes Washer: Rated Annual Consumption</display_name>
      <description>The annual energy consumed by the clothes washer, as rated, obtained from the EnergyGuide label. This includes both the appliance electricity consumption and the energy required for water heating. If not provided, the OS-HPXML default (see &lt;a href='https://openstudio-hpxml.readthedocs.io/en/v1.8.1/workflow_inputs.html#hpxml-clothes-washer'&gt;HPXML Clothes Washer&lt;/a&gt;) is used.</description>
      <type>Double</type>
      <units>kWh/yr</units>
      <required>false</required>
      <model_dependent>false</model_dependent>
    </argument>
    <argument>
      <name>clothes_washer_label_electric_rate</name>
      <display_name>Clothes Washer: Label Electric Rate</display_name>
      <description>The annual energy consumed by the clothes washer, as rated, obtained from the EnergyGuide label. This includes both the appliance electricity consumption and the energy required for water heating. If not provided, the OS-HPXML default (see &lt;a href='https://openstudio-hpxml.readthedocs.io/en/v1.8.1/workflow_inputs.html#hpxml-clothes-washer'&gt;HPXML Clothes Washer&lt;/a&gt;) is used.</description>
      <type>Double</type>
      <units>$/kWh</units>
      <required>false</required>
      <model_dependent>false</model_dependent>
    </argument>
    <argument>
      <name>clothes_washer_label_gas_rate</name>
      <display_name>Clothes Washer: Label Gas Rate</display_name>
      <description>The annual energy consumed by the clothes washer, as rated, obtained from the EnergyGuide label. This includes both the appliance electricity consumption and the energy required for water heating. If not provided, the OS-HPXML default (see &lt;a href='https://openstudio-hpxml.readthedocs.io/en/v1.8.1/workflow_inputs.html#hpxml-clothes-washer'&gt;HPXML Clothes Washer&lt;/a&gt;) is used.</description>
      <type>Double</type>
      <units>$/therm</units>
      <required>false</required>
      <model_dependent>false</model_dependent>
    </argument>
    <argument>
      <name>clothes_washer_label_annual_gas_cost</name>
      <display_name>Clothes Washer: Label Annual Cost with Gas DHW</display_name>
      <description>The annual cost of using the system under test conditions. Input is obtained from the EnergyGuide label. If not provided, the OS-HPXML default (see &lt;a href='https://openstudio-hpxml.readthedocs.io/en/v1.8.1/workflow_inputs.html#hpxml-clothes-washer'&gt;HPXML Clothes Washer&lt;/a&gt;) is used.</description>
      <type>Double</type>
      <units>$</units>
      <required>false</required>
      <model_dependent>false</model_dependent>
    </argument>
    <argument>
      <name>clothes_washer_label_usage</name>
      <display_name>Clothes Washer: Label Usage</display_name>
      <description>The clothes washer loads per week. If not provided, the OS-HPXML default (see &lt;a href='https://openstudio-hpxml.readthedocs.io/en/v1.8.1/workflow_inputs.html#hpxml-clothes-washer'&gt;HPXML Clothes Washer&lt;/a&gt;) is used.</description>
      <type>Double</type>
      <units>cyc/wk</units>
      <required>false</required>
      <model_dependent>false</model_dependent>
    </argument>
    <argument>
      <name>clothes_washer_capacity</name>
      <display_name>Clothes Washer: Drum Volume</display_name>
      <description>Volume of the washer drum. Obtained from the EnergyStar website or the manufacturer's literature. If not provided, the OS-HPXML default (see &lt;a href='https://openstudio-hpxml.readthedocs.io/en/v1.8.1/workflow_inputs.html#hpxml-clothes-washer'&gt;HPXML Clothes Washer&lt;/a&gt;) is used.</description>
      <type>Double</type>
      <units>ft^3</units>
      <required>false</required>
      <model_dependent>false</model_dependent>
    </argument>
    <argument>
      <name>clothes_washer_usage_multiplier</name>
      <display_name>Clothes Washer: Usage Multiplier</display_name>
      <description>Multiplier on the clothes washer energy and hot water usage that can reflect, e.g., high/low usage occupants. If not provided, the OS-HPXML default (see &lt;a href='https://openstudio-hpxml.readthedocs.io/en/v1.8.1/workflow_inputs.html#hpxml-clothes-washer'&gt;HPXML Clothes Washer&lt;/a&gt;) is used.</description>
      <type>Double</type>
      <required>false</required>
      <model_dependent>false</model_dependent>
    </argument>
    <argument>
      <name>clothes_dryer_present</name>
      <display_name>Clothes Dryer: Present</display_name>
      <description>Whether there is a clothes dryer present.</description>
      <type>Boolean</type>
      <required>true</required>
      <model_dependent>false</model_dependent>
      <default_value>true</default_value>
      <choices>
        <choice>
          <value>true</value>
          <display_name>true</display_name>
        </choice>
        <choice>
          <value>false</value>
          <display_name>false</display_name>
        </choice>
      </choices>
    </argument>
    <argument>
      <name>clothes_dryer_location</name>
      <display_name>Clothes Dryer: Location</display_name>
      <description>The space type for the clothes dryer location. If not provided, the OS-HPXML default (see &lt;a href='https://openstudio-hpxml.readthedocs.io/en/v1.8.1/workflow_inputs.html#hpxml-clothes-dryer'&gt;HPXML Clothes Dryer&lt;/a&gt;) is used.</description>
      <type>Choice</type>
      <required>false</required>
      <model_dependent>false</model_dependent>
      <choices>
        <choice>
          <value>conditioned space</value>
          <display_name>conditioned space</display_name>
        </choice>
        <choice>
          <value>basement - conditioned</value>
          <display_name>basement - conditioned</display_name>
        </choice>
        <choice>
          <value>basement - unconditioned</value>
          <display_name>basement - unconditioned</display_name>
        </choice>
        <choice>
          <value>garage</value>
          <display_name>garage</display_name>
        </choice>
        <choice>
          <value>other housing unit</value>
          <display_name>other housing unit</display_name>
        </choice>
        <choice>
          <value>other heated space</value>
          <display_name>other heated space</display_name>
        </choice>
        <choice>
          <value>other multifamily buffer space</value>
          <display_name>other multifamily buffer space</display_name>
        </choice>
        <choice>
          <value>other non-freezing space</value>
          <display_name>other non-freezing space</display_name>
        </choice>
      </choices>
    </argument>
    <argument>
      <name>clothes_dryer_fuel_type</name>
      <display_name>Clothes Dryer: Fuel Type</display_name>
      <description>Type of fuel used by the clothes dryer.</description>
      <type>Choice</type>
      <required>true</required>
      <model_dependent>false</model_dependent>
      <default_value>natural gas</default_value>
      <choices>
        <choice>
          <value>electricity</value>
          <display_name>electricity</display_name>
        </choice>
        <choice>
          <value>natural gas</value>
          <display_name>natural gas</display_name>
        </choice>
        <choice>
          <value>fuel oil</value>
          <display_name>fuel oil</display_name>
        </choice>
        <choice>
          <value>propane</value>
          <display_name>propane</display_name>
        </choice>
        <choice>
          <value>wood</value>
          <display_name>wood</display_name>
        </choice>
        <choice>
          <value>coal</value>
          <display_name>coal</display_name>
        </choice>
      </choices>
    </argument>
    <argument>
      <name>clothes_dryer_efficiency_type</name>
      <display_name>Clothes Dryer: Efficiency Type</display_name>
      <description>The efficiency type of the clothes dryer.</description>
      <type>Choice</type>
      <required>true</required>
      <model_dependent>false</model_dependent>
      <default_value>CombinedEnergyFactor</default_value>
      <choices>
        <choice>
          <value>EnergyFactor</value>
          <display_name>EnergyFactor</display_name>
        </choice>
        <choice>
          <value>CombinedEnergyFactor</value>
          <display_name>CombinedEnergyFactor</display_name>
        </choice>
      </choices>
    </argument>
    <argument>
      <name>clothes_dryer_efficiency</name>
      <display_name>Clothes Dryer: Efficiency</display_name>
      <description>The efficiency of the clothes dryer. If not provided, the OS-HPXML default (see &lt;a href='https://openstudio-hpxml.readthedocs.io/en/v1.8.1/workflow_inputs.html#hpxml-clothes-dryer'&gt;HPXML Clothes Dryer&lt;/a&gt;) is used.</description>
      <type>Double</type>
      <units>lb/kWh</units>
      <required>false</required>
      <model_dependent>false</model_dependent>
    </argument>
    <argument>
      <name>clothes_dryer_vented_flow_rate</name>
      <display_name>Clothes Dryer: Vented Flow Rate</display_name>
      <description>The exhaust flow rate of the vented clothes dryer. If not provided, the OS-HPXML default (see &lt;a href='https://openstudio-hpxml.readthedocs.io/en/v1.8.1/workflow_inputs.html#hpxml-clothes-dryer'&gt;HPXML Clothes Dryer&lt;/a&gt;) is used.</description>
      <type>Double</type>
      <units>CFM</units>
      <required>false</required>
      <model_dependent>false</model_dependent>
    </argument>
    <argument>
      <name>clothes_dryer_usage_multiplier</name>
      <display_name>Clothes Dryer: Usage Multiplier</display_name>
      <description>Multiplier on the clothes dryer energy usage that can reflect, e.g., high/low usage occupants. If not provided, the OS-HPXML default (see &lt;a href='https://openstudio-hpxml.readthedocs.io/en/v1.8.1/workflow_inputs.html#hpxml-clothes-dryer'&gt;HPXML Clothes Dryer&lt;/a&gt;) is used.</description>
      <type>Double</type>
      <required>false</required>
      <model_dependent>false</model_dependent>
    </argument>
    <argument>
      <name>dishwasher_present</name>
      <display_name>Dishwasher: Present</display_name>
      <description>Whether there is a dishwasher present.</description>
      <type>Boolean</type>
      <required>true</required>
      <model_dependent>false</model_dependent>
      <default_value>true</default_value>
      <choices>
        <choice>
          <value>true</value>
          <display_name>true</display_name>
        </choice>
        <choice>
          <value>false</value>
          <display_name>false</display_name>
        </choice>
      </choices>
    </argument>
    <argument>
      <name>dishwasher_location</name>
      <display_name>Dishwasher: Location</display_name>
      <description>The space type for the dishwasher location. If not provided, the OS-HPXML default (see &lt;a href='https://openstudio-hpxml.readthedocs.io/en/v1.8.1/workflow_inputs.html#hpxml-dishwasher'&gt;HPXML Dishwasher&lt;/a&gt;) is used.</description>
      <type>Choice</type>
      <required>false</required>
      <model_dependent>false</model_dependent>
      <choices>
        <choice>
          <value>conditioned space</value>
          <display_name>conditioned space</display_name>
        </choice>
        <choice>
          <value>basement - conditioned</value>
          <display_name>basement - conditioned</display_name>
        </choice>
        <choice>
          <value>basement - unconditioned</value>
          <display_name>basement - unconditioned</display_name>
        </choice>
        <choice>
          <value>garage</value>
          <display_name>garage</display_name>
        </choice>
        <choice>
          <value>other housing unit</value>
          <display_name>other housing unit</display_name>
        </choice>
        <choice>
          <value>other heated space</value>
          <display_name>other heated space</display_name>
        </choice>
        <choice>
          <value>other multifamily buffer space</value>
          <display_name>other multifamily buffer space</display_name>
        </choice>
        <choice>
          <value>other non-freezing space</value>
          <display_name>other non-freezing space</display_name>
        </choice>
      </choices>
    </argument>
    <argument>
      <name>dishwasher_efficiency_type</name>
      <display_name>Dishwasher: Efficiency Type</display_name>
      <description>The efficiency type of dishwasher.</description>
      <type>Choice</type>
      <required>true</required>
      <model_dependent>false</model_dependent>
      <default_value>RatedAnnualkWh</default_value>
      <choices>
        <choice>
          <value>RatedAnnualkWh</value>
          <display_name>RatedAnnualkWh</display_name>
        </choice>
        <choice>
          <value>EnergyFactor</value>
          <display_name>EnergyFactor</display_name>
        </choice>
      </choices>
    </argument>
    <argument>
      <name>dishwasher_efficiency</name>
      <display_name>Dishwasher: Efficiency</display_name>
      <description>The efficiency of the dishwasher. If not provided, the OS-HPXML default (see &lt;a href='https://openstudio-hpxml.readthedocs.io/en/v1.8.1/workflow_inputs.html#hpxml-dishwasher'&gt;HPXML Dishwasher&lt;/a&gt;) is used.</description>
      <type>Double</type>
      <units>RatedAnnualkWh or EnergyFactor</units>
      <required>false</required>
      <model_dependent>false</model_dependent>
    </argument>
    <argument>
      <name>dishwasher_label_electric_rate</name>
      <display_name>Dishwasher: Label Electric Rate</display_name>
      <description>The label electric rate of the dishwasher. If not provided, the OS-HPXML default (see &lt;a href='https://openstudio-hpxml.readthedocs.io/en/v1.8.1/workflow_inputs.html#hpxml-dishwasher'&gt;HPXML Dishwasher&lt;/a&gt;) is used.</description>
      <type>Double</type>
      <units>$/kWh</units>
      <required>false</required>
      <model_dependent>false</model_dependent>
    </argument>
    <argument>
      <name>dishwasher_label_gas_rate</name>
      <display_name>Dishwasher: Label Gas Rate</display_name>
      <description>The label gas rate of the dishwasher. If not provided, the OS-HPXML default (see &lt;a href='https://openstudio-hpxml.readthedocs.io/en/v1.8.1/workflow_inputs.html#hpxml-dishwasher'&gt;HPXML Dishwasher&lt;/a&gt;) is used.</description>
      <type>Double</type>
      <units>$/therm</units>
      <required>false</required>
      <model_dependent>false</model_dependent>
    </argument>
    <argument>
      <name>dishwasher_label_annual_gas_cost</name>
      <display_name>Dishwasher: Label Annual Gas Cost</display_name>
      <description>The label annual gas cost of the dishwasher. If not provided, the OS-HPXML default (see &lt;a href='https://openstudio-hpxml.readthedocs.io/en/v1.8.1/workflow_inputs.html#hpxml-dishwasher'&gt;HPXML Dishwasher&lt;/a&gt;) is used.</description>
      <type>Double</type>
      <units>$</units>
      <required>false</required>
      <model_dependent>false</model_dependent>
    </argument>
    <argument>
      <name>dishwasher_label_usage</name>
      <display_name>Dishwasher: Label Usage</display_name>
      <description>The dishwasher loads per week. If not provided, the OS-HPXML default (see &lt;a href='https://openstudio-hpxml.readthedocs.io/en/v1.8.1/workflow_inputs.html#hpxml-dishwasher'&gt;HPXML Dishwasher&lt;/a&gt;) is used.</description>
      <type>Double</type>
      <units>cyc/wk</units>
      <required>false</required>
      <model_dependent>false</model_dependent>
    </argument>
    <argument>
      <name>dishwasher_place_setting_capacity</name>
      <display_name>Dishwasher: Number of Place Settings</display_name>
      <description>The number of place settings for the unit. Data obtained from manufacturer's literature. If not provided, the OS-HPXML default (see &lt;a href='https://openstudio-hpxml.readthedocs.io/en/v1.8.1/workflow_inputs.html#hpxml-dishwasher'&gt;HPXML Dishwasher&lt;/a&gt;) is used.</description>
      <type>Integer</type>
      <units>#</units>
      <required>false</required>
      <model_dependent>false</model_dependent>
    </argument>
    <argument>
      <name>dishwasher_usage_multiplier</name>
      <display_name>Dishwasher: Usage Multiplier</display_name>
      <description>Multiplier on the dishwasher energy usage that can reflect, e.g., high/low usage occupants. If not provided, the OS-HPXML default (see &lt;a href='https://openstudio-hpxml.readthedocs.io/en/v1.8.1/workflow_inputs.html#hpxml-dishwasher'&gt;HPXML Dishwasher&lt;/a&gt;) is used.</description>
      <type>Double</type>
      <required>false</required>
      <model_dependent>false</model_dependent>
    </argument>
    <argument>
      <name>refrigerator_present</name>
      <display_name>Refrigerator: Present</display_name>
      <description>Whether there is a refrigerator present.</description>
      <type>Boolean</type>
      <required>true</required>
      <model_dependent>false</model_dependent>
      <default_value>true</default_value>
      <choices>
        <choice>
          <value>true</value>
          <display_name>true</display_name>
        </choice>
        <choice>
          <value>false</value>
          <display_name>false</display_name>
        </choice>
      </choices>
    </argument>
    <argument>
      <name>refrigerator_location</name>
      <display_name>Refrigerator: Location</display_name>
      <description>The space type for the refrigerator location. If not provided, the OS-HPXML default (see &lt;a href='https://openstudio-hpxml.readthedocs.io/en/v1.8.1/workflow_inputs.html#hpxml-refrigerators'&gt;HPXML Refrigerators&lt;/a&gt;) is used.</description>
      <type>Choice</type>
      <required>false</required>
      <model_dependent>false</model_dependent>
      <choices>
        <choice>
          <value>conditioned space</value>
          <display_name>conditioned space</display_name>
        </choice>
        <choice>
          <value>basement - conditioned</value>
          <display_name>basement - conditioned</display_name>
        </choice>
        <choice>
          <value>basement - unconditioned</value>
          <display_name>basement - unconditioned</display_name>
        </choice>
        <choice>
          <value>garage</value>
          <display_name>garage</display_name>
        </choice>
        <choice>
          <value>other housing unit</value>
          <display_name>other housing unit</display_name>
        </choice>
        <choice>
          <value>other heated space</value>
          <display_name>other heated space</display_name>
        </choice>
        <choice>
          <value>other multifamily buffer space</value>
          <display_name>other multifamily buffer space</display_name>
        </choice>
        <choice>
          <value>other non-freezing space</value>
          <display_name>other non-freezing space</display_name>
        </choice>
      </choices>
    </argument>
    <argument>
      <name>refrigerator_rated_annual_kwh</name>
      <display_name>Refrigerator: Rated Annual Consumption</display_name>
      <description>The EnergyGuide rated annual energy consumption for a refrigerator. If not provided, the OS-HPXML default (see &lt;a href='https://openstudio-hpxml.readthedocs.io/en/v1.8.1/workflow_inputs.html#hpxml-refrigerators'&gt;HPXML Refrigerators&lt;/a&gt;) is used.</description>
      <type>Double</type>
      <units>kWh/yr</units>
      <required>false</required>
      <model_dependent>false</model_dependent>
    </argument>
    <argument>
      <name>refrigerator_usage_multiplier</name>
      <display_name>Refrigerator: Usage Multiplier</display_name>
      <description>Multiplier on the refrigerator energy usage that can reflect, e.g., high/low usage occupants. If not provided, the OS-HPXML default (see &lt;a href='https://openstudio-hpxml.readthedocs.io/en/v1.8.1/workflow_inputs.html#hpxml-refrigerators'&gt;HPXML Refrigerators&lt;/a&gt;) is used.</description>
      <type>Double</type>
      <required>false</required>
      <model_dependent>false</model_dependent>
    </argument>
    <argument>
      <name>extra_refrigerator_present</name>
      <display_name>Extra Refrigerator: Present</display_name>
      <description>Whether there is an extra refrigerator present.</description>
      <type>Boolean</type>
      <required>true</required>
      <model_dependent>false</model_dependent>
      <default_value>false</default_value>
      <choices>
        <choice>
          <value>true</value>
          <display_name>true</display_name>
        </choice>
        <choice>
          <value>false</value>
          <display_name>false</display_name>
        </choice>
      </choices>
    </argument>
    <argument>
      <name>extra_refrigerator_location</name>
      <display_name>Extra Refrigerator: Location</display_name>
      <description>The space type for the extra refrigerator location. If not provided, the OS-HPXML default (see &lt;a href='https://openstudio-hpxml.readthedocs.io/en/v1.8.1/workflow_inputs.html#hpxml-refrigerators'&gt;HPXML Refrigerators&lt;/a&gt;) is used.</description>
      <type>Choice</type>
      <required>false</required>
      <model_dependent>false</model_dependent>
      <choices>
        <choice>
          <value>conditioned space</value>
          <display_name>conditioned space</display_name>
        </choice>
        <choice>
          <value>basement - conditioned</value>
          <display_name>basement - conditioned</display_name>
        </choice>
        <choice>
          <value>basement - unconditioned</value>
          <display_name>basement - unconditioned</display_name>
        </choice>
        <choice>
          <value>garage</value>
          <display_name>garage</display_name>
        </choice>
        <choice>
          <value>other housing unit</value>
          <display_name>other housing unit</display_name>
        </choice>
        <choice>
          <value>other heated space</value>
          <display_name>other heated space</display_name>
        </choice>
        <choice>
          <value>other multifamily buffer space</value>
          <display_name>other multifamily buffer space</display_name>
        </choice>
        <choice>
          <value>other non-freezing space</value>
          <display_name>other non-freezing space</display_name>
        </choice>
      </choices>
    </argument>
    <argument>
      <name>extra_refrigerator_rated_annual_kwh</name>
      <display_name>Extra Refrigerator: Rated Annual Consumption</display_name>
      <description>The EnergyGuide rated annual energy consumption for an extra refrigerator. If not provided, the OS-HPXML default (see &lt;a href='https://openstudio-hpxml.readthedocs.io/en/v1.8.1/workflow_inputs.html#hpxml-refrigerators'&gt;HPXML Refrigerators&lt;/a&gt;) is used.</description>
      <type>Double</type>
      <units>kWh/yr</units>
      <required>false</required>
      <model_dependent>false</model_dependent>
    </argument>
    <argument>
      <name>extra_refrigerator_usage_multiplier</name>
      <display_name>Extra Refrigerator: Usage Multiplier</display_name>
      <description>Multiplier on the extra refrigerator energy usage that can reflect, e.g., high/low usage occupants. If not provided, the OS-HPXML default (see &lt;a href='https://openstudio-hpxml.readthedocs.io/en/v1.8.1/workflow_inputs.html#hpxml-refrigerators'&gt;HPXML Refrigerators&lt;/a&gt;) is used.</description>
      <type>Double</type>
      <required>false</required>
      <model_dependent>false</model_dependent>
    </argument>
    <argument>
      <name>freezer_present</name>
      <display_name>Freezer: Present</display_name>
      <description>Whether there is a freezer present.</description>
      <type>Boolean</type>
      <required>true</required>
      <model_dependent>false</model_dependent>
      <default_value>false</default_value>
      <choices>
        <choice>
          <value>true</value>
          <display_name>true</display_name>
        </choice>
        <choice>
          <value>false</value>
          <display_name>false</display_name>
        </choice>
      </choices>
    </argument>
    <argument>
      <name>freezer_location</name>
      <display_name>Freezer: Location</display_name>
      <description>The space type for the freezer location. If not provided, the OS-HPXML default (see &lt;a href='https://openstudio-hpxml.readthedocs.io/en/v1.8.1/workflow_inputs.html#hpxml-freezers'&gt;HPXML Freezers&lt;/a&gt;) is used.</description>
      <type>Choice</type>
      <required>false</required>
      <model_dependent>false</model_dependent>
      <choices>
        <choice>
          <value>conditioned space</value>
          <display_name>conditioned space</display_name>
        </choice>
        <choice>
          <value>basement - conditioned</value>
          <display_name>basement - conditioned</display_name>
        </choice>
        <choice>
          <value>basement - unconditioned</value>
          <display_name>basement - unconditioned</display_name>
        </choice>
        <choice>
          <value>garage</value>
          <display_name>garage</display_name>
        </choice>
        <choice>
          <value>other housing unit</value>
          <display_name>other housing unit</display_name>
        </choice>
        <choice>
          <value>other heated space</value>
          <display_name>other heated space</display_name>
        </choice>
        <choice>
          <value>other multifamily buffer space</value>
          <display_name>other multifamily buffer space</display_name>
        </choice>
        <choice>
          <value>other non-freezing space</value>
          <display_name>other non-freezing space</display_name>
        </choice>
      </choices>
    </argument>
    <argument>
      <name>freezer_rated_annual_kwh</name>
      <display_name>Freezer: Rated Annual Consumption</display_name>
      <description>The EnergyGuide rated annual energy consumption for a freezer. If not provided, the OS-HPXML default (see &lt;a href='https://openstudio-hpxml.readthedocs.io/en/v1.8.1/workflow_inputs.html#hpxml-freezers'&gt;HPXML Freezers&lt;/a&gt;) is used.</description>
      <type>Double</type>
      <units>kWh/yr</units>
      <required>false</required>
      <model_dependent>false</model_dependent>
    </argument>
    <argument>
      <name>freezer_usage_multiplier</name>
      <display_name>Freezer: Usage Multiplier</display_name>
      <description>Multiplier on the freezer energy usage that can reflect, e.g., high/low usage occupants. If not provided, the OS-HPXML default (see &lt;a href='https://openstudio-hpxml.readthedocs.io/en/v1.8.1/workflow_inputs.html#hpxml-freezers'&gt;HPXML Freezers&lt;/a&gt;) is used.</description>
      <type>Double</type>
      <required>false</required>
      <model_dependent>false</model_dependent>
    </argument>
    <argument>
      <name>cooking_range_oven_present</name>
      <display_name>Cooking Range/Oven: Present</display_name>
      <description>Whether there is a cooking range/oven present.</description>
      <type>Boolean</type>
      <required>true</required>
      <model_dependent>false</model_dependent>
      <default_value>true</default_value>
      <choices>
        <choice>
          <value>true</value>
          <display_name>true</display_name>
        </choice>
        <choice>
          <value>false</value>
          <display_name>false</display_name>
        </choice>
      </choices>
    </argument>
    <argument>
      <name>cooking_range_oven_location</name>
      <display_name>Cooking Range/Oven: Location</display_name>
      <description>The space type for the cooking range/oven location. If not provided, the OS-HPXML default (see &lt;a href='https://openstudio-hpxml.readthedocs.io/en/v1.8.1/workflow_inputs.html#hpxml-cooking-range-oven'&gt;HPXML Cooking Range/Oven&lt;/a&gt;) is used.</description>
      <type>Choice</type>
      <required>false</required>
      <model_dependent>false</model_dependent>
      <choices>
        <choice>
          <value>conditioned space</value>
          <display_name>conditioned space</display_name>
        </choice>
        <choice>
          <value>basement - conditioned</value>
          <display_name>basement - conditioned</display_name>
        </choice>
        <choice>
          <value>basement - unconditioned</value>
          <display_name>basement - unconditioned</display_name>
        </choice>
        <choice>
          <value>garage</value>
          <display_name>garage</display_name>
        </choice>
        <choice>
          <value>other housing unit</value>
          <display_name>other housing unit</display_name>
        </choice>
        <choice>
          <value>other heated space</value>
          <display_name>other heated space</display_name>
        </choice>
        <choice>
          <value>other multifamily buffer space</value>
          <display_name>other multifamily buffer space</display_name>
        </choice>
        <choice>
          <value>other non-freezing space</value>
          <display_name>other non-freezing space</display_name>
        </choice>
      </choices>
    </argument>
    <argument>
      <name>cooking_range_oven_fuel_type</name>
      <display_name>Cooking Range/Oven: Fuel Type</display_name>
      <description>Type of fuel used by the cooking range/oven.</description>
      <type>Choice</type>
      <required>true</required>
      <model_dependent>false</model_dependent>
      <default_value>natural gas</default_value>
      <choices>
        <choice>
          <value>electricity</value>
          <display_name>electricity</display_name>
        </choice>
        <choice>
          <value>natural gas</value>
          <display_name>natural gas</display_name>
        </choice>
        <choice>
          <value>fuel oil</value>
          <display_name>fuel oil</display_name>
        </choice>
        <choice>
          <value>propane</value>
          <display_name>propane</display_name>
        </choice>
        <choice>
          <value>wood</value>
          <display_name>wood</display_name>
        </choice>
        <choice>
          <value>coal</value>
          <display_name>coal</display_name>
        </choice>
      </choices>
    </argument>
    <argument>
      <name>cooking_range_oven_is_induction</name>
      <display_name>Cooking Range/Oven: Is Induction</display_name>
      <description>Whether the cooking range is induction. If not provided, the OS-HPXML default (see &lt;a href='https://openstudio-hpxml.readthedocs.io/en/v1.8.1/workflow_inputs.html#hpxml-cooking-range-oven'&gt;HPXML Cooking Range/Oven&lt;/a&gt;) is used.</description>
      <type>Boolean</type>
      <required>false</required>
      <model_dependent>false</model_dependent>
      <choices>
        <choice>
          <value>true</value>
          <display_name>true</display_name>
        </choice>
        <choice>
          <value>false</value>
          <display_name>false</display_name>
        </choice>
      </choices>
    </argument>
    <argument>
      <name>cooking_range_oven_is_convection</name>
      <display_name>Cooking Range/Oven: Is Convection</display_name>
      <description>Whether the oven is convection. If not provided, the OS-HPXML default (see &lt;a href='https://openstudio-hpxml.readthedocs.io/en/v1.8.1/workflow_inputs.html#hpxml-cooking-range-oven'&gt;HPXML Cooking Range/Oven&lt;/a&gt;) is used.</description>
      <type>Boolean</type>
      <required>false</required>
      <model_dependent>false</model_dependent>
      <choices>
        <choice>
          <value>true</value>
          <display_name>true</display_name>
        </choice>
        <choice>
          <value>false</value>
          <display_name>false</display_name>
        </choice>
      </choices>
    </argument>
    <argument>
      <name>cooking_range_oven_usage_multiplier</name>
      <display_name>Cooking Range/Oven: Usage Multiplier</display_name>
      <description>Multiplier on the cooking range/oven energy usage that can reflect, e.g., high/low usage occupants. If not provided, the OS-HPXML default (see &lt;a href='https://openstudio-hpxml.readthedocs.io/en/v1.8.1/workflow_inputs.html#hpxml-cooking-range-oven'&gt;HPXML Cooking Range/Oven&lt;/a&gt;) is used.</description>
      <type>Double</type>
      <required>false</required>
      <model_dependent>false</model_dependent>
    </argument>
    <argument>
      <name>ceiling_fan_present</name>
      <display_name>Ceiling Fan: Present</display_name>
      <description>Whether there are any ceiling fans.</description>
      <type>Boolean</type>
      <required>true</required>
      <model_dependent>false</model_dependent>
      <default_value>true</default_value>
      <choices>
        <choice>
          <value>true</value>
          <display_name>true</display_name>
        </choice>
        <choice>
          <value>false</value>
          <display_name>false</display_name>
        </choice>
      </choices>
    </argument>
    <argument>
      <name>ceiling_fan_label_energy_use</name>
      <display_name>Ceiling Fan: Label Energy Use</display_name>
      <description>The label average energy use of the ceiling fan(s). If neither Efficiency nor Label Energy Use provided, the OS-HPXML default (see &lt;a href='https://openstudio-hpxml.readthedocs.io/en/v1.8.1/workflow_inputs.html#hpxml-ceiling-fans'&gt;HPXML Ceiling Fans&lt;/a&gt;) is used.</description>
      <type>Double</type>
      <units>W</units>
      <required>false</required>
      <model_dependent>false</model_dependent>
    </argument>
    <argument>
      <name>ceiling_fan_efficiency</name>
      <display_name>Ceiling Fan: Efficiency</display_name>
      <description>The efficiency rating of the ceiling fan(s) at medium speed. Only used if Label Energy Use not provided. If neither Efficiency nor Label Energy Use provided, the OS-HPXML default (see &lt;a href='https://openstudio-hpxml.readthedocs.io/en/v1.8.1/workflow_inputs.html#hpxml-ceiling-fans'&gt;HPXML Ceiling Fans&lt;/a&gt;) is used.</description>
      <type>Double</type>
      <units>CFM/W</units>
      <required>false</required>
      <model_dependent>false</model_dependent>
    </argument>
    <argument>
      <name>ceiling_fan_quantity</name>
      <display_name>Ceiling Fan: Quantity</display_name>
      <description>Total number of ceiling fans. If not provided, the OS-HPXML default (see &lt;a href='https://openstudio-hpxml.readthedocs.io/en/v1.8.1/workflow_inputs.html#hpxml-ceiling-fans'&gt;HPXML Ceiling Fans&lt;/a&gt;) is used.</description>
      <type>Integer</type>
      <units>#</units>
      <required>false</required>
      <model_dependent>false</model_dependent>
    </argument>
    <argument>
      <name>ceiling_fan_cooling_setpoint_temp_offset</name>
      <display_name>Ceiling Fan: Cooling Setpoint Temperature Offset</display_name>
      <description>The cooling setpoint temperature offset during months when the ceiling fans are operating. Only applies if ceiling fan quantity is greater than zero. If not provided, the OS-HPXML default (see &lt;a href='https://openstudio-hpxml.readthedocs.io/en/v1.8.1/workflow_inputs.html#hpxml-ceiling-fans'&gt;HPXML Ceiling Fans&lt;/a&gt;) is used.</description>
      <type>Double</type>
      <units>F</units>
      <required>false</required>
      <model_dependent>false</model_dependent>
    </argument>
    <argument>
      <name>misc_plug_loads_television_present</name>
      <display_name>Misc Plug Loads: Television Present</display_name>
      <description>Whether there are televisions.</description>
      <type>Boolean</type>
      <required>true</required>
      <model_dependent>false</model_dependent>
      <default_value>true</default_value>
      <choices>
        <choice>
          <value>true</value>
          <display_name>true</display_name>
        </choice>
        <choice>
          <value>false</value>
          <display_name>false</display_name>
        </choice>
      </choices>
    </argument>
    <argument>
      <name>misc_plug_loads_television_annual_kwh</name>
      <display_name>Misc Plug Loads: Television Annual kWh</display_name>
      <description>The annual energy consumption of the television plug loads. If not provided, the OS-HPXML default (see &lt;a href='https://openstudio-hpxml.readthedocs.io/en/v1.8.1/workflow_inputs.html#hpxml-plug-loads'&gt;HPXML Plug Loads&lt;/a&gt;) is used.</description>
      <type>Double</type>
      <units>kWh/yr</units>
      <required>false</required>
      <model_dependent>false</model_dependent>
    </argument>
    <argument>
      <name>misc_plug_loads_television_usage_multiplier</name>
      <display_name>Misc Plug Loads: Television Usage Multiplier</display_name>
      <description>Multiplier on the television energy usage that can reflect, e.g., high/low usage occupants. If not provided, the OS-HPXML default (see &lt;a href='https://openstudio-hpxml.readthedocs.io/en/v1.8.1/workflow_inputs.html#hpxml-plug-loads'&gt;HPXML Plug Loads&lt;/a&gt;) is used.</description>
      <type>Double</type>
      <required>false</required>
      <model_dependent>false</model_dependent>
    </argument>
    <argument>
      <name>misc_plug_loads_other_annual_kwh</name>
      <display_name>Misc Plug Loads: Other Annual kWh</display_name>
      <description>The annual energy consumption of the other residual plug loads. If not provided, the OS-HPXML default (see &lt;a href='https://openstudio-hpxml.readthedocs.io/en/v1.8.1/workflow_inputs.html#hpxml-plug-loads'&gt;HPXML Plug Loads&lt;/a&gt;) is used.</description>
      <type>Double</type>
      <units>kWh/yr</units>
      <required>false</required>
      <model_dependent>false</model_dependent>
    </argument>
    <argument>
      <name>misc_plug_loads_other_frac_sensible</name>
      <display_name>Misc Plug Loads: Other Sensible Fraction</display_name>
      <description>Fraction of other residual plug loads' internal gains that are sensible. If not provided, the OS-HPXML default (see &lt;a href='https://openstudio-hpxml.readthedocs.io/en/v1.8.1/workflow_inputs.html#hpxml-plug-loads'&gt;HPXML Plug Loads&lt;/a&gt;) is used.</description>
      <type>Double</type>
      <units>Frac</units>
      <required>false</required>
      <model_dependent>false</model_dependent>
    </argument>
    <argument>
      <name>misc_plug_loads_other_frac_latent</name>
      <display_name>Misc Plug Loads: Other Latent Fraction</display_name>
      <description>Fraction of other residual plug loads' internal gains that are latent. If not provided, the OS-HPXML default (see &lt;a href='https://openstudio-hpxml.readthedocs.io/en/v1.8.1/workflow_inputs.html#hpxml-plug-loads'&gt;HPXML Plug Loads&lt;/a&gt;) is used.</description>
      <type>Double</type>
      <units>Frac</units>
      <required>false</required>
      <model_dependent>false</model_dependent>
    </argument>
    <argument>
      <name>misc_plug_loads_other_usage_multiplier</name>
      <display_name>Misc Plug Loads: Other Usage Multiplier</display_name>
      <description>Multiplier on the other energy usage that can reflect, e.g., high/low usage occupants. If not provided, the OS-HPXML default (see &lt;a href='https://openstudio-hpxml.readthedocs.io/en/v1.8.1/workflow_inputs.html#hpxml-plug-loads'&gt;HPXML Plug Loads&lt;/a&gt;) is used.</description>
      <type>Double</type>
      <required>false</required>
      <model_dependent>false</model_dependent>
    </argument>
    <argument>
      <name>misc_plug_loads_well_pump_present</name>
      <display_name>Misc Plug Loads: Well Pump Present</display_name>
      <description>Whether there is a well pump.</description>
      <type>Boolean</type>
      <required>true</required>
      <model_dependent>false</model_dependent>
      <default_value>false</default_value>
      <choices>
        <choice>
          <value>true</value>
          <display_name>true</display_name>
        </choice>
        <choice>
          <value>false</value>
          <display_name>false</display_name>
        </choice>
      </choices>
    </argument>
    <argument>
      <name>misc_plug_loads_well_pump_annual_kwh</name>
      <display_name>Misc Plug Loads: Well Pump Annual kWh</display_name>
      <description>The annual energy consumption of the well pump plug loads. If not provided, the OS-HPXML default (see &lt;a href='https://openstudio-hpxml.readthedocs.io/en/v1.8.1/workflow_inputs.html#hpxml-plug-loads'&gt;HPXML Plug Loads&lt;/a&gt;) is used.</description>
      <type>Double</type>
      <units>kWh/yr</units>
      <required>false</required>
      <model_dependent>false</model_dependent>
    </argument>
    <argument>
      <name>misc_plug_loads_well_pump_usage_multiplier</name>
      <display_name>Misc Plug Loads: Well Pump Usage Multiplier</display_name>
      <description>Multiplier on the well pump energy usage that can reflect, e.g., high/low usage occupants. If not provided, the OS-HPXML default (see &lt;a href='https://openstudio-hpxml.readthedocs.io/en/v1.8.1/workflow_inputs.html#hpxml-plug-loads'&gt;HPXML Plug Loads&lt;/a&gt;) is used.</description>
      <type>Double</type>
      <required>false</required>
      <model_dependent>false</model_dependent>
    </argument>
    <argument>
      <name>misc_plug_loads_vehicle_present</name>
      <display_name>Misc Plug Loads: Vehicle Present</display_name>
      <description>Whether there is an electric vehicle.</description>
      <type>Boolean</type>
      <required>true</required>
      <model_dependent>false</model_dependent>
      <default_value>false</default_value>
      <choices>
        <choice>
          <value>true</value>
          <display_name>true</display_name>
        </choice>
        <choice>
          <value>false</value>
          <display_name>false</display_name>
        </choice>
      </choices>
    </argument>
    <argument>
      <name>misc_plug_loads_vehicle_annual_kwh</name>
      <display_name>Misc Plug Loads: Vehicle Annual kWh</display_name>
      <description>The annual energy consumption of the electric vehicle plug loads. If not provided, the OS-HPXML default (see &lt;a href='https://openstudio-hpxml.readthedocs.io/en/v1.8.1/workflow_inputs.html#hpxml-plug-loads'&gt;HPXML Plug Loads&lt;/a&gt;) is used.</description>
      <type>Double</type>
      <units>kWh/yr</units>
      <required>false</required>
      <model_dependent>false</model_dependent>
    </argument>
    <argument>
      <name>misc_plug_loads_vehicle_usage_multiplier</name>
      <display_name>Misc Plug Loads: Vehicle Usage Multiplier</display_name>
      <description>Multiplier on the electric vehicle energy usage that can reflect, e.g., high/low usage occupants. If not provided, the OS-HPXML default (see &lt;a href='https://openstudio-hpxml.readthedocs.io/en/v1.8.1/workflow_inputs.html#hpxml-plug-loads'&gt;HPXML Plug Loads&lt;/a&gt;) is used.</description>
      <type>Double</type>
      <required>false</required>
      <model_dependent>false</model_dependent>
    </argument>
    <argument>
      <name>misc_fuel_loads_grill_present</name>
      <display_name>Misc Fuel Loads: Grill Present</display_name>
      <description>Whether there is a fuel loads grill.</description>
      <type>Boolean</type>
      <required>true</required>
      <model_dependent>false</model_dependent>
      <default_value>false</default_value>
      <choices>
        <choice>
          <value>true</value>
          <display_name>true</display_name>
        </choice>
        <choice>
          <value>false</value>
          <display_name>false</display_name>
        </choice>
      </choices>
    </argument>
    <argument>
      <name>misc_fuel_loads_grill_fuel_type</name>
      <display_name>Misc Fuel Loads: Grill Fuel Type</display_name>
      <description>The fuel type of the fuel loads grill.</description>
      <type>Choice</type>
      <required>true</required>
      <model_dependent>false</model_dependent>
      <default_value>natural gas</default_value>
      <choices>
        <choice>
          <value>natural gas</value>
          <display_name>natural gas</display_name>
        </choice>
        <choice>
          <value>fuel oil</value>
          <display_name>fuel oil</display_name>
        </choice>
        <choice>
          <value>propane</value>
          <display_name>propane</display_name>
        </choice>
        <choice>
          <value>wood</value>
          <display_name>wood</display_name>
        </choice>
        <choice>
          <value>wood pellets</value>
          <display_name>wood pellets</display_name>
        </choice>
      </choices>
    </argument>
    <argument>
      <name>misc_fuel_loads_grill_annual_therm</name>
      <display_name>Misc Fuel Loads: Grill Annual therm</display_name>
      <description>The annual energy consumption of the fuel loads grill. If not provided, the OS-HPXML default (see &lt;a href='https://openstudio-hpxml.readthedocs.io/en/v1.8.1/workflow_inputs.html#hpxml-fuel-loads'&gt;HPXML Fuel Loads&lt;/a&gt;) is used.</description>
      <type>Double</type>
      <units>therm/yr</units>
      <required>false</required>
      <model_dependent>false</model_dependent>
    </argument>
    <argument>
      <name>misc_fuel_loads_grill_usage_multiplier</name>
      <display_name>Misc Fuel Loads: Grill Usage Multiplier</display_name>
      <description>Multiplier on the fuel loads grill energy usage that can reflect, e.g., high/low usage occupants. If not provided, the OS-HPXML default (see &lt;a href='https://openstudio-hpxml.readthedocs.io/en/v1.8.1/workflow_inputs.html#hpxml-fuel-loads'&gt;HPXML Fuel Loads&lt;/a&gt;) is used.</description>
      <type>Double</type>
      <required>false</required>
      <model_dependent>false</model_dependent>
    </argument>
    <argument>
      <name>misc_fuel_loads_lighting_present</name>
      <display_name>Misc Fuel Loads: Lighting Present</display_name>
      <description>Whether there is fuel loads lighting.</description>
      <type>Boolean</type>
      <required>true</required>
      <model_dependent>false</model_dependent>
      <default_value>false</default_value>
      <choices>
        <choice>
          <value>true</value>
          <display_name>true</display_name>
        </choice>
        <choice>
          <value>false</value>
          <display_name>false</display_name>
        </choice>
      </choices>
    </argument>
    <argument>
      <name>misc_fuel_loads_lighting_fuel_type</name>
      <display_name>Misc Fuel Loads: Lighting Fuel Type</display_name>
      <description>The fuel type of the fuel loads lighting.</description>
      <type>Choice</type>
      <required>true</required>
      <model_dependent>false</model_dependent>
      <default_value>natural gas</default_value>
      <choices>
        <choice>
          <value>natural gas</value>
          <display_name>natural gas</display_name>
        </choice>
        <choice>
          <value>fuel oil</value>
          <display_name>fuel oil</display_name>
        </choice>
        <choice>
          <value>propane</value>
          <display_name>propane</display_name>
        </choice>
        <choice>
          <value>wood</value>
          <display_name>wood</display_name>
        </choice>
        <choice>
          <value>wood pellets</value>
          <display_name>wood pellets</display_name>
        </choice>
      </choices>
    </argument>
    <argument>
      <name>misc_fuel_loads_lighting_annual_therm</name>
      <display_name>Misc Fuel Loads: Lighting Annual therm</display_name>
      <description>The annual energy consumption of the fuel loads lighting. If not provided, the OS-HPXML default (see &lt;a href='https://openstudio-hpxml.readthedocs.io/en/v1.8.1/workflow_inputs.html#hpxml-fuel-loads'&gt;HPXML Fuel Loads&lt;/a&gt;)is used.</description>
      <type>Double</type>
      <units>therm/yr</units>
      <required>false</required>
      <model_dependent>false</model_dependent>
    </argument>
    <argument>
      <name>misc_fuel_loads_lighting_usage_multiplier</name>
      <display_name>Misc Fuel Loads: Lighting Usage Multiplier</display_name>
      <description>Multiplier on the fuel loads lighting energy usage that can reflect, e.g., high/low usage occupants. If not provided, the OS-HPXML default (see &lt;a href='https://openstudio-hpxml.readthedocs.io/en/v1.8.1/workflow_inputs.html#hpxml-fuel-loads'&gt;HPXML Fuel Loads&lt;/a&gt;) is used.</description>
      <type>Double</type>
      <required>false</required>
      <model_dependent>false</model_dependent>
    </argument>
    <argument>
      <name>misc_fuel_loads_fireplace_present</name>
      <display_name>Misc Fuel Loads: Fireplace Present</display_name>
      <description>Whether there is fuel loads fireplace.</description>
      <type>Boolean</type>
      <required>true</required>
      <model_dependent>false</model_dependent>
      <default_value>false</default_value>
      <choices>
        <choice>
          <value>true</value>
          <display_name>true</display_name>
        </choice>
        <choice>
          <value>false</value>
          <display_name>false</display_name>
        </choice>
      </choices>
    </argument>
    <argument>
      <name>misc_fuel_loads_fireplace_fuel_type</name>
      <display_name>Misc Fuel Loads: Fireplace Fuel Type</display_name>
      <description>The fuel type of the fuel loads fireplace.</description>
      <type>Choice</type>
      <required>true</required>
      <model_dependent>false</model_dependent>
      <default_value>natural gas</default_value>
      <choices>
        <choice>
          <value>natural gas</value>
          <display_name>natural gas</display_name>
        </choice>
        <choice>
          <value>fuel oil</value>
          <display_name>fuel oil</display_name>
        </choice>
        <choice>
          <value>propane</value>
          <display_name>propane</display_name>
        </choice>
        <choice>
          <value>wood</value>
          <display_name>wood</display_name>
        </choice>
        <choice>
          <value>wood pellets</value>
          <display_name>wood pellets</display_name>
        </choice>
      </choices>
    </argument>
    <argument>
      <name>misc_fuel_loads_fireplace_annual_therm</name>
      <display_name>Misc Fuel Loads: Fireplace Annual therm</display_name>
      <description>The annual energy consumption of the fuel loads fireplace. If not provided, the OS-HPXML default (see &lt;a href='https://openstudio-hpxml.readthedocs.io/en/v1.8.1/workflow_inputs.html#hpxml-fuel-loads'&gt;HPXML Fuel Loads&lt;/a&gt;) is used.</description>
      <type>Double</type>
      <units>therm/yr</units>
      <required>false</required>
      <model_dependent>false</model_dependent>
    </argument>
    <argument>
      <name>misc_fuel_loads_fireplace_frac_sensible</name>
      <display_name>Misc Fuel Loads: Fireplace Sensible Fraction</display_name>
      <description>Fraction of fireplace residual fuel loads' internal gains that are sensible. If not provided, the OS-HPXML default (see &lt;a href='https://openstudio-hpxml.readthedocs.io/en/v1.8.1/workflow_inputs.html#hpxml-fuel-loads'&gt;HPXML Fuel Loads&lt;/a&gt;) is used.</description>
      <type>Double</type>
      <units>Frac</units>
      <required>false</required>
      <model_dependent>false</model_dependent>
    </argument>
    <argument>
      <name>misc_fuel_loads_fireplace_frac_latent</name>
      <display_name>Misc Fuel Loads: Fireplace Latent Fraction</display_name>
      <description>Fraction of fireplace residual fuel loads' internal gains that are latent. If not provided, the OS-HPXML default (see &lt;a href='https://openstudio-hpxml.readthedocs.io/en/v1.8.1/workflow_inputs.html#hpxml-fuel-loads'&gt;HPXML Fuel Loads&lt;/a&gt;) is used.</description>
      <type>Double</type>
      <units>Frac</units>
      <required>false</required>
      <model_dependent>false</model_dependent>
    </argument>
    <argument>
      <name>misc_fuel_loads_fireplace_usage_multiplier</name>
      <display_name>Misc Fuel Loads: Fireplace Usage Multiplier</display_name>
      <description>Multiplier on the fuel loads fireplace energy usage that can reflect, e.g., high/low usage occupants. If not provided, the OS-HPXML default (see &lt;a href='https://openstudio-hpxml.readthedocs.io/en/v1.8.1/workflow_inputs.html#hpxml-fuel-loads'&gt;HPXML Fuel Loads&lt;/a&gt;) is used.</description>
      <type>Double</type>
      <required>false</required>
      <model_dependent>false</model_dependent>
    </argument>
    <argument>
      <name>pool_present</name>
      <display_name>Pool: Present</display_name>
      <description>Whether there is a pool.</description>
      <type>Boolean</type>
      <required>true</required>
      <model_dependent>false</model_dependent>
      <default_value>false</default_value>
      <choices>
        <choice>
          <value>true</value>
          <display_name>true</display_name>
        </choice>
        <choice>
          <value>false</value>
          <display_name>false</display_name>
        </choice>
      </choices>
    </argument>
    <argument>
      <name>pool_pump_annual_kwh</name>
      <display_name>Pool: Pump Annual kWh</display_name>
      <description>The annual energy consumption of the pool pump. If not provided, the OS-HPXML default (see &lt;a href='https://openstudio-hpxml.readthedocs.io/en/v1.8.1/workflow_inputs.html#pool-pump'&gt;Pool Pump&lt;/a&gt;) is used.</description>
      <type>Double</type>
      <units>kWh/yr</units>
      <required>false</required>
      <model_dependent>false</model_dependent>
    </argument>
    <argument>
      <name>pool_pump_usage_multiplier</name>
      <display_name>Pool: Pump Usage Multiplier</display_name>
      <description>Multiplier on the pool pump energy usage that can reflect, e.g., high/low usage occupants. If not provided, the OS-HPXML default (see &lt;a href='https://openstudio-hpxml.readthedocs.io/en/v1.8.1/workflow_inputs.html#pool-pump'&gt;Pool Pump&lt;/a&gt;) is used.</description>
      <type>Double</type>
      <required>false</required>
      <model_dependent>false</model_dependent>
    </argument>
    <argument>
      <name>pool_heater_type</name>
      <display_name>Pool: Heater Type</display_name>
      <description>The type of pool heater. Use 'none' if there is no pool heater.</description>
      <type>Choice</type>
      <required>true</required>
      <model_dependent>false</model_dependent>
      <default_value>none</default_value>
      <choices>
        <choice>
          <value>none</value>
          <display_name>none</display_name>
        </choice>
        <choice>
          <value>electric resistance</value>
          <display_name>electric resistance</display_name>
        </choice>
        <choice>
          <value>gas fired</value>
          <display_name>gas fired</display_name>
        </choice>
        <choice>
          <value>heat pump</value>
          <display_name>heat pump</display_name>
        </choice>
      </choices>
    </argument>
    <argument>
      <name>pool_heater_annual_kwh</name>
      <display_name>Pool: Heater Annual kWh</display_name>
      <description>The annual energy consumption of the electric resistance pool heater. If not provided, the OS-HPXML default (see &lt;a href='https://openstudio-hpxml.readthedocs.io/en/v1.8.1/workflow_inputs.html#pool-heater'&gt;Pool Heater&lt;/a&gt;) is used.</description>
      <type>Double</type>
      <units>kWh/yr</units>
      <required>false</required>
      <model_dependent>false</model_dependent>
    </argument>
    <argument>
      <name>pool_heater_annual_therm</name>
      <display_name>Pool: Heater Annual therm</display_name>
      <description>The annual energy consumption of the gas fired pool heater. If not provided, the OS-HPXML default (see &lt;a href='https://openstudio-hpxml.readthedocs.io/en/v1.8.1/workflow_inputs.html#pool-heater'&gt;Pool Heater&lt;/a&gt;) is used.</description>
      <type>Double</type>
      <units>therm/yr</units>
      <required>false</required>
      <model_dependent>false</model_dependent>
    </argument>
    <argument>
      <name>pool_heater_usage_multiplier</name>
      <display_name>Pool: Heater Usage Multiplier</display_name>
      <description>Multiplier on the pool heater energy usage that can reflect, e.g., high/low usage occupants. If not provided, the OS-HPXML default (see &lt;a href='https://openstudio-hpxml.readthedocs.io/en/v1.8.1/workflow_inputs.html#pool-heater'&gt;Pool Heater&lt;/a&gt;) is used.</description>
      <type>Double</type>
      <required>false</required>
      <model_dependent>false</model_dependent>
    </argument>
    <argument>
      <name>permanent_spa_present</name>
      <display_name>Permanent Spa: Present</display_name>
      <description>Whether there is a permanent spa.</description>
      <type>Boolean</type>
      <required>true</required>
      <model_dependent>false</model_dependent>
      <default_value>false</default_value>
      <choices>
        <choice>
          <value>true</value>
          <display_name>true</display_name>
        </choice>
        <choice>
          <value>false</value>
          <display_name>false</display_name>
        </choice>
      </choices>
    </argument>
    <argument>
      <name>permanent_spa_pump_annual_kwh</name>
      <display_name>Permanent Spa: Pump Annual kWh</display_name>
      <description>The annual energy consumption of the permanent spa pump. If not provided, the OS-HPXML default (see &lt;a href='https://openstudio-hpxml.readthedocs.io/en/v1.8.1/workflow_inputs.html#permanent-spa-pump'&gt;Permanent Spa Pump&lt;/a&gt;) is used.</description>
      <type>Double</type>
      <units>kWh/yr</units>
      <required>false</required>
      <model_dependent>false</model_dependent>
    </argument>
    <argument>
      <name>permanent_spa_pump_usage_multiplier</name>
      <display_name>Permanent Spa: Pump Usage Multiplier</display_name>
      <description>Multiplier on the permanent spa pump energy usage that can reflect, e.g., high/low usage occupants. If not provided, the OS-HPXML default (see &lt;a href='https://openstudio-hpxml.readthedocs.io/en/v1.8.1/workflow_inputs.html#permanent-spa-pump'&gt;Permanent Spa Pump&lt;/a&gt;) is used.</description>
      <type>Double</type>
      <required>false</required>
      <model_dependent>false</model_dependent>
    </argument>
    <argument>
      <name>permanent_spa_heater_type</name>
      <display_name>Permanent Spa: Heater Type</display_name>
      <description>The type of permanent spa heater. Use 'none' if there is no permanent spa heater.</description>
      <type>Choice</type>
      <required>true</required>
      <model_dependent>false</model_dependent>
      <default_value>none</default_value>
      <choices>
        <choice>
          <value>none</value>
          <display_name>none</display_name>
        </choice>
        <choice>
          <value>electric resistance</value>
          <display_name>electric resistance</display_name>
        </choice>
        <choice>
          <value>gas fired</value>
          <display_name>gas fired</display_name>
        </choice>
        <choice>
          <value>heat pump</value>
          <display_name>heat pump</display_name>
        </choice>
      </choices>
    </argument>
    <argument>
      <name>permanent_spa_heater_annual_kwh</name>
      <display_name>Permanent Spa: Heater Annual kWh</display_name>
      <description>The annual energy consumption of the electric resistance permanent spa heater. If not provided, the OS-HPXML default (see &lt;a href='https://openstudio-hpxml.readthedocs.io/en/v1.8.1/workflow_inputs.html#permanent-spa-heater'&gt;Permanent Spa Heater&lt;/a&gt;) is used.</description>
      <type>Double</type>
      <units>kWh/yr</units>
      <required>false</required>
      <model_dependent>false</model_dependent>
    </argument>
    <argument>
      <name>permanent_spa_heater_annual_therm</name>
      <display_name>Permanent Spa: Heater Annual therm</display_name>
      <description>The annual energy consumption of the gas fired permanent spa heater. If not provided, the OS-HPXML default (see &lt;a href='https://openstudio-hpxml.readthedocs.io/en/v1.8.1/workflow_inputs.html#permanent-spa-heater'&gt;Permanent Spa Heater&lt;/a&gt;) is used.</description>
      <type>Double</type>
      <units>therm/yr</units>
      <required>false</required>
      <model_dependent>false</model_dependent>
    </argument>
    <argument>
      <name>permanent_spa_heater_usage_multiplier</name>
      <display_name>Permanent Spa: Heater Usage Multiplier</display_name>
      <description>Multiplier on the permanent spa heater energy usage that can reflect, e.g., high/low usage occupants. If not provided, the OS-HPXML default (see &lt;a href='https://openstudio-hpxml.readthedocs.io/en/v1.8.1/workflow_inputs.html#permanent-spa-heater'&gt;Permanent Spa Heater&lt;/a&gt;) is used.</description>
      <type>Double</type>
      <required>false</required>
      <model_dependent>false</model_dependent>
    </argument>
    <argument>
      <name>emissions_scenario_names</name>
      <display_name>Emissions: Scenario Names</display_name>
      <description>Names of emissions scenarios. If multiple scenarios, use a comma-separated list. If not provided, no emissions scenarios are calculated.</description>
      <type>String</type>
      <required>false</required>
      <model_dependent>false</model_dependent>
    </argument>
    <argument>
      <name>emissions_types</name>
      <display_name>Emissions: Types</display_name>
      <description>Types of emissions (e.g., CO2e, NOx, etc.). If multiple scenarios, use a comma-separated list.</description>
      <type>String</type>
      <required>false</required>
      <model_dependent>false</model_dependent>
    </argument>
    <argument>
      <name>emissions_electricity_units</name>
      <display_name>Emissions: Electricity Units</display_name>
      <description>Electricity emissions factors units. If multiple scenarios, use a comma-separated list. Only lb/MWh and kg/MWh are allowed.</description>
      <type>String</type>
      <required>false</required>
      <model_dependent>false</model_dependent>
    </argument>
    <argument>
      <name>emissions_electricity_values_or_filepaths</name>
      <display_name>Emissions: Electricity Values or File Paths</display_name>
      <description>Electricity emissions factors values, specified as either an annual factor or an absolute/relative path to a file with hourly factors. If multiple scenarios, use a comma-separated list.</description>
      <type>String</type>
      <required>false</required>
      <model_dependent>false</model_dependent>
    </argument>
    <argument>
      <name>emissions_electricity_number_of_header_rows</name>
      <display_name>Emissions: Electricity Files Number of Header Rows</display_name>
      <description>The number of header rows in the electricity emissions factor file. Only applies when an electricity filepath is used. If multiple scenarios, use a comma-separated list.</description>
      <type>String</type>
      <required>false</required>
      <model_dependent>false</model_dependent>
    </argument>
    <argument>
      <name>emissions_electricity_column_numbers</name>
      <display_name>Emissions: Electricity Files Column Numbers</display_name>
      <description>The column number in the electricity emissions factor file. Only applies when an electricity filepath is used. If multiple scenarios, use a comma-separated list.</description>
      <type>String</type>
      <required>false</required>
      <model_dependent>false</model_dependent>
    </argument>
    <argument>
      <name>emissions_fossil_fuel_units</name>
      <display_name>Emissions: Fossil Fuel Units</display_name>
      <description>Fossil fuel emissions factors units. If multiple scenarios, use a comma-separated list. Only lb/MBtu and kg/MBtu are allowed.</description>
      <type>String</type>
      <required>false</required>
      <model_dependent>false</model_dependent>
    </argument>
    <argument>
      <name>emissions_natural_gas_values</name>
      <display_name>Emissions: Natural Gas Values</display_name>
      <description>Natural gas emissions factors values, specified as an annual factor. If multiple scenarios, use a comma-separated list.</description>
      <type>String</type>
      <required>false</required>
      <model_dependent>false</model_dependent>
    </argument>
    <argument>
      <name>emissions_propane_values</name>
      <display_name>Emissions: Propane Values</display_name>
      <description>Propane emissions factors values, specified as an annual factor. If multiple scenarios, use a comma-separated list.</description>
      <type>String</type>
      <required>false</required>
      <model_dependent>false</model_dependent>
    </argument>
    <argument>
      <name>emissions_fuel_oil_values</name>
      <display_name>Emissions: Fuel Oil Values</display_name>
      <description>Fuel oil emissions factors values, specified as an annual factor. If multiple scenarios, use a comma-separated list.</description>
      <type>String</type>
      <required>false</required>
      <model_dependent>false</model_dependent>
    </argument>
    <argument>
      <name>emissions_coal_values</name>
      <display_name>Emissions: Coal Values</display_name>
      <description>Coal emissions factors values, specified as an annual factor. If multiple scenarios, use a comma-separated list.</description>
      <type>String</type>
      <required>false</required>
      <model_dependent>false</model_dependent>
    </argument>
    <argument>
      <name>emissions_wood_values</name>
      <display_name>Emissions: Wood Values</display_name>
      <description>Wood emissions factors values, specified as an annual factor. If multiple scenarios, use a comma-separated list.</description>
      <type>String</type>
      <required>false</required>
      <model_dependent>false</model_dependent>
    </argument>
    <argument>
      <name>emissions_wood_pellets_values</name>
      <display_name>Emissions: Wood Pellets Values</display_name>
      <description>Wood pellets emissions factors values, specified as an annual factor. If multiple scenarios, use a comma-separated list.</description>
      <type>String</type>
      <required>false</required>
      <model_dependent>false</model_dependent>
    </argument>
    <argument>
      <name>utility_bill_scenario_names</name>
      <display_name>Utility Bills: Scenario Names</display_name>
      <description>Names of utility bill scenarios. If multiple scenarios, use a comma-separated list. If not provided, no utility bills scenarios are calculated.</description>
      <type>String</type>
      <required>false</required>
      <model_dependent>false</model_dependent>
    </argument>
    <argument>
      <name>utility_bill_electricity_filepaths</name>
      <display_name>Utility Bills: Electricity File Paths</display_name>
      <description>Electricity tariff file specified as an absolute/relative path to a file with utility rate structure information. Tariff file must be formatted to OpenEI API version 7. If multiple scenarios, use a comma-separated list.</description>
      <type>String</type>
      <required>false</required>
      <model_dependent>false</model_dependent>
    </argument>
    <argument>
      <name>utility_bill_electricity_fixed_charges</name>
      <display_name>Utility Bills: Electricity Fixed Charges</display_name>
      <description>Electricity utility bill monthly fixed charges. If multiple scenarios, use a comma-separated list.</description>
      <type>String</type>
      <required>false</required>
      <model_dependent>false</model_dependent>
    </argument>
    <argument>
      <name>utility_bill_natural_gas_fixed_charges</name>
      <display_name>Utility Bills: Natural Gas Fixed Charges</display_name>
      <description>Natural gas utility bill monthly fixed charges. If multiple scenarios, use a comma-separated list.</description>
      <type>String</type>
      <required>false</required>
      <model_dependent>false</model_dependent>
    </argument>
    <argument>
      <name>utility_bill_propane_fixed_charges</name>
      <display_name>Utility Bills: Propane Fixed Charges</display_name>
      <description>Propane utility bill monthly fixed charges. If multiple scenarios, use a comma-separated list.</description>
      <type>String</type>
      <required>false</required>
      <model_dependent>false</model_dependent>
    </argument>
    <argument>
      <name>utility_bill_fuel_oil_fixed_charges</name>
      <display_name>Utility Bills: Fuel Oil Fixed Charges</display_name>
      <description>Fuel oil utility bill monthly fixed charges. If multiple scenarios, use a comma-separated list.</description>
      <type>String</type>
      <required>false</required>
      <model_dependent>false</model_dependent>
    </argument>
    <argument>
      <name>utility_bill_coal_fixed_charges</name>
      <display_name>Utility Bills: Coal Fixed Charges</display_name>
      <description>Coal utility bill monthly fixed charges. If multiple scenarios, use a comma-separated list.</description>
      <type>String</type>
      <required>false</required>
      <model_dependent>false</model_dependent>
    </argument>
    <argument>
      <name>utility_bill_wood_fixed_charges</name>
      <display_name>Utility Bills: Wood Fixed Charges</display_name>
      <description>Wood utility bill monthly fixed charges. If multiple scenarios, use a comma-separated list.</description>
      <type>String</type>
      <required>false</required>
      <model_dependent>false</model_dependent>
    </argument>
    <argument>
      <name>utility_bill_wood_pellets_fixed_charges</name>
      <display_name>Utility Bills: Wood Pellets Fixed Charges</display_name>
      <description>Wood pellets utility bill monthly fixed charges. If multiple scenarios, use a comma-separated list.</description>
      <type>String</type>
      <required>false</required>
      <model_dependent>false</model_dependent>
    </argument>
    <argument>
      <name>utility_bill_electricity_marginal_rates</name>
      <display_name>Utility Bills: Electricity Marginal Rates</display_name>
      <description>Electricity utility bill marginal rates. If multiple scenarios, use a comma-separated list.</description>
      <type>String</type>
      <required>false</required>
      <model_dependent>false</model_dependent>
    </argument>
    <argument>
      <name>utility_bill_natural_gas_marginal_rates</name>
      <display_name>Utility Bills: Natural Gas Marginal Rates</display_name>
      <description>Natural gas utility bill marginal rates. If multiple scenarios, use a comma-separated list.</description>
      <type>String</type>
      <required>false</required>
      <model_dependent>false</model_dependent>
    </argument>
    <argument>
      <name>utility_bill_propane_marginal_rates</name>
      <display_name>Utility Bills: Propane Marginal Rates</display_name>
      <description>Propane utility bill marginal rates. If multiple scenarios, use a comma-separated list.</description>
      <type>String</type>
      <required>false</required>
      <model_dependent>false</model_dependent>
    </argument>
    <argument>
      <name>utility_bill_fuel_oil_marginal_rates</name>
      <display_name>Utility Bills: Fuel Oil Marginal Rates</display_name>
      <description>Fuel oil utility bill marginal rates. If multiple scenarios, use a comma-separated list.</description>
      <type>String</type>
      <required>false</required>
      <model_dependent>false</model_dependent>
    </argument>
    <argument>
      <name>utility_bill_coal_marginal_rates</name>
      <display_name>Utility Bills: Coal Marginal Rates</display_name>
      <description>Coal utility bill marginal rates. If multiple scenarios, use a comma-separated list.</description>
      <type>String</type>
      <required>false</required>
      <model_dependent>false</model_dependent>
    </argument>
    <argument>
      <name>utility_bill_wood_marginal_rates</name>
      <display_name>Utility Bills: Wood Marginal Rates</display_name>
      <description>Wood utility bill marginal rates. If multiple scenarios, use a comma-separated list.</description>
      <type>String</type>
      <required>false</required>
      <model_dependent>false</model_dependent>
    </argument>
    <argument>
      <name>utility_bill_wood_pellets_marginal_rates</name>
      <display_name>Utility Bills: Wood Pellets Marginal Rates</display_name>
      <description>Wood pellets utility bill marginal rates. If multiple scenarios, use a comma-separated list.</description>
      <type>String</type>
      <required>false</required>
      <model_dependent>false</model_dependent>
    </argument>
    <argument>
      <name>utility_bill_pv_compensation_types</name>
      <display_name>Utility Bills: PV Compensation Types</display_name>
      <description>Utility bill PV compensation types. If multiple scenarios, use a comma-separated list.</description>
      <type>String</type>
      <required>false</required>
      <model_dependent>false</model_dependent>
    </argument>
    <argument>
      <name>utility_bill_pv_net_metering_annual_excess_sellback_rate_types</name>
      <display_name>Utility Bills: PV Net Metering Annual Excess Sellback Rate Types</display_name>
      <description>Utility bill PV net metering annual excess sellback rate types. Only applies if the PV compensation type is 'NetMetering'. If multiple scenarios, use a comma-separated list.</description>
      <type>String</type>
      <required>false</required>
      <model_dependent>false</model_dependent>
    </argument>
    <argument>
      <name>utility_bill_pv_net_metering_annual_excess_sellback_rates</name>
      <display_name>Utility Bills: PV Net Metering Annual Excess Sellback Rates</display_name>
      <description>Utility bill PV net metering annual excess sellback rates. Only applies if the PV compensation type is 'NetMetering' and the PV annual excess sellback rate type is 'User-Specified'. If multiple scenarios, use a comma-separated list.</description>
      <type>String</type>
      <required>false</required>
      <model_dependent>false</model_dependent>
    </argument>
    <argument>
      <name>utility_bill_pv_feed_in_tariff_rates</name>
      <display_name>Utility Bills: PV Feed-In Tariff Rates</display_name>
      <description>Utility bill PV annual full/gross feed-in tariff rates. Only applies if the PV compensation type is 'FeedInTariff'. If multiple scenarios, use a comma-separated list.</description>
      <type>String</type>
      <required>false</required>
      <model_dependent>false</model_dependent>
    </argument>
    <argument>
      <name>utility_bill_pv_monthly_grid_connection_fee_units</name>
      <display_name>Utility Bills: PV Monthly Grid Connection Fee Units</display_name>
      <description>Utility bill PV monthly grid connection fee units. If multiple scenarios, use a comma-separated list.</description>
      <type>String</type>
      <required>false</required>
      <model_dependent>false</model_dependent>
    </argument>
    <argument>
      <name>utility_bill_pv_monthly_grid_connection_fees</name>
      <display_name>Utility Bills: PV Monthly Grid Connection Fees</display_name>
      <description>Utility bill PV monthly grid connection fees. If multiple scenarios, use a comma-separated list.</description>
      <type>String</type>
      <required>false</required>
      <model_dependent>false</model_dependent>
    </argument>
    <argument>
      <name>additional_properties</name>
      <display_name>Additional Properties</display_name>
      <description>Additional properties specified as key-value pairs (i.e., key=value). If multiple additional properties, use a |-separated list. For example, 'LowIncome=false|Remodeled|Description=2-story home in Denver'. These properties will be stored in the HPXML file under /HPXML/SoftwareInfo/extension/AdditionalProperties.</description>
      <type>String</type>
      <required>false</required>
      <model_dependent>false</model_dependent>
    </argument>
    <argument>
      <name>combine_like_surfaces</name>
      <display_name>Combine like surfaces?</display_name>
      <description>If true, combines like surfaces to simplify the HPXML file generated.</description>
      <type>Boolean</type>
      <required>false</required>
      <model_dependent>false</model_dependent>
      <default_value>false</default_value>
      <choices>
        <choice>
          <value>true</value>
          <display_name>true</display_name>
        </choice>
        <choice>
          <value>false</value>
          <display_name>false</display_name>
        </choice>
      </choices>
    </argument>
    <argument>
      <name>apply_defaults</name>
      <display_name>Apply Default Values?</display_name>
      <description>If true, applies OS-HPXML default values to the HPXML output file. Setting to true will also force validation of the HPXML output file before applying OS-HPXML default values.</description>
      <type>Boolean</type>
      <required>false</required>
      <model_dependent>false</model_dependent>
      <default_value>false</default_value>
      <choices>
        <choice>
          <value>true</value>
          <display_name>true</display_name>
        </choice>
        <choice>
          <value>false</value>
          <display_name>false</display_name>
        </choice>
      </choices>
    </argument>
    <argument>
      <name>apply_validation</name>
      <display_name>Apply Validation?</display_name>
      <description>If true, validates the HPXML output file. Set to false for faster performance. Note that validation is not needed if the HPXML file will be validated downstream (e.g., via the HPXMLtoOpenStudio measure).</description>
      <type>Boolean</type>
      <required>false</required>
      <model_dependent>false</model_dependent>
      <default_value>false</default_value>
      <choices>
        <choice>
          <value>true</value>
          <display_name>true</display_name>
        </choice>
        <choice>
          <value>false</value>
          <display_name>false</display_name>
        </choice>
      </choices>
    </argument>
  </arguments>
  <outputs />
  <provenances />
  <tags>
    <tag>Whole Building.Space Types</tag>
  </tags>
  <attributes>
    <attribute>
      <name>Measure Type</name>
      <value>ModelMeasure</value>
      <datatype>string</datatype>
    </attribute>
  </attributes>
  <files>
    <file>
      <filename>README.md</filename>
      <filetype>md</filetype>
      <usage_type>readme</usage_type>
<<<<<<< HEAD
      <checksum>884866A1</checksum>
=======
      <checksum>FCAE28E2</checksum>
>>>>>>> be0d5cc4
    </file>
    <file>
      <filename>README.md.erb</filename>
      <filetype>erb</filetype>
      <usage_type>readmeerb</usage_type>
      <checksum>513F28E9</checksum>
    </file>
    <file>
      <version>
        <software_program>OpenStudio</software_program>
        <identifier>2.9.0</identifier>
        <min_compatible>2.9.0</min_compatible>
      </version>
      <filename>measure.rb</filename>
      <filetype>rb</filetype>
      <usage_type>script</usage_type>
<<<<<<< HEAD
      <checksum>2D4D4756</checksum>
=======
      <checksum>E52B375E</checksum>
    </file>
    <file>
      <filename>constants.rb</filename>
      <filetype>rb</filetype>
      <usage_type>resource</usage_type>
      <checksum>079FF429</checksum>
>>>>>>> be0d5cc4
    </file>
    <file>
      <filename>geometry.rb</filename>
      <filetype>rb</filetype>
      <usage_type>resource</usage_type>
      <checksum>C62D3E76</checksum>
    </file>
    <file>
      <filename>test_build_residential_hpxml.rb</filename>
      <filetype>rb</filetype>
      <usage_type>test</usage_type>
<<<<<<< HEAD
      <checksum>B9C333F3</checksum>
=======
      <checksum>BC30D013</checksum>
>>>>>>> be0d5cc4
    </file>
  </files>
</measure><|MERGE_RESOLUTION|>--- conflicted
+++ resolved
@@ -3,13 +3,8 @@
   <schema_version>3.1</schema_version>
   <name>build_residential_hpxml</name>
   <uid>a13a8983-2b01-4930-8af2-42030b6e4233</uid>
-<<<<<<< HEAD
-  <version_id>ad61fc66-e687-42b2-89c4-96e557bd3ae6</version_id>
-  <version_modified>2024-08-13T21:13:43Z</version_modified>
-=======
   <version_id>85f5790a-07a6-4ceb-829a-7738e682fa6f</version_id>
   <version_modified>2024-08-21T17:13:24Z</version_modified>
->>>>>>> be0d5cc4
   <xml_checksum>2C38F48B</xml_checksum>
   <class_name>BuildResidentialHPXML</class_name>
   <display_name>HPXML Builder</display_name>
@@ -7421,11 +7416,7 @@
       <filename>README.md</filename>
       <filetype>md</filetype>
       <usage_type>readme</usage_type>
-<<<<<<< HEAD
-      <checksum>884866A1</checksum>
-=======
       <checksum>FCAE28E2</checksum>
->>>>>>> be0d5cc4
     </file>
     <file>
       <filename>README.md.erb</filename>
@@ -7442,9 +7433,6 @@
       <filename>measure.rb</filename>
       <filetype>rb</filetype>
       <usage_type>script</usage_type>
-<<<<<<< HEAD
-      <checksum>2D4D4756</checksum>
-=======
       <checksum>E52B375E</checksum>
     </file>
     <file>
@@ -7452,7 +7440,6 @@
       <filetype>rb</filetype>
       <usage_type>resource</usage_type>
       <checksum>079FF429</checksum>
->>>>>>> be0d5cc4
     </file>
     <file>
       <filename>geometry.rb</filename>
@@ -7464,11 +7451,7 @@
       <filename>test_build_residential_hpxml.rb</filename>
       <filetype>rb</filetype>
       <usage_type>test</usage_type>
-<<<<<<< HEAD
-      <checksum>B9C333F3</checksum>
-=======
       <checksum>BC30D013</checksum>
->>>>>>> be0d5cc4
     </file>
   </files>
 </measure>