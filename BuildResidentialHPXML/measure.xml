--- conflicted
+++ resolved
@@ -3,13 +3,8 @@
   <schema_version>3.0</schema_version>
   <name>build_residential_hpxml</name>
   <uid>a13a8983-2b01-4930-8af2-42030b6e4233</uid>
-<<<<<<< HEAD
-  <version_id>9164e92b-613a-420f-a915-21e00d463710</version_id>
-  <version_modified>20210902T141338Z</version_modified>
-=======
-  <version_id>3457de62-3eb8-4a0a-b6f6-dc3714ed0eaf</version_id>
-  <version_modified>20210904T135415Z</version_modified>
->>>>>>> 7da8a24e
+  <version_id>6f1132c2-c971-40a0-82be-93296c05e3c3</version_id>
+  <version_modified>20210907T173900Z</version_modified>
   <xml_checksum>2C38F48B</xml_checksum>
   <class_name>BuildResidentialHPXML</class_name>
   <display_name>HPXML Builder (Beta)</display_name>
@@ -2255,7 +2250,6 @@
       <model_dependent>false</model_dependent>
     </argument>
     <argument>
-<<<<<<< HEAD
       <name>heat_pump_demand_flexibility</name>
       <display_name>Heat Pump: Demand Flexibility Grid Connected</display_name>
       <description>Whether equipment is grid connected.</description>
@@ -2380,10 +2374,7 @@
       <model_dependent>false</model_dependent>
     </argument>
     <argument>
-      <name>heating_system_type_2</name>
-=======
       <name>heating_system_2_type</name>
->>>>>>> 7da8a24e
       <display_name>Heating System 2: Type</display_name>
       <description>The type of the second heating system.</description>
       <type>Choice</type>
@@ -7742,11 +7733,7 @@
       <filename>base-hvac-autosize-air-to-air-heat-pump-1-speed.osw</filename>
       <filetype>osw</filetype>
       <usage_type>test</usage_type>
-<<<<<<< HEAD
-      <checksum>A6E26590</checksum>
-=======
       <checksum>F10213D3</checksum>
->>>>>>> 7da8a24e
     </file>
     <file>
       <filename>base-hvac-autosize-air-to-air-heat-pump-1-speed-manual-s-oversize-allowances.osw</filename>
@@ -7793,90 +7780,67 @@
       <filename>measure.rb</filename>
       <filetype>rb</filetype>
       <usage_type>script</usage_type>
-      <checksum>485BE983</checksum>
-    </file>
-    <file>
-      <filename>test_measure.xml</filename>
-      <filetype>xml</filetype>
-      <usage_type>test</usage_type>
-      <checksum>47C5A053</checksum>
-    </file>
-    <file>
-      <filename>test_rakefile.xml</filename>
-      <filetype>xml</filetype>
-      <usage_type>test</usage_type>
-      <checksum>BF5ED471</checksum>
-    </file>
-    <file>
-      <version>
-        <software_program>OpenStudio</software_program>
-        <identifier>2.9.0</identifier>
-        <min_compatible>2.9.0</min_compatible>
-      </version>
-      <filename>measure.rb</filename>
-      <filetype>rb</filetype>
-      <usage_type>script</usage_type>
-      <checksum>E0439DC6</checksum>
+      <checksum>4E7FC5E5</checksum>
     </file>
     <file>
       <filename>base-hvac-dual-fuel-air-to-air-heat-pump-var-speed-flex-dual-source-not-grid-connected.osw</filename>
       <filetype>osw</filetype>
       <usage_type>test</usage_type>
-      <checksum>53C6DDE8</checksum>
+      <checksum>41B7163B</checksum>
     </file>
     <file>
       <filename>base-hvac-dual-fuel-air-to-air-heat-pump-var-speed-flex-dual-source.osw</filename>
       <filetype>osw</filetype>
       <usage_type>test</usage_type>
-      <checksum>5F051854</checksum>
+      <checksum>F12810E8</checksum>
     </file>
     <file>
       <filename>base-hvac-dual-fuel-air-to-air-heat-pump-var-speed-flex-ihp-grid-ac-not-grid-connected.osw</filename>
       <filetype>osw</filetype>
       <usage_type>test</usage_type>
-      <checksum>4C9C7213</checksum>
+      <checksum>A00589E4</checksum>
     </file>
     <file>
       <filename>base-hvac-dual-fuel-air-to-air-heat-pump-var-speed-flex-ihp-grid-ac.osw</filename>
       <filetype>osw</filetype>
       <usage_type>test</usage_type>
-      <checksum>68C96EA1</checksum>
+      <checksum>E0FE21C8</checksum>
     </file>
     <file>
       <filename>base-hvac-dual-fuel-air-to-air-heat-pump-var-speed-flex-ihp-ice-storage-not-grid-connected.osw</filename>
       <filetype>osw</filetype>
       <usage_type>test</usage_type>
-      <checksum>8D43DAE7</checksum>
+      <checksum>CB0D3477</checksum>
     </file>
     <file>
       <filename>base-hvac-dual-fuel-air-to-air-heat-pump-var-speed-flex-ihp-ice-storage.osw</filename>
       <filetype>osw</filetype>
       <usage_type>test</usage_type>
-      <checksum>99ED9D86</checksum>
+      <checksum>173F91DB</checksum>
     </file>
     <file>
       <filename>base-hvac-dual-fuel-air-to-air-heat-pump-var-speed-flex-ihp-pcm-storage-not-grid-connected.osw</filename>
       <filetype>osw</filetype>
       <usage_type>test</usage_type>
-      <checksum>E3971A5E</checksum>
+      <checksum>F7690BAC</checksum>
     </file>
     <file>
       <filename>base-hvac-dual-fuel-air-to-air-heat-pump-var-speed-flex-ihp-pcm-storage.osw</filename>
       <filetype>osw</filetype>
       <usage_type>test</usage_type>
-      <checksum>1835A8D9</checksum>
+      <checksum>03E72D54</checksum>
     </file>
     <file>
       <filename>base-hvac-dual-fuel-air-to-air-heat-pump-var-speed-flex-modulating-not-grid-connected.osw</filename>
       <filetype>osw</filetype>
       <usage_type>test</usage_type>
-      <checksum>31666E17</checksum>
+      <checksum>99E5C357</checksum>
     </file>
     <file>
       <filename>base-hvac-dual-fuel-air-to-air-heat-pump-var-speed-flex-modulating.osw</filename>
       <filetype>osw</filetype>
       <usage_type>test</usage_type>
-      <checksum>CFDF4304</checksum>
+      <checksum>D6477343</checksum>
     </file>
   </files>
 </measure>