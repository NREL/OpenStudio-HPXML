--- conflicted
+++ resolved
@@ -3,13 +3,8 @@
   <schema_version>3.0</schema_version>
   <name>build_residential_hpxml</name>
   <uid>a13a8983-2b01-4930-8af2-42030b6e4233</uid>
-<<<<<<< HEAD
-  <version_id>cde27606-7cbe-45e2-817f-5c54c2694ddc</version_id>
-  <version_modified>20211020T192026Z</version_modified>
-=======
-  <version_id>43fb5c6b-99b5-415b-94e8-688cddc71d4f</version_id>
-  <version_modified>20211020T223616Z</version_modified>
->>>>>>> 2c36614b
+  <version_id>ee594e89-b310-433b-9e1e-cc7505dc1410</version_id>
+  <version_modified>20211022T145027Z</version_modified>
   <xml_checksum>2C38F48B</xml_checksum>
   <class_name>BuildResidentialHPXML</class_name>
   <display_name>HPXML Builder (Beta)</display_name>
@@ -5735,6 +5730,12 @@
       <checksum>E12DF4C0</checksum>
     </file>
     <file>
+      <filename>build_residential_hpxml_test.rb</filename>
+      <filetype>rb</filetype>
+      <usage_type>test</usage_type>
+      <checksum>C2AB19BE</checksum>
+    </file>
+    <file>
       <version>
         <software_program>OpenStudio</software_program>
         <identifier>2.9.0</identifier>
@@ -5743,17 +5744,7 @@
       <filename>measure.rb</filename>
       <filetype>rb</filetype>
       <usage_type>script</usage_type>
-<<<<<<< HEAD
-      <checksum>B86BF191</checksum>
-    </file>
-    <file>
-      <filename>build_residential_hpxml_test.rb</filename>
-      <filetype>rb</filetype>
-      <usage_type>test</usage_type>
-      <checksum>C2AB19BE</checksum>
-=======
-      <checksum>ACAE1E24</checksum>
->>>>>>> 2c36614b
+      <checksum>BB6C5E45</checksum>
     </file>
   </files>
 </measure>