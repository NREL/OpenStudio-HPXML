# frozen_string_literal: true

class Geometry
  def self.get_abs_azimuth(relative_azimuth, building_orientation)
    azimuth = relative_azimuth + building_orientation

    # Ensure azimuth is >=0 and <=360
    while azimuth < 0.0
      azimuth += 360.0
    end

    while azimuth >= 360.0
      azimuth -= 360.0
    end

    return azimuth
  end

  def self.get_absolute_tilt(tilt_str, roof_pitch, epw_file)
    tilt_str = tilt_str.downcase
    if tilt_str.start_with? 'roofpitch'
      roof_angle = Math.atan(roof_pitch / 12.0) * 180.0 / Math::PI
      return Float(eval(tilt_str.gsub('roofpitch', roof_angle.to_s)))
    elsif tilt_str.start_with? 'latitude'
      return Float(eval(tilt_str.gsub('latitude', epw_file.latitude.to_s)))
    else
      return Float(tilt_str)
    end
  end

  def self.get_surface_azimuth(surface:,
                               orientation:)
    facade = get_facade_for_surface(surface)
    return get_azimuth_from_facade(facade: facade, orientation: orientation)
  end

  def self.get_azimuth_from_facade(facade:,
                                   orientation:)
    if facade == Constants.FacadeFront
      azimuth = get_abs_azimuth(0, orientation)
    elsif facade == Constants.FacadeBack
      azimuth = get_abs_azimuth(180, orientation)
    elsif facade == Constants.FacadeLeft
      azimuth = get_abs_azimuth(90, orientation)
    elsif facade == Constants.FacadeRight
      azimuth = get_abs_azimuth(270, orientation)
    else
      fail 'Unexpected facade.'
    end
  end

  def self.get_unexposed_garage_perimeter(geometry_garage_protrusion:,
                                          geometry_garage_width:,
                                          geometry_garage_depth:,
                                          **remainder)
    protrusion = geometry_garage_protrusion
    width = geometry_garage_width
    depth = geometry_garage_depth
    # this is perimeter adjacent to a 100% protruding garage that is not exposed
    # we need this because it's difficult to set this surface to Adiabatic using our geometry methods
    if (protrusion == 1.0) && (width * depth > 0)
      return width
    end

    return 0
  end

  def self.get_adiabatic_adjacent_surface(model:,
                                          surface:)
    return if surface.outsideBoundaryCondition != 'Adiabatic'

    adjacentSurfaceType = 'Wall'
    if surface.surfaceType == 'RoofCeiling'
      adjacentSurfaceType = 'Floor'
    elsif surface.surfaceType == 'Floor'
      adjacentSurfaceType = 'RoofCeiling'
    end

    model.getSurfaces.sort.each do |adjacent_surface|
      next if surface == adjacent_surface
      next if adjacent_surface.surfaceType != adjacentSurfaceType
      next if adjacent_surface.outsideBoundaryCondition != 'Adiabatic'
      next unless Geometry.has_same_vertices(surface, adjacent_surface)

      return adjacent_surface
    end
    return
  end

  def self.get_adjacent_to(surface:)
    space = surface.space.get
    st = space.spaceType.get
    space_type = st.standardsSpaceType.get

    return space_type
  end

  def self.add_rim_joist(model, polygon, space, rim_joist_height, z)
    if rim_joist_height > 0
      # make polygons
      p = OpenStudio::Point3dVector.new
      polygon.each do |point|
        p << OpenStudio::Point3d.new(point.x, point.y, z)
      end
      rim_joist_polygon = p

      # make space
      rim_joist_space = OpenStudio::Model::Space::fromFloorPrint(rim_joist_polygon, rim_joist_height, model)
      rim_joist_space = rim_joist_space.get

      space.surfaces.each do |surface|
        next if surface.surfaceType.downcase != 'roofceiling'

        surface.remove
      end

      rim_joist_space.surfaces.each do |surface|
        next if surface.surfaceType.downcase != 'floor'

        surface.remove
      end

      rim_joist_space.surfaces.each do |surface|
        surface.setSpace(space)
      end

      rim_joist_space.remove
    end
  end

  def self.create_single_family_detached(runner:,
                                         model:,
                                         geometry_unit_cfa:,
                                         geometry_average_ceiling_height:,
                                         geometry_unit_num_floors_above_grade:,
                                         geometry_unit_aspect_ratio:,
                                         geometry_garage_width:,
                                         geometry_garage_depth:,
                                         geometry_garage_protrusion:,
                                         geometry_garage_position:,
                                         geometry_foundation_type:,
                                         geometry_foundation_height:,
                                         geometry_rim_joist_height:,
                                         geometry_attic_type:,
                                         geometry_roof_type:,
                                         geometry_roof_pitch:,
                                         **remainder)
    cfa = geometry_unit_cfa
    average_ceiling_height = geometry_average_ceiling_height
    num_floors = geometry_unit_num_floors_above_grade
    aspect_ratio = geometry_unit_aspect_ratio
    garage_width = geometry_garage_width
    garage_depth = geometry_garage_depth
    garage_protrusion = geometry_garage_protrusion
    garage_position = geometry_garage_position
    foundation_type = geometry_foundation_type
    foundation_height = geometry_foundation_height
    rim_joist_height = geometry_rim_joist_height
    attic_type = geometry_attic_type
    if attic_type == HPXML::AtticTypeConditioned
      num_floors -= 1
    end
    roof_type = geometry_roof_type
    roof_pitch = geometry_roof_pitch

    # error checking
    if model.getSpaces.size > 0
      runner.registerError('Starting model is not empty.')
      return false
    end
    if aspect_ratio < 0
      runner.registerError('Invalid aspect ratio entered.')
      return false
    end
    if (foundation_type == HPXML::FoundationTypeAmbient) && (foundation_height <= 0.0)
      runner.registerError('The ambient foundation height must be greater than 0 ft.')
      return false
    end
    if num_floors > 6
      runner.registerError('Too many floors.')
      return false
    end
    if (garage_protrusion < 0) || (garage_protrusion > 1)
      runner.registerError('Invalid garage protrusion value entered.')
      return false
    end

    # Convert to SI
    cfa = UnitConversions.convert(cfa, 'ft^2', 'm^2')
    average_ceiling_height = UnitConversions.convert(average_ceiling_height, 'ft', 'm')
    garage_width = UnitConversions.convert(garage_width, 'ft', 'm')
    garage_depth = UnitConversions.convert(garage_depth, 'ft', 'm')
    foundation_height = UnitConversions.convert(foundation_height, 'ft', 'm')
    rim_joist_height = UnitConversions.convert(rim_joist_height, 'ft', 'm')

    garage_area = garage_width * garage_depth
    has_garage = false
    if garage_area > 0
      has_garage = true
    end

    # error checking
    if (garage_protrusion > 0) && (roof_type == 'hip') && has_garage
      runner.registerError('Cannot handle protruding garage and hip roof.')
      return false
    end
    if (garage_protrusion > 0) && (aspect_ratio < 1) && has_garage && (roof_type == 'gable')
      runner.registerError('Cannot handle protruding garage and attic ridge running from front to back.')
      return false
    end
    if (foundation_type == HPXML::FoundationTypeAmbient) && has_garage
      runner.registerError('Cannot handle garages with an ambient foundation type.')
      return false
    end

    # calculate the footprint of the building
    garage_area_inside_footprint = 0
    if has_garage
      garage_area_inside_footprint = garage_area * (1.0 - garage_protrusion)
    end
    bonus_area_above_garage = garage_area * garage_protrusion
    if (foundation_type == HPXML::FoundationTypeBasementConditioned) && (attic_type == HPXML::AtticTypeConditioned)
      footprint = (cfa + 2 * garage_area_inside_footprint - num_floors * bonus_area_above_garage) / (num_floors + 2)
    elsif foundation_type == HPXML::FoundationTypeBasementConditioned
      footprint = (cfa + 2 * garage_area_inside_footprint - (num_floors - 1) * bonus_area_above_garage) / (num_floors + 1)
    elsif attic_type == HPXML::AtticTypeConditioned
      footprint = (cfa + garage_area_inside_footprint - num_floors * bonus_area_above_garage) / (num_floors + 1)
    else
      footprint = (cfa + garage_area_inside_footprint - (num_floors - 1) * bonus_area_above_garage) / num_floors
    end

    # calculate the dimensions of the building
    width = Math.sqrt(footprint / aspect_ratio)
    length = footprint / width

    # error checking
    if ((garage_width > length) && (garage_depth > 0)) || ((((1.0 - garage_protrusion) * garage_depth) > width) && (garage_width > 0)) || ((((1.0 - garage_protrusion) * garage_depth) == width) && (garage_width == length))
      runner.registerError('Invalid living space and garage dimensions.')
      return false
    end

    # create living zone
    living_zone = OpenStudio::Model::ThermalZone.new(model)
    living_zone.setName(HPXML::LocationLivingSpace)

    foundation_offset = 0.0
    if foundation_type == HPXML::FoundationTypeAmbient
      foundation_offset = foundation_height
    end

    # loop through the number of floors
    foundation_polygon_with_wrong_zs = nil
    for floor in (0..num_floors - 1)

      z = average_ceiling_height * floor + foundation_offset + rim_joist_height

      if has_garage && (z == foundation_offset + rim_joist_height) # first floor and has garage

        # create garage zone
        garage_space_name = HPXML::LocationGarage
        garage_zone = OpenStudio::Model::ThermalZone.new(model)
        garage_zone.setName(garage_space_name)

        # make points and polygons
        if garage_position == 'Right'
          garage_sw_point = OpenStudio::Point3d.new(length - garage_width, -garage_protrusion * garage_depth, z)
          garage_nw_point = OpenStudio::Point3d.new(length - garage_width, garage_depth - garage_protrusion * garage_depth, z)
          garage_ne_point = OpenStudio::Point3d.new(length, garage_depth - garage_protrusion * garage_depth, z)
          garage_se_point = OpenStudio::Point3d.new(length, -garage_protrusion * garage_depth, z)
          garage_polygon = make_polygon(garage_sw_point, garage_nw_point, garage_ne_point, garage_se_point)
        elsif garage_position == 'Left'
          garage_sw_point = OpenStudio::Point3d.new(0, -garage_protrusion * garage_depth, z)
          garage_nw_point = OpenStudio::Point3d.new(0, garage_depth - garage_protrusion * garage_depth, z)
          garage_ne_point = OpenStudio::Point3d.new(garage_width, garage_depth - garage_protrusion * garage_depth, z)
          garage_se_point = OpenStudio::Point3d.new(garage_width, -garage_protrusion * garage_depth, z)
          garage_polygon = make_polygon(garage_sw_point, garage_nw_point, garage_ne_point, garage_se_point)
        end

        # make space
        garage_space = OpenStudio::Model::Space::fromFloorPrint(garage_polygon, average_ceiling_height, model)
        garage_space = garage_space.get
        garage_space.setName(garage_space_name)
        garage_space_type = OpenStudio::Model::SpaceType.new(model)
        garage_space_type.setStandardsSpaceType(garage_space_name)
        garage_space.setSpaceType(garage_space_type)

        # set this to the garage zone
        garage_space.setThermalZone(garage_zone)

        m = initialize_transformation_matrix(OpenStudio::Matrix.new(4, 4, 0))
        m[0, 3] = 0
        m[1, 3] = 0
        m[2, 3] = z
        garage_space.changeTransformation(OpenStudio::Transformation.new(m))

        if garage_position == 'Right'
          sw_point = OpenStudio::Point3d.new(0, 0, z)
          nw_point = OpenStudio::Point3d.new(0, width, z)
          ne_point = OpenStudio::Point3d.new(length, width, z)
          se_point = OpenStudio::Point3d.new(length, 0, z)
          l_se_point = OpenStudio::Point3d.new(length - garage_width, 0, z)
          if ((garage_depth < width) || (garage_protrusion > 0)) && (garage_protrusion < 1) # garage protrudes but not fully
            living_polygon = make_polygon(sw_point, nw_point, ne_point, garage_ne_point, garage_nw_point, l_se_point)
          elsif garage_protrusion < 1 # garage fits perfectly within living space
            living_polygon = make_polygon(sw_point, nw_point, garage_nw_point, garage_sw_point)
          else # garage fully protrudes
            living_polygon = make_polygon(sw_point, nw_point, ne_point, se_point)
          end
        elsif garage_position == 'Left'
          sw_point = OpenStudio::Point3d.new(0, 0, z)
          nw_point = OpenStudio::Point3d.new(0, width, z)
          ne_point = OpenStudio::Point3d.new(length, width, z)
          se_point = OpenStudio::Point3d.new(length, 0, z)
          l_sw_point = OpenStudio::Point3d.new(garage_width, 0, z)
          if ((garage_depth < width) || (garage_protrusion > 0)) && (garage_protrusion < 1) # garage protrudes but not fully
            living_polygon = make_polygon(garage_nw_point, nw_point, ne_point, se_point, l_sw_point, garage_ne_point)
          elsif garage_protrusion < 1 # garage fits perfectly within living space
            living_polygon = make_polygon(garage_se_point, garage_ne_point, ne_point, se_point)
          else # garage fully protrudes
            living_polygon = make_polygon(sw_point, nw_point, ne_point, se_point)
          end
        end
        foundation_polygon_with_wrong_zs = living_polygon
      else # first floor without garage or above first floor

        if has_garage
          garage_se_point = OpenStudio::Point3d.new(garage_se_point.x, garage_se_point.y, z)
          garage_sw_point = OpenStudio::Point3d.new(garage_sw_point.x, garage_sw_point.y, z)
          garage_nw_point = OpenStudio::Point3d.new(garage_nw_point.x, garage_nw_point.y, z)
          garage_ne_point = OpenStudio::Point3d.new(garage_ne_point.x, garage_ne_point.y, z)
          if garage_position == 'Right'
            sw_point = OpenStudio::Point3d.new(0, 0, z)
            nw_point = OpenStudio::Point3d.new(0, width, z)
            ne_point = OpenStudio::Point3d.new(length, width, z)
            se_point = OpenStudio::Point3d.new(length, 0, z)
            l_se_point = OpenStudio::Point3d.new(length - garage_width, 0, z)
            if garage_protrusion > 0 # garage protrudes
              living_polygon = make_polygon(sw_point, nw_point, ne_point, garage_se_point, garage_sw_point, l_se_point)
            else # garage does not protrude
              living_polygon = make_polygon(sw_point, nw_point, ne_point, se_point)
            end
          elsif garage_position == 'Left'
            sw_point = OpenStudio::Point3d.new(0, 0, z)
            nw_point = OpenStudio::Point3d.new(0, width, z)
            ne_point = OpenStudio::Point3d.new(length, width, z)
            se_point = OpenStudio::Point3d.new(length, 0, z)
            l_sw_point = OpenStudio::Point3d.new(garage_width, 0, z)
            if garage_protrusion > 0 # garage protrudes
              living_polygon = make_polygon(garage_sw_point, nw_point, ne_point, se_point, l_sw_point, garage_se_point)
            else # garage does not protrude
              living_polygon = make_polygon(sw_point, nw_point, ne_point, se_point)
            end
          end

        else

          sw_point = OpenStudio::Point3d.new(0, 0, z)
          nw_point = OpenStudio::Point3d.new(0, width, z)
          ne_point = OpenStudio::Point3d.new(length, width, z)
          se_point = OpenStudio::Point3d.new(length, 0, z)
          living_polygon = make_polygon(sw_point, nw_point, ne_point, se_point)
          if z == foundation_offset + rim_joist_height
            foundation_polygon_with_wrong_zs = living_polygon
          end

        end

      end

      # make space
      living_space = OpenStudio::Model::Space::fromFloorPrint(living_polygon, average_ceiling_height, model)
      living_space = living_space.get
      if floor > 0
        living_space_name = "#{HPXML::LocationLivingSpace}|story #{floor + 1}"
      else
        living_space_name = HPXML::LocationLivingSpace
      end
      living_space.setName(living_space_name)
      living_space_type = OpenStudio::Model::SpaceType.new(model)
      living_space_type.setStandardsSpaceType(HPXML::LocationLivingSpace)
      living_space.setSpaceType(living_space_type)

      # set these to the living zone
      living_space.setThermalZone(living_zone)

      m = initialize_transformation_matrix(OpenStudio::Matrix.new(4, 4, 0))
      m[0, 3] = 0
      m[1, 3] = 0
      m[2, 3] = z
      living_space.changeTransformation(OpenStudio::Transformation.new(m))
    end

    # Attic
    if attic_type != HPXML::AtticTypeFlatRoof

      z += average_ceiling_height

      # calculate the dimensions of the attic
      if length >= width
        attic_height = (width / 2.0) * roof_pitch
      else
        attic_height = (length / 2.0) * roof_pitch
      end

      # make points
      roof_nw_point = OpenStudio::Point3d.new(0, width, z)
      roof_ne_point = OpenStudio::Point3d.new(length, width, z)
      roof_se_point = OpenStudio::Point3d.new(length, 0, z)
      roof_sw_point = OpenStudio::Point3d.new(0, 0, z)

      # make polygons
      polygon_floor = make_polygon(roof_nw_point, roof_ne_point, roof_se_point, roof_sw_point)
      side_type = nil
      if roof_type == 'gable'
        if length >= width
          roof_w_point = OpenStudio::Point3d.new(0, width / 2.0, z + attic_height)
          roof_e_point = OpenStudio::Point3d.new(length, width / 2.0, z + attic_height)
          polygon_s_roof = make_polygon(roof_e_point, roof_w_point, roof_sw_point, roof_se_point)
          polygon_n_roof = make_polygon(roof_w_point, roof_e_point, roof_ne_point, roof_nw_point)
          polygon_w_wall = make_polygon(roof_w_point, roof_nw_point, roof_sw_point)
          polygon_e_wall = make_polygon(roof_e_point, roof_se_point, roof_ne_point)
        else
          roof_w_point = OpenStudio::Point3d.new(length / 2.0, 0, z + attic_height)
          roof_e_point = OpenStudio::Point3d.new(length / 2.0, width, z + attic_height)
          polygon_s_roof = make_polygon(roof_e_point, roof_w_point, roof_se_point, roof_ne_point)
          polygon_n_roof = make_polygon(roof_w_point, roof_e_point, roof_nw_point, roof_sw_point)
          polygon_w_wall = make_polygon(roof_w_point, roof_sw_point, roof_se_point)
          polygon_e_wall = make_polygon(roof_e_point, roof_ne_point, roof_nw_point)
        end
        side_type = 'Wall'
      elsif roof_type == 'hip'
        if length >= width
          roof_w_point = OpenStudio::Point3d.new(width / 2.0, width / 2.0, z + attic_height)
          roof_e_point = OpenStudio::Point3d.new(length - width / 2.0, width / 2.0, z + attic_height)
          polygon_s_roof = make_polygon(roof_e_point, roof_w_point, roof_sw_point, roof_se_point)
          polygon_n_roof = make_polygon(roof_w_point, roof_e_point, roof_ne_point, roof_nw_point)
          polygon_w_wall = make_polygon(roof_w_point, roof_nw_point, roof_sw_point)
          polygon_e_wall = make_polygon(roof_e_point, roof_se_point, roof_ne_point)
        else
          roof_w_point = OpenStudio::Point3d.new(length / 2.0, length / 2.0, z + attic_height)
          roof_e_point = OpenStudio::Point3d.new(length / 2.0, width - length / 2.0, z + attic_height)
          polygon_s_roof = make_polygon(roof_e_point, roof_w_point, roof_se_point, roof_ne_point)
          polygon_n_roof = make_polygon(roof_w_point, roof_e_point, roof_nw_point, roof_sw_point)
          polygon_w_wall = make_polygon(roof_w_point, roof_sw_point, roof_se_point)
          polygon_e_wall = make_polygon(roof_e_point, roof_ne_point, roof_nw_point)
        end
        side_type = 'RoofCeiling'
      end

      # make surfaces
      surface_floor = OpenStudio::Model::Surface.new(polygon_floor, model)
      surface_floor.setSurfaceType('Floor')
      surface_floor.setOutsideBoundaryCondition('Surface')
      surface_s_roof = OpenStudio::Model::Surface.new(polygon_s_roof, model)
      surface_s_roof.setSurfaceType('RoofCeiling')
      surface_s_roof.setOutsideBoundaryCondition('Outdoors')
      surface_n_roof = OpenStudio::Model::Surface.new(polygon_n_roof, model)
      surface_n_roof.setSurfaceType('RoofCeiling')
      surface_n_roof.setOutsideBoundaryCondition('Outdoors')
      surface_w_wall = OpenStudio::Model::Surface.new(polygon_w_wall, model)
      surface_w_wall.setSurfaceType(side_type)
      surface_w_wall.setOutsideBoundaryCondition('Outdoors')
      surface_e_wall = OpenStudio::Model::Surface.new(polygon_e_wall, model)
      surface_e_wall.setSurfaceType(side_type)
      surface_e_wall.setOutsideBoundaryCondition('Outdoors')

      # assign surfaces to the space
      attic_space = OpenStudio::Model::Space.new(model)
      surface_floor.setSpace(attic_space)
      surface_s_roof.setSpace(attic_space)
      surface_n_roof.setSpace(attic_space)
      surface_w_wall.setSpace(attic_space)
      surface_e_wall.setSpace(attic_space)

      # set these to the attic zone
      if (attic_type == HPXML::AtticTypeVented) || (attic_type == HPXML::AtticTypeUnvented)
        # create attic zone
        attic_zone = OpenStudio::Model::ThermalZone.new(model)
        attic_space.setThermalZone(attic_zone)
        if attic_type == HPXML::AtticTypeVented
          attic_space_name = HPXML::LocationAtticVented
        elsif attic_type == HPXML::AtticTypeUnvented
          attic_space_name = HPXML::LocationAtticUnvented
        end
        attic_zone.setName(attic_space_name)
      elsif attic_type == HPXML::AtticTypeConditioned
        attic_space.setThermalZone(living_zone)
        attic_space_name = HPXML::LocationLivingSpace
      end
      attic_space.setName(attic_space_name)
      attic_space_type = OpenStudio::Model::SpaceType.new(model)
      attic_space_type.setStandardsSpaceType(attic_space_name)
      attic_space.setSpaceType(attic_space_type)

      m = initialize_transformation_matrix(OpenStudio::Matrix.new(4, 4, 0))
      m[0, 3] = 0
      m[1, 3] = 0
      m[2, 3] = z
      attic_space.changeTransformation(OpenStudio::Transformation.new(m))

    end

    # Foundation
    if [HPXML::FoundationTypeCrawlspaceVented,
        HPXML::FoundationTypeCrawlspaceUnvented,
        HPXML::FoundationTypeCrawlspaceConditioned,
        HPXML::FoundationTypeBasementUnconditioned,
        HPXML::FoundationTypeBasementConditioned,
        HPXML::FoundationTypeAmbient].include? foundation_type

      z = -foundation_height + foundation_offset

      # create foundation zone
      foundation_zone = OpenStudio::Model::ThermalZone.new(model)

      # make polygons
      p = OpenStudio::Point3dVector.new
      foundation_polygon_with_wrong_zs.each do |point|
        p << OpenStudio::Point3d.new(point.x, point.y, z)
      end
      foundation_polygon = p

      # make space
      foundation_space = OpenStudio::Model::Space::fromFloorPrint(foundation_polygon, foundation_height, model)
      foundation_space = foundation_space.get
      if foundation_type == HPXML::FoundationTypeCrawlspaceVented
        foundation_space_name = HPXML::LocationCrawlspaceVented
      elsif foundation_type == HPXML::FoundationTypeCrawlspaceUnvented
        foundation_space_name = HPXML::LocationCrawlspaceUnvented
      elsif foundation_type == HPXML::FoundationTypeCrawlspaceConditioned
        foundation_space_name = HPXML::LocationCrawlspaceConditioned
      elsif foundation_type == HPXML::FoundationTypeBasementUnconditioned
        foundation_space_name = HPXML::LocationBasementUnconditioned
      elsif foundation_type == HPXML::FoundationTypeBasementConditioned
        foundation_space_name = HPXML::LocationBasementConditioned
      elsif foundation_type == HPXML::FoundationTypeAmbient
        foundation_space_name = HPXML::LocationOutside
      end
      foundation_zone.setName(foundation_space_name)
      foundation_space.setName(foundation_space_name)
      foundation_space_type = OpenStudio::Model::SpaceType.new(model)
      foundation_space_type.setStandardsSpaceType(foundation_space_name)
      foundation_space.setSpaceType(foundation_space_type)

      # set these to the foundation zone
      foundation_space.setThermalZone(foundation_zone)

      # set foundation walls outside boundary condition
      spaces = model.getSpaces
      spaces.each do |space|
        next unless get_space_floor_z(space) + UnitConversions.convert(space.zOrigin, 'm', 'ft') < 0

        surfaces = space.surfaces
        surfaces.each do |surface|
          next if surface.surfaceType.downcase != 'wall'

          surface.setOutsideBoundaryCondition('Ground')
        end
      end

      m = initialize_transformation_matrix(OpenStudio::Matrix.new(4, 4, 0))
      m[0, 3] = 0
      m[1, 3] = 0
      m[2, 3] = z
      foundation_space.changeTransformation(OpenStudio::Transformation.new(m))

      # Rim Joist
      add_rim_joist(model, foundation_polygon_with_wrong_zs, foundation_space, rim_joist_height, foundation_height)
    end

    # put all of the spaces in the model into a vector
    spaces = OpenStudio::Model::SpaceVector.new
    model.getSpaces.each do |space|
      spaces << space
    end

    # intersect and match surfaces for each space in the vector
    OpenStudio::Model.intersectSurfaces(spaces)
    OpenStudio::Model.matchSurfaces(spaces)

    if has_garage && attic_type != HPXML::AtticTypeFlatRoof
      if num_floors > 1
        space_with_roof_over_garage = living_space
      else
        space_with_roof_over_garage = garage_space
      end
      space_with_roof_over_garage.surfaces.each do |surface|
        next unless (surface.surfaceType.downcase == 'roofceiling') && (surface.outsideBoundaryCondition.downcase == 'outdoors')

        n_points = []
        s_points = []
        surface.vertices.each do |vertex|
          if vertex.y.abs < 0.00001
            n_points << vertex
          elsif vertex.y < 0
            s_points << vertex
          end
        end
        if n_points[0].x > n_points[1].x
          nw_point = n_points[1]
          ne_point = n_points[0]
        else
          nw_point = n_points[0]
          ne_point = n_points[1]
        end
        if s_points[0].x > s_points[1].x
          sw_point = s_points[1]
          se_point = s_points[0]
        else
          sw_point = s_points[0]
          se_point = s_points[1]
        end

        if num_floors == 1
          if not attic_type == HPXML::AtticTypeConditioned
            nw_point = OpenStudio::Point3d.new(nw_point.x, nw_point.y, living_space.zOrigin + nw_point.z)
            ne_point = OpenStudio::Point3d.new(ne_point.x, ne_point.y, living_space.zOrigin + ne_point.z)
            sw_point = OpenStudio::Point3d.new(sw_point.x, sw_point.y, living_space.zOrigin + sw_point.z)
            se_point = OpenStudio::Point3d.new(se_point.x, se_point.y, living_space.zOrigin + se_point.z)
          else
            nw_point = OpenStudio::Point3d.new(nw_point.x, nw_point.y, nw_point.z - living_space.zOrigin)
            ne_point = OpenStudio::Point3d.new(ne_point.x, ne_point.y, ne_point.z - living_space.zOrigin)
            sw_point = OpenStudio::Point3d.new(sw_point.x, sw_point.y, sw_point.z - living_space.zOrigin)
            se_point = OpenStudio::Point3d.new(se_point.x, se_point.y, se_point.z - living_space.zOrigin)
          end
        else
          nw_point = OpenStudio::Point3d.new(nw_point.x, nw_point.y, num_floors * nw_point.z + rim_joist_height)
          ne_point = OpenStudio::Point3d.new(ne_point.x, ne_point.y, num_floors * ne_point.z + rim_joist_height)
          sw_point = OpenStudio::Point3d.new(sw_point.x, sw_point.y, num_floors * sw_point.z + rim_joist_height)
          se_point = OpenStudio::Point3d.new(se_point.x, se_point.y, num_floors * se_point.z + rim_joist_height)
        end

        garage_attic_height = (ne_point.x - nw_point.x) / 2 * roof_pitch

        garage_roof_pitch = roof_pitch
        if garage_attic_height >= attic_height
          garage_attic_height = attic_height - 0.01 # garage attic height slightly below attic height so that we don't get any roof decks with only three vertices
          garage_roof_pitch = garage_attic_height / (garage_width / 2)
          runner.registerWarning("The garage pitch was changed to accommodate garage ridge >= house ridge (from #{roof_pitch.round(3)} to #{garage_roof_pitch.round(3)}).")
        end

        if num_floors == 1
          if not attic_type == HPXML::AtticTypeConditioned
            roof_n_point = OpenStudio::Point3d.new((nw_point.x + ne_point.x) / 2, nw_point.y + garage_attic_height / roof_pitch, living_space.zOrigin + average_ceiling_height + garage_attic_height)
            roof_s_point = OpenStudio::Point3d.new((sw_point.x + se_point.x) / 2, sw_point.y, living_space.zOrigin + average_ceiling_height + garage_attic_height)
          else
            roof_n_point = OpenStudio::Point3d.new((nw_point.x + ne_point.x) / 2, nw_point.y + garage_attic_height / roof_pitch, garage_attic_height + average_ceiling_height)
            roof_s_point = OpenStudio::Point3d.new((sw_point.x + se_point.x) / 2, sw_point.y, garage_attic_height + average_ceiling_height)
          end
        else
          roof_n_point = OpenStudio::Point3d.new((nw_point.x + ne_point.x) / 2, nw_point.y + garage_attic_height / roof_pitch, num_floors * average_ceiling_height + garage_attic_height + rim_joist_height)
          roof_s_point = OpenStudio::Point3d.new((sw_point.x + se_point.x) / 2, sw_point.y, num_floors * average_ceiling_height + garage_attic_height + rim_joist_height)
        end

        polygon_w_roof = make_polygon(nw_point, sw_point, roof_s_point, roof_n_point)
        polygon_e_roof = make_polygon(ne_point, roof_n_point, roof_s_point, se_point)
        polygon_n_wall = make_polygon(nw_point, roof_n_point, ne_point)
        polygon_s_wall = make_polygon(sw_point, se_point, roof_s_point)

        deck_w = OpenStudio::Model::Surface.new(polygon_w_roof, model)
        deck_w.setSurfaceType('RoofCeiling')
        deck_w.setOutsideBoundaryCondition('Outdoors')
        deck_e = OpenStudio::Model::Surface.new(polygon_e_roof, model)
        deck_e.setSurfaceType('RoofCeiling')
        deck_e.setOutsideBoundaryCondition('Outdoors')
        wall_n = OpenStudio::Model::Surface.new(polygon_n_wall, model)
        wall_n.setSurfaceType('Wall')
        wall_s = OpenStudio::Model::Surface.new(polygon_s_wall, model)
        wall_s.setSurfaceType('Wall')
        wall_s.setOutsideBoundaryCondition('Outdoors')

        garage_attic_space = OpenStudio::Model::Space.new(model)
        deck_w.setSpace(garage_attic_space)
        deck_e.setSpace(garage_attic_space)
        wall_n.setSpace(garage_attic_space)
        wall_s.setSpace(garage_attic_space)

        if attic_type == HPXML::AtticTypeConditioned
          garage_attic_space_name = attic_space_name
          garage_attic_space.setThermalZone(living_zone)
        else
          if num_floors > 1
            garage_attic_space_name = attic_space_name
            garage_attic_space.setThermalZone(attic_zone)
          else
            garage_attic_space_name = garage_space_name
            garage_attic_space.setThermalZone(garage_zone)
          end
        end

        surface.createAdjacentSurface(garage_attic_space) # garage attic floor
        garage_attic_space.setName(garage_attic_space_name)
        garage_attic_space_type = OpenStudio::Model::SpaceType.new(model)
        garage_attic_space_type.setStandardsSpaceType(garage_attic_space_name)
        garage_attic_space.setSpaceType(garage_attic_space_type)

        # put all of the spaces in the model into a vector
        spaces = OpenStudio::Model::SpaceVector.new
        model.getSpaces.each do |space|
          spaces << space
        end

        # intersect and match surfaces for each space in the vector
        OpenStudio::Model.intersectSurfaces(spaces)
        OpenStudio::Model.matchSurfaces(spaces)

        # remove triangular surface between unconditioned attic and garage attic
        unless attic_space.nil?
          attic_space.surfaces.each do |surface|
            next if roof_type == 'hip'
            next unless surface.vertices.length == 3
            next unless (90 - surface.tilt * 180 / Math::PI).abs > 0.01 # don't remove the vertical attic walls
            next unless surface.adjacentSurface.is_initialized

            surface.adjacentSurface.get.remove
            surface.remove
          end
        end

        garage_attic_space.surfaces.each do |surface|
          m = initialize_transformation_matrix(OpenStudio::Matrix.new(4, 4, 0))
          m[2, 3] = -attic_space.zOrigin
          transformation = OpenStudio::Transformation.new(m)
          new_vertices = transformation * surface.vertices
          surface.setVertices(new_vertices)
          surface.setSpace(attic_space)
        end

        garage_attic_space.remove

        # remove other unused surfaces
        # TODO: remove this once geometry methods are fixed in openstudio 3.x
        attic_space.surfaces.each do |surface1|
          next if surface1.surfaceType != 'RoofCeiling'

          attic_space.surfaces.each do |surface2|
            next if surface2.surfaceType != 'RoofCeiling'
            next if surface1 == surface2

            if has_same_vertices(surface1, surface2)
              surface1.remove
              surface2.remove
            end
          end
        end

        break
      end
    end

    garage_spaces = get_garage_spaces(model.getSpaces)

    # set foundation outside boundary condition to Kiva "foundation"
    model.getSurfaces.each do |surface|
      if surface.outsideBoundaryCondition.downcase == 'ground'
        surface.setOutsideBoundaryCondition('Foundation')
      elsif (UnitConversions.convert(rim_joist_height, 'm', 'ft') - get_surface_height(surface)).abs < 0.001
        next if surface.surfaceType.downcase != 'wall'

        garage_spaces.each do |garage_space|
          garage_space.surfaces.each do |garage_surface|
            next if garage_surface.surfaceType.downcase != 'floor'

            if get_walls_connected_to_floor([surface], garage_surface, false).include? surface
              surface.setOutsideBoundaryCondition('Foundation')
            end
          end
        end
      end
    end

    # set foundation walls adjacent to garage to adiabatic
    foundation_walls = []
    model.getSurfaces.each do |surface|
      next if surface.surfaceType.downcase != 'wall'
      next if surface.outsideBoundaryCondition.downcase != 'foundation'

      foundation_walls << surface
    end

    garage_spaces.each do |garage_space|
      garage_space.surfaces.each do |surface|
        next if surface.surfaceType.downcase != 'floor'

        adjacent_wall_surfaces = get_walls_connected_to_floor(foundation_walls, surface, false)
        adjacent_wall_surfaces.each do |adjacent_wall_surface|
          adjacent_wall_surface.setOutsideBoundaryCondition('Adiabatic')
        end
      end
    end

    return true
  end

  def self.has_same_vertices(surface1, surface2)
    if getSurfaceXValues([surface1]).sort == getSurfaceXValues([surface2]).sort &&
       getSurfaceYValues([surface1]).sort == getSurfaceYValues([surface2]).sort &&
       getSurfaceZValues([surface1]).sort == getSurfaceZValues([surface2]).sort &&
       surface1.space.get.zOrigin.round(5) == surface2.space.get.zOrigin.round(5)
      return true
    end

    return false
  end

  def self.make_one_space_from_multiple_spaces(model, spaces)
    new_space = OpenStudio::Model::Space.new(model)
    spaces.each do |space|
      space.surfaces.each do |surface|
        if surface.adjacentSurface.is_initialized && (surface.surfaceType.downcase == 'wall')
          surface.adjacentSurface.get.remove
          surface.remove
        else
          surface.setSpace(new_space)
        end
      end
      space.remove
    end
    return new_space
  end

  def self.make_polygon(*pts)
    p = OpenStudio::Point3dVector.new
    pts.each do |pt|
      p << pt
    end
    return p
  end

  def self.initialize_transformation_matrix(m)
    m[0, 0] = 1
    m[1, 1] = 1
    m[2, 2] = 1
    m[3, 3] = 1
    return m
  end

  def self.get_garage_spaces(spaces)
    garage_spaces = []
    spaces.each do |space|
      next if not is_garage(space)

      garage_spaces << space
    end
    return garage_spaces
  end

  def self.get_space_floor_z(space)
    space.surfaces.each do |surface|
      next unless surface.surfaceType.downcase == 'floor'

      return getSurfaceZValues([surface])[0]
    end
  end

  def self.create_windows_and_skylights(runner:,
                                        model:,
                                        window_front_wwr:,
                                        window_back_wwr:,
                                        window_left_wwr:,
                                        window_right_wwr:,
                                        window_area_front:,
                                        window_area_back:,
                                        window_area_left:,
                                        window_area_right:,
                                        window_aspect_ratio:,
                                        skylight_area_front:,
                                        skylight_area_back:,
                                        skylight_area_left:,
                                        skylight_area_right:,
                                        **remainder)
    facades = [Constants.FacadeFront, Constants.FacadeBack, Constants.FacadeLeft, Constants.FacadeRight]

    wwrs = {}
    wwrs[Constants.FacadeFront] = window_front_wwr
    wwrs[Constants.FacadeBack] = window_back_wwr
    wwrs[Constants.FacadeLeft] = window_left_wwr
    wwrs[Constants.FacadeRight] = window_right_wwr
    window_areas = {}
    window_areas[Constants.FacadeFront] = window_area_front
    window_areas[Constants.FacadeBack] = window_area_back
    window_areas[Constants.FacadeLeft] = window_area_left
    window_areas[Constants.FacadeRight] = window_area_right

    skylight_areas = {}
    skylight_areas[Constants.FacadeFront] = skylight_area_front
    skylight_areas[Constants.FacadeBack] = skylight_area_back
    skylight_areas[Constants.FacadeLeft] = skylight_area_left
    skylight_areas[Constants.FacadeRight] = skylight_area_right
    skylight_areas['none'] = 0

    # Store surfaces that should get windows by facade
    wall_surfaces = { Constants.FacadeFront => [], Constants.FacadeBack => [],
                      Constants.FacadeLeft => [], Constants.FacadeRight => [] }
    roof_surfaces = { Constants.FacadeFront => [], Constants.FacadeBack => [],
                      Constants.FacadeLeft => [], Constants.FacadeRight => [],
                      'none' => [] }

    get_conditioned_spaces(model.getSpaces).each do |space|
      space.surfaces.each do |surface|
        next unless (surface.surfaceType.downcase == 'wall') && (surface.outsideBoundaryCondition.downcase == 'outdoors')
        next if (90 - surface.tilt * 180 / Math::PI).abs > 0.01 # Not a vertical wall

        facade = get_facade_for_surface(surface)
        next if facade.nil?

        wall_surfaces[facade] << surface
      end
    end
    model.getSpaces.each do |space|
      space.surfaces.each do |surface|
        next unless (surface.surfaceType.downcase == 'roofceiling') && (surface.outsideBoundaryCondition.downcase == 'outdoors')

        facade = get_facade_for_surface(surface)
        if facade.nil?
          if surface.tilt == 0 # flat roof
            roof_surfaces['none'] << surface
          end
          next
        end
        roof_surfaces[facade] << surface
      end
    end

    # error checking
    facades.each do |facade|
      if (wwrs[facade] > 0) && (window_areas[facade] > 0)
        runner.registerError("Both #{facade} window-to-wall ratio and #{facade} window area are specified.")
        return false
      elsif (wwrs[facade] < 0) || (wwrs[facade] >= 1)
        runner.registerError("#{facade.capitalize} window-to-wall ratio must be greater than or equal to 0 and less than 1.")
        return false
      elsif window_areas[facade] < 0
        runner.registerError("#{facade.capitalize} window area must be greater than or equal to 0.")
        return false
      elsif skylight_areas[facade] < 0
        runner.registerError("#{facade.capitalize} skylight area must be greater than or equal to 0.")
        return false
      end
    end
    if window_aspect_ratio <= 0
      runner.registerError('Window Aspect Ratio must be greater than 0.')
      return false
    end

    # Split any surfaces that have doors so that we can ignore them when adding windows
    facades.each do |facade|
      wall_surfaces[facade].each do |surface|
        next if surface.subSurfaces.size == 0

        new_surfaces = surface.splitSurfaceForSubSurfaces
        new_surfaces.each do |new_surface|
          wall_surfaces[facade] << new_surface
        end
      end
    end

    # Windows

    # Default assumptions
    min_single_window_area = 5.333 # sqft
    max_single_window_area = 12.0 # sqft
    window_gap_y = 1.0 # ft; distance from top of wall
    window_gap_x = 0.2 # ft; distance between windows in a two-window group
    min_average_ceiling_height_for_window = Math.sqrt(max_single_window_area * window_aspect_ratio) + window_gap_y * 1.05 # allow some wall area above/below
    min_window_width = Math.sqrt(min_single_window_area / window_aspect_ratio) * 1.05 # allow some wall area to the left/right

    # Calculate available area for each wall, facade
    surface_avail_area = {}
    facade_avail_area = {}
    facades.each do |facade|
      facade_avail_area[facade] = 0
      wall_surfaces[facade].each do |surface|
        if not surface_avail_area.include? surface
          surface_avail_area[surface] = 0
        end

        area = get_wall_area_for_windows(surface, min_average_ceiling_height_for_window, min_window_width, runner)
        surface_avail_area[surface] += area
        facade_avail_area[facade] += area
      end
    end

    # Initialize
    surface_window_area = {}
    target_facade_areas = {}
    facades.each do |facade|
      target_facade_areas[facade] = 0.0
      wall_surfaces[facade].each do |surface|
        surface_window_area[surface] = 0
      end
    end

    facades.each do |facade|
      # Calculate target window area for this facade
      if wwrs[facade] > 0
        wall_area = 0
        wall_surfaces[facade].each do |surface|
          wall_area += UnitConversions.convert(surface.grossArea, 'm^2', 'ft^2')
        end
        target_facade_areas[facade] += wall_area * wwrs[facade]
      else
        target_facade_areas[facade] += window_areas[facade]
      end
    end

    facades.each do |facade|
      # Initial guess for wall of this facade
      next if facade_avail_area[facade] == 0

      wall_surfaces[facade].each do |surface|
        surface_window_area[surface] += surface_avail_area[surface] / facade_avail_area[facade] * target_facade_areas[facade]
      end

      # If window area for a surface is less than the minimum window area,
      # set the window area to zero and proportionally redistribute to the
      # other surfaces on that facade and unit.

      # Check wall surface areas (by unit/space)
      model.getBuildingUnits.each do |unit|
        wall_surfaces[facade].each_with_index do |surface, surface_num|
          next if surface_window_area[surface] == 0
          next unless unit.spaces.include? surface.space.get # surface belongs to this unit
          next unless surface_window_area[surface] < min_single_window_area

          # Future surfaces are those that have not yet been compared to min_single_window_area
          future_surfaces_area = 0
          wall_surfaces[facade].each_with_index do |future_surface, future_surface_num|
            next if future_surface_num <= surface_num
            next unless unit.spaces.include? future_surface.space.get

            future_surfaces_area += surface_avail_area[future_surface]
          end
          next if future_surfaces_area == 0

          removed_window_area = surface_window_area[surface]
          surface_window_area[surface] = 0

          wall_surfaces[facade].each_with_index do |future_surface, future_surface_num|
            next if future_surface_num <= surface_num
            next unless unit.spaces.include? future_surface.space.get

            surface_window_area[future_surface] += removed_window_area * surface_avail_area[future_surface] / future_surfaces_area
          end
        end
      end
    end

    # Calculate facade areas for each unit
    unit_facade_areas = {}
    unit_wall_surfaces = {}
    model.getBuildingUnits.each do |unit|
      unit_facade_areas[unit] = {}
      unit_wall_surfaces[unit] = {}
      facades.each do |facade|
        unit_facade_areas[unit][facade] = 0
        unit_wall_surfaces[unit][facade] = []
        wall_surfaces[facade].each do |surface|
          next unless unit.spaces.include? surface.space.get

          unit_facade_areas[unit][facade] += surface_window_area[surface]
          unit_wall_surfaces[unit][facade] << surface
        end
      end
    end

    # if the sum of the window areas on the facade are < minimum, move to different facade
    facades.each do |facade|
      model.getBuildingUnits.each do |unit|
        next if unit_facade_areas[unit][facade] == 0
        next unless unit_facade_areas[unit][facade] < min_single_window_area

        new_facade = unit_facade_areas[unit].max_by { |k, v| v }[0] # move to facade with largest window area
        next if new_facade == facade # can't move to same facade
        next if unit_facade_areas[unit][new_facade] <= unit_facade_areas[unit][facade] # only move to facade with >= window area

        area_moved = unit_facade_areas[unit][facade]
        unit_facade_areas[unit][facade] = 0
        wall_surfaces[facade].each do |surface|
          next unless unit.spaces.include? surface.space.get # surface is in this unit

          surface_window_area[surface] = 0
        end

        unit_facade_areas[unit][new_facade] += area_moved
        sum_window_area = 0
        wall_surfaces[new_facade].each do |surface|
          next unless unit.spaces.include? surface.space.get # surface is in this unit

          sum_window_area += UnitConversions.convert(surface.grossArea, 'm^2', 'ft^2')
        end

        wall_surfaces[new_facade].each do |surface|
          next unless unit.spaces.include? surface.space.get # surface is in this unit

          split_window_area = area_moved * UnitConversions.convert(surface.grossArea, 'm^2', 'ft^2') / sum_window_area
          surface_window_area[surface] += split_window_area
        end

        runner.registerWarning("The #{facade} facade window area (#{area_moved.round(2)} ft2) is less than the minimum window area allowed (#{min_single_window_area.round(2)} ft2), and has been added to the #{new_facade} facade.")
      end
    end

    facades.each do |facade|
      model.getBuildingUnits.each do |unit|
        # Because the above process is calculated based on the order of surfaces, it's possible
        # that we have less area for this facade than we should. If so, redistribute proportionally
        # to all surfaces that have window area.
        sum_window_area = 0
        wall_surfaces[facade].each do |surface|
          next unless unit.spaces.include? surface.space.get

          sum_window_area += surface_window_area[surface]
        end
        next if sum_window_area == 0
        next if unit_facade_areas[unit][facade] < sum_window_area # for cases where window area was added from different facade

        wall_surfaces[facade].each do |surface|
          next unless unit.spaces.include? surface.space.get

          surface_window_area[surface] += surface_window_area[surface] / sum_window_area * (unit_facade_areas[unit][facade] - sum_window_area)
        end
      end
    end

    tot_win_area = 0
    facades.each do |facade|
      facade_win_area = 0
      wall_surfaces[facade].each do |surface|
        next if surface_window_area[surface] == 0
        if not add_windows_to_wall(surface, surface_window_area[surface], window_gap_y, window_gap_x, window_aspect_ratio, max_single_window_area, facade, model, runner)
          return false
        end

        tot_win_area += surface_window_area[surface]
        facade_win_area += surface_window_area[surface]
      end
      if (facade_win_area - target_facade_areas[facade]).abs > 0.1
        runner.registerWarning("Unable to assign appropriate window area for #{facade} facade.")
      end
    end

    # Skylights
    unless roof_surfaces['none'].empty?
      tot_sky_area = 0
      skylight_areas.each do |facade, skylight_area|
        next if facade == 'none'

        skylight_area /= roof_surfaces['none'].length
        skylight_areas['none'] += skylight_area
        skylight_areas[facade] = 0
      end
    end

    tot_sky_area = 0
    skylight_areas.each do |facade, skylight_area|
      next if skylight_area == 0

      surfaces = roof_surfaces[facade]

      if surfaces.empty? && (not facade == 'none')
        runner.registerError("There are no #{facade} roof surfaces, but #{skylight_area} ft^2 of skylights were specified.")
        return false
      end

      surfaces.each do |surface|
        if (UnitConversions.convert(surface.grossArea, 'm^2', 'ft^2') / get_surface_length(surface)) > get_surface_length(surface)
          skylight_aspect_ratio = get_surface_length(surface) / (UnitConversions.convert(surface.grossArea, 'm^2', 'ft^2') / get_surface_length(surface)) # aspect ratio of the roof surface
        else
          skylight_aspect_ratio = (UnitConversions.convert(surface.grossArea, 'm^2', 'ft^2') / get_surface_length(surface)) / get_surface_length(surface) # aspect ratio of the roof surface
        end

        skylight_width = Math.sqrt(UnitConversions.convert(skylight_area, 'ft^2', 'm^2') / skylight_aspect_ratio)
        skylight_length = UnitConversions.convert(skylight_area, 'ft^2', 'm^2') / skylight_width

        skylight_bottom_left = OpenStudio::getCentroid(surface.vertices).get
        leftx = skylight_bottom_left.x
        lefty = skylight_bottom_left.y
        bottomz = skylight_bottom_left.z
        if (facade == Constants.FacadeFront) || (facade == 'none')
          skylight_top_left = OpenStudio::Point3d.new(leftx, lefty + Math.cos(surface.tilt) * skylight_length, bottomz + Math.sin(surface.tilt) * skylight_length)
          skylight_top_right = OpenStudio::Point3d.new(leftx + skylight_width, lefty + Math.cos(surface.tilt) * skylight_length, bottomz + Math.sin(surface.tilt) * skylight_length)
          skylight_bottom_right = OpenStudio::Point3d.new(leftx + skylight_width, lefty, bottomz)
        elsif facade == Constants.FacadeBack
          skylight_top_left = OpenStudio::Point3d.new(leftx, lefty - Math.cos(surface.tilt) * skylight_length, bottomz + Math.sin(surface.tilt) * skylight_length)
          skylight_top_right = OpenStudio::Point3d.new(leftx - skylight_width, lefty - Math.cos(surface.tilt) * skylight_length, bottomz + Math.sin(surface.tilt) * skylight_length)
          skylight_bottom_right = OpenStudio::Point3d.new(leftx - skylight_width, lefty, bottomz)
        elsif facade == Constants.FacadeLeft
          skylight_top_left = OpenStudio::Point3d.new(leftx + Math.cos(surface.tilt) * skylight_length, lefty, bottomz + Math.sin(surface.tilt) * skylight_length)
          skylight_top_right = OpenStudio::Point3d.new(leftx + Math.cos(surface.tilt) * skylight_length, lefty - skylight_width, bottomz + Math.sin(surface.tilt) * skylight_length)
          skylight_bottom_right = OpenStudio::Point3d.new(leftx, lefty - skylight_width, bottomz)
        elsif facade == Constants.FacadeRight
          skylight_top_left = OpenStudio::Point3d.new(leftx - Math.cos(surface.tilt) * skylight_length, lefty, bottomz + Math.sin(surface.tilt) * skylight_length)
          skylight_top_right = OpenStudio::Point3d.new(leftx - Math.cos(surface.tilt) * skylight_length, lefty + skylight_width, bottomz + Math.sin(surface.tilt) * skylight_length)
          skylight_bottom_right = OpenStudio::Point3d.new(leftx, lefty + skylight_width, bottomz)
        end

        skylight_polygon = OpenStudio::Point3dVector.new
        [skylight_bottom_left, skylight_bottom_right, skylight_top_right, skylight_top_left].each do |skylight_vertex|
          skylight_polygon << skylight_vertex
        end

        sub_surface = OpenStudio::Model::SubSurface.new(skylight_polygon, model)
        sub_surface.setName("#{surface.name} - Skylight")
        sub_surface.setSurface(surface)

        tot_sky_area += skylight_area
      end
    end

    if (tot_win_area == 0) && (tot_sky_area == 0)
      runner.registerFinalCondition('No windows or skylights added.')
    end

    return true
  end

  def self.get_wall_area_for_windows(surface, min_average_ceiling_height_for_window, min_window_width, runner)
    # Skip surfaces with doors
    if surface.subSurfaces.size > 0
      return 0.0
    end

    # Only allow on gable and rectangular walls
    if not (is_rectangular_wall(surface) || is_gable_wall(surface))
      return 0.0
    end

    # Can't fit the smallest window?
    if get_surface_length(surface) < min_window_width
      return 0.0
    end

    # Wall too short?
    if min_average_ceiling_height_for_window > get_surface_height(surface)
      return 0.0
    end

    # Gable too short?
    # TODO: super crude safety factor of 1.5
    if is_gable_wall(surface) && (min_average_ceiling_height_for_window > get_surface_height(surface) / 1.5)
      return 0.0
    end

    return UnitConversions.convert(surface.grossArea, 'm^2', 'ft^2')
  end

  def self.add_windows_to_wall(surface, window_area, window_gap_y, window_gap_x, window_aspect_ratio, max_single_window_area, facade, model, runner)
    wall_width = get_surface_length(surface)
    average_ceiling_height = get_surface_height(surface)

    # Calculate number of windows needed
    num_windows = (window_area / max_single_window_area).ceil
    num_window_groups = (num_windows / 2.0).ceil
    num_window_gaps = num_window_groups
    if num_windows % 2 == 1
      num_window_gaps -= 1
    end
    window_width = Math.sqrt((window_area / num_windows.to_f) / window_aspect_ratio)
    window_height = (window_area / num_windows.to_f) / window_width
    width_for_windows = window_width * num_windows.to_f + window_gap_x * num_window_gaps.to_f
    if width_for_windows > wall_width
      runner.registerError("Could not fit windows on #{surface.name}.")
      return false
    end

    # Position window from top of surface
    win_top = average_ceiling_height - window_gap_y
    if is_gable_wall(surface)
      # For gable surfaces, position windows from bottom of surface so they fit
      win_top = window_height + window_gap_y
    end

    # Groups of two windows
    win_num = 0
    for i in (1..num_window_groups)

      # Center vertex for group
      group_cx = wall_width * i / (num_window_groups + 1).to_f
      group_cy = win_top - window_height / 2.0

      if not ((i == num_window_groups) && (num_windows % 2 == 1))
        # Two windows in group
        win_num += 1
        add_window_to_wall(surface, window_width, window_height, group_cx - window_width / 2.0 - window_gap_x / 2.0, group_cy, win_num, facade, model, runner)
        win_num += 1
        add_window_to_wall(surface, window_width, window_height, group_cx + window_width / 2.0 + window_gap_x / 2.0, group_cy, win_num, facade, model, runner)
      else
        # One window in group
        win_num += 1
        add_window_to_wall(surface, window_width, window_height, group_cx, group_cy, win_num, facade, model, runner)
      end
    end

    return true
  end

  def self.add_window_to_wall(surface, win_width, win_height, win_center_x, win_center_y, win_num, facade, model, runner)
    # Create window vertices in relative coordinates, ft
    upperleft = [win_center_x - win_width / 2.0, win_center_y + win_height / 2.0]
    upperright = [win_center_x + win_width / 2.0, win_center_y + win_height / 2.0]
    lowerright = [win_center_x + win_width / 2.0, win_center_y - win_height / 2.0]
    lowerleft = [win_center_x - win_width / 2.0, win_center_y - win_height / 2.0]

    # Convert to 3D geometry; assign to surface
    window_polygon = OpenStudio::Point3dVector.new
    if facade == Constants.FacadeFront
      multx = 1
      multy = 0
    elsif facade == Constants.FacadeBack
      multx = -1
      multy = 0
    elsif facade == Constants.FacadeLeft
      multx = 0
      multy = -1
    elsif facade == Constants.FacadeRight
      multx = 0
      multy = 1
    end
    if (facade == Constants.FacadeBack) || (facade == Constants.FacadeLeft)
      leftx = getSurfaceXValues([surface]).max
      lefty = getSurfaceYValues([surface]).max
    else
      leftx = getSurfaceXValues([surface]).min
      lefty = getSurfaceYValues([surface]).min
    end
    bottomz = getSurfaceZValues([surface]).min
    [upperleft, lowerleft, lowerright, upperright].each do |coord|
      newx = UnitConversions.convert(leftx + multx * coord[0], 'ft', 'm')
      newy = UnitConversions.convert(lefty + multy * coord[0], 'ft', 'm')
      newz = UnitConversions.convert(bottomz + coord[1], 'ft', 'm')
      window_vertex = OpenStudio::Point3d.new(newx, newy, newz)
      window_polygon << window_vertex
    end
    sub_surface = OpenStudio::Model::SubSurface.new(window_polygon, model)
    sub_surface.setName("#{surface.name} - Window #{win_num}")
    sub_surface.setSurface(surface)
    sub_surface.setSubSurfaceType('FixedWindow')
  end

  def self.get_conditioned_spaces(spaces)
    conditioned_spaces = []
    spaces.each do |space|
      next if space_is_unconditioned(space)

      conditioned_spaces << space
    end
    return conditioned_spaces
  end

  def self.space_is_unconditioned(space)
    return !space_is_conditioned(space)
  end

  def self.is_rectangular_wall(surface)
    if ((surface.surfaceType.downcase != 'wall') || (surface.outsideBoundaryCondition.downcase != 'outdoors'))
      return false
    end
    if surface.vertices.size != 4
      return false
    end

    xvalues = getSurfaceXValues([surface])
    yvalues = getSurfaceYValues([surface])
    zvalues = getSurfaceZValues([surface])
    if not (((xvalues.uniq.size == 1) && (yvalues.uniq.size == 2)) ||
            ((xvalues.uniq.size == 2) && (yvalues.uniq.size == 1)))
      return false
    end
    if not zvalues.uniq.size == 2
      return false
    end

    return true
  end

  def self.is_gable_wall(surface)
    if ((surface.surfaceType.downcase != 'wall') || (surface.outsideBoundaryCondition.downcase != 'outdoors'))
      return false
    end
    if surface.vertices.size != 3
      return false
    end
    if not surface.space.is_initialized
      return false
    end

    space = surface.space.get
    if not space_has_roof(space)
      return false
    end

    return true
  end

  def self.create_doors(runner:,
                        model:,
                        door_area:,
                        **remainder)
    # error checking
    if door_area < 0
      runner.registerError('Invalid door area.')
      return false
    elsif door_area == 0
      runner.registerFinalCondition('No doors added because door area was set to 0.')
      return true
    end

    door_height = 7 # ft
    door_width = door_area / door_height
    door_offset = 0.5 # ft

    # Get all exterior walls prioritized by front, then back, then left, then right
    facades = [Constants.FacadeFront, Constants.FacadeBack]
    avail_walls = []
    facades.each do |facade|
      get_conditioned_spaces(model.getSpaces).each do |space|
        next if space_is_below_grade(space)

        space.surfaces.each do |surface|
          next unless get_facade_for_surface(surface) == Constants.FacadeFront
          next if (90 - surface.tilt * 180 / Math::PI).abs > 0.01 # Not a vertical wall

          avail_walls << surface
        end
      end
      break if avail_walls.size > 0
    end

    # Get subset of exterior walls on lowest story
    min_story_avail_walls = []
    min_story_avail_wall_minz = 99999
    avail_walls.each do |avail_wall|
      zvalues = getSurfaceZValues([avail_wall])
      minz = zvalues.min + avail_wall.space.get.zOrigin
      if minz < min_story_avail_wall_minz
        min_story_avail_walls.clear
        min_story_avail_walls << avail_wall
        min_story_avail_wall_minz = minz
      elsif (minz - min_story_avail_wall_minz).abs < 0.001
        min_story_avail_walls << avail_wall
      end
    end

    unit_has_door = true
    if min_story_avail_walls.size == 0
      runner.registerWarning('Could not find appropriate surface for the door. No door was added.')
      unit_has_door = false
    end

    door_sub_surface = nil
    min_story_avail_walls.each do |min_story_avail_wall|
      wall_gross_area = UnitConversions.convert(min_story_avail_wall.grossArea, 'm^2', 'ft^2')

      # Try to place door on any surface with enough area
      next if door_area >= wall_gross_area

      facade = get_facade_for_surface(min_story_avail_wall)

      if (door_offset + door_width) * door_height > wall_gross_area
        # Reduce door offset to fit door on surface
        door_offset = 0
      end

      num_existing_doors_on_this_surface = 0
      min_story_avail_wall.subSurfaces.each do |sub_surface|
        if sub_surface.subSurfaceType.downcase == 'door'
          num_existing_doors_on_this_surface += 1
        end
      end
      new_door_offset = door_offset + (door_offset + door_width) * num_existing_doors_on_this_surface

      # Create door vertices in relative coordinates
      upperleft = [new_door_offset, door_height]
      upperright = [new_door_offset + door_width, door_height]
      lowerright = [new_door_offset + door_width, 0]
      lowerleft = [new_door_offset, 0]

      # Convert to 3D geometry; assign to surface
      door_polygon = OpenStudio::Point3dVector.new
      if facade == Constants.FacadeFront
        multx = 1
        multy = 0
      elsif facade == Constants.FacadeBack
        multx = -1
        multy = 0
      elsif facade == Constants.FacadeLeft
        multx = 0
        multy = -1
      elsif facade == Constants.FacadeRight
        multx = 0
        multy = 1
      end
      if (facade == Constants.FacadeBack) || (facade == Constants.FacadeLeft)
        leftx = getSurfaceXValues([min_story_avail_wall]).max
        lefty = getSurfaceYValues([min_story_avail_wall]).max
      else
        leftx = getSurfaceXValues([min_story_avail_wall]).min
        lefty = getSurfaceYValues([min_story_avail_wall]).min
      end
      bottomz = getSurfaceZValues([min_story_avail_wall]).min

      [upperleft, lowerleft, lowerright, upperright].each do |coord|
        newx = UnitConversions.convert(leftx + multx * coord[0], 'ft', 'm')
        newy = UnitConversions.convert(lefty + multy * coord[0], 'ft', 'm')
        newz = UnitConversions.convert(bottomz + coord[1], 'ft', 'm')
        door_vertex = OpenStudio::Point3d.new(newx, newy, newz)
        door_polygon << door_vertex
      end

      door_sub_surface = OpenStudio::Model::SubSurface.new(door_polygon, model)
      door_sub_surface.setName("#{min_story_avail_wall.name} - Door")
      door_sub_surface.setSurface(min_story_avail_wall)
      door_sub_surface.setSubSurfaceType('Door')

      break
    end

    if door_sub_surface.nil? && unit_has_door
      runner.registerWarning('Could not find appropriate surface for the door. No door was added.')
    end

    return true
  end

  def self.space_has_roof(space)
    space.surfaces.each do |surface|
      next if surface.surfaceType.downcase != 'roofceiling'
      next if surface.outsideBoundaryCondition.downcase != 'outdoors'
      next if surface.tilt == 0

      return true
    end
    return false
  end

  def self.create_single_family_attached(runner:,
                                         model:,
                                         geometry_unit_cfa:,
                                         geometry_average_ceiling_height:,
                                         geometry_building_num_units:,
                                         geometry_unit_num_floors_above_grade:,
                                         geometry_unit_aspect_ratio:,
                                         geometry_foundation_type:,
                                         geometry_foundation_height:,
                                         geometry_rim_joist_height:,
                                         geometry_attic_type:,
                                         geometry_roof_type:,
                                         geometry_roof_pitch:,
                                         geometry_unit_left_wall_is_adiabatic:,
                                         geometry_unit_right_wall_is_adiabatic:,
                                         geometry_unit_front_wall_is_adiabatic:,
                                         geometry_unit_back_wall_is_adiabatic:,
                                         **remainder)

    cfa = geometry_unit_cfa
    average_ceiling_height = geometry_average_ceiling_height
    num_units = geometry_building_num_units.get
    num_floors = geometry_unit_num_floors_above_grade
    aspect_ratio = geometry_unit_aspect_ratio
    foundation_type = geometry_foundation_type
    foundation_height = geometry_foundation_height
    rim_joist_height = geometry_rim_joist_height
    attic_type = geometry_attic_type
    if attic_type == HPXML::AtticTypeConditioned
      num_floors -= 1
    end
    roof_type = geometry_roof_type
    roof_pitch = geometry_roof_pitch
    left_wall = geometry_unit_left_wall_is_adiabatic
    right_wall = geometry_unit_right_wall_is_adiabatic
    front_wall = geometry_unit_front_wall_is_adiabatic
    back_wall = geometry_unit_back_wall_is_adiabatic

    horizontal_location = 'None'
    if left_wall && right_wall
      horizontal_location = 'Middle'
    elsif left_wall
      horizontal_location = 'Right'
    elsif right_wall
      horizontal_location = 'Left'
    end

    has_rear_units = false
    if back_wall
      has_rear_units = true
    end

    num_units_actual = num_units
    num_floors_actual = num_floors
    if has_rear_units
      unit_width = num_units / 2
    else
      unit_width = num_units
    end

<<<<<<< HEAD
=======
    # error checking
    if model.getSpaces.size > 0
      runner.registerError('Starting model is not empty.')
      return false
    end
    if (num_units == 1) && has_rear_units
      runner.registerError("Specified building as having rear units, but didn't specify enough units.")
      return false
    end
    if aspect_ratio < 0
      runner.registerError('Invalid aspect ratio entered.')
      return false
    end
    if has_rear_units && (num_units % 2 != 0)
      runner.registerError('Specified a building with rear units and an odd number of units.')
      return false
    end
    if (unit_width < 3) && (horizontal_location == 'Middle')
      runner.registerError('Invalid horizontal location entered, no middle location exists.')
      return false
    end
    if (unit_width > 1) && (horizontal_location == 'None')
      runner.registerError('Invalid horizontal location entered.')
      return false
    end
    if (unit_width == 1) && (horizontal_location != 'None')
      runner.registerWarning("No #{horizontal_location} location exists, setting horizontal_location to 'None'")
      horizontal_location = 'None'
    end

>>>>>>> 0a3662b4
    # Convert to SI
    cfa = UnitConversions.convert(cfa, 'ft^2', 'm^2')
    average_ceiling_height = UnitConversions.convert(average_ceiling_height, 'ft', 'm')
    foundation_height = UnitConversions.convert(foundation_height, 'ft', 'm')
    rim_joist_height = UnitConversions.convert(rim_joist_height, 'ft', 'm')

    if (foundation_type == HPXML::FoundationTypeBasementConditioned) && (attic_type == HPXML::AtticTypeConditioned)
      footprint = cfa / (num_floors + 2)
    elsif (foundation_type == HPXML::FoundationTypeBasementConditioned) || (attic_type == HPXML::AtticTypeConditioned)
      footprint = cfa / (num_floors + 1)
    else
      footprint = cfa / num_floors
    end

    # calculate the dimensions of the unit
    x = Math.sqrt(footprint / aspect_ratio)
    y = footprint / x

    foundation_front_polygon = nil
    foundation_back_polygon = nil

    # create the front prototype unit
    nw_point = OpenStudio::Point3d.new(0, 0, rim_joist_height)
    ne_point = OpenStudio::Point3d.new(x, 0, rim_joist_height)
    sw_point = OpenStudio::Point3d.new(0, -y, rim_joist_height)
    se_point = OpenStudio::Point3d.new(x, -y, rim_joist_height)
    living_polygon = make_polygon(sw_point, nw_point, ne_point, se_point)

    # foundation
    if (foundation_height > 0) && foundation_front_polygon.nil?
      foundation_front_polygon = living_polygon
    end

    # create living zone
    living_zone = OpenStudio::Model::ThermalZone.new(model)
    living_zone.setName('living zone')

    # first floor front
    living_spaces_front = []
    living_space = OpenStudio::Model::Space::fromFloorPrint(living_polygon, average_ceiling_height, model)
    living_space = living_space.get
    living_space.setName(HPXML::LocationLivingSpace)
    living_space_type = OpenStudio::Model::SpaceType.new(model)
    living_space_type.setStandardsSpaceType(HPXML::LocationLivingSpace)
    living_space.setSpaceType(living_space_type)
    living_space.setThermalZone(living_zone)

    living_spaces_front << living_space

    # Adiabatic surfaces for walls
    # Map unit location to adiabatic surfaces (#if `key` unit then make `value(s)` adiabatic)
    horz_hash = { 'Left' => ['right'], 'Right' => ['left'], 'Middle' => ['left', 'right'], 'None' => [] }
    adb_facade = horz_hash[horizontal_location]

    if has_rear_units
      adb_facade += ['back']
    end

    if front_wall
      adb_facade += ['front']
    end

    # Make surfaces adiabatic
    model.getSpaces.each do |space|
      space.surfaces.each do |surface|
        os_facade = get_facade_for_surface(surface)
        next unless surface.surfaceType == 'Wall'
        next unless adb_facade.include? os_facade

        x_ft = UnitConversions.convert(x, 'm', 'ft')
        max_x = getSurfaceXValues([surface]).max
        min_x = getSurfaceXValues([surface]).min
        next if ((max_x - x_ft).abs >= 0.01) && (min_x > 0)

        surface.setOutsideBoundaryCondition('Adiabatic')
      end
    end

    attic_space_front = nil
    attic_space_back = nil
    attic_spaces = []

    # additional floors
    (2..num_floors).to_a.each do |story|
      new_living_space = living_space.clone.to_Space.get
      new_living_space.setName("living space|story #{story}")
      new_living_space.setSpaceType(living_space_type)

      m = initialize_transformation_matrix(OpenStudio::Matrix.new(4, 4, 0))
      m[2, 3] = average_ceiling_height * (story - 1)
      new_living_space.setTransformation(OpenStudio::Transformation.new(m))
      new_living_space.setThermalZone(living_zone)

      living_spaces_front << new_living_space
    end

    # attic
    if attic_type != HPXML::AtticTypeFlatRoof
      attic_space = get_attic_space(model, x, y, average_ceiling_height, num_floors, num_units, roof_pitch, roof_type, rim_joist_height)
      if attic_type == HPXML::AtticTypeConditioned
        attic_space.setName("#{attic_type} space")
        attic_space.setThermalZone(living_zone)
        attic_space.setSpaceType(living_space_type)
        living_spaces_front << attic_space
      else
        attic_spaces << attic_space
        attic_space_front = attic_space
      end
    end

    # foundation
    if foundation_height > 0
      foundation_spaces = []

      # foundation front
      foundation_space_front = []
      foundation_space = OpenStudio::Model::Space::fromFloorPrint(foundation_front_polygon, foundation_height, model)
      foundation_space = foundation_space.get
      m = initialize_transformation_matrix(OpenStudio::Matrix.new(4, 4, 0))
      m[2, 3] = foundation_height
      foundation_space.changeTransformation(OpenStudio::Transformation.new(m))
      foundation_space.setXOrigin(0)
      foundation_space.setYOrigin(0)
      foundation_space.setZOrigin(0)

      if [HPXML::FoundationTypeBasementConditioned,
          HPXML::FoundationTypeCrawlspaceConditioned].include? foundation_type
        if foundation_type == HPXML::FoundationTypeCrawlspaceConditioned
          foundation_space_name = HPXML::LocationCrawlspaceConditioned
        elsif foundation_type == HPXML::FoundationTypeBasementConditioned
          foundation_space_name = HPXML::LocationBasementConditioned
        end
        foundation_zone = OpenStudio::Model::ThermalZone.new(model)
        foundation_space.setName(foundation_type)
        foundation_zone.setName(foundation_type)
        foundation_space.setThermalZone(foundation_zone)
        foundation_space_type = OpenStudio::Model::SpaceType.new(model)
        foundation_space_type.setStandardsSpaceType(foundation_space_name)
        foundation_space.setSpaceType(foundation_space_type)
      end

      foundation_space_front << foundation_space
      foundation_spaces << foundation_space

      # Rim Joist
      add_rim_joist(model, foundation_front_polygon, foundation_space, rim_joist_height, 0)

      # put all of the spaces in the model into a vector
      spaces = OpenStudio::Model::SpaceVector.new
      model.getSpaces.each do |space|
        spaces << space
      end

      # intersect and match surfaces for each space in the vector
      OpenStudio::Model.intersectSurfaces(spaces)
      OpenStudio::Model.matchSurfaces(spaces)

      if [HPXML::FoundationTypeCrawlspaceVented,
          HPXML::FoundationTypeCrawlspaceUnvented,
          HPXML::FoundationTypeBasementUnconditioned].include? foundation_type
        # create foundation zone
        foundation_zone = OpenStudio::Model::ThermalZone.new(model)

        foundation_space = make_one_space_from_multiple_spaces(model, foundation_spaces)
        if foundation_type == HPXML::FoundationTypeCrawlspaceVented
          foundation_space_name = HPXML::LocationCrawlspaceVented
        elsif foundation_type == HPXML::FoundationTypeCrawlspaceUnvented
          foundation_space_name = HPXML::LocationCrawlspaceUnvented
        elsif foundation_type == HPXML::FoundationTypeBasementUnconditioned
          foundation_space_name = HPXML::LocationBasementUnconditioned
        end
        foundation_zone.setName(foundation_space_name)
        foundation_space.setName(foundation_space_name)
        foundation_space_type = OpenStudio::Model::SpaceType.new(model)
        foundation_space_type.setStandardsSpaceType(foundation_space_name)
        foundation_space.setSpaceType(foundation_space_type)

        # set these to the foundation zone
        foundation_space.setThermalZone(foundation_zone)
      end

      # set foundation walls to ground
      spaces = model.getSpaces
      spaces.each do |space|
        next unless get_space_floor_z(space) + UnitConversions.convert(space.zOrigin, 'm', 'ft') < 0

        surfaces = space.surfaces
        surfaces.each do |surface|
          next if surface.surfaceType.downcase != 'wall'

          os_facade = get_facade_for_surface(surface)
          if adb_facade.include? os_facade
            surface.setOutsideBoundaryCondition('Adiabatic')
          elsif getSurfaceZValues([surface]).min < 0
            surface.setOutsideBoundaryCondition('Foundation')
          else
            surface.setOutsideBoundaryCondition('Outdoors')
          end
        end
      end

    end

    # put all of the spaces in the model into a vector
    spaces = OpenStudio::Model::SpaceVector.new
    model.getSpaces.each do |space|
      spaces << space
    end

    # intersect and match surfaces for each space in the vector
    OpenStudio::Model.intersectSurfaces(spaces)
    OpenStudio::Model.matchSurfaces(spaces)

    if [HPXML::AtticTypeVented, HPXML::AtticTypeUnvented].include?(attic_type)
      attic_spaces.each do |attic_space|
        attic_space.remove
      end
      attic_space = get_attic_space(model, x, y, average_ceiling_height, num_floors, num_units, roof_pitch, roof_type, rim_joist_height, has_rear_units)

      # set these to the attic zone
      if (attic_type == HPXML::AtticTypeVented) || (attic_type == HPXML::AtticTypeUnvented)
        # create attic zone
        attic_zone = OpenStudio::Model::ThermalZone.new(model)
        attic_space.setThermalZone(attic_zone)
        if attic_type == HPXML::AtticTypeVented
          attic_space_name = HPXML::LocationAtticVented
        elsif attic_type == HPXML::AtticTypeUnvented
          attic_space_name = HPXML::LocationAtticUnvented
        end
        attic_zone.setName(attic_space_name)
      elsif attic_type == HPXML::AtticTypeConditioned
        attic_space.setThermalZone(living_zone)
        attic_space_name = HPXML::LocationLivingSpace
      end
      attic_space.setName(attic_space_name)
      attic_space_type = OpenStudio::Model::SpaceType.new(model)
      attic_space_type.setStandardsSpaceType(attic_space_name)
      attic_space.setSpaceType(attic_space_type)

      # Adiabatic surfaces for attic walls
      attic_space.surfaces.each do |surface|
        os_facade = get_facade_for_surface(surface)
        next unless surface.surfaceType == 'Wall'
        next unless adb_facade.include? os_facade

        x_ft = UnitConversions.convert(x, 'm', 'ft')
        max_x = getSurfaceXValues([surface]).max
        min_x = getSurfaceXValues([surface]).min
        next if ((max_x - x_ft).abs >= 0.01) && (min_x > 0)

        surface.setOutsideBoundaryCondition('Adiabatic')
      end
    end

    # put all of the spaces in the model into a vector
    spaces = OpenStudio::Model::SpaceVector.new
    model.getSpaces.each do |space|
      spaces << space
    end

    # intersect and match surfaces for each space in the vector
    OpenStudio::Model.intersectSurfaces(spaces)
    OpenStudio::Model.matchSurfaces(spaces)

    # set foundation outside boundary condition to Kiva "foundation"
    model.getSurfaces.each do |surface|
      next if surface.outsideBoundaryCondition.downcase != 'ground'

      surface.setOutsideBoundaryCondition('Foundation')
    end

    return true
  end

  def self.get_attic_space(model, x, y, average_ceiling_height, num_floors, num_units, roof_pitch, roof_type, rim_joist_height, has_rear_units = false)
    y_rear = 0
    y_peak = -y / 2
    y_tot = y
    x_tot = x * num_units

    nw_point = OpenStudio::Point3d.new(0, 0, average_ceiling_height * num_floors + rim_joist_height)
    ne_point = OpenStudio::Point3d.new(x, 0, average_ceiling_height * num_floors + rim_joist_height)
    sw_point = OpenStudio::Point3d.new(0, -y, average_ceiling_height * num_floors + rim_joist_height)
    se_point = OpenStudio::Point3d.new(x, -y, average_ceiling_height * num_floors + rim_joist_height)
    attic_polygon = make_polygon(sw_point, nw_point, ne_point, se_point)

    attic_height = (y_tot / 2.0) * roof_pitch + rim_joist_height # Roof always has same orientation

    side_type = nil
    if roof_type == 'gable'
      roof_w_point = OpenStudio::Point3d.new(0, y_peak, average_ceiling_height * num_floors + attic_height)
      roof_e_point = OpenStudio::Point3d.new(x, y_peak, average_ceiling_height * num_floors + attic_height)
      polygon_w_roof = make_polygon(roof_w_point, roof_e_point, ne_point, nw_point)
      polygon_e_roof = make_polygon(roof_e_point, roof_w_point, sw_point, se_point)
      polygon_s_wall = make_polygon(roof_w_point, nw_point, sw_point)
      polygon_n_wall = make_polygon(roof_e_point, se_point, ne_point)
      side_type = 'Wall'
    elsif roof_type == 'hip'
      if y > 0
        if x <= (y + y_rear)
          roof_n_point = OpenStudio::Point3d.new(x / 2.0, y_rear - x / 2.0, average_ceiling_height * num_floors + attic_height)
          roof_s_point = OpenStudio::Point3d.new(x / 2.0, -y + x / 2.0, average_ceiling_height * num_floors + attic_height)
          polygon_w_roof = make_polygon(roof_n_point, nw_point, sw_point, roof_s_point)
          polygon_e_roof = make_polygon(roof_s_point, se_point, ne_point, roof_n_point)
          polygon_s_wall = make_polygon(roof_s_point, sw_point, se_point)
          polygon_n_wall = make_polygon(roof_n_point, ne_point, nw_point)
        else
          roof_w_point = OpenStudio::Point3d.new((y + y_rear) / 2.0, (y_rear - y) / 2.0, average_ceiling_height * num_floors + attic_height)
          roof_e_point = OpenStudio::Point3d.new(x - (y + y_rear) / 2.0, (y_rear - y) / 2.0, average_ceiling_height * num_floors + attic_height)
          polygon_w_roof = make_polygon(roof_w_point, sw_point, se_point, roof_e_point)
          polygon_e_roof = make_polygon(roof_e_point, ne_point, nw_point, roof_w_point)
          polygon_s_wall = make_polygon(roof_e_point, se_point, ne_point)
          polygon_n_wall = make_polygon(roof_w_point, nw_point, sw_point)
        end
      else
        if x <= y.abs
          roof_n_point = OpenStudio::Point3d.new(x / 2.0, -y - x / 2.0, average_ceiling_height * num_floors + attic_height)
          roof_s_point = OpenStudio::Point3d.new(x / 2.0, x / 2.0, average_ceiling_height * num_floors + attic_height)
          polygon_w_roof = make_polygon(roof_n_point, nw_point, sw_point, roof_s_point)
          polygon_e_roof = make_polygon(roof_s_point, se_point, ne_point, roof_n_point)
          polygon_s_wall = make_polygon(roof_s_point, sw_point, se_point)
          polygon_n_wall = make_polygon(roof_n_point, ne_point, nw_point)
        else
          roof_w_point = OpenStudio::Point3d.new(-y / 2.0, -y / 2.0, average_ceiling_height * num_floors + attic_height)
          roof_e_point = OpenStudio::Point3d.new(x + y / 2.0, -y / 2.0, average_ceiling_height * num_floors + attic_height)
          polygon_w_roof = make_polygon(roof_w_point, sw_point, se_point, roof_e_point)
          polygon_e_roof = make_polygon(roof_e_point, ne_point, nw_point, roof_w_point)
          polygon_s_wall = make_polygon(roof_e_point, se_point, ne_point)
          polygon_n_wall = make_polygon(roof_w_point, nw_point, sw_point)
        end
      end
      side_type = 'RoofCeiling'
    end

    surface_floor = OpenStudio::Model::Surface.new(attic_polygon, model)
    surface_floor.setSurfaceType('Floor')
    surface_floor.setOutsideBoundaryCondition('Surface')
    surface_w_roof = OpenStudio::Model::Surface.new(polygon_w_roof, model)
    surface_w_roof.setSurfaceType('RoofCeiling')
    surface_w_roof.setOutsideBoundaryCondition('Outdoors')
    surface_e_roof = OpenStudio::Model::Surface.new(polygon_e_roof, model)
    surface_e_roof.setSurfaceType('RoofCeiling')
    surface_e_roof.setOutsideBoundaryCondition('Outdoors')
    surface_s_wall = OpenStudio::Model::Surface.new(polygon_s_wall, model)
    surface_s_wall.setSurfaceType(side_type)
    surface_s_wall.setOutsideBoundaryCondition('Outdoors')
    surface_n_wall = OpenStudio::Model::Surface.new(polygon_n_wall, model)
    surface_n_wall.setSurfaceType(side_type)
    surface_n_wall.setOutsideBoundaryCondition('Outdoors')

    attic_space = OpenStudio::Model::Space.new(model)

    surface_floor.setSpace(attic_space)
    surface_w_roof.setSpace(attic_space)
    surface_e_roof.setSpace(attic_space)
    surface_s_wall.setSpace(attic_space)
    surface_n_wall.setSpace(attic_space)

    return attic_space
  end

  def self.create_multifamily(runner:,
                              model:,
                              geometry_unit_cfa:,
                              geometry_average_ceiling_height:,
                              geometry_building_num_units:,
                              geometry_unit_num_floors_above_grade:,
                              geometry_unit_aspect_ratio:,
                              geometry_inset_width:,
                              geometry_inset_depth:,
                              geometry_inset_position:,
                              geometry_balcony_depth:,
                              geometry_foundation_type:,
                              geometry_foundation_height:,
                              geometry_rim_joist_height:,
                              geometry_attic_type:,
                              geometry_unit_left_wall_is_adiabatic:,
                              geometry_unit_right_wall_is_adiabatic:,
                              geometry_unit_front_wall_is_adiabatic:,
                              geometry_unit_back_wall_is_adiabatic:,
                              **remainder)

    cfa = geometry_unit_cfa
    average_ceiling_height = geometry_average_ceiling_height
    num_units = geometry_building_num_units.get
    aspect_ratio = geometry_unit_aspect_ratio
    inset_width = geometry_inset_width
    inset_depth = geometry_inset_depth
    inset_position = geometry_inset_position
    balcony_depth = geometry_balcony_depth
    foundation_type = geometry_foundation_type
    foundation_height = geometry_foundation_height
    rim_joist_height = geometry_rim_joist_height
    attic_type = geometry_attic_type
    left_wall = geometry_unit_left_wall_is_adiabatic
    right_wall = geometry_unit_right_wall_is_adiabatic
    front_wall = geometry_unit_front_wall_is_adiabatic
    back_wall = geometry_unit_back_wall_is_adiabatic

    level = 'Bottom'
    if attic_type == HPXML::AtticTypeBelowApartment && foundation_type == HPXML::FoundationTypeAboveApartment
      level = 'Middle'
    elsif attic_type == HPXML::AtticTypeBelowApartment
      level = 'Bottom'
    elsif foundation_type == HPXML::FoundationTypeAboveApartment
      level = 'Top'
    end

    horz_location = 'None'
    if left_wall && right_wall
      horz_location = 'Middle'
    elsif left_wall
      horz_location = 'Right'
    elsif right_wall
      horz_location = 'Left'
    end

    has_rear_units = false
    if back_wall
      has_rear_units = true
    end

<<<<<<< HEAD
    if level != 'Bottom'
      foundation_type = HPXML::LocationOtherHousingUnit
      foundation_height = 0.0
      rim_joist_height = 0.0
=======
    # error checking
    if model.getSpaces.size > 0
      runner.registerError('Starting model is not empty.')
      return false
    end
    if !has_rear_units && ((corridor_position == 'Double-Loaded Interior') || (corridor_position == 'Double Exterior'))
      runner.registerWarning("Specified incompatible corridor; setting corridor position to 'Single Exterior (Front)'.")
      corridor_position = 'Single Exterior (Front)'
    end
    if aspect_ratio < 0
      runner.registerError('Invalid aspect ratio entered.')
      return false
    end
    if (corridor_width == 0) && (corridor_position != 'None')
      corridor_position = 'None'
    end
    if corridor_position == 'None'
      corridor_width = 0
    end
    if corridor_width < 0
      runner.registerError('Invalid corridor width entered.')
      return false
    end
    if (balcony_depth > 0) && (inset_width * inset_depth == 0)
      runner.registerWarning('Specified a balcony, but there is no inset.')
      balcony_depth = 0
    end
    if (unit_width < 2) && (horz_location != 'None')
      runner.registerWarning("No #{horz_location} location exists, setting horz_location to 'None'")
      horz_location = 'None'
    end
    if (unit_width >= 2) && (horz_location == 'None')
      runner.registerError('Specified incompatible horizontal location for the corridor and unit configuration.')
      return false
    end
    if (unit_width > 1) && (horz_location == 'None')
      runner.registerError('Specified incompatible horizontal location for the corridor and unit configuration.')
      return false
>>>>>>> 0a3662b4
    end

    if attic_type == HPXML::AtticTypeBelowApartment
      attic_type = HPXML::LocationOtherHousingUnit
    end

    # Convert to SI
    cfa = UnitConversions.convert(cfa, 'ft^2', 'm^2')
    average_ceiling_height = UnitConversions.convert(average_ceiling_height, 'ft', 'm')
    foundation_height = UnitConversions.convert(foundation_height, 'ft', 'm')
    inset_width = UnitConversions.convert(inset_width, 'ft', 'm')
    inset_depth = UnitConversions.convert(inset_depth, 'ft', 'm')
    balcony_depth = UnitConversions.convert(balcony_depth, 'ft', 'm')
    rim_joist_height = UnitConversions.convert(rim_joist_height, 'ft', 'm')

    # calculate the dimensions of the unit
    footprint = cfa + inset_width * inset_depth
    x = Math.sqrt(footprint / aspect_ratio)
    y = footprint / x

    top = 0
    if attic_type == HPXML::LocationOtherHousingUnit
      top = 1
    end
    story_hash = { 'Bottom' => 0, 'Middle' => 1, 'Top' => top } # FIXME: is this right?
    z = average_ceiling_height * story_hash[level]

    foundation_corr_polygon = nil
    foundation_front_polygon = nil
    foundation_back_polygon = nil

    # create the front prototype unit footprint
    nw_point = OpenStudio::Point3d.new(0, 0, rim_joist_height)
    ne_point = OpenStudio::Point3d.new(x, 0, rim_joist_height)
    sw_point = OpenStudio::Point3d.new(0, -y, rim_joist_height)
    se_point = OpenStudio::Point3d.new(x, -y, rim_joist_height)

    if inset_width * inset_depth > 0
      if inset_position == 'Right'
        # unit footprint
        inset_point = OpenStudio::Point3d.new(x - inset_width, inset_depth - y, rim_joist_height)
        front_point = OpenStudio::Point3d.new(x - inset_width, -y, rim_joist_height)
        side_point = OpenStudio::Point3d.new(x, inset_depth - y, rim_joist_height)
        living_polygon = make_polygon(sw_point, nw_point, ne_point, side_point, inset_point, front_point)
        # unit balcony
        if balcony_depth > 0
          inset_point = OpenStudio::Point3d.new(x - inset_width, inset_depth - y, average_ceiling_height + rim_joist_height)
          side_point = OpenStudio::Point3d.new(x, inset_depth - y, average_ceiling_height + rim_joist_height)
          se_point = OpenStudio::Point3d.new(x, inset_depth - y - balcony_depth, average_ceiling_height + rim_joist_height)
          front_point = OpenStudio::Point3d.new(x - inset_width, inset_depth - y - balcony_depth, average_ceiling_height + rim_joist_height)
          shading_surface = OpenStudio::Model::ShadingSurface.new(OpenStudio::Point3dVector.new([front_point, se_point, side_point, inset_point]), model)
        end
      else
        # unit footprint
        inset_point = OpenStudio::Point3d.new(inset_width, inset_depth - y, rim_joist_height)
        front_point = OpenStudio::Point3d.new(inset_width, -y, rim_joist_height)
        side_point = OpenStudio::Point3d.new(0, inset_depth - y, rim_joist_height)
        living_polygon = make_polygon(side_point, nw_point, ne_point, se_point, front_point, inset_point)
        # unit balcony
        if balcony_depth > 0
          inset_point = OpenStudio::Point3d.new(inset_width, inset_depth - y, average_ceiling_height + rim_joist_height)
          side_point = OpenStudio::Point3d.new(0, inset_depth - y, average_ceiling_height + rim_joist_height)
          sw_point = OpenStudio::Point3d.new(0, inset_depth - y - balcony_depth, average_ceiling_height + rim_joist_height)
          front_point = OpenStudio::Point3d.new(inset_width, inset_depth - y - balcony_depth, average_ceiling_height + rim_joist_height)
          shading_surface = OpenStudio::Model::ShadingSurface.new(OpenStudio::Point3dVector.new([front_point, sw_point, side_point, inset_point]), model)
        end
      end
    else
      living_polygon = make_polygon(sw_point, nw_point, ne_point, se_point)
    end

    # foundation
    if (foundation_height > 0) && foundation_front_polygon.nil?
      foundation_front_polygon = living_polygon
    end

    # create living zone
    living_zone = OpenStudio::Model::ThermalZone.new(model)
    living_zone.setName('living zone')

    # first floor front
    living_spaces_front = []
    living_space = OpenStudio::Model::Space::fromFloorPrint(living_polygon, average_ceiling_height, model)
    living_space = living_space.get
    living_space.setName(HPXML::LocationLivingSpace)
    living_space_type = OpenStudio::Model::SpaceType.new(model)
    living_space_type.setStandardsSpaceType(HPXML::LocationLivingSpace)
    living_space.setSpaceType(living_space_type)
    living_space.setThermalZone(living_zone)

    # add the balcony
    if balcony_depth > 0
      shading_surface_group = OpenStudio::Model::ShadingSurfaceGroup.new(model)
      shading_surface_group.setSpace(living_space)
      shading_surface.setShadingSurfaceGroup(shading_surface_group)
    end
    living_spaces_front << living_space

    # Map unit location to adiabatic surfaces
    horz_hash = { 'Left' => ['right'], 'Right' => ['left'], 'Middle' => ['left', 'right'], 'None' => [] }
    level_hash = { 'Bottom' => ['RoofCeiling'], 'Top' => ['Floor'], 'Middle' => ['RoofCeiling', 'Floor'], 'None' => [] }
    adb_facade = horz_hash[horz_location]
    adb_level = level_hash[level]

    # Check levels
    if attic_type != HPXML::LocationOtherHousingUnit && foundation_type != HPXML::LocationOtherHousingUnit # FIXME: is this right?
      adb_level = []
    end
    if has_rear_units
      adb_facade += ['back']
    end
    if front_wall
      adb_facade += ['front']
    end

    # Make living space surfaces adiabatic
    model.getSpaces.each do |space|
      space.surfaces.each do |surface|
        os_facade = get_facade_for_surface(surface)
        if surface.surfaceType == 'Wall'
          if adb_facade.include? os_facade
            x_ft = UnitConversions.convert(x, 'm', 'ft')
            max_x = getSurfaceXValues([surface]).max
            min_x = getSurfaceXValues([surface]).min
            next if ((max_x - x_ft).abs >= 0.01) && (min_x > 0)

            surface.setOutsideBoundaryCondition('Adiabatic')
          end
        else
          if (adb_level.include? surface.surfaceType)
            surface.setOutsideBoundaryCondition('Adiabatic')
          end

        end
      end
    end

    # foundation
    if foundation_height > 0
      foundation_spaces = []

      # foundation front
      foundation_space_front = []
      foundation_space = OpenStudio::Model::Space::fromFloorPrint(foundation_front_polygon, foundation_height, model)
      foundation_space = foundation_space.get
      m = initialize_transformation_matrix(OpenStudio::Matrix.new(4, 4, 0))
      m[2, 3] = foundation_height + rim_joist_height
      foundation_space.changeTransformation(OpenStudio::Transformation.new(m))
      foundation_space.setXOrigin(0)
      foundation_space.setYOrigin(0)
      foundation_space.setZOrigin(0)

      foundation_space_front << foundation_space
      foundation_spaces << foundation_space

<<<<<<< HEAD
      foundation_spaces.each do |foundation_space|
        next unless [HPXML::FoundationTypeCrawlspaceVented, HPXML::FoundationTypeCrawlspaceUnvented, HPXML::FoundationTypeBasementUnconditioned].include?(foundation_type)
=======
      foundation_spaces.each do |foundation_space| # (corridor and foundation)
        next unless [HPXML::FoundationTypeCrawlspaceVented,
                     HPXML::FoundationTypeCrawlspaceUnvented,
                     HPXML::FoundationTypeBasementUnconditioned].include?(foundation_type)
>>>>>>> 0a3662b4

        # create foundation zone
        foundation_zone = OpenStudio::Model::ThermalZone.new(model)

        if foundation_type == HPXML::FoundationTypeCrawlspaceVented
          foundation_space_name = HPXML::LocationCrawlspaceVented
        elsif foundation_type == HPXML::FoundationTypeCrawlspaceUnvented
          foundation_space_name = HPXML::LocationCrawlspaceUnvented
        elsif foundation_type == HPXML::FoundationTypeBasementUnconditioned
          foundation_space_name = HPXML::LocationBasementUnconditioned
        end
        foundation_zone.setName(foundation_space_name)
        foundation_space.setName(foundation_space_name)
        foundation_space_type = OpenStudio::Model::SpaceType.new(model)
        foundation_space_type.setStandardsSpaceType(foundation_space_name)
        foundation_space.setSpaceType(foundation_space_type)

        # set these to the foundation zone
        foundation_space.setThermalZone(foundation_zone)
      end

      # Rim Joist
      add_rim_joist(model, foundation_front_polygon, foundation_space, rim_joist_height, 0)

      # put all of the spaces in the model into a vector
      spaces = OpenStudio::Model::SpaceVector.new
      model.getSpaces.each do |space|
        spaces << space
      end

      # intersect and match surfaces for each space in the vector
      OpenStudio::Model.intersectSurfaces(spaces)
      OpenStudio::Model.matchSurfaces(spaces)

      # Foundation space boundary conditions
      model.getSpaces.each do |space|
        next unless get_space_floor_z(space) + UnitConversions.convert(space.zOrigin, 'm', 'ft') < 0 # Foundation

        surfaces = space.surfaces
        surfaces.each do |surface|
          next unless surface.surfaceType.downcase == 'wall'

          os_facade = get_facade_for_surface(surface)
          if adb_facade.include?(os_facade) && (os_facade != 'RoofCeiling') && (os_facade != 'Floor')
            surface.setOutsideBoundaryCondition('Adiabatic')
          elsif getSurfaceZValues([surface]).min < 0
            surface.setOutsideBoundaryCondition('Foundation')
          else
            surface.setOutsideBoundaryCondition('Outdoors')
          end
        end
      end
    end

    # put all of the spaces in the model into a vector
    spaces = OpenStudio::Model::SpaceVector.new
    model.getSpaces.each do |space|
      spaces << space
    end

    # intersect and match surfaces for each space in the vector
    OpenStudio::Model.intersectSurfaces(spaces)
    OpenStudio::Model.matchSurfaces(spaces)

    # set foundation outside boundary condition to Kiva "foundation"
    model.getSurfaces.each do |surface|
      next if surface.outsideBoundaryCondition.downcase != 'ground'

      surface.setOutsideBoundaryCondition('Foundation')
    end

    return true
  end

  # Returns true if space is either fully or partially below grade
  def self.space_is_below_grade(space)
    space.surfaces.each do |surface|
      next if surface.surfaceType.downcase != 'wall'
      if surface.outsideBoundaryCondition.downcase == 'foundation'
        return true
      end
    end
    return false
  end

  def self.is_point_between(p, v1, v2)
    # Checks if point p is between points v1 and v2
    is_between = false
    tol = 0.001
    if ((p[2] - v1[2]).abs <= tol) && ((p[2] - v2[2]).abs <= tol) # equal z
      if ((p[0] - v1[0]).abs <= tol) && ((p[0] - v2[0]).abs <= tol) # equal x; vertical
        if (p[1] >= v1[1] - tol) && (p[1] <= v2[1] + tol)
          is_between = true
        elsif (p[1] <= v1[1] + tol) && (p[1] >= v2[1] - tol)
          is_between = true
        end
      elsif ((p[1] - v1[1]).abs <= tol) && ((p[1] - v2[1]).abs <= tol) # equal y; horizontal
        if (p[0] >= v1[0] - tol) && (p[0] <= v2[0] + tol)
          is_between = true
        elsif (p[0] <= v1[0] + tol) && (p[0] >= v2[0] - tol)
          is_between = true
        end
      end
    end
    return is_between
  end

  def self.get_walls_connected_to_floor(wall_surfaces, floor_surface, same_space = true)
    adjacent_wall_surfaces = []

    wall_surfaces.each do |wall_surface|
      if same_space
        next if wall_surface.space.get != floor_surface.space.get
      else
        next if wall_surface.space.get == floor_surface.space.get
      end

      wall_vertices = wall_surface.vertices
      wall_vertices.each_with_index do |wv1, widx|
        wv2 = wall_vertices[widx - 1]
        floor_vertices = floor_surface.vertices
        floor_vertices.each_with_index do |fv1, fidx|
          fv2 = floor_vertices[fidx - 1]
          # Wall within floor edge?
          next unless (is_point_between([wv1.x, wv1.y, wv1.z + wall_surface.space.get.zOrigin],
                                        [fv1.x, fv1.y, fv1.z + floor_surface.space.get.zOrigin],
                                        [fv2.x, fv2.y, fv2.z + floor_surface.space.get.zOrigin]) \
                    && is_point_between([wv2.x, wv2.y, wv2.z + wall_surface.space.get.zOrigin],
                                        [fv1.x, fv1.y, fv1.z + floor_surface.space.get.zOrigin],
                                        [fv2.x, fv2.y, fv2.z + floor_surface.space.get.zOrigin]))

          if not adjacent_wall_surfaces.include? wall_surface
            adjacent_wall_surfaces << wall_surface
          end
        end
      end
    end

    return adjacent_wall_surfaces
  end

  # Takes in a list of floor surfaces for which to calculate the exposed perimeter.
  # Returns the total exposed perimeter.
  # NOTE: Does not work for buildings with non-orthogonal walls.
  def self.calculate_exposed_perimeter(model, ground_floor_surfaces, has_foundation_walls = false)
    perimeter = 0

    # Get ground edges
    if not has_foundation_walls
      # Use edges from floor surface
      ground_edges = get_edges_for_surfaces(ground_floor_surfaces, false)
    else
      # Use top edges from foundation walls instead
      surfaces = []
      ground_floor_surfaces.each do |ground_floor_surface|
        next if not ground_floor_surface.space.is_initialized

        foundation_space = ground_floor_surface.space.get
        wall_surfaces = []
        foundation_space.surfaces.each do |surface|
          next if not surface.surfaceType.downcase == 'wall'
          next if surface.adjacentSurface.is_initialized

          wall_surfaces << surface
        end
        get_walls_connected_to_floor(wall_surfaces, ground_floor_surface).each do |surface|
          next if surfaces.include? surface

          surfaces << surface
        end
      end
      ground_edges = get_edges_for_surfaces(surfaces, true)
    end
    # Get bottom edges of exterior walls (building footprint)
    surfaces = []
    model.getSurfaces.each do |surface|
      next if not surface.surfaceType.downcase == 'wall'
      next if surface.outsideBoundaryCondition.downcase != 'outdoors'

      surfaces << surface
    end
    model_edges = get_edges_for_surfaces(surfaces, false)

    # compare edges for overlap
    ground_edges.each do |e1|
      model_edges.each do |e2|
        next if not is_point_between(e2[0], e1[0], e1[1])
        next if not is_point_between(e2[1], e1[0], e1[1])

        point_one = OpenStudio::Point3d.new(e2[0][0], e2[0][1], e2[0][2])
        point_two = OpenStudio::Point3d.new(e2[1][0], e2[1][1], e2[1][2])
        length = OpenStudio::Vector3d.new(point_one - point_two).length
        perimeter += length
      end
    end

    return UnitConversions.convert(perimeter, 'm', 'ft')
  end

  def self.get_edges_for_surfaces(surfaces, use_top_edge)
    edges = []
    edge_counter = 0
    surfaces.each do |surface|
      if use_top_edge
        matchz = getSurfaceZValues([surface]).max
      else
        matchz = getSurfaceZValues([surface]).min
      end

      # get vertices
      vertex_hash = {}
      vertex_counter = 0
      surface.vertices.each do |vertex|
        next if (UnitConversions.convert(vertex.z, 'm', 'ft') - matchz).abs > 0.0001 # ensure we only process bottom/top edge of wall surfaces

        vertex_counter += 1
        vertex_hash[vertex_counter] = [vertex.x + surface.space.get.xOrigin,
                                       vertex.y + surface.space.get.yOrigin,
                                       vertex.z + surface.space.get.zOrigin]
      end
      # make edges
      counter = 0
      vertex_hash.each do |k, v|
        edge_counter += 1
        counter += 1
        if vertex_hash.size != counter
          edges << [v, vertex_hash[counter + 1], get_facade_for_surface(surface)]
        elsif vertex_hash.size > 2 # different code for wrap around vertex (if > 2 vertices)
          edges << [v, vertex_hash[1], get_facade_for_surface(surface)]
        end
      end
    end

    return edges
  end

  def self.get_facade_for_surface(surface)
    tol = 0.001
    n = surface.outwardNormal
    facade = nil
    if n.z.abs < tol
      if (n.x.abs < tol) && ((n.y + 1).abs < tol)
        facade = Constants.FacadeFront
      elsif ((n.x - 1).abs < tol) && (n.y.abs < tol)
        facade = Constants.FacadeRight
      elsif (n.x.abs < tol) && ((n.y - 1).abs < tol)
        facade = Constants.FacadeBack
      elsif ((n.x + 1).abs < tol) && (n.y.abs < tol)
        facade = Constants.FacadeLeft
      end
    else
      if (n.x.abs < tol) && (n.y < 0)
        facade = Constants.FacadeFront
      elsif (n.x > 0) && (n.y.abs < tol)
        facade = Constants.FacadeRight
      elsif (n.x.abs < tol) && (n.y > 0)
        facade = Constants.FacadeBack
      elsif (n.x < 0) && (n.y.abs < tol)
        facade = Constants.FacadeLeft
      end
    end
    return facade
  end

  def self.space_is_conditioned(space)
    unless space.isPlenum
      if space.spaceType.is_initialized
        if space.spaceType.get.standardsSpaceType.is_initialized
          return is_conditioned_space_type(space.spaceType.get.standardsSpaceType.get)
        end
      end
    end
    return false
  end

  def self.is_conditioned_space_type(space_type)
    if [HPXML::LocationLivingSpace].include? space_type
      return true
    end

    return false
  end

  # Return an array of x values for surfaces passed in. The values will be relative to the parent origin. This was intended for spaces.
  def self.getSurfaceXValues(surfaceArray)
    xValueArray = []
    surfaceArray.each do |surface|
      surface.vertices.each do |vertex|
        xValueArray << UnitConversions.convert(vertex.x, 'm', 'ft').round(5)
      end
    end
    return xValueArray
  end

  # Return an array of y values for surfaces passed in. The values will be relative to the parent origin. This was intended for spaces.
  def self.getSurfaceYValues(surfaceArray)
    yValueArray = []
    surfaceArray.each do |surface|
      surface.vertices.each do |vertex|
        yValueArray << UnitConversions.convert(vertex.y, 'm', 'ft').round(5)
      end
    end
    return yValueArray
  end

  def self.get_surface_length(surface)
    xvalues = getSurfaceXValues([surface])
    yvalues = getSurfaceYValues([surface])
    xrange = xvalues.max - xvalues.min
    yrange = yvalues.max - yvalues.min
    if xrange > yrange
      return xrange
    end

    return yrange
  end

  def self.get_surface_height(surface)
    zvalues = getSurfaceZValues([surface])
    zrange = zvalues.max - zvalues.min
    return zrange
  end

  def self.get_conditioned_attic_height(spaces)
    # gable roof type
    get_conditioned_spaces(spaces).each do |space|
      space.surfaces.each do |surface|
        next if surface.vertices.size != 3
        next if surface.outsideBoundaryCondition != 'Outdoors'
        next if surface.surfaceType != 'Wall'

        return get_height_of_spaces([space])
      end
    end

    # hip roof type
    get_conditioned_spaces(spaces).each do |space|
      space.surfaces.each do |surface|
        next if surface.outsideBoundaryCondition != 'Outdoors'
        next if surface.surfaceType != 'RoofCeiling'

        return get_height_of_spaces([space])
      end
    end

    return false
  end

  def self.surface_is_rim_joist(surface, height)
    return false unless (height - Geometry.get_surface_height(surface)).abs < 0.00001
    return false unless Geometry.getSurfaceZValues([surface]).max > 0

    return true
  end
end<|MERGE_RESOLUTION|>--- conflicted
+++ resolved
@@ -1594,8 +1594,6 @@
       unit_width = num_units
     end
 
-<<<<<<< HEAD
-=======
     # error checking
     if model.getSpaces.size > 0
       runner.registerError('Starting model is not empty.')
@@ -1626,7 +1624,6 @@
       horizontal_location = 'None'
     end
 
->>>>>>> 0a3662b4
     # Convert to SI
     cfa = UnitConversions.convert(cfa, 'ft^2', 'm^2')
     average_ceiling_height = UnitConversions.convert(average_ceiling_height, 'ft', 'm')
@@ -2049,51 +2046,15 @@
       has_rear_units = true
     end
 
-<<<<<<< HEAD
     if level != 'Bottom'
       foundation_type = HPXML::LocationOtherHousingUnit
       foundation_height = 0.0
       rim_joist_height = 0.0
-=======
-    # error checking
+    end
+
     if model.getSpaces.size > 0
       runner.registerError('Starting model is not empty.')
       return false
-    end
-    if !has_rear_units && ((corridor_position == 'Double-Loaded Interior') || (corridor_position == 'Double Exterior'))
-      runner.registerWarning("Specified incompatible corridor; setting corridor position to 'Single Exterior (Front)'.")
-      corridor_position = 'Single Exterior (Front)'
-    end
-    if aspect_ratio < 0
-      runner.registerError('Invalid aspect ratio entered.')
-      return false
-    end
-    if (corridor_width == 0) && (corridor_position != 'None')
-      corridor_position = 'None'
-    end
-    if corridor_position == 'None'
-      corridor_width = 0
-    end
-    if corridor_width < 0
-      runner.registerError('Invalid corridor width entered.')
-      return false
-    end
-    if (balcony_depth > 0) && (inset_width * inset_depth == 0)
-      runner.registerWarning('Specified a balcony, but there is no inset.')
-      balcony_depth = 0
-    end
-    if (unit_width < 2) && (horz_location != 'None')
-      runner.registerWarning("No #{horz_location} location exists, setting horz_location to 'None'")
-      horz_location = 'None'
-    end
-    if (unit_width >= 2) && (horz_location == 'None')
-      runner.registerError('Specified incompatible horizontal location for the corridor and unit configuration.')
-      return false
-    end
-    if (unit_width > 1) && (horz_location == 'None')
-      runner.registerError('Specified incompatible horizontal location for the corridor and unit configuration.')
-      return false
->>>>>>> 0a3662b4
     end
 
     if attic_type == HPXML::AtticTypeBelowApartment
@@ -2249,15 +2210,10 @@
       foundation_space_front << foundation_space
       foundation_spaces << foundation_space
 
-<<<<<<< HEAD
-      foundation_spaces.each do |foundation_space|
-        next unless [HPXML::FoundationTypeCrawlspaceVented, HPXML::FoundationTypeCrawlspaceUnvented, HPXML::FoundationTypeBasementUnconditioned].include?(foundation_type)
-=======
       foundation_spaces.each do |foundation_space| # (corridor and foundation)
         next unless [HPXML::FoundationTypeCrawlspaceVented,
                      HPXML::FoundationTypeCrawlspaceUnvented,
                      HPXML::FoundationTypeBasementUnconditioned].include?(foundation_type)
->>>>>>> 0a3662b4
 
         # create foundation zone
         foundation_zone = OpenStudio::Model::ThermalZone.new(model)
