--- conflicted
+++ resolved
@@ -2070,13 +2070,10 @@
     cfa = UnitConversions.convert(cfa, 'ft^2', 'm^2')
     wall_height = UnitConversions.convert(wall_height, 'ft', 'm')
     foundation_height = UnitConversions.convert(foundation_height, 'ft', 'm')
-<<<<<<< HEAD
     corridor_width = UnitConversions.convert(corridor_width, 'ft', 'm')
     inset_width = UnitConversions.convert(inset_width, 'ft', 'm')
     inset_depth = UnitConversions.convert(inset_depth, 'ft', 'm')
     balcony_depth = UnitConversions.convert(balcony_depth, 'ft', 'm')
-=======
->>>>>>> restructure-v3
 
     # calculate the dimensions of the unit
     footprint = cfa + inset_width * inset_depth
