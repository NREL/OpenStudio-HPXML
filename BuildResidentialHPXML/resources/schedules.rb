--- conflicted
+++ resolved
@@ -7,17 +7,9 @@
 class ScheduleGenerator
   def initialize(runner:,
                  model:,
-<<<<<<< HEAD
-                 weather:,
+                 epw_file:,
                  building_id: nil,
                  random_seed: nil)
-
-    # TODO: deprecate building ID / merge how the seed is handled since ResStock
-    # uses the legacy way of setting seed by ID?
-=======
-                 epw_file:,
-                 building_id: nil)
->>>>>>> dd46caa6
 
     @runner = runner
     @model = model
