--- conflicted
+++ resolved
@@ -10,12 +10,6 @@
                  epw_file:,
                  building_id: nil,
                  random_seed: nil)
-<<<<<<< HEAD
-    # TODO: deprecate building ID / merge how the seed is handled since ResStock
-    # uses the legacy way of setting seed by ID?
-=======
-
->>>>>>> d6e22660
     @runner = runner
     @model = model
     @epw_file = epw_file
