--- conflicted
+++ resolved
@@ -3385,16 +3385,9 @@
 
     surf_ids.each do |surf_type, surf_hash|
       surf_hash['surfaces'].each do |surface|
-<<<<<<< HEAD
-        next if (not foundation_locations.include? surface.interior_adjacent_to) &&
-                (not foundation_locations.include? surface.exterior_adjacent_to) &&
-                (surf_type != 'slabs') &&
-                (surf_type != 'foundation_walls')
-=======
         next unless (foundation_locations.include? surface.interior_adjacent_to) ||
                     (foundation_locations.include? surface.exterior_adjacent_to) ||
                     (surf_type == 'slabs' && surface.interior_adjacent_to == HPXML::LocationLivingSpace)
->>>>>>> bd59dc28
 
         surf_hash['ids'] << surface.id
       end
@@ -3527,14 +3520,9 @@
 
       next if exterior_adjacent_to == HPXML::LocationLivingSpace # already captured these surfaces
 
-<<<<<<< HEAD
-      attic_wall_type = nil
-      if ([HPXML::LocationAtticUnvented, HPXML::LocationAtticVented].include? interior_adjacent_to) && (exterior_adjacent_to == HPXML::LocationOutside)
-=======
       attic_locations = [HPXML::LocationAtticUnconditioned, HPXML::LocationAtticUnvented, HPXML::LocationAtticVented]
       attic_wall_type = nil
       if (attic_locations.include? interior_adjacent_to) && (exterior_adjacent_to == HPXML::LocationOutside)
->>>>>>> bd59dc28
         attic_wall_type = HPXML::AtticWallTypeGable
       end
 
@@ -3544,11 +3532,7 @@
       end
 
       if exterior_adjacent_to == HPXML::LocationOutside && args[:wall_siding_type].is_initialized
-<<<<<<< HEAD
-        if ([HPXML::LocationAtticUnvented, HPXML::LocationAtticVented].include? interior_adjacent_to) && (args[:wall_siding_type].get == HPXML::SidingTypeNone)
-=======
         if (attic_locations.include? interior_adjacent_to) && (args[:wall_siding_type].get == HPXML::SidingTypeNone)
->>>>>>> bd59dc28
           siding = HPXML::SidingTypeVinyl
         else
           siding = args[:wall_siding_type].get
